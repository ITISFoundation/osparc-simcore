--- conflicted
+++ resolved
@@ -17,23 +17,8 @@
 # TODO: Check again when moving to py3.8-3.9! SEE https://github.com/ITISFoundation/osparc-simcore/pull/2025
 aiozipkin==0.7.1
 
-
-<<<<<<< HEAD
-# limited by aiobotocore in storage. In addition, pytest_simcore.minio_service uses minio
-# Version 7 changes API! Has Breaking changes TODO: review ASAP
- minio<7.0.0
-=======
-# Malfunctions with routes including paths. TODO: report bug in repo!
-# httpx [https://github.com/encode/httpx/releases/tag/0.15.0] due to PR#1285 [https://github.com/encode/httpx/pull/1285]
-httpx<0.15.0
-# [https://github.com/encode/httpx/releases/tag/0.15.0] due to PR#1285 [https://github.com/encode/httpx/pull/1285]
-respx<0.13.0
->>>>>>> 26a1177d
-
-
 # Keeps all docker compose to the same version. TODO: remove when all synced
 docker-compose==1.29.1
-
 
 # vulnerability https://github.com/advisories/GHSA-rhm9-p9w5-fwm7  Feb.2021
 cryptography>=3.3.2
