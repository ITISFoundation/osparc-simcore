--- conflicted
+++ resolved
@@ -6,19 +6,11 @@
     # via
     #   -c requirements/_base.txt
     #   aioboto3
-<<<<<<< HEAD
-aiohappyeyeballs==2.3.7
-    # via
-    #   -c requirements/_base.txt
-    #   aiohttp
-aiohttp==3.10.4
-=======
 aiohappyeyeballs==2.4.0
     # via
     #   -c requirements/_base.txt
     #   aiohttp
 aiohttp==3.10.5
->>>>>>> 4fc39bb6
     # via
     #   -c requirements/../../../requirements/constraints.txt
     #   -c requirements/_base.txt
@@ -66,11 +58,7 @@
     #   boto3
     #   moto
     #   s3transfer
-<<<<<<< HEAD
-botocore-stubs==1.35.0
-=======
 botocore-stubs==1.35.1
->>>>>>> 4fc39bb6
     # via types-aiobotocore
 certifi==2024.7.4
     # via
@@ -297,11 +285,7 @@
     #   referencing
 s3transfer==0.10.2
     # via boto3
-<<<<<<< HEAD
-setuptools==72.2.0
-=======
 setuptools==73.0.0
->>>>>>> 4fc39bb6
     # via moto
 six==1.16.0
     # via
