--- conflicted
+++ resolved
@@ -10,15 +10,9 @@
     # via
     #   -r requirements/../../../packages/service-library/requirements/_base.in
     #   -r requirements/_base.in
-<<<<<<< HEAD
-aiohappyeyeballs==2.3.7
-    # via aiohttp
-aiohttp==3.10.4
-=======
 aiohappyeyeballs==2.4.0
     # via aiohttp
 aiohttp==3.10.5
->>>>>>> 4fc39bb6
     # via
     #   -c requirements/../../../packages/models-library/requirements/../../../requirements/constraints.txt
     #   -c requirements/../../../packages/postgres-database/requirements/../../../requirements/constraints.txt
