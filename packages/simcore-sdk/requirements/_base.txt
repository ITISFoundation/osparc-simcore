--- conflicted
+++ resolved
@@ -33,11 +33,8 @@
     # via aiohttp
 alembic==1.13.3
     # via -r requirements/../../../packages/postgres-database/requirements/_base.in
-<<<<<<< HEAD
 annotated-types==0.7.0
     # via pydantic
-=======
->>>>>>> 1032d562
 anyio==4.6.0
     # via
     #   fast-depends
@@ -204,11 +201,7 @@
     # via
     #   aiopg
     #   sqlalchemy
-<<<<<<< HEAD
 pydantic==2.9.2
-=======
-pydantic==1.10.18
->>>>>>> 1032d562
     # via
     #   -c requirements/../../../packages/models-library/requirements/../../../requirements/constraints.txt
     #   -c requirements/../../../packages/postgres-database/requirements/../../../requirements/constraints.txt
