aio-pika==9.4.3
    # via -r requirements/../../../packages/service-library/requirements/_base.in
aiocache==0.12.2
    # via
    #   -r requirements/../../../packages/service-library/requirements/_base.in
    #   -r requirements/_base.in
aiodebug==2.3.0
    # via -r requirements/../../../packages/service-library/requirements/_base.in
aiodocker==0.23.0
    # via -r requirements/../../../packages/service-library/requirements/_base.in
aiofiles==24.1.0
    # via
    #   -r requirements/../../../packages/service-library/requirements/_base.in
    #   -r requirements/_base.in
aiohappyeyeballs==2.4.0
    # via aiohttp
aiohttp==3.10.5
    # via
    #   -c requirements/../../../packages/models-library/requirements/../../../requirements/constraints.txt
    #   -c requirements/../../../packages/postgres-database/requirements/../../../requirements/constraints.txt
    #   -c requirements/../../../packages/service-library/requirements/../../../packages/models-library/requirements/../../../requirements/constraints.txt
    #   -c requirements/../../../packages/service-library/requirements/../../../packages/settings-library/requirements/../../../requirements/constraints.txt
    #   -c requirements/../../../packages/service-library/requirements/../../../requirements/constraints.txt
    #   -c requirements/../../../packages/settings-library/requirements/../../../requirements/constraints.txt
    #   -c requirements/../../../requirements/constraints.txt
    #   -r requirements/_base.in
    #   aiodocker
aiopg==1.4.0
    # via -r requirements/_base.in
aiormq==6.8.1
    # via aio-pika
aiosignal==1.3.1
    # via aiohttp
alembic==1.13.3
    # via -r requirements/../../../packages/postgres-database/requirements/_base.in
<<<<<<< HEAD
annotated-types==0.7.0
    # via pydantic
anyio==4.4.0
=======
anyio==4.6.0
>>>>>>> 682d4fac
    # via
    #   fast-depends
    #   faststream
appdirs==1.4.4
    # via pint
arrow==1.3.0
    # via
    #   -r requirements/../../../packages/models-library/requirements/_base.in
    #   -r requirements/../../../packages/service-library/requirements/../../../packages/models-library/requirements/_base.in
    #   -r requirements/../../../packages/service-library/requirements/_base.in
async-timeout==4.0.3
    # via
    #   aiopg
    #   asyncpg
asyncpg==0.29.0
    # via sqlalchemy
attrs==24.2.0
    # via
    #   aiohttp
    #   jsonschema
    #   referencing
certifi==2024.8.30
    # via
    #   -c requirements/../../../packages/models-library/requirements/../../../requirements/constraints.txt
    #   -c requirements/../../../packages/postgres-database/requirements/../../../requirements/constraints.txt
    #   -c requirements/../../../packages/service-library/requirements/../../../packages/models-library/requirements/../../../requirements/constraints.txt
    #   -c requirements/../../../packages/service-library/requirements/../../../packages/settings-library/requirements/../../../requirements/constraints.txt
    #   -c requirements/../../../packages/service-library/requirements/../../../requirements/constraints.txt
    #   -c requirements/../../../packages/settings-library/requirements/../../../requirements/constraints.txt
    #   -c requirements/../../../requirements/constraints.txt
    #   requests
charset-normalizer==3.3.2
    # via requests
click==8.1.7
    # via typer
deprecated==1.2.14
    # via
    #   opentelemetry-api
    #   opentelemetry-exporter-otlp-proto-grpc
    #   opentelemetry-exporter-otlp-proto-http
    #   opentelemetry-semantic-conventions
dnspython==2.6.1
    # via email-validator
email-validator==2.2.0
    # via pydantic
<<<<<<< HEAD
fast-depends==2.4.8
=======
fast-depends==2.4.11
>>>>>>> 682d4fac
    # via faststream
faststream==0.5.23
    # via -r requirements/../../../packages/service-library/requirements/_base.in
flexcache==0.3
    # via pint
flexparser==0.3.1
    # via pint
frozenlist==1.4.1
    # via
    #   aiohttp
    #   aiosignal
googleapis-common-protos==1.65.0
    # via
    #   opentelemetry-exporter-otlp-proto-grpc
    #   opentelemetry-exporter-otlp-proto-http
greenlet==3.1.1
    # via sqlalchemy
grpcio==1.66.1
    # via opentelemetry-exporter-otlp-proto-grpc
idna==3.10
    # via
    #   anyio
    #   email-validator
    #   requests
    #   yarl
importlib-metadata==8.4.0
    # via opentelemetry-api
jsonschema==4.23.0
    # via
    #   -r requirements/../../../packages/models-library/requirements/_base.in
    #   -r requirements/../../../packages/service-library/requirements/../../../packages/models-library/requirements/_base.in
jsonschema-specifications==2023.7.1
    # via jsonschema
mako==1.3.5
    # via
    #   -c requirements/../../../packages/models-library/requirements/../../../requirements/constraints.txt
    #   -c requirements/../../../packages/postgres-database/requirements/../../../requirements/constraints.txt
    #   -c requirements/../../../packages/service-library/requirements/../../../packages/models-library/requirements/../../../requirements/constraints.txt
    #   -c requirements/../../../packages/service-library/requirements/../../../packages/settings-library/requirements/../../../requirements/constraints.txt
    #   -c requirements/../../../packages/service-library/requirements/../../../requirements/constraints.txt
    #   -c requirements/../../../packages/settings-library/requirements/../../../requirements/constraints.txt
    #   -c requirements/../../../requirements/constraints.txt
    #   alembic
markdown-it-py==3.0.0
    # via rich
markupsafe==2.1.5
    # via mako
mdurl==0.1.2
    # via markdown-it-py
multidict==6.1.0
    # via
    #   aiohttp
    #   yarl
opentelemetry-api==1.27.0
    # via
    #   -r requirements/../../../packages/service-library/requirements/_base.in
    #   opentelemetry-exporter-otlp-proto-grpc
    #   opentelemetry-exporter-otlp-proto-http
    #   opentelemetry-instrumentation
    #   opentelemetry-instrumentation-requests
    #   opentelemetry-sdk
    #   opentelemetry-semantic-conventions
opentelemetry-exporter-otlp==1.27.0
    # via -r requirements/../../../packages/service-library/requirements/_base.in
opentelemetry-exporter-otlp-proto-common==1.27.0
    # via
    #   opentelemetry-exporter-otlp-proto-grpc
    #   opentelemetry-exporter-otlp-proto-http
opentelemetry-exporter-otlp-proto-grpc==1.27.0
    # via opentelemetry-exporter-otlp
opentelemetry-exporter-otlp-proto-http==1.27.0
    # via opentelemetry-exporter-otlp
opentelemetry-instrumentation==0.48b0
    # via opentelemetry-instrumentation-requests
opentelemetry-instrumentation-requests==0.48b0
    # via -r requirements/../../../packages/service-library/requirements/_base.in
opentelemetry-proto==1.27.0
    # via
    #   opentelemetry-exporter-otlp-proto-common
    #   opentelemetry-exporter-otlp-proto-grpc
    #   opentelemetry-exporter-otlp-proto-http
opentelemetry-sdk==1.27.0
    # via
    #   -r requirements/../../../packages/service-library/requirements/_base.in
    #   opentelemetry-exporter-otlp-proto-grpc
    #   opentelemetry-exporter-otlp-proto-http
opentelemetry-semantic-conventions==0.48b0
    # via
    #   opentelemetry-instrumentation-requests
    #   opentelemetry-sdk
opentelemetry-util-http==0.48b0
    # via opentelemetry-instrumentation-requests
orjson==3.10.7
    # via
    #   -c requirements/../../../packages/models-library/requirements/../../../requirements/constraints.txt
    #   -c requirements/../../../packages/postgres-database/requirements/../../../requirements/constraints.txt
    #   -c requirements/../../../packages/service-library/requirements/../../../packages/models-library/requirements/../../../requirements/constraints.txt
    #   -c requirements/../../../packages/service-library/requirements/../../../packages/settings-library/requirements/../../../requirements/constraints.txt
    #   -c requirements/../../../packages/service-library/requirements/../../../requirements/constraints.txt
    #   -c requirements/../../../packages/settings-library/requirements/../../../requirements/constraints.txt
    #   -c requirements/../../../requirements/constraints.txt
    #   -r requirements/../../../packages/models-library/requirements/_base.in
    #   -r requirements/../../../packages/service-library/requirements/../../../packages/models-library/requirements/_base.in
packaging==24.1
    # via -r requirements/_base.in
pamqp==3.3.0
    # via aiormq
pint==0.24.3
    # via -r requirements/_base.in
protobuf==4.25.5
    # via
    #   googleapis-common-protos
    #   opentelemetry-proto
psutil==6.0.0
    # via -r requirements/../../../packages/service-library/requirements/_base.in
psycopg2-binary==2.9.9
    # via
    #   aiopg
    #   sqlalchemy
<<<<<<< HEAD
pydantic==2.9.2
=======
pydantic==1.10.18
>>>>>>> 682d4fac
    # via
    #   -c requirements/../../../packages/models-library/requirements/../../../requirements/constraints.txt
    #   -c requirements/../../../packages/postgres-database/requirements/../../../requirements/constraints.txt
    #   -c requirements/../../../packages/service-library/requirements/../../../packages/models-library/requirements/../../../requirements/constraints.txt
    #   -c requirements/../../../packages/service-library/requirements/../../../packages/settings-library/requirements/../../../requirements/constraints.txt
    #   -c requirements/../../../packages/service-library/requirements/../../../requirements/constraints.txt
    #   -c requirements/../../../packages/settings-library/requirements/../../../requirements/constraints.txt
    #   -c requirements/../../../requirements/constraints.txt
    #   -r requirements/../../../packages/models-library/requirements/_base.in
    #   -r requirements/../../../packages/postgres-database/requirements/_base.in
    #   -r requirements/../../../packages/service-library/requirements/../../../packages/models-library/requirements/_base.in
    #   -r requirements/../../../packages/service-library/requirements/../../../packages/settings-library/requirements/_base.in
    #   -r requirements/../../../packages/service-library/requirements/_base.in
    #   -r requirements/../../../packages/settings-library/requirements/_base.in
    #   -r requirements/_base.in
    #   fast-depends
    #   pydantic-extra-types
    #   pydantic-settings
pydantic-core==2.23.4
    # via pydantic
pydantic-extra-types==2.9.0
    # via
    #   -r requirements/../../../packages/models-library/requirements/_base.in
    #   -r requirements/../../../packages/service-library/requirements/../../../packages/models-library/requirements/_base.in
pydantic-settings==2.5.2
    # via
    #   -r requirements/../../../packages/models-library/requirements/_base.in
    #   -r requirements/../../../packages/service-library/requirements/../../../packages/models-library/requirements/_base.in
    #   -r requirements/../../../packages/service-library/requirements/../../../packages/settings-library/requirements/_base.in
    #   -r requirements/../../../packages/settings-library/requirements/_base.in
pygments==2.18.0
    # via rich
pyinstrument==4.7.3
    # via -r requirements/../../../packages/service-library/requirements/_base.in
python-dateutil==2.9.0.post0
    # via arrow
python-dotenv==1.0.1
    # via pydantic-settings
pyyaml==6.0.2
    # via
    #   -c requirements/../../../packages/models-library/requirements/../../../requirements/constraints.txt
    #   -c requirements/../../../packages/postgres-database/requirements/../../../requirements/constraints.txt
    #   -c requirements/../../../packages/service-library/requirements/../../../packages/models-library/requirements/../../../requirements/constraints.txt
    #   -c requirements/../../../packages/service-library/requirements/../../../packages/settings-library/requirements/../../../requirements/constraints.txt
    #   -c requirements/../../../packages/service-library/requirements/../../../requirements/constraints.txt
    #   -c requirements/../../../packages/settings-library/requirements/../../../requirements/constraints.txt
    #   -c requirements/../../../requirements/constraints.txt
    #   -r requirements/../../../packages/service-library/requirements/_base.in
redis==5.0.4
    # via
    #   -c requirements/../../../packages/models-library/requirements/../../../requirements/constraints.txt
    #   -c requirements/../../../packages/postgres-database/requirements/../../../requirements/constraints.txt
    #   -c requirements/../../../packages/service-library/requirements/../../../packages/models-library/requirements/../../../requirements/constraints.txt
    #   -c requirements/../../../packages/service-library/requirements/../../../packages/settings-library/requirements/../../../requirements/constraints.txt
    #   -c requirements/../../../packages/service-library/requirements/../../../requirements/constraints.txt
    #   -c requirements/../../../packages/settings-library/requirements/../../../requirements/constraints.txt
    #   -c requirements/../../../requirements/constraints.txt
    #   -r requirements/../../../packages/service-library/requirements/_base.in
referencing==0.29.3
    # via
    #   -c requirements/../../../packages/service-library/requirements/./constraints.txt
    #   jsonschema
    #   jsonschema-specifications
repro-zipfile==0.3.1
    # via -r requirements/../../../packages/service-library/requirements/_base.in
requests==2.32.3
    # via opentelemetry-exporter-otlp-proto-http
rich==13.8.1
    # via
    #   -r requirements/../../../packages/service-library/requirements/../../../packages/settings-library/requirements/_base.in
    #   -r requirements/../../../packages/settings-library/requirements/_base.in
    #   typer
rpds-py==0.20.0
    # via
    #   jsonschema
    #   referencing
setuptools==75.1.0
    # via opentelemetry-instrumentation
shellingham==1.5.4
    # via typer
six==1.16.0
    # via python-dateutil
sniffio==1.3.1
    # via anyio
sqlalchemy==1.4.54
    # via
    #   -c requirements/../../../packages/models-library/requirements/../../../requirements/constraints.txt
    #   -c requirements/../../../packages/postgres-database/requirements/../../../requirements/constraints.txt
    #   -c requirements/../../../packages/service-library/requirements/../../../packages/models-library/requirements/../../../requirements/constraints.txt
    #   -c requirements/../../../packages/service-library/requirements/../../../packages/settings-library/requirements/../../../requirements/constraints.txt
    #   -c requirements/../../../packages/service-library/requirements/../../../requirements/constraints.txt
    #   -c requirements/../../../packages/settings-library/requirements/../../../requirements/constraints.txt
    #   -c requirements/../../../requirements/constraints.txt
    #   -r requirements/../../../packages/postgres-database/requirements/_base.in
    #   aiopg
    #   alembic
tenacity==9.0.0
    # via
    #   -r requirements/../../../packages/service-library/requirements/_base.in
    #   -r requirements/_base.in
toolz==0.12.1
    # via -r requirements/../../../packages/service-library/requirements/_base.in
tqdm==4.66.5
    # via
    #   -r requirements/../../../packages/service-library/requirements/_base.in
    #   -r requirements/_base.in
typer==0.12.5
    # via
    #   -r requirements/../../../packages/service-library/requirements/../../../packages/settings-library/requirements/_base.in
    #   -r requirements/../../../packages/settings-library/requirements/_base.in
types-python-dateutil==2.9.0.20240906
    # via arrow
typing-extensions==4.12.2
    # via
    #   aiodebug
    #   alembic
    #   faststream
    #   flexcache
    #   flexparser
    #   opentelemetry-sdk
    #   pint
    #   pydantic
    #   pydantic-core
    #   typer
urllib3==2.2.3
    # via
    #   -c requirements/../../../packages/models-library/requirements/../../../requirements/constraints.txt
    #   -c requirements/../../../packages/postgres-database/requirements/../../../requirements/constraints.txt
    #   -c requirements/../../../packages/service-library/requirements/../../../packages/models-library/requirements/../../../requirements/constraints.txt
    #   -c requirements/../../../packages/service-library/requirements/../../../packages/settings-library/requirements/../../../requirements/constraints.txt
    #   -c requirements/../../../packages/service-library/requirements/../../../requirements/constraints.txt
    #   -c requirements/../../../packages/settings-library/requirements/../../../requirements/constraints.txt
    #   -c requirements/../../../requirements/constraints.txt
    #   requests
wrapt==1.16.0
    # via
    #   deprecated
    #   opentelemetry-instrumentation
yarl==1.12.1
    # via
    #   -r requirements/../../../packages/postgres-database/requirements/_base.in
    #   aio-pika
    #   aiohttp
    #   aiormq
zipp==3.20.2
    # via importlib-metadata<|MERGE_RESOLUTION|>--- conflicted
+++ resolved
@@ -33,13 +33,9 @@
     # via aiohttp
 alembic==1.13.3
     # via -r requirements/../../../packages/postgres-database/requirements/_base.in
-<<<<<<< HEAD
 annotated-types==0.7.0
     # via pydantic
-anyio==4.4.0
-=======
 anyio==4.6.0
->>>>>>> 682d4fac
     # via
     #   fast-depends
     #   faststream
@@ -85,11 +81,7 @@
     # via email-validator
 email-validator==2.2.0
     # via pydantic
-<<<<<<< HEAD
-fast-depends==2.4.8
-=======
 fast-depends==2.4.11
->>>>>>> 682d4fac
     # via faststream
 faststream==0.5.23
     # via -r requirements/../../../packages/service-library/requirements/_base.in
@@ -209,11 +201,7 @@
     # via
     #   aiopg
     #   sqlalchemy
-<<<<<<< HEAD
 pydantic==2.9.2
-=======
-pydantic==1.10.18
->>>>>>> 682d4fac
     # via
     #   -c requirements/../../../packages/models-library/requirements/../../../requirements/constraints.txt
     #   -c requirements/../../../packages/postgres-database/requirements/../../../requirements/constraints.txt
