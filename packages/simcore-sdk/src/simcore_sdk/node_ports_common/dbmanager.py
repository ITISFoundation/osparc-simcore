--- conflicted
+++ resolved
@@ -1,158 +1,152 @@
-import json
-import logging
-import socket
-from typing import Optional
-
-import aiopg.sa
-import tenacity
-from aiopg.sa.engine import Engine
-from aiopg.sa.result import RowProxy
-from servicelib.common_aiopg_utils import DataSourceName, create_pg_engine
-from servicelib.retry_policies import PostgresRetryPolicyUponInitialization
-from simcore_postgres_database.models.comp_tasks import comp_tasks
-from simcore_postgres_database.utils_aiopg import (
-    close_engine,
-    raise_if_migration_not_ready,
-)
-from sqlalchemy import and_
-
-from . import config
-from .exceptions import NodeNotFound, NodeportsException
-
-log = logging.getLogger(__name__)
-
-
-async def _get_node_from_db(
-    project_id: str, node_uuid: str, connection: aiopg.sa.SAConnection
-) -> RowProxy:
-    log.debug(
-        "Reading from comp_tasks table for node uuid %s, project %s",
-        node_uuid,
-        project_id,
-    )
-    result = await connection.execute(
-        comp_tasks.select(
-            and_(
-                comp_tasks.c.node_id == node_uuid,
-                comp_tasks.c.project_id == project_id,
-            )
-        )
-    )
-    if result.rowcount > 1:
-        log.error("the node id %s is not unique", node_uuid)
-    node: RowProxy = await result.fetchone()
-    if not node:
-        log.error("the node id %s was not found", node_uuid)
-        raise NodeNotFound(node_uuid)
-    return node
-
-
-@tenacity.retry(**PostgresRetryPolicyUponInitialization().kwargs)
-<<<<<<< HEAD
-async def wait_till_postgres_responsive(dsn: DataSourceName) -> None:
-    if not is_postgres_responsive(dsn):
-        raise NodeportsException(f"Could not reach Postgres on {dsn.to_uri()}")
-=======
-async def _ensure_postgres_ready(dsn: DataSourceName) -> Engine:
-    engine = await create_pg_engine(dsn, minsize=1, maxsize=4)
-    try:
-        await raise_if_migration_not_ready(engine)
-    except Exception:
-        await close_engine(engine)
-        raise
-    return engine
->>>>>>> 5ef4cd98
-
-
-class DBContextManager:
-    def __init__(self, db_engine: Optional[aiopg.sa.Engine] = None):
-        self._db_engine: Optional[aiopg.sa.Engine] = db_engine
-        self._db_engine_created: bool = False
-
-    @staticmethod
-    async def _create_db_engine() -> aiopg.sa.Engine:
-        dsn = DataSourceName(
-            application_name=f"{__name__}_{id(socket.gethostname())}",
-            database=config.POSTGRES_DB,
-            user=config.POSTGRES_USER,
-            password=config.POSTGRES_PW,
-            host=config.POSTGRES_ENDPOINT.split(":")[0],
-            port=int(config.POSTGRES_ENDPOINT.split(":")[1]),
-        )  # type: ignore
-
-        engine = await _ensure_postgres_ready(dsn)
-        return engine
-
-    async def __aenter__(self):
-        if not self._db_engine:
-            self._db_engine = await self._create_db_engine()
-            self._db_engine_created = True
-        return self._db_engine
-
-    async def __aexit__(self, exc_type, exc, tb):
-        if self._db_engine and self._db_engine_created:
-            await close_engine(self._db_engine)
-            log.debug(
-                "engine '%s' after shutdown: closed=%s, size=%d",
-                self._db_engine.dsn,
-                self._db_engine.closed,
-                self._db_engine.size,
-            )
-
-
-class DBManager:
-    def __init__(self, db_engine: Optional[aiopg.sa.Engine] = None):
-        self._db_engine = db_engine
-
-    async def write_ports_configuration(
-        self, json_configuration: str, project_id: str, node_uuid: str
-    ):
-        message = (
-            f"Writing port configuration to database for "
-            f"project={project_id} node={node_uuid}: {json_configuration}"
-        )
-        log.debug(message)
-
-        node_configuration = json.loads(json_configuration)
-        async with DBContextManager(self._db_engine) as engine:
-            async with engine.acquire() as connection:
-                # update the necessary parts
-                await connection.execute(
-                    # FIXME: E1120:No value for argument 'dml' in method call
-                    # pylint: disable=E1120
-                    comp_tasks.update()
-                    .where(
-                        and_(
-                            comp_tasks.c.node_id == node_uuid,
-                            comp_tasks.c.project_id == project_id,
-                        )
-                    )
-                    .values(
-                        schema=node_configuration["schema"],
-                        inputs=node_configuration["inputs"],
-                        outputs=node_configuration["outputs"],
-                        run_hash=node_configuration.get("run_hash"),
-                    )
-                )
-
-    async def get_ports_configuration_from_node_uuid(
-        self, project_id: str, node_uuid: str
-    ) -> str:
-        log.debug(
-            "Getting ports configuration of node %s from comp_tasks table", node_uuid
-        )
-        async with DBContextManager(self._db_engine) as engine:
-            async with engine.acquire() as connection:
-                node: RowProxy = await _get_node_from_db(
-                    project_id, node_uuid, connection
-                )
-                node_json_config = json.dumps(
-                    {
-                        "schema": node.schema,
-                        "inputs": node.inputs,
-                        "outputs": node.outputs,
-                        "run_hash": node.run_hash,
-                    }
-                )
-        log.debug("Found and converted to json")
-        return node_json_config
+import json
+import logging
+import socket
+from typing import Optional
+
+import aiopg.sa
+import tenacity
+from aiopg.sa.engine import Engine
+from aiopg.sa.result import RowProxy
+from servicelib.common_aiopg_utils import DataSourceName, create_pg_engine
+from servicelib.retry_policies import PostgresRetryPolicyUponInitialization
+from simcore_postgres_database.models.comp_tasks import comp_tasks
+from simcore_postgres_database.utils_aiopg import (
+    close_engine,
+    raise_if_migration_not_ready,
+)
+from sqlalchemy import and_
+
+from . import config
+from .exceptions import NodeNotFound, NodeportsException
+
+log = logging.getLogger(__name__)
+
+
+async def _get_node_from_db(
+    project_id: str, node_uuid: str, connection: aiopg.sa.SAConnection
+) -> RowProxy:
+    log.debug(
+        "Reading from comp_tasks table for node uuid %s, project %s",
+        node_uuid,
+        project_id,
+    )
+    result = await connection.execute(
+        comp_tasks.select(
+            and_(
+                comp_tasks.c.node_id == node_uuid,
+                comp_tasks.c.project_id == project_id,
+            )
+        )
+    )
+    if result.rowcount > 1:
+        log.error("the node id %s is not unique", node_uuid)
+    node: RowProxy = await result.fetchone()
+    if not node:
+        log.error("the node id %s was not found", node_uuid)
+        raise NodeNotFound(node_uuid)
+    return node
+
+
+@tenacity.retry(**PostgresRetryPolicyUponInitialization().kwargs)
+async def _ensure_postgres_ready(dsn: DataSourceName) -> Engine:
+    engine = await create_pg_engine(dsn, minsize=1, maxsize=4)
+    try:
+        await raise_if_migration_not_ready(engine)
+    except Exception:
+        await close_engine(engine)
+        raise
+    return engine
+
+
+class DBContextManager:
+    def __init__(self, db_engine: Optional[aiopg.sa.Engine] = None):
+        self._db_engine: Optional[aiopg.sa.Engine] = db_engine
+        self._db_engine_created: bool = False
+
+    @staticmethod
+    async def _create_db_engine() -> aiopg.sa.Engine:
+        dsn = DataSourceName(
+            application_name=f"{__name__}_{id(socket.gethostname())}",
+            database=config.POSTGRES_DB,
+            user=config.POSTGRES_USER,
+            password=config.POSTGRES_PW,
+            host=config.POSTGRES_ENDPOINT.split(":")[0],
+            port=int(config.POSTGRES_ENDPOINT.split(":")[1]),
+        )  # type: ignore
+
+        engine = await _ensure_postgres_ready(dsn)
+        return engine
+
+    async def __aenter__(self):
+        if not self._db_engine:
+            self._db_engine = await self._create_db_engine()
+            self._db_engine_created = True
+        return self._db_engine
+
+    async def __aexit__(self, exc_type, exc, tb):
+        if self._db_engine and self._db_engine_created:
+            await close_engine(self._db_engine)
+            log.debug(
+                "engine '%s' after shutdown: closed=%s, size=%d",
+                self._db_engine.dsn,
+                self._db_engine.closed,
+                self._db_engine.size,
+            )
+
+
+class DBManager:
+    def __init__(self, db_engine: Optional[aiopg.sa.Engine] = None):
+        self._db_engine = db_engine
+
+    async def write_ports_configuration(
+        self, json_configuration: str, project_id: str, node_uuid: str
+    ):
+        message = (
+            f"Writing port configuration to database for "
+            f"project={project_id} node={node_uuid}: {json_configuration}"
+        )
+        log.debug(message)
+
+        node_configuration = json.loads(json_configuration)
+        async with DBContextManager(self._db_engine) as engine:
+            async with engine.acquire() as connection:
+                # update the necessary parts
+                await connection.execute(
+                    # FIXME: E1120:No value for argument 'dml' in method call
+                    # pylint: disable=E1120
+                    comp_tasks.update()
+                    .where(
+                        and_(
+                            comp_tasks.c.node_id == node_uuid,
+                            comp_tasks.c.project_id == project_id,
+                        )
+                    )
+                    .values(
+                        schema=node_configuration["schema"],
+                        inputs=node_configuration["inputs"],
+                        outputs=node_configuration["outputs"],
+                        run_hash=node_configuration.get("run_hash"),
+                    )
+                )
+
+    async def get_ports_configuration_from_node_uuid(
+        self, project_id: str, node_uuid: str
+    ) -> str:
+        log.debug(
+            "Getting ports configuration of node %s from comp_tasks table", node_uuid
+        )
+        async with DBContextManager(self._db_engine) as engine:
+            async with engine.acquire() as connection:
+                node: RowProxy = await _get_node_from_db(
+                    project_id, node_uuid, connection
+                )
+                node_json_config = json.dumps(
+                    {
+                        "schema": node.schema,
+                        "inputs": node.inputs,
+                        "outputs": node.outputs,
+                        "run_hash": node.run_hash,
+                    }
+                )
+        log.debug("Found and converted to json")
+        return node_json_config