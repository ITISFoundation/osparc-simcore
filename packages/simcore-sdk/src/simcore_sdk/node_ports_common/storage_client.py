--- conflicted
+++ resolved
@@ -109,11 +109,7 @@
     file_id: str,
     location_id: str,
     user_id: UserID,
-<<<<<<< HEAD
-    as_presigned_link: bool,
-=======
     link_type: LinkType,
->>>>>>> 85c998f9
 ) -> AnyUrl:
     if (
         not isinstance(file_id, str)
@@ -129,14 +125,7 @@
         )
     async with session.put(
         f"{_base_url()}/locations/{location_id}/files/{quote(file_id, safe='')}",
-<<<<<<< HEAD
-        params={
-            "user_id": f"{user_id}",
-            "link_type": "presigned" if as_presigned_link else "s3",
-        },
-=======
         params={"user_id": f"{user_id}", "link_type": link_type.value},
->>>>>>> 85c998f9
     ) as response:
         response.raise_for_status()
 
