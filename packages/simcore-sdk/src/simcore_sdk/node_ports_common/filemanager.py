--- conflicted
+++ resolved
@@ -1,592 +1,587 @@
-import logging
-from asyncio import CancelledError
-from dataclasses import dataclass
-from pathlib import Path
-
-import aiofiles
-from aiohttp import ClientSession
-from models_library.basic_types import IDStr, SHA256Str
-from models_library.projects_nodes_io import LocationID, LocationName, StorageFileID
-from models_library.storage_schemas import (
-    ETag,
-    FileMetaDataGet,
-    FileUploadSchema,
-    LinkType,
-    UploadedPart,
-)
-<<<<<<< HEAD
-=======
-from models_library.basic_types import SHA256Str
-from models_library.projects_nodes_io import LocationID, LocationName, StorageFileID
->>>>>>> 89d66282
-from models_library.users import UserID
-from pydantic import AnyUrl, ByteSize, TypeAdapter
-from servicelib.file_utils import create_sha256_checksum
-from servicelib.progress_bar import ProgressBarData
-from settings_library.aws_s3_cli import AwsS3CliSettings
-from settings_library.node_ports import NodePortsSettings
-from settings_library.r_clone import RCloneSettings
-from tenacity import AsyncRetrying
-from tenacity.after import after_log
-from tenacity.before_sleep import before_sleep_log
-from tenacity.retry import retry_if_exception_type
-from tenacity.stop import stop_after_attempt
-from tenacity.wait import wait_random_exponential
-from yarl import URL
-
-from ..node_ports_common.client_session_manager import ClientSessionContextManager
-from . import aws_s3_cli, exceptions, r_clone, storage_client
-from ._filemanager import _abort_upload, _complete_upload, _resolve_location_id
-from .file_io_utils import (
-    LogRedirectCB,
-    UploadableFileObject,
-    download_link_to_file,
-    upload_file_to_presigned_links,
-)
-
-_logger = logging.getLogger(__name__)
-
-
-async def complete_file_upload(
-    uploaded_parts: list[UploadedPart],
-    upload_completion_link: AnyUrl,
-    client_session: ClientSession | None = None,
-) -> ETag:
-    async with ClientSessionContextManager(client_session) as session:
-        e_tag: ETag | None = await _complete_upload(
-            session=session,
-            upload_completion_link=upload_completion_link,
-            parts=uploaded_parts,
-            is_directory=False,
-        )
-    # should not be None because a file is being uploaded
-    assert e_tag is not None  # nosec
-    return e_tag
-
-
-async def get_download_link_from_s3(
-    *,
-    user_id: UserID,
-    store_name: LocationName | None,
-    store_id: LocationID | None,
-    s3_object: StorageFileID,
-    link_type: LinkType,
-    client_session: ClientSession | None = None,
-) -> URL:
-    """
-    :raises exceptions.NodeportsException
-    :raises exceptions.S3InvalidPathError
-    :raises exceptions.StorageInvalidCall
-    :raises exceptions.StorageServerIssue
-    """
-    async with ClientSessionContextManager(client_session) as session:
-        store_id = await _resolve_location_id(session, user_id, store_name, store_id)
-        file_link = await storage_client.get_download_file_link(
-            session=session,
-            file_id=s3_object,
-            location_id=store_id,
-            user_id=user_id,
-            link_type=link_type,
-        )
-        return URL(f"{file_link}")
-
-
-async def get_upload_links_from_s3(
-    *,
-    user_id: UserID,
-    store_name: LocationName | None,
-    store_id: LocationID | None,
-    s3_object: StorageFileID,
-    link_type: LinkType,
-    client_session: ClientSession | None = None,
-    file_size: ByteSize,
-    is_directory: bool,
-    sha256_checksum: SHA256Str | None,
-) -> tuple[LocationID, FileUploadSchema]:
-    async with ClientSessionContextManager(client_session) as session:
-        store_id = await _resolve_location_id(session, user_id, store_name, store_id)
-        file_links = await storage_client.get_upload_file_links(
-            session=session,
-            file_id=s3_object,
-            location_id=store_id,
-            user_id=user_id,
-            link_type=link_type,
-            file_size=file_size,
-            is_directory=is_directory,
-            sha256_checksum=sha256_checksum,
-        )
-        return (store_id, file_links)
-
-
-async def download_path_from_s3(
-    *,
-    user_id: UserID,
-    store_name: LocationName | None,
-    store_id: LocationID | None,
-    s3_object: StorageFileID,
-    local_path: Path,
-    io_log_redirect_cb: LogRedirectCB | None,
-    client_session: ClientSession | None = None,
-    r_clone_settings: RCloneSettings | None,
-    progress_bar: ProgressBarData,
-    aws_s3_cli_settings: AwsS3CliSettings | None,
-) -> Path:
-    """Downloads a file from S3
-
-    :param session: add app[APP_CLIENT_SESSION_KEY] session here otherwise default is opened/closed every call
-    :type session: ClientSession, optional
-    :raises exceptions.NodeportsException
-    :raises exceptions.S3InvalidPathError
-    :raises exceptions.StorageInvalidCall
-    :return: path to downloaded file
-    """
-    _logger.debug(
-        "Downloading from store %s:id %s, s3 object %s, to %s",
-        store_name,
-        store_id,
-        s3_object,
-        local_path,
-    )
-
-    async with ClientSessionContextManager(client_session) as session:
-        store_id = await _resolve_location_id(session, user_id, store_name, store_id)
-        file_meta_data: FileMetaDataGet = await _get_file_meta_data(
-            user_id=user_id,
-            s3_object=s3_object,
-            store_id=store_id,
-            client_session=session,
-        )
-
-        if (
-            file_meta_data.is_directory
-            and not aws_s3_cli_settings
-            and not await r_clone.is_r_clone_available(r_clone_settings)
-        ):
-            msg = f"Requested to download directory {s3_object}, but no rclone support was detected"
-            raise exceptions.NodeportsException(msg)
-        if (
-            file_meta_data.is_directory
-            and aws_s3_cli_settings
-            and not await aws_s3_cli.is_aws_s3_cli_available(aws_s3_cli_settings)
-        ):
-            msg = f"Requested to download directory {s3_object}, but no aws cli support was detected"
-            raise exceptions.NodeportsException(msg)
-
-        # get the s3 link
-        download_link = await get_download_link_from_s3(
-            user_id=user_id,
-            store_name=store_name,
-            store_id=store_id,
-            s3_object=s3_object,
-            client_session=session,
-            link_type=(
-                LinkType.S3 if file_meta_data.is_directory else LinkType.PRESIGNED
-            ),
-        )
-
-        # the link contains the file name
-        if not download_link:
-            raise exceptions.S3InvalidPathError(s3_object)
-
-        if file_meta_data.is_directory:
-            if aws_s3_cli_settings:
-                await aws_s3_cli.sync_s3_to_local(
-                    aws_s3_cli_settings,
-                    progress_bar,
-                    local_directory_path=local_path,
-                    download_s3_link=TypeAdapter(AnyUrl).validate_python(
-                        f"{download_link}"
-                    ),
-                )
-            elif r_clone_settings:
-                await r_clone.sync_s3_to_local(
-                    r_clone_settings,
-                    progress_bar,
-                    local_directory_path=local_path,
-                    download_s3_link=str(
-                        TypeAdapter(AnyUrl).validate_python(f"{download_link}")
-                    ),
-                )
-            else:
-                msg = "Unexpected configuration"
-                raise RuntimeError(msg)
-            return local_path
-
-        return await download_file_from_link(
-            download_link,
-            local_path,
-            client_session=session,
-            io_log_redirect_cb=io_log_redirect_cb,
-            progress_bar=progress_bar,
-        )
-
-
-async def download_file_from_link(
-    download_link: URL,
-    destination_folder: Path,
-    *,
-    io_log_redirect_cb: LogRedirectCB | None,
-    file_name: str | None = None,
-    client_session: ClientSession | None = None,
-    progress_bar: ProgressBarData,
-) -> Path:
-    # a download link looks something like:
-    # http://172.16.9.89:9001/simcore-test/269dec55-6d18-4901-a767-b567db23d425/4ccf4e2e-a6cd-4f77-a255-4c36fa1b1c72/test.test?X-Amz-Algorithm=AWS4-HMAC-SHA256&X-Amz-Credential=s3access/20190719/us-east-1/s3/aws4_request&X-Amz-Date=20190719T142431Z&X-Amz-Expires=259200&X-Amz-SignedHeaders=host&X-Amz-Signature=90268f3b580b38c1aad128475936c6f5fd335d11d01ec143cca1056d92a724b5
-    local_file_path = destination_folder / (file_name or Path(download_link.path).name)
-
-    # remove an already existing file if present
-    if local_file_path.exists():
-        local_file_path.unlink()
-
-    if io_log_redirect_cb:
-        await io_log_redirect_cb(f"downloading {local_file_path}, please wait...")
-    async with ClientSessionContextManager(client_session) as session:
-        await download_link_to_file(
-            session,
-            download_link,
-            local_file_path,
-            num_retries=NodePortsSettings.create_from_envs().NODE_PORTS_IO_NUM_RETRY_ATTEMPTS,
-            io_log_redirect_cb=io_log_redirect_cb,
-            progress_bar=progress_bar,
-        )
-    if io_log_redirect_cb:
-        await io_log_redirect_cb(f"download of {local_file_path} complete.")
-    return local_file_path
-
-
-async def abort_upload(
-    abort_upload_link: AnyUrl, client_session: ClientSession | None = None
-) -> None:
-    """Abort a multipart upload
-
-    Arguments:
-        upload_links: FileUploadSchema
-
-    """
-    async with ClientSessionContextManager(client_session) as session:
-        await _abort_upload(
-            session=session,
-            abort_upload_link=abort_upload_link,
-            reraise_exceptions=True,
-        )
-
-
-@dataclass
-class UploadedFile:
-    store_id: LocationID
-    etag: ETag
-
-
-@dataclass
-class UploadedFolder:
-    ...
-
-
-async def _generate_checksum(
-    path_to_upload: Path | UploadableFileObject, is_directory: bool
-) -> SHA256Str | None:
-    checksum: SHA256Str | None = None
-    if is_directory:
-        return checksum
-    if isinstance(path_to_upload, Path):
-        async with aiofiles.open(path_to_upload, mode="rb") as f:
-            checksum = SHA256Str(await create_sha256_checksum(f))
-    elif isinstance(path_to_upload, UploadableFileObject):
-        checksum = path_to_upload.sha256_checksum
-    return checksum
-
-
-async def upload_path(  # pylint: disable=too-many-arguments
-    *,
-    user_id: UserID,
-    store_id: LocationID | None,
-    store_name: LocationName | None,
-    s3_object: StorageFileID,
-    path_to_upload: Path | UploadableFileObject,
-    io_log_redirect_cb: LogRedirectCB | None,
-    client_session: ClientSession | None = None,
-    r_clone_settings: RCloneSettings | None = None,
-    progress_bar: ProgressBarData | None = None,
-    exclude_patterns: set[str] | None = None,
-    aws_s3_cli_settings: AwsS3CliSettings | None = None,
-) -> UploadedFile | UploadedFolder:
-    """Uploads a file (potentially in parallel) or a file object (sequential in any case) to S3
-
-    :param session: add app[APP_CLIENT_SESSION_KEY] session here otherwise default is opened/closed every call
-    :type session: ClientSession, optional
-    :raises exceptions.S3InvalidPathError
-    :raises exceptions.S3TransferError
-    :raises exceptions.NodeportsException
-    :return: stored id, S3 entity_tag
-    """
-    async for attempt in AsyncRetrying(
-        reraise=True,
-        wait=wait_random_exponential(),
-        stop=stop_after_attempt(
-            NodePortsSettings.create_from_envs().NODE_PORTS_400_REQUEST_TIMEOUT_ATTEMPTS
-        ),
-        retry=retry_if_exception_type(exceptions.AwsS3BadRequestRequestTimeoutError),
-        before_sleep=before_sleep_log(_logger, logging.WARNING, exc_info=True),
-        after=after_log(_logger, log_level=logging.ERROR),
-    ):
-        with attempt:
-            result = await _upload_path(
-                user_id=user_id,
-                store_id=store_id,
-                store_name=store_name,
-                s3_object=s3_object,
-                path_to_upload=path_to_upload,
-                io_log_redirect_cb=io_log_redirect_cb,
-                client_session=client_session,
-                r_clone_settings=r_clone_settings,
-                progress_bar=progress_bar,
-                exclude_patterns=exclude_patterns,
-                aws_s3_cli_settings=aws_s3_cli_settings,
-            )
-    return result
-
-
-async def _upload_path(  # pylint: disable=too-many-arguments
-    *,
-    user_id: UserID,
-    store_id: LocationID | None,
-    store_name: LocationName | None,
-    s3_object: StorageFileID,
-    path_to_upload: Path | UploadableFileObject,
-    io_log_redirect_cb: LogRedirectCB | None,
-    client_session: ClientSession | None,
-    r_clone_settings: RCloneSettings | None,
-    progress_bar: ProgressBarData | None,
-    exclude_patterns: set[str] | None,
-    aws_s3_cli_settings: AwsS3CliSettings | None,
-) -> UploadedFile | UploadedFolder:
-    _logger.debug(
-        "Uploading %s to %s:%s@%s",
-        f"{path_to_upload=}",
-        f"{store_id=}",
-        f"{store_name=}",
-        f"{s3_object=}",
-    )
-
-    if not progress_bar:
-        progress_bar = ProgressBarData(num_steps=1, description="uploading")
-
-    is_directory: bool = isinstance(path_to_upload, Path) and path_to_upload.is_dir()
-    if (
-        is_directory
-        and not aws_s3_cli_settings
-        and not await r_clone.is_r_clone_available(r_clone_settings)
-    ):
-        msg = f"Requested to upload directory {path_to_upload}, but no rclone support was detected"
-        raise exceptions.NodeportsException(msg)
-    if (
-        is_directory
-        and aws_s3_cli_settings
-        and not await aws_s3_cli.is_aws_s3_cli_available(aws_s3_cli_settings)
-    ):
-        msg = f"Requested to upload directory {path_to_upload}, but no aws cli support was detected"
-        raise exceptions.NodeportsException(msg)
-
-    checksum: SHA256Str | None = await _generate_checksum(path_to_upload, is_directory)
-    if io_log_redirect_cb:
-        await io_log_redirect_cb(f"uploading {path_to_upload}, please wait...")
-
-    # NOTE: when uploading a directory there is no e_tag as this is provided only for
-    # each single file and it makes no sense to have one for directories
-    e_tag: ETag | None = None
-    async with ClientSessionContextManager(client_session) as session:
-        upload_links: FileUploadSchema | None = None
-        try:
-            store_id, upload_links = await get_upload_links_from_s3(
-                user_id=user_id,
-                store_name=store_name,
-                store_id=store_id,
-                s3_object=s3_object,
-                client_session=session,
-                link_type=LinkType.S3 if is_directory else LinkType.PRESIGNED,
-                file_size=ByteSize(
-                    path_to_upload.stat().st_size
-                    if isinstance(path_to_upload, Path)
-                    else path_to_upload.file_size
-                ),
-                is_directory=is_directory,
-                sha256_checksum=checksum,
-            )
-            e_tag, upload_links = await _upload_to_s3(
-                upload_links=upload_links,
-                path_to_upload=path_to_upload,
-                io_log_redirect_cb=io_log_redirect_cb,
-                r_clone_settings=r_clone_settings,
-                progress_bar=progress_bar,
-                is_directory=is_directory,
-                session=session,
-                exclude_patterns=exclude_patterns,
-                aws_s3_cli_settings=aws_s3_cli_settings,
-            )
-        except (
-            r_clone.RCloneFailedError,
-            aws_s3_cli.AwsS3CliFailedError,
-            exceptions.S3TransferError,
-        ) as exc:
-            _logger.exception("The upload failed with an unexpected error:")
-            if upload_links:
-                await _abort_upload(
-                    session, upload_links.links.abort_upload, reraise_exceptions=False
-                )
-            raise exceptions.S3TransferError from exc
-        except CancelledError:
-            if upload_links:
-                await _abort_upload(
-                    session, upload_links.links.abort_upload, reraise_exceptions=False
-                )
-            raise
-        if io_log_redirect_cb:
-            await io_log_redirect_cb(f"upload of {path_to_upload} complete.")
-    return UploadedFolder() if e_tag is None else UploadedFile(store_id, e_tag)
-
-
-async def _upload_to_s3(
-    *,
-    upload_links,
-    path_to_upload: Path | UploadableFileObject,
-    io_log_redirect_cb: LogRedirectCB | None,
-    r_clone_settings: RCloneSettings | None,
-    progress_bar: ProgressBarData,
-    is_directory: bool,
-    session: ClientSession,
-    exclude_patterns: set[str] | None,
-    aws_s3_cli_settings: AwsS3CliSettings | None,
-) -> tuple[ETag | None, FileUploadSchema]:
-    uploaded_parts: list[UploadedPart] = []
-    if is_directory:
-        assert isinstance(path_to_upload, Path)  # nosec
-        assert len(upload_links.urls) > 0  # nosec
-        if aws_s3_cli_settings:
-            await aws_s3_cli.sync_local_to_s3(
-                aws_s3_cli_settings,
-                progress_bar,
-                local_directory_path=path_to_upload,
-                upload_s3_link=upload_links.urls[0],
-                exclude_patterns=exclude_patterns,
-            )
-        elif r_clone_settings:
-            await r_clone.sync_local_to_s3(
-                r_clone_settings,
-                progress_bar,
-                local_directory_path=path_to_upload,
-                upload_s3_link=upload_links.urls[0],
-                exclude_patterns=exclude_patterns,
-            )
-        else:
-            msg = "Unexpected configuration"
-            raise RuntimeError(msg)
-    else:
-        uploaded_parts = await upload_file_to_presigned_links(
-            session,
-            upload_links,
-            path_to_upload,
-            num_retries=NodePortsSettings.create_from_envs().NODE_PORTS_IO_NUM_RETRY_ATTEMPTS,
-            io_log_redirect_cb=io_log_redirect_cb,
-            progress_bar=progress_bar,
-        )
-    # complete the upload
-    e_tag = await _complete_upload(
-        session,
-        upload_links.links.complete_upload,
-        uploaded_parts,
-        is_directory=is_directory,
-    )
-    return e_tag, upload_links
-
-
-async def _get_file_meta_data(
-    user_id: UserID,
-    store_id: LocationID,
-    s3_object: StorageFileID,
-    client_session: ClientSession | None = None,
-) -> FileMetaDataGet:
-    async with ClientSessionContextManager(client_session) as session:
-        _logger.debug("Will request metadata for s3_object=%s", s3_object)
-
-        file_metadata: FileMetaDataGet = await storage_client.get_file_metadata(
-            session=session,
-            file_id=s3_object,
-            location_id=store_id,
-            user_id=user_id,
-        )
-        _logger.debug(
-            "Result for metadata s3_object=%s, result=%s",
-            s3_object,
-            f"{file_metadata=}",
-        )
-        return file_metadata
-
-
-async def entry_exists(
-    user_id: UserID,
-    store_id: LocationID,
-    s3_object: StorageFileID,
-    client_session: ClientSession | None = None,
-    *,
-    is_directory: bool,
-) -> bool:
-    """
-    Returns True if metadata for s3_object is present.
-    Before returning it also checks if the metadata entry is a directory or a file.
-    """
-    try:
-        file_metadata: FileMetaDataGet = await _get_file_meta_data(
-            user_id, store_id, s3_object, client_session
-        )
-        result: bool = (
-            file_metadata.file_id == s3_object
-            and file_metadata.is_directory == is_directory
-        )
-        return result
-    except exceptions.S3InvalidPathError as err:
-        _logger.debug(
-            "Failed request metadata for s3_object=%s with %s", s3_object, err
-        )
-        return False
-
-
-@dataclass(kw_only=True, frozen=True, slots=True)
-class FileMetaData:
-    location: LocationID
-    etag: ETag
-
-
-async def get_file_metadata(
-    user_id: UserID,
-    store_id: LocationID,
-    s3_object: StorageFileID,
-    client_session: ClientSession | None = None,
-) -> FileMetaData:
-    """
-    :raises S3InvalidPathError
-    """
-    file_metadata: FileMetaDataGet = await _get_file_meta_data(
-        user_id=user_id,
-        store_id=store_id,
-        s3_object=s3_object,
-        client_session=client_session,
-    )
-    assert file_metadata.location_id is not None  # nosec
-    assert file_metadata.entity_tag is not None  # nosec
-    return FileMetaData(
-        location=file_metadata.location_id,
-        etag=file_metadata.entity_tag,
-    )
-
-
-async def delete_file(
-    user_id: UserID,
-    store_id: LocationID,
-    s3_object: StorageFileID,
-    client_session: ClientSession | None = None,
-) -> None:
-    async with ClientSessionContextManager(client_session) as session:
-        _logger.debug("Will delete file for s3_object=%s", s3_object)
-        await storage_client.delete_file(
-            session=session, file_id=s3_object, location_id=store_id, user_id=user_id
-        )
+import logging
+from asyncio import CancelledError
+from dataclasses import dataclass
+from pathlib import Path
+
+import aiofiles
+from aiohttp import ClientSession
+from models_library.basic_types import SHA256Str
+from models_library.projects_nodes_io import LocationID, LocationName, StorageFileID
+from models_library.storage_schemas import (
+    ETag,
+    FileMetaDataGet,
+    FileUploadSchema,
+    LinkType,
+    UploadedPart,
+)
+from models_library.users import UserID
+from pydantic import AnyUrl, ByteSize, TypeAdapter
+from servicelib.file_utils import create_sha256_checksum
+from servicelib.progress_bar import ProgressBarData
+from settings_library.aws_s3_cli import AwsS3CliSettings
+from settings_library.node_ports import NodePortsSettings
+from settings_library.r_clone import RCloneSettings
+from tenacity import AsyncRetrying
+from tenacity.after import after_log
+from tenacity.before_sleep import before_sleep_log
+from tenacity.retry import retry_if_exception_type
+from tenacity.stop import stop_after_attempt
+from tenacity.wait import wait_random_exponential
+from yarl import URL
+
+from ..node_ports_common.client_session_manager import ClientSessionContextManager
+from . import aws_s3_cli, exceptions, r_clone, storage_client
+from ._filemanager import _abort_upload, _complete_upload, _resolve_location_id
+from .file_io_utils import (
+    LogRedirectCB,
+    UploadableFileObject,
+    download_link_to_file,
+    upload_file_to_presigned_links,
+)
+
+_logger = logging.getLogger(__name__)
+
+
+async def complete_file_upload(
+    uploaded_parts: list[UploadedPart],
+    upload_completion_link: AnyUrl,
+    client_session: ClientSession | None = None,
+) -> ETag:
+    async with ClientSessionContextManager(client_session) as session:
+        e_tag: ETag | None = await _complete_upload(
+            session=session,
+            upload_completion_link=upload_completion_link,
+            parts=uploaded_parts,
+            is_directory=False,
+        )
+    # should not be None because a file is being uploaded
+    assert e_tag is not None  # nosec
+    return e_tag
+
+
+async def get_download_link_from_s3(
+    *,
+    user_id: UserID,
+    store_name: LocationName | None,
+    store_id: LocationID | None,
+    s3_object: StorageFileID,
+    link_type: LinkType,
+    client_session: ClientSession | None = None,
+) -> URL:
+    """
+    :raises exceptions.NodeportsException
+    :raises exceptions.S3InvalidPathError
+    :raises exceptions.StorageInvalidCall
+    :raises exceptions.StorageServerIssue
+    """
+    async with ClientSessionContextManager(client_session) as session:
+        store_id = await _resolve_location_id(session, user_id, store_name, store_id)
+        file_link = await storage_client.get_download_file_link(
+            session=session,
+            file_id=s3_object,
+            location_id=store_id,
+            user_id=user_id,
+            link_type=link_type,
+        )
+        return URL(f"{file_link}")
+
+
+async def get_upload_links_from_s3(
+    *,
+    user_id: UserID,
+    store_name: LocationName | None,
+    store_id: LocationID | None,
+    s3_object: StorageFileID,
+    link_type: LinkType,
+    client_session: ClientSession | None = None,
+    file_size: ByteSize,
+    is_directory: bool,
+    sha256_checksum: SHA256Str | None,
+) -> tuple[LocationID, FileUploadSchema]:
+    async with ClientSessionContextManager(client_session) as session:
+        store_id = await _resolve_location_id(session, user_id, store_name, store_id)
+        file_links = await storage_client.get_upload_file_links(
+            session=session,
+            file_id=s3_object,
+            location_id=store_id,
+            user_id=user_id,
+            link_type=link_type,
+            file_size=file_size,
+            is_directory=is_directory,
+            sha256_checksum=sha256_checksum,
+        )
+        return (store_id, file_links)
+
+
+async def download_path_from_s3(
+    *,
+    user_id: UserID,
+    store_name: LocationName | None,
+    store_id: LocationID | None,
+    s3_object: StorageFileID,
+    local_path: Path,
+    io_log_redirect_cb: LogRedirectCB | None,
+    client_session: ClientSession | None = None,
+    r_clone_settings: RCloneSettings | None,
+    progress_bar: ProgressBarData,
+    aws_s3_cli_settings: AwsS3CliSettings | None,
+) -> Path:
+    """Downloads a file from S3
+
+    :param session: add app[APP_CLIENT_SESSION_KEY] session here otherwise default is opened/closed every call
+    :type session: ClientSession, optional
+    :raises exceptions.NodeportsException
+    :raises exceptions.S3InvalidPathError
+    :raises exceptions.StorageInvalidCall
+    :return: path to downloaded file
+    """
+    _logger.debug(
+        "Downloading from store %s:id %s, s3 object %s, to %s",
+        store_name,
+        store_id,
+        s3_object,
+        local_path,
+    )
+
+    async with ClientSessionContextManager(client_session) as session:
+        store_id = await _resolve_location_id(session, user_id, store_name, store_id)
+        file_meta_data: FileMetaDataGet = await _get_file_meta_data(
+            user_id=user_id,
+            s3_object=s3_object,
+            store_id=store_id,
+            client_session=session,
+        )
+
+        if (
+            file_meta_data.is_directory
+            and not aws_s3_cli_settings
+            and not await r_clone.is_r_clone_available(r_clone_settings)
+        ):
+            msg = f"Requested to download directory {s3_object}, but no rclone support was detected"
+            raise exceptions.NodeportsException(msg)
+        if (
+            file_meta_data.is_directory
+            and aws_s3_cli_settings
+            and not await aws_s3_cli.is_aws_s3_cli_available(aws_s3_cli_settings)
+        ):
+            msg = f"Requested to download directory {s3_object}, but no aws cli support was detected"
+            raise exceptions.NodeportsException(msg)
+
+        # get the s3 link
+        download_link = await get_download_link_from_s3(
+            user_id=user_id,
+            store_name=store_name,
+            store_id=store_id,
+            s3_object=s3_object,
+            client_session=session,
+            link_type=(
+                LinkType.S3 if file_meta_data.is_directory else LinkType.PRESIGNED
+            ),
+        )
+
+        # the link contains the file name
+        if not download_link:
+            raise exceptions.S3InvalidPathError(s3_object)
+
+        if file_meta_data.is_directory:
+            if aws_s3_cli_settings:
+                await aws_s3_cli.sync_s3_to_local(
+                    aws_s3_cli_settings,
+                    progress_bar,
+                    local_directory_path=local_path,
+                    download_s3_link=TypeAdapter(AnyUrl).validate_python(
+                        f"{download_link}"
+                    ),
+                )
+            elif r_clone_settings:
+                await r_clone.sync_s3_to_local(
+                    r_clone_settings,
+                    progress_bar,
+                    local_directory_path=local_path,
+                    download_s3_link=str(
+                        TypeAdapter(AnyUrl).validate_python(f"{download_link}")
+                    ),
+                )
+            else:
+                msg = "Unexpected configuration"
+                raise RuntimeError(msg)
+            return local_path
+
+        return await download_file_from_link(
+            download_link,
+            local_path,
+            client_session=session,
+            io_log_redirect_cb=io_log_redirect_cb,
+            progress_bar=progress_bar,
+        )
+
+
+async def download_file_from_link(
+    download_link: URL,
+    destination_folder: Path,
+    *,
+    io_log_redirect_cb: LogRedirectCB | None,
+    file_name: str | None = None,
+    client_session: ClientSession | None = None,
+    progress_bar: ProgressBarData,
+) -> Path:
+    # a download link looks something like:
+    # http://172.16.9.89:9001/simcore-test/269dec55-6d18-4901-a767-b567db23d425/4ccf4e2e-a6cd-4f77-a255-4c36fa1b1c72/test.test?X-Amz-Algorithm=AWS4-HMAC-SHA256&X-Amz-Credential=s3access/20190719/us-east-1/s3/aws4_request&X-Amz-Date=20190719T142431Z&X-Amz-Expires=259200&X-Amz-SignedHeaders=host&X-Amz-Signature=90268f3b580b38c1aad128475936c6f5fd335d11d01ec143cca1056d92a724b5
+    local_file_path = destination_folder / (file_name or Path(download_link.path).name)
+
+    # remove an already existing file if present
+    if local_file_path.exists():
+        local_file_path.unlink()
+
+    if io_log_redirect_cb:
+        await io_log_redirect_cb(f"downloading {local_file_path}, please wait...")
+    async with ClientSessionContextManager(client_session) as session:
+        await download_link_to_file(
+            session,
+            download_link,
+            local_file_path,
+            num_retries=NodePortsSettings.create_from_envs().NODE_PORTS_IO_NUM_RETRY_ATTEMPTS,
+            io_log_redirect_cb=io_log_redirect_cb,
+            progress_bar=progress_bar,
+        )
+    if io_log_redirect_cb:
+        await io_log_redirect_cb(f"download of {local_file_path} complete.")
+    return local_file_path
+
+
+async def abort_upload(
+    abort_upload_link: AnyUrl, client_session: ClientSession | None = None
+) -> None:
+    """Abort a multipart upload
+
+    Arguments:
+        upload_links: FileUploadSchema
+
+    """
+    async with ClientSessionContextManager(client_session) as session:
+        await _abort_upload(
+            session=session,
+            abort_upload_link=abort_upload_link,
+            reraise_exceptions=True,
+        )
+
+
+@dataclass
+class UploadedFile:
+    store_id: LocationID
+    etag: ETag
+
+
+@dataclass
+class UploadedFolder:
+    ...
+
+
+async def _generate_checksum(
+    path_to_upload: Path | UploadableFileObject, is_directory: bool
+) -> SHA256Str | None:
+    checksum: SHA256Str | None = None
+    if is_directory:
+        return checksum
+    if isinstance(path_to_upload, Path):
+        async with aiofiles.open(path_to_upload, mode="rb") as f:
+            checksum = SHA256Str(await create_sha256_checksum(f))
+    elif isinstance(path_to_upload, UploadableFileObject):
+        checksum = path_to_upload.sha256_checksum
+    return checksum
+
+
+async def upload_path(  # pylint: disable=too-many-arguments
+    *,
+    user_id: UserID,
+    store_id: LocationID | None,
+    store_name: LocationName | None,
+    s3_object: StorageFileID,
+    path_to_upload: Path | UploadableFileObject,
+    io_log_redirect_cb: LogRedirectCB | None,
+    client_session: ClientSession | None = None,
+    r_clone_settings: RCloneSettings | None = None,
+    progress_bar: ProgressBarData | None = None,
+    exclude_patterns: set[str] | None = None,
+    aws_s3_cli_settings: AwsS3CliSettings | None = None,
+) -> UploadedFile | UploadedFolder:
+    """Uploads a file (potentially in parallel) or a file object (sequential in any case) to S3
+
+    :param session: add app[APP_CLIENT_SESSION_KEY] session here otherwise default is opened/closed every call
+    :type session: ClientSession, optional
+    :raises exceptions.S3InvalidPathError
+    :raises exceptions.S3TransferError
+    :raises exceptions.NodeportsException
+    :return: stored id, S3 entity_tag
+    """
+    async for attempt in AsyncRetrying(
+        reraise=True,
+        wait=wait_random_exponential(),
+        stop=stop_after_attempt(
+            NodePortsSettings.create_from_envs().NODE_PORTS_400_REQUEST_TIMEOUT_ATTEMPTS
+        ),
+        retry=retry_if_exception_type(exceptions.AwsS3BadRequestRequestTimeoutError),
+        before_sleep=before_sleep_log(_logger, logging.WARNING, exc_info=True),
+        after=after_log(_logger, log_level=logging.ERROR),
+    ):
+        with attempt:
+            result = await _upload_path(
+                user_id=user_id,
+                store_id=store_id,
+                store_name=store_name,
+                s3_object=s3_object,
+                path_to_upload=path_to_upload,
+                io_log_redirect_cb=io_log_redirect_cb,
+                client_session=client_session,
+                r_clone_settings=r_clone_settings,
+                progress_bar=progress_bar,
+                exclude_patterns=exclude_patterns,
+                aws_s3_cli_settings=aws_s3_cli_settings,
+            )
+    return result
+
+
+async def _upload_path(  # pylint: disable=too-many-arguments
+    *,
+    user_id: UserID,
+    store_id: LocationID | None,
+    store_name: LocationName | None,
+    s3_object: StorageFileID,
+    path_to_upload: Path | UploadableFileObject,
+    io_log_redirect_cb: LogRedirectCB | None,
+    client_session: ClientSession | None,
+    r_clone_settings: RCloneSettings | None,
+    progress_bar: ProgressBarData | None,
+    exclude_patterns: set[str] | None,
+    aws_s3_cli_settings: AwsS3CliSettings | None,
+) -> UploadedFile | UploadedFolder:
+    _logger.debug(
+        "Uploading %s to %s:%s@%s",
+        f"{path_to_upload=}",
+        f"{store_id=}",
+        f"{store_name=}",
+        f"{s3_object=}",
+    )
+
+    if not progress_bar:
+        progress_bar = ProgressBarData(num_steps=1, description="uploading")
+
+    is_directory: bool = isinstance(path_to_upload, Path) and path_to_upload.is_dir()
+    if (
+        is_directory
+        and not aws_s3_cli_settings
+        and not await r_clone.is_r_clone_available(r_clone_settings)
+    ):
+        msg = f"Requested to upload directory {path_to_upload}, but no rclone support was detected"
+        raise exceptions.NodeportsException(msg)
+    if (
+        is_directory
+        and aws_s3_cli_settings
+        and not await aws_s3_cli.is_aws_s3_cli_available(aws_s3_cli_settings)
+    ):
+        msg = f"Requested to upload directory {path_to_upload}, but no aws cli support was detected"
+        raise exceptions.NodeportsException(msg)
+
+    checksum: SHA256Str | None = await _generate_checksum(path_to_upload, is_directory)
+    if io_log_redirect_cb:
+        await io_log_redirect_cb(f"uploading {path_to_upload}, please wait...")
+
+    # NOTE: when uploading a directory there is no e_tag as this is provided only for
+    # each single file and it makes no sense to have one for directories
+    e_tag: ETag | None = None
+    async with ClientSessionContextManager(client_session) as session:
+        upload_links: FileUploadSchema | None = None
+        try:
+            store_id, upload_links = await get_upload_links_from_s3(
+                user_id=user_id,
+                store_name=store_name,
+                store_id=store_id,
+                s3_object=s3_object,
+                client_session=session,
+                link_type=LinkType.S3 if is_directory else LinkType.PRESIGNED,
+                file_size=ByteSize(
+                    path_to_upload.stat().st_size
+                    if isinstance(path_to_upload, Path)
+                    else path_to_upload.file_size
+                ),
+                is_directory=is_directory,
+                sha256_checksum=checksum,
+            )
+            e_tag, upload_links = await _upload_to_s3(
+                upload_links=upload_links,
+                path_to_upload=path_to_upload,
+                io_log_redirect_cb=io_log_redirect_cb,
+                r_clone_settings=r_clone_settings,
+                progress_bar=progress_bar,
+                is_directory=is_directory,
+                session=session,
+                exclude_patterns=exclude_patterns,
+                aws_s3_cli_settings=aws_s3_cli_settings,
+            )
+        except (
+            r_clone.RCloneFailedError,
+            aws_s3_cli.AwsS3CliFailedError,
+            exceptions.S3TransferError,
+        ) as exc:
+            _logger.exception("The upload failed with an unexpected error:")
+            if upload_links:
+                await _abort_upload(
+                    session, upload_links.links.abort_upload, reraise_exceptions=False
+                )
+            raise exceptions.S3TransferError from exc
+        except CancelledError:
+            if upload_links:
+                await _abort_upload(
+                    session, upload_links.links.abort_upload, reraise_exceptions=False
+                )
+            raise
+        if io_log_redirect_cb:
+            await io_log_redirect_cb(f"upload of {path_to_upload} complete.")
+    return UploadedFolder() if e_tag is None else UploadedFile(store_id, e_tag)
+
+
+async def _upload_to_s3(
+    *,
+    upload_links,
+    path_to_upload: Path | UploadableFileObject,
+    io_log_redirect_cb: LogRedirectCB | None,
+    r_clone_settings: RCloneSettings | None,
+    progress_bar: ProgressBarData,
+    is_directory: bool,
+    session: ClientSession,
+    exclude_patterns: set[str] | None,
+    aws_s3_cli_settings: AwsS3CliSettings | None,
+) -> tuple[ETag | None, FileUploadSchema]:
+    uploaded_parts: list[UploadedPart] = []
+    if is_directory:
+        assert isinstance(path_to_upload, Path)  # nosec
+        assert len(upload_links.urls) > 0  # nosec
+        if aws_s3_cli_settings:
+            await aws_s3_cli.sync_local_to_s3(
+                aws_s3_cli_settings,
+                progress_bar,
+                local_directory_path=path_to_upload,
+                upload_s3_link=upload_links.urls[0],
+                exclude_patterns=exclude_patterns,
+            )
+        elif r_clone_settings:
+            await r_clone.sync_local_to_s3(
+                r_clone_settings,
+                progress_bar,
+                local_directory_path=path_to_upload,
+                upload_s3_link=upload_links.urls[0],
+                exclude_patterns=exclude_patterns,
+            )
+        else:
+            msg = "Unexpected configuration"
+            raise RuntimeError(msg)
+    else:
+        uploaded_parts = await upload_file_to_presigned_links(
+            session,
+            upload_links,
+            path_to_upload,
+            num_retries=NodePortsSettings.create_from_envs().NODE_PORTS_IO_NUM_RETRY_ATTEMPTS,
+            io_log_redirect_cb=io_log_redirect_cb,
+            progress_bar=progress_bar,
+        )
+    # complete the upload
+    e_tag = await _complete_upload(
+        session,
+        upload_links.links.complete_upload,
+        uploaded_parts,
+        is_directory=is_directory,
+    )
+    return e_tag, upload_links
+
+
+async def _get_file_meta_data(
+    user_id: UserID,
+    store_id: LocationID,
+    s3_object: StorageFileID,
+    client_session: ClientSession | None = None,
+) -> FileMetaDataGet:
+    async with ClientSessionContextManager(client_session) as session:
+        _logger.debug("Will request metadata for s3_object=%s", s3_object)
+
+        file_metadata: FileMetaDataGet = await storage_client.get_file_metadata(
+            session=session,
+            file_id=s3_object,
+            location_id=store_id,
+            user_id=user_id,
+        )
+        _logger.debug(
+            "Result for metadata s3_object=%s, result=%s",
+            s3_object,
+            f"{file_metadata=}",
+        )
+        return file_metadata
+
+
+async def entry_exists(
+    user_id: UserID,
+    store_id: LocationID,
+    s3_object: StorageFileID,
+    client_session: ClientSession | None = None,
+    *,
+    is_directory: bool,
+) -> bool:
+    """
+    Returns True if metadata for s3_object is present.
+    Before returning it also checks if the metadata entry is a directory or a file.
+    """
+    try:
+        file_metadata: FileMetaDataGet = await _get_file_meta_data(
+            user_id, store_id, s3_object, client_session
+        )
+        result: bool = (
+            file_metadata.file_id == s3_object
+            and file_metadata.is_directory == is_directory
+        )
+        return result
+    except exceptions.S3InvalidPathError as err:
+        _logger.debug(
+            "Failed request metadata for s3_object=%s with %s", s3_object, err
+        )
+        return False
+
+
+@dataclass(kw_only=True, frozen=True, slots=True)
+class FileMetaData:
+    location: LocationID
+    etag: ETag
+
+
+async def get_file_metadata(
+    user_id: UserID,
+    store_id: LocationID,
+    s3_object: StorageFileID,
+    client_session: ClientSession | None = None,
+) -> FileMetaData:
+    """
+    :raises S3InvalidPathError
+    """
+    file_metadata: FileMetaDataGet = await _get_file_meta_data(
+        user_id=user_id,
+        store_id=store_id,
+        s3_object=s3_object,
+        client_session=client_session,
+    )
+    assert file_metadata.location_id is not None  # nosec
+    assert file_metadata.entity_tag is not None  # nosec
+    return FileMetaData(
+        location=file_metadata.location_id,
+        etag=file_metadata.entity_tag,
+    )
+
+
+async def delete_file(
+    user_id: UserID,
+    store_id: LocationID,
+    s3_object: StorageFileID,
+    client_session: ClientSession | None = None,
+) -> None:
+    async with ClientSessionContextManager(client_session) as session:
+        _logger.debug("Will delete file for s3_object=%s", s3_object)
+        await storage_client.delete_file(
+            session=session, file_id=s3_object, location_id=store_id, user_id=user_id
+        )