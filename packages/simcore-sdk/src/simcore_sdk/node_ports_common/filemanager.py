import json

# pylint: disable=too-many-arguments
import logging
from pathlib import Path
from typing import Optional, Tuple

import aiofiles
from aiohttp import ClientPayloadError, ClientSession
from pydantic.networks import AnyUrl
from settings_library.r_clone import RCloneSettings
from tqdm import tqdm
from yarl import URL

from ..node_ports_common.client_session_manager import ClientSessionContextManager
from ..node_ports_common.storage_client import update_file_meta_data
from . import exceptions, storage_client
from .constants import SIMCORE_LOCATION, ETag
from .r_clone import is_r_clone_available, sync_local_to_s3

log = logging.getLogger(__name__)

CHUNK_SIZE = 1 * 1024 * 1024


async def _get_location_id_from_location_name(
    user_id: int,
    store: str,
    session: ClientSession,
) -> str:
    resp = await storage_client.get_storage_locations(session, user_id)
    for location in resp:
        if location.name == store:
            return f"{location.id}"
    # location id not found
    raise exceptions.S3InvalidStore(store)


async def _get_download_link(
    user_id: int,
    store_id: str,
    file_id: str,
    session: ClientSession,
    link_type: storage_client.LinkType,
) -> URL:
    link: AnyUrl = await storage_client.get_download_file_link(
        session, file_id, store_id, user_id, link_type
    )
    if not link:
        raise exceptions.S3InvalidPathError(file_id)

    return URL(link)


async def _get_upload_link(
    user_id: int,
    store_id: str,
    file_id: str,
    session: ClientSession,
    link_type: storage_client.LinkType,
) -> URL:
<<<<<<< HEAD
    presigned_link: AnyUrl = await storage_client.get_upload_file_link(
        session, file_id, store_id, user_id, as_presigned_link=True
=======
    link: AnyUrl = await storage_client.get_upload_file_link(
        session, file_id, store_id, user_id, link_type
>>>>>>> 85c998f9
    )
    if not link:
        raise exceptions.S3InvalidPathError(file_id)

    return URL(link)


async def _download_link_to_file(session: ClientSession, url: URL, file_path: Path):
    log.debug("Downloading from %s to %s", url, file_path)
    async with session.get(url) as response:
        if response.status == 404:
            raise exceptions.InvalidDownloadLinkError(url)
        if response.status > 299:
            raise exceptions.TransferError(url)
        file_path.parent.mkdir(parents=True, exist_ok=True)
        # SEE https://developer.mozilla.org/en-US/docs/Web/HTTP/Headers/Content-Length
        file_size = int(response.headers.get("Content-Length", 0)) or None
        try:
            with tqdm(
                desc=f"downloading {file_path} [{file_size} bytes]",
                total=file_size,
                unit="byte",
                unit_scale=True,
            ) as pbar:
                async with aiofiles.open(file_path, "wb") as file_pointer:
                    chunk = await response.content.read(CHUNK_SIZE)
                    while chunk:
                        await file_pointer.write(chunk)
                        pbar.update(len(chunk))
                        chunk = await response.content.read(CHUNK_SIZE)
                log.debug("Download complete")
        except ClientPayloadError as exc:
            raise exceptions.TransferError(url) from exc


async def _upload_file_to_link(
    session: ClientSession, url: URL, file_path: Path
) -> ETag:
    log.debug("Uploading from %s to %s", file_path, url)
    file_size = file_path.stat().st_size

    async def file_sender(file_name: Path):
        with tqdm(
            desc=f"uploading {file_path} [{file_size} bytes]",
            total=file_size,
            unit="byte",
            unit_scale=True,
        ) as pbar:
            async with aiofiles.open(file_name, "rb") as f:
                chunk = await f.read(CHUNK_SIZE)
                while chunk:
                    pbar.update(len(chunk))
                    yield chunk
                    chunk = await f.read(CHUNK_SIZE)

    data_provider = file_sender(file_path)
    headers = {"Content-Length": f"{file_size}"}

    async with session.put(url, data=data_provider, headers=headers) as resp:
        if resp.status > 299:
            response_text = await resp.text()
            raise exceptions.S3TransferError(
                "Could not upload file {}:{}".format(file_path, response_text)
            )
        if resp.status != 200:
            response_text = await resp.text()
            raise exceptions.S3TransferError(
                "Issue when uploading file {}:{}".format(file_path, response_text)
            )

        # get the S3 etag from the headers
        e_tag = json.loads(resp.headers.get("Etag", ""))
        log.debug("Uploaded %s to %s, received Etag %s", file_path, url, e_tag)
        return e_tag


async def get_download_link_from_s3(
    *,
    user_id: int,
    store_name: Optional[str],
    store_id: Optional[str],
    s3_object: str,
    link_type: storage_client.LinkType,
    client_session: Optional[ClientSession] = None,
) -> Optional[URL]:
    if store_name is None and store_id is None:
        raise exceptions.NodeportsException(msg="both store name and store id are None")

    async with ClientSessionContextManager(client_session) as session:
        if store_name is not None:
            store_id = await _get_location_id_from_location_name(
                user_id, store_name, session
            )
        assert store_id is not None  # nosec
        return await _get_download_link(
            user_id, store_id, s3_object, session, link_type
        )


async def get_upload_link_from_s3(
    *,
    user_id: int,
    store_name: Optional[str],
    store_id: Optional[str],
    s3_object: str,
    link_type: storage_client.LinkType,
    client_session: Optional[ClientSession] = None,
) -> Tuple[str, URL]:
    if store_name is None and store_id is None:
        raise exceptions.NodeportsException(msg="both store name and store id are None")

    async with ClientSessionContextManager(client_session) as session:
        if store_name is not None:
            store_id = await _get_location_id_from_location_name(
                user_id, store_name, session
            )
        assert store_id is not None  # nosec
        return (
            store_id,
            await _get_upload_link(user_id, store_id, s3_object, session, link_type),
        )


async def download_file_from_s3(
    *,
    user_id: int,
    store_name: Optional[str],
    store_id: Optional[str],
    s3_object: str,
    local_folder: Path,
    client_session: Optional[ClientSession] = None,
) -> Path:
    """Downloads a file from S3

    :param session: add app[APP_CLIENT_SESSION_KEY] session here otherwise default is opened/closed every call
    :type session: ClientSession, optional
    :raises exceptions.S3InvalidPathError
    :raises exceptions.StorageInvalidCall
    :return: path to downloaded file
    """
    log.debug(
        "Downloading from store %s:id %s, s3 object %s, to %s",
        store_name,
        store_id,
        s3_object,
        local_folder,
    )

    async with ClientSessionContextManager(client_session) as session:
        # get the s3 link
        download_link = await get_download_link_from_s3(
            user_id=user_id,
            store_name=store_name,
            store_id=store_id,
            s3_object=s3_object,
            client_session=session,
            link_type=storage_client.LinkType.PRESIGNED,
        )

        # the link contains the file name
        if not download_link:
            raise exceptions.S3InvalidPathError(s3_object)

        return await download_file_from_link(
            download_link,
            local_folder,
            client_session=session,
        )


async def download_file_from_link(
    download_link: URL,
    destination_folder: Path,
    file_name: Optional[str] = None,
    client_session: Optional[ClientSession] = None,
) -> Path:
    # a download link looks something like:
    # http://172.16.9.89:9001/simcore-test/269dec55-6d18-4901-a767-b567db23d425/4ccf4e2e-a6cd-4f77-a255-4c36fa1b1c72/test.test?X-Amz-Algorithm=AWS4-HMAC-SHA256&X-Amz-Credential=s3access/20190719/us-east-1/s3/aws4_request&X-Amz-Date=20190719T142431Z&X-Amz-Expires=259200&X-Amz-SignedHeaders=host&X-Amz-Signature=90268f3b580b38c1aad128475936c6f5fd335d11d01ec143cca1056d92a724b5
    local_file_path = destination_folder / (file_name or Path(download_link.path).name)

    # remove an already existing file if present
    if local_file_path.exists():
        local_file_path.unlink()

    async with ClientSessionContextManager(client_session) as session:
        await _download_link_to_file(session, download_link, local_file_path)

    return local_file_path


async def upload_file(
    *,
    user_id: int,
    store_id: Optional[str],
    store_name: Optional[str],
    s3_object: str,
    local_file_path: Path,
    client_session: Optional[ClientSession] = None,
    r_clone_settings: Optional[RCloneSettings] = None,
) -> Tuple[str, str]:
    """Uploads a file to S3

    :param session: add app[APP_CLIENT_SESSION_KEY] session here otherwise default is opened/closed every call
    :type session: ClientSession, optional
    :raises exceptions.NodeportsException
    :raises exceptions.S3InvalidPathError
    :return: stored id
    """
    log.debug(
        "Trying to upload file to S3: store name %s, store id %s, s3object %s, file path %s",
        store_name,
        store_id,
        s3_object,
        local_file_path,
    )
    async with ClientSessionContextManager(client_session) as session:
        store_id, upload_link = await get_upload_link_from_s3(
            user_id=user_id,
            store_name=store_name,
            store_id=store_id,
            s3_object=s3_object,
            client_session=session,
            link_type=storage_client.LinkType.PRESIGNED,
        )

        if not upload_link:
            raise exceptions.S3InvalidPathError(s3_object)

        if (
            await is_r_clone_available(r_clone_settings)
            and store_id == SIMCORE_LOCATION
        ):
            await sync_local_to_s3(
                session=session,
                r_clone_settings=r_clone_settings,
                s3_object=s3_object,
                local_file_path=local_file_path,
                user_id=user_id,
                store_id=store_id,
            )
        else:
            try:
                await _upload_file_to_link(session, upload_link, local_file_path)
            except exceptions.S3TransferError as err:
                await delete_file(
                    user_id=user_id,
                    store_id=store_id,
                    s3_object=s3_object,
                    client_session=session,
                )
                raise err

        e_tag = await update_file_meta_data(
            session=session, s3_object=s3_object, user_id=user_id
        )
        return store_id, e_tag


async def entry_exists(
    user_id: int,
    store_id: str,
    s3_object: str,
    client_session: Optional[ClientSession] = None,
) -> bool:
    """Returns True if metadata for s3_object is present"""
    try:
        async with ClientSessionContextManager(client_session) as session:
            log.debug("Will request metadata for s3_object=%s", s3_object)

            result = await storage_client.get_file_metadata(
                session, s3_object, store_id, user_id
            )
            log.debug("Result for metadata s3_object=%s, result=%s", s3_object, result)
            return result.get("object_name") == s3_object if result else False
    except exceptions.S3InvalidPathError:
        return False


async def get_file_metadata(
    user_id: int,
    store_id: str,
    s3_object: str,
    client_session: Optional[ClientSession] = None,
) -> Tuple[str, str]:
    async with ClientSessionContextManager(client_session) as session:
        log.debug("Will request metadata for s3_object=%s", s3_object)
        result = await storage_client.get_file_metadata(
            session, s3_object, store_id, user_id
        )
    if not result:
        raise exceptions.StorageInvalidCall(f"The file '{s3_object}' cannot be found")
    log.debug("Result for metadata s3_object=%s, result=%s", s3_object, result)
    return (f"{result.get('location_id', '')}", result.get("entity_tag", ""))


async def delete_file(
    user_id: int,
    store_id: str,
    s3_object: str,
    client_session: Optional[ClientSession] = None,
) -> None:
    async with ClientSessionContextManager(client_session) as session:
        log.debug("Will delete file for s3_object=%s", s3_object)
        await storage_client.delete_file(session, s3_object, store_id, user_id)
<|MERGE_RESOLUTION|>--- conflicted
+++ resolved
@@ -1,372 +1,367 @@
-import json
-
-# pylint: disable=too-many-arguments
-import logging
-from pathlib import Path
-from typing import Optional, Tuple
-
-import aiofiles
-from aiohttp import ClientPayloadError, ClientSession
-from pydantic.networks import AnyUrl
-from settings_library.r_clone import RCloneSettings
-from tqdm import tqdm
-from yarl import URL
-
-from ..node_ports_common.client_session_manager import ClientSessionContextManager
-from ..node_ports_common.storage_client import update_file_meta_data
-from . import exceptions, storage_client
-from .constants import SIMCORE_LOCATION, ETag
-from .r_clone import is_r_clone_available, sync_local_to_s3
-
-log = logging.getLogger(__name__)
-
-CHUNK_SIZE = 1 * 1024 * 1024
-
-
-async def _get_location_id_from_location_name(
-    user_id: int,
-    store: str,
-    session: ClientSession,
-) -> str:
-    resp = await storage_client.get_storage_locations(session, user_id)
-    for location in resp:
-        if location.name == store:
-            return f"{location.id}"
-    # location id not found
-    raise exceptions.S3InvalidStore(store)
-
-
-async def _get_download_link(
-    user_id: int,
-    store_id: str,
-    file_id: str,
-    session: ClientSession,
-    link_type: storage_client.LinkType,
-) -> URL:
-    link: AnyUrl = await storage_client.get_download_file_link(
-        session, file_id, store_id, user_id, link_type
-    )
-    if not link:
-        raise exceptions.S3InvalidPathError(file_id)
-
-    return URL(link)
-
-
-async def _get_upload_link(
-    user_id: int,
-    store_id: str,
-    file_id: str,
-    session: ClientSession,
-    link_type: storage_client.LinkType,
-) -> URL:
-<<<<<<< HEAD
-    presigned_link: AnyUrl = await storage_client.get_upload_file_link(
-        session, file_id, store_id, user_id, as_presigned_link=True
-=======
-    link: AnyUrl = await storage_client.get_upload_file_link(
-        session, file_id, store_id, user_id, link_type
->>>>>>> 85c998f9
-    )
-    if not link:
-        raise exceptions.S3InvalidPathError(file_id)
-
-    return URL(link)
-
-
-async def _download_link_to_file(session: ClientSession, url: URL, file_path: Path):
-    log.debug("Downloading from %s to %s", url, file_path)
-    async with session.get(url) as response:
-        if response.status == 404:
-            raise exceptions.InvalidDownloadLinkError(url)
-        if response.status > 299:
-            raise exceptions.TransferError(url)
-        file_path.parent.mkdir(parents=True, exist_ok=True)
-        # SEE https://developer.mozilla.org/en-US/docs/Web/HTTP/Headers/Content-Length
-        file_size = int(response.headers.get("Content-Length", 0)) or None
-        try:
-            with tqdm(
-                desc=f"downloading {file_path} [{file_size} bytes]",
-                total=file_size,
-                unit="byte",
-                unit_scale=True,
-            ) as pbar:
-                async with aiofiles.open(file_path, "wb") as file_pointer:
-                    chunk = await response.content.read(CHUNK_SIZE)
-                    while chunk:
-                        await file_pointer.write(chunk)
-                        pbar.update(len(chunk))
-                        chunk = await response.content.read(CHUNK_SIZE)
-                log.debug("Download complete")
-        except ClientPayloadError as exc:
-            raise exceptions.TransferError(url) from exc
-
-
-async def _upload_file_to_link(
-    session: ClientSession, url: URL, file_path: Path
-) -> ETag:
-    log.debug("Uploading from %s to %s", file_path, url)
-    file_size = file_path.stat().st_size
-
-    async def file_sender(file_name: Path):
-        with tqdm(
-            desc=f"uploading {file_path} [{file_size} bytes]",
-            total=file_size,
-            unit="byte",
-            unit_scale=True,
-        ) as pbar:
-            async with aiofiles.open(file_name, "rb") as f:
-                chunk = await f.read(CHUNK_SIZE)
-                while chunk:
-                    pbar.update(len(chunk))
-                    yield chunk
-                    chunk = await f.read(CHUNK_SIZE)
-
-    data_provider = file_sender(file_path)
-    headers = {"Content-Length": f"{file_size}"}
-
-    async with session.put(url, data=data_provider, headers=headers) as resp:
-        if resp.status > 299:
-            response_text = await resp.text()
-            raise exceptions.S3TransferError(
-                "Could not upload file {}:{}".format(file_path, response_text)
-            )
-        if resp.status != 200:
-            response_text = await resp.text()
-            raise exceptions.S3TransferError(
-                "Issue when uploading file {}:{}".format(file_path, response_text)
-            )
-
-        # get the S3 etag from the headers
-        e_tag = json.loads(resp.headers.get("Etag", ""))
-        log.debug("Uploaded %s to %s, received Etag %s", file_path, url, e_tag)
-        return e_tag
-
-
-async def get_download_link_from_s3(
-    *,
-    user_id: int,
-    store_name: Optional[str],
-    store_id: Optional[str],
-    s3_object: str,
-    link_type: storage_client.LinkType,
-    client_session: Optional[ClientSession] = None,
-) -> Optional[URL]:
-    if store_name is None and store_id is None:
-        raise exceptions.NodeportsException(msg="both store name and store id are None")
-
-    async with ClientSessionContextManager(client_session) as session:
-        if store_name is not None:
-            store_id = await _get_location_id_from_location_name(
-                user_id, store_name, session
-            )
-        assert store_id is not None  # nosec
-        return await _get_download_link(
-            user_id, store_id, s3_object, session, link_type
-        )
-
-
-async def get_upload_link_from_s3(
-    *,
-    user_id: int,
-    store_name: Optional[str],
-    store_id: Optional[str],
-    s3_object: str,
-    link_type: storage_client.LinkType,
-    client_session: Optional[ClientSession] = None,
-) -> Tuple[str, URL]:
-    if store_name is None and store_id is None:
-        raise exceptions.NodeportsException(msg="both store name and store id are None")
-
-    async with ClientSessionContextManager(client_session) as session:
-        if store_name is not None:
-            store_id = await _get_location_id_from_location_name(
-                user_id, store_name, session
-            )
-        assert store_id is not None  # nosec
-        return (
-            store_id,
-            await _get_upload_link(user_id, store_id, s3_object, session, link_type),
-        )
-
-
-async def download_file_from_s3(
-    *,
-    user_id: int,
-    store_name: Optional[str],
-    store_id: Optional[str],
-    s3_object: str,
-    local_folder: Path,
-    client_session: Optional[ClientSession] = None,
-) -> Path:
-    """Downloads a file from S3
-
-    :param session: add app[APP_CLIENT_SESSION_KEY] session here otherwise default is opened/closed every call
-    :type session: ClientSession, optional
-    :raises exceptions.S3InvalidPathError
-    :raises exceptions.StorageInvalidCall
-    :return: path to downloaded file
-    """
-    log.debug(
-        "Downloading from store %s:id %s, s3 object %s, to %s",
-        store_name,
-        store_id,
-        s3_object,
-        local_folder,
-    )
-
-    async with ClientSessionContextManager(client_session) as session:
-        # get the s3 link
-        download_link = await get_download_link_from_s3(
-            user_id=user_id,
-            store_name=store_name,
-            store_id=store_id,
-            s3_object=s3_object,
-            client_session=session,
-            link_type=storage_client.LinkType.PRESIGNED,
-        )
-
-        # the link contains the file name
-        if not download_link:
-            raise exceptions.S3InvalidPathError(s3_object)
-
-        return await download_file_from_link(
-            download_link,
-            local_folder,
-            client_session=session,
-        )
-
-
-async def download_file_from_link(
-    download_link: URL,
-    destination_folder: Path,
-    file_name: Optional[str] = None,
-    client_session: Optional[ClientSession] = None,
-) -> Path:
-    # a download link looks something like:
-    # http://172.16.9.89:9001/simcore-test/269dec55-6d18-4901-a767-b567db23d425/4ccf4e2e-a6cd-4f77-a255-4c36fa1b1c72/test.test?X-Amz-Algorithm=AWS4-HMAC-SHA256&X-Amz-Credential=s3access/20190719/us-east-1/s3/aws4_request&X-Amz-Date=20190719T142431Z&X-Amz-Expires=259200&X-Amz-SignedHeaders=host&X-Amz-Signature=90268f3b580b38c1aad128475936c6f5fd335d11d01ec143cca1056d92a724b5
-    local_file_path = destination_folder / (file_name or Path(download_link.path).name)
-
-    # remove an already existing file if present
-    if local_file_path.exists():
-        local_file_path.unlink()
-
-    async with ClientSessionContextManager(client_session) as session:
-        await _download_link_to_file(session, download_link, local_file_path)
-
-    return local_file_path
-
-
-async def upload_file(
-    *,
-    user_id: int,
-    store_id: Optional[str],
-    store_name: Optional[str],
-    s3_object: str,
-    local_file_path: Path,
-    client_session: Optional[ClientSession] = None,
-    r_clone_settings: Optional[RCloneSettings] = None,
-) -> Tuple[str, str]:
-    """Uploads a file to S3
-
-    :param session: add app[APP_CLIENT_SESSION_KEY] session here otherwise default is opened/closed every call
-    :type session: ClientSession, optional
-    :raises exceptions.NodeportsException
-    :raises exceptions.S3InvalidPathError
-    :return: stored id
-    """
-    log.debug(
-        "Trying to upload file to S3: store name %s, store id %s, s3object %s, file path %s",
-        store_name,
-        store_id,
-        s3_object,
-        local_file_path,
-    )
-    async with ClientSessionContextManager(client_session) as session:
-        store_id, upload_link = await get_upload_link_from_s3(
-            user_id=user_id,
-            store_name=store_name,
-            store_id=store_id,
-            s3_object=s3_object,
-            client_session=session,
-            link_type=storage_client.LinkType.PRESIGNED,
-        )
-
-        if not upload_link:
-            raise exceptions.S3InvalidPathError(s3_object)
-
-        if (
-            await is_r_clone_available(r_clone_settings)
-            and store_id == SIMCORE_LOCATION
-        ):
-            await sync_local_to_s3(
-                session=session,
-                r_clone_settings=r_clone_settings,
-                s3_object=s3_object,
-                local_file_path=local_file_path,
-                user_id=user_id,
-                store_id=store_id,
-            )
-        else:
-            try:
-                await _upload_file_to_link(session, upload_link, local_file_path)
-            except exceptions.S3TransferError as err:
-                await delete_file(
-                    user_id=user_id,
-                    store_id=store_id,
-                    s3_object=s3_object,
-                    client_session=session,
-                )
-                raise err
-
-        e_tag = await update_file_meta_data(
-            session=session, s3_object=s3_object, user_id=user_id
-        )
-        return store_id, e_tag
-
-
-async def entry_exists(
-    user_id: int,
-    store_id: str,
-    s3_object: str,
-    client_session: Optional[ClientSession] = None,
-) -> bool:
-    """Returns True if metadata for s3_object is present"""
-    try:
-        async with ClientSessionContextManager(client_session) as session:
-            log.debug("Will request metadata for s3_object=%s", s3_object)
-
-            result = await storage_client.get_file_metadata(
-                session, s3_object, store_id, user_id
-            )
-            log.debug("Result for metadata s3_object=%s, result=%s", s3_object, result)
-            return result.get("object_name") == s3_object if result else False
-    except exceptions.S3InvalidPathError:
-        return False
-
-
-async def get_file_metadata(
-    user_id: int,
-    store_id: str,
-    s3_object: str,
-    client_session: Optional[ClientSession] = None,
-) -> Tuple[str, str]:
-    async with ClientSessionContextManager(client_session) as session:
-        log.debug("Will request metadata for s3_object=%s", s3_object)
-        result = await storage_client.get_file_metadata(
-            session, s3_object, store_id, user_id
-        )
-    if not result:
-        raise exceptions.StorageInvalidCall(f"The file '{s3_object}' cannot be found")
-    log.debug("Result for metadata s3_object=%s, result=%s", s3_object, result)
-    return (f"{result.get('location_id', '')}", result.get("entity_tag", ""))
-
-
-async def delete_file(
-    user_id: int,
-    store_id: str,
-    s3_object: str,
-    client_session: Optional[ClientSession] = None,
-) -> None:
-    async with ClientSessionContextManager(client_session) as session:
-        log.debug("Will delete file for s3_object=%s", s3_object)
-        await storage_client.delete_file(session, s3_object, store_id, user_id)
+import json
+
+# pylint: disable=too-many-arguments
+import logging
+from pathlib import Path
+from typing import Optional, Tuple
+
+import aiofiles
+from aiohttp import ClientPayloadError, ClientSession
+from pydantic.networks import AnyUrl
+from settings_library.r_clone import RCloneSettings
+from tqdm import tqdm
+from yarl import URL
+
+from ..node_ports_common.client_session_manager import ClientSessionContextManager
+from ..node_ports_common.storage_client import update_file_meta_data
+from . import exceptions, storage_client
+from .constants import SIMCORE_LOCATION, ETag
+from .r_clone import is_r_clone_available, sync_local_to_s3
+
+log = logging.getLogger(__name__)
+
+CHUNK_SIZE = 1 * 1024 * 1024
+
+
+async def _get_location_id_from_location_name(
+    user_id: int,
+    store: str,
+    session: ClientSession,
+) -> str:
+    resp = await storage_client.get_storage_locations(session, user_id)
+    for location in resp:
+        if location.name == store:
+            return f"{location.id}"
+    # location id not found
+    raise exceptions.S3InvalidStore(store)
+
+
+async def _get_download_link(
+    user_id: int,
+    store_id: str,
+    file_id: str,
+    session: ClientSession,
+    link_type: storage_client.LinkType,
+) -> URL:
+    link: AnyUrl = await storage_client.get_download_file_link(
+        session, file_id, store_id, user_id, link_type
+    )
+    if not link:
+        raise exceptions.S3InvalidPathError(file_id)
+
+    return URL(link)
+
+
+async def _get_upload_link(
+    user_id: int,
+    store_id: str,
+    file_id: str,
+    session: ClientSession,
+    link_type: storage_client.LinkType,
+) -> URL:
+    link: AnyUrl = await storage_client.get_upload_file_link(
+        session, file_id, store_id, user_id, link_type
+    )
+    if not link:
+        raise exceptions.S3InvalidPathError(file_id)
+
+    return URL(link)
+
+
+async def _download_link_to_file(session: ClientSession, url: URL, file_path: Path):
+    log.debug("Downloading from %s to %s", url, file_path)
+    async with session.get(url) as response:
+        if response.status == 404:
+            raise exceptions.InvalidDownloadLinkError(url)
+        if response.status > 299:
+            raise exceptions.TransferError(url)
+        file_path.parent.mkdir(parents=True, exist_ok=True)
+        # SEE https://developer.mozilla.org/en-US/docs/Web/HTTP/Headers/Content-Length
+        file_size = int(response.headers.get("Content-Length", 0)) or None
+        try:
+            with tqdm(
+                desc=f"downloading {file_path} [{file_size} bytes]",
+                total=file_size,
+                unit="byte",
+                unit_scale=True,
+            ) as pbar:
+                async with aiofiles.open(file_path, "wb") as file_pointer:
+                    chunk = await response.content.read(CHUNK_SIZE)
+                    while chunk:
+                        await file_pointer.write(chunk)
+                        pbar.update(len(chunk))
+                        chunk = await response.content.read(CHUNK_SIZE)
+                log.debug("Download complete")
+        except ClientPayloadError as exc:
+            raise exceptions.TransferError(url) from exc
+
+
+async def _upload_file_to_link(
+    session: ClientSession, url: URL, file_path: Path
+) -> ETag:
+    log.debug("Uploading from %s to %s", file_path, url)
+    file_size = file_path.stat().st_size
+
+    async def file_sender(file_name: Path):
+        with tqdm(
+            desc=f"uploading {file_path} [{file_size} bytes]",
+            total=file_size,
+            unit="byte",
+            unit_scale=True,
+        ) as pbar:
+            async with aiofiles.open(file_name, "rb") as f:
+                chunk = await f.read(CHUNK_SIZE)
+                while chunk:
+                    pbar.update(len(chunk))
+                    yield chunk
+                    chunk = await f.read(CHUNK_SIZE)
+
+    data_provider = file_sender(file_path)
+    headers = {"Content-Length": f"{file_size}"}
+
+    async with session.put(url, data=data_provider, headers=headers) as resp:
+        if resp.status > 299:
+            response_text = await resp.text()
+            raise exceptions.S3TransferError(
+                "Could not upload file {}:{}".format(file_path, response_text)
+            )
+        if resp.status != 200:
+            response_text = await resp.text()
+            raise exceptions.S3TransferError(
+                "Issue when uploading file {}:{}".format(file_path, response_text)
+            )
+
+        # get the S3 etag from the headers
+        e_tag = json.loads(resp.headers.get("Etag", ""))
+        log.debug("Uploaded %s to %s, received Etag %s", file_path, url, e_tag)
+        return e_tag
+
+
+async def get_download_link_from_s3(
+    *,
+    user_id: int,
+    store_name: Optional[str],
+    store_id: Optional[str],
+    s3_object: str,
+    link_type: storage_client.LinkType,
+    client_session: Optional[ClientSession] = None,
+) -> Optional[URL]:
+    if store_name is None and store_id is None:
+        raise exceptions.NodeportsException(msg="both store name and store id are None")
+
+    async with ClientSessionContextManager(client_session) as session:
+        if store_name is not None:
+            store_id = await _get_location_id_from_location_name(
+                user_id, store_name, session
+            )
+        assert store_id is not None  # nosec
+        return await _get_download_link(
+            user_id, store_id, s3_object, session, link_type
+        )
+
+
+async def get_upload_link_from_s3(
+    *,
+    user_id: int,
+    store_name: Optional[str],
+    store_id: Optional[str],
+    s3_object: str,
+    link_type: storage_client.LinkType,
+    client_session: Optional[ClientSession] = None,
+) -> Tuple[str, URL]:
+    if store_name is None and store_id is None:
+        raise exceptions.NodeportsException(msg="both store name and store id are None")
+
+    async with ClientSessionContextManager(client_session) as session:
+        if store_name is not None:
+            store_id = await _get_location_id_from_location_name(
+                user_id, store_name, session
+            )
+        assert store_id is not None  # nosec
+        return (
+            store_id,
+            await _get_upload_link(user_id, store_id, s3_object, session, link_type),
+        )
+
+
+async def download_file_from_s3(
+    *,
+    user_id: int,
+    store_name: Optional[str],
+    store_id: Optional[str],
+    s3_object: str,
+    local_folder: Path,
+    client_session: Optional[ClientSession] = None,
+) -> Path:
+    """Downloads a file from S3
+
+    :param session: add app[APP_CLIENT_SESSION_KEY] session here otherwise default is opened/closed every call
+    :type session: ClientSession, optional
+    :raises exceptions.S3InvalidPathError
+    :raises exceptions.StorageInvalidCall
+    :return: path to downloaded file
+    """
+    log.debug(
+        "Downloading from store %s:id %s, s3 object %s, to %s",
+        store_name,
+        store_id,
+        s3_object,
+        local_folder,
+    )
+
+    async with ClientSessionContextManager(client_session) as session:
+        # get the s3 link
+        download_link = await get_download_link_from_s3(
+            user_id=user_id,
+            store_name=store_name,
+            store_id=store_id,
+            s3_object=s3_object,
+            client_session=session,
+            link_type=storage_client.LinkType.PRESIGNED,
+        )
+
+        # the link contains the file name
+        if not download_link:
+            raise exceptions.S3InvalidPathError(s3_object)
+
+        return await download_file_from_link(
+            download_link,
+            local_folder,
+            client_session=session,
+        )
+
+
+async def download_file_from_link(
+    download_link: URL,
+    destination_folder: Path,
+    file_name: Optional[str] = None,
+    client_session: Optional[ClientSession] = None,
+) -> Path:
+    # a download link looks something like:
+    # http://172.16.9.89:9001/simcore-test/269dec55-6d18-4901-a767-b567db23d425/4ccf4e2e-a6cd-4f77-a255-4c36fa1b1c72/test.test?X-Amz-Algorithm=AWS4-HMAC-SHA256&X-Amz-Credential=s3access/20190719/us-east-1/s3/aws4_request&X-Amz-Date=20190719T142431Z&X-Amz-Expires=259200&X-Amz-SignedHeaders=host&X-Amz-Signature=90268f3b580b38c1aad128475936c6f5fd335d11d01ec143cca1056d92a724b5
+    local_file_path = destination_folder / (file_name or Path(download_link.path).name)
+
+    # remove an already existing file if present
+    if local_file_path.exists():
+        local_file_path.unlink()
+
+    async with ClientSessionContextManager(client_session) as session:
+        await _download_link_to_file(session, download_link, local_file_path)
+
+    return local_file_path
+
+
+async def upload_file(
+    *,
+    user_id: int,
+    store_id: Optional[str],
+    store_name: Optional[str],
+    s3_object: str,
+    local_file_path: Path,
+    client_session: Optional[ClientSession] = None,
+    r_clone_settings: Optional[RCloneSettings] = None,
+) -> Tuple[str, str]:
+    """Uploads a file to S3
+
+    :param session: add app[APP_CLIENT_SESSION_KEY] session here otherwise default is opened/closed every call
+    :type session: ClientSession, optional
+    :raises exceptions.NodeportsException
+    :raises exceptions.S3InvalidPathError
+    :return: stored id
+    """
+    log.debug(
+        "Trying to upload file to S3: store name %s, store id %s, s3object %s, file path %s",
+        store_name,
+        store_id,
+        s3_object,
+        local_file_path,
+    )
+    async with ClientSessionContextManager(client_session) as session:
+        store_id, upload_link = await get_upload_link_from_s3(
+            user_id=user_id,
+            store_name=store_name,
+            store_id=store_id,
+            s3_object=s3_object,
+            client_session=session,
+            link_type=storage_client.LinkType.PRESIGNED,
+        )
+
+        if not upload_link:
+            raise exceptions.S3InvalidPathError(s3_object)
+
+        if (
+            await is_r_clone_available(r_clone_settings)
+            and store_id == SIMCORE_LOCATION
+        ):
+            await sync_local_to_s3(
+                session=session,
+                r_clone_settings=r_clone_settings,
+                s3_object=s3_object,
+                local_file_path=local_file_path,
+                user_id=user_id,
+                store_id=store_id,
+            )
+        else:
+            try:
+                await _upload_file_to_link(session, upload_link, local_file_path)
+            except exceptions.S3TransferError as err:
+                await delete_file(
+                    user_id=user_id,
+                    store_id=store_id,
+                    s3_object=s3_object,
+                    client_session=session,
+                )
+                raise err
+
+        e_tag = await update_file_meta_data(
+            session=session, s3_object=s3_object, user_id=user_id
+        )
+        return store_id, e_tag
+
+
+async def entry_exists(
+    user_id: int,
+    store_id: str,
+    s3_object: str,
+    client_session: Optional[ClientSession] = None,
+) -> bool:
+    """Returns True if metadata for s3_object is present"""
+    try:
+        async with ClientSessionContextManager(client_session) as session:
+            log.debug("Will request metadata for s3_object=%s", s3_object)
+
+            result = await storage_client.get_file_metadata(
+                session, s3_object, store_id, user_id
+            )
+            log.debug("Result for metadata s3_object=%s, result=%s", s3_object, result)
+            return result.get("object_name") == s3_object if result else False
+    except exceptions.S3InvalidPathError:
+        return False
+
+
+async def get_file_metadata(
+    user_id: int,
+    store_id: str,
+    s3_object: str,
+    client_session: Optional[ClientSession] = None,
+) -> Tuple[str, str]:
+    async with ClientSessionContextManager(client_session) as session:
+        log.debug("Will request metadata for s3_object=%s", s3_object)
+        result = await storage_client.get_file_metadata(
+            session, s3_object, store_id, user_id
+        )
+    if not result:
+        raise exceptions.StorageInvalidCall(f"The file '{s3_object}' cannot be found")
+    log.debug("Result for metadata s3_object=%s, result=%s", s3_object, result)
+    return (f"{result.get('location_id', '')}", result.get("entity_tag", ""))
+
+
+async def delete_file(
+    user_id: int,
+    store_id: str,
+    s3_object: str,
+    client_session: Optional[ClientSession] = None,
+) -> None:
+    async with ClientSessionContextManager(client_session) as session:
+        log.debug("Will delete file for s3_object=%s", s3_object)
+        await storage_client.delete_file(session, s3_object, store_id, user_id)