import asyncio
import logging
import re
import shlex
from asyncio.streams import StreamReader
from collections.abc import AsyncIterator
from contextlib import asynccontextmanager
from pathlib import Path
from typing import Final

from aiocache import cached
from aiofiles import tempfile
from pydantic import AnyUrl
from pydantic.errors import PydanticErrorMixin
from servicelib.progress_bar import ProgressBarData
from servicelib.utils import logged_gather
from settings_library.r_clone import RCloneSettings
from settings_library.utils_r_clone import get_r_clone_config

from .r_clone_utils import BaseRCloneLogParser, DebugLogParser, SyncProgressLogParser

S3_RETRIES: Final[int] = 3
S3_PARALLELISM: Final[int] = 5

_S3_CONFIG_KEY_DESTINATION: Final[str] = "s3-destination"
_S3_CONFIG_KEY_SOURCE: Final[str] = "s3-source"

_logger = logging.getLogger(__name__)


class BaseRCloneError(PydanticErrorMixin, RuntimeError):
    ...


class RCloneFailedError(BaseRCloneError):
    msg_template: str = (
        "Command {command} finished with exit code={returncode}:\n{stdout}\n{stderr}"
    )


class RCloneDirectoryNotFoundError(BaseRCloneError):
    msg_template: str = (
        "Provided path '{local_directory_path}' is a file. Expects a directory!"
    )


@asynccontextmanager
async def _config_file(config: str) -> AsyncIterator[str]:
    async with tempfile.NamedTemporaryFile("w") as f:
        await f.write(config)
        await f.flush()
        assert isinstance(f.name, str)  # nosec
        yield f.name


async def _read_stream(
    stream: StreamReader, r_clone_log_parsers: list[BaseRCloneLogParser]
):
    while True:
        line: bytes = await stream.readline()
        if line:
            decoded_line = line.decode()
            await logged_gather(
                *[parser(decoded_line) for parser in r_clone_log_parsers]
            )
        else:
            break


async def _async_r_clone_command(
    *cmd: str,
    r_clone_log_parsers: list[BaseRCloneLogParser] | None = None,
    cwd: str | None = None,
) -> str:
    str_cmd = " ".join(cmd)
    proc = await asyncio.create_subprocess_shell(
        str_cmd,
        stdin=asyncio.subprocess.PIPE,
        stdout=asyncio.subprocess.PIPE,
        stderr=asyncio.subprocess.STDOUT,
        cwd=cwd,
    )

    if r_clone_log_parsers:
        assert proc.stdout  # nosec
        await asyncio.wait([_read_stream(proc.stdout, r_clone_log_parsers)])

    stdout, stderr = await proc.communicate()
    decoded_stdout = stdout.decode()
    if proc.returncode != 0:
        raise RCloneFailedError(
            command=str_cmd,
            stdout=decoded_stdout,
            stderr=stderr,
            returncode=proc.returncode,
        )

    _logger.debug("'%s' result:\n%s", str_cmd, decoded_stdout)
    return decoded_stdout


@cached()
async def is_r_clone_available(r_clone_settings: RCloneSettings | None) -> bool:
    """returns: True if the `rclone` cli is installed and a configuration is provided"""
    if r_clone_settings is None:
        return False
    try:
        await _async_r_clone_command("rclone", "--version")
        return True
    except RCloneFailedError:
        return False


def _get_exclude_filters(exclude_patterns: set[str] | None) -> list[str]:
    if exclude_patterns is None:
        return []

    exclude_options: list[str] = []
    for entry in exclude_patterns:
        exclude_options.append("--exclude")
        # NOTE: in rclone ** is the equivalent of * in unix
        # for details about rclone filters https://rclone.org/filtering/
        exclude_options.append(entry.replace("*", "**"))

<<<<<<< HEAD
    return exclude_options
=======
class DebugLogParser(BaseRCloneLogParser):
    async def __call__(self, logs: str) -> None:
        no_new_line_ending_logs = logs.rstrip("\n")
        print(f"|{no_new_line_ending_logs}|")
>>>>>>> 162115e8


async def _sync_sources(
    r_clone_settings: RCloneSettings,
    progress_bar: ProgressBarData,
    *,
    source: str,
    destination: str,
    local_dir: Path,
    s3_config_key: str,
    exclude_patterns: set[str] | None,
    s3_retries: int = S3_RETRIES,
    s3_parallelism: int = S3_PARALLELISM,
    debug_logs: bool,
) -> None:
    r_clone_config_file_content = get_r_clone_config(
        r_clone_settings, s3_config_key=s3_config_key
    )
    async with _config_file(r_clone_config_file_content) as config_file_name:
        r_clone_command = (
            "rclone",
            "--config",
            config_file_name,
            "--retries",
            f"{s3_retries}",
            "--transfers",
            f"{s3_parallelism}",
            # below two options reduce to a minimum the memory footprint
            # https://forum.rclone.org/t/how-to-set-a-memory-limit/10230/4
            "--use-mmap",  # docs https://rclone.org/docs/#use-mmap
            "--buffer-size",  # docs https://rclone.org/docs/#buffer-size-size
            "0M",
            # make sure stats can be noticed
            "--stats-log-level",
            "NOTICE",
            # frequent polling for faster progress updates
            "--stats",
            "0.5s",
            "sync",
            shlex.quote(source),
            shlex.quote(destination),
            # filter options
            *_get_exclude_filters(exclude_patterns),
            "--progress",
            "--copy-links",
            "--verbose",
        )

        async with progress_bar.sub_progress(steps=100) as sub_progress:
            r_clone_log_parsers: list[BaseRCloneLogParser] = (
                [DebugLogParser()] if debug_logs else []
            )
            r_clone_log_parsers.append(SyncProgressLogParser(sub_progress))

            await _async_r_clone_command(
                *r_clone_command,
                r_clone_log_parsers=r_clone_log_parsers,
                cwd=f"{local_dir}",
            )


def _raise_if_directory_is_file(local_directory_path: Path) -> None:
    if local_directory_path.exists() and local_directory_path.is_file():
        raise RCloneDirectoryNotFoundError(local_directory_path=local_directory_path)


async def sync_local_to_s3(
    r_clone_settings: RCloneSettings,
    progress_bar: ProgressBarData,
    *,
    local_directory_path: Path,
    upload_s3_link: AnyUrl,
<<<<<<< HEAD
    exclude_patterns: set[str] | None = None,
=======
    debug_logs: bool = False,
>>>>>>> 162115e8
) -> None:
    """transfer the contents of a local directory to an s3 path

    :raises e: RCloneFailedError
    """
    _raise_if_directory_is_file(local_directory_path)

    upload_s3_path = re.sub(r"^s3://", "", upload_s3_link)
    _logger.debug(" %s; %s", f"{upload_s3_link=}", f"{upload_s3_path=}")

    await _sync_sources(
        r_clone_settings,
        progress_bar,
        source=f"{local_directory_path}",
        destination=f"{_S3_CONFIG_KEY_DESTINATION}:{upload_s3_path}",
        local_dir=local_directory_path,
        s3_config_key=_S3_CONFIG_KEY_DESTINATION,
<<<<<<< HEAD
        exclude_patterns=exclude_patterns,
=======
        debug_logs=debug_logs,
>>>>>>> 162115e8
    )


async def sync_s3_to_local(
    r_clone_settings: RCloneSettings,
    progress_bar: ProgressBarData,
    *,
    local_directory_path: Path,
    download_s3_link: AnyUrl,
<<<<<<< HEAD
    exclude_patterns: set[str] | None = None,
=======
    debug_logs: bool = False,
>>>>>>> 162115e8
) -> None:
    """transfer the contents of a path in s3 to a local directory

    :raises e: RCloneFailedError
    """
    _raise_if_directory_is_file(local_directory_path)

    download_s3_path = re.sub(r"^s3://", "", download_s3_link)
    _logger.debug(" %s; %s", f"{download_s3_link=}", f"{download_s3_path=}")

    await _sync_sources(
        r_clone_settings,
        progress_bar,
        source=f"{_S3_CONFIG_KEY_SOURCE}:{download_s3_path}",
        destination=f"{local_directory_path}",
        local_dir=local_directory_path,
        s3_config_key=_S3_CONFIG_KEY_SOURCE,
<<<<<<< HEAD
        exclude_patterns=exclude_patterns,
=======
        debug_logs=debug_logs,
>>>>>>> 162115e8
    )<|MERGE_RESOLUTION|>--- conflicted
+++ resolved
@@ -122,14 +122,7 @@
         # for details about rclone filters https://rclone.org/filtering/
         exclude_options.append(entry.replace("*", "**"))
 
-<<<<<<< HEAD
     return exclude_options
-=======
-class DebugLogParser(BaseRCloneLogParser):
-    async def __call__(self, logs: str) -> None:
-        no_new_line_ending_logs = logs.rstrip("\n")
-        print(f"|{no_new_line_ending_logs}|")
->>>>>>> 162115e8
 
 
 async def _sync_sources(
@@ -202,11 +195,8 @@
     *,
     local_directory_path: Path,
     upload_s3_link: AnyUrl,
-<<<<<<< HEAD
     exclude_patterns: set[str] | None = None,
-=======
     debug_logs: bool = False,
->>>>>>> 162115e8
 ) -> None:
     """transfer the contents of a local directory to an s3 path
 
@@ -224,11 +214,8 @@
         destination=f"{_S3_CONFIG_KEY_DESTINATION}:{upload_s3_path}",
         local_dir=local_directory_path,
         s3_config_key=_S3_CONFIG_KEY_DESTINATION,
-<<<<<<< HEAD
         exclude_patterns=exclude_patterns,
-=======
         debug_logs=debug_logs,
->>>>>>> 162115e8
     )
 
 
@@ -238,11 +225,8 @@
     *,
     local_directory_path: Path,
     download_s3_link: AnyUrl,
-<<<<<<< HEAD
     exclude_patterns: set[str] | None = None,
-=======
     debug_logs: bool = False,
->>>>>>> 162115e8
 ) -> None:
     """transfer the contents of a path in s3 to a local directory
 
@@ -260,9 +244,6 @@
         destination=f"{local_directory_path}",
         local_dir=local_directory_path,
         s3_config_key=_S3_CONFIG_KEY_SOURCE,
-<<<<<<< HEAD
         exclude_patterns=exclude_patterns,
-=======
         debug_logs=debug_logs,
->>>>>>> 162115e8
     )