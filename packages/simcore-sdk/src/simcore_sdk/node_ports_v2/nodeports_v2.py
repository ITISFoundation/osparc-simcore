from asyncio import Task
import traceback
import logging
from abc import ABC, abstractmethod
from asyncio import CancelledError
from collections.abc import Callable, Coroutine
from pathlib import Path
from typing import Any

from pydantic_core import InitErrorDetails

from models_library.api_schemas_storage import LinkType
from models_library.basic_types import IDStr
from models_library.projects import ProjectIDStr
from models_library.projects_nodes_io import NodeIDStr
from models_library.services_types import ServicePortKey
from models_library.users import UserID
from pydantic import BaseModel, ConfigDict, Field, ValidationError
from servicelib.progress_bar import ProgressBarData
from servicelib.utils import logged_gather
from settings_library.aws_s3_cli import AwsS3CliSettings
from settings_library.r_clone import RCloneSettings

from ..node_ports_common.dbmanager import DBManager
from ..node_ports_common.exceptions import PortNotFound, UnboundPortError
from ..node_ports_common.file_io_utils import LogRedirectCB
from ..node_ports_v2.port import SetKWargs
from .links import ItemConcreteValue, ItemValue
from .port_utils import is_file_type
from .ports_mapping import InputsList, OutputsList

log = logging.getLogger(__name__)


<<<<<<< HEAD
def _format_error(task:Task)-> str:
    # pylint:disable=protected-access
    assert task._exception #nosec
    error_list= traceback.format_exception(type(task._exception), task._exception, task._exception.__traceback__)
    return "\n".join(error_list)

def _get_error_details(task:Task, port_key:str)->InitErrorDetails:
    # pylint:disable=protected-access
    return InitErrorDetails(type="value_error", loc=(f"{port_key}",), input=_format_error(task), ctx={"error":task._exception})
=======
class OutputsCallbacks(ABC):
    @abstractmethod
    async def aborted(self, key: ServicePortKey) -> None:
        pass

    @abstractmethod
    async def finished_succesfully(self, key: ServicePortKey) -> None:
        pass

    @abstractmethod
    async def finished_with_error(self, key: ServicePortKey) -> None:
        pass

>>>>>>> 682d4fac

class Nodeports(BaseModel):
    """
    Represents a node in a project and all its input/output ports
    """

    internal_inputs: InputsList = Field(..., alias="inputs")
    internal_outputs: OutputsList = Field(..., alias="outputs")
    db_manager: DBManager
    user_id: UserID
    project_id: ProjectIDStr
    node_uuid: NodeIDStr
    save_to_db_cb: Callable[["Nodeports"], Coroutine[Any, Any, None]]
    node_port_creator_cb: Callable[
        [DBManager, UserID, ProjectIDStr, NodeIDStr],
        Coroutine[Any, Any, type["Nodeports"]],
    ]
    auto_update: bool = False
    r_clone_settings: RCloneSettings | None = None
    io_log_redirect_cb: LogRedirectCB | None
    aws_s3_cli_settings: AwsS3CliSettings | None = None
    model_config = ConfigDict(
        arbitrary_types_allowed=True,
    )

    def __init__(self, **data: Any):
        super().__init__(**data)
        # pylint: disable=protected-access

        # let's pass ourselves down
        for input_key in self.internal_inputs:
            self.internal_inputs[input_key]._node_ports = self
        for output_key in self.internal_outputs:
            self.internal_outputs[output_key]._node_ports = self

    @property
    async def inputs(self) -> InputsList:
        log.debug("Getting inputs with autoupdate: %s", self.auto_update)
        if self.auto_update:
            await self._auto_update_from_db()
        return self.internal_inputs

    @property
    async def outputs(self) -> OutputsList:
        log.debug("Getting outputs with autoupdate: %s", self.auto_update)
        if self.auto_update:
            await self._auto_update_from_db()
        return self.internal_outputs

    async def get_value_link(
        self, item_key: ServicePortKey, *, file_link_type: LinkType
    ) -> ItemValue | None:
        try:
            return await (await self.inputs)[item_key].get_value(
                file_link_type=file_link_type
            )
        except UnboundPortError:
            # not available try outputs
            pass
        # if this fails it will raise an exception
        return await (await self.outputs)[item_key].get_value(
            file_link_type=file_link_type
        )

    async def get(
        self, item_key: ServicePortKey, progress_bar: ProgressBarData | None = None
    ) -> ItemConcreteValue | None:
        try:
            return await (await self.inputs)[item_key].get(progress_bar)
        except UnboundPortError:
            # not available try outputs
            pass
        # if this fails it will raise an exception
        return await (await self.outputs)[item_key].get(progress_bar)

    async def set(
        self, item_key: ServicePortKey, item_value: ItemConcreteValue
    ) -> None:
        # first try to set the inputs.
        try:
            the_updated_inputs = await self.inputs
            await the_updated_inputs[item_key].set(item_value)
            return
        except UnboundPortError:
            # not available try outputs
            # if this fails it will raise another exception
            the_updated_outputs = await self.outputs
            await the_updated_outputs[item_key].set(item_value)

    async def set_file_by_keymap(self, item_value: Path) -> None:
        for output in (await self.outputs).values():
            if is_file_type(output.property_type) and output.file_to_key_map:
                if item_value.name in output.file_to_key_map:
                    await output.set(item_value)
                    return
        raise PortNotFound(msg=f"output port for item {item_value} not found")

    async def _node_ports_creator_cb(self, node_uuid: NodeIDStr) -> type["Nodeports"]:
        return await self.node_port_creator_cb(
            self.db_manager, self.user_id, self.project_id, node_uuid
        )

    async def _auto_update_from_db(self) -> None:
        # get the newest from the DB
        updated_node_ports = await self._node_ports_creator_cb(self.node_uuid)
        # update our stuff
        self.internal_inputs = updated_node_ports.internal_inputs
        self.internal_outputs = updated_node_ports.internal_outputs
        # let's pass ourselves down
        # pylint: disable=protected-access
        for input_key in self.internal_inputs:
            self.internal_inputs[input_key]._node_ports = self
        for output_key in self.internal_outputs:
            self.internal_outputs[output_key]._node_ports = self

    async def set_multiple(
        self,
        port_values: dict[
            ServicePortKey, tuple[ItemConcreteValue | None, SetKWargs | None]
        ],
        *,
        progress_bar: ProgressBarData,
        outputs_callbacks: OutputsCallbacks | None,
    ) -> None:
        """
        Sets the provided values to the respective input or output ports
        Only supports port_key by name, not able to distinguish between inputs
        and outputs using the index.

        raises ValidationError
        """

        async def _set_with_notifications(
            port_key: ServicePortKey,
            value: ItemConcreteValue | None,
            set_kwargs: SetKWargs | None,
            sub_progress: ProgressBarData,
        ) -> None:
            try:
                # pylint: disable=protected-access
                await self.internal_outputs[port_key]._set(  # noqa: SLF001
                    value, set_kwargs=set_kwargs, progress_bar=sub_progress
                )
                if outputs_callbacks:
                    await outputs_callbacks.finished_succesfully(port_key)
            except UnboundPortError:
                # not available try inputs
                # if this fails it will raise another exception
                # pylint: disable=protected-access
                await self.internal_inputs[port_key]._set(  # noqa: SLF001
                    value, set_kwargs=set_kwargs, progress_bar=sub_progress
                )
            except CancelledError:
                if outputs_callbacks:
                    await outputs_callbacks.aborted(port_key)
                raise
            except Exception:
                if outputs_callbacks:
                    await outputs_callbacks.finished_with_error(port_key)
                raise

        tasks = []
        async with progress_bar.sub_progress(
            steps=len(port_values.items()), description=IDStr("set multiple")
        ) as sub_progress:
            for port_key, (value, set_kwargs) in port_values.items():
                tasks.append(
                    _set_with_notifications(port_key, value, set_kwargs, sub_progress)
                )

            results = await logged_gather(*tasks)
            await self.save_to_db_cb(self)

        # groups all ValidationErrors pre-pending 'port_key' to loc and raises ValidationError
        if error_details:= [
            _get_error_details(r, port_key)
            for port_key, r in zip(port_values.keys(), results)
            if r is not None
        ]:
            raise ValidationError.from_exception_data(title="Multiple port_key errors",line_errors=error_details)<|MERGE_RESOLUTION|>--- conflicted
+++ resolved
@@ -1,13 +1,9 @@
-from asyncio import Task
-import traceback
 import logging
 from abc import ABC, abstractmethod
 from asyncio import CancelledError
 from collections.abc import Callable, Coroutine
 from pathlib import Path
 from typing import Any
-
-from pydantic_core import InitErrorDetails
 
 from models_library.api_schemas_storage import LinkType
 from models_library.basic_types import IDStr
@@ -32,17 +28,6 @@
 log = logging.getLogger(__name__)
 
 
-<<<<<<< HEAD
-def _format_error(task:Task)-> str:
-    # pylint:disable=protected-access
-    assert task._exception #nosec
-    error_list= traceback.format_exception(type(task._exception), task._exception, task._exception.__traceback__)
-    return "\n".join(error_list)
-
-def _get_error_details(task:Task, port_key:str)->InitErrorDetails:
-    # pylint:disable=protected-access
-    return InitErrorDetails(type="value_error", loc=(f"{port_key}",), input=_format_error(task), ctx={"error":task._exception})
-=======
 class OutputsCallbacks(ABC):
     @abstractmethod
     async def aborted(self, key: ServicePortKey) -> None:
@@ -56,7 +41,6 @@
     async def finished_with_error(self, key: ServicePortKey) -> None:
         pass
 
->>>>>>> 682d4fac
 
 class Nodeports(BaseModel):
     """
@@ -231,9 +215,11 @@
             await self.save_to_db_cb(self)
 
         # groups all ValidationErrors pre-pending 'port_key' to loc and raises ValidationError
-        if error_details:= [
+        if error_details := [
             _get_error_details(r, port_key)
-            for port_key, r in zip(port_values.keys(), results)
+            for port_key, r in zip(port_values.keys(), results, strict=False)
             if r is not None
         ]:
-            raise ValidationError.from_exception_data(title="Multiple port_key errors",line_errors=error_details)+            raise ValidationError.from_exception_data(
+                title="Multiple port_key errors", line_errors=error_details
+            )