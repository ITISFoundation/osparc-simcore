# pylint: disable=redefined-outer-name
# pylint: disable=unused-argument
# pylint: disable=protected-access

import asyncio
from collections.abc import AsyncIterable, AsyncIterator, Awaitable, Callable
from dataclasses import dataclass
from pathlib import Path
from unittest.mock import AsyncMock

import pytest
from aiobotocore.session import AioBaseClient, get_session
from aiohttp import ClientResponse, ClientSession, TCPConnector
from aioresponses import aioresponses
from faker import Faker
from models_library.api_schemas_storage import (
    FileUploadLinks,
    FileUploadSchema,
    UploadedPart,
)
from models_library.basic_types import IDStr
from moto.server import ThreadedMotoServer
from pydantic import AnyUrl, ByteSize, TypeAdapter
from pytest_mock import MockerFixture
from servicelib.aiohttp import status
from servicelib.progress_bar import ProgressBarData
from simcore_sdk.node_ports_common.exceptions import AwsS3BadRequestRequestTimeoutError
from simcore_sdk.node_ports_common.file_io_utils import (
    _check_for_aws_http_errors,
    _ExtendedClientResponseError,
    _process_batch,
    _raise_for_status,
    upload_file_to_presigned_links,
)

A_TEST_ROUTE = "http://a-fake-address:1249/test-route"


@pytest.fixture
async def client_session() -> AsyncIterable[ClientSession]:
    async with ClientSession(connector=TCPConnector(force_close=True)) as session:
        yield session


async def test_raise_for_status(
    aioresponses_mocker: aioresponses, client_session: ClientSession
):
    aioresponses_mocker.get(
        A_TEST_ROUTE, body="OPSIE there was an error here", status=400
    )

    async with client_session.get(A_TEST_ROUTE) as resp:
        assert isinstance(resp, ClientResponse)

        with pytest.raises(_ExtendedClientResponseError) as exe_info:
            await _raise_for_status(resp)
        assert "OPSIE there was an error here" in f"{exe_info.value}"


@dataclass
class _TestParams:
    will_retry: bool
    status_code: int
    body: str = ""


@pytest.mark.parametrize(
    "test_params",
    [
        _TestParams(will_retry=True, status_code=status.HTTP_500_INTERNAL_SERVER_ERROR),
        _TestParams(will_retry=True, status_code=status.HTTP_503_SERVICE_UNAVAILABLE),
        _TestParams(will_retry=False, status_code=status.HTTP_400_BAD_REQUEST),
        _TestParams(will_retry=False, status_code=status.HTTP_200_OK),
        _TestParams(will_retry=False, status_code=399),
    ],
)
async def test_check_for_aws_http_errors(
    aioresponses_mocker: aioresponses,
    client_session: ClientSession,
    test_params: _TestParams,
):
    aioresponses_mocker.get(
        A_TEST_ROUTE, body=test_params.body, status=test_params.status_code
    )

    async with client_session.get(A_TEST_ROUTE) as resp:
        try:
            await _raise_for_status(resp)
        except _ExtendedClientResponseError as exception:
            assert (  # noqa: PT017
                _check_for_aws_http_errors(exception) is test_params.will_retry
            )


async def test_process_batch_captures_400_request_timeout_and_wraps_in_error(
    aioresponses_mocker: aioresponses, client_session: ClientSession
):
    async def _mock_upload_task() -> None:
        body = (
            '<?xml version="1.0" encoding="UTF-8"?><Error><Code>RequestTimeout</Code>'
            "<Message>Your socket connection to the server was not read from or written to within "
            "the timeout period. Idle connections will be closed.</Message>"
            "<RequestId>7EE901348D6C6812</RequestId><HostId>"
            "FfQE7jdbUt39E6mcQq/"
            "ZeNR52ghjv60fccNT4gCE4IranXjsGLG+L6FUyiIxx1tAuXL9xtz2NAY7ZlbzMTm94fhY3TBiCBmf"
            "</HostId></Error>"
        )
        aioresponses_mocker.get(A_TEST_ROUTE, body=body, status=400)

        async with client_session.get(A_TEST_ROUTE) as resp:
            # raises like _session_put does
            await _raise_for_status(resp)

    with pytest.raises(AwsS3BadRequestRequestTimeoutError):
        await _process_batch(
            upload_tasks=[_mock_upload_task()],
            max_concurrency=1,
            file_name="mock_file",
            file_size=1,
            file_chunk_size=1,
            last_chunk_size=1,
        )


async def test_upload_file_to_presigned_links_raises_aws_s3_400_request_time_out_error(
    mocker: MockerFixture,
    create_upload_links: Callable[[int, ByteSize], Awaitable[FileUploadSchema]],
    create_file_of_size: Callable[[ByteSize], Path],
    faker: Faker,
):
    file_size = ByteSize(1)
    upload_links = await create_upload_links(1, file_size)

    mocker.patch(
        "simcore_sdk.node_ports_common.file_io_utils._upload_file_part",
        side_effect=AwsS3BadRequestRequestTimeoutError(body="nothing"),
    )

    async with ProgressBarData(num_steps=1, description=faker.pystr()) as progress_bar:
        with pytest.raises(AwsS3BadRequestRequestTimeoutError):
            await upload_file_to_presigned_links(
                session=AsyncMock(),
                file_upload_links=upload_links,
                file_to_upload=create_file_of_size(file_size),
                num_retries=0,
                io_log_redirect_cb=None,
                progress_bar=progress_bar,
            )


@pytest.fixture
async def aiobotocore_s3_client(
    mocked_aws_server: ThreadedMotoServer,
) -> AsyncIterator[AioBaseClient]:
    session = get_session()
    async with session.create_client(
        "s3",
        endpoint_url=f"http://{mocked_aws_server._ip_address}:{mocked_aws_server._port}",  # pylint: disable=protected-access
        aws_secret_access_key="xxx",
        aws_access_key_id="xxx",
    ) as client:
        yield client


async def _clean_bucket_content(s3_client: AioBaseClient, bucket: str):
    response = await s3_client.list_objects_v2(Bucket=bucket)
    while response["KeyCount"] > 0:
        await s3_client.delete_objects(
            Bucket=bucket,
            Delete={
                "Objects": [
                    {"Key": obj["Key"]} for obj in response["Contents"] if "Key" in obj
                ]
            },
        )
        response = await s3_client.list_objects_v2(Bucket=bucket)


@pytest.fixture
async def bucket(aiobotocore_s3_client: AioBaseClient, faker: Faker) -> str:
    response = await aiobotocore_s3_client.create_bucket(Bucket=faker.pystr())
    assert "ResponseMetadata" in response
    assert "HTTPStatusCode" in response["ResponseMetadata"]
    assert response["ResponseMetadata"]["HTTPStatusCode"] == status.HTTP_200_OK

    response = await aiobotocore_s3_client.list_buckets()
    assert response["Buckets"]
    assert len(response["Buckets"]) == 1
    bucket_name = response["Buckets"][0]["Name"]
    yield bucket_name
    await _clean_bucket_content(aiobotocore_s3_client, bucket_name)


@pytest.fixture
def file_id(faker: Faker) -> str:
    return faker.pystr()


@pytest.fixture
async def create_upload_links(
    mocked_aws_server: ThreadedMotoServer,
    aiobotocore_s3_client: AioBaseClient,
    faker: Faker,
    bucket: str,
    file_id: str,
) -> AsyncIterator[Callable[[int, ByteSize], Awaitable[FileUploadSchema]]]:
    file_id = "fake2"

    async def _creator(num_upload_links: int, chunk_size: ByteSize) -> FileUploadSchema:
        response = await aiobotocore_s3_client.create_multipart_upload(
            Bucket=bucket, Key=file_id
        )
        assert "UploadId" in response
        upload_id = response["UploadId"]

        upload_links = TypeAdapter(list[AnyUrl]).validate_python(
            await asyncio.gather(
                *[
                    aiobotocore_s3_client.generate_presigned_url(
                        "upload_part",
                        Params={
                            "Bucket": bucket,
                            "Key": file_id,
                            "PartNumber": i + 1,
                            "UploadId": upload_id,
                        },
                    )
                    for i in range(num_upload_links)
                ],
            ),
        )

        return FileUploadSchema(
            chunk_size=chunk_size,
            urls=upload_links,
            links=FileUploadLinks(
                abort_upload=TypeAdapter(AnyUrl).validate_python(faker.uri()),
                complete_upload=TypeAdapter(AnyUrl).validate_python(faker.uri()),
            ),
        )

    return _creator


@pytest.mark.skip(reason="this will allow to reproduce an issue")
@pytest.mark.parametrize(
    "file_size,used_chunk_size",
    [
        (
            TypeAdapter(ByteSize).validate_python(21800510238),
            TypeAdapter(ByteSize).validate_python(10485760),
        )
    ],
)
async def test_upload_file_to_presigned_links(
    client_session: ClientSession,
    create_upload_links: Callable[[int, ByteSize], Awaitable[FileUploadSchema]],
    create_file_of_size: Callable[[ByteSize], Path],
    file_size: ByteSize,
    used_chunk_size: ByteSize,
    faker: Faker,
):
    """This test is here to reproduce the issue https://github.com/ITISFoundation/osparc-simcore/issues/3531
    One theory is that something might be wrong in how the chunking is done and that AWS times out
    as it is waiting for more data.

    Until this can be reproduced this shall stay here.
    Mind also this link https://github.com/aws/aws-sdk-js/issues/281 where it seems removing the Content-length header helped:
    this could be done and tested by: packages/simcore-sdk/src/simcore_sdk/node_ports_common/file_io_utils.py:274-276

    For this we need the EXACT size of the file that is uploaded. Therefore according changes to output the size
    in bytes of the problematic file were added.
    """
    local_file = create_file_of_size(file_size)
    num_links = 2080
    effective_chunk_size = TypeAdapter(ByteSize).validate_python(local_file.stat().st_size / num_links)
    assert effective_chunk_size <= used_chunk_size
    upload_links = await create_upload_links(num_links, used_chunk_size)
    assert len(upload_links.urls) == num_links
<<<<<<< HEAD
    async with ProgressBarData(num_steps=1, description=faker.pystr()) as progress_bar:
=======
    async with ProgressBarData(num_steps=1, description=IDStr("")) as progress_bar:
>>>>>>> d7026b73
        uploaded_parts: list[UploadedPart] = await upload_file_to_presigned_links(
            session=client_session,
            file_upload_links=upload_links,
            file_to_upload=local_file,
            num_retries=0,
            io_log_redirect_cb=None,
            progress_bar=progress_bar,
        )
    assert progress_bar._current_steps == pytest.approx(1)
    assert uploaded_parts<|MERGE_RESOLUTION|>--- conflicted
+++ resolved
@@ -273,15 +273,13 @@
     """
     local_file = create_file_of_size(file_size)
     num_links = 2080
-    effective_chunk_size = TypeAdapter(ByteSize).validate_python(local_file.stat().st_size / num_links)
+    effective_chunk_size = TypeAdapter(ByteSize).validate_python(
+        local_file.stat().st_size / num_links
+    )
     assert effective_chunk_size <= used_chunk_size
     upload_links = await create_upload_links(num_links, used_chunk_size)
     assert len(upload_links.urls) == num_links
-<<<<<<< HEAD
-    async with ProgressBarData(num_steps=1, description=faker.pystr()) as progress_bar:
-=======
-    async with ProgressBarData(num_steps=1, description=IDStr("")) as progress_bar:
->>>>>>> d7026b73
+    async with ProgressBarData(num_steps=1, description=IDStr("42")) as progress_bar:
         uploaded_parts: list[UploadedPart] = await upload_file_to_presigned_links(
             session=client_session,
             file_upload_links=upload_links,
