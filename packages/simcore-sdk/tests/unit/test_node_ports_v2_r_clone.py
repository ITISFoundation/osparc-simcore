# pylint: disable=redefined-outer-name
# pylint: disable=protected-access
# pylint: disable=unused-argument

import subprocess
from pathlib import Path
<<<<<<< HEAD
=======
from typing import Iterable
>>>>>>> 162115e8
from unittest.mock import Mock

import pytest
from faker import Faker
from pytest_mock.plugin import MockerFixture
from settings_library.r_clone import S3Provider
from simcore_sdk.node_ports_common import r_clone
from simcore_sdk.node_ports_common.r_clone import RCloneSettings


@pytest.fixture(params=list(S3Provider))
def s3_provider(request) -> S3Provider:
    return request.param


@pytest.fixture
def r_clone_settings(
    monkeypatch: pytest.MonkeyPatch, s3_provider: S3Provider
) -> RCloneSettings:
    monkeypatch.setenv("R_CLONE_PROVIDER", s3_provider.value)
    monkeypatch.setenv("S3_ENDPOINT", "endpoint")
    monkeypatch.setenv("S3_ACCESS_KEY", "access_key")
    monkeypatch.setenv("S3_SECRET_KEY", "secret_key")
    monkeypatch.setenv("S3_BUCKET_NAME", "bucket_name")
    monkeypatch.setenv("S3_SECURE", "false")
    return RCloneSettings.create_from_envs()


@pytest.fixture
def skip_if_r_clone_is_missing() -> None:  # noqa: PT004
    try:
        subprocess.check_output(["rclone", "--version"])  # noqa: S603, S607
    except Exception:  # pylint: disable=broad-except
        pytest.skip("rclone is not installed")


@pytest.fixture
def mock_async_r_clone_command(mocker: MockerFixture) -> Mock:
    mock = Mock()

    original_async_command = r_clone._async_r_clone_command  # noqa: SLF001

    async def _mock_async_command(*cmd: str, cwd: str | None = None) -> str:
        mock()
        return await original_async_command(*cmd, cwd=cwd)

    mocker.patch(
        "simcore_sdk.node_ports_common.r_clone._async_r_clone_command",
        side_effect=_mock_async_command,
    )

    return mock


async def test_is_r_clone_available_cached(
    r_clone_settings: RCloneSettings,
    mock_async_r_clone_command: Mock,
    skip_if_r_clone_is_missing: None,
) -> None:
    for _ in range(3):
        result = await r_clone.is_r_clone_available(r_clone_settings)
        assert type(result) is bool
    assert mock_async_r_clone_command.call_count == 1

    assert await r_clone.is_r_clone_available(None) is False


async def test__config_file(faker: Faker) -> None:
    text_to_write = faker.text()
    async with r_clone._config_file(text_to_write) as file_name:  # noqa: SLF001
        assert text_to_write == Path(file_name).read_text()
    assert Path(file_name).exists() is False


async def test__async_command_ok() -> None:
    await r_clone._async_r_clone_command("ls", "-la")  # noqa: SLF001


@pytest.mark.parametrize(
    "cmd",
    [
        ("__i_do_not_exist__",),
        ("ls_", "-lah"),
    ],
)
async def test__async_command_error(cmd: list[str]) -> None:
    with pytest.raises(r_clone.RCloneFailedError) as exe_info:
        await r_clone._async_r_clone_command(*cmd)  # noqa: SLF001
    assert (
        f"{exe_info.value}"
<<<<<<< HEAD
        == f"Command {' '.join(cmd)} finished with exception:\n/bin/sh: 1: {cmd[0]}: not found\n"
    )


@pytest.fixture
def exclude_patterns_validation_dir(tmp_path: Path, faker: Faker) -> Path:
    """Directory with well known structure"""
    base_dir = tmp_path / "exclude_patterns_validation_dir"
    base_dir.mkdir()
    (base_dir / "empty").mkdir()
    (base_dir / "d1").mkdir()
    (base_dir / "d1" / "f1").write_text(faker.text())
    (base_dir / "d1" / "f2.txt").write_text(faker.text())
    (base_dir / "d1" / "sd1").mkdir()
    (base_dir / "d1" / "sd1" / "f1").write_text(faker.text())
    (base_dir / "d1" / "sd1" / "f2.txt").write_text(faker.text())

    return base_dir


EMPTY_SET: set[Path] = set()
ALL_ITEMS_SET: set[Path] = {
    Path("d1/f2.txt"),
    Path("d1/f1"),
    Path("d1/sd1/f1"),
    Path("d1/sd1/f2.txt"),
}


# + /exclude_patterns_validation_dir
#  + empty
#  + d1
#   - f2.txt
#   + sd1
#    - f2.txt
#    - f1
#   - f1
@pytest.mark.parametrize(
    "exclude_patterns, expected_result",
    [
        pytest.param({"/d1*"}, EMPTY_SET),
        pytest.param(
            {"/d1/sd1*"},
            {
                Path("d1/f2.txt"),
                Path("d1/f1"),
            },
        ),
        pytest.param(
            {"d1*"},
            EMPTY_SET,
        ),
        pytest.param(
            {"*d1*"},
            EMPTY_SET,
        ),
        pytest.param(
            {"*.txt"},
            {Path("d1/f1"), Path("d1/sd1/f1")},
        ),
        pytest.param(
            {"/absolute/path/does/not/exist*"},
            ALL_ITEMS_SET,
        ),
        pytest.param(
            {"/../../this/is/ignored*"},
            ALL_ITEMS_SET,
        ),
        pytest.param(
            {"*relative/path/does/not/exist"},
            ALL_ITEMS_SET,
        ),
        pytest.param(
            None,
            ALL_ITEMS_SET,
        ),
    ],
)
async def test__get_exclude_filter(
    skip_if_r_clone_is_missing: None,
    exclude_patterns_validation_dir: Path,
    exclude_patterns: set[str] | None,
    expected_result: set[Path],
):
    command: list[str] = [
        "rclone",
        "--quiet",
        "--dry-run",
        "--copy-links",
        *r_clone._get_exclude_filters(exclude_patterns),  # noqa: SLF001
        "lsf",
        "--absolute",
        "--files-only",
        "--recursive",
        f"{exclude_patterns_validation_dir}",
    ]
    ls_result = await r_clone._async_r_clone_command(*command)  # noqa: SLF001
    relative_files_paths: set[Path] = {
        Path(x.lstrip("/")) for x in ls_result.split("\n") if x
    }
    assert relative_files_paths == expected_result
=======
        == f"Command {' '.join(cmd)} finished with exit code=127:\n/bin/sh: 1: {cmd[0]}: not found\n\nNone"
    )
>>>>>>> 162115e8
<|MERGE_RESOLUTION|>--- conflicted
+++ resolved
@@ -4,10 +4,6 @@
 
 import subprocess
 from pathlib import Path
-<<<<<<< HEAD
-=======
-from typing import Iterable
->>>>>>> 162115e8
 from unittest.mock import Mock
 
 import pytest
@@ -98,8 +94,7 @@
         await r_clone._async_r_clone_command(*cmd)  # noqa: SLF001
     assert (
         f"{exe_info.value}"
-<<<<<<< HEAD
-        == f"Command {' '.join(cmd)} finished with exception:\n/bin/sh: 1: {cmd[0]}: not found\n"
+        == f"Command {' '.join(cmd)} finished with exit code=127:\n/bin/sh: 1: {cmd[0]}: not found\n\nNone"
     )
 
 
@@ -199,8 +194,4 @@
     relative_files_paths: set[Path] = {
         Path(x.lstrip("/")) for x in ls_result.split("\n") if x
     }
-    assert relative_files_paths == expected_result
-=======
-        == f"Command {' '.join(cmd)} finished with exit code=127:\n/bin/sh: 1: {cmd[0]}: not found\n\nNone"
-    )
->>>>>>> 162115e8
+    assert relative_files_paths == expected_result