# pylint:disable=unused-variable
# pylint:disable=unused-argument
# pylint:disable=redefined-outer-name
# pylint:disable=too-many-arguments

from typing import Any, Awaitable, Callable

import aiohttp
import pytest
from aioresponses import aioresponses as AioResponsesMock
from models_library.api_schemas_storage import FileLocationArray, FileMetaData
from models_library.users import UserID
from pydantic.networks import AnyUrl
from simcore_sdk.node_ports_common import config as node_config
from simcore_sdk.node_ports_common import exceptions
from simcore_sdk.node_ports_common.storage_client import (
    LinkType,
    get_download_file_link,
    get_file_metadata,
    get_storage_locations,
    get_upload_file_link,
)


@pytest.fixture()
def mock_environment():
    prev_defined_value = node_config.STORAGE_VERSION
    node_config.STORAGE_ENDPOINT = "fake_storage:1535"
    yield
    node_config.STORAGE_VERSION = prev_defined_value


@pytest.fixture()
def file_id() -> str:
    return "some_fake_file_id"


@pytest.fixture()
def location_id() -> str:
    return "21"


async def test_get_storage_locations(
    mock_environment: None,
    storage_v0_service_mock: AioResponsesMock,
    user_id: UserID,
):
    async with aiohttp.ClientSession() as session:
        result = await get_storage_locations(session, user_id)
    assert isinstance(result, FileLocationArray)  # type: ignore

    assert len(result) == 1
    assert result[0].name == "simcore.s3"
    assert result[0].id == 0


@pytest.mark.parametrize(
    "link_type, expected_scheme",
    [(LinkType.PRESIGNED, ("http", "https")), (LinkType.S3, ("s3", "s3a"))],
)
async def test_get_download_file_link(
    mock_environment: None,
    storage_v0_service_mock: AioResponsesMock,
    user_id: UserID,
    file_id: str,
    location_id: str,
    link_type: LinkType,
    expected_scheme: tuple[str],
):
    async with aiohttp.ClientSession() as session:
        link = await get_download_file_link(
            session, file_id, location_id, user_id, link_type
        )
    assert isinstance(link, AnyUrl)
    assert link.scheme in expected_scheme


@pytest.mark.parametrize(
    "link_type, expected_scheme",
    [(LinkType.PRESIGNED, ("http", "https")), (LinkType.S3, ("s3", "s3a"))],
)
async def test_get_upload_file_link(
    mock_environment: None,
    storage_v0_service_mock: AioResponsesMock,
    user_id: UserID,
    file_id: str,
    location_id: str,
    link_type: LinkType,
    expected_scheme: tuple[str],
):
    async with aiohttp.ClientSession() as session:
        link = await get_upload_file_link(
<<<<<<< HEAD
            session, file_id, location_id, user_id, as_presigned_link=True
=======
            session, file_id, location_id, user_id, link_type
>>>>>>> 85c998f9
        )
    assert isinstance(link, AnyUrl)
    assert link.scheme in expected_scheme


async def test_get_file_metada(
    mock_environment: None,
    storage_v0_service_mock: AioResponsesMock,
    user_id: UserID,
    file_id: str,
    location_id: str,
):
    async with aiohttp.ClientSession() as session:
        file_metadata = await get_file_metadata(session, file_id, location_id, user_id)
    assert isinstance(file_metadata, dict)
    assert file_metadata == FileMetaData.parse_obj(
        FileMetaData.Config.schema_extra["examples"][0]
    )


@pytest.mark.parametrize(
    "fct_call, additional_kwargs",
    [
<<<<<<< HEAD
        get_file_metadata,
        get_download_file_presigned_link,
        get_upload_file_link,
=======
        (get_file_metadata, {}),
        (get_download_file_link, {"link_type": LinkType.PRESIGNED}),
        (get_upload_file_link, {"link_type": LinkType.PRESIGNED}),
>>>>>>> 85c998f9
    ],
)
async def test_invalid_calls(
    mock_environment: None,
    storage_v0_service_mock: AioResponsesMock,
    user_id: UserID,
    file_id: str,
    location_id: str,
    fct_call: Callable[..., Awaitable],
    additional_kwargs: dict[str, Any],
):
    async with aiohttp.ClientSession() as session:
        for invalid_keyword in ["file_id", "location_id", "user_id"]:
            with pytest.raises(exceptions.StorageInvalidCall):
                kwargs = {
                    **{
                        "file_id": file_id,
                        "location_id": location_id,
                        "user_id": user_id,
                    },
                    **{invalid_keyword: None},
                    **additional_kwargs,
                }
                if (  # pylint: disable=comparison-with-callable
                    fct_call == get_upload_file_link
                ):
                    kwargs["as_presigned_link"] = True
                await fct_call(session=session, **kwargs)<|MERGE_RESOLUTION|>--- conflicted
+++ resolved
@@ -90,11 +90,7 @@
 ):
     async with aiohttp.ClientSession() as session:
         link = await get_upload_file_link(
-<<<<<<< HEAD
-            session, file_id, location_id, user_id, as_presigned_link=True
-=======
             session, file_id, location_id, user_id, link_type
->>>>>>> 85c998f9
         )
     assert isinstance(link, AnyUrl)
     assert link.scheme in expected_scheme
@@ -118,15 +114,9 @@
 @pytest.mark.parametrize(
     "fct_call, additional_kwargs",
     [
-<<<<<<< HEAD
-        get_file_metadata,
-        get_download_file_presigned_link,
-        get_upload_file_link,
-=======
         (get_file_metadata, {}),
         (get_download_file_link, {"link_type": LinkType.PRESIGNED}),
         (get_upload_file_link, {"link_type": LinkType.PRESIGNED}),
->>>>>>> 85c998f9
     ],
 )
 async def test_invalid_calls(
