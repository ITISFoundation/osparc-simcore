--- conflicted
+++ resolved
@@ -14,11 +14,7 @@
 from collections import namedtuple
 from pathlib import Path
 from typing import Any, Dict, Iterator, Optional, Type, Union
-<<<<<<< HEAD
-
-=======
 from unittest.mock import AsyncMock
->>>>>>> 7ecabbae
 import pytest
 from aiohttp.client import ClientSession
 from attr import dataclass
@@ -773,25 +769,10 @@
     with pytest.raises(exceptions.InvalidItemTypeError):
         await port.set(Path(__file__).parent)
 
-<<<<<<< HEAD
-
-def test_add_dy_volumes_to_target(
-    patch_dy_volumes: Path, symlink_to_dy_volumes: Path
-) -> None:
-    symlink_target_before = Path(os.readlink(symlink_to_dy_volumes))
-    changed_pointer = port_module.add_dy_volumes_to_target(symlink_to_dy_volumes)
-    assert changed_pointer == symlink_to_dy_volumes
-    assert changed_pointer.relative_to(patch_dy_volumes)
-    symlink_target_after = Path(os.readlink(changed_pointer))
-    assert (
-        patch_dy_volumes / f"{symlink_target_before}".strip("/") == symlink_target_after
-    )
-=======
     # set a file that does not exist
     with pytest.raises(exceptions.InvalidItemTypeError):
         await port.set_value("some/dummy/file/name")
 
     # set a folder fails too
     with pytest.raises(exceptions.InvalidItemTypeError):
-        await port.set_value(Path(__file__).parent)
->>>>>>> 7ecabbae
+        await port.set_value(Path(__file__).parent)