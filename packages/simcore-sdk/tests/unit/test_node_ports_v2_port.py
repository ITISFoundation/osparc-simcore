--- conflicted
+++ resolved
@@ -91,65 +91,6 @@
     assert file_path.exists()
     # using a relative symlink, only these are supported
     os.symlink(os.path.relpath(file_path, "."), symlink_path)
-<<<<<<< HEAD
-    assert symlink_path.exists()
-
-    yield symlink_path
-
-    symlink_path.unlink()
-    assert not symlink_path.exists()
-    file_path.unlink()
-    assert not file_path.exists()
-
-
-@pytest.fixture
-def dy_volumes_overwrite(tmp_path: Path) -> Path:
-    dy_volumes = tmp_path / "dy_volumes"
-    dy_volumes.mkdir(exist_ok=True, parents=True)
-    return dy_volumes
-
-
-@pytest.fixture
-def patch_dy_volumes(
-    dy_volumes_overwrite: Path, mocker: MockerFixture
-) -> Iterator[Path]:
-    mocker.patch.object(port_module, "DY_VOLUMES", f"{dy_volumes_overwrite}")
-    yield dy_volumes_overwrite
-
-
-@pytest.fixture(params=[True, False])
-def relative_path(request):
-    return request.param
-
-
-@pytest.fixture
-def pointed_fie_path(relative_path: bool, tmp_path: Path) -> Path:
-    if relative_path:
-        return Path("real_file_")
-
-    return tmp_path / "real_file"
-
-
-@pytest.fixture
-def symlink_to_dy_volumes(
-    patch_dy_volumes: Path, pointed_fie_path: Path
-) -> Iterator[Path]:
-    symlink_path = patch_dy_volumes / "symlink"
-    assert not symlink_path.exists()
-
-    file_path = pointed_fie_path
-    assert not file_path.exists()
-    file_path.write_text("some dummy data")
-    assert file_path.exists()
-    # make sure the "dy_volumes" path exists
-    dy_sidecar_real_vile_path = patch_dy_volumes / f"{file_path}".strip("/")
-    dy_sidecar_real_vile_path.parent.mkdir(parents=True, exist_ok=True)
-    shutil.copy(file_path, dy_sidecar_real_vile_path)
-    assert dy_sidecar_real_vile_path.exists()
-
-    os.symlink(file_path, symlink_path)
-=======
->>>>>>> 085fd38e
     assert symlink_path.exists()
 
     yield symlink_path
