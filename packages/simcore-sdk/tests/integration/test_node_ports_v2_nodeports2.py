# pylint: disable=pointless-statement
# pylint: disable=redefined-outer-name
# pylint: disable=too-many-arguments
# pylint: disable=unused-argument
# pylint: disable=unused-variable


import filecmp
import os
import tempfile
import threading
from asyncio import gather
from pathlib import Path
from typing import Any, Awaitable, Callable, Dict, Iterable, Optional, Type, Union
from uuid import uuid4

import np_helpers
import pytest
import sqlalchemy as sa
from settings_library.r_clone import RCloneSettings
from simcore_sdk import node_ports_v2
from simcore_sdk.node_ports_common.exceptions import UnboundPortError
from simcore_sdk.node_ports_v2 import exceptions
from simcore_sdk.node_ports_v2.links import ItemConcreteValue
from simcore_sdk.node_ports_v2.nodeports_v2 import Nodeports
from simcore_sdk.node_ports_v2.port import Port

pytest_simcore_core_services_selection = [
    "migration",
    "postgres",
    "storage",
]

pytest_simcore_ops_services_selection = [
    "minio",
    "adminer",
]


async def _check_port_valid(
    ports: Nodeports,
    config_dict: Dict,
    port_type: str,
    key_name: str,
    key: Union[str, int],
):
    port: Port = (await getattr(ports, port_type))[key]
    assert isinstance(port, Port)

    assert port.key == key_name
    port_schema = config_dict["schema"][port_type][key_name]

    # check required values
    assert port.label == port_schema["label"]
    assert port.description == port_schema["description"]
    assert port.property_type == port_schema["type"]
    assert port.display_order == port_schema["displayOrder"]
    # check optional values
    if "defaultValue" in port_schema:
        assert port.default_value == port_schema["defaultValue"]
    else:
        assert port.default_value == None
    if "fileToKeyMap" in port_schema:
        assert port.file_to_key_map == port_schema["fileToKeyMap"]
    else:
        assert port.file_to_key_map == None
    if "widget" in port_schema:
        assert port.widget == port_schema["widget"]
    else:
        assert port.widget == None

    # check payload values
    port_values = config_dict[port_type]
    if key_name in port_values:
        if isinstance(port_values[key_name], dict):
            assert (
                port.value.dict(by_alias=True, exclude_unset=True)
                == port_values[key_name]
            )
        else:
            assert port.value == port_values[key_name]
    elif "defaultValue" in port_schema:
        assert port.value == port_schema["defaultValue"]
    else:
        assert port.value == None


async def _check_ports_valid(ports: Nodeports, config_dict: Dict, port_type: str):
    port_schemas = config_dict["schema"][port_type]
    for key in port_schemas.keys():
        # test using "key" name
        await _check_port_valid(ports, config_dict, port_type, key, key)
        # test using index
        key_index = list(port_schemas.keys()).index(key)
        await _check_port_valid(ports, config_dict, port_type, key, key_index)


async def check_config_valid(ports: Nodeports, config_dict: Dict):
    await _check_ports_valid(ports, config_dict, "inputs")
    await _check_ports_valid(ports, config_dict, "outputs")


@pytest.fixture(scope="session")
def e_tag() -> str:
    return "123154654684321-1"


@pytest.fixture
def symlink_path(tmp_path: Path) -> Iterable[Path]:
    file_name: Path = tmp_path / f"test_file_{Path(__file__).name}"
    symlink_path = file_name
    assert not symlink_path.exists()
    file_path = file_name.parent / f"source_{file_name.name}"
    assert not file_path.exists()

    file_path.write_text("some dummy data")
    assert file_path.exists()

    if not symlink_path.exists():
        # using a relative symlink, only these are supported
        os.symlink(os.path.relpath(file_path, "."), symlink_path)
        assert symlink_path.exists()

    yield symlink_path

    if symlink_path.exists():
        symlink_path.unlink()


@pytest.fixture
def config_value_symlink_path(symlink_path: Path) -> Dict[str, Any]:
    return {"store": "0", "path": symlink_path}


@pytest.fixture(params=[True, False])
async def option_r_clone_settings(
    request, r_clone_settings_factory: Awaitable[RCloneSettings]
) -> Optional[RCloneSettings]:
    if request.param:
        return await r_clone_settings_factory
    return None


async def test_default_configuration(
    user_id: int,
    project_id: str,
    node_uuid: str,
    default_configuration: Dict[str, Any],
    option_r_clone_settings: Optional[RCloneSettings],
):
    config_dict = default_configuration
    await check_config_valid(
        await node_ports_v2.ports(
            user_id=user_id,
            project_id=project_id,
            node_uuid=node_uuid,
            r_clone_settings=option_r_clone_settings,
        ),
        config_dict,
    )


async def test_invalid_ports(
    user_id: int,
    project_id: str,
    node_uuid: str,
<<<<<<< HEAD
    special_configuration: Callable,
    option_r_clone_settings: Optional[RCloneSettings],
=======
    create_special_configuration: Callable,
>>>>>>> d851b991
):
    config_dict, _, _ = create_special_configuration()
    PORTS = await node_ports_v2.ports(
        user_id=user_id,
        project_id=project_id,
        node_uuid=node_uuid,
        r_clone_settings=option_r_clone_settings,
    )
    await check_config_valid(PORTS, config_dict)

    with pytest.raises(exceptions.UnboundPortError):
        (await PORTS.inputs)[0]

    with pytest.raises(exceptions.UnboundPortError):
        (await PORTS.outputs)[0]


@pytest.mark.parametrize(
    "item_type, item_value, item_pytype",
    [
        ("integer", 26, int),
        ("integer", 0, int),
        ("integer", -52, int),
        ("number", -746.4748, float),
        ("number", 0.0, float),
        ("number", 4566.11235, float),
        ("boolean", False, bool),
        ("boolean", True, bool),
        ("string", "test-string", str),
        ("string", "", str),
    ],
)
async def test_port_value_accessors(
    user_id: int,
    project_id: str,
    node_uuid: str,
    create_special_configuration: Callable,
    item_type: str,
    item_value: ItemConcreteValue,
    item_pytype: Type,
<<<<<<< HEAD
    option_r_clone_settings: Optional[RCloneSettings],
):  # pylint: disable=W0613, W0621
=======
):
>>>>>>> d851b991
    item_key = "some_key"
    config_dict, _, _ = create_special_configuration(
        inputs=[(item_key, item_type, item_value)],
        outputs=[(item_key, item_type, None)],
    )

    PORTS = await node_ports_v2.ports(
        user_id=user_id,
        project_id=project_id,
        node_uuid=node_uuid,
        r_clone_settings=option_r_clone_settings,
    )
    await check_config_valid(PORTS, config_dict)

    assert isinstance(await (await PORTS.inputs)[item_key].get(), item_pytype)
    assert await (await PORTS.inputs)[item_key].get() == item_value
    assert await (await PORTS.outputs)[item_key].get() is None

    assert isinstance(await PORTS.get(item_key), item_pytype)
    assert await PORTS.get(item_key) == item_value

    await (await PORTS.outputs)[item_key].set(item_value)
    assert (await PORTS.outputs)[item_key].value == item_value
    assert isinstance(await (await PORTS.outputs)[item_key].get(), item_pytype)
    assert await (await PORTS.outputs)[item_key].get() == item_value


@pytest.mark.parametrize(
    "item_type, item_value, item_pytype, config_value",
    [
        ("data:*/*", __file__, Path, {"store": "0", "path": __file__}),
        ("data:text/*", __file__, Path, {"store": "0", "path": __file__}),
        ("data:text/py", __file__, Path, {"store": "0", "path": __file__}),
        (
            "data:text/py",
            pytest.lazy_fixture("symlink_path"),
            Path,
            pytest.lazy_fixture("config_value_symlink_path"),
        ),
    ],
)
async def test_port_file_accessors(
    create_special_configuration: Callable,
    filemanager_cfg: None,
    s3_simcore_location: str,
    bucket: str,
    item_type: str,
    item_value: str,
    item_pytype: Type,
    config_value: Dict[str, str],
    user_id: int,
    project_id: str,
    node_uuid: str,
    e_tag: str,
    option_r_clone_settings: Optional[RCloneSettings],
):  # pylint: disable=W0613, W0621

    config_value["path"] = f"{project_id}/{node_uuid}/{Path(config_value['path']).name}"

    config_dict, _project_id, _node_uuid = create_special_configuration(
        inputs=[("in_1", item_type, config_value)],
        outputs=[("out_34", item_type, None)],
    )

    assert _project_id == project_id
    assert _node_uuid == node_uuid

    PORTS = await node_ports_v2.ports(
        user_id=user_id,
        project_id=project_id,
        node_uuid=node_uuid,
        r_clone_settings=option_r_clone_settings,
    )
    await check_config_valid(PORTS, config_dict)
    assert await (await PORTS.outputs)["out_34"].get() is None  # check emptyness
    with pytest.raises(exceptions.StorageInvalidCall):
        await (await PORTS.inputs)["in_1"].get()

    # this triggers an upload to S3 + configuration change
    await (await PORTS.outputs)["out_34"].set(item_value)
    # this is the link to S3 storage
    received_file_link = (await PORTS.outputs)["out_34"].value.dict(
        by_alias=True, exclude_unset=True
    )
    assert received_file_link["store"] == s3_simcore_location
    assert (
        received_file_link["path"]
        == Path(f"{project_id}", f"{node_uuid}", Path(item_value).name).as_posix()
    )
    # the eTag is created by the S3 server
    assert received_file_link["eTag"]

    # this triggers a download from S3 to a location in /tempdir/simcorefiles/item_key
    assert isinstance(await (await PORTS.outputs)["out_34"].get(), item_pytype)
    assert (await (await PORTS.outputs)["out_34"].get()).exists()
    assert str(await (await PORTS.outputs)["out_34"].get()).startswith(
        str(
            Path(
                tempfile.gettempdir(),
                "simcorefiles",
                f"{threading.get_ident()}",
                "out_34",
            )
        )
    )
    filecmp.clear_cache()
    assert filecmp.cmp(item_value, await (await PORTS.outputs)["out_34"].get())


async def test_adding_new_ports(
    user_id: int,
    project_id: str,
    node_uuid: str,
    create_special_configuration: Callable,
    postgres_db: sa.engine.Engine,
    option_r_clone_settings: Optional[RCloneSettings],
):
    config_dict, project_id, node_uuid = create_special_configuration()
    PORTS = await node_ports_v2.ports(
        user_id=user_id,
        project_id=project_id,
        node_uuid=node_uuid,
        r_clone_settings=option_r_clone_settings,
    )
    await check_config_valid(PORTS, config_dict)

    # replace the configuration now, add an input
    config_dict["schema"]["inputs"].update(
        {
            "in_15": {
                "label": "additional data",
                "description": "here some additional data",
                "displayOrder": 2,
                "type": "integer",
            }
        }
    )
    config_dict["inputs"].update({"in_15": 15})
    np_helpers.update_configuration(
        postgres_db, project_id, node_uuid, config_dict
    )  # pylint: disable=E1101
    await check_config_valid(PORTS, config_dict)

    # # replace the configuration now, add an output
    config_dict["schema"]["outputs"].update(
        {
            "out_15": {
                "label": "output data",
                "description": "a cool output",
                "displayOrder": 2,
                "type": "boolean",
            }
        }
    )
    np_helpers.update_configuration(
        postgres_db, project_id, node_uuid, config_dict
    )  # pylint: disable=E1101
    await check_config_valid(PORTS, config_dict)


async def test_removing_ports(
    user_id: int,
    project_id: str,
    node_uuid: str,
    create_special_configuration: Callable,
    postgres_db: sa.engine.Engine,
    option_r_clone_settings: Optional[RCloneSettings],
):
    config_dict, project_id, node_uuid = create_special_configuration(
        inputs=[("in_14", "integer", 15), ("in_17", "boolean", False)],
        outputs=[("out_123", "string", "blahblah"), ("out_2", "number", -12.3)],
    )  # pylint: disable=W0612
    PORTS = await node_ports_v2.ports(
        user_id=user_id,
        project_id=project_id,
        node_uuid=node_uuid,
        r_clone_settings=option_r_clone_settings,
    )
    await check_config_valid(PORTS, config_dict)
    # let's remove the first input
    del config_dict["schema"]["inputs"]["in_14"]
    del config_dict["inputs"]["in_14"]
    np_helpers.update_configuration(
        postgres_db, project_id, node_uuid, config_dict
    )  # pylint: disable=E1101
    await check_config_valid(PORTS, config_dict)
    # let's do the same for the second output
    del config_dict["schema"]["outputs"]["out_2"]
    del config_dict["outputs"]["out_2"]
    np_helpers.update_configuration(
        postgres_db, project_id, node_uuid, config_dict
    )  # pylint: disable=E1101
    await check_config_valid(PORTS, config_dict)


@pytest.mark.parametrize(
    "item_type, item_value, item_pytype",
    [
        ("integer", 26, int),
        ("integer", 0, int),
        ("integer", -52, int),
        ("number", -746.4748, float),
        ("number", 0.0, float),
        ("number", 4566.11235, float),
        ("boolean", False, bool),
        ("boolean", True, bool),
        ("string", "test-string", str),
        ("string", "", str),
        # TODO: add here schema-like port
    ],
)
async def test_get_value_from_previous_node(
    user_id: int,
    project_id: str,
    node_uuid: str,
    create_2nodes_configuration: Callable,
    create_node_link: Callable,
    item_type: str,
    item_value: ItemConcreteValue,
    item_pytype: Type,
    option_r_clone_settings: Optional[RCloneSettings],
):
    config_dict, _, _ = create_2nodes_configuration(
        prev_node_inputs=None,
        prev_node_outputs=[("output_int", item_type, item_value)],
        inputs=[("in_15", item_type, create_node_link("output_int"))],
        outputs=None,
        project_id=project_id,
        previous_node_id=f"{uuid4()}",
        node_id=node_uuid,
    )

    PORTS = await node_ports_v2.ports(
        user_id=user_id,
        project_id=project_id,
        node_uuid=node_uuid,
        r_clone_settings=option_r_clone_settings,
    )

    await check_config_valid(PORTS, config_dict)
    input_value = await (await PORTS.inputs)["in_15"].get()
    assert isinstance(input_value, item_pytype)
    assert await (await PORTS.inputs)["in_15"].get() == item_value


@pytest.mark.parametrize(
    "item_type, item_value, item_pytype",
    [
        ("data:*/*", __file__, Path),
        ("data:text/*", __file__, Path),
        ("data:text/py", __file__, Path),
    ],
)
async def test_get_file_from_previous_node(
    create_2nodes_configuration: Callable,
    user_id: int,
    project_id: str,
    node_uuid: str,
    filemanager_cfg: None,
    create_node_link: Callable,
    create_store_link: Callable,
    item_type: str,
    item_value: str,
    item_pytype: Type,
    option_r_clone_settings: Optional[RCloneSettings],
):
    config_dict, _, _ = create_2nodes_configuration(
        prev_node_inputs=None,
        prev_node_outputs=[
            ("output_int", item_type, await create_store_link(item_value))
        ],
        inputs=[("in_15", item_type, create_node_link("output_int"))],
        outputs=None,
        project_id=project_id,
        previous_node_id=f"{uuid4()}",
        node_id=node_uuid,
    )
    PORTS = await node_ports_v2.ports(
        user_id=user_id,
        project_id=project_id,
        node_uuid=node_uuid,
        r_clone_settings=option_r_clone_settings,
    )
    await check_config_valid(PORTS, config_dict)
    file_path = await (await PORTS.inputs)["in_15"].get()
    assert isinstance(file_path, item_pytype)
    assert file_path == Path(
        tempfile.gettempdir(),
        "simcorefiles",
        f"{threading.get_ident()}",
        "in_15",
        Path(item_value).name,
    )
    assert file_path.exists()
    filecmp.clear_cache()
    assert filecmp.cmp(file_path, item_value)


@pytest.mark.parametrize(
    "item_type, item_value, item_alias, item_pytype",
    [
        ("data:*/*", __file__, Path(__file__).name, Path),
        ("data:*/*", __file__, "some funky name.txt", Path),
        ("data:text/*", __file__, "some funky name without extension", Path),
        ("data:text/py", __file__, "öä$äö2-34 name without extension", Path),
    ],
)
async def test_get_file_from_previous_node_with_mapping_of_same_key_name(
    create_2nodes_configuration: Callable,
    user_id: int,
    project_id: str,
    node_uuid: str,
    filemanager_cfg: None,
    create_node_link: Callable,
    create_store_link: Callable,
    postgres_db: sa.engine.Engine,
    item_type: str,
    item_value: str,
    item_alias: str,
    item_pytype: Type,
    option_r_clone_settings: Optional[RCloneSettings],
):
    config_dict, _, this_node_uuid = create_2nodes_configuration(
        prev_node_inputs=None,
        prev_node_outputs=[("in_15", item_type, await create_store_link(item_value))],
        inputs=[("in_15", item_type, create_node_link("in_15"))],
        outputs=None,
        project_id=project_id,
        previous_node_id=f"{uuid4()}",
        node_id=node_uuid,
    )
    PORTS = await node_ports_v2.ports(
        user_id=user_id,
        project_id=project_id,
        node_uuid=node_uuid,
        r_clone_settings=option_r_clone_settings,
    )
    await check_config_valid(PORTS, config_dict)
    # add a filetokeymap
    config_dict["schema"]["inputs"]["in_15"]["fileToKeyMap"] = {item_alias: "in_15"}
    np_helpers.update_configuration(
        postgres_db, project_id, this_node_uuid, config_dict
    )  # pylint: disable=E1101
    await check_config_valid(PORTS, config_dict)
    file_path = await (await PORTS.inputs)["in_15"].get()
    assert isinstance(file_path, item_pytype)
    assert file_path == Path(
        tempfile.gettempdir(),
        "simcorefiles",
        f"{threading.get_ident()}",
        "in_15",
        item_alias,
    )
    assert file_path.exists()
    filecmp.clear_cache()
    assert filecmp.cmp(file_path, item_value)


@pytest.mark.parametrize(
    "item_type, item_value, item_alias, item_pytype",
    [
        ("data:*/*", __file__, Path(__file__).name, Path),
        ("data:*/*", __file__, "some funky name.txt", Path),
        ("data:text/*", __file__, "some funky name without extension", Path),
        ("data:text/py", __file__, "öä$äö2-34 name without extension", Path),
    ],
)
async def test_file_mapping(
    create_special_configuration: Callable,
    user_id: int,
    project_id: str,
    node_uuid: str,
    filemanager_cfg: None,
    s3_simcore_location: str,
    bucket: str,
    create_store_link: Callable,
    postgres_db: sa.engine.Engine,
    item_type: str,
    item_value: str,
    item_alias: str,
    item_pytype: Type,
    option_r_clone_settings: Optional[RCloneSettings],
):
    config_dict, project_id, node_uuid = create_special_configuration(
        inputs=[("in_1", item_type, await create_store_link(item_value))],
        outputs=[("out_1", item_type, None)],
        project_id=project_id,
        node_id=node_uuid,
    )
    PORTS = await node_ports_v2.ports(
        user_id=user_id,
        project_id=project_id,
        node_uuid=node_uuid,
        r_clone_settings=option_r_clone_settings,
    )
    await check_config_valid(PORTS, config_dict)
    # add a filetokeymap
    config_dict["schema"]["inputs"]["in_1"]["fileToKeyMap"] = {item_alias: "in_1"}
    config_dict["schema"]["outputs"]["out_1"]["fileToKeyMap"] = {item_alias: "out_1"}
    np_helpers.update_configuration(
        postgres_db, project_id, node_uuid, config_dict
    )  # pylint: disable=E1101
    await check_config_valid(PORTS, config_dict)
    file_path = await (await PORTS.inputs)["in_1"].get()
    assert isinstance(file_path, item_pytype)
    assert file_path == Path(
        tempfile.gettempdir(),
        "simcorefiles",
        f"{threading.get_ident()}",
        "in_1",
        item_alias,
    )

    # let's get it a second time to see if replacing works
    file_path = await (await PORTS.inputs)["in_1"].get()
    assert isinstance(file_path, item_pytype)
    assert file_path == Path(
        tempfile.gettempdir(),
        "simcorefiles",
        f"{threading.get_ident()}",
        "in_1",
        item_alias,
    )

    # now set
    invalid_alias = Path("invalid_alias.fjfj")
    with pytest.raises(exceptions.PortNotFound):
        await PORTS.set_file_by_keymap(invalid_alias)

    await PORTS.set_file_by_keymap(file_path)
    file_id = np_helpers.file_uuid(file_path, project_id, node_uuid)
    received_file_link = (await PORTS.outputs)["out_1"].value.dict(
        by_alias=True, exclude_unset=True
    )
    assert received_file_link["store"] == s3_simcore_location
    assert received_file_link["path"] == file_id
    # received a new eTag
    assert received_file_link["eTag"]


@pytest.fixture
def int_item_value() -> int:
    return 42


@pytest.fixture
def parallel_int_item_value() -> int:
    return 142


@pytest.fixture
def port_count() -> int:
    # the issue manifests from 4 ports onwards
    # going for many more ports to be sure issue
    # always occurs in CI or locally
    return 20


async def test_regression_concurrent_port_update_fails(
    user_id: int,
    project_id: str,
    node_uuid: str,
    create_special_configuration: Callable,
    int_item_value: int,
    parallel_int_item_value: int,
    port_count: int,
    option_r_clone_settings: Optional[RCloneSettings],
) -> None:
    """
    when using `await PORTS.outputs` test will fail
    an unexpected status will end up in the database
    """

    outputs = [(f"value_{i}", "integer", None) for i in range(port_count)]
    config_dict, _, _ = create_special_configuration(inputs=[], outputs=outputs)

    PORTS = await node_ports_v2.ports(
        user_id=user_id,
        project_id=project_id,
        node_uuid=node_uuid,
        r_clone_settings=option_r_clone_settings,
    )
    await check_config_valid(PORTS, config_dict)

    # when writing in serial these are expected to work
    for item_key, _, _ in outputs:
        await (await PORTS.outputs)[item_key].set(int_item_value)
        assert (await PORTS.outputs)[item_key].value == int_item_value

    # when writing in parallel and reading back,
    # they fail, with enough concurrency
    async def _upload_create_task(item_key: str) -> None:
        await (await PORTS.outputs)[item_key].set(parallel_int_item_value)

    # updating in parallel creates a race condition
    results = await gather(
        *[_upload_create_task(item_key) for item_key, _, _ in outputs]
    )
    assert len(results) == port_count

    # since a race condition was created when uploading values in parallel
    # it is expected to find at least one mismatching value here
    with pytest.raises(AssertionError) as exc_info:
        for item_key, _, _ in outputs:
            assert (await PORTS.outputs)[item_key].value == parallel_int_item_value

    assert exc_info.value.args[0].startswith(
        f"assert {int_item_value} == {parallel_int_item_value}\n +  where {int_item_value} = Port("
    )


async def test_batch_update_inputs_outputs(
    user_id: int,
    project_id: str,
    node_uuid: str,
    create_special_configuration: Callable,
    port_count: int,
    option_r_clone_settings: Optional[RCloneSettings],
) -> None:
    outputs = [(f"value_out_{i}", "integer", None) for i in range(port_count)]
    inputs = [(f"value_in_{i}", "integer", None) for i in range(port_count)]
    config_dict, _, _ = create_special_configuration(inputs=inputs, outputs=outputs)

    PORTS = await node_ports_v2.ports(
        user_id=user_id,
        project_id=project_id,
        node_uuid=node_uuid,
        r_clone_settings=option_r_clone_settings,
    )
    await check_config_valid(PORTS, config_dict)

    await PORTS.set_multiple(
        {port.key: k for k, port in enumerate((await PORTS.outputs).values())}
    )
    await PORTS.set_multiple(
        {
            port.key: k
            for k, port in enumerate((await PORTS.inputs).values(), start=1000)
        }
    )

    ports_outputs = await PORTS.outputs
    ports_inputs = await PORTS.inputs
    for k, asd in enumerate(outputs):
        item_key, _, _ = asd
        assert ports_outputs[item_key].value == k
        assert await ports_outputs[item_key].get() == k

    for k, asd in enumerate(inputs, start=1000):
        item_key, _, _ = asd
        assert ports_inputs[item_key].value == k
        assert await ports_inputs[item_key].get() == k

    # test missing key raises error
    with pytest.raises(UnboundPortError):
        await PORTS.set_multiple({"missing_key_in_both": 123132})<|MERGE_RESOLUTION|>--- conflicted
+++ resolved
@@ -164,12 +164,8 @@
     user_id: int,
     project_id: str,
     node_uuid: str,
-<<<<<<< HEAD
-    special_configuration: Callable,
-    option_r_clone_settings: Optional[RCloneSettings],
-=======
     create_special_configuration: Callable,
->>>>>>> d851b991
+    option_r_clone_settings: Optional[RCloneSettings],
 ):
     config_dict, _, _ = create_special_configuration()
     PORTS = await node_ports_v2.ports(
@@ -210,12 +206,8 @@
     item_type: str,
     item_value: ItemConcreteValue,
     item_pytype: Type,
-<<<<<<< HEAD
     option_r_clone_settings: Optional[RCloneSettings],
 ):  # pylint: disable=W0613, W0621
-=======
-):
->>>>>>> d851b991
     item_key = "some_key"
     config_dict, _, _ = create_special_configuration(
         inputs=[(item_key, item_type, item_value)],
