# pylint: disable=pointless-statement
# pylint: disable=protected-access
# pylint: disable=redefined-outer-name
# pylint: disable=too-many-arguments
# pylint: disable=too-many-positional-arguments
# pylint: disable=unused-argument
# pylint: disable=unused-variable


import filecmp
import os
import tempfile
from asyncio import gather
from collections.abc import Awaitable, Callable, Iterable
from pathlib import Path
from typing import Any
from unittest.mock import AsyncMock
from uuid import uuid4

import np_helpers
import pytest
import sqlalchemy as sa
from faker import Faker
from models_library.projects import ProjectIDStr
from models_library.projects_nodes_io import (
    BaseFileLink,
    DownloadLink,
    LocationID,
    NodeIDStr,
    SimcoreS3FileID,
)
from models_library.services_types import ServicePortKey
<<<<<<< HEAD
from pydantic import TypeAdapter
=======
from pytest_mock import MockerFixture
>>>>>>> d7026b73
from servicelib.progress_bar import ProgressBarData
from settings_library.r_clone import RCloneSettings
from simcore_sdk import node_ports_v2
from simcore_sdk.node_ports_common.exceptions import UnboundPortError
from simcore_sdk.node_ports_v2 import exceptions
from simcore_sdk.node_ports_v2.links import ItemConcreteValue, PortLink
from simcore_sdk.node_ports_v2.nodeports_v2 import Nodeports, OutputsCallbacks
from simcore_sdk.node_ports_v2.port import Port
from utils_port_v2 import CONSTANT_UUID

pytest_simcore_core_services_selection = [
    "migration",
    "postgres",
    "storage",
    "redis",
]

pytest_simcore_ops_services_selection = [
    "minio",
    "adminer",
]


async def _check_port_valid(
    ports: Nodeports,
    config_dict: dict,
    port_type: str,
    key_name: str,
    key: str | int,
):
    port: Port = (await getattr(ports, port_type))[key]
    assert isinstance(port, Port)

    assert port.key == key_name
    port_schema = config_dict["schema"][port_type][key_name]

    # check required values
    assert port.label == port_schema["label"]
    assert port.description == port_schema["description"]
    assert port.property_type == port_schema["type"]
    assert port.display_order == port_schema["displayOrder"]
    # check optional values
    if "defaultValue" in port_schema:
        assert port.default_value == port_schema["defaultValue"]
    else:
        assert port.default_value is None
    if "fileToKeyMap" in port_schema:
        assert port.file_to_key_map == port_schema["fileToKeyMap"]
    else:
        assert port.file_to_key_map is None
    if "widget" in port_schema:
        assert port.widget == port_schema["widget"]
    else:
        assert port.widget is None

    # check payload values
    port_values = config_dict[port_type]
    if key_name in port_values:
        if isinstance(port_values[key_name], dict):
            assert port.value
            assert isinstance(port.value, DownloadLink | PortLink | BaseFileLink)
            assert (
                port.value.model_dump(by_alias=True, exclude_unset=True)
                == port_values[key_name]
            )
        else:
            assert port.value == port_values[key_name]
    elif "defaultValue" in port_schema:
        assert port.value == port_schema["defaultValue"]
    else:
        assert port.value is None


async def _check_ports_valid(ports: Nodeports, config_dict: dict, port_type: str):
    port_schemas = config_dict["schema"][port_type]
    for key in port_schemas:
        # test using "key" name
        await _check_port_valid(ports, config_dict, port_type, key, key)
        # test using index
        key_index = list(port_schemas.keys()).index(key)
        await _check_port_valid(ports, config_dict, port_type, key, key_index)


async def check_config_valid(ports: Nodeports, config_dict: dict):
    await _check_ports_valid(ports, config_dict, "inputs")
    await _check_ports_valid(ports, config_dict, "outputs")


@pytest.fixture(scope="session")
def e_tag() -> str:
    return "123154654684321-1"


@pytest.fixture
def symlink_path(tmp_path: Path) -> Iterable[Path]:
    file_name: Path = tmp_path / f"test_file_{Path(__file__).name}"
    symlink_path = file_name
    assert not symlink_path.exists()
    file_path = file_name.parent / f"source_{file_name.name}"
    assert not file_path.exists()

    file_path.write_text("some dummy data")
    assert file_path.exists()

    if not symlink_path.exists():
        # using a relative symlink, only these are supported
        os.symlink(os.path.relpath(file_path, "."), symlink_path)
        assert symlink_path.exists()

    yield symlink_path

    if symlink_path.exists():
        symlink_path.unlink()


@pytest.fixture
def config_value_symlink_path(symlink_path: Path) -> dict[str, Any]:
    return {"store": 0, "path": symlink_path}


@pytest.fixture(params=[True, False])
async def option_r_clone_settings(
    request, r_clone_settings_factory: Awaitable[RCloneSettings]
) -> RCloneSettings | None:
    if request.param:
        return await r_clone_settings_factory
    return None


async def test_default_configuration(
    user_id: int,
    project_id: str,
    node_uuid: NodeIDStr,
    default_configuration: dict[str, Any],
    option_r_clone_settings: RCloneSettings | None,
):
    config_dict = default_configuration
    await check_config_valid(
        await node_ports_v2.ports(
            user_id=user_id,
            project_id=ProjectIDStr(project_id),
            node_uuid=node_uuid,
            r_clone_settings=option_r_clone_settings,
        ),
        config_dict,
    )


async def test_invalid_ports(
    user_id: int,
    project_id: str,
    node_uuid: NodeIDStr,
    create_special_configuration: Callable,
    option_r_clone_settings: RCloneSettings | None,
):
    config_dict, _, _ = create_special_configuration()
    PORTS = await node_ports_v2.ports(
        user_id=user_id,
        project_id=ProjectIDStr(project_id),
        node_uuid=node_uuid,
        r_clone_settings=option_r_clone_settings,
    )
    await check_config_valid(PORTS, config_dict)

    with pytest.raises(exceptions.UnboundPortError):
        (await PORTS.inputs)[0]

    with pytest.raises(exceptions.UnboundPortError):
        (await PORTS.outputs)[0]


@pytest.mark.parametrize(
    "item_type, item_value, item_pytype",
    [
        ("integer", 26, int),
        ("integer", 0, int),
        ("integer", -52, int),
        ("number", -746.4748, float),
        ("number", 0.0, float),
        ("number", 4566.11235, float),
        ("boolean", False, bool),
        ("boolean", True, bool),
        ("string", "test-string", str),
        ("string", "", str),
    ],
)
async def test_port_value_accessors(
    user_id: int,
    project_id: str,
    node_uuid: NodeIDStr,
    create_special_configuration: Callable,
    item_type: str,
    item_value: ItemConcreteValue,
    item_pytype: type,
    option_r_clone_settings: RCloneSettings | None,
):  # pylint: disable=W0613, W0621
    item_key = TypeAdapter(ServicePortKey).validate_python("some_key")
    config_dict, _, _ = create_special_configuration(
        inputs=[(item_key, item_type, item_value)],
        outputs=[(item_key, item_type, None)],
    )

    PORTS = await node_ports_v2.ports(
        user_id=user_id,
        project_id=ProjectIDStr(project_id),
        node_uuid=node_uuid,
        r_clone_settings=option_r_clone_settings,
    )
    await check_config_valid(PORTS, config_dict)

    assert isinstance(await (await PORTS.inputs)[item_key].get(), item_pytype)
    assert await (await PORTS.inputs)[item_key].get() == item_value
    assert await (await PORTS.outputs)[item_key].get() is None

    assert isinstance(await PORTS.get(item_key), item_pytype)
    assert await PORTS.get(item_key) == item_value

    await (await PORTS.outputs)[item_key].set(item_value)
    assert (await PORTS.outputs)[item_key].value == item_value
    assert isinstance(await (await PORTS.outputs)[item_key].get(), item_pytype)
    assert await (await PORTS.outputs)[item_key].get() == item_value


@pytest.mark.parametrize(
    "item_type, item_value, item_pytype, config_value",
    [
        ("data:*/*", __file__, Path, {"store": 0, "path": __file__}),
        ("data:text/*", __file__, Path, {"store": 0, "path": __file__}),
        ("data:text/py", __file__, Path, {"store": 0, "path": __file__}),
        ("data:text/py", "symlink_path", Path, "config_value_symlink_path"),
    ],
)
async def test_port_file_accessors(
    create_special_configuration: Callable,
    s3_simcore_location: LocationID,
    item_type: str,
    item_value: str,
    item_pytype: type,
    config_value: dict[str, str],
    user_id: int,
    project_id: str,
    node_uuid: NodeIDStr,
    e_tag: str,
    option_r_clone_settings: RCloneSettings | None,
    request: pytest.FixtureRequest,
    constant_uuid4: None,
):

    if item_value == "symlink_path":
        item_value = request.getfixturevalue("symlink_path")
    if config_value == "config_value_symlink_path":
        config_value = request.getfixturevalue("config_value_symlink_path")

    config_value["path"] = f"{project_id}/{node_uuid}/{Path(config_value['path']).name}"

    config_dict, _project_id, _node_uuid = create_special_configuration(
        inputs=[("in_1", item_type, config_value)],
        outputs=[("out_34", item_type, None)],
    )

    assert _project_id == project_id
    assert _node_uuid == node_uuid

    PORTS = await node_ports_v2.ports(
        user_id=user_id,
        project_id=ProjectIDStr(project_id),
        node_uuid=node_uuid,
        r_clone_settings=option_r_clone_settings,
    )
    await check_config_valid(PORTS, config_dict)
    assert (
        await (await PORTS.outputs)[
            TypeAdapter(ServicePortKey).validate_python("out_34")
        ].get()
        is None
    )  # check emptyness
    with pytest.raises(exceptions.S3InvalidPathError):
        await (await PORTS.inputs)[
            TypeAdapter(ServicePortKey).validate_python("in_1")
        ].get()

    # this triggers an upload to S3 + configuration change
    await (await PORTS.outputs)[
        TypeAdapter(ServicePortKey).validate_python("out_34")
    ].set(item_value)
    # this is the link to S3 storage
    value = (await PORTS.outputs)[
        TypeAdapter(ServicePortKey).validate_python("out_34")
    ].value
    assert isinstance(value, DownloadLink | PortLink | BaseFileLink)
    received_file_link = value.model_dump(by_alias=True, exclude_unset=True)
    assert received_file_link["store"] == s3_simcore_location
    assert (
        received_file_link["path"]
        == Path(
            f"{project_id}", f"{node_uuid}", "out_34", Path(item_value).name
        ).as_posix()
    )
    # the eTag is created by the S3 server
    assert received_file_link["eTag"]

    # this triggers a download from S3 to a location in /tempdir/simcorefiles/item_key
    assert isinstance(
        await (await PORTS.outputs)[
            TypeAdapter(ServicePortKey).validate_python("out_34")
        ].get(),
        item_pytype,
    )
    downloaded_file = await (await PORTS.outputs)[
        TypeAdapter(ServicePortKey).validate_python("out_34")
    ].get()
    assert isinstance(downloaded_file, Path)
    assert downloaded_file.exists()
    assert str(
        await (await PORTS.outputs)[
            TypeAdapter(ServicePortKey).validate_python("out_34")
        ].get()
    ).startswith(
        str(
            Path(
                tempfile.gettempdir(),
                "simcorefiles",
                f"{CONSTANT_UUID}",
                "out_34",
            )
        )
    )
    filecmp.clear_cache()
    assert filecmp.cmp(item_value, downloaded_file)


async def test_adding_new_ports(
    user_id: int,
    project_id: str,
    node_uuid: NodeIDStr,
    create_special_configuration: Callable,
    postgres_db: sa.engine.Engine,
    option_r_clone_settings: RCloneSettings | None,
):
    config_dict, project_id, node_uuid = create_special_configuration()
    PORTS = await node_ports_v2.ports(
        user_id=user_id,
        project_id=ProjectIDStr(project_id),
        node_uuid=node_uuid,
        r_clone_settings=option_r_clone_settings,
    )
    await check_config_valid(PORTS, config_dict)

    # replace the configuration now, add an input
    config_dict["schema"]["inputs"].update(
        {
            "in_15": {
                "label": "additional data",
                "description": "here some additional data",
                "displayOrder": 2,
                "type": "integer",
            }
        }
    )
    config_dict["inputs"].update({"in_15": 15})
    np_helpers.update_configuration(
        postgres_db, project_id, node_uuid, config_dict
    )  # pylint: disable=E1101
    await check_config_valid(PORTS, config_dict)

    # # replace the configuration now, add an output
    config_dict["schema"]["outputs"].update(
        {
            "out_15": {
                "label": "output data",
                "description": "a cool output",
                "displayOrder": 2,
                "type": "boolean",
            }
        }
    )
    np_helpers.update_configuration(
        postgres_db, project_id, node_uuid, config_dict
    )  # pylint: disable=E1101
    await check_config_valid(PORTS, config_dict)


async def test_removing_ports(
    user_id: int,
    project_id: str,
    node_uuid: NodeIDStr,
    create_special_configuration: Callable,
    postgres_db: sa.engine.Engine,
    option_r_clone_settings: RCloneSettings | None,
):
    config_dict, project_id, node_uuid = create_special_configuration(
        inputs=[("in_14", "integer", 15), ("in_17", "boolean", False)],
        outputs=[("out_123", "string", "blahblah"), ("out_2", "number", -12.3)],
    )  # pylint: disable=W0612
    PORTS = await node_ports_v2.ports(
        user_id=user_id,
        project_id=ProjectIDStr(project_id),
        node_uuid=node_uuid,
        r_clone_settings=option_r_clone_settings,
    )
    await check_config_valid(PORTS, config_dict)
    # let's remove the first input
    del config_dict["schema"]["inputs"]["in_14"]
    del config_dict["inputs"]["in_14"]
    np_helpers.update_configuration(
        postgres_db, project_id, node_uuid, config_dict
    )  # pylint: disable=E1101
    await check_config_valid(PORTS, config_dict)
    # let's do the same for the second output
    del config_dict["schema"]["outputs"]["out_2"]
    del config_dict["outputs"]["out_2"]
    np_helpers.update_configuration(
        postgres_db, project_id, node_uuid, config_dict
    )  # pylint: disable=E1101
    await check_config_valid(PORTS, config_dict)


@pytest.mark.parametrize(
    "item_type, item_value, item_pytype",
    [
        ("integer", 26, int),
        ("integer", 0, int),
        ("integer", -52, int),
        ("number", -746.4748, float),
        ("number", 0.0, float),
        ("number", 4566.11235, float),
        ("boolean", False, bool),
        ("boolean", True, bool),
        ("string", "test-string", str),
        ("string", "", str),
        # TODO: add here schema-like port
    ],
)
async def test_get_value_from_previous_node(
    user_id: int,
    project_id: str,
    node_uuid: NodeIDStr,
    create_2nodes_configuration: Callable,
    create_node_link: Callable,
    item_type: str,
    item_value: ItemConcreteValue,
    item_pytype: type,
    option_r_clone_settings: RCloneSettings | None,
):
    config_dict, _, _ = create_2nodes_configuration(
        prev_node_inputs=None,
        prev_node_outputs=[("output_int", item_type, item_value)],
        inputs=[("in_15", item_type, create_node_link("output_int"))],
        outputs=None,
        project_id=project_id,
        previous_node_id=f"{uuid4()}",
        node_id=node_uuid,
    )

    PORTS = await node_ports_v2.ports(
        user_id=user_id,
        project_id=ProjectIDStr(project_id),
        node_uuid=node_uuid,
        r_clone_settings=option_r_clone_settings,
    )

    await check_config_valid(PORTS, config_dict)
    input_value = await (await PORTS.inputs)[
        TypeAdapter(ServicePortKey).validate_python("in_15")
    ].get()
    assert isinstance(input_value, item_pytype)
    assert (
        await (await PORTS.inputs)[
            TypeAdapter(ServicePortKey).validate_python("in_15")
        ].get()
        == item_value
    )


@pytest.mark.parametrize(
    "item_type, item_value, item_pytype",
    [
        ("data:*/*", __file__, Path),
        ("data:text/*", __file__, Path),
        ("data:text/py", __file__, Path),
    ],
)
async def test_get_file_from_previous_node(
    create_2nodes_configuration: Callable,
    user_id: int,
    project_id: str,
    node_uuid: NodeIDStr,
    create_node_link: Callable,
    create_store_link: Callable,
    item_type: str,
    item_value: str,
    item_pytype: type,
    option_r_clone_settings: RCloneSettings | None,
    constant_uuid4: None,
):
    config_dict, _, _ = create_2nodes_configuration(
        prev_node_inputs=None,
        prev_node_outputs=[
            ("output_int", item_type, await create_store_link(item_value))
        ],
        inputs=[("in_15", item_type, create_node_link("output_int"))],
        outputs=None,
        project_id=project_id,
        previous_node_id=f"{uuid4()}",
        node_id=node_uuid,
    )
    PORTS = await node_ports_v2.ports(
        user_id=user_id,
        project_id=ProjectIDStr(project_id),
        node_uuid=node_uuid,
        r_clone_settings=option_r_clone_settings,
    )
    await check_config_valid(PORTS, config_dict)
    file_path = await (await PORTS.inputs)[
        TypeAdapter(ServicePortKey).validate_python("in_15")
    ].get()
    assert isinstance(file_path, item_pytype)
    assert file_path == Path(
        tempfile.gettempdir(),
        "simcorefiles",
        f"{CONSTANT_UUID}",
        "in_15",
        Path(item_value).name,
    )
    assert isinstance(file_path, Path)
    assert file_path.exists()
    filecmp.clear_cache()
    assert filecmp.cmp(file_path, item_value)


@pytest.mark.parametrize(
    "item_type, item_value, item_alias, item_pytype",
    [
        ("data:*/*", __file__, Path(__file__).name, Path),
        ("data:*/*", __file__, "some funky name.txt", Path),
        ("data:text/*", __file__, "some funky name without extension", Path),
        ("data:text/py", __file__, "öä$äö2-34 name without extension", Path),
    ],
)
async def test_get_file_from_previous_node_with_mapping_of_same_key_name(
    create_2nodes_configuration: Callable,
    user_id: int,
    project_id: str,
    node_uuid: NodeIDStr,
    create_node_link: Callable,
    create_store_link: Callable,
    postgres_db: sa.engine.Engine,
    item_type: str,
    item_value: str,
    item_alias: str,
    item_pytype: type,
    option_r_clone_settings: RCloneSettings | None,
    constant_uuid4: None,
):
    config_dict, _, this_node_uuid = create_2nodes_configuration(
        prev_node_inputs=None,
        prev_node_outputs=[("in_15", item_type, await create_store_link(item_value))],
        inputs=[("in_15", item_type, create_node_link("in_15"))],
        outputs=None,
        project_id=project_id,
        previous_node_id=f"{uuid4()}",
        node_id=node_uuid,
    )
    PORTS = await node_ports_v2.ports(
        user_id=user_id,
        project_id=ProjectIDStr(project_id),
        node_uuid=node_uuid,
        r_clone_settings=option_r_clone_settings,
    )
    await check_config_valid(PORTS, config_dict)
    # add a filetokeymap
    config_dict["schema"]["inputs"]["in_15"]["fileToKeyMap"] = {item_alias: "in_15"}
    np_helpers.update_configuration(
        postgres_db, project_id, this_node_uuid, config_dict
    )  # pylint: disable=E1101
    await check_config_valid(PORTS, config_dict)
    file_path = await (await PORTS.inputs)[
        TypeAdapter(ServicePortKey).validate_python("in_15")
    ].get()
    assert isinstance(file_path, item_pytype)
    assert file_path == Path(
        tempfile.gettempdir(),
        "simcorefiles",
        f"{CONSTANT_UUID}",
        "in_15",
        item_alias,
    )
    assert isinstance(file_path, Path)
    assert file_path.exists()
    filecmp.clear_cache()
    assert filecmp.cmp(file_path, item_value)


@pytest.mark.parametrize(
    "item_type, item_value, item_alias, item_pytype",
    [
        ("data:*/*", __file__, Path(__file__).name, Path),
        ("data:*/*", __file__, "some funky name.txt", Path),
        ("data:text/*", __file__, "some funky name without extension", Path),
        ("data:text/py", __file__, "öä$äö2-34 name without extension", Path),
    ],
)
async def test_file_mapping(
    create_special_configuration: Callable,
    user_id: int,
    project_id: str,
    node_uuid: NodeIDStr,
    s3_simcore_location: LocationID,
    create_store_link: Callable,
    postgres_db: sa.engine.Engine,
    item_type: str,
    item_value: str,
    item_alias: str,
    item_pytype: type,
    option_r_clone_settings: RCloneSettings | None,
    create_valid_file_uuid: Callable[[str, Path], SimcoreS3FileID],
    constant_uuid4: None,
):
    config_dict, project_id, node_uuid = create_special_configuration(
        inputs=[("in_1", item_type, await create_store_link(item_value))],
        outputs=[("out_1", item_type, None)],
        project_id=project_id,
        node_id=node_uuid,
    )
    PORTS = await node_ports_v2.ports(
        user_id=user_id,
        project_id=ProjectIDStr(project_id),
        node_uuid=node_uuid,
        r_clone_settings=option_r_clone_settings,
    )
    await check_config_valid(PORTS, config_dict)
    # add a filetokeymap
    config_dict["schema"]["inputs"]["in_1"]["fileToKeyMap"] = {item_alias: "in_1"}
    config_dict["schema"]["outputs"]["out_1"]["fileToKeyMap"] = {item_alias: "out_1"}
    np_helpers.update_configuration(
        postgres_db, project_id, node_uuid, config_dict
    )  # pylint: disable=E1101
    await check_config_valid(PORTS, config_dict)
    file_path = await (await PORTS.inputs)[
        TypeAdapter(ServicePortKey).validate_python("in_1")
    ].get()
    assert isinstance(file_path, item_pytype)
    assert file_path == Path(
        tempfile.gettempdir(),
        "simcorefiles",
        f"{CONSTANT_UUID}",
        "in_1",
        item_alias,
    )

    # let's get it a second time to see if replacing works
    file_path = await (await PORTS.inputs)[
        TypeAdapter(ServicePortKey).validate_python("in_1")
    ].get()
    assert isinstance(file_path, item_pytype)
    assert file_path == Path(
        tempfile.gettempdir(),
        "simcorefiles",
        f"{CONSTANT_UUID}",
        "in_1",
        item_alias,
    )

    # now set
    invalid_alias = Path("invalid_alias.fjfj")
    with pytest.raises(exceptions.PortNotFound):
        await PORTS.set_file_by_keymap(invalid_alias)
    assert isinstance(file_path, Path)
    await PORTS.set_file_by_keymap(file_path)
    file_id = create_valid_file_uuid("out_1", file_path)
    value = (await PORTS.outputs)[
        TypeAdapter(ServicePortKey).validate_python("out_1")
    ].value
    assert isinstance(value, DownloadLink | PortLink | BaseFileLink)
    received_file_link = value.model_dump(by_alias=True, exclude_unset=True)
    assert received_file_link["store"] == s3_simcore_location
    assert received_file_link["path"] == file_id
    # received a new eTag
    assert received_file_link["eTag"]


@pytest.fixture
def int_item_value() -> int:
    return 42


@pytest.fixture
def parallel_int_item_value() -> int:
    return 142


@pytest.fixture
def port_count() -> int:
    # the issue manifests from 4 ports onwards
    # going for many more ports to be sure issue
    # always occurs in CI or locally
    return 20


async def test_regression_concurrent_port_update_fails(
    user_id: int,
    project_id: str,
    node_uuid: NodeIDStr,
    create_special_configuration: Callable,
    int_item_value: int,
    parallel_int_item_value: int,
    port_count: int,
    option_r_clone_settings: RCloneSettings | None,
) -> None:
    """
    when using `await PORTS.outputs` test will fail
    an unexpected status will end up in the database
    """

    outputs = [(f"value_{i}", "integer", None) for i in range(port_count)]
    config_dict, _, _ = create_special_configuration(inputs=[], outputs=outputs)

    PORTS = await node_ports_v2.ports(
        user_id=user_id,
        project_id=ProjectIDStr(project_id),
        node_uuid=node_uuid,
        r_clone_settings=option_r_clone_settings,
    )
    await check_config_valid(PORTS, config_dict)

    # when writing in serial these are expected to work
    for item_key, _, _ in outputs:
        await (await PORTS.outputs)[
            TypeAdapter(ServicePortKey).validate_python(item_key)
        ].set(int_item_value)
        assert (await PORTS.outputs)[
            TypeAdapter(ServicePortKey).validate_python(item_key)
        ].value == int_item_value

    # when writing in parallel and reading back,
    # they fail, with enough concurrency
    async def _upload_create_task(item_key: str) -> None:
        await (await PORTS.outputs)[
            TypeAdapter(ServicePortKey).validate_python(item_key)
        ].set(parallel_int_item_value)

    # updating in parallel creates a race condition
    results = await gather(
        *[_upload_create_task(item_key) for item_key, _, _ in outputs]
    )
    assert len(results) == port_count

    # since a race condition was created when uploading values in parallel
    # it is expected to find at least one mismatching value here
    with pytest.raises(AssertionError) as exc_info:  # noqa: PT012
        for item_key, _, _ in outputs:
            assert (await PORTS.outputs)[
                TypeAdapter(ServicePortKey).validate_python(item_key)
            ].value == parallel_int_item_value

    assert exc_info.value.args[0].startswith(
        f"assert {int_item_value} == {parallel_int_item_value}\n +  where {int_item_value} = Port("
    )


class _Callbacks(OutputsCallbacks):
    async def aborted(self, key: ServicePortKey) -> None:
        pass

    async def finished_succesfully(self, key: ServicePortKey) -> None:
        pass

    async def finished_with_error(self, key: ServicePortKey) -> None:
        pass


@pytest.fixture
async def output_callbacks() -> _Callbacks:
    return _Callbacks()


@pytest.fixture
async def spy_outputs_callbaks(
    mocker: MockerFixture, output_callbacks: _Callbacks
) -> dict[str, AsyncMock]:
    return {
        "aborted": mocker.spy(output_callbacks, "aborted"),
        "finished_succesfully": mocker.spy(output_callbacks, "finished_succesfully"),
        "finished_with_error": mocker.spy(output_callbacks, "finished_with_error"),
    }


@pytest.mark.parametrize("use_output_callbacks", [True, False])
async def test_batch_update_inputs_outputs(
    user_id: int,
    project_id: str,
    node_uuid: NodeIDStr,
    create_special_configuration: Callable,
    port_count: int,
    option_r_clone_settings: RCloneSettings | None,
    faker: Faker,
    output_callbacks: _Callbacks,
    spy_outputs_callbaks: dict[str, AsyncMock],
    use_output_callbacks: bool,
) -> None:
    callbacks = output_callbacks if use_output_callbacks else None

    outputs = [(f"value_out_{i}", "integer", None) for i in range(port_count)]
    inputs = [(f"value_in_{i}", "integer", None) for i in range(port_count)]
    config_dict, _, _ = create_special_configuration(inputs=inputs, outputs=outputs)

    PORTS = await node_ports_v2.ports(
        user_id=user_id,
        project_id=ProjectIDStr(project_id),
        node_uuid=node_uuid,
        r_clone_settings=option_r_clone_settings,
    )
    await check_config_valid(PORTS, config_dict)

    async with ProgressBarData(num_steps=2, description=faker.pystr()) as progress_bar:
        port_values = (await PORTS.outputs).values()
        await PORTS.set_multiple(
<<<<<<< HEAD
            {
                TypeAdapter(ServicePortKey).validate_python(port.key): (k, None)
                for k, port in enumerate((await PORTS.outputs).values())
            },
=======
            {ServicePortKey(port.key): (k, None) for k, port in enumerate(port_values)},
>>>>>>> d7026b73
            progress_bar=progress_bar,
            outputs_callbacks=callbacks,
        )
        assert len(spy_outputs_callbaks["finished_succesfully"].call_args_list) == (
            len(port_values) if use_output_callbacks else 0
        )
        # pylint: disable=protected-access
        assert progress_bar._current_steps == pytest.approx(1)  # noqa: SLF001
        await PORTS.set_multiple(
            {
                TypeAdapter(ServicePortKey).validate_python(port.key): (k, None)
                for k, port in enumerate((await PORTS.inputs).values(), start=1000)
            },
            progress_bar=progress_bar,
            outputs_callbacks=callbacks,
        )
        # inputs do not trigger callbacks
        assert len(spy_outputs_callbaks["finished_succesfully"].call_args_list) == (
            len(port_values) if use_output_callbacks else 0
        )
        assert progress_bar._current_steps == pytest.approx(2)  # noqa: SLF001

    ports_outputs = await PORTS.outputs
    ports_inputs = await PORTS.inputs
    for k, asd in enumerate(outputs):
        item_key, _, _ = asd
        assert (
            ports_outputs[TypeAdapter(ServicePortKey).validate_python(item_key)].value
            == k
        )
        assert (
            await ports_outputs[
                TypeAdapter(ServicePortKey).validate_python(item_key)
            ].get()
            == k
        )

    for k, asd in enumerate(inputs, start=1000):
        item_key, _, _ = asd
        assert (
            ports_inputs[TypeAdapter(ServicePortKey).validate_python(item_key)].value
            == k
        )
        assert (
            await ports_inputs[
                TypeAdapter(ServicePortKey).validate_python(item_key)
            ].get()
            == k
        )

    # test missing key raises error
    async with ProgressBarData(num_steps=1, description=faker.pystr()) as progress_bar:
        with pytest.raises(UnboundPortError):
            await PORTS.set_multiple(
                {
                    TypeAdapter(ServicePortKey).validate_python(
                        "missing_key_in_both"
                    ): (123132, None)
                },
                progress_bar=progress_bar,
                outputs_callbacks=callbacks,
            )

    assert len(spy_outputs_callbaks["finished_succesfully"].call_args_list) == (
        len(port_values) if use_output_callbacks else 0
    )
    assert len(spy_outputs_callbaks["aborted"].call_args_list) == 0
    assert len(spy_outputs_callbaks["finished_with_error"].call_args_list) == 0<|MERGE_RESOLUTION|>--- conflicted
+++ resolved
@@ -30,11 +30,8 @@
     SimcoreS3FileID,
 )
 from models_library.services_types import ServicePortKey
-<<<<<<< HEAD
 from pydantic import TypeAdapter
-=======
 from pytest_mock import MockerFixture
->>>>>>> d7026b73
 from servicelib.progress_bar import ProgressBarData
 from settings_library.r_clone import RCloneSettings
 from simcore_sdk import node_ports_v2
@@ -852,14 +849,10 @@
     async with ProgressBarData(num_steps=2, description=faker.pystr()) as progress_bar:
         port_values = (await PORTS.outputs).values()
         await PORTS.set_multiple(
-<<<<<<< HEAD
             {
                 TypeAdapter(ServicePortKey).validate_python(port.key): (k, None)
                 for k, port in enumerate((await PORTS.outputs).values())
             },
-=======
-            {ServicePortKey(port.key): (k, None) for k, port in enumerate(port_values)},
->>>>>>> d7026b73
             progress_bar=progress_bar,
             outputs_callbacks=callbacks,
         )
