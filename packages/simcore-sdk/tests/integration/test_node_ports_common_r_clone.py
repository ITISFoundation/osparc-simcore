--- conflicted
+++ resolved
@@ -45,11 +45,7 @@
     ]
 )
 def file_name(request: pytest.FixtureRequest) -> str:
-<<<<<<< HEAD
     return request.param
-=======
-    return request.param  # type: ignore
->>>>>>> 162115e8
 
 
 @pytest.fixture
