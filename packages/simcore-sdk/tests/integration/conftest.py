--- conflicted
+++ resolved
@@ -1,382 +1,378 @@
-# pylint:disable=unused-variable
-# pylint:disable=unused-argument
-# pylint:disable=redefined-outer-name
-# pylint:disable=too-many-arguments
-
-import json
-from pathlib import Path
-from typing import (
-    Any,
-    Awaitable,
-    Callable,
-    Dict,
-    Iterable,
-    Iterator,
-    List,
-    Optional,
-    Tuple,
-)
-from urllib.parse import quote_plus
-from uuid import uuid4
-
-import np_helpers
-import pytest
-import sqlalchemy as sa
-from aiohttp import ClientSession
-from pytest_simcore.helpers.rawdata_fakers import random_project, random_user
-from settings_library.r_clone import RCloneSettings, S3Provider
-from simcore_postgres_database.models.comp_pipeline import comp_pipeline
-from simcore_postgres_database.models.comp_tasks import comp_tasks
-from simcore_postgres_database.models.projects import projects
-from simcore_postgres_database.models.users import users
-<<<<<<< HEAD
-from simcore_sdk.node_ports import node_config
-=======
-from simcore_sdk.node_ports_common import config as node_config
-from simcore_sdk.node_ports_common.r_clone import is_r_clone_available
->>>>>>> 90ec1425
-from yarl import URL
-
-
-@pytest.fixture
-def user_id(postgres_db: sa.engine.Engine) -> Iterable[int]:
-    # inject user in db
-
-    # NOTE: Ideally this (and next fixture) should be done via webserver API but at this point
-    # in time, the webserver service would bring more dependencies to other services
-    # which would turn this test too complex.
-
-    # pylint: disable=no-value-for-parameter
-    stmt = users.insert().values(**random_user(name="test")).returning(users.c.id)
-    print(f"{stmt}")
-    with postgres_db.connect() as conn:
-        result = conn.execute(stmt)
-        row = result.first()
-        assert row
-        usr_id = row[users.c.id]
-
-    yield usr_id
-
-    with postgres_db.connect() as conn:
-        conn.execute(users.delete().where(users.c.id == usr_id))
-
-
-@pytest.fixture
-def project_id(user_id: int, postgres_db: sa.engine.Engine) -> Iterable[str]:
-    # inject project for user in db. This will give user_id, the full project's ownership
-
-    # pylint: disable=no-value-for-parameter
-    stmt = (
-        projects.insert()
-        .values(**random_project(prj_owner=user_id))
-        .returning(projects.c.uuid)
-    )
-    print(f"{stmt}")
-    with postgres_db.connect() as conn:
-        result = conn.execute(stmt)
-        row = result.first()
-        assert row
-        prj_uuid = row[projects.c.uuid]
-
-    yield prj_uuid
-
-    with postgres_db.connect() as conn:
-        conn.execute(projects.delete().where(projects.c.uuid == prj_uuid))
-
-
-@pytest.fixture(scope="module")
-def node_uuid() -> str:
-    return f"{uuid4()}"
-
-
-@pytest.fixture(scope="session")
-def s3_simcore_location() -> str:
-    return np_helpers.SIMCORE_STORE
-
-
-@pytest.fixture
-async def filemanager_cfg(
-    storage_service: URL,
-    testing_environ_vars: Dict,
-    user_id: str,
-    bucket: str,
-) -> None:
-    node_config.STORAGE_ENDPOINT = f"{storage_service.host}:{storage_service.port}"
-    node_config.BUCKET = bucket
-
-
-@pytest.fixture
-def create_valid_file_uuid(project_id: str, node_uuid: str) -> Callable[[Path], str]:
-    def _create(file_path: Path) -> str:
-        return np_helpers.file_uuid(file_path, project_id, node_uuid)
-
-    return _create
-
-
-@pytest.fixture()
-def default_configuration(
-    node_ports_config: None,
-    bucket: str,
-    create_pipeline: Callable[[str], str],
-    create_task: Callable[..., str],
-    default_configuration_file: Path,
-    project_id: str,
-    node_uuid: str,
-) -> Dict[str, Any]:
-    # prepare database with default configuration
-    json_configuration = default_configuration_file.read_text()
-    create_pipeline(project_id)
-    config_dict = _set_configuration(
-        create_task, project_id, node_uuid, json_configuration
-    )
-    return config_dict
-
-
-@pytest.fixture()
-def create_node_link() -> Callable[[str], Dict[str, str]]:
-    def _create(key: str) -> Dict[str, str]:
-        return {"nodeUuid": "TEST_NODE_UUID", "output": key}
-
-    return _create
-
-
-@pytest.fixture()
-def create_store_link(
-    bucket: str,  # packages/pytest-simcore/src/pytest_simcore/minio_service.py
-    create_valid_file_uuid: Callable,
-    s3_simcore_location: str,
-    user_id: int,
-    project_id: str,
-    node_uuid: str,
-    storage_service: URL,  # packages/pytest-simcore/src/pytest_simcore/simcore_storage_service.py
-) -> Callable[[Path], Awaitable[Dict[str, str]]]:
-    async def _create(file_path: Path) -> Dict[str, str]:
-        file_path = Path(file_path)
-        assert file_path.exists()
-
-        file_id = create_valid_file_uuid(file_path)
-        async with ClientSession() as session:
-            async with session.put(
-                f"{storage_service}/v0/locations/{s3_simcore_location}/files/{quote_plus(file_id)}",
-                params={"user_id": f"{user_id}"},
-            ) as resp:
-                resp.raise_for_status()
-                presigned_link_enveloped = await resp.json()
-            link = presigned_link_enveloped.get("data", {}).get("link")
-            assert link is not None
-
-            # Upload using the link
-            extra_hdr = {
-                "Content-Length": f"{file_path.stat().st_size}",
-                "Content-Type": "application/binary",
-            }
-            async with session.put(
-                link, data=file_path.read_bytes(), headers=extra_hdr
-            ) as resp:
-                resp.raise_for_status()
-
-        # FIXME: that at this point, S3 and pg have some data that is NOT cleaned up
-        return {"store": s3_simcore_location, "path": file_id}
-
-    return _create
-
-
-@pytest.fixture(scope="function")
-def create_special_configuration(
-    node_ports_config: None,
-    bucket: str,
-    create_pipeline: Callable[[str], str],
-    create_task: Callable[..., str],
-    empty_configuration_file: Path,
-    project_id: str,
-    node_uuid: str,
-) -> Callable:
-    def _create(
-        inputs: Optional[List[Tuple[str, str, Any]]] = None,
-        outputs: Optional[List[Tuple[str, str, Any]]] = None,
-        project_id: str = project_id,
-        node_id: str = node_uuid,
-    ) -> Tuple[Dict, str, str]:
-        config_dict = json.loads(empty_configuration_file.read_text())
-        _assign_config(config_dict, "inputs", inputs if inputs else [])
-        _assign_config(config_dict, "outputs", outputs if outputs else [])
-        project_id = create_pipeline(project_id)
-        config_dict = _set_configuration(
-            create_task, project_id, node_id, json.dumps(config_dict)
-        )
-        return config_dict, project_id, node_uuid
-
-    return _create
-
-
-@pytest.fixture(scope="function")
-def create_2nodes_configuration(
-    node_ports_config: None,
-    bucket: str,
-    create_pipeline: Callable[[str], str],
-    create_task: Callable[..., str],
-    empty_configuration_file: Path,
-) -> Callable:
-    def _create(
-        prev_node_inputs: List[Tuple[str, str, Any]],
-        prev_node_outputs: List[Tuple[str, str, Any]],
-        inputs: List[Tuple[str, str, Any]],
-        outputs: List[Tuple[str, str, Any]],
-        project_id: str,
-        previous_node_id: str,
-        node_id: str,
-    ) -> Tuple[Dict, str, str]:
-        create_pipeline(project_id)
-
-        # create previous node
-        previous_config_dict = json.loads(empty_configuration_file.read_text())
-        _assign_config(
-            previous_config_dict, "inputs", prev_node_inputs if prev_node_inputs else []
-        )
-        _assign_config(
-            previous_config_dict,
-            "outputs",
-            prev_node_outputs if prev_node_outputs else [],
-        )
-        previous_config_dict = _set_configuration(
-            create_task,
-            project_id,
-            previous_node_id,
-            json.dumps(previous_config_dict),
-        )
-
-        # create current node
-        config_dict = json.loads(empty_configuration_file.read_text())
-        _assign_config(config_dict, "inputs", inputs if inputs else [])
-        _assign_config(config_dict, "outputs", outputs if outputs else [])
-        # configure links if necessary
-        str_config = json.dumps(config_dict)
-        str_config = str_config.replace("TEST_NODE_UUID", previous_node_id)
-        config_dict = _set_configuration(create_task, project_id, node_id, str_config)
-        return config_dict, project_id, node_id
-
-    return _create
-
-
-@pytest.fixture
-def create_pipeline(postgres_db: sa.engine.Engine) -> Iterator[Callable[[str], str]]:
-    created_pipeline_ids: List[str] = []
-
-    def _create(project_id: str) -> str:
-        with postgres_db.connect() as conn:
-            result = conn.execute(
-                comp_pipeline.insert()  # pylint: disable=no-value-for-parameter
-                .values(project_id=project_id)
-                .returning(comp_pipeline.c.project_id)
-            )
-            row = result.first()
-            assert row
-            new_pipeline_id = row[comp_pipeline.c.project_id]
-        created_pipeline_ids.append(f"{new_pipeline_id}")
-        return new_pipeline_id
-
-    yield _create
-
-    # cleanup
-    with postgres_db.connect() as conn:
-        conn.execute(
-            comp_pipeline.delete().where(  # pylint: disable=no-value-for-parameter
-                comp_pipeline.c.project_id.in_(created_pipeline_ids)
-            )
-        )
-
-
-@pytest.fixture
-def create_task(postgres_db: sa.engine.Engine) -> Iterator[Callable[..., str]]:
-    created_task_ids: List[int] = []
-
-    def _create(project_id: str, node_uuid: str, **overrides) -> str:
-        task_config = {
-            "project_id": project_id,
-            "node_id": node_uuid,
-        }
-        task_config.update(**overrides)
-        with postgres_db.connect() as conn:
-            result = conn.execute(
-                comp_tasks.insert()  # pylint: disable=no-value-for-parameter
-                .values(**task_config)
-                .returning(comp_tasks.c.task_id)
-            )
-            row = result.first()
-            assert row
-            new_task_id = row[comp_tasks.c.task_id]
-        created_task_ids.append(new_task_id)
-        return node_uuid
-
-    yield _create
-
-    # cleanup
-    with postgres_db.connect() as conn:
-        conn.execute(
-            comp_tasks.delete().where(  # pylint: disable=no-value-for-parameter
-                comp_tasks.c.task_id.in_(created_task_ids)
-            )
-        )
-
-
-def _set_configuration(
-    task: Callable[..., str],
-    project_id: str,
-    node_id: str,
-    json_configuration: str,
-) -> Dict[str, Any]:
-    json_configuration = json_configuration.replace("SIMCORE_NODE_UUID", str(node_id))
-    configuration = json.loads(json_configuration)
-    task(project_id, node_id, **configuration)
-    return configuration
-
-
-def _assign_config(
-    config_dict: dict, port_type: str, entries: List[Tuple[str, str, Any]]
-):
-    if entries is None:
-        return
-    for entry in entries:
-        config_dict["schema"][port_type].update(
-            {
-                entry[0]: {
-                    "label": "some label",
-                    "description": "some description",
-                    "displayOrder": 2,
-                    "type": entry[1],
-                }
-            }
-        )
-        if not entry[2] is None:
-            config_dict[port_type].update({entry[0]: entry[2]})
-
-
-@pytest.fixture
-async def r_clone_settings_factory(
-    minio_config: Dict[str, Any], storage_service: URL
-) -> Awaitable[RCloneSettings]:
-    async def _factory() -> RCloneSettings:
-        client = minio_config["client"]
-        settings = RCloneSettings.parse_obj(
-            dict(
-                R_CLONE_S3=dict(
-                    S3_ENDPOINT=client["endpoint"],
-                    S3_ACCESS_KEY=client["access_key"],
-                    S3_SECRET_KEY=client["secret_key"],
-                    S3_BUCKET_NAME=minio_config["bucket_name"],
-                    S3_SECURE=client["secure"],
-                ),
-                R_CLONE_PROVIDER=S3Provider.MINIO,
-            )
-        )
-
-        return settings
-
-    return _factory()
-
-
-@pytest.fixture
-async def r_clone_settings(
-    r_clone_settings_factory: Awaitable[RCloneSettings],
-) -> RCloneSettings:
-    return await r_clone_settings_factory
+# pylint:disable=unused-variable
+# pylint:disable=unused-argument
+# pylint:disable=redefined-outer-name
+# pylint:disable=too-many-arguments
+
+import json
+from pathlib import Path
+from typing import (
+    Any,
+    Awaitable,
+    Callable,
+    Dict,
+    Iterable,
+    Iterator,
+    List,
+    Optional,
+    Tuple,
+)
+from urllib.parse import quote_plus
+from uuid import uuid4
+
+import np_helpers
+import pytest
+import sqlalchemy as sa
+from aiohttp import ClientSession
+from pytest_simcore.helpers.rawdata_fakers import random_project, random_user
+from settings_library.r_clone import RCloneSettings, S3Provider
+from simcore_postgres_database.models.comp_pipeline import comp_pipeline
+from simcore_postgres_database.models.comp_tasks import comp_tasks
+from simcore_postgres_database.models.projects import projects
+from simcore_postgres_database.models.users import users
+from simcore_sdk.node_ports import node_config
+from simcore_sdk.node_ports_common import config as node_config
+from yarl import URL
+
+
+@pytest.fixture
+def user_id(postgres_db: sa.engine.Engine) -> Iterable[int]:
+    # inject user in db
+
+    # NOTE: Ideally this (and next fixture) should be done via webserver API but at this point
+    # in time, the webserver service would bring more dependencies to other services
+    # which would turn this test too complex.
+
+    # pylint: disable=no-value-for-parameter
+    stmt = users.insert().values(**random_user(name="test")).returning(users.c.id)
+    print(f"{stmt}")
+    with postgres_db.connect() as conn:
+        result = conn.execute(stmt)
+        row = result.first()
+        assert row
+        usr_id = row[users.c.id]
+
+    yield usr_id
+
+    with postgres_db.connect() as conn:
+        conn.execute(users.delete().where(users.c.id == usr_id))
+
+
+@pytest.fixture
+def project_id(user_id: int, postgres_db: sa.engine.Engine) -> Iterable[str]:
+    # inject project for user in db. This will give user_id, the full project's ownership
+
+    # pylint: disable=no-value-for-parameter
+    stmt = (
+        projects.insert()
+        .values(**random_project(prj_owner=user_id))
+        .returning(projects.c.uuid)
+    )
+    print(f"{stmt}")
+    with postgres_db.connect() as conn:
+        result = conn.execute(stmt)
+        row = result.first()
+        assert row
+        prj_uuid = row[projects.c.uuid]
+
+    yield prj_uuid
+
+    with postgres_db.connect() as conn:
+        conn.execute(projects.delete().where(projects.c.uuid == prj_uuid))
+
+
+@pytest.fixture(scope="module")
+def node_uuid() -> str:
+    return f"{uuid4()}"
+
+
+@pytest.fixture(scope="session")
+def s3_simcore_location() -> str:
+    return np_helpers.SIMCORE_STORE
+
+
+@pytest.fixture
+async def filemanager_cfg(
+    storage_service: URL,
+    testing_environ_vars: Dict,
+    user_id: str,
+    bucket: str,
+) -> None:
+    node_config.STORAGE_ENDPOINT = f"{storage_service.host}:{storage_service.port}"
+    node_config.BUCKET = bucket
+
+
+@pytest.fixture
+def create_valid_file_uuid(project_id: str, node_uuid: str) -> Callable[[Path], str]:
+    def _create(file_path: Path) -> str:
+        return np_helpers.file_uuid(file_path, project_id, node_uuid)
+
+    return _create
+
+
+@pytest.fixture()
+def default_configuration(
+    node_ports_config: None,
+    bucket: str,
+    create_pipeline: Callable[[str], str],
+    create_task: Callable[..., str],
+    default_configuration_file: Path,
+    project_id: str,
+    node_uuid: str,
+) -> Dict[str, Any]:
+    # prepare database with default configuration
+    json_configuration = default_configuration_file.read_text()
+    create_pipeline(project_id)
+    config_dict = _set_configuration(
+        create_task, project_id, node_uuid, json_configuration
+    )
+    return config_dict
+
+
+@pytest.fixture()
+def create_node_link() -> Callable[[str], Dict[str, str]]:
+    def _create(key: str) -> Dict[str, str]:
+        return {"nodeUuid": "TEST_NODE_UUID", "output": key}
+
+    return _create
+
+
+@pytest.fixture()
+def create_store_link(
+    bucket: str,  # packages/pytest-simcore/src/pytest_simcore/minio_service.py
+    create_valid_file_uuid: Callable,
+    s3_simcore_location: str,
+    user_id: int,
+    project_id: str,
+    node_uuid: str,
+    storage_service: URL,  # packages/pytest-simcore/src/pytest_simcore/simcore_storage_service.py
+) -> Callable[[Path], Awaitable[Dict[str, str]]]:
+    async def _create(file_path: Path) -> Dict[str, str]:
+        file_path = Path(file_path)
+        assert file_path.exists()
+
+        file_id = create_valid_file_uuid(file_path)
+        async with ClientSession() as session:
+            async with session.put(
+                f"{storage_service}/v0/locations/{s3_simcore_location}/files/{quote_plus(file_id)}",
+                params={"user_id": f"{user_id}"},
+            ) as resp:
+                resp.raise_for_status()
+                presigned_link_enveloped = await resp.json()
+            link = presigned_link_enveloped.get("data", {}).get("link")
+            assert link is not None
+
+            # Upload using the link
+            extra_hdr = {
+                "Content-Length": f"{file_path.stat().st_size}",
+                "Content-Type": "application/binary",
+            }
+            async with session.put(
+                link, data=file_path.read_bytes(), headers=extra_hdr
+            ) as resp:
+                resp.raise_for_status()
+
+        # FIXME: that at this point, S3 and pg have some data that is NOT cleaned up
+        return {"store": s3_simcore_location, "path": file_id}
+
+    return _create
+
+
+@pytest.fixture(scope="function")
+def create_special_configuration(
+    node_ports_config: None,
+    bucket: str,
+    create_pipeline: Callable[[str], str],
+    create_task: Callable[..., str],
+    empty_configuration_file: Path,
+    project_id: str,
+    node_uuid: str,
+) -> Callable:
+    def _create(
+        inputs: Optional[List[Tuple[str, str, Any]]] = None,
+        outputs: Optional[List[Tuple[str, str, Any]]] = None,
+        project_id: str = project_id,
+        node_id: str = node_uuid,
+    ) -> Tuple[Dict, str, str]:
+        config_dict = json.loads(empty_configuration_file.read_text())
+        _assign_config(config_dict, "inputs", inputs if inputs else [])
+        _assign_config(config_dict, "outputs", outputs if outputs else [])
+        project_id = create_pipeline(project_id)
+        config_dict = _set_configuration(
+            create_task, project_id, node_id, json.dumps(config_dict)
+        )
+        return config_dict, project_id, node_uuid
+
+    return _create
+
+
+@pytest.fixture(scope="function")
+def create_2nodes_configuration(
+    node_ports_config: None,
+    bucket: str,
+    create_pipeline: Callable[[str], str],
+    create_task: Callable[..., str],
+    empty_configuration_file: Path,
+) -> Callable:
+    def _create(
+        prev_node_inputs: List[Tuple[str, str, Any]],
+        prev_node_outputs: List[Tuple[str, str, Any]],
+        inputs: List[Tuple[str, str, Any]],
+        outputs: List[Tuple[str, str, Any]],
+        project_id: str,
+        previous_node_id: str,
+        node_id: str,
+    ) -> Tuple[Dict, str, str]:
+        create_pipeline(project_id)
+
+        # create previous node
+        previous_config_dict = json.loads(empty_configuration_file.read_text())
+        _assign_config(
+            previous_config_dict, "inputs", prev_node_inputs if prev_node_inputs else []
+        )
+        _assign_config(
+            previous_config_dict,
+            "outputs",
+            prev_node_outputs if prev_node_outputs else [],
+        )
+        previous_config_dict = _set_configuration(
+            create_task,
+            project_id,
+            previous_node_id,
+            json.dumps(previous_config_dict),
+        )
+
+        # create current node
+        config_dict = json.loads(empty_configuration_file.read_text())
+        _assign_config(config_dict, "inputs", inputs if inputs else [])
+        _assign_config(config_dict, "outputs", outputs if outputs else [])
+        # configure links if necessary
+        str_config = json.dumps(config_dict)
+        str_config = str_config.replace("TEST_NODE_UUID", previous_node_id)
+        config_dict = _set_configuration(create_task, project_id, node_id, str_config)
+        return config_dict, project_id, node_id
+
+    return _create
+
+
+@pytest.fixture
+def create_pipeline(postgres_db: sa.engine.Engine) -> Iterator[Callable[[str], str]]:
+    created_pipeline_ids: List[str] = []
+
+    def _create(project_id: str) -> str:
+        with postgres_db.connect() as conn:
+            result = conn.execute(
+                comp_pipeline.insert()  # pylint: disable=no-value-for-parameter
+                .values(project_id=project_id)
+                .returning(comp_pipeline.c.project_id)
+            )
+            row = result.first()
+            assert row
+            new_pipeline_id = row[comp_pipeline.c.project_id]
+        created_pipeline_ids.append(f"{new_pipeline_id}")
+        return new_pipeline_id
+
+    yield _create
+
+    # cleanup
+    with postgres_db.connect() as conn:
+        conn.execute(
+            comp_pipeline.delete().where(  # pylint: disable=no-value-for-parameter
+                comp_pipeline.c.project_id.in_(created_pipeline_ids)
+            )
+        )
+
+
+@pytest.fixture
+def create_task(postgres_db: sa.engine.Engine) -> Iterator[Callable[..., str]]:
+    created_task_ids: List[int] = []
+
+    def _create(project_id: str, node_uuid: str, **overrides) -> str:
+        task_config = {
+            "project_id": project_id,
+            "node_id": node_uuid,
+        }
+        task_config.update(**overrides)
+        with postgres_db.connect() as conn:
+            result = conn.execute(
+                comp_tasks.insert()  # pylint: disable=no-value-for-parameter
+                .values(**task_config)
+                .returning(comp_tasks.c.task_id)
+            )
+            row = result.first()
+            assert row
+            new_task_id = row[comp_tasks.c.task_id]
+        created_task_ids.append(new_task_id)
+        return node_uuid
+
+    yield _create
+
+    # cleanup
+    with postgres_db.connect() as conn:
+        conn.execute(
+            comp_tasks.delete().where(  # pylint: disable=no-value-for-parameter
+                comp_tasks.c.task_id.in_(created_task_ids)
+            )
+        )
+
+
+def _set_configuration(
+    task: Callable[..., str],
+    project_id: str,
+    node_id: str,
+    json_configuration: str,
+) -> Dict[str, Any]:
+    json_configuration = json_configuration.replace("SIMCORE_NODE_UUID", str(node_id))
+    configuration = json.loads(json_configuration)
+    task(project_id, node_id, **configuration)
+    return configuration
+
+
+def _assign_config(
+    config_dict: dict, port_type: str, entries: List[Tuple[str, str, Any]]
+):
+    if entries is None:
+        return
+    for entry in entries:
+        config_dict["schema"][port_type].update(
+            {
+                entry[0]: {
+                    "label": "some label",
+                    "description": "some description",
+                    "displayOrder": 2,
+                    "type": entry[1],
+                }
+            }
+        )
+        if not entry[2] is None:
+            config_dict[port_type].update({entry[0]: entry[2]})
+
+
+@pytest.fixture
+async def r_clone_settings_factory(
+    minio_config: Dict[str, Any], storage_service: URL
+) -> Awaitable[RCloneSettings]:
+    async def _factory() -> RCloneSettings:
+        client = minio_config["client"]
+        settings = RCloneSettings.parse_obj(
+            dict(
+                R_CLONE_S3=dict(
+                    S3_ENDPOINT=client["endpoint"],
+                    S3_ACCESS_KEY=client["access_key"],
+                    S3_SECRET_KEY=client["secret_key"],
+                    S3_BUCKET_NAME=minio_config["bucket_name"],
+                    S3_SECURE=client["secure"],
+                ),
+                R_CLONE_PROVIDER=S3Provider.MINIO,
+            )
+        )
+
+        return settings
+
+    return _factory()
+
+
+@pytest.fixture
+async def r_clone_settings(
+    r_clone_settings_factory: Awaitable[RCloneSettings],
+) -> RCloneSettings:
+    return await r_clone_settings_factory