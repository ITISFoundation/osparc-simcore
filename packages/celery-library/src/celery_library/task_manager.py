import logging
from dataclasses import dataclass
from typing import TYPE_CHECKING, Any
from uuid import uuid4

from celery import Celery  # type: ignore[import-untyped]
from celery.exceptions import CeleryError  # type: ignore[import-untyped]
from common_library.async_tools import make_async
from models_library.progress_bar import ProgressReport
from servicelib.celery.models import (
    TASK_DONE_STATES,
    ExecutionMetadata,
    OwnerMetadata,
    Task,
<<<<<<< HEAD
    TaskID,
=======
    TaskInfoStore,
    TaskKey,
>>>>>>> 043485ca
    TaskState,
    TaskStatus,
    TaskStore,
    TaskUUID,
)
from servicelib.celery.task_manager import TaskManager
from servicelib.logging_utils import log_context
from settings_library.celery import CelerySettings

from .errors import TaskNotFoundError, TaskSubmissionError, handle_celery_errors

_logger = logging.getLogger(__name__)


_MIN_PROGRESS_VALUE = 0.0
_MAX_PROGRESS_VALUE = 1.0


@dataclass(frozen=True)
class CeleryTaskManager:
    _celery_app: Celery
    _celery_settings: CelerySettings
    _task_info_store: TaskStore

    @handle_celery_errors
    async def submit_task(
        self,
        execution_metadata: ExecutionMetadata,
        *,
        owner_metadata: OwnerMetadata,
        **task_params,
    ) -> TaskUUID:
        with log_context(
            _logger,
            logging.DEBUG,
            msg=f"Submit {execution_metadata.name=}: {owner_metadata=} {task_params=}",
        ):
            task_uuid = uuid4()
            task_key = owner_metadata.model_dump_task_key(task_uuid=task_uuid)

            expiry = (
                self._celery_settings.CELERY_EPHEMERAL_RESULT_EXPIRES
                if execution_metadata.ephemeral
                else self._celery_settings.CELERY_RESULT_EXPIRES
            )

            try:
                await self._task_info_store.create_task(
                    task_key, execution_metadata, expiry=expiry
                )
                self._celery_app.send_task(
                    execution_metadata.name,
                    task_id=task_key,
                    kwargs={"task_key": task_key} | task_params,
                    queue=execution_metadata.queue.value,
                )
            except CeleryError as exc:
                try:
                    await self._task_info_store.remove_task(task_key)
                except CeleryError:
                    _logger.warning(
                        "Unable to cleanup task '%s' during error handling",
                        task_key,
                        exc_info=True,
                    )
                raise TaskSubmissionError(
                    task_name=execution_metadata.name,
                    task_key=task_key,
                    task_params=task_params,
                ) from exc

            return task_uuid

    @handle_celery_errors
    async def cancel_task(
        self, owner_metadata: OwnerMetadata, task_uuid: TaskUUID
    ) -> None:
        with log_context(
            _logger,
            logging.DEBUG,
            msg=f"task cancellation: {owner_metadata=} {task_uuid=}",
        ):
            task_key = owner_metadata.model_dump_task_key(task_uuid=task_uuid)
            if not await self.task_exists(task_key):
                raise TaskNotFoundError(
                    task_uuid=task_uuid, owner_metadata=owner_metadata
                )

            await self._task_info_store.remove_task(task_key)
            await self._forget_task(task_key)

    async def task_exists(self, task_key: TaskKey) -> bool:
        return await self._task_info_store.task_exists(task_key)

    @make_async()
    def _forget_task(self, task_key: TaskKey) -> None:
        self._celery_app.AsyncResult(task_key).forget()

    @handle_celery_errors
    async def get_task_result(
        self, owner_metadata: OwnerMetadata, task_uuid: TaskUUID
    ) -> Any:
        with log_context(
            _logger,
            logging.DEBUG,
            msg=f"Get task result: {owner_metadata=} {task_uuid=}",
        ):
            task_key = owner_metadata.model_dump_task_key(task_uuid=task_uuid)
            if not await self.task_exists(task_key):
                raise TaskNotFoundError(
                    task_uuid=task_uuid, owner_metadata=owner_metadata
                )

            async_result = self._celery_app.AsyncResult(task_key)
            result = async_result.result
            if async_result.ready():
                task_metadata = await self._task_info_store.get_task_metadata(task_key)
                if task_metadata is not None and task_metadata.ephemeral:
                    await self._task_info_store.remove_task(task_key)
                    await self._forget_task(task_key)
            return result

    async def _get_task_progress_report(
        self, task_key: TaskKey, task_state: TaskState
    ) -> ProgressReport:
        if task_state in (TaskState.STARTED, TaskState.RETRY):
            progress = await self._task_info_store.get_task_progress(task_key)
            if progress is not None:
                return progress

        if task_state in TASK_DONE_STATES:
            return ProgressReport(
                actual_value=_MAX_PROGRESS_VALUE, total=_MAX_PROGRESS_VALUE
            )

        # task is pending
        return ProgressReport(
            actual_value=_MIN_PROGRESS_VALUE, total=_MAX_PROGRESS_VALUE
        )

    @make_async()
    def _get_task_celery_state(self, task_key: TaskKey) -> TaskState:
        return TaskState(self._celery_app.AsyncResult(task_key).state)

    @handle_celery_errors
    async def get_task_status(
        self, owner_metadata: OwnerMetadata, task_uuid: TaskUUID
    ) -> TaskStatus:
        with log_context(
            _logger,
            logging.DEBUG,
            msg=f"Getting task status: {owner_metadata=} {task_uuid=}",
        ):
            task_key = owner_metadata.model_dump_task_key(task_uuid=task_uuid)
            if not await self.task_exists(task_key):
                raise TaskNotFoundError(
                    task_uuid=task_uuid, owner_metadata=owner_metadata
                )

            task_state = await self._get_task_celery_state(task_key)
            return TaskStatus(
                task_uuid=task_uuid,
                task_state=task_state,
                progress_report=await self._get_task_progress_report(
                    task_key, task_state
                ),
            )

    @handle_celery_errors
    async def list_tasks(self, owner_metadata: OwnerMetadata) -> list[Task]:
        with log_context(
            _logger,
            logging.DEBUG,
            msg=f"Listing tasks: {owner_metadata=}",
        ):
            return await self._task_info_store.list_tasks(owner_metadata)

<<<<<<< HEAD
    @handle_celery_errors
    async def set_task_progress(self, task_id: TaskID, report: ProgressReport) -> None:
=======
    async def set_task_progress(
        self, task_key: TaskKey, report: ProgressReport
    ) -> None:
>>>>>>> 043485ca
        await self._task_info_store.set_task_progress(
            task_key=task_key,
            report=report,
        )


if TYPE_CHECKING:
    _: type[TaskManager] = CeleryTaskManager<|MERGE_RESOLUTION|>--- conflicted
+++ resolved
@@ -12,12 +12,7 @@
     ExecutionMetadata,
     OwnerMetadata,
     Task,
-<<<<<<< HEAD
-    TaskID,
-=======
-    TaskInfoStore,
     TaskKey,
->>>>>>> 043485ca
     TaskState,
     TaskStatus,
     TaskStore,
@@ -195,14 +190,10 @@
         ):
             return await self._task_info_store.list_tasks(owner_metadata)
 
-<<<<<<< HEAD
-    @handle_celery_errors
-    async def set_task_progress(self, task_id: TaskID, report: ProgressReport) -> None:
-=======
+    @handle_celery_errors
     async def set_task_progress(
         self, task_key: TaskKey, report: ProgressReport
     ) -> None:
->>>>>>> 043485ca
         await self._task_info_store.set_task_progress(
             task_key=task_key,
             report=report,
