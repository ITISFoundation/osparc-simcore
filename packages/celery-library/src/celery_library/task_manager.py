--- conflicted
+++ resolved
@@ -13,12 +13,8 @@
     ExecutionMetadata,
     OwnerMetadata,
     Task,
-<<<<<<< HEAD
     TaskEvent,
     TaskEventID,
-    TaskFilter,
-=======
->>>>>>> 3d1e3108
     TaskID,
     TaskInfoStore,
     TaskState,
@@ -93,14 +89,10 @@
 
             return task_uuid
 
-<<<<<<< HEAD
-    @handle_celery_errors
-    async def cancel_task(self, task_filter: TaskFilter, task_uuid: TaskUUID) -> None:
-=======
+    @handle_celery_errors
     async def cancel_task(
         self, owner_metadata: OwnerMetadata, task_uuid: TaskUUID
     ) -> None:
->>>>>>> 3d1e3108
         with log_context(
             _logger,
             logging.DEBUG,
@@ -186,12 +178,8 @@
                 ),
             )
 
-<<<<<<< HEAD
-    @handle_celery_errors
-    async def list_tasks(self, task_filter: TaskFilter) -> list[Task]:
-=======
+    @handle_celery_errors
     async def list_tasks(self, owner_metadata: OwnerMetadata) -> list[Task]:
->>>>>>> 3d1e3108
         with log_context(
             _logger,
             logging.DEBUG,
@@ -213,11 +201,11 @@
     @handle_celery_errors
     async def consume_task_events(
         self,
-        task_filter: TaskFilter,
+        owner_metadata: OwnerMetadata,
         task_uuid: TaskUUID,
         last_id: str | None = None,
     ) -> AsyncIterator[tuple[TaskEventID, TaskEvent]]:
-        task_id = task_filter.create_task_id(task_uuid=task_uuid)
+        task_id = owner_metadata.model_dump_task_id(task_uuid=task_uuid)
         async for event in self._task_info_store.consume_task_events(
             task_id=task_id, last_id=last_id
         ):
