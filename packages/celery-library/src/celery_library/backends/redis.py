import contextlib
import datetime
import logging
from collections.abc import AsyncIterator
from dataclasses import dataclass
from typing import TYPE_CHECKING, Final

from models_library.progress_bar import ProgressReport
from pydantic import TypeAdapter, ValidationError
from servicelib.celery.models import (
    WILDCARD,
    ExecutionMetadata,
    OwnerMetadata,
    Task,
<<<<<<< HEAD
    TaskEvent,
    TaskEventID,
    TaskFilter,
    TaskID,
    TaskInfoStore,
    TaskMetadata,
    TaskStatusEvent,
    TaskStatusValue,
    Wildcard,
=======
    TaskID,
    TaskInfoStore,
>>>>>>> 3d1e3108
)
from servicelib.redis import RedisClientSDK, handle_redis_returns_union_types

_CELERY_TASK_INFO_PREFIX: Final[str] = "celery-task-info-"
_CELERY_TASK_STREAM_PREFIX: Final[str] = "celery-task-stream-"
_CELERY_TASK_ID_KEY_ENCODING = "utf-8"
_CELERY_TASK_SCAN_COUNT_PER_BATCH: Final[int] = 1000
_CELERY_TASK_METADATA_KEY: Final[str] = "metadata"
_CELERY_TASK_PROGRESS_KEY: Final[str] = "progress"

_CELERY_TASK_STREAM_DEFAULT_ID: Final[str] = "0-0"
_CELERY_TASK_STREAM_BLOCK_TIMEOUT: Final[int] = 3 * 1000  # milliseconds
_CELERY_TASK_STREAM_COUNT: Final[int] = 10
_CELERY_TASK_STREAM_EXPIRE_DEFAULT: Final[datetime.timedelta] = datetime.timedelta(
    minutes=5
)
_CELERY_TASK_STREAM_MAXLEN: Final[int] = 100_000


_logger = logging.getLogger(__name__)


def _build_info_key(task_id: TaskID) -> str:
    return _CELERY_TASK_INFO_PREFIX + task_id


def _build_stream_key(task_id: TaskID) -> str:
    return _CELERY_TASK_STREAM_PREFIX + task_id


@dataclass
class RedisTaskInfoStore:
    _redis_client_sdk: RedisClientSDK

    async def create_task(
        self,
        task_id: TaskID,
<<<<<<< HEAD
        task_metadata: TaskMetadata,
        expiry: datetime.timedelta,
=======
        execution_metadata: ExecutionMetadata,
        expiry: timedelta,
>>>>>>> 3d1e3108
    ) -> None:
        task_key = _build_info_key(task_id)
        await handle_redis_returns_union_types(
            self._redis_client_sdk.redis.hset(
                name=task_key,
                key=_CELERY_TASK_METADATA_KEY,
                value=execution_metadata.model_dump_json(),
            )
        )
        await self._redis_client_sdk.redis.expire(
            task_key,
            expiry,
        )

<<<<<<< HEAD
        if task_metadata.streamed_result:
            stream_key = _build_stream_key(task_id)
            await self._redis_client_sdk.redis.xadd(
                stream_key,
                {
                    "event": TaskStatusEvent(
                        data=TaskStatusValue.CREATED
                    ).model_dump_json()
                },
                maxlen=_CELERY_TASK_STREAM_MAXLEN,
                approximate=True,
            )
            await self._redis_client_sdk.redis.expire(
                stream_key, _CELERY_TASK_STREAM_EXPIRE_DEFAULT
            )

    async def get_task_metadata(self, task_id: TaskID) -> TaskMetadata | None:
=======
    async def get_task_metadata(self, task_id: TaskID) -> ExecutionMetadata | None:
>>>>>>> 3d1e3108
        raw_result = await handle_redis_returns_union_types(
            self._redis_client_sdk.redis.hget(
                _build_info_key(task_id), _CELERY_TASK_METADATA_KEY
            )
        )
        if not raw_result:
            return None

        try:
            return ExecutionMetadata.model_validate_json(raw_result)
        except ValidationError as exc:
            _logger.debug(
                "Failed to deserialize task metadata for task %s: %s", task_id, f"{exc}"
            )
            return None

    async def get_task_progress(self, task_id: TaskID) -> ProgressReport | None:
        raw_result = await handle_redis_returns_union_types(
            self._redis_client_sdk.redis.hget(
                _build_info_key(task_id), _CELERY_TASK_PROGRESS_KEY
            )
        )
        if not raw_result:
            return None

        try:
            return ProgressReport.model_validate_json(raw_result)
        except ValidationError as exc:
            _logger.debug(
                "Failed to deserialize task progress for task %s: %s", task_id, f"{exc}"
            )
            return None

    async def list_tasks(self, owner_metadata: OwnerMetadata) -> list[Task]:
        search_key = _CELERY_TASK_INFO_PREFIX + owner_metadata.model_dump_task_id(
            task_uuid=WILDCARD
        )

        keys: list[str] = []
        pipeline = self._redis_client_sdk.redis.pipeline()
        async for key in self._redis_client_sdk.redis.scan_iter(
            match=search_key, count=_CELERY_TASK_SCAN_COUNT_PER_BATCH
        ):
            # fake redis (tests) returns bytes, real redis returns str
            _key = (
                key.decode(_CELERY_TASK_ID_KEY_ENCODING)
                if isinstance(key, bytes)
                else key
            )
            keys.append(_key)
            pipeline.hget(_key, _CELERY_TASK_METADATA_KEY)

        results = await pipeline.execute()

        tasks = []
        for key, raw_metadata in zip(keys, results, strict=True):
            if raw_metadata is None:
                continue

            with contextlib.suppress(ValidationError):
                execution_metadata = ExecutionMetadata.model_validate_json(raw_metadata)
                tasks.append(
                    Task(
                        uuid=OwnerMetadata.get_task_uuid(key),
                        metadata=execution_metadata,
                    )
                )

        return tasks

    async def remove_task(self, task_id: TaskID) -> None:
        await self._redis_client_sdk.redis.delete(_build_info_key(task_id))
        await self._redis_client_sdk.redis.delete(_build_stream_key(task_id))

    async def set_task_progress(self, task_id: TaskID, report: ProgressReport) -> None:
        await handle_redis_returns_union_types(
            self._redis_client_sdk.redis.hset(
                name=_build_info_key(task_id),
                key=_CELERY_TASK_PROGRESS_KEY,
                value=report.model_dump_json(),
            )
        )

    async def task_exists(self, task_id: TaskID) -> bool:
        n = await self._redis_client_sdk.redis.exists(_build_info_key(task_id))
        assert isinstance(n, int)  # nosec
        return n > 0

    async def publish_task_event(self, task_id: TaskID, event: TaskEvent) -> None:
        stream_key = _build_stream_key(task_id)
        await self._redis_client_sdk.redis.xadd(
            stream_key,
            {"event": event.model_dump_json()},
        )

    async def consume_task_events(
        self, task_id: TaskID, last_id: str | None = None
    ) -> AsyncIterator[tuple[TaskEventID, TaskEvent]]:
        stream_key = _build_stream_key(task_id)
        while True:
            messages = await self._redis_client_sdk.redis.xread(
                {stream_key: last_id or _CELERY_TASK_STREAM_DEFAULT_ID},
                block=_CELERY_TASK_STREAM_BLOCK_TIMEOUT,
                count=_CELERY_TASK_STREAM_COUNT,
            )
            if not messages:
                continue
            for _, events in messages:
                for msg_id, data in events:
                    raw_event = data.get("event")
                    if raw_event is None:
                        continue

                    try:
                        event: TaskEvent = TypeAdapter(TaskEvent).validate_json(
                            raw_event
                        )
                        yield msg_id, event
                    except ValidationError:
                        continue


if TYPE_CHECKING:
    _: type[TaskInfoStore] = RedisTaskInfoStore<|MERGE_RESOLUTION|>--- conflicted
+++ resolved
@@ -12,20 +12,12 @@
     ExecutionMetadata,
     OwnerMetadata,
     Task,
-<<<<<<< HEAD
     TaskEvent,
     TaskEventID,
-    TaskFilter,
     TaskID,
     TaskInfoStore,
-    TaskMetadata,
     TaskStatusEvent,
     TaskStatusValue,
-    Wildcard,
-=======
-    TaskID,
-    TaskInfoStore,
->>>>>>> 3d1e3108
 )
 from servicelib.redis import RedisClientSDK, handle_redis_returns_union_types
 
@@ -63,13 +55,8 @@
     async def create_task(
         self,
         task_id: TaskID,
-<<<<<<< HEAD
-        task_metadata: TaskMetadata,
+        execution_metadata: ExecutionMetadata,
         expiry: datetime.timedelta,
-=======
-        execution_metadata: ExecutionMetadata,
-        expiry: timedelta,
->>>>>>> 3d1e3108
     ) -> None:
         task_key = _build_info_key(task_id)
         await handle_redis_returns_union_types(
@@ -84,8 +71,7 @@
             expiry,
         )
 
-<<<<<<< HEAD
-        if task_metadata.streamed_result:
+        if execution_metadata.streamed_result:
             stream_key = _build_stream_key(task_id)
             await self._redis_client_sdk.redis.xadd(
                 stream_key,
@@ -101,10 +87,7 @@
                 stream_key, _CELERY_TASK_STREAM_EXPIRE_DEFAULT
             )
 
-    async def get_task_metadata(self, task_id: TaskID) -> TaskMetadata | None:
-=======
     async def get_task_metadata(self, task_id: TaskID) -> ExecutionMetadata | None:
->>>>>>> 3d1e3108
         raw_result = await handle_redis_returns_union_types(
             self._redis_client_sdk.redis.hget(
                 _build_info_key(task_id), _CELERY_TASK_METADATA_KEY
