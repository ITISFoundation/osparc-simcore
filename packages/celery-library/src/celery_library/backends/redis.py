--- conflicted
+++ resolved
@@ -1,76 +1,36 @@
 import contextlib
 import datetime
 import logging
-<<<<<<< HEAD
-from collections.abc import AsyncIterator
 from dataclasses import dataclass
-=======
-from dataclasses import dataclass
-from datetime import timedelta
->>>>>>> ad5c6c12
 from typing import TYPE_CHECKING, Final
 
 from models_library.progress_bar import ProgressReport
-from pydantic import TypeAdapter, ValidationError
+from pydantic import ValidationError
 from servicelib.celery.models import (
     WILDCARD,
     ExecutionMetadata,
     OwnerMetadata,
     Task,
-    TaskEvent,
-    TaskEventID,
     TaskID,
     TaskInfoStore,
-    TaskStatusEvent,
-    TaskStatusValue,
 )
 from servicelib.redis import RedisClientSDK, handle_redis_returns_union_types
 
-<<<<<<< HEAD
-_CELERY_TASK_INFO_PREFIX: Final[str] = "celery-task-info-"
-_CELERY_TASK_STREAM_PREFIX: Final[str] = "celery-task-stream-"
-=======
 _CELERY_TASK_PREFIX: Final[str] = "celery-task-"
->>>>>>> ad5c6c12
 _CELERY_TASK_ID_KEY_ENCODING = "utf-8"
 _CELERY_TASK_SCAN_COUNT_PER_BATCH: Final[int] = 1000
 _CELERY_TASK_METADATA_KEY: Final[str] = "metadata"
 _CELERY_TASK_PROGRESS_KEY: Final[str] = "progress"
 
-<<<<<<< HEAD
-_CELERY_TASK_STREAM_DEFAULT_ID: Final[str] = "0-0"
-_CELERY_TASK_STREAM_BLOCK_TIMEOUT: Final[int] = 3 * 1000  # milliseconds
-_CELERY_TASK_STREAM_COUNT: Final[int] = 10
-_CELERY_TASK_STREAM_EXPIRE_DEFAULT: Final[datetime.timedelta] = datetime.timedelta(
-    minutes=5
-)
-_CELERY_TASK_STREAM_MAXLEN: Final[int] = 100_000
-
-=======
->>>>>>> ad5c6c12
-
 _logger = logging.getLogger(__name__)
 
 
-<<<<<<< HEAD
-def _build_info_key(task_id: TaskID) -> str:
-    return _CELERY_TASK_INFO_PREFIX + task_id
-
-
-def _build_stream_key(task_id: TaskID) -> str:
-    return _CELERY_TASK_STREAM_PREFIX + task_id
-
-
-@dataclass
-class RedisTaskInfoStore:
-=======
 def _build_key(task_id: TaskID) -> str:
     return _CELERY_TASK_PREFIX + task_id
 
 
 @dataclass
 class RedisTaskStore:
->>>>>>> ad5c6c12
     _redis_client_sdk: RedisClientSDK
 
     async def create_task(
@@ -79,7 +39,7 @@
         execution_metadata: ExecutionMetadata,
         expiry: datetime.timedelta,
     ) -> None:
-        task_key = _build_info_key(task_id)
+        task_key = _build_key(task_id)
         await handle_redis_returns_union_types(
             self._redis_client_sdk.redis.hset(
                 name=task_key,
@@ -92,26 +52,10 @@
             expiry,
         )
 
-        if execution_metadata.streamed_result:
-            stream_key = _build_stream_key(task_id)
-            await self._redis_client_sdk.redis.xadd(
-                stream_key,
-                {
-                    "event": TaskStatusEvent(
-                        data=TaskStatusValue.CREATED
-                    ).model_dump_json()
-                },
-                maxlen=_CELERY_TASK_STREAM_MAXLEN,
-                approximate=True,
-            )
-            await self._redis_client_sdk.redis.expire(
-                stream_key, _CELERY_TASK_STREAM_EXPIRE_DEFAULT
-            )
-
     async def get_task_metadata(self, task_id: TaskID) -> ExecutionMetadata | None:
         raw_result = await handle_redis_returns_union_types(
             self._redis_client_sdk.redis.hget(
-                _build_info_key(task_id), _CELERY_TASK_METADATA_KEY
+                _build_key(task_id), _CELERY_TASK_METADATA_KEY
             )
         )
         if not raw_result:
@@ -128,7 +72,7 @@
     async def get_task_progress(self, task_id: TaskID) -> ProgressReport | None:
         raw_result = await handle_redis_returns_union_types(
             self._redis_client_sdk.redis.hget(
-                _build_info_key(task_id), _CELERY_TASK_PROGRESS_KEY
+                _build_key(task_id), _CELERY_TASK_PROGRESS_KEY
             )
         )
         if not raw_result:
@@ -180,55 +124,21 @@
         return tasks
 
     async def remove_task(self, task_id: TaskID) -> None:
-        await self._redis_client_sdk.redis.delete(_build_info_key(task_id))
-        await self._redis_client_sdk.redis.delete(_build_stream_key(task_id))
+        await self._redis_client_sdk.redis.delete(_build_key(task_id))
 
     async def set_task_progress(self, task_id: TaskID, report: ProgressReport) -> None:
         await handle_redis_returns_union_types(
             self._redis_client_sdk.redis.hset(
-                name=_build_info_key(task_id),
+                name=_build_key(task_id),
                 key=_CELERY_TASK_PROGRESS_KEY,
                 value=report.model_dump_json(),
             )
         )
 
     async def task_exists(self, task_id: TaskID) -> bool:
-        n = await self._redis_client_sdk.redis.exists(_build_info_key(task_id))
+        n = await self._redis_client_sdk.redis.exists(_build_key(task_id))
         assert isinstance(n, int)  # nosec
         return n > 0
-
-    async def publish_task_event(self, task_id: TaskID, event: TaskEvent) -> None:
-        stream_key = _build_stream_key(task_id)
-        await self._redis_client_sdk.redis.xadd(
-            stream_key,
-            {"event": event.model_dump_json()},
-        )
-
-    async def consume_task_events(
-        self, task_id: TaskID, last_id: str | None = None
-    ) -> AsyncIterator[tuple[TaskEventID, TaskEvent]]:
-        stream_key = _build_stream_key(task_id)
-        while True:
-            messages = await self._redis_client_sdk.redis.xread(
-                {stream_key: last_id or _CELERY_TASK_STREAM_DEFAULT_ID},
-                block=_CELERY_TASK_STREAM_BLOCK_TIMEOUT,
-                count=_CELERY_TASK_STREAM_COUNT,
-            )
-            if not messages:
-                continue
-            for _, events in messages:
-                for msg_id, data in events:
-                    raw_event = data.get("event")
-                    if raw_event is None:
-                        continue
-
-                    try:
-                        event: TaskEvent = TypeAdapter(TaskEvent).validate_json(
-                            raw_event
-                        )
-                        yield msg_id, event
-                    except ValidationError:
-                        continue
 
 
 if TYPE_CHECKING:
