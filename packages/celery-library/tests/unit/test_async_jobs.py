# pylint: disable=redefined-outer-name
# pylint: disable=unused-argument

import asyncio
import pickle
from collections.abc import Awaitable, Callable
from datetime import timedelta
from enum import Enum
from typing import Any, Final

import pytest
from celery import Celery, Task
from celery.contrib.testing.worker import TestWorkController
from celery_library.rpc import _async_jobs
from celery_library.task import register_task
from common_library.errors_classes import OsparcErrorMixin
from faker import Faker
from models_library.api_schemas_rpc_async_jobs.async_jobs import (
    AsyncJobFilter,
    AsyncJobGet,
)
from models_library.api_schemas_rpc_async_jobs.exceptions import (
    JobAbortedError,
    JobError,
)
from models_library.products import ProductName
from models_library.rabbitmq_basic_types import RPCNamespace
from models_library.users import UserID
from pydantic import TypeAdapter
<<<<<<< HEAD
from servicelib.celery.models import TaskID
=======
from servicelib.celery.models import TaskFilter, TaskID, TaskMetadata
>>>>>>> 3e05de41
from servicelib.celery.task_manager import TaskManager
from servicelib.rabbitmq import RabbitMQRPCClient, RPCRouter
from servicelib.rabbitmq.rpc_interfaces.async_jobs import async_jobs
from tenacity import (
    AsyncRetrying,
    retry_if_exception_type,
    stop_after_delay,
    wait_fixed,
)

pytest_simcore_core_services_selection = [
    "rabbit",
    "redis",
]


class AccessRightError(OsparcErrorMixin, RuntimeError):
    msg_template: str = (
        "User {user_id} does not have access to file {file_id} with location {location_id}"
    )


@pytest.fixture
async def async_jobs_rabbitmq_rpc_client(
    rabbitmq_rpc_client: Callable[[str], Awaitable[RabbitMQRPCClient]],
) -> RabbitMQRPCClient:
    rpc_client = await rabbitmq_rpc_client("pytest_async_jobs_rpc_client")
    assert rpc_client
    return rpc_client


@pytest.fixture
def user_id(faker: Faker) -> UserID:
    return faker.pyint(min_value=1)


@pytest.fixture
def product_name(faker: Faker) -> ProductName:
    return faker.word()


###### RPC Interface ######
router = RPCRouter()

ASYNC_JOBS_RPC_NAMESPACE: Final[RPCNamespace] = TypeAdapter(
    RPCNamespace
).validate_python("async_jobs")


@router.expose()
async def rpc_sync_job(
    task_manager: TaskManager, *, job_filter: AsyncJobFilter, **kwargs: Any
) -> AsyncJobGet:
    task_name = sync_job.__name__
<<<<<<< HEAD
    task_uuid = await task_manager.send_task(
        name=task_name,
        context=job_id_data.model_dump(),
        **kwargs,
=======
    task_filter = TaskFilter.model_validate(job_filter.model_dump())
    task_uuid = await task_manager.submit_task(
        TaskMetadata(name=task_name), task_filter=task_filter, **kwargs
>>>>>>> 3e05de41
    )

    return AsyncJobGet(job_id=task_uuid, job_name=task_name)


@router.expose()
async def rpc_async_job(
    task_manager: TaskManager, *, job_filter: AsyncJobFilter, **kwargs: Any
) -> AsyncJobGet:
    task_name = async_job.__name__
<<<<<<< HEAD
    task_uuid = await task_manager.send_task(
        name=task_name,
        context=job_id_data.model_dump(),
        **kwargs,
=======
    task_filter = TaskFilter.model_validate(job_filter.model_dump())
    task_uuid = await task_manager.submit_task(
        TaskMetadata(name=task_name), task_filter=task_filter, **kwargs
>>>>>>> 3e05de41
    )

    return AsyncJobGet(job_id=task_uuid, job_name=task_name)


#################################


###### CELERY TASKS ######
class Action(str, Enum):
    ECHO = "ECHO"
    RAISE = "RAISE"
    SLEEP = "SLEEP"


async def _process_action(action: str, payload: Any) -> Any:
    match action:
        case Action.ECHO:
            return payload
        case Action.RAISE:
            raise pickle.loads(payload)  # noqa: S301
        case Action.SLEEP:
            await asyncio.sleep(payload)
    return None


def sync_job(task: Task, task_id: TaskID, action: Action, payload: Any) -> Any:
    _ = task
    _ = task_id
    return asyncio.run(_process_action(action, payload))


async def async_job(task: Task, task_id: TaskID, action: Action, payload: Any) -> Any:
    _ = task
    _ = task_id
    return await _process_action(action, payload)


#################################


@pytest.fixture
async def register_rpc_routes(
    async_jobs_rabbitmq_rpc_client: RabbitMQRPCClient, task_manager: TaskManager
) -> None:
    await async_jobs_rabbitmq_rpc_client.register_router(
        _async_jobs.router, ASYNC_JOBS_RPC_NAMESPACE, task_manager=task_manager
    )
    await async_jobs_rabbitmq_rpc_client.register_router(
        router, ASYNC_JOBS_RPC_NAMESPACE, task_manager=task_manager
    )


async def _start_task_via_rpc(
    client: RabbitMQRPCClient,
    *,
    rpc_task_name: str,
    user_id: UserID,
    product_name: ProductName,
    **kwargs: Any,
) -> tuple[AsyncJobGet, AsyncJobFilter]:
    job_filter = AsyncJobFilter(
        user_id=user_id, product_name=product_name, client_name="pytest_client"
    )
    async_job_get = await async_jobs.submit(
        rabbitmq_rpc_client=client,
        rpc_namespace=ASYNC_JOBS_RPC_NAMESPACE,
        method_name=rpc_task_name,
        job_filter=job_filter,
        **kwargs,
    )
    return async_job_get, job_filter


@pytest.fixture
def register_celery_tasks() -> Callable[[Celery], None]:
    def _(celery_app: Celery) -> None:
        register_task(
            celery_app,
            sync_job,
            max_retries=1,
            delay_between_retries=timedelta(seconds=1),
            dont_autoretry_for=(AccessRightError,),
        )
        register_task(
            celery_app,
            async_job,
            max_retries=1,
            delay_between_retries=timedelta(seconds=1),
            dont_autoretry_for=(AccessRightError,),
        )

    return _


async def _wait_for_job(
    rpc_client: RabbitMQRPCClient,
    *,
    async_job_get: AsyncJobGet,
    job_filter: AsyncJobFilter,
    stop_after: timedelta = timedelta(seconds=5),
) -> None:

    async for attempt in AsyncRetrying(
        stop=stop_after_delay(stop_after.total_seconds()),
        wait=wait_fixed(0.1),
        retry=retry_if_exception_type(AssertionError),
        reraise=True,
    ):
        with attempt:
            result = await async_jobs.status(
                rpc_client,
                rpc_namespace=ASYNC_JOBS_RPC_NAMESPACE,
                job_id=async_job_get.job_id,
                job_filter=job_filter,
            )
            assert (
                result.done is True
            ), "Please check logs above, something whent wrong with task execution"


@pytest.mark.parametrize(
    "exposed_rpc_start",
    [
        rpc_sync_job.__name__,
        rpc_async_job.__name__,
    ],
)
@pytest.mark.parametrize(
    "payload",
    [
        None,
        1,
        "a_string",
        {"a": "dict"},
        ["a", "list"],
        {"a", "set"},
    ],
)
async def test_async_jobs_workflow(
    register_rpc_routes: None,
    async_jobs_rabbitmq_rpc_client: RabbitMQRPCClient,
    with_celery_worker: TestWorkController,
    user_id: UserID,
    product_name: ProductName,
    exposed_rpc_start: str,
    payload: Any,
):
    async_job_get, job_filter = await _start_task_via_rpc(
        async_jobs_rabbitmq_rpc_client,
        rpc_task_name=exposed_rpc_start,
        user_id=user_id,
        product_name=product_name,
        action=Action.ECHO,
        payload=payload,
    )

    jobs = await async_jobs.list_jobs(
        async_jobs_rabbitmq_rpc_client,
        rpc_namespace=ASYNC_JOBS_RPC_NAMESPACE,
        filter_="",  # currently not used
        job_filter=job_filter,
    )
    assert len(jobs) > 0

    await _wait_for_job(
        async_jobs_rabbitmq_rpc_client,
        async_job_get=async_job_get,
        job_filter=job_filter,
    )

    async_job_result = await async_jobs.result(
        async_jobs_rabbitmq_rpc_client,
        rpc_namespace=ASYNC_JOBS_RPC_NAMESPACE,
        job_id=async_job_get.job_id,
        job_filter=job_filter,
    )
    assert async_job_result.result == payload


@pytest.mark.parametrize(
    "exposed_rpc_start",
    [
        rpc_async_job.__name__,
    ],
)
async def test_async_jobs_cancel(
    register_rpc_routes: None,
    async_jobs_rabbitmq_rpc_client: RabbitMQRPCClient,
    with_celery_worker: TestWorkController,
    user_id: UserID,
    product_name: ProductName,
    exposed_rpc_start: str,
):
    async_job_get, job_filter = await _start_task_via_rpc(
        async_jobs_rabbitmq_rpc_client,
        rpc_task_name=exposed_rpc_start,
        user_id=user_id,
        product_name=product_name,
        action=Action.SLEEP,
        payload=60 * 10,  # test hangs if not cancelled properly
    )

    await async_jobs.cancel(
        async_jobs_rabbitmq_rpc_client,
        rpc_namespace=ASYNC_JOBS_RPC_NAMESPACE,
        job_id=async_job_get.job_id,
        job_filter=job_filter,
    )

    await _wait_for_job(
        async_jobs_rabbitmq_rpc_client,
        async_job_get=async_job_get,
        job_filter=job_filter,
    )

    jobs = await async_jobs.list_jobs(
        async_jobs_rabbitmq_rpc_client,
        rpc_namespace=ASYNC_JOBS_RPC_NAMESPACE,
        filter_="",  # currently not used
        job_filter=job_filter,
    )
    assert async_job_get.job_id not in [job.job_id for job in jobs]

    with pytest.raises(JobAbortedError):
        await async_jobs.result(
            async_jobs_rabbitmq_rpc_client,
            rpc_namespace=ASYNC_JOBS_RPC_NAMESPACE,
            job_id=async_job_get.job_id,
            job_filter=job_filter,
        )


@pytest.mark.parametrize(
    "exposed_rpc_start",
    [
        rpc_sync_job.__name__,
        rpc_async_job.__name__,
    ],
)
@pytest.mark.parametrize(
    "error",
    [
        pytest.param(Exception("generic error"), id="generic-error"),
        pytest.param(
            AccessRightError(user_id=1, file_id="fake_key", location_id=0),
            id="custom-osparc-error",
        ),
    ],
)
async def test_async_jobs_raises(
    register_rpc_routes: None,
    async_jobs_rabbitmq_rpc_client: RabbitMQRPCClient,
    with_celery_worker: TestWorkController,
    user_id: UserID,
    product_name: ProductName,
    exposed_rpc_start: str,
    error: Exception,
):
    async_job_get, job_filter = await _start_task_via_rpc(
        async_jobs_rabbitmq_rpc_client,
        rpc_task_name=exposed_rpc_start,
        user_id=user_id,
        product_name=product_name,
        action=Action.RAISE,
        payload=pickle.dumps(error),
    )

    await _wait_for_job(
        async_jobs_rabbitmq_rpc_client,
        async_job_get=async_job_get,
        job_filter=job_filter,
        stop_after=timedelta(minutes=1),
    )

    with pytest.raises(JobError) as exc:
        await async_jobs.result(
            async_jobs_rabbitmq_rpc_client,
            rpc_namespace=ASYNC_JOBS_RPC_NAMESPACE,
            job_id=async_job_get.job_id,
            job_filter=job_filter,
        )
    assert exc.value.exc_type == type(error).__name__
    assert exc.value.exc_msg == f"{error}"<|MERGE_RESOLUTION|>--- conflicted
+++ resolved
@@ -27,11 +27,7 @@
 from models_library.rabbitmq_basic_types import RPCNamespace
 from models_library.users import UserID
 from pydantic import TypeAdapter
-<<<<<<< HEAD
-from servicelib.celery.models import TaskID
-=======
-from servicelib.celery.models import TaskFilter, TaskID, TaskMetadata
->>>>>>> 3e05de41
+from servicelib.celery.models import TaskFilter, TaskID
 from servicelib.celery.task_manager import TaskManager
 from servicelib.rabbitmq import RabbitMQRPCClient, RPCRouter
 from servicelib.rabbitmq.rpc_interfaces.async_jobs import async_jobs
@@ -86,16 +82,9 @@
     task_manager: TaskManager, *, job_filter: AsyncJobFilter, **kwargs: Any
 ) -> AsyncJobGet:
     task_name = sync_job.__name__
-<<<<<<< HEAD
+    task_filter = TaskFilter.model_validate(job_filter.model_dump())
     task_uuid = await task_manager.send_task(
-        name=task_name,
-        context=job_id_data.model_dump(),
-        **kwargs,
-=======
-    task_filter = TaskFilter.model_validate(job_filter.model_dump())
-    task_uuid = await task_manager.submit_task(
-        TaskMetadata(name=task_name), task_filter=task_filter, **kwargs
->>>>>>> 3e05de41
+        task_name=task_name, task_filter=task_filter, **kwargs
     )
 
     return AsyncJobGet(job_id=task_uuid, job_name=task_name)
@@ -106,16 +95,9 @@
     task_manager: TaskManager, *, job_filter: AsyncJobFilter, **kwargs: Any
 ) -> AsyncJobGet:
     task_name = async_job.__name__
-<<<<<<< HEAD
+    task_filter = TaskFilter.model_validate(job_filter.model_dump())
     task_uuid = await task_manager.send_task(
-        name=task_name,
-        context=job_id_data.model_dump(),
-        **kwargs,
-=======
-    task_filter = TaskFilter.model_validate(job_filter.model_dump())
-    task_uuid = await task_manager.submit_task(
-        TaskMetadata(name=task_name), task_filter=task_filter, **kwargs
->>>>>>> 3e05de41
+        task_name=task_name, task_filter=task_filter, **kwargs
     )
 
     return AsyncJobGet(job_id=task_uuid, job_name=task_name)
