--- conflicted
+++ resolved
@@ -158,24 +158,16 @@
     # via moto
 pycparser==2.22
     # via cffi
-<<<<<<< HEAD
 pydantic==2.9.1
-=======
-pydantic==1.10.18
->>>>>>> 682d4fac
     # via
     #   -c requirements/../../../requirements/constraints.txt
     #   -c requirements/_base.txt
     #   aws-sam-translator
-<<<<<<< HEAD
 pydantic-core==2.23.3
     # via
     #   -c requirements/_base.txt
     #   pydantic
-pyparsing==3.1.2
-=======
 pyparsing==3.1.4
->>>>>>> 682d4fac
     # via moto
 pytest==8.3.3
     # via
