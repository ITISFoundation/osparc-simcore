--- conflicted
+++ resolved
@@ -34,11 +34,8 @@
     # via aio-pika
 aiosignal==1.3.1
     # via aiohttp
-<<<<<<< HEAD
 annotated-types==0.7.0
     # via pydantic
-=======
->>>>>>> 1032d562
 anyio==4.6.0
     # via
     #   fast-depends
@@ -183,11 +180,7 @@
     #   opentelemetry-proto
 psutil==6.0.0
     # via -r requirements/../../../packages/service-library/requirements/_base.in
-<<<<<<< HEAD
 pydantic==2.9.1
-=======
-pydantic==1.10.18
->>>>>>> 1032d562
     # via
     #   -c requirements/../../../packages/models-library/requirements/../../../requirements/constraints.txt
     #   -c requirements/../../../packages/service-library/requirements/../../../packages/models-library/requirements/../../../requirements/constraints.txt
