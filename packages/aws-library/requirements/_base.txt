aio-pika==9.4.3
    # via -r requirements/../../../packages/service-library/requirements/_base.in
aioboto3==13.1.1
    # via -r requirements/_base.in
aiobotocore==2.13.1
    # via aioboto3
aiocache==0.12.2
    # via -r requirements/_base.in
aiodebug==2.3.0
    # via -r requirements/../../../packages/service-library/requirements/_base.in
aiodocker==0.22.2
    # via -r requirements/../../../packages/service-library/requirements/_base.in
aiofiles==24.1.0
    # via
    #   -r requirements/../../../packages/service-library/requirements/_base.in
    #   aioboto3
<<<<<<< HEAD
aiohappyeyeballs==2.3.7
    # via aiohttp
aiohttp==3.10.4
=======
aiohappyeyeballs==2.4.0
    # via aiohttp
aiohttp==3.10.5
>>>>>>> 4fc39bb6
    # via
    #   -c requirements/../../../packages/models-library/requirements/../../../requirements/constraints.txt
    #   -c requirements/../../../packages/service-library/requirements/../../../packages/models-library/requirements/../../../requirements/constraints.txt
    #   -c requirements/../../../packages/service-library/requirements/../../../packages/settings-library/requirements/../../../requirements/constraints.txt
    #   -c requirements/../../../packages/service-library/requirements/../../../requirements/constraints.txt
    #   -c requirements/../../../packages/settings-library/requirements/../../../requirements/constraints.txt
    #   -c requirements/../../../requirements/constraints.txt
    #   aiobotocore
    #   aiodocker
aioitertools==0.11.0
    # via aiobotocore
aiormq==6.8.0
    # via aio-pika
aiosignal==1.3.1
    # via aiohttp
anyio==4.4.0
    # via
    #   fast-depends
    #   faststream
arrow==1.3.0
    # via
    #   -r requirements/../../../packages/models-library/requirements/_base.in
    #   -r requirements/../../../packages/service-library/requirements/../../../packages/models-library/requirements/_base.in
    #   -r requirements/../../../packages/service-library/requirements/_base.in
async-timeout==4.0.3
    # via
    #   aiohttp
    #   redis
attrs==24.2.0
    # via
    #   aiohttp
    #   jsonschema
    #   referencing
boto3==1.34.131
    # via aiobotocore
botocore==1.34.131
    # via
    #   aiobotocore
    #   boto3
    #   s3transfer
<<<<<<< HEAD
botocore-stubs==1.35.0
=======
botocore-stubs==1.35.1
>>>>>>> 4fc39bb6
    # via types-aiobotocore
click==8.1.7
    # via typer
dnspython==2.6.1
    # via email-validator
email-validator==2.2.0
    # via pydantic
exceptiongroup==1.2.2
    # via anyio
fast-depends==2.4.8
    # via faststream
faststream==0.5.18
    # via -r requirements/../../../packages/service-library/requirements/_base.in
frozenlist==1.4.1
    # via
    #   aiohttp
    #   aiosignal
idna==3.7
    # via
    #   anyio
    #   email-validator
    #   yarl
jmespath==1.0.1
    # via
    #   boto3
    #   botocore
jsonschema==4.23.0
    # via
    #   -r requirements/../../../packages/models-library/requirements/_base.in
    #   -r requirements/../../../packages/service-library/requirements/../../../packages/models-library/requirements/_base.in
jsonschema-specifications==2023.7.1
    # via jsonschema
markdown-it-py==3.0.0
    # via rich
mdurl==0.1.2
    # via markdown-it-py
multidict==6.0.5
    # via
    #   aiohttp
    #   yarl
orjson==3.10.7
    # via
    #   -c requirements/../../../packages/models-library/requirements/../../../requirements/constraints.txt
    #   -c requirements/../../../packages/service-library/requirements/../../../packages/models-library/requirements/../../../requirements/constraints.txt
    #   -c requirements/../../../packages/service-library/requirements/../../../packages/settings-library/requirements/../../../requirements/constraints.txt
    #   -c requirements/../../../packages/service-library/requirements/../../../requirements/constraints.txt
    #   -c requirements/../../../packages/settings-library/requirements/../../../requirements/constraints.txt
    #   -c requirements/../../../requirements/constraints.txt
    #   -r requirements/../../../packages/models-library/requirements/_base.in
    #   -r requirements/../../../packages/service-library/requirements/../../../packages/models-library/requirements/_base.in
pamqp==3.3.0
    # via aiormq
pydantic==1.10.17
    # via
    #   -c requirements/../../../packages/models-library/requirements/../../../requirements/constraints.txt
    #   -c requirements/../../../packages/service-library/requirements/../../../packages/models-library/requirements/../../../requirements/constraints.txt
    #   -c requirements/../../../packages/service-library/requirements/../../../packages/settings-library/requirements/../../../requirements/constraints.txt
    #   -c requirements/../../../packages/service-library/requirements/../../../requirements/constraints.txt
    #   -c requirements/../../../packages/settings-library/requirements/../../../requirements/constraints.txt
    #   -c requirements/../../../requirements/constraints.txt
    #   -r requirements/../../../packages/models-library/requirements/_base.in
    #   -r requirements/../../../packages/service-library/requirements/../../../packages/models-library/requirements/_base.in
    #   -r requirements/../../../packages/service-library/requirements/../../../packages/settings-library/requirements/_base.in
    #   -r requirements/../../../packages/service-library/requirements/_base.in
    #   -r requirements/../../../packages/settings-library/requirements/_base.in
    #   -r requirements/_base.in
    #   fast-depends
pygments==2.18.0
    # via rich
pyinstrument==4.7.2
    # via -r requirements/../../../packages/service-library/requirements/_base.in
python-dateutil==2.9.0.post0
    # via
    #   arrow
    #   botocore
pyyaml==6.0.2
    # via
    #   -c requirements/../../../packages/models-library/requirements/../../../requirements/constraints.txt
    #   -c requirements/../../../packages/service-library/requirements/../../../packages/models-library/requirements/../../../requirements/constraints.txt
    #   -c requirements/../../../packages/service-library/requirements/../../../packages/settings-library/requirements/../../../requirements/constraints.txt
    #   -c requirements/../../../packages/service-library/requirements/../../../requirements/constraints.txt
    #   -c requirements/../../../packages/settings-library/requirements/../../../requirements/constraints.txt
    #   -c requirements/../../../requirements/constraints.txt
    #   -r requirements/../../../packages/service-library/requirements/_base.in
redis==5.0.8
    # via
    #   -c requirements/../../../packages/models-library/requirements/../../../requirements/constraints.txt
    #   -c requirements/../../../packages/service-library/requirements/../../../packages/models-library/requirements/../../../requirements/constraints.txt
    #   -c requirements/../../../packages/service-library/requirements/../../../packages/settings-library/requirements/../../../requirements/constraints.txt
    #   -c requirements/../../../packages/service-library/requirements/../../../requirements/constraints.txt
    #   -c requirements/../../../packages/settings-library/requirements/../../../requirements/constraints.txt
    #   -c requirements/../../../requirements/constraints.txt
    #   -r requirements/../../../packages/service-library/requirements/_base.in
referencing==0.29.3
    # via
    #   -c requirements/../../../packages/service-library/requirements/./constraints.txt
    #   jsonschema
    #   jsonschema-specifications
rich==13.7.1
    # via
    #   -r requirements/../../../packages/service-library/requirements/../../../packages/settings-library/requirements/_base.in
    #   -r requirements/../../../packages/settings-library/requirements/_base.in
    #   typer
rpds-py==0.20.0
    # via
    #   jsonschema
    #   referencing
s3transfer==0.10.2
    # via boto3
sh==2.0.7
    # via -r requirements/_base.in
shellingham==1.5.4
    # via typer
six==1.16.0
    # via python-dateutil
sniffio==1.3.1
    # via anyio
tenacity==9.0.0
    # via -r requirements/../../../packages/service-library/requirements/_base.in
toolz==0.12.1
    # via -r requirements/../../../packages/service-library/requirements/_base.in
tqdm==4.66.5
    # via -r requirements/../../../packages/service-library/requirements/_base.in
typer==0.12.4
    # via
    #   -r requirements/../../../packages/service-library/requirements/../../../packages/settings-library/requirements/_base.in
    #   -r requirements/../../../packages/settings-library/requirements/_base.in
    #   faststream
types-aiobotocore==2.13.2
    # via -r requirements/_base.in
types-aiobotocore-ec2==2.13.2
    # via types-aiobotocore
types-aiobotocore-s3==2.13.2
    # via types-aiobotocore
types-aiobotocore-ssm==2.13.2
    # via types-aiobotocore
types-awscrt==0.21.2
    # via botocore-stubs
types-python-dateutil==2.9.0.20240316
    # via arrow
typing-extensions==4.12.2
    # via
    #   aiodebug
    #   anyio
    #   faststream
    #   pydantic
    #   typer
    #   types-aiobotocore
    #   types-aiobotocore-ec2
    #   types-aiobotocore-s3
    #   types-aiobotocore-ssm
urllib3==2.2.2
    # via
    #   -c requirements/../../../packages/models-library/requirements/../../../requirements/constraints.txt
    #   -c requirements/../../../packages/service-library/requirements/../../../packages/models-library/requirements/../../../requirements/constraints.txt
    #   -c requirements/../../../packages/service-library/requirements/../../../packages/settings-library/requirements/../../../requirements/constraints.txt
    #   -c requirements/../../../packages/service-library/requirements/../../../requirements/constraints.txt
    #   -c requirements/../../../packages/settings-library/requirements/../../../requirements/constraints.txt
    #   -c requirements/../../../requirements/constraints.txt
    #   botocore
wrapt==1.16.0
    # via aiobotocore
yarl==1.9.4
    # via
    #   aio-pika
    #   aiohttp
    #   aiormq<|MERGE_RESOLUTION|>--- conflicted
+++ resolved
@@ -14,15 +14,9 @@
     # via
     #   -r requirements/../../../packages/service-library/requirements/_base.in
     #   aioboto3
-<<<<<<< HEAD
-aiohappyeyeballs==2.3.7
-    # via aiohttp
-aiohttp==3.10.4
-=======
 aiohappyeyeballs==2.4.0
     # via aiohttp
 aiohttp==3.10.5
->>>>>>> 4fc39bb6
     # via
     #   -c requirements/../../../packages/models-library/requirements/../../../requirements/constraints.txt
     #   -c requirements/../../../packages/service-library/requirements/../../../packages/models-library/requirements/../../../requirements/constraints.txt
@@ -63,11 +57,7 @@
     #   aiobotocore
     #   boto3
     #   s3transfer
-<<<<<<< HEAD
-botocore-stubs==1.35.0
-=======
 botocore-stubs==1.35.1
->>>>>>> 4fc39bb6
     # via types-aiobotocore
 click==8.1.7
     # via typer
