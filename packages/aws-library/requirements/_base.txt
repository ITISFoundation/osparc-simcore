--- conflicted
+++ resolved
@@ -43,10 +43,7 @@
     #   -r requirements/../../../packages/models-library/requirements/_base.in
     #   -r requirements/../../../packages/service-library/requirements/../../../packages/models-library/requirements/_base.in
     #   -r requirements/../../../packages/service-library/requirements/_base.in
-<<<<<<< HEAD
-=======
     #   -r requirements/_base.in
->>>>>>> b5b81b97
 attrs==24.2.0
     # via
     #   aiohttp
