#
# Specifies third-party dependencies for 'service-library'
#
--constraint ../../../requirements/constraints.txt
--constraint ./constraints.txt

aio-pika
aiodebug
aiofiles
<<<<<<< HEAD
arrow
=======
aio-pika
arrow # date/time
redis
>>>>>>> f987bbc5
pydantic
pyinstrument
pyyaml
redis
tenacity
tqdm<|MERGE_RESOLUTION|>--- conflicted
+++ resolved
@@ -4,16 +4,11 @@
 --constraint ../../../requirements/constraints.txt
 --constraint ./constraints.txt
 
+
 aio-pika
 aiodebug
 aiofiles
-<<<<<<< HEAD
-arrow
-=======
-aio-pika
 arrow # date/time
-redis
->>>>>>> f987bbc5
 pydantic
 pyinstrument
 pyyaml
