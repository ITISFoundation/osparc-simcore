--- conflicted
+++ resolved
@@ -34,13 +34,9 @@
     # via
     #   aiohttp
     #   aiosignal
-<<<<<<< HEAD
-idna==3.7
-=======
 greenlet==3.1.1
     # via sqlalchemy
 idna==3.10
->>>>>>> 682d4fac
     # via
     #   requests
     #   yarl
