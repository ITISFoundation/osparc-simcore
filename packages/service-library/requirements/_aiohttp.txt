--- conflicted
+++ resolved
@@ -1,12 +1,6 @@
-<<<<<<< HEAD
-aiohappyeyeballs==2.3.7
-    # via aiohttp
-aiohttp==3.10.4
-=======
 aiohappyeyeballs==2.4.0
     # via aiohttp
 aiohttp==3.10.5
->>>>>>> 4fc39bb6
     # via
     #   -c requirements/../../../packages/models-library/requirements/../../../requirements/constraints.txt
     #   -c requirements/../../../packages/settings-library/requirements/../../../requirements/constraints.txt
