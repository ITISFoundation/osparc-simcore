<<<<<<< HEAD
annotated-types==0.7.0
    # via pydantic
anyio==4.4.0
=======
anyio==4.6.0
>>>>>>> 682d4fac
    # via
    #   httpx
    #   starlette
asgiref==3.8.1
    # via opentelemetry-instrumentation-asgi
certifi==2024.8.30
    # via
    #   -c requirements/../../../packages/models-library/requirements/../../../requirements/constraints.txt
    #   -c requirements/../../../packages/settings-library/requirements/../../../requirements/constraints.txt
    #   -c requirements/../../../requirements/constraints.txt
    #   httpcore
    #   httpx
click==8.1.7
    # via uvicorn
<<<<<<< HEAD
fastapi==0.115.0
=======
deprecated==1.2.14
    # via
    #   opentelemetry-api
    #   opentelemetry-semantic-conventions
fastapi==0.99.1
>>>>>>> 682d4fac
    # via
    #   -r requirements/_fastapi.in
    #   prometheus-fastapi-instrumentator
h11==0.14.0
    # via
    #   httpcore
    #   uvicorn
httpcore==1.0.5
    # via httpx
httpx==0.27.2
    # via
    #   -c requirements/../../../packages/models-library/requirements/../../../requirements/constraints.txt
    #   -c requirements/../../../packages/settings-library/requirements/../../../requirements/constraints.txt
    #   -c requirements/../../../requirements/constraints.txt
    #   -r requirements/_fastapi.in
idna==3.10
    # via
    #   anyio
    #   httpx
importlib-metadata==8.4.0
    # via opentelemetry-api
opentelemetry-api==1.27.0
    # via
    #   opentelemetry-instrumentation
    #   opentelemetry-instrumentation-asgi
    #   opentelemetry-instrumentation-fastapi
    #   opentelemetry-semantic-conventions
opentelemetry-instrumentation==0.48b0
    # via
    #   opentelemetry-instrumentation-asgi
    #   opentelemetry-instrumentation-fastapi
opentelemetry-instrumentation-asgi==0.48b0
    # via opentelemetry-instrumentation-fastapi
opentelemetry-instrumentation-fastapi==0.48b0
    # via -r requirements/_fastapi.in
opentelemetry-semantic-conventions==0.48b0
    # via
    #   opentelemetry-instrumentation-asgi
    #   opentelemetry-instrumentation-fastapi
opentelemetry-util-http==0.48b0
    # via
    #   opentelemetry-instrumentation-asgi
    #   opentelemetry-instrumentation-fastapi
prometheus-client==0.21.0
    # via
    #   -r requirements/_fastapi.in
    #   prometheus-fastapi-instrumentator
prometheus-fastapi-instrumentator==6.1.0
    # via -r requirements/_fastapi.in
<<<<<<< HEAD
pydantic==2.9.2
=======
pydantic==1.10.18
>>>>>>> 682d4fac
    # via
    #   -c requirements/../../../packages/models-library/requirements/../../../requirements/constraints.txt
    #   -c requirements/../../../packages/settings-library/requirements/../../../requirements/constraints.txt
    #   -c requirements/../../../requirements/constraints.txt
    #   fastapi
<<<<<<< HEAD
pydantic-core==2.23.4
    # via pydantic
=======
setuptools==75.1.0
    # via opentelemetry-instrumentation
>>>>>>> 682d4fac
sniffio==1.3.1
    # via
    #   anyio
    #   httpx
starlette==0.38.5
    # via
    #   -c requirements/../../../packages/models-library/requirements/../../../requirements/constraints.txt
    #   -c requirements/../../../packages/settings-library/requirements/../../../requirements/constraints.txt
    #   -c requirements/../../../requirements/constraints.txt
    #   fastapi
typing-extensions==4.12.2
    # via
    #   fastapi
    #   pydantic
<<<<<<< HEAD
    #   pydantic-core
=======
>>>>>>> 682d4fac
uvicorn==0.30.6
    # via -r requirements/_fastapi.in
wrapt==1.16.0
    # via
    #   deprecated
    #   opentelemetry-instrumentation
zipp==3.20.2
    # via importlib-metadata<|MERGE_RESOLUTION|>--- conflicted
+++ resolved
@@ -1,10 +1,6 @@
-<<<<<<< HEAD
 annotated-types==0.7.0
     # via pydantic
-anyio==4.4.0
-=======
 anyio==4.6.0
->>>>>>> 682d4fac
     # via
     #   httpx
     #   starlette
@@ -19,15 +15,11 @@
     #   httpx
 click==8.1.7
     # via uvicorn
-<<<<<<< HEAD
-fastapi==0.115.0
-=======
 deprecated==1.2.14
     # via
     #   opentelemetry-api
     #   opentelemetry-semantic-conventions
-fastapi==0.99.1
->>>>>>> 682d4fac
+fastapi==0.115.0
     # via
     #   -r requirements/_fastapi.in
     #   prometheus-fastapi-instrumentator
@@ -77,23 +69,16 @@
     #   prometheus-fastapi-instrumentator
 prometheus-fastapi-instrumentator==6.1.0
     # via -r requirements/_fastapi.in
-<<<<<<< HEAD
 pydantic==2.9.2
-=======
-pydantic==1.10.18
->>>>>>> 682d4fac
     # via
     #   -c requirements/../../../packages/models-library/requirements/../../../requirements/constraints.txt
     #   -c requirements/../../../packages/settings-library/requirements/../../../requirements/constraints.txt
     #   -c requirements/../../../requirements/constraints.txt
     #   fastapi
-<<<<<<< HEAD
 pydantic-core==2.23.4
     # via pydantic
-=======
 setuptools==75.1.0
     # via opentelemetry-instrumentation
->>>>>>> 682d4fac
 sniffio==1.3.1
     # via
     #   anyio
@@ -108,10 +93,7 @@
     # via
     #   fastapi
     #   pydantic
-<<<<<<< HEAD
     #   pydantic-core
-=======
->>>>>>> 682d4fac
 uvicorn==0.30.6
     # via -r requirements/_fastapi.in
 wrapt==1.16.0
