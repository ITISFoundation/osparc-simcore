astroid==3.1.0
    # via pylint
black==24.4.0
build==1.2.1
    # via pip-tools
bump2version==1.0.1
cfgv==3.4.0
    # via pre-commit
click==8.1.7
    # via
    #   black
    #   pip-tools
dill==0.3.8
    # via pylint
distlib==0.3.8
    # via virtualenv
filelock==3.13.4
    # via virtualenv
<<<<<<< HEAD
identify==2.5.36
=======
identify==2.5.35
>>>>>>> 3348bd55
    # via pre-commit
isort==5.13.2
    # via pylint
mccabe==0.7.0
    # via pylint
mypy-extensions==1.0.0
    # via black
nodeenv==1.8.0
    # via pre-commit
packaging==24.0
    # via
    #   black
    #   build
pathspec==0.12.1
    # via black
pip==24.0
    # via pip-tools
pip-tools==7.4.1
platformdirs==4.2.0
    # via
    #   black
    #   pylint
    #   virtualenv
pre-commit==3.7.0
pylint==3.1.0
pyproject-hooks==1.0.0
    # via
    #   build
    #   pip-tools
pyyaml==6.0.1
    # via pre-commit
ruff==0.4.1
setuptools==69.5.1
    # via
    #   nodeenv
    #   pip-tools
tomli==2.0.1
    # via
    #   black
    #   build
    #   pip-tools
    #   pylint
    #   pyproject-hooks
tomlkit==0.12.4
    # via pylint
typing-extensions==4.11.0
    # via
    #   astroid
    #   black
virtualenv==20.25.3
    # via pre-commit
wheel==0.43.0
    # via pip-tools<|MERGE_RESOLUTION|>--- conflicted
+++ resolved
@@ -16,11 +16,7 @@
     # via virtualenv
 filelock==3.13.4
     # via virtualenv
-<<<<<<< HEAD
-identify==2.5.36
-=======
 identify==2.5.35
->>>>>>> 3348bd55
     # via pre-commit
 isort==5.13.2
     # via pylint
