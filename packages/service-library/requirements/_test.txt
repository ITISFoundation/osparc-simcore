#
# This file is autogenerated by pip-compile
# To update, run:
#
#    pip-compile --output-file=requirements/_test.txt requirements/_test.in
#
aiodebug==1.1.2           # via -r requirements/_base.txt
aiohttp==3.7.2            # via -r requirements/_base.txt, aiozipkin, pytest-aiohttp
aiopg[sa]==1.0.0          # via -r requirements/_base.txt
aiozipkin==1.0.0          # via -r requirements/_base.txt
astroid==2.4.2            # via pylint
async-timeout==3.0.1      # via -r requirements/_base.txt, aiohttp
attrs==20.3.0             # via -r requirements/_base.txt, aiohttp, jsonschema, openapi-core, pytest, pytest-docker
bcrypt==3.2.0             # via paramiko
cached-property==1.5.2    # via docker-compose
certifi==2020.6.20        # via requests
cffi==1.14.3              # via bcrypt, cryptography, pynacl
chardet==3.0.4            # via -r requirements/_base.txt, aiohttp, requests
coverage==5.3             # via -r requirements/_test.in, coveralls, pytest-cov
coveralls==2.1.2          # via -r requirements/_test.in
cryptography==3.2.1       # via paramiko
distro==1.5.0             # via docker-compose
docker-compose==1.27.4    # via pytest-docker
docker[ssh]==4.3.1        # via docker-compose
dockerpty==0.4.1          # via docker-compose
docopt==0.6.2             # via coveralls, docker-compose
idna==2.10                # via -r requirements/_base.txt, requests, yarl
iniconfig==1.1.1          # via pytest
isodate==0.6.0            # via -r requirements/_base.txt, openapi-core
isort==5.6.4              # via pylint
jsonschema==3.2.0         # via -r requirements/_base.txt, docker-compose, openapi-spec-validator
lazy-object-proxy==1.4.3  # via -r requirements/_base.txt, astroid, openapi-core
mccabe==0.6.1             # via pylint
multidict==4.7.6          # via -r requirements/_base.txt, aiohttp, yarl
openapi-core==0.12.0      # via -r requirements/_base.txt
openapi-spec-validator==0.2.9  # via -r requirements/_base.txt, openapi-core
packaging==20.4           # via pytest, pytest-sugar
paramiko==2.7.2           # via docker
pluggy==0.13.1            # via pytest
prometheus-client==0.8.0  # via -r requirements/_base.txt
psycopg2-binary==2.8.6    # via -r requirements/_base.txt, aiopg, sqlalchemy
py==1.9.0                 # via pytest
pycparser==2.20           # via cffi
pydantic==1.6.1           # via -r requirements/_base.txt
pylint==2.6.0             # via -r requirements/_test.in
pynacl==1.4.0             # via paramiko
pyparsing==2.4.7          # via packaging
pyrsistent==0.17.3        # via -r requirements/_base.txt, jsonschema
pytest-aiohttp==0.3.0     # via -r requirements/_test.in
pytest-cov==2.10.1        # via -r requirements/_test.in
pytest-docker==0.10.1     # via -r requirements/_test.in
pytest-instafail==0.4.2   # via -r requirements/_test.in
pytest-mock==3.3.1        # via -r requirements/_test.in
pytest-runner==5.2        # via -r requirements/_test.in
pytest-sugar==0.9.4       # via -r requirements/_test.in
pytest==6.1.2             # via -r requirements/_test.in, pytest-aiohttp, pytest-cov, pytest-docker, pytest-instafail, pytest-mock, pytest-sugar
python-dotenv==0.15.0     # via docker-compose
pyyaml==5.3.1             # via -r requirements/_base.txt, docker-compose, openapi-spec-validator
requests==2.24.0          # via coveralls, docker, docker-compose
six==1.15.0               # via -r requirements/_base.txt, astroid, bcrypt, cryptography, docker, dockerpty, isodate, jsonschema, openapi-core, openapi-spec-validator, packaging, pynacl, tenacity, websocket-client
sqlalchemy[postgresql_psycopg2binary]==1.3.19  # via -r requirements/_base.txt, aiopg
strict-rfc3339==0.7       # via -r requirements/_base.txt, openapi-core
tenacity==6.2.0           # via -r requirements/_base.txt
termcolor==1.1.0          # via pytest-sugar
texttable==1.6.3          # via docker-compose
toml==0.10.1              # via pylint, pytest
trafaret==2.1.0           # via -r requirements/_base.txt
<<<<<<< HEAD
=======
typing-extensions==3.7.4.3  # via -r requirements/_base.txt, aiohttp
>>>>>>> af7b5482
ujson==4.0.1              # via -r requirements/_base.txt
urllib3==1.25.11          # via requests
websocket-client==0.57.0  # via docker, docker-compose
werkzeug==1.0.1           # via -r requirements/_base.txt
wrapt==1.12.1             # via astroid
yarl==1.5.1               # via -r requirements/_base.txt, aiohttp

# The following packages are considered to be unsafe in a requirements file:
# setuptools<|MERGE_RESOLUTION|>--- conflicted
+++ resolved
@@ -65,10 +65,7 @@
 texttable==1.6.3          # via docker-compose
 toml==0.10.1              # via pylint, pytest
 trafaret==2.1.0           # via -r requirements/_base.txt
-<<<<<<< HEAD
-=======
 typing-extensions==3.7.4.3  # via -r requirements/_base.txt, aiohttp
->>>>>>> af7b5482
 ujson==4.0.1              # via -r requirements/_base.txt
 urllib3==1.25.11          # via requests
 websocket-client==0.57.0  # via docker, docker-compose
