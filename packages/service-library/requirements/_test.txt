--- conflicted
+++ resolved
@@ -1,17 +1,9 @@
-<<<<<<< HEAD
-aiohappyeyeballs==2.3.7
-=======
 aiohappyeyeballs==2.4.0
->>>>>>> 4fc39bb6
-    # via
-    #   -c requirements/_aiohttp.txt
-    #   -c requirements/_base.txt
-    #   aiohttp
-<<<<<<< HEAD
-aiohttp==3.10.4
-=======
+    # via
+    #   -c requirements/_aiohttp.txt
+    #   -c requirements/_base.txt
+    #   aiohttp
 aiohttp==3.10.5
->>>>>>> 4fc39bb6
     # via
     #   -c requirements/../../../requirements/constraints.txt
     #   -c requirements/_aiohttp.txt
