--- conflicted
+++ resolved
@@ -61,13 +61,10 @@
     #   -c requirements/_base.txt
     #   aiohttp
     #   aiosignal
-<<<<<<< HEAD
-=======
 greenlet==3.1.1
     # via
     #   -c requirements/_aiohttp.txt
     #   sqlalchemy
->>>>>>> 682d4fac
 h11==0.14.0
     # via
     #   -c requirements/_fastapi.txt
