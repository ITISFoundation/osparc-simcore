--- conflicted
+++ resolved
@@ -164,11 +164,7 @@
     #   opentelemetry-proto
 psutil==6.0.0
     # via -r requirements/_base.in
-<<<<<<< HEAD
-pydantic==2.10.2
-=======
 pydantic==2.10.3
->>>>>>> be48a0d3
     # via
     #   -c requirements/../../../packages/common-library/requirements/../../../requirements/constraints.txt
     #   -c requirements/../../../packages/models-library/requirements/../../../packages/common-library/requirements/../../../requirements/constraints.txt
