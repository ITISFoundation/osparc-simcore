import pickle
from typing import Final
from uuid import uuid4

from pydantic import NonNegativeInt

from ..redis import RedisClientSDK
from ..utils import logged_gather
from ._base_task_tracker import BaseTaskTracker
from ._models import TaskUID
from ._task_schedule import TaskScheduleModel

_TASK_TRACKER_PREFIX: Final[str] = "mm:"
_MAX_REDIS_CONCURRENCY: Final[NonNegativeInt] = 10


def _get_key(task_uid: TaskUID) -> str:
    return f"{_TASK_TRACKER_PREFIX}{task_uid}"


class RedisTaskTracker(BaseTaskTracker):
    def __init__(self, redis_client_sdk: RedisClientSDK) -> None:
        self.redis_client_sdk = redis_client_sdk

    async def get_new_unique_identifier(self) -> TaskUID:
        candidate_already_exists = True
        while candidate_already_exists:
            candidate = f"{uuid4()}"
            candidate_already_exists = (
                await self.redis_client_sdk.redis.get(_get_key(candidate)) is not None
            )
        return TaskUID(candidate)

    async def _get_raw(self, redis_key: str) -> TaskScheduleModel | None:
<<<<<<< HEAD
        found_data = await self.redis_sdk.redis.get(redis_key)
        return None if found_data is None else pickle.loads(found_data)  # noqa: S301
=======
        found_data = await self.redis_client_sdk.redis.get(redis_key)
        return None if found_data is None else TaskScheduleModel.parse_raw(found_data)
>>>>>>> b5d82e0d

    async def get(self, task_uid: TaskUID) -> TaskScheduleModel | None:
        return await self._get_raw(_get_key(task_uid))

    async def save(self, task_uid: TaskUID, task_schedule: TaskScheduleModel) -> None:
<<<<<<< HEAD
        await self.redis_sdk.redis.set(_get_key(task_uid), pickle.dumps(task_schedule))
=======
        await self.redis_client_sdk.redis.set(_get_key(task_uid), task_schedule.json())
>>>>>>> b5d82e0d

    async def remove(self, task_uid: TaskUID) -> None:
        await self.redis_client_sdk.redis.delete(_get_key(task_uid))

    async def all(self) -> list[TaskScheduleModel]:
        return await logged_gather(
            *[
                self._get_raw(x)
                async for x in self.redis_client_sdk.redis.scan_iter(
                    match=f"{_TASK_TRACKER_PREFIX}*"
                )
            ],
            max_concurrency=_MAX_REDIS_CONCURRENCY,
        )<|MERGE_RESOLUTION|>--- conflicted
+++ resolved
@@ -32,23 +32,16 @@
         return TaskUID(candidate)
 
     async def _get_raw(self, redis_key: str) -> TaskScheduleModel | None:
-<<<<<<< HEAD
-        found_data = await self.redis_sdk.redis.get(redis_key)
+        found_data = await self.redis_client_sdk.redis.get(redis_key)
         return None if found_data is None else pickle.loads(found_data)  # noqa: S301
-=======
-        found_data = await self.redis_client_sdk.redis.get(redis_key)
-        return None if found_data is None else TaskScheduleModel.parse_raw(found_data)
->>>>>>> b5d82e0d
 
     async def get(self, task_uid: TaskUID) -> TaskScheduleModel | None:
         return await self._get_raw(_get_key(task_uid))
 
     async def save(self, task_uid: TaskUID, task_schedule: TaskScheduleModel) -> None:
-<<<<<<< HEAD
-        await self.redis_sdk.redis.set(_get_key(task_uid), pickle.dumps(task_schedule))
-=======
-        await self.redis_client_sdk.redis.set(_get_key(task_uid), task_schedule.json())
->>>>>>> b5d82e0d
+        await self.redis_client_sdk.redis.set(
+            _get_key(task_uid), pickle.dumps(task_schedule)
+        )
 
     async def remove(self, task_uid: TaskUID) -> None:
         await self.redis_client_sdk.redis.delete(_get_key(task_uid))
