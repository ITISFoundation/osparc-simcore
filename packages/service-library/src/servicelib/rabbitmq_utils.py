# FIXME: move to settings-library or refactor

import logging
import re
<<<<<<< HEAD
from typing import Final, Optional
=======
from typing import Awaitable, Final, Optional, Pattern
>>>>>>> ede5a099

import aio_pika
from pydantic import ConstrainedStr, parse_obj_as
from tenacity import retry
from tenacity.before_sleep import before_sleep_log
from tenacity.stop import stop_after_delay
from tenacity.wait import wait_fixed

from .logging_utils import log_context
from .rabbitmq_errors import RPCNamespaceInvalidCharsError, RPCNamespaceTooLongError

log = logging.getLogger(__file__)


_MINUTE: Final[int] = 60
_NAMESPACE_CHAR_LIMIT: Final[int] = 100

REGEX_VALIDATE_RABBIT_QUEUE_NAME: Final[str] = r"^[\w\-\.]{1,255}$"

RPCNamespace = str


def get_namespace(entries: dict[str, str]) -> RPCNamespace:
    """
    Given a list of entries creates a namespace to be used in declaring the rabbitmq queue.
    Keeping this to a predefined length
    """

    namespace = "-".join(f"{k}_{v}" for k, v in sorted(entries.items()))
    if len(namespace) > _NAMESPACE_CHAR_LIMIT:
        raise RPCNamespaceTooLongError(
            namespace=namespace,
            namespace_length=len(namespace),
            char_limit=_NAMESPACE_CHAR_LIMIT,
        )

    if not re.compile(REGEX_VALIDATE_RABBIT_QUEUE_NAME).match(namespace):
        raise RPCNamespaceInvalidCharsError(
            namespace=namespace, match_regex=REGEX_VALIDATE_RABBIT_QUEUE_NAME
        )
    return namespace

REGEX_RABBIT_QUEUE_ALLOWED_SYMBOLS: Final[str] = r"^[\w\-\.]*$"


class RPCMethodName(ConstrainedStr):
    min_length: int = 1
    max_length: int = 252
    regex: Optional[Pattern[str]] = re.compile(REGEX_RABBIT_QUEUE_ALLOWED_SYMBOLS)


class RPCNamespace(ConstrainedStr):
    min_length: int = 1
    max_length: int = 252
    regex: Optional[Pattern[str]] = re.compile(REGEX_RABBIT_QUEUE_ALLOWED_SYMBOLS)

    @classmethod
    def from_entries(cls, entries: dict[str, str]) -> "RPCNamespace":
        """
        Given a list of entries creates a namespace to be used in declaring the rabbitmq queue.
        Keeping this to a predefined length
        """
        composed_string = "-".join(f"{k}_{v}" for k, v in sorted(entries.items()))
        return parse_obj_as(cls, composed_string)


class RPCNamespacedMethodName(ConstrainedStr):
    min_length: int = 1
    max_length: int = 255
    regex: Optional[Pattern[str]] = re.compile(REGEX_RABBIT_QUEUE_ALLOWED_SYMBOLS)

    @classmethod
    def from_namespace_and_method(
        cls, namespace: RPCNamespace, method_name: RPCMethodName
    ) -> "RPCNamespacedMethodName":
        namespaced_method_name = f"{namespace}.{method_name}"
        return parse_obj_as(cls, namespaced_method_name)


class RabbitMQRetryPolicyUponInitialization:
    """Retry policy upon service initialization"""

    def __init__(self, logger: Optional[logging.Logger] = None):
        logger = logger or log

        self.kwargs = {
            "wait": wait_fixed(2),
            "stop": stop_after_delay(3 * _MINUTE),
            "before_sleep": before_sleep_log(logger, logging.WARNING),
            "reraise": True,
        }


@retry(**RabbitMQRetryPolicyUponInitialization().kwargs)
async def wait_till_rabbitmq_responsive(url: str) -> bool:
    """Check if something responds to ``url``"""
    with log_context(log, logging.INFO, msg=f"checking RabbitMQ connection at {url=}"):
        connection = await aio_pika.connect(url)
        await connection.close()
        log.info("rabbitmq connection established")
        return True


async def rpc_register_entries(
    rabbit_client: "RabbitMQClient", entries: dict[str, str], handler: Awaitable
) -> None:
    """
    Bind a local `handler` to a `namespace` derived from the provided `entries`
    dictionary.

    NOTE: This is a helper enforce the pattern defined in `rpc_register`'s
    docstring.
    """
    await rabbit_client.rpc_register_handler(
        RPCNamespace.from_entries(entries),
        method_name=handler.__name__,
        handler=handler,
    )<|MERGE_RESOLUTION|>--- conflicted
+++ resolved
@@ -2,11 +2,7 @@
 
 import logging
 import re
-<<<<<<< HEAD
-from typing import Final, Optional
-=======
 from typing import Awaitable, Final, Optional, Pattern
->>>>>>> ede5a099
 
 import aio_pika
 from pydantic import ConstrainedStr, parse_obj_as
@@ -16,38 +12,11 @@
 from tenacity.wait import wait_fixed
 
 from .logging_utils import log_context
-from .rabbitmq_errors import RPCNamespaceInvalidCharsError, RPCNamespaceTooLongError
 
 log = logging.getLogger(__file__)
 
 
 _MINUTE: Final[int] = 60
-_NAMESPACE_CHAR_LIMIT: Final[int] = 100
-
-REGEX_VALIDATE_RABBIT_QUEUE_NAME: Final[str] = r"^[\w\-\.]{1,255}$"
-
-RPCNamespace = str
-
-
-def get_namespace(entries: dict[str, str]) -> RPCNamespace:
-    """
-    Given a list of entries creates a namespace to be used in declaring the rabbitmq queue.
-    Keeping this to a predefined length
-    """
-
-    namespace = "-".join(f"{k}_{v}" for k, v in sorted(entries.items()))
-    if len(namespace) > _NAMESPACE_CHAR_LIMIT:
-        raise RPCNamespaceTooLongError(
-            namespace=namespace,
-            namespace_length=len(namespace),
-            char_limit=_NAMESPACE_CHAR_LIMIT,
-        )
-
-    if not re.compile(REGEX_VALIDATE_RABBIT_QUEUE_NAME).match(namespace):
-        raise RPCNamespaceInvalidCharsError(
-            namespace=namespace, match_regex=REGEX_VALIDATE_RABBIT_QUEUE_NAME
-        )
-    return namespace
 
 REGEX_RABBIT_QUEUE_ALLOWED_SYMBOLS: Final[str] = r"^[\w\-\.]*$"
 
