""" rest - routes mapping based on oaspecs


See tests/test_rest_routing.py for example of usage
"""

import inspect
import logging
from typing import Callable, Dict, Generator, List, Mapping

from aiohttp import web

from .openapi import OpenApiSpec, get_base_path

logger = logging.getLogger(__name__)


def has_handler_signature(fun) -> bool:
    # TODO: last parameter is web.Request or called request?
    return any(param.annotation == web.Request
        for name, param in inspect.signature(fun).parameters.items())


def get_handlers_from_namespace(handlers_nsp) -> Dict:
    """ Gets all handlers in a namespace define by a class or a module

    """
    if inspect.ismodule(handlers_nsp):
        predicate = lambda obj: inspect.isfunction(obj) and has_handler_signature(obj)
    elif hasattr(handlers_nsp, "__class__"):
        predicate = lambda obj: inspect.ismethod(obj) and has_handler_signature(obj)
    else:
        raise ValueError("Expected module or class as namespace, got %s" % type(handlers_nsp))

    name_to_handler_map = dict(inspect.getmembers(handlers_nsp, predicate))
    return name_to_handler_map


def iter_path_operations(specs: OpenApiSpec) -> Generator:
    """Iterates paths in api specs returning tuple (method, path, operation_id)

    NOTE: prepend API version as basepath to path url, e.g. /v0/my/path for path=/my/path
    """
<<<<<<< HEAD
    # TODO: key operation_id or other ask key-map???
    routes = []
    _handlers_map = handlers_map.copy()
    BASEPATH = '/v' + specs.info.version.split('.')[0]

    for url, path in specs.paths.items():
        for method, operation in path.operations.items():
            handler = _handlers_map.pop(operation.operation_id, None)
            if handler:
                routes.append( web.route(method.upper(), BASEPATH+url, handler, name=operation.operation_id) )
            else:
                logger.debug("Could not map %s %s %s", BASEPATH+url, method.upper(), operation.operation_id)

=======
    base_path = get_base_path(specs)

    for url, path in specs.paths.items():
        for method, operation in path.operations.items():
            yield method.upper(), base_path+url, operation.operation_id


def map_handlers_with_operations(
        handlers_map: Mapping[str, Callable],
        operations_it: Generator,
        * ,
        strict: bool=True) -> List[web.RouteDef]:
    """ Matches operation ids with handler names and returns a list of routes

    :param handlers_map: .See get_handlers_from_namespace
    :type handlers_map: Mapping[str, Callable]
    :param operations_it: iterates over specs operations. See iter_path_operations
    :type operations_it: Generator
    :param strict: it raises an error if either a handler or an operator was not mapped, defaults to True
    :param strict: bool, optional
    :raises ValueError: if not operations mapped
    :raises RuntimeError: if not handlers mapped
    :rtype: List[web.RouteDef]
    """
>>>>>>> 49e3fd5b

    handlers = dict(handlers_map)
    routes = [ ]
    for method, path, operation_id in operations_it:
        handler = handlers.pop(operation_id, None)
        if handler:
            routes.append( web.route(method.upper(), path, handler, name=operation_id) )
        elif strict:
            raise ValueError("Cannot find any handler named {} ".format(operation_id))

    if handlers and strict:
        raise RuntimeError("{} handlers were not mapped to routes: {}".format(
                len(handlers),
                handlers.keys())
            )

    return routes


def create_routes_from_namespace(
        specs: OpenApiSpec,
        handlers_nsp,
         *,
        strict: bool=True) -> List[web.RouteDef]:
    """ Gets *all* available handlers and maps one-to-one to *all* specs routes

    :param specs: openapi spec object
    :type specs: OpenApiSpec
    :param handlers_nsp: class or module with handler functions
    :param strict: ensures strict mapping, defaults to True
    :param strict: bool, optional
    :rtype: List[web.RouteDef]
    """
    handlers = get_handlers_from_namespace(handlers_nsp)

    if not handlers and strict:
        raise ValueError("No handlers found in %s" % handlers_nsp)

<<<<<<< HEAD
    # TODO: add some kind of filter??
    available_handlers = dict(inspect.getmembers(handlers_nsp, inspect.isfunction))
=======
    routes = map_handlers_with_operations(handlers, iter_path_operations(specs), strict=strict)
>>>>>>> 49e3fd5b

    return routes<|MERGE_RESOLUTION|>--- conflicted
+++ resolved
@@ -41,21 +41,6 @@
 
     NOTE: prepend API version as basepath to path url, e.g. /v0/my/path for path=/my/path
     """
-<<<<<<< HEAD
-    # TODO: key operation_id or other ask key-map???
-    routes = []
-    _handlers_map = handlers_map.copy()
-    BASEPATH = '/v' + specs.info.version.split('.')[0]
-
-    for url, path in specs.paths.items():
-        for method, operation in path.operations.items():
-            handler = _handlers_map.pop(operation.operation_id, None)
-            if handler:
-                routes.append( web.route(method.upper(), BASEPATH+url, handler, name=operation.operation_id) )
-            else:
-                logger.debug("Could not map %s %s %s", BASEPATH+url, method.upper(), operation.operation_id)
-
-=======
     base_path = get_base_path(specs)
 
     for url, path in specs.paths.items():
@@ -80,7 +65,6 @@
     :raises RuntimeError: if not handlers mapped
     :rtype: List[web.RouteDef]
     """
->>>>>>> 49e3fd5b
 
     handlers = dict(handlers_map)
     routes = [ ]
@@ -119,11 +103,6 @@
     if not handlers and strict:
         raise ValueError("No handlers found in %s" % handlers_nsp)
 
-<<<<<<< HEAD
-    # TODO: add some kind of filter??
-    available_handlers = dict(inspect.getmembers(handlers_nsp, inspect.isfunction))
-=======
     routes = map_handlers_with_operations(handlers, iter_path_operations(specs), strict=strict)
->>>>>>> 49e3fd5b
 
     return routes