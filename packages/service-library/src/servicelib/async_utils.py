import asyncio
import logging
from collections import deque
from functools import wraps
<<<<<<< HEAD
from typing import TYPE_CHECKING, Any, Callable, Deque, Dict, List, Optional

from pydantic import BaseModel

if TYPE_CHECKING:
    Queue = asyncio.Queue
else:
    # This is a bit of hack, but makes mypy happy.
    # The issue is with asyncio.Queue which does not inherit from
    # `typing.Generic`, but typeshed stubs for it says that it does.
    # As a result there is no `__getitem__` inherited from
    # typing.GenericMeta at runtime.
    # SEE https://stackoverflow.com/a/48554601/2855718
    class FakeGenericMeta(type):
        def __getitem__(self, item):
            return self

    class Queue(
        asyncio.Queue, metaclass=FakeGenericMeta
    ):  # pylint: disable=function-redefined
        pass


class Context(BaseModel):
    in_queue: Queue
    out_queue: Queue
=======
from typing import Dict, List, Optional

import attr

logger = logging.getLogger(__name__)


@attr.s(auto_attribs=True)
class Context:
    in_queue: asyncio.Queue
    out_queue: asyncio.Queue
>>>>>>> c215bf97
    initialized: bool
    task: Optional[asyncio.Task] = None


<<<<<<< HEAD
    class Config:
        arbitrary_types_allowed: bool = True


_sequential_jobs_contexts: Dict[str, Context] = {}
=======
_sequential_jobs_contexts: Dict[str, Context] = {}


async def stop_sequential_workers() -> None:
    """Singlas all workers to close thus avoiding errors on shutdown"""
    for context in _sequential_jobs_contexts.values():
        await context.in_queue.put(None)
        if context.task is not None:
            await context.task
    _sequential_jobs_contexts.clear()
    logger.info("All run_sequentially_in_context pending workers stopped")
>>>>>>> c215bf97


def run_sequentially_in_context(
    target_args: List[str] = None,
) -> Callable[[Any], Any]:
    """All request to function with same calling context will be run sequentially.

    Example:

    Given the following decorated function

        @run_sequentially_in_context(target_args=["param3", "param1"])
        async def func(param1, param2, param3):
            await asyncio.sleep(1)

    The context will be formed by the values of the arguments "param3" and "param1".
    The values must be serializable as they will be converted to string
    and put together as storage key for the context.

    The below calls will all run in a sequence:

        functions = [
            func(1, "something", 3),
            func(1, "argument.attribute", 3),
            func(1, "here", 3),
        ]
        await asyncio.gather(*functions)

    note the special "argument.attribute", which will use the attribute of argument to create the context.

    The following calls will run in parallel, because they have different contexts:

        functions = [
            func(1, "something", 3),
            func(2, "else", 3),
            func(3, "here", 3),
        ]
        await asyncio.gather(*functions)

    """
    target_args = [] if target_args is None else target_args

    def internal(
        decorated_function: Callable[[Any], Optional[Any]]
    ) -> Callable[[Any], Optional[Any]]:
        def get_context(args: Any, kwargs: Dict[Any, Any]) -> Context:
            arg_names = decorated_function.__code__.co_varnames[
                : decorated_function.__code__.co_argcount
            ]
            search_args = dict(zip(arg_names, args))
            search_args.update(kwargs)

            key_parts: Deque[str] = deque()
            for arg in target_args:
                sub_args = arg.split(".")
                main_arg = sub_args[0]
                if main_arg not in search_args:
                    message = (
                        f"Expected '{main_arg}' in '{decorated_function.__name__}'"
                        f" arguments. Got '{search_args}'"
                    )
                    raise ValueError(message)
                context_key = search_args[main_arg]
                for attribute in sub_args[1:]:
                    potential_key = getattr(context_key, attribute)
                    if not potential_key:
                        message = f"Expected '{attribute}' attribute in '{context_key.__name__}' arguments."
                        raise ValueError(message)
                    context_key = potential_key

                key_parts.append(f"{decorated_function.__name__}_{context_key}")

            key = ":".join(map(str, key_parts))

            if key not in _sequential_jobs_contexts:
                _sequential_jobs_contexts[key] = Context(
<<<<<<< HEAD
                    in_queue=Queue(),
                    out_queue=Queue(),
=======
                    in_queue=asyncio.Queue(),
                    out_queue=asyncio.Queue(),
>>>>>>> c215bf97
                    initialized=False,
                )

            return _sequential_jobs_contexts[key]

        @wraps(decorated_function)
        async def wrapper(*args: Any, **kwargs: Any) -> Any:
            context: Context = get_context(args, kwargs)

            if not context.initialized:
                context.initialized = True

                async def worker(in_q: Queue, out_q: Queue) -> None:
                    while True:
                        awaitable = await in_q.get()
                        in_q.task_done()
                        # check if requested to shutdown
                        if awaitable is None:
                            break
                        try:
                            result = await awaitable
                        except Exception as e:  # pylint: disable=broad-except
                            result = e
                        await out_q.put(result)

<<<<<<< HEAD
                asyncio.create_task(worker(context.in_queue, context.out_queue))
=======
                    logging.info(
                        "Closed worker for @run_sequentially_in_context applied to '%s' with target_args=%s",
                        decorated_function.__name__,
                        target_args,
                    )

                context.task = asyncio.create_task(
                    worker(context.in_queue, context.out_queue)
                )
>>>>>>> c215bf97

            await context.in_queue.put(decorated_function(*args, **kwargs))  # type: ignore

            wrapped_result = await context.out_queue.get()
            if isinstance(wrapped_result, Exception):
                raise wrapped_result

            return wrapped_result

        return wrapper

    return internal<|MERGE_RESOLUTION|>--- conflicted
+++ resolved
@@ -2,34 +2,6 @@
 import logging
 from collections import deque
 from functools import wraps
-<<<<<<< HEAD
-from typing import TYPE_CHECKING, Any, Callable, Deque, Dict, List, Optional
-
-from pydantic import BaseModel
-
-if TYPE_CHECKING:
-    Queue = asyncio.Queue
-else:
-    # This is a bit of hack, but makes mypy happy.
-    # The issue is with asyncio.Queue which does not inherit from
-    # `typing.Generic`, but typeshed stubs for it says that it does.
-    # As a result there is no `__getitem__` inherited from
-    # typing.GenericMeta at runtime.
-    # SEE https://stackoverflow.com/a/48554601/2855718
-    class FakeGenericMeta(type):
-        def __getitem__(self, item):
-            return self
-
-    class Queue(
-        asyncio.Queue, metaclass=FakeGenericMeta
-    ):  # pylint: disable=function-redefined
-        pass
-
-
-class Context(BaseModel):
-    in_queue: Queue
-    out_queue: Queue
-=======
 from typing import Dict, List, Optional
 
 import attr
@@ -41,18 +13,10 @@
 class Context:
     in_queue: asyncio.Queue
     out_queue: asyncio.Queue
->>>>>>> c215bf97
     initialized: bool
     task: Optional[asyncio.Task] = None
 
 
-<<<<<<< HEAD
-    class Config:
-        arbitrary_types_allowed: bool = True
-
-
-_sequential_jobs_contexts: Dict[str, Context] = {}
-=======
 _sequential_jobs_contexts: Dict[str, Context] = {}
 
 
@@ -64,7 +28,6 @@
             await context.task
     _sequential_jobs_contexts.clear()
     logger.info("All run_sequentially_in_context pending workers stopped")
->>>>>>> c215bf97
 
 
 def run_sequentially_in_context(
@@ -141,13 +104,8 @@
 
             if key not in _sequential_jobs_contexts:
                 _sequential_jobs_contexts[key] = Context(
-<<<<<<< HEAD
-                    in_queue=Queue(),
-                    out_queue=Queue(),
-=======
                     in_queue=asyncio.Queue(),
                     out_queue=asyncio.Queue(),
->>>>>>> c215bf97
                     initialized=False,
                 )
 
@@ -173,9 +131,6 @@
                             result = e
                         await out_q.put(result)
 
-<<<<<<< HEAD
-                asyncio.create_task(worker(context.in_queue, context.out_queue))
-=======
                     logging.info(
                         "Closed worker for @run_sequentially_in_context applied to '%s' with target_args=%s",
                         decorated_function.__name__,
@@ -185,7 +140,6 @@
                 context.task = asyncio.create_task(
                     worker(context.in_queue, context.out_queue)
                 )
->>>>>>> c215bf97
 
             await context.in_queue.put(decorated_function(*args, **kwargs))  # type: ignore
 
