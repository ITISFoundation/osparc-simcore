import asyncio
import datetime
import functools
import inspect
import logging
import traceback
import urllib.parse
from contextlib import suppress
from typing import Any, ClassVar, Final, Protocol, TypeAlias
from uuid import uuid4

from common_library.async_tools import cancel_wait_task
from models_library.api_schemas_long_running_tasks.base import TaskProgress
from pydantic import PositiveFloat
<<<<<<< HEAD
from servicelib.background_task import create_periodic_task
from servicelib.logging_utils import log_catch
from settings_library.redis import RedisDatabase, RedisSettings

from ..redis import RedisClientSDK, exclusive
from ._store.base import BaseStore
from ._store.redis import RedisStore
=======

from ..background_task import create_periodic_task
from ..logging_utils import log_catch
>>>>>>> c9e3d217
from .errors import (
    TaskAlreadyRunningError,
    TaskCancelledError,
    TaskExceptionError,
    TaskNotCompletedError,
    TaskNotFoundError,
    TaskNotRegisteredError,
)
from .models import TaskBase, TaskContext, TaskData, TaskId, TaskStatus

_logger = logging.getLogger(__name__)


_CANCEL_TASK_TIMEOUT: Final[PositiveFloat] = datetime.timedelta(
    seconds=10  # NOTE: 1 second is too short to cleanup a task
).total_seconds()

_CANCEL_TASKS_CHECK_INTERVAL: Final[datetime.timedelta] = datetime.timedelta(seconds=5)


RegisteredTaskName: TypeAlias = str
Namespace: TypeAlias = str


class TaskProtocol(Protocol):
    async def __call__(
        self, progress: TaskProgress, *args: Any, **kwargs: Any
    ) -> Any: ...

    @property
    def __name__(self) -> str: ...


class TaskRegistry:
    REGISTERED_TASKS: ClassVar[dict[RegisteredTaskName, TaskProtocol]] = {}

    @classmethod
    def register(cls, task: TaskProtocol) -> None:
        cls.REGISTERED_TASKS[task.__name__] = task

    @classmethod
    def unregister(cls, task: TaskProtocol) -> None:
        if task.__name__ in cls.REGISTERED_TASKS:
            del cls.REGISTERED_TASKS[task.__name__]


async def _await_task(task: asyncio.Task) -> None:
    await task


async def _get_tasks_to_remove(
    tracked_tasks: BaseStore,
    stale_task_detect_timeout_s: PositiveFloat,
) -> list[tuple[TaskId, TaskContext]]:
    utc_now = datetime.datetime.now(tz=datetime.UTC)

    tasks_to_remove: list[tuple[TaskId, TaskContext]] = []

    for tracked_task in await tracked_tasks.list_tasks_data():
        if tracked_task.fire_and_forget:
            continue

        if tracked_task.last_status_check is None:
            # the task just added or never received a poll request
            elapsed_from_start = (utc_now - tracked_task.started).seconds
            if elapsed_from_start > stale_task_detect_timeout_s:
                tasks_to_remove.append(
                    (tracked_task.task_id, tracked_task.task_context)
                )
        else:
            # the task status was already queried by the client
            elapsed_from_last_poll = (utc_now - tracked_task.last_status_check).seconds
            if elapsed_from_last_poll > stale_task_detect_timeout_s:
                tasks_to_remove.append(
                    (tracked_task.task_id, tracked_task.task_context)
                )
    return tasks_to_remove


class TasksManager:
    """
    Monitors execution and results retrieval of a collection of asyncio.Tasks
    """

    def __init__(
        self,
        redis_settings: RedisSettings,
        stale_task_check_interval: datetime.timedelta,
        stale_task_detect_timeout: datetime.timedelta,
        namespace: Namespace,
    ):
        # Task groups: Every taskname maps to multiple asyncio.Task within TrackedTask model
        self._tasks_data: BaseStore = RedisStore(
            redis_settings, namespace
        )  # type:ignore[call-arg]
        self._created_tasks: dict[TaskId, asyncio.Task] = {}

        self.stale_task_check_interval = stale_task_check_interval
        self.stale_task_detect_timeout_s: PositiveFloat = (
            stale_task_detect_timeout.total_seconds()
        )
        self.namespace = namespace
        self.redis_settings = redis_settings

        self._stale_tasks_monitor_task: asyncio.Task | None = None
        self._cancelled_tasks_removal_task: asyncio.Task | None = None
        self.redis_client_sdk: RedisClientSDK | None = None

    async def setup(self) -> None:
        await self._tasks_data.setup()

        self.redis_client_sdk = RedisClientSDK(
            self.redis_settings.build_redis_dsn(RedisDatabase.LOCKS),
            client_name="pytest",
        )

        self._stale_tasks_monitor_task = create_periodic_task(
            task=exclusive(
                self.redis_client_sdk,
                lock_key=f"{__name__}_{self.namespace}_stale_tasks_monitor",
            )(self._stale_tasks_monitor_worker),
            interval=self.stale_task_check_interval,
            task_name=f"{__name__}.{self._stale_tasks_monitor_worker.__name__}",
        )
        self._cancelled_tasks_removal_task = create_periodic_task(
            task=self._cancelled_tasks_removal_worker,
            interval=_CANCEL_TASKS_CHECK_INTERVAL,
            task_name=f"{__name__}.{self._cancelled_tasks_removal_worker.__name__}",
        )

    async def teardown(self) -> None:

        for tracked_task in await self._tasks_data.list_tasks_data():
            # when closing we do not care about pending errors
            await self.remove_task(
                tracked_task.task_id, tracked_task.task_context, reraise_errors=False
            )

        if self._stale_tasks_monitor_task:
            with log_catch(_logger, reraise=False):
                await cancel_wait_task(
                    self._stale_tasks_monitor_task, max_delay=_CANCEL_TASK_TIMEOUT
                )

        if self._cancelled_tasks_removal_task:
            with log_catch(_logger, reraise=False):
                await cancel_wait_task(
                    self._cancelled_tasks_removal_task, max_delay=_CANCEL_TASK_TIMEOUT
                )

        await self._tasks_data.teardown()

        if self.redis_client_sdk:
            await self.redis_client_sdk.shutdown()

    async def _stale_tasks_monitor_worker(self) -> None:
        """
        A task is considered stale, if the task status is not queried
        in the last `stale_task_detect_timeout_s` and it is not a fire and forget type of task.

        This helps detect clients who:
        - started tasks and did not remove them
        - crashed without removing the task
        - did not fetch the result
        """
        # NOTE:
        # When a task has finished with a result or error and its
        # status is being polled it would appear that there is
        # an issue with the client.
        # Since we own the client, we assume (for now) this
        # will not be the case.

        tasks_to_remove = await _get_tasks_to_remove(
            self._tasks_data, self.stale_task_detect_timeout_s
        )

        # finally remove tasks and warn
        for task_id, task_context in tasks_to_remove:
            # NOTE: task can be in the following cases:
            # - still ongoing
            # - finished with a result
            # - finished with errors
            # we just print the status from where one can infer the above
            _logger.warning(
                "Removing stale task '%s' with status '%s'",
                task_id,
                (
                    await self.get_task_status(task_id, with_task_context=task_context)
                ).model_dump_json(),
            )
            await self.remove_task(
                task_id, with_task_context=task_context, reraise_errors=False
            )

    async def _cancelled_tasks_removal_worker(self) -> None:
        """
        tasks can be cancelled by the client, but they can run in differente processes
        once there is an entry in the cancelled store, attempt to cancel the task
        """

        for task_id, task_context in (await self._tasks_data.get_cancelled()).items():
            await self.remove_task(task_id, task_context)

    async def list_tasks(self, with_task_context: TaskContext | None) -> list[TaskBase]:
        if not with_task_context:
            return [
                TaskBase(task_id=task.task_id)
                for task in (await self._tasks_data.list_tasks_data())
            ]

        return [
            TaskBase(task_id=task.task_id)
            for task in (await self._tasks_data.list_tasks_data())
            if task.task_context == with_task_context
        ]

    async def _add_task(
        self,
        task: asyncio.Task,
        task_progress: TaskProgress,
        task_context: TaskContext,
        task_id: TaskId,
        *,
        fire_and_forget: bool,
<<<<<<< HEAD
    ) -> TaskData:

        task_data = TaskData(
=======
    ) -> TrackedTask:
        tracked_task = TrackedTask(
>>>>>>> c9e3d217
            task_id=task_id,
            task_progress=task_progress,
            task_context=task_context,
            fire_and_forget=fire_and_forget,
        )
        await self._tasks_data.set_task_data(task_id, task_data)
        self._created_tasks[task_id] = task

        return task_data

    async def _get_tracked_task(
        self, task_id: TaskId, with_task_context: TaskContext
    ) -> TaskData:
        task_data = await self._tasks_data.get_task_data(task_id)

        if task_data is None:
            raise TaskNotFoundError(task_id=task_id)

        if with_task_context and task_data.task_context != with_task_context:
            raise TaskNotFoundError(task_id=task_id)

        return task_data

    async def get_task_status(
        self, task_id: TaskId, with_task_context: TaskContext
    ) -> TaskStatus:
        """
        returns: the status of the task, along with updates
        form the progress

        raises TaskNotFoundError if the task cannot be found
        """
        task_data: TaskData = await self._get_tracked_task(task_id, with_task_context)
        task_data.last_status_check = datetime.datetime.now(tz=datetime.UTC)
        await self._tasks_data.set_task_data(task_id, task_data)

        task = self._created_tasks[task_id]
        done = task.done()

        return TaskStatus.model_validate(
            {
                "task_progress": task_data.task_progress,
                "done": done,
                "started": task_data.started,
            }
        )

    async def get_task_result(
        self, task_id: TaskId, with_task_context: TaskContext
    ) -> Any:
        """
        returns: the result of the task

        raises TaskNotFoundError if the task cannot be found
        raises TaskCancelledError if the task was cancelled
        raises TaskNotCompletedError if the task is not completed
        """
        tracked_task = await self._get_tracked_task(task_id, with_task_context)

        try:
            return self._created_tasks[tracked_task.task_id].result()
        except asyncio.InvalidStateError as exc:
            # the task is not ready
            raise TaskNotCompletedError(task_id=task_id) from exc
        except asyncio.CancelledError as exc:
            # the task was cancelled
            raise TaskCancelledError(task_id=task_id) from exc

    async def cancel_task(
        self, task_id: TaskId, with_task_context: TaskContext
    ) -> None:
        """
        cancels the task

        raises TaskNotFoundError if the task cannot be found
        """
        await self._tasks_data.set_as_cancelled(task_id, with_task_context)
        tracked_task = await self._get_tracked_task(task_id, with_task_context)
        await self._cancel_tracked_task(
            self._created_tasks[tracked_task.task_id], task_id, reraise_errors=True
        )

    @staticmethod
    async def _cancel_asyncio_task(
        task: asyncio.Task, reference: str, *, reraise_errors: bool
    ) -> None:
        task.cancel()
        with suppress(asyncio.CancelledError):
            try:
                try:
                    await asyncio.wait_for(
                        _await_task(task), timeout=_CANCEL_TASK_TIMEOUT
                    )
                except TimeoutError:
                    _logger.warning(
                        "Timed out while awaiting for cancellation of '%s'", reference
                    )
            except Exception:  # pylint:disable=broad-except
                if reraise_errors:
                    raise

    async def _cancel_tracked_task(
        self, task: asyncio.Task, task_id: TaskId, *, reraise_errors: bool
    ) -> None:
        try:
            await self._cancel_asyncio_task(
                task, task_id, reraise_errors=reraise_errors
            )
        except Exception as e:  # pylint:disable=broad-except
            formatted_traceback = "".join(traceback.format_exception(e))
            raise TaskExceptionError(
                task_id=task_id, exception=e, traceback=formatted_traceback
            ) from e

    async def remove_task(
        self,
        task_id: TaskId,
        with_task_context: TaskContext,
        *,
        reraise_errors: bool = True,
    ) -> None:
        """cancels and removes task"""
        try:
            tracked_task = await self._get_tracked_task(task_id, with_task_context)
        except TaskNotFoundError:
            if reraise_errors:
                raise
            return
        try:
            await self._cancel_tracked_task(
                self._created_tasks[tracked_task.task_id],
                task_id,
                reraise_errors=reraise_errors,
            )
        finally:
            await self._tasks_data.delete_task_data(task_id)
            del self._created_tasks[tracked_task.task_id]

    def _get_task_id(self, task_name: str, *, is_unique: bool) -> TaskId:
        unique_part = "unique" if is_unique else f"{uuid4()}"
        return f"{self.namespace}.{task_name}.{unique_part}"

    async def _update_progress(
        self,
        task_id: TaskId,
        task_context: TaskContext,
        task_progress: TaskProgress,
    ) -> None:
        tracked_data = await self._get_tracked_task(task_id, task_context)
        tracked_data.task_progress = task_progress
        await self._tasks_data.set_task_data(task_id=task_id, value=tracked_data)

    async def start_task(
        self,
        registered_task_name: RegisteredTaskName,
        *,
        unique: bool,
        task_context: TaskContext | None,
        task_name: str | None,
        fire_and_forget: bool,
        **task_kwargs: Any,
    ) -> TaskId:
        if registered_task_name not in TaskRegistry.REGISTERED_TASKS:
            raise TaskNotRegisteredError(task_name=registered_task_name)

        task = TaskRegistry.REGISTERED_TASKS[registered_task_name]

        # NOTE: If not task name is given, it will be composed of the handler's module and it's name
        # to keep the urls shorter and more meaningful.
        handler_module = inspect.getmodule(task)
        handler_module_name = handler_module.__name__ if handler_module else ""
        task_name = task_name or f"{handler_module_name}.{task.__name__}"
        task_name = urllib.parse.quote(task_name, safe="")

        task_id = self._get_task_id(task_name, is_unique=unique)

        # only one unique task can be running
        queried_task = await self._tasks_data.get_task_data(task_id)
        if unique and queried_task is not None:
            raise TaskAlreadyRunningError(
                task_name=task_name, managed_task=queried_task
            )

        context_to_use = task_context or {}
        task_progress = TaskProgress.create(task_id=task_id)
        # set update callback
        task_progress.set_update_callback(
            functools.partial(self._update_progress, task_id, context_to_use)
        )

        # bind the task with progress 0 and 1
        async def _progress_task(progress: TaskProgress, handler: TaskProtocol):
            await progress.update(message="starting", percent=0)
            try:
                return await handler(progress, **task_kwargs)
            finally:
                await progress.update(message="finished", percent=1)

        async_task = asyncio.create_task(
            _progress_task(task_progress, task), name=task_name
        )

        tracked_task = await self._add_task(
            task=async_task,
            task_progress=task_progress,
            task_context=context_to_use,
            fire_and_forget=fire_and_forget,
            task_id=task_id,
        )

        return tracked_task.task_id


__all__: tuple[str, ...] = (
    "TaskAlreadyRunningError",
    "TaskCancelledError",
    "TaskData",
    "TaskId",
    "TaskProgress",
    "TaskProtocol",
    "TaskStatus",
    "TasksManager",
)<|MERGE_RESOLUTION|>--- conflicted
+++ resolved
@@ -12,7 +12,6 @@
 from common_library.async_tools import cancel_wait_task
 from models_library.api_schemas_long_running_tasks.base import TaskProgress
 from pydantic import PositiveFloat
-<<<<<<< HEAD
 from servicelib.background_task import create_periodic_task
 from servicelib.logging_utils import log_catch
 from settings_library.redis import RedisDatabase, RedisSettings
@@ -20,11 +19,6 @@
 from ..redis import RedisClientSDK, exclusive
 from ._store.base import BaseStore
 from ._store.redis import RedisStore
-=======
-
-from ..background_task import create_periodic_task
-from ..logging_utils import log_catch
->>>>>>> c9e3d217
 from .errors import (
     TaskAlreadyRunningError,
     TaskCancelledError,
@@ -249,14 +243,9 @@
         task_id: TaskId,
         *,
         fire_and_forget: bool,
-<<<<<<< HEAD
     ) -> TaskData:
 
         task_data = TaskData(
-=======
-    ) -> TrackedTask:
-        tracked_task = TrackedTask(
->>>>>>> c9e3d217
             task_id=task_id,
             task_progress=task_progress,
             task_context=task_context,
