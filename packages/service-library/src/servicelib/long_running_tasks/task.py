--- conflicted
+++ resolved
@@ -6,12 +6,8 @@
 import urllib.parse
 from collections import deque
 from contextlib import suppress
-<<<<<<< HEAD
-from typing import Any, Final, Protocol
-=======
 from datetime import datetime
-from typing import Any, Protocol, TypeAlias
->>>>>>> 912ecb37
+from typing import Any, Final, Protocol, TypeAlias
 from uuid import uuid4
 
 from models_library.api_schemas_long_running_tasks.base import TaskProgress
