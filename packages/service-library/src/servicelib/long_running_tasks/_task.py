--- conflicted
+++ resolved
@@ -311,7 +311,6 @@
         raise TaskAlreadyRunningError(task_name=task_name, managed_task=managed_task)
 
     task_progress = TaskProgress.create()
-<<<<<<< HEAD
 
     async def _progress_task(progress: TaskProgress, handler: Callable[..., Awaitable]):
         progress.publish(message="starting", percent=0)
@@ -325,21 +324,6 @@
     task = asyncio.create_task(
         _progress_task(task_progress, handler), name=f"{__name__}.{task_name}"
     )
-=======
->>>>>>> 2ab4abfb
-
-    async def _progress_task(progress: TaskProgress, handler: Callable[..., Awaitable]):
-        progress.publish(message="starting", percent=0)
-        try:
-            return await handler(progress, **kwargs)
-        finally:
-            # TODO: change that signature. it actually does not publish anything
-            # and it can raise if percent is <0 or >1!! -> simplify
-            progress.publish(message="finished", percent=1)
-
-    task = asyncio.create_task(
-        _progress_task(task_progress, handler), name=f"{__name__}.{task_name}"
-    )
 
     tracked_task = tasks_manager.add_task(
         task_name=task_name, task=task, task_progress=task_progress
