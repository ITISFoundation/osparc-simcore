""" rest - middlewares for error, enveloping and validation


"""
import logging

from aiohttp import web
from openapi_core.schema.exceptions import OpenAPIError

from .rest_models import ErrorItemType, ErrorType, LogMessageType
from .rest_responses import (JSON_CONTENT_TYPE, create_data_response,
                             create_error_response, is_enveloped_from_text)
from .rest_utils import EnvelopeFactory
from .rest_validators import OpenApiValidator

DEFAULT_API_VERSION = "v0"


logger = logging.getLogger(__name__)


def is_api_request(request: web.Request, api_version: str) -> bool:
    base_path = "/" + api_version.lstrip("/")
    return request.path.startswith(base_path)


def error_middleware_factory(api_version: str = DEFAULT_API_VERSION):
    @web.middleware
    async def _middleware(request: web.Request, handler):
        """
            Ensure all error raised are properly enveloped and json responses
        """
        if not is_api_request(request, api_version):
            return await handler(request)

        # FIXME: review when to send info to client and when not!
        try:
<<<<<<< HEAD
            return is_enveloped(json.loads(payload))
        except Exception: #pylint: disable=W0703
            return False
    return isinstance(payload, dict) and  any( k in payload.keys() for k in ('data', 'error') )
=======
            response = await handler(request)
            return response
        except web.HTTPError as err:
            # TODO: differenciate between server/client error
            if not err.reason:
                err.reason = "Unexpected error"

            if not err.content_type == JSON_CONTENT_TYPE:
                err.content_type = JSON_CONTENT_TYPE

            if not err.text or not is_enveloped_from_text(err.text):
                error = ErrorType(
                    errors=[ErrorItemType.from_error(err), ],
                    status=err.status,
                    logs=[LogMessageType(message=err.reason, level="ERROR"), ]
                )
                err.text = EnvelopeFactory(error=error).as_text()

            raise
        except web.HTTPSuccessful as ex:
            ex.content_type = JSON_CONTENT_TYPE
            if ex.text and not is_enveloped_from_text(ex.text):
                ex.text = EnvelopeFactory(error=ex.text).as_text()
            raise
        except web.HTTPRedirection as ex:
            logger.debug("Redirection %s", ex)
            raise
        except Exception as err:  # pylint: disable=W0703
            # TODO: send info + trace nly in debug mode
            logger.exception("Unexpected exception on server side")
            exc = create_error_response(
                    [err,],
                    "Unexpected Server error",
                    web.HTTPInternalServerError
                )
            raise exc
    return _middleware


def validate_middleware_factory(api_version: str = DEFAULT_API_VERSION):
    @web.middleware
    async def _middleware(request: web.Request, handler):
        """
            Validates requests against openapi specs and extracts body, params, etc ...
            Validate response against openapi specs
        """
        if not is_api_request(request, api_version):
            return await handler(request)

        # TODO: move this outside!
        RQ_VALIDATED_DATA_KEYS = (
            "validated-path", "validated-query", "validated-body")
>>>>>>> f51d68b7

        try:
            validator = OpenApiValidator.create(request.app, api_version)

            # FIXME: if request is HTTPNotFound, it still goes through middlewares and then validator.check_request fails!!!
            try:
                path, query, body = await validator.check_request(request)

                # TODO: simplify!!!!
                # Injects validated
                request["validated-path"] = path
                request["validated-query"] = query
                request["validated-body"] = body
            except OpenAPIError:
                raise
            except Exception: # pylint: disable=W0703
                pass

            response = await handler(request)

            # FIXME:  openapi-core fails to validate response when specs are in separate files!
            validator.check_response(response)

        finally:
            for k in RQ_VALIDATED_DATA_KEYS:
                request.pop(k, None)

        return response

    return _middleware


def envelope_middleware_factory(api_version: str = DEFAULT_API_VERSION):
    @web.middleware
    async def _middleware(request: web.Request, handler):
        """
            Ensures all responses are enveloped as {'data': .. , 'error', ...} in json
        """
        if not is_api_request(request, api_version):
            return await handler(request)

        resp = await handler(request)

        if not isinstance(resp, web.Response):
            response = create_data_response(data=resp)
        else:
            # Enforced by user. Should check it is json?
            response = resp
        return response
    return _middleware


def append_rest_middlewares(app: web.Application, api_version: str = DEFAULT_API_VERSION):
    """ Helper that appends rest-middlewares in the correct order

    """
    app.middlewares.append(error_middleware_factory(api_version))
    # FIXME:  openapi-core fails to validate response when specs are in separate files!
    # FIXME: disabled so webserver and storage do not get this issue
    #app.middlewares.append(validate_middleware_factory(api_version))
    app.middlewares.append(envelope_middleware_factory(api_version))<|MERGE_RESOLUTION|>--- conflicted
+++ resolved
@@ -35,12 +35,6 @@
 
         # FIXME: review when to send info to client and when not!
         try:
-<<<<<<< HEAD
-            return is_enveloped(json.loads(payload))
-        except Exception: #pylint: disable=W0703
-            return False
-    return isinstance(payload, dict) and  any( k in payload.keys() for k in ('data', 'error') )
-=======
             response = await handler(request)
             return response
         except web.HTTPError as err:
@@ -93,7 +87,6 @@
         # TODO: move this outside!
         RQ_VALIDATED_DATA_KEYS = (
             "validated-path", "validated-query", "validated-body")
->>>>>>> f51d68b7
 
         try:
             validator = OpenApiValidator.create(request.app, api_version)
