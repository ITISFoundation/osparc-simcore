--- conflicted
+++ resolved
@@ -1,11 +1,7 @@
 import datetime
 from collections.abc import AsyncIterator
 from enum import StrEnum
-<<<<<<< HEAD
 from typing import Annotated, Any, Final, Literal, Protocol, Self, TypeAlias, TypeVar
-=======
-from typing import Annotated, Final, Literal, Protocol, Self, TypeAlias, TypeVar
->>>>>>> 3d1e3108
 from uuid import UUID
 
 import orjson
