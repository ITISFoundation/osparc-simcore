from collections.abc import AsyncIterator
from typing import Any, Protocol, runtime_checkable

from models_library.progress_bar import ProgressReport

from ..celery.models import (
    ExecutionMetadata,
    OwnerMetadata,
    Task,
<<<<<<< HEAD
    TaskEvent,
    TaskEventID,
    TaskFilter,
=======
>>>>>>> 3d1e3108
    TaskID,
    TaskStatus,
    TaskUUID,
)


@runtime_checkable
class TaskManager(Protocol):
    async def submit_task(
        self,
        execution_metadata: ExecutionMetadata,
        *,
        owner_metadata: OwnerMetadata,
        **task_param
    ) -> TaskUUID: ...

    async def cancel_task(
        self, owner_metadata: OwnerMetadata, task_uuid: TaskUUID
    ) -> None: ...

    async def get_task_result(
        self, owner_metadata: OwnerMetadata, task_uuid: TaskUUID
    ) -> Any: ...

    async def get_task_status(
        self, owner_metadata: OwnerMetadata, task_uuid: TaskUUID
    ) -> TaskStatus: ...

    async def list_tasks(self, owner_metadata: OwnerMetadata) -> list[Task]: ...

    async def set_task_progress(
        self, task_id: TaskID, report: ProgressReport
    ) -> None: ...

    async def task_exists(self, task_id: TaskID) -> bool: ...

    # Events

    async def publish_task_event(
        self,
        task_id: TaskID,
        event: TaskEvent,
    ) -> None: ...

    def consume_task_events(
        self,
        task_filter: TaskFilter,
        task_uuid: TaskUUID,
        last_id: str | None = None,
    ) -> AsyncIterator[tuple[TaskEventID, TaskEvent]]: ...<|MERGE_RESOLUTION|>--- conflicted
+++ resolved
@@ -7,12 +7,8 @@
     ExecutionMetadata,
     OwnerMetadata,
     Task,
-<<<<<<< HEAD
     TaskEvent,
     TaskEventID,
-    TaskFilter,
-=======
->>>>>>> 3d1e3108
     TaskID,
     TaskStatus,
     TaskUUID,
@@ -59,7 +55,7 @@
 
     def consume_task_events(
         self,
-        task_filter: TaskFilter,
+        owner_metadata: OwnerMetadata,
         task_uuid: TaskUUID,
         last_id: str | None = None,
     ) -> AsyncIterator[tuple[TaskEventID, TaskEvent]]: ...