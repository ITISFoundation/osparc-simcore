from typing import Any, Protocol

from models_library.progress_bar import ProgressReport

from ..celery.models import (
    TASK_QUEUE_DEFAULT,
    Task,
    TaskFilter,
    TaskID,
    TaskName,
    TaskQueue,
    TaskStatus,
    TaskUUID,
)


class TaskManager(Protocol):
<<<<<<< HEAD
    async def send_task(
        self,
        name: TaskName,
        context: TaskContext,
        *,
        ephemeral: bool = True,
        queue: TaskQueue = TASK_QUEUE_DEFAULT,
        **params,
    ) -> TaskUUID: ...

    async def cancel_task(self, context: TaskContext, task_uuid: TaskUUID) -> None: ...

    async def get_task_result(
        self, context: TaskContext, task_uuid: TaskUUID
    ) -> Any: ...

    async def get_task_status(
        self, context: TaskContext, task_uuid: TaskUUID
    ) -> TaskStatus: ...

    async def list_tasks(self, context: TaskContext) -> list[Task]: ...
=======
    async def submit_task(
        self, task_metadata: TaskMetadata, *, task_filter: TaskFilter, **task_param
    ) -> TaskUUID: ...

    async def cancel_task(
        self, task_filter: TaskFilter, task_uuid: TaskUUID
    ) -> None: ...

    async def get_task_result(
        self, task_filter: TaskFilter, task_uuid: TaskUUID
    ) -> Any: ...

    async def get_task_status(
        self, task_filter: TaskFilter, task_uuid: TaskUUID
    ) -> TaskStatus: ...

    async def list_tasks(self, task_filter: TaskFilter) -> list[Task]: ...
>>>>>>> 3e05de41

    async def set_task_progress(
        self, task_id: TaskID, report: ProgressReport
    ) -> None: ...<|MERGE_RESOLUTION|>--- conflicted
+++ resolved
@@ -15,31 +15,14 @@
 
 
 class TaskManager(Protocol):
-<<<<<<< HEAD
     async def send_task(
         self,
-        name: TaskName,
-        context: TaskContext,
+        task_name: TaskName,
+        task_filter: TaskFilter,
         *,
-        ephemeral: bool = True,
-        queue: TaskQueue = TASK_QUEUE_DEFAULT,
-        **params,
-    ) -> TaskUUID: ...
-
-    async def cancel_task(self, context: TaskContext, task_uuid: TaskUUID) -> None: ...
-
-    async def get_task_result(
-        self, context: TaskContext, task_uuid: TaskUUID
-    ) -> Any: ...
-
-    async def get_task_status(
-        self, context: TaskContext, task_uuid: TaskUUID
-    ) -> TaskStatus: ...
-
-    async def list_tasks(self, context: TaskContext) -> list[Task]: ...
-=======
-    async def submit_task(
-        self, task_metadata: TaskMetadata, *, task_filter: TaskFilter, **task_param
+        task_ephemeral: bool = True,
+        task_queue: TaskQueue = TASK_QUEUE_DEFAULT,
+        **task_params,
     ) -> TaskUUID: ...
 
     async def cancel_task(
@@ -55,7 +38,6 @@
     ) -> TaskStatus: ...
 
     async def list_tasks(self, task_filter: TaskFilter) -> list[Task]: ...
->>>>>>> 3e05de41
 
     async def set_task_progress(
         self, task_id: TaskID, report: ProgressReport
