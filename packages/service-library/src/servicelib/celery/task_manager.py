from typing import Any, Protocol, runtime_checkable

from models_library.progress_bar import ProgressReport

from .models import (
    ExecutionMetadata,
    OwnerMetadata,
    Task,
    TaskKey,
    TaskStatus,
    TaskUUID,
)


@runtime_checkable
class TaskManager(Protocol):
    async def submit_task(
        self,
        execution_metadata: ExecutionMetadata,
        *,
        owner_metadata: OwnerMetadata,
        **task_param
    ) -> TaskUUID: ...

    async def cancel_task(
        self, owner_metadata: OwnerMetadata, task_uuid: TaskUUID
    ) -> None: ...

<<<<<<< HEAD
=======
    async def task_exists(self, task_key: TaskKey) -> bool: ...

>>>>>>> 043485ca
    async def get_task_result(
        self, owner_metadata: OwnerMetadata, task_uuid: TaskUUID
    ) -> Any: ...

    async def get_task_status(
        self, owner_metadata: OwnerMetadata, task_uuid: TaskUUID
    ) -> TaskStatus: ...

    async def list_tasks(self, owner_metadata: OwnerMetadata) -> list[Task]: ...

    async def set_task_progress(
<<<<<<< HEAD
        self, task_id: TaskID, report: ProgressReport
    ) -> None: ...

    async def task_exists(self, task_id: TaskID) -> bool: ...
=======
        self, task_key: TaskKey, report: ProgressReport
    ) -> None: ...
>>>>>>> 043485ca
<|MERGE_RESOLUTION|>--- conflicted
+++ resolved
@@ -26,11 +26,6 @@
         self, owner_metadata: OwnerMetadata, task_uuid: TaskUUID
     ) -> None: ...
 
-<<<<<<< HEAD
-=======
-    async def task_exists(self, task_key: TaskKey) -> bool: ...
-
->>>>>>> 043485ca
     async def get_task_result(
         self, owner_metadata: OwnerMetadata, task_uuid: TaskUUID
     ) -> Any: ...
@@ -42,12 +37,7 @@
     async def list_tasks(self, owner_metadata: OwnerMetadata) -> list[Task]: ...
 
     async def set_task_progress(
-<<<<<<< HEAD
-        self, task_id: TaskID, report: ProgressReport
+        self, task_key: TaskKey, report: ProgressReport
     ) -> None: ...
 
-    async def task_exists(self, task_id: TaskID) -> bool: ...
-=======
-        self, task_key: TaskKey, report: ProgressReport
-    ) -> None: ...
->>>>>>> 043485ca
+    async def task_exists(self, task_key: TaskKey) -> bool: ...