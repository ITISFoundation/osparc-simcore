--- conflicted
+++ resolved
@@ -11,14 +11,10 @@
 from models_library.licensed_items import LicensedItemID
 from models_library.products import ProductName
 from models_library.rabbitmq_basic_types import RPCMethodName
-<<<<<<< HEAD
-from models_library.services_types import ServiceRunID
-=======
-from models_library.resource_tracker import ServiceRunId
 from models_library.resource_tracker_licensed_items_checkouts import (
     LicensedItemCheckoutID,
 )
->>>>>>> e9eec694
+from models_library.services_types import ServiceRunID
 from models_library.users import UserID
 from models_library.wallets import WalletID
 from pydantic import TypeAdapter
@@ -81,13 +77,8 @@
     wallet_id: WalletID,
     licensed_item_id: LicensedItemID,
     num_of_seats: int,
-<<<<<<< HEAD
     service_run_id: ServiceRunID,
-) -> None:
-=======
-    service_run_id: ServiceRunId,
 ) -> LicensedItemCheckoutGet:
->>>>>>> e9eec694
     result = await rabbitmq_rpc_client.request(
         WEBSERVER_RPC_NAMESPACE,
         TypeAdapter(RPCMethodName).validate_python("checkout_licensed_item_for_wallet"),
@@ -107,17 +98,9 @@
     rabbitmq_rpc_client: RabbitMQRPCClient,
     *,
     product_name: ProductName,
-<<<<<<< HEAD
-    wallet_id: WalletID,
-    licensed_item_id: LicensedItemID,
-    num_of_seats: int,
-    service_run_id: ServiceRunID,
-) -> None:
-=======
     user_id: UserID,
     licensed_item_checkout_id: LicensedItemCheckoutID,
 ) -> LicensedItemCheckoutGet:
->>>>>>> e9eec694
     result = await rabbitmq_rpc_client.request(
         WEBSERVER_RPC_NAMESPACE,
         TypeAdapter(RPCMethodName).validate_python("release_licensed_item_for_wallet"),
