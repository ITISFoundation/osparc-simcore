import logging
from typing import Final

from models_library.api_schemas_directorv2.dynamic_services import (
    DynamicServiceGet,
<<<<<<< HEAD
    GetProjectInactivityResponse,
=======
    RetrieveDataOutEnveloped,
>>>>>>> f7e3e86f
)
from models_library.api_schemas_dynamic_scheduler import DYNAMIC_SCHEDULER_RPC_NAMESPACE
from models_library.api_schemas_dynamic_scheduler.dynamic_services import (
    DynamicServiceStart,
    DynamicServiceStop,
)
from models_library.api_schemas_webserver.projects_nodes import NodeGet, NodeGetIdle
from models_library.projects import ProjectID
from models_library.projects_nodes_io import NodeID
from models_library.rabbitmq_basic_types import RPCMethodName
from models_library.services_types import ServicePortKey
from models_library.users import UserID
from pydantic import NonNegativeInt, TypeAdapter
from servicelib.logging_utils import log_decorator
from servicelib.rabbitmq import RabbitMQRPCClient

_logger = logging.getLogger(__name__)

# the webserver's director-v2 plugin internally uses a
# 20 second default timeout for all HTTP calls
DEFAULT_LEGACY_WB_TO_DV2_HTTP_REQUESTS_TIMEOUT_S: Final[NonNegativeInt] = 20

# make sure RPC calls time out after the HTTP requests
# from dynamic-scheduler to director-v2 time out
_RPC_DEFAULT_TIMEOUT_S: Final[NonNegativeInt] = int(
    DEFAULT_LEGACY_WB_TO_DV2_HTTP_REQUESTS_TIMEOUT_S * 2
)

_RPC_METHOD_NAME_ADAPTER: TypeAdapter[RPCMethodName] = TypeAdapter(RPCMethodName)


@log_decorator(_logger, level=logging.DEBUG)
async def list_tracked_dynamic_services(
    rabbitmq_rpc_client: RabbitMQRPCClient,
    *,
    user_id: UserID | None = None,
    project_id: ProjectID | None = None,
) -> list[DynamicServiceGet]:
    result = await rabbitmq_rpc_client.request(
        DYNAMIC_SCHEDULER_RPC_NAMESPACE,
        _RPC_METHOD_NAME_ADAPTER.validate_python("list_tracked_dynamic_services"),
        user_id=user_id,
        project_id=project_id,
        timeout_s=_RPC_DEFAULT_TIMEOUT_S,
    )
    assert isinstance(result, list)  # nosec
    return result


@log_decorator(_logger, level=logging.DEBUG)
async def get_service_status(
    rabbitmq_rpc_client: RabbitMQRPCClient, *, node_id: NodeID
) -> NodeGetIdle | DynamicServiceGet | NodeGet:
    result = await rabbitmq_rpc_client.request(
        DYNAMIC_SCHEDULER_RPC_NAMESPACE,
        _RPC_METHOD_NAME_ADAPTER.validate_python("get_service_status"),
        node_id=node_id,
        timeout_s=_RPC_DEFAULT_TIMEOUT_S,
    )
    assert isinstance(result, NodeGetIdle | DynamicServiceGet | NodeGet)  # nosec
    return result


@log_decorator(_logger, level=logging.DEBUG)
async def run_dynamic_service(
    rabbitmq_rpc_client: RabbitMQRPCClient,
    *,
    dynamic_service_start: DynamicServiceStart,
) -> DynamicServiceGet | NodeGet:
    result = await rabbitmq_rpc_client.request(
        DYNAMIC_SCHEDULER_RPC_NAMESPACE,
        _RPC_METHOD_NAME_ADAPTER.validate_python("run_dynamic_service"),
        dynamic_service_start=dynamic_service_start,
        timeout_s=_RPC_DEFAULT_TIMEOUT_S,
    )
    assert isinstance(result, DynamicServiceGet | NodeGet)  # nosec
    return result


@log_decorator(_logger, level=logging.DEBUG)
async def stop_dynamic_service(
    rabbitmq_rpc_client: RabbitMQRPCClient,
    *,
    dynamic_service_stop: DynamicServiceStop,
    timeout_s: NonNegativeInt,
) -> None:
    result = await rabbitmq_rpc_client.request(
        DYNAMIC_SCHEDULER_RPC_NAMESPACE,
        _RPC_METHOD_NAME_ADAPTER.validate_python("stop_dynamic_service"),
        dynamic_service_stop=dynamic_service_stop,
        timeout_s=timeout_s,
    )
    assert result is None  # nosec


@log_decorator(_logger, level=logging.DEBUG)
<<<<<<< HEAD
async def get_project_inactivity(
    rabbitmq_rpc_client: RabbitMQRPCClient,
    *,
    project_id: ProjectID,
    max_inactivity_seconds: NonNegativeInt,
) -> GetProjectInactivityResponse:
    result = await rabbitmq_rpc_client.request(
        DYNAMIC_SCHEDULER_RPC_NAMESPACE,
        _RPC_METHOD_NAME_ADAPTER.validate_python("get_project_inactivity"),
        project_id=project_id,
        max_inactivity_seconds=max_inactivity_seconds,
        timeout_s=_RPC_DEFAULT_TIMEOUT_S,
    )
    assert isinstance(result, GetProjectInactivityResponse)  # nosec
    return result
=======
async def restart_user_services(
    rabbitmq_rpc_client: RabbitMQRPCClient,
    *,
    node_id: NodeID,
    timeout_s: NonNegativeInt,
) -> None:
    result = await rabbitmq_rpc_client.request(
        DYNAMIC_SCHEDULER_RPC_NAMESPACE,
        _RPC_METHOD_NAME_ADAPTER.validate_python("restart_user_services"),
        node_id=node_id,
        timeout_s=timeout_s,
    )
    assert result is None  # nosec


@log_decorator(_logger, level=logging.DEBUG)
async def retrieve_inputs(
    rabbitmq_rpc_client: RabbitMQRPCClient,
    *,
    node_id: NodeID,
    port_keys: list[ServicePortKey],
    timeout_s: NonNegativeInt,
) -> RetrieveDataOutEnveloped:
    result = await rabbitmq_rpc_client.request(
        DYNAMIC_SCHEDULER_RPC_NAMESPACE,
        _RPC_METHOD_NAME_ADAPTER.validate_python("retrieve_inputs"),
        node_id=node_id,
        port_keys=port_keys,
        timeout_s=timeout_s,
    )
    assert isinstance(result, RetrieveDataOutEnveloped)  # nosec
    return result


@log_decorator(_logger, level=logging.DEBUG)
async def update_projects_networks(
    rabbitmq_rpc_client: RabbitMQRPCClient, *, project_id: ProjectID
) -> None:
    result = await rabbitmq_rpc_client.request(
        DYNAMIC_SCHEDULER_RPC_NAMESPACE,
        _RPC_METHOD_NAME_ADAPTER.validate_python("update_projects_networks"),
        project_id=project_id,
        timeout_s=_RPC_DEFAULT_TIMEOUT_S,
    )
    assert result is None  # nosec
>>>>>>> f7e3e86f
<|MERGE_RESOLUTION|>--- conflicted
+++ resolved
@@ -3,11 +3,8 @@
 
 from models_library.api_schemas_directorv2.dynamic_services import (
     DynamicServiceGet,
-<<<<<<< HEAD
     GetProjectInactivityResponse,
-=======
     RetrieveDataOutEnveloped,
->>>>>>> f7e3e86f
 )
 from models_library.api_schemas_dynamic_scheduler import DYNAMIC_SCHEDULER_RPC_NAMESPACE
 from models_library.api_schemas_dynamic_scheduler.dynamic_services import (
@@ -104,7 +101,6 @@
 
 
 @log_decorator(_logger, level=logging.DEBUG)
-<<<<<<< HEAD
 async def get_project_inactivity(
     rabbitmq_rpc_client: RabbitMQRPCClient,
     *,
@@ -120,7 +116,9 @@
     )
     assert isinstance(result, GetProjectInactivityResponse)  # nosec
     return result
-=======
+
+
+@log_decorator(_logger, level=logging.DEBUG)
 async def restart_user_services(
     rabbitmq_rpc_client: RabbitMQRPCClient,
     *,
@@ -165,5 +163,4 @@
         project_id=project_id,
         timeout_s=_RPC_DEFAULT_TIMEOUT_S,
     )
-    assert result is None  # nosec
->>>>>>> f7e3e86f
+    assert result is None  # nosec