--- conflicted
+++ resolved
@@ -100,7 +100,6 @@
 
 
 @log_decorator(_logger, level=logging.DEBUG)
-<<<<<<< HEAD
 async def retrieve_inputs(
     rabbitmq_rpc_client: RabbitMQRPCClient,
     *,
@@ -117,7 +116,9 @@
     )
     assert isinstance(result, RetrieveDataOutEnveloped)  # nosec
     return result
-=======
+
+
+@log_decorator(_logger, level=logging.DEBUG)
 async def update_projects_networks(
     rabbitmq_rpc_client: RabbitMQRPCClient, *, project_id: ProjectID
 ) -> None:
@@ -127,5 +128,4 @@
         project_id=project_id,
         timeout_s=_RPC_DEFAULT_TIMEOUT_S,
     )
-    assert result is None  # nosec
->>>>>>> 1ce9f08e
+    assert result is None  # nosec