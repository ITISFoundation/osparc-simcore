""" rest - middlewares for error, enveloping and validation

    SEE  https://gist.github.com/amitripshtos/854da3f4217e3441e8fceea85b0cbd91
"""

import asyncio
import json
import logging
from collections.abc import Awaitable, Callable
from typing import Any, Union

from aiohttp import web
from aiohttp.web_request import Request
from aiohttp.web_response import StreamResponse
<<<<<<< HEAD
from common_library.errors_classes import OsparcErrorMixin
=======
from models_library.error_codes import create_error_code
>>>>>>> 1032d562
from models_library.utils.json_serialization import json_dumps
from servicelib.error_codes import create_error_code

<<<<<<< HEAD
from ..logging_utils import create_troubleshotting_log_message, get_log_record_extra
=======
from ..logging_errors import create_troubleshotting_log_kwargs
>>>>>>> 1032d562
from ..mimetype_constants import MIMETYPE_APPLICATION_JSON
from ..utils import is_production_environ
from .rest_models import ErrorItemType, ErrorType, LogMessageType
from .rest_responses import (
    create_data_response,
    create_http_error,
    is_enveloped_from_map,
    is_enveloped_from_text,
    wrap_as_envelope,
)
from .rest_utils import EnvelopeFactory
from .typing_extension import Handler, Middleware

DEFAULT_API_VERSION = "v0"
_FMSG_INTERNAL_ERROR_USER_FRIENDLY_WITH_OEC = (
    "We apologize for the inconvenience."
    " Our team has recorded the issue [{error_code}] and is working to resolve it as quickly as possible."
    " Thank you for your patience"
)


_logger = logging.getLogger(__name__)


def is_api_request(request: web.Request, api_version: str) -> bool:
    base_path = "/" + api_version.lstrip("/")
    return bool(request.path.startswith(base_path))


def error_middleware_factory(
    api_version: str,
) -> Middleware:
    _is_prod: bool = is_production_environ()

    def _process_and_raise_unexpected_error(request: web.BaseRequest, err: Exception):

        error_code = create_error_code(err)
        error_context: dict[str, Any] = {
            "request.remote": f"{request.remote}",
            "request.method": f"{request.method}",
            "request.path": f"{request.path}",
        }
<<<<<<< HEAD
        if isinstance(err, OsparcErrorMixin):
            error_context.update(err.error_context())

        frontend_msg = _FMSG_INTERNAL_ERROR_USER_FRIENDLY_WITH_OEC.format(
            error_code=error_code
        )
        log_msg = create_troubleshotting_log_message(
            message_to_user=frontend_msg,
            error=err,
            error_code=error_code,
            error_context=error_context,
        )

        http_error = create_http_error(
            err,
            frontend_msg,
=======

        user_error_msg = _FMSG_INTERNAL_ERROR_USER_FRIENDLY_WITH_OEC.format(
            error_code=error_code
        )
        http_error = create_http_error(
            err,
            user_error_msg,
>>>>>>> 1032d562
            web.HTTPInternalServerError,
            skip_internal_error_details=_is_prod,
        )
        _logger.exception(
<<<<<<< HEAD
            log_msg,
            extra=get_log_record_extra(
                error_code=error_code,
                user_id=error_context.get("user_id"),
            ),
=======
            **create_troubleshotting_log_kwargs(
                user_error_msg,
                error=err,
                error_context=error_context,
                error_code=error_code,
            )
>>>>>>> 1032d562
        )
        raise http_error

    @web.middleware
    async def _middleware_handler(request: web.Request, handler: Handler):
        """
        Ensure all error raised are properly enveloped and json responses
        """
        if not is_api_request(request, api_version):
            return await handler(request)

        # FIXME: review when to send info to client and when not!
        try:
            return await handler(request)

        except web.HTTPError as err:
            # TODO: differenciate between server/client error
            if not err.reason:
                err.set_status(err.status_code, reason="Unexpected error")

            err.content_type = MIMETYPE_APPLICATION_JSON

            if not err.text or not is_enveloped_from_text(err.text):
                error = ErrorType(
                    errors=[
                        ErrorItemType.from_error(err),
                    ],
                    status=err.status,
                    logs=[
                        LogMessageType(message=err.reason, level="ERROR"),
                    ],
                    message=err.reason,
                )
                err.text = EnvelopeFactory(error=error).as_text()

            raise

        except web.HTTPSuccessful as err:
            err.content_type = MIMETYPE_APPLICATION_JSON
            if err.text:
                try:
                    payload = json.loads(err.text)
                    if not is_enveloped_from_map(payload):
                        payload = wrap_as_envelope(data=payload)
                        err.text = json_dumps(payload)
                except Exception as other_error:  # pylint: disable=broad-except
                    _process_and_raise_unexpected_error(request, other_error)
            raise

        except web.HTTPRedirection as err:
            _logger.debug("Redirected to %s", err)
            raise

        except NotImplementedError as err:
            http_error = create_http_error(
                err,
                f"{err}",
                web.HTTPNotImplemented,
                skip_internal_error_details=_is_prod,
            )
            raise http_error from err

        except asyncio.TimeoutError as err:
            http_error = create_http_error(
                err,
                f"{err}",
                web.HTTPGatewayTimeout,
                skip_internal_error_details=_is_prod,
            )
            raise http_error from err

        except Exception as err:  # pylint: disable=broad-except
            _process_and_raise_unexpected_error(request, err)

    # adds identifier (mostly for debugging)
    setattr(  # noqa: B010
        _middleware_handler, "__middleware_name__", f"{__name__}.error_{api_version}"
    )

    return _middleware_handler


_ResponseOrBodyData = Union[StreamResponse, Any]
HandlerFlexible = Callable[[Request], Awaitable[_ResponseOrBodyData]]
MiddlewareFlexible = Callable[[Request, HandlerFlexible], Awaitable[StreamResponse]]


def envelope_middleware_factory(api_version: str) -> MiddlewareFlexible:
    # FIXME: This data conversion is very error-prone. Use decorators instead!
    _is_prod: bool = is_production_environ()

    @web.middleware
    async def _middleware_handler(
        request: web.Request, handler: HandlerFlexible
    ) -> StreamResponse:
        """
        Ensures all responses are enveloped as {'data': .. , 'error', ...} in json
        ONLY for API-requests
        """
        if not is_api_request(request, api_version):
            resp = await handler(request)
            assert isinstance(resp, StreamResponse)  # nosec
            return resp

        # NOTE: the return values of this handler
        resp = await handler(request)

        if isinstance(resp, web.FileResponse):
            return resp

        if not isinstance(resp, StreamResponse):
            resp = create_data_response(
                data=resp,
                skip_internal_error_details=_is_prod,
            )

        assert isinstance(resp, web.StreamResponse)  # nosec
        return resp

    # adds identifier (mostly for debugging)
    setattr(  # noqa: B010
        _middleware_handler, "__middleware_name__", f"{__name__}.envelope_{api_version}"
    )

    return _middleware_handler


def append_rest_middlewares(
    app: web.Application, api_version: str = DEFAULT_API_VERSION
):
    """Helper that appends rest-middlewares in the correct order"""
    app.middlewares.append(error_middleware_factory(api_version))
    app.middlewares.append(envelope_middleware_factory(api_version))  # type: ignore[arg-type]<|MERGE_RESOLUTION|>--- conflicted
+++ resolved
@@ -12,19 +12,11 @@
 from aiohttp import web
 from aiohttp.web_request import Request
 from aiohttp.web_response import StreamResponse
-<<<<<<< HEAD
-from common_library.errors_classes import OsparcErrorMixin
-=======
 from models_library.error_codes import create_error_code
->>>>>>> 1032d562
 from models_library.utils.json_serialization import json_dumps
 from servicelib.error_codes import create_error_code
 
-<<<<<<< HEAD
-from ..logging_utils import create_troubleshotting_log_message, get_log_record_extra
-=======
 from ..logging_errors import create_troubleshotting_log_kwargs
->>>>>>> 1032d562
 from ..mimetype_constants import MIMETYPE_APPLICATION_JSON
 from ..utils import is_production_environ
 from .rest_models import ErrorItemType, ErrorType, LogMessageType
@@ -67,24 +59,6 @@
             "request.method": f"{request.method}",
             "request.path": f"{request.path}",
         }
-<<<<<<< HEAD
-        if isinstance(err, OsparcErrorMixin):
-            error_context.update(err.error_context())
-
-        frontend_msg = _FMSG_INTERNAL_ERROR_USER_FRIENDLY_WITH_OEC.format(
-            error_code=error_code
-        )
-        log_msg = create_troubleshotting_log_message(
-            message_to_user=frontend_msg,
-            error=err,
-            error_code=error_code,
-            error_context=error_context,
-        )
-
-        http_error = create_http_error(
-            err,
-            frontend_msg,
-=======
 
         user_error_msg = _FMSG_INTERNAL_ERROR_USER_FRIENDLY_WITH_OEC.format(
             error_code=error_code
@@ -92,25 +66,16 @@
         http_error = create_http_error(
             err,
             user_error_msg,
->>>>>>> 1032d562
             web.HTTPInternalServerError,
             skip_internal_error_details=_is_prod,
         )
         _logger.exception(
-<<<<<<< HEAD
-            log_msg,
-            extra=get_log_record_extra(
-                error_code=error_code,
-                user_id=error_context.get("user_id"),
-            ),
-=======
             **create_troubleshotting_log_kwargs(
                 user_error_msg,
                 error=err,
                 error_context=error_context,
                 error_code=error_code,
             )
->>>>>>> 1032d562
         )
         raise http_error
 
