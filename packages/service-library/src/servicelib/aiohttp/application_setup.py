import functools
import inspect
import logging
from collections.abc import Callable
from contextlib import ContextDecorator
from copy import deepcopy
from datetime import datetime
from enum import Enum
from types import TracebackType
from typing import Any, Final, Protocol

import arrow
from aiohttp import web
from pydantic import TypeAdapter
from typing_extensions import (  # https://docs.pydantic.dev/latest/api/standard_library_types/#typeddict
    TypedDict,
)

from .application_keys import APP_CONFIG_KEY, APP_SETTINGS_KEY

_logger = logging.getLogger(__name__)

APP_SETUP_COMPLETED_KEY: Final[str] = f"{__name__ }.setup"


class _SetupFunc(Protocol):
    __name__: str

    def __call__(self, app: web.Application, *args: Any, **kwds: Any) -> bool: ...


class _ApplicationSettings(Protocol):
    def is_enabled(self, field_name: str) -> bool: ...


class ModuleCategory(Enum):
    SYSTEM = 0
    ADDON = 1


# ERRORS ------------------------------------------------------------------


class SkipModuleSetupError(Exception):
    def __init__(self, *, reason) -> None:
        self.reason = reason
        super().__init__(reason)


class ApplicationSetupError(Exception): ...


class DependencyError(ApplicationSetupError): ...


class SetupMetadataDict(TypedDict):
    module_name: str
    dependencies: list[str]
    config_section: str | None
    config_enabled: str


# HELPERS ------------------------------------------------------------------


def _parse_and_validate_arguments(
    module_name: str,
    depends: list[str] | None = None,
    config_section: str | None = None,
    config_enabled: str | None = None,
) -> tuple[str, list[str], str | None, str]:
    module_name = module_name.replace(".__init__", "")
    depends = depends or []

    if config_section and config_enabled:
        msg = "Can only set config_section or config_enabled but not both"
        raise ValueError(msg)

    section: str | None = config_section or module_name.split(".")[-1]
    if config_enabled is None:
        config_enabled = f"{section}.enabled"
    else:
        # if passes config_enabled, invalidates info on section
        section = None

    return module_name, depends, section, config_enabled


def _is_addon_enabled_from_config(
    cfg: dict[str, Any], dotted_section: str, section
) -> bool:
    try:
        parts: list[str] = dotted_section.split(".")
        # navigates app_config (cfg) searching for section
        searched_config = deepcopy(cfg)
        for part in parts:
            if section and part == "enabled":
                # if section exists, no need to explicitly enable it
                return TypeAdapter(bool).validate_python(
                    searched_config.get(part, True)
                )
            searched_config = searched_config[part]

    except KeyError as ee:
        msg = f"Cannot find required option '{dotted_section}' in app config's section '{ee}'"
        raise ApplicationSetupError(msg) from ee

    assert isinstance(searched_config, bool)  # nosec
    return searched_config


def _get_app_settings_and_field_name(
    app: web.Application,
    arg_module_name: str,
    arg_settings_name: str | None,
    setup_func_name: str,
    logger: logging.Logger,
) -> tuple[_ApplicationSettings | None, str | None]:
    app_settings: _ApplicationSettings | None = app.get(APP_SETTINGS_KEY)
    settings_field_name = arg_settings_name

    if app_settings:
        if not settings_field_name:
            # FIXME: hard-coded WEBSERVER_ temporary
            settings_field_name = f"WEBSERVER_{arg_module_name.split('.')[-1].upper()}"

        logger.debug("Checking addon's %s ", f"{settings_field_name=}")

        if not hasattr(app_settings, settings_field_name):
            msg = f"Invalid option arg_settings_name={arg_settings_name!r} in module's setup {setup_func_name}. It must be a field in {app_settings.__class__}"
            raise ValueError(msg)

    return app_settings, settings_field_name


class _SetupTimingContext(ContextDecorator):
    """Context manager/decorator for timing and logging module setup operations."""

    def __init__(
        self,
        module_name: str,
        *,
        logger: logging.Logger,
        category: ModuleCategory | None = None,
        depends: list[str] | None = None,
    ) -> None:
        """Initialize timing context.

        :param module_name: Name of the module being set up
        :param category: Optional module category for detailed logging
        :param depends: Optional dependencies for detailed logging
        """
        self.module_name = module_name
        self.category = category
        self.depends = depends
        self.started: datetime | None = None
        self.head_msg = f"Setup of {module_name}"
        self.logger = logger

    def __enter__(self) -> None:
        self.started = arrow.utcnow().datetime
        if self.category is not None:
            self.logger.info(
                "%s (%s, %s) started ... ",
                self.head_msg,
                f"{self.category.name=}",
                f"{self.depends}",
            )
        else:
            self.logger.info("%s started ...", self.head_msg)

    def __exit__(
        self,
        exc_type: type[BaseException] | None,
        exc_val: BaseException | None,
        exc_tb: TracebackType | None,
    ) -> None:
        if self.started:
            elapsed = (arrow.utcnow() - self.started).total_seconds()
            _logger.info("%s completed [Elapsed: %3.1f secs]", self.head_msg, elapsed)


# PUBLIC API ------------------------------------------------------------------


def is_setup_completed(module_name: str, app: web.Application) -> bool:
    return module_name in app[APP_SETUP_COMPLETED_KEY]


def ensure_single_setup(
    module_name: str,
    *,
    logger: logging.Logger,
) -> Callable[[Callable[..., Any]], Callable[..., Any]]:
    """Ensures a setup function is executed only once per application and handles completion.

    :param module_name: Name of the module being set up
    """

    def _log_skip(reason: str) -> bool:
        logger.info("Skipping '%s' setup: %s", module_name, reason)
        return False

    def decorator(setup_func: _SetupFunc) -> _SetupFunc:

        @functools.wraps(setup_func)
        def _wrapper(app: web.Application, *args: Any, **kwargs: Any) -> bool:

            # pre-setup init
            if APP_SETUP_COMPLETED_KEY not in app:
                app[APP_SETUP_COMPLETED_KEY] = []

            # check
            if is_setup_completed(module_name, app):
                _log_skip(
                    f"'{module_name}' was already initialized in {app}."
                    " Setup can only be executed once per app."
                )
                return False

            try:
                completed = setup_func(app, *args, **kwargs)

                # post-setup handling
                if completed is None:
                    completed = True

                if completed:  # registers completed setup
                    app[APP_SETUP_COMPLETED_KEY].append(module_name)
                    return completed

                assert not completed  # nosec
                _log_skip("Undefined (setup function returned false)")
                return False

            except SkipModuleSetupError as err:
                _log_skip(err.reason)
                return False

        return _wrapper

    return decorator


def app_module_setup(
    module_name: str,
    category: ModuleCategory,
    *,
    settings_name: str | None = None,
    depends: list[str] | None = None,
    logger: logging.Logger = _logger,
    # TODO: SEE https://github.com/ITISFoundation/osparc-simcore/issues/2008
    # TODO: - settings_name becomes module_name!!
    # TODO: - plugin base should be aware of setup and settings -> model instead of function?
    # TODO: - depends mechanism will call registered setups List[Union[str, _SetupFunc]]
    # TODO: - deprecate config options
    config_section: str | None = None,
    config_enabled: str | None = None,
) -> Callable:
    """Decorator that marks a function as 'a setup function' for a given module in an application

        - Marks a function as 'setup' of a given module in an application
        - Ensures setup executed ONLY ONCE per app
        - Addon modules:
            - toggles run using 'enabled' entry in config file
        - logs execution

    See packages/service-library/tests/test_application_setup.py

    :param module_name: typically __name__
    :param depends: list of module_names that must be called first, defaults to None
    :param config_section: explicit configuration section, defaults to None (i.e. the name of the module, or last entry of the name if dotted)
    :param config_enabled: option in config to enable, defaults to None which is '$(module-section).enabled' (config_section and config_enabled are mutually exclusive)
    :param settings_name: field name in the app's settings that corresponds to this module. Defaults to the name of the module with app prefix.
    :raises DependencyError
    :raises ApplicationSetupError
    :return: True if setup was completed or False if setup was skipped
    :rtype: bool

    :Example:
        from servicelib.aiohttp.application_setup import app_module_setup

        @app_module_setup('mysubsystem', ModuleCategory.SYSTEM, logger=log)
        def setup(app: web.Application):
            ...
    """
    # TODO: resilience to failure. if this setup fails, then considering dependencies, is it fatal or app can start?
    # TODO: enforce signature as def setup(app: web.Application, **kwargs) -> web.Application

    module_name, depends, section, config_enabled = _parse_and_validate_arguments(
        module_name, depends, config_section, config_enabled
    )

    # metadata info
    def _setup_metadata() -> SetupMetadataDict:
        return SetupMetadataDict(
            module_name=module_name,
            dependencies=depends,
            config_section=section,
            config_enabled=config_enabled,
        )

    def decorator(setup_func: _SetupFunc) -> _SetupFunc:

<<<<<<< HEAD
        assert setup_func.__name__.startswith(  # nosec
            "setup_"
        ), f"Rename '{setup_func.__name__}' start with 'setup_$(plugin-name)'"
=======
        assert (  # nosec
            "setup_" in setup_func.__name__
        ), f"Rename '{setup_func.__name__}' like 'setup_$(plugin-name)'"
>>>>>>> e7d90640

        @functools.wraps(setup_func)
        @ensure_single_setup(module_name, logger=logger)
        @_SetupTimingContext(
            module_name, category=category, depends=depends, logger=logger
        )
        def _wrapper(app: web.Application, *args, **kargs) -> bool:
            if category == ModuleCategory.ADDON:
                # ONLY addons can be enabled/disabled

                if settings_name is None:
                    # Fall back to config if settings_name is not explicitly defined
                    # TODO: deprecate
                    cfg = app[APP_CONFIG_KEY]
                    is_enabled = _is_addon_enabled_from_config(
                        cfg, config_enabled, section
                    )
                    if not is_enabled:
                        logger.info(
                            "Skipping '%s' setup. Explicitly disabled in config",
                            module_name,
                        )
                        return False

                # NOTE: if not disabled by config, it can be disabled by settings (tmp while legacy maintained)
                app_settings, module_settings_name = _get_app_settings_and_field_name(
                    app,
                    module_name,
                    settings_name,
                    setup_func.__name__,
                    logger,
                )

                if (
                    app_settings
                    and module_settings_name
                    and not app_settings.is_enabled(module_settings_name)
                ):
                    logger.info(
                        "Skipping setup %s. %s disabled in settings",
                        f"{module_name=}",
                        f"{module_settings_name=}",
                    )
                    return False

            if depends:
                uninitialized = [
                    dep for dep in depends if not is_setup_completed(dep, app)
                ]
                if uninitialized:
                    msg = f"Cannot setup app module '{module_name}' because the following dependencies are still uninitialized: {uninitialized}"
                    raise DependencyError(msg)

            # execution of setup with module name
            completed: bool = setup_func(app, *args, **kargs)

            return completed

<<<<<<< HEAD
        _wrapper.metadata = _setup_metadata  # type: ignore[attr-defined]
        _wrapper.mark_as_simcore_servicelib_setup_func = True  # type: ignore[attr-defined]
        # NOTE: this is added by functools.wraps decorated
        assert _wrapper.__wrapped__ == setup_func  # nosec
=======
        assert (
            _wrapper.__wrapped__ == setup_func
        ), "this is added by functools.wraps decorator"  # nosec

        setattr(_wrapper, "metadata", _setup_metadata)  # noqa: B010
        setattr(_wrapper, "mark_as_simcore_servicelib_setup_func", True)  # noqa: B010
>>>>>>> e7d90640

        return _wrapper

    return decorator


def is_setup_function(fun: Callable) -> bool:
    return (
        inspect.isfunction(fun)
        and hasattr(fun, "mark_as_simcore_servicelib_setup_func")
        and any(
            param.annotation == web.Application
            for _, param in inspect.signature(fun).parameters.items()
        )
    )<|MERGE_RESOLUTION|>--- conflicted
+++ resolved
@@ -302,15 +302,9 @@
 
     def decorator(setup_func: _SetupFunc) -> _SetupFunc:
 
-<<<<<<< HEAD
-        assert setup_func.__name__.startswith(  # nosec
-            "setup_"
-        ), f"Rename '{setup_func.__name__}' start with 'setup_$(plugin-name)'"
-=======
         assert (  # nosec
             "setup_" in setup_func.__name__
         ), f"Rename '{setup_func.__name__}' like 'setup_$(plugin-name)'"
->>>>>>> e7d90640
 
         @functools.wraps(setup_func)
         @ensure_single_setup(module_name, logger=logger)
@@ -369,19 +363,12 @@
 
             return completed
 
-<<<<<<< HEAD
-        _wrapper.metadata = _setup_metadata  # type: ignore[attr-defined]
-        _wrapper.mark_as_simcore_servicelib_setup_func = True  # type: ignore[attr-defined]
-        # NOTE: this is added by functools.wraps decorated
-        assert _wrapper.__wrapped__ == setup_func  # nosec
-=======
         assert (
             _wrapper.__wrapped__ == setup_func
         ), "this is added by functools.wraps decorator"  # nosec
 
         setattr(_wrapper, "metadata", _setup_metadata)  # noqa: B010
         setattr(_wrapper, "mark_as_simcore_servicelib_setup_func", True)  # noqa: B010
->>>>>>> e7d90640
 
         return _wrapper
 
