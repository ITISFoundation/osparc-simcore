"""Utils to check, convert and compose server responses for the RESTApi"""

import inspect
from typing import Any

from aiohttp import web, web_exceptions
from aiohttp.web_exceptions import HTTPError, HTTPException
from common_library.error_codes import ErrorCodeStr
from common_library.json_serialization import json_dumps
from models_library.rest_error import ErrorGet, ErrorItemType
from servicelib.rest_constants import RESPONSE_MODEL_POLICY

from ..aiohttp.status import HTTP_200_OK
from ..mimetype_constants import MIMETYPE_APPLICATION_JSON
from ..rest_responses import is_enveloped
from ..status_codes_utils import get_code_description


def wrap_as_envelope(
    data: Any = None,
    error: Any = None,
) -> dict[str, Any]:
    return {"data": data, "error": error}


# RESPONSES FACTORIES -------------------------------


def create_data_response(
    data: Any, *, skip_internal_error_details=False, status=HTTP_200_OK
) -> web.Response:
    response = None
    try:
        payload = wrap_as_envelope(data) if not is_enveloped(data) else data

        response = web.json_response(payload, dumps=json_dumps, status=status)
    except (TypeError, ValueError) as err:
        response = exception_to_response(
            create_http_error(
                [
                    err,
                ],
                str(err),
                web.HTTPInternalServerError,
                skip_internal_error_details=skip_internal_error_details,
            )
        )
    return response


def create_http_error(
    errors: list[Exception] | Exception,
    reason: str | None = None,
    http_error_cls: type[HTTPError] = web.HTTPInternalServerError,
    *,
    skip_internal_error_details: bool = False,
    error_code: ErrorCodeStr | None = None
) -> HTTPError:
    """
    - Response body conforms OAS schema model
    - Can skip internal details when 500 status e.g. to avoid transmitting server
    exceptions to the client in production
    """
    if not isinstance(errors, list):
        errors = [errors]

    is_internal_error: bool = http_error_cls == web.HTTPInternalServerError
    default_message = reason or get_code_description(http_error_cls.status_code)

    if is_internal_error and skip_internal_error_details:
        error = ErrorGet.model_validate(
            {
                "status": http_error_cls.status_code,
                "message": default_message,
                "support_id": error_code,
            }
        )
    else:
        items = [ErrorItemType.from_error(err) for err in errors]
        error = ErrorGet.model_validate(
            {
                "errors": items,  # NOTE: deprecated!
                "status": http_error_cls.status_code,
                "message": default_message,
                "support_id": error_code,
            }
        )

    assert not http_error_cls.empty_body  # nosec
    payload = wrap_as_envelope(
        error=error.model_dump(mode="json", **RESPONSE_MODEL_POLICY)
    )

    return http_error_cls(
<<<<<<< HEAD
=======
        # Multiline not allowed in HTTP reason
>>>>>>> e8ce8378
        reason=reason.replace("\n", " ") if reason else None,
        text=json_dumps(
            payload,
        ),
        content_type=MIMETYPE_APPLICATION_JSON,
    )


def exception_to_response(exc: HTTPError) -> web.Response:
    # Returning web.HTTPException is deprecated so here we have a converter to a response
    # so it can be used as
    # SEE https://github.com/aio-libs/aiohttp/issues/2415
    return web.Response(
        status=exc.status,
        headers=exc.headers,
        reason=exc.reason,
        text=exc.text,
    )


# Inverse map from code to HTTPException classes
def _collect_http_exceptions(exception_cls: type[HTTPException] = HTTPException):
    def _pred(obj) -> bool:
        return (
            inspect.isclass(obj)
            and issubclass(obj, exception_cls)
            and getattr(obj, "status_code", 0) > 0
        )

    found: list[tuple[str, Any]] = inspect.getmembers(web_exceptions, _pred)
    assert found  # nosec

    http_statuses = {cls.status_code: cls for _, cls in found}
    assert len(http_statuses) == len(found), "No duplicates"  # nosec

    return http_statuses<|MERGE_RESOLUTION|>--- conflicted
+++ resolved
@@ -92,10 +92,7 @@
     )
 
     return http_error_cls(
-<<<<<<< HEAD
-=======
         # Multiline not allowed in HTTP reason
->>>>>>> e8ce8378
         reason=reason.replace("\n", " ") if reason else None,
         text=json_dumps(
             payload,
