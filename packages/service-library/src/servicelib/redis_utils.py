--- conflicted
+++ resolved
@@ -1,11 +1,8 @@
 import asyncio
 import functools
 import logging
-<<<<<<< HEAD
-=======
 from collections.abc import Awaitable, Callable
 from datetime import timedelta
->>>>>>> b4088ad2
 
 import arrow
 
