--- conflicted
+++ resolved
@@ -93,12 +93,7 @@
 
 def set_logging_handler(
     logger: logging.Logger,
-<<<<<<< HEAD
-    formatter_base: type[logging.Formatter] | None = None,
-    fmt: str = DEFAULT_FORMATTING,
-=======
     fmt: str,
->>>>>>> 3e03eeba
 ) -> None:
     for handler in logger.handlers:
         handler.setFormatter(CustomFormatter(fmt))
