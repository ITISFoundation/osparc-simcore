"""
This codes originates from this article (https://medium.com/swlh/add-log-decorators-to-your-python-project-84094f832181)
"""
import functools
import logging
import os
import sys
from asyncio import iscoroutinefunction
from inspect import getframeinfo, stack
from typing import Callable, Dict, Optional

from celery.app.log import Logging

log = logging.getLogger(__name__)


BLACK = "\033[0;30m"
BLUE = "\033[0;34m"
GREEN = "\033[0;32m"
CYAN = "\033[0;36m"
RED = "\033[0;31m"
ORANGE = "\033[48;2;255;165;0m"
PURPLE = "\033[0;35m"
BROWN = "\033[0;33m"
GRAY = "\033[0;37m"
BOLDGRAY = "\033[1;30m"
BOLDBLUE = "\033[1;34m"
BOLDGREEN = "\033[1;32m"
BOLDCYAN = "\033[1;36m"
BOLDRED = "\033[1;31m"
BOLDPURPLE = "\033[1;35m"
BOLDYELLOW = "\033[1;33m"
WHITE = "\033[1;37m"

NORMAL = "\033[0m"

COLORS = {
    "WARNING": BOLDYELLOW,
    "INFO": GREEN,
    "DEBUG": GRAY,
    "CRITICAL": ORANGE,
    "ERROR": RED,
}


class CustomFormatter(logging.Formatter):
    """Custom Formatter does these 2 things:
    1. Overrides 'funcName' with the value of 'func_name_override', if it exists.
    2. Overrides 'filename' with the value of 'file_name_override', if it exists.
    """

    def format(self, record):
        if hasattr(record, "func_name_override"):
            record.funcName = record.func_name_override
        if hasattr(record, "file_name_override"):
            record.filename = record.file_name_override

        # add color
        levelname = record.levelname
        if levelname in COLORS:
            levelname_color = COLORS[levelname] + levelname + NORMAL
            record.levelname = levelname_color
        return super().format(record)


DEFAULT_FORMATTING = "%(levelname)s: [%(asctime)s/%(processName)s] [%(name)s:%(funcName)s(%(lineno)d)] %(message)s"


def config_all_loggers():
    the_manager: logging.Manager = logging.Logger.manager

    loggers = [logging.getLogger()] + [
<<<<<<< HEAD
        # pylint: disable=no-member
        logging.getLogger(name)
        for name in logging.root.manager.loggerDict
=======
        logging.getLogger(name) for name in the_manager.loggerDict
>>>>>>> f994227e
    ]
    for logger in loggers:
        set_logging_handler(logger)


def set_logging_handler(
    logger: logging.Logger,
    formatter_base: Optional[Logging] = None,
    formatting: Optional[str] = None,
) -> None:
    if not formatting:
        formatting = DEFAULT_FORMATTING
    if not formatter_base:
        formatter_base = CustomFormatter

    for handler in logger.handlers:
        handler.setFormatter(
            formatter_base(
                "%(levelname)s: %(name)s:%(funcName)s(%(lineno)s) - %(message)s"
            )
        )


def _log_arguments(
    logger_obj: logging.Logger, level: int, func: Callable, *args, **kwargs
) -> Dict[str, str]:
    args_passed_in_function = [repr(a) for a in args]
    kwargs_passed_in_function = [f"{k}={v!r}" for k, v in kwargs.items()]

    # The lists of positional and keyword arguments is joined together to form final string
    formatted_arguments = ", ".join(args_passed_in_function + kwargs_passed_in_function)

    # Generate file name and function name for calling function. __func.name__ will give the name of the
    #     caller function ie. wrapper_log_info and caller file name ie log-decorator.py
    # - In order to get actual function and file name we will use 'extra' parameter.
    # - To get the file name we are using in-built module inspect.getframeinfo which returns calling file name
    py_file_caller = getframeinfo(stack()[1][0])
    extra_args = {
        "func_name_override": func.__name__,
        "file_name_override": os.path.basename(py_file_caller.filename),
    }

    #  Before to the function execution, log function details.
    logger_obj.log(
        level,
        "Arguments: %s - Begin function",
        formatted_arguments,
        extra=extra_args,
    )

    return extra_args


def log_decorator(logger=None, level: int = logging.DEBUG):
    # Build logger object
    logger_obj = logger or log

    def log_decorator_info(func):
        if iscoroutinefunction(func):

            @functools.wraps(func)
            async def log_decorator_wrapper(*args, **kwargs):
                extra_args = _log_arguments(logger_obj, level, func, *args, **kwargs)
                try:
                    # log return value from the function
                    value = await func(*args, **kwargs)
                    logger_obj.log(
                        level, "Returned: - End function %r", value, extra=extra_args
                    )
                except:
                    # log exception if occurs in function
                    logger_obj.error(
                        "Exception: %s", sys.exc_info()[1], extra=extra_args
                    )
                    raise
                # Return function value
                return value

        else:

            @functools.wraps(func)
            def log_decorator_wrapper(*args, **kwargs):
                extra_args = _log_arguments(logger_obj, func, *args, **kwargs)
                try:
                    # log return value from the function
                    value = func(*args, **kwargs)
                    logger_obj.log(
                        level, "Returned: - End function %r", value, extra=extra_args
                    )
                except:
                    # log exception if occurs in function
                    logger_obj.error(
                        "Exception: %s", sys.exc_info()[1], extra=extra_args
                    )
                    raise
                # Return function value
                return value

        # Return the pointer to the function
        return log_decorator_wrapper

    return log_decorator_info<|MERGE_RESOLUTION|>--- conflicted
+++ resolved
@@ -70,13 +70,7 @@
     the_manager: logging.Manager = logging.Logger.manager
 
     loggers = [logging.getLogger()] + [
-<<<<<<< HEAD
-        # pylint: disable=no-member
-        logging.getLogger(name)
-        for name in logging.root.manager.loggerDict
-=======
         logging.getLogger(name) for name in the_manager.loggerDict
->>>>>>> f994227e
     ]
     for logger in loggers:
         set_logging_handler(logger)
