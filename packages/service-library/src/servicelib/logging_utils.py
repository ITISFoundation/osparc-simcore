"""
This codes originates from this article
    https://medium.com/swlh/add-log-decorators-to-your-python-project-84094f832181

SEE also https://github.com/Delgan/loguru for a future alternative
"""

import asyncio
import functools
import logging
from asyncio import iscoroutinefunction
from collections.abc import Callable, Iterator
from contextlib import contextmanager
from datetime import datetime
from inspect import getframeinfo, stack
from pathlib import Path
from typing import Any, NotRequired, TypeAlias, TypedDict, TypeVar

from models_library.utils.json_serialization import json_dumps

from .error_codes import ErrorCodeStr
from .utils_secrets import mask_sensitive_data

_logger = logging.getLogger(__name__)


BLACK = "\033[0;30m"
BLUE = "\033[0;34m"
GREEN = "\033[0;32m"
CYAN = "\033[0;36m"
RED = "\033[0;31m"
ORANGE = "\033[48;2;255;165;0m"
PURPLE = "\033[0;35m"
BROWN = "\033[0;33m"
GRAY = "\033[0;37m"
BOLDGRAY = "\033[1;30m"
BOLDBLUE = "\033[1;34m"
BOLDGREEN = "\033[1;32m"
BOLDCYAN = "\033[1;36m"
BOLDRED = "\033[1;31m"
BOLDPURPLE = "\033[1;35m"
BOLDYELLOW = "\033[1;33m"
WHITE = "\033[1;37m"

NORMAL = "\033[0m"

COLORS = {
    "WARNING": BOLDYELLOW,
    "INFO": GREEN,
    "DEBUG": GRAY,
    "CRITICAL": ORANGE,
    "ERROR": RED,
}


class CustomFormatter(logging.Formatter):
    """Custom Formatter does these 2 things:
    1. Overrides 'funcName' with the value of 'func_name_override', if it exists.
    2. Overrides 'filename' with the value of 'file_name_override', if it exists.
    """

    def __init__(self, fmt: str, *, log_format_local_dev_enabled: bool) -> None:
        super().__init__(fmt)
        self.log_format_local_dev_enabled = log_format_local_dev_enabled

    def format(self, record) -> str:
        if hasattr(record, "func_name_override"):
            record.funcName = record.func_name_override
        if hasattr(record, "file_name_override"):
            record.filename = record.file_name_override
        if not hasattr(record, "log_uid"):
            record.log_uid = None  # Default value if user is not provided in the log

        if self.log_format_local_dev_enabled:
            levelname = record.levelname
            if levelname in COLORS:
                levelname_color = COLORS[levelname] + levelname + NORMAL
                record.levelname = levelname_color
            return super().format(record)

        return super().format(record).replace("\n", "\\n")


# SEE https://docs.python.org/3/library/logging.html#logrecord-attributes
DEFAULT_FORMATTING = "log_level=%(levelname)s | log_timestamp=%(asctime)s | log_source=%(name)s:%(funcName)s(%(lineno)d) | log_uid=%(log_uid)s | log_msg=%(message)s"
LOCAL_FORMATTING = "%(levelname)s: [%(asctime)s/%(processName)s] [%(name)s:%(funcName)s(%(lineno)d)]  -  %(message)s"

# Graylog Grok pattern extractor:
# log_level=%{WORD:log_level} \| log_timestamp=%{TIMESTAMP_ISO8601:log_timestamp} \| log_source=%{DATA:log_source} \| log_msg=%{GREEDYDATA:log_msg}


def config_all_loggers(*, log_format_local_dev_enabled: bool) -> None:
    """
    Applies common configuration to ALL registered loggers
    """
    fmt = DEFAULT_FORMATTING
    the_manager: logging.Manager = logging.Logger.manager
    root_logger = logging.getLogger()

    loggers = [root_logger] + [
        logging.getLogger(name) for name in the_manager.loggerDict
    ]

    if log_format_local_dev_enabled:
        fmt = LOCAL_FORMATTING

    for logger in loggers:
        set_logging_handler(
            logger, fmt=fmt, log_format_local_dev_enabled=log_format_local_dev_enabled
        )


def set_logging_handler(
    logger: logging.Logger,
    *,
    fmt: str,
    log_format_local_dev_enabled: bool,
) -> None:
    for handler in logger.handlers:
        handler.setFormatter(
            CustomFormatter(
                fmt, log_format_local_dev_enabled=log_format_local_dev_enabled
            )
        )


def test_logger_propagation(logger: logging.Logger) -> None:
    """log propagation and levels can sometimes be daunting to get it right.

    This function uses the `logger`` passed as argument to log the same message at different levels

    This should help to visually test a given configuration

    USAGE:
        from .logging_utils import test_logger_propagation
        for n in ("aiohttp.access", "gunicorn.access"):
            test_logger_propagation(logging.getLogger(n))
    """
    msg = f"TESTING %s log using {logger=}"
    logger.critical(msg, "critical")
    logger.error(msg, "error")
    logger.info(msg, "info")
    logger.warning(msg, "warning")
    logger.debug(msg, "debug")


class LogExceptionsKwargsDict(TypedDict, total=True):
    logger: logging.Logger
    level: int
    msg_prefix: str
    exc_info: bool
    stack_info: bool


@contextmanager
def log_exceptions(
    logger: logging.Logger,
    level: int,
    msg_prefix: str = "",
    *,
    exc_info: bool = False,
    stack_info: bool = False,
) -> Iterator[None]:
    """If an exception is raised, it gets logged with level.

    NOTE that this does NOT suppress exceptions

    Example: logging exceptions raised a "section of code" for debugging purposes

    # raises
    with log_exceptions(logger, logging.DEBUG):
        # ...
        resp.raise_for_status()

    # does NOT raises  (NOTE: use composition of context managers)
    with suppress(Exception), log_exceptions(logger, logging.DEBUG):
        # ...
        resp.raise_for_status()
    """
    try:
        yield
    except asyncio.CancelledError:
        msg = f"{msg_prefix} call cancelled ".strip()
        logger.log(level, msg)
        raise
    except Exception as exc:  # pylint: disable=broad-except
        msg = f"{msg_prefix} raised {type(exc).__name__}: {exc}".strip()
        logger.log(
            level,
            msg,
            exc_info=exc_info,
            stack_info=stack_info,
        )
        raise


def _log_before_call(
    logger_obj: logging.Logger, level: int, func: Callable, *args, **kwargs
) -> dict[str, str]:
    # NOTE: We should avoid logging arguments but in the meantime, we are trying to
    # avoid exposing sensitive data in the logs. For `args` is more difficult. We could eventually
    # deduced sensitivity based on the entropy of values but it is very costly
    # SEE https://github.com/ITISFoundation/osparc-simcore/security/code-scanning/18
    args_passed_in_function = [repr(a) for a in args]
    masked_kwargs = mask_sensitive_data(kwargs)
    kwargs_passed_in_function = [f"{k}={v!r}" for k, v in masked_kwargs.items()]

    # The lists of positional and keyword arguments is joined together to form final string
    formatted_arguments = ", ".join(args_passed_in_function + kwargs_passed_in_function)

    # Generate file name and function name for calling function. __func.name__ will give the name of the
    #     caller function ie. wrapper_log_info and caller file name ie log-decorator.py
    # - In order to get actual function and file name we will use 'extra' parameter.
    # - To get the file name we are using in-built module inspect.getframeinfo which returns calling file name
    py_file_caller = getframeinfo(stack()[1][0])
    extra_args = {
        "func_name_override": func.__name__,
        "file_name_override": Path(py_file_caller.filename).name,
    }

    #  Before to the function execution, log function details.
    logger_obj.log(
        level,
        "%s:%s(%s) - Begin function",
        func.__module__.split(".")[-1],
        func.__name__,
        formatted_arguments,
        extra=extra_args,
    )

    return extra_args


def _log_after_call(
    logger_obj: logging.Logger,
    level: int,
    func: Callable,
    result: Any,
    extra_args: dict[str, str],
) -> None:
    logger_obj.log(
        level,
        "%s:%s returned %r - End function",
        func.__module__.split(".")[-1],
        func.__name__,
        result,
        extra=extra_args,
    )


F = TypeVar("F", bound=Callable[..., Any])


def log_decorator(
    logger: logging.Logger | None,
    level: int = logging.DEBUG,
    *,
    # NOTE: default defined by legacy: ANE defined full stack tracebacks
    # on exceptions
    exc_info: bool = True,
    exc_stack_info: bool = True,
) -> Callable[[F], F]:
    """Logs the decorated function:
    - *before* its called
        - input parameters
    - *after* its called
        - returned values *after* the decorated function is executed *or*
        - raised exception (w/ or w/o traceback)
    """
    logger_obj = logger or _logger

    def _decorator(func_or_coro: F) -> F:

        _log_exc_kwargs = LogExceptionsKwargsDict(
            logger=logger_obj,
            level=level,
            msg_prefix=f"{func_or_coro.__name__}",
            exc_info=exc_info,
            stack_info=exc_stack_info,
        )

        if iscoroutinefunction(func_or_coro):

            @functools.wraps(func_or_coro)
            async def _async_wrapper(*args: Any, **kwargs: Any) -> Any:
                extra_args = _log_before_call(
                    logger_obj, level, func_or_coro, *args, **kwargs
                )
                with log_exceptions(**_log_exc_kwargs):
                    result = await func_or_coro(*args, **kwargs)
                _log_after_call(logger_obj, level, func_or_coro, result, extra_args)
                return result

            return _async_wrapper  # type: ignore[return-value] # decorators typing is hard

        @functools.wraps(func_or_coro)
        def _sync_wrapper(*args: Any, **kwargs: Any) -> Any:
            extra_args = _log_before_call(
                logger_obj, level, func_or_coro, *args, **kwargs
            )
            with log_exceptions(**_log_exc_kwargs):
                result = func_or_coro(*args, **kwargs)
            _log_after_call(logger_obj, level, func_or_coro, result, extra_args)
            return result

        return _sync_wrapper  # type: ignore[return-value] # decorators typing is hard

    return _decorator


@contextmanager
def log_catch(logger: logging.Logger, *, reraise: bool = True) -> Iterator[None]:
    try:
        yield
    except asyncio.CancelledError:
        logger.debug("call was cancelled")
        raise
    except Exception as exc:  # pylint: disable=broad-except
        logger.exception("Unhandled exception:")
        if reraise:
            raise exc from exc


<<<<<<< HEAD
class LogExtra(TypedDict, total=False):
    log_uid: str
    log_oec: str
=======
class LogExtra(TypedDict):
    log_uid: NotRequired[str]
    log_oec: NotRequired[str]
>>>>>>> 1032d562


LogLevelInt: TypeAlias = int
LogMessageStr: TypeAlias = str


def get_log_record_extra(
    *,
    user_id: int | str | None = None,
    error_code: str | None = None,
) -> LogExtra | None:
    extra: LogExtra = {}

    if user_id:
        assert int(user_id) > 0  # nosec
        extra["log_uid"] = f"{user_id}"
    if error_code:
        extra["log_oec"] = error_code

    return extra or None


def create_troubleshotting_log_message(
    message_to_user: str,
    error: BaseException,
    error_code: ErrorCodeStr,
    error_context: dict[str, Any] | None = None,
    tip: str | None = None,
) -> str:
    """Create a formatted message for _logger.exception(...)

    Arguments:
        message_to_user -- A user-friendly message to be displayed on the front-end explaining the issue in simple terms.
        error -- the instance of the handled exception
        error_code -- A unique error code (e.g., OEC or osparc-specific) to identify the type or source of the error for easier tracking.
        error_context -- Additional context surrounding the exception, such as environment variables or function-specific data. This can be derived from exc.error_context() (relevant when using the OsparcErrorMixin)
        tip -- Helpful suggestions or possible solutions explaining why the error may have occurred and how it could potentially be resolved
    """
    debug_data = json_dumps(
        {
            "exception_details": f"{error}",
            "error_code": error_code,
            "context": error_context,
            "tip": tip,
        },
        indent=1,
    )

    return f"{message_to_user}.\n{debug_data}"


def _un_capitalize(s: str) -> str:
    return s[:1].lower() + s[1:] if s else ""


@contextmanager
def log_context(
    logger: logging.Logger,
    level: LogLevelInt,
    msg: LogMessageStr,
    *args,
    log_duration: bool = False,
    extra: LogExtra | None = None,
):
    # NOTE: preserves original signature https://docs.python.org/3/library/logging.html#logging.Logger.log
    start = datetime.now()  # noqa: DTZ005
    msg = _un_capitalize(msg.strip())

    kwargs: dict[str, Any] = {}
    if extra:
        kwargs["extra"] = extra
    log_msg = f"Starting {msg} ..."
    logger.log(level, log_msg, *args, **kwargs)
    yield
    duration = (
        f" in {(datetime.now() - start ).total_seconds()}s"  # noqa: DTZ005
        if log_duration
        else ""
    )
    log_msg = f"Finished {msg}{duration}"
    logger.log(level, log_msg, *args, **kwargs)


def guess_message_log_level(message: str) -> LogLevelInt:
    lower_case_message = message.lower().strip()
    if lower_case_message.startswith(
        (
            "error",
            "[error]",
            "err",
            "[err]",
            "exception",
            "[exception]",
            "exc:",
            "exc ",
            "[exc]",
        )
    ):
        return logging.ERROR
    if lower_case_message.startswith(
        (
            "warning",
            "[warning]",
            "warn",
            "[warn]",
        )
    ):
        return logging.WARNING
    return logging.INFO


def set_parent_module_log_level(current_module: str, desired_log_level: int) -> None:
    parent_module = ".".join(current_module.split(".")[:-1])
    logging.getLogger(parent_module).setLevel(desired_log_level)<|MERGE_RESOLUTION|>--- conflicted
+++ resolved
@@ -321,15 +321,9 @@
             raise exc from exc
 
 
-<<<<<<< HEAD
-class LogExtra(TypedDict, total=False):
-    log_uid: str
-    log_oec: str
-=======
 class LogExtra(TypedDict):
     log_uid: NotRequired[str]
     log_oec: NotRequired[str]
->>>>>>> 1032d562
 
 
 LogLevelInt: TypeAlias = int
