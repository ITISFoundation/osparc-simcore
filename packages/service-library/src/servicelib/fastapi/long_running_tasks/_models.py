import logging
from asyncio import Task
from datetime import datetime
from typing import Any, Awaitable, Callable, Coroutine, Optional

<<<<<<< HEAD
from pydantic import BaseModel, Field
=======
from pydantic import BaseModel, Field, PositiveFloat, confloat
>>>>>>> 3d54220f

logger = logging.getLogger(__name__)

TaskName = str
TaskId = str
TaskType = Callable[..., Coroutine[Any, Any, Any]]

ProgressMessage = str
<<<<<<< HEAD
ProgressPercent = float
=======
ProgressPercent = confloat(ge=0.0, le=1.0)
>>>>>>> 3d54220f
ProgressCallback = Callable[[ProgressMessage, ProgressPercent, TaskId], Awaitable[None]]


class MarkOptions(BaseModel):
    unique: bool = False


class TaskProgress(BaseModel):
    """
    Helps the user to keep track of the progress. Progress is expected to be
    defined as a float bound between 0.0 and 1.0
    """

    message: ProgressMessage
    percent: ProgressPercent

    def publish(
        self,
        *,
        message: Optional[ProgressMessage] = None,
        percent: Optional[ProgressPercent] = None,
    ) -> None:
        """`percent` must be between 0.0 and 1.0 otherwise ValueError is raised"""
        if message:
            self.message = message
        if percent:
            if not (0.0 <= percent <= 1.0):
                raise ValueError(f"{percent=} must be in range [0.0, 1.0]")
            self.percent = percent

        logger.debug("Progress update: %s", f"{self}")

    @classmethod
    def create(cls) -> "TaskProgress":
        return cls.parse_obj(dict(message="", percent=0.0))


class TrackedTask(BaseModel):
    task_id: str
    task: Task
    task_name: TaskName
    task_progress: TaskProgress

    started: datetime = Field(default_factory=datetime.utcnow)
    last_status_check: Optional[datetime] = Field(
        None,
        description=(
            "used to detect when if the task is not actively "
            "polled by the client who created it"
        ),
    )

    class Config:
        arbitrary_types_allowed = True


class TaskStatus(BaseModel):
    task_progress: TaskProgress
    done: bool
    started: datetime


class TaskResult(BaseModel):
    result: Optional[Any]
    error: Optional[Any]


class CancelResult(BaseModel):
    task_removed: bool


class ClientConfiguration(BaseModel):
    router_prefix: str
    default_timeout: PositiveFloat<|MERGE_RESOLUTION|>--- conflicted
+++ resolved
@@ -3,11 +3,7 @@
 from datetime import datetime
 from typing import Any, Awaitable, Callable, Coroutine, Optional
 
-<<<<<<< HEAD
-from pydantic import BaseModel, Field
-=======
 from pydantic import BaseModel, Field, PositiveFloat, confloat
->>>>>>> 3d54220f
 
 logger = logging.getLogger(__name__)
 
@@ -16,11 +12,7 @@
 TaskType = Callable[..., Coroutine[Any, Any, Any]]
 
 ProgressMessage = str
-<<<<<<< HEAD
-ProgressPercent = float
-=======
 ProgressPercent = confloat(ge=0.0, le=1.0)
->>>>>>> 3d54220f
 ProgressCallback = Callable[[ProgressMessage, ProgressPercent, TaskId], Awaitable[None]]
 
 
