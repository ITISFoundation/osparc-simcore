--- conflicted
+++ resolved
@@ -5,12 +5,8 @@
 
 from fastapi import FastAPI, status
 from httpx import AsyncClient, HTTPError
-<<<<<<< HEAD
-from pydantic import AnyHttpUrl, BaseModel, PositiveFloat, parse_obj_as
-=======
 from pydantic import AnyHttpUrl, PositiveFloat, parse_obj_as
 from tenacity import RetryCallState
->>>>>>> 3d54220f
 from tenacity._asyncio import AsyncRetrying
 from tenacity.retry import retry_if_exception_type
 from tenacity.stop import stop_after_attempt
@@ -19,12 +15,7 @@
 from ._errors import GenericClientError, TaskClientResultError
 from ._models import ClientConfiguration, TaskId, TaskResult, TaskStatus
 
-<<<<<<< HEAD
-logger = logging.getLevelName(__name__)
-
-=======
 logger = logging.getLogger(__name__)
->>>>>>> 3d54220f
 
 
 def _before_sleep_log(
@@ -109,28 +100,6 @@
     return request_wrapper
 
 
-def retry_on_http_errors(
-    request_func: Callable[..., Awaitable[Any]]
-) -> Callable[..., Awaitable[Any]]:
-    """
-    Will retry the request on `httpx.HTTPError`.
-    """
-    assert asyncio.iscoroutinefunction(request_func)
-
-    @functools.wraps(request_func)
-    async def request_wrapper(zelf: "Client", *args, **kwargs) -> Any:
-        async for attempt in AsyncRetrying(
-            stop=stop_after_attempt(max_attempt_number=3),
-            wait=wait_exponential(min=1),
-            retry=retry_if_exception_type(HTTPError),
-            reraise=True,
-        ):
-            with attempt:
-                return await request_func(zelf, *args, **kwargs)
-
-    return request_wrapper
-
-
 class Client:
     """
     This is a client that aims to simplify the requests to get the
