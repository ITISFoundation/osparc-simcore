--- conflicted
+++ resolved
@@ -100,10 +100,6 @@
     app.router.add_get("/metrics", metrics)
 
     # Checks that middleware is in the outermost layer
-<<<<<<< HEAD
-    app.on_startup.append(check_outermost_middleware)
-=======
     app.on_startup.append(check_outermost_middleware)
 
-    return True
->>>>>>> 0513c825
+    return True