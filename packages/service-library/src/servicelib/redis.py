import asyncio
import contextlib
import datetime
import logging
from asyncio import Task
from collections.abc import AsyncIterator
from dataclasses import dataclass, field
from typing import Final
from uuid import uuid4

import redis.asyncio as aioredis
import redis.exceptions
from pydantic import NonNegativeFloat, NonNegativeInt
from pydantic.errors import PydanticErrorMixin
from redis.asyncio.lock import Lock
from redis.asyncio.retry import Retry
from redis.backoff import ExponentialBackoff
from settings_library.redis import RedisDatabase, RedisSettings
from tenacity import retry

from .background_task import periodic_task
from .logging_utils import log_catch, log_context
from .retry_policies import RedisRetryPolicyUponInitialization

_DEFAULT_LOCK_TTL: Final[datetime.timedelta] = datetime.timedelta(seconds=10)
_DEFAULT_SOCKET_TIMEOUT: Final[datetime.timedelta] = datetime.timedelta(seconds=30)


_DEFAULT_DECODE_RESPONSES: Final[bool] = True
_DEFAULT_HEALTH_CHECK_INTERVAL: Final[datetime.timedelta] = datetime.timedelta(
    seconds=5
)
_SHUTDOWN_TIMEOUT_S: Final[NonNegativeInt] = 5


_logger = logging.getLogger(__name__)


class BaseRedisError(PydanticErrorMixin, RuntimeError):
    ...


class CouldNotAcquireLockError(BaseRedisError):
    msg_template: str = "Lock {lock.name} could not be acquired!"


class CouldNotConnectToRedisError(BaseRedisError):
    msg_template: str = "Connection to '{dsn}' failed"


async def _cancel_or_warn(task: Task) -> None:
    if not task.cancelled():
        task.cancel()
    _, pending = await asyncio.wait((task,), timeout=_SHUTDOWN_TIMEOUT_S)
    if pending:
        task_name = task.get_name()
        _logger.warning("Could not cancel task_name=%s pending=%s", task_name, pending)


@dataclass
class RedisClientSDK:
    redis_dsn: str
    decode_responses: bool = _DEFAULT_DECODE_RESPONSES
    health_check_interval: datetime.timedelta = _DEFAULT_HEALTH_CHECK_INTERVAL

    _client: aioredis.Redis = field(init=False)
    _health_check_task: Task | None = None
    _is_healthy: bool = False
    _continue_health_checking: bool = True

    @property
    def redis(self) -> aioredis.Redis:
        return self._client

    def __post_init__(self):
        self._client = aioredis.from_url(
            self.redis_dsn,
            # Run 3 retries with exponential backoff strategy source: https://redis.readthedocs.io/en/stable/backoff.html
            retry=Retry(ExponentialBackoff(cap=0.512, base=0.008), retries=3),
            retry_on_error=[
                redis.exceptions.BusyLoadingError,
                redis.exceptions.ConnectionError,
                redis.exceptions.TimeoutError,
            ],
            socket_timeout=_DEFAULT_SOCKET_TIMEOUT.total_seconds(),
            socket_connect_timeout=_DEFAULT_SOCKET_TIMEOUT.total_seconds(),
            encoding="utf-8",
            decode_responses=self.decode_responses,
            auto_close_connection_pool=True,
        )

    @retry(**RedisRetryPolicyUponInitialization(_logger).kwargs)
    async def setup(self) -> None:
        if not await self.ping():
            await self.shutdown()
            raise CouldNotConnectToRedisError(dsn=self.redis_dsn)

        self._health_check_task = asyncio.create_task(
            self._check_health(),
            name=f"redis_service_health_check_{self.redis_dsn}__{uuid4()}",
        )
        self._is_healthy = True

        _logger.info(
            "Connection to %s succeeded with %s",
            f"redis at {self.redis_dsn=}",
            f"{self._client=}",
        )

    async def shutdown(self) -> None:
        if self._health_check_task:
            self._continue_health_checking = False
            await _cancel_or_warn(self._health_check_task)
            self._health_check_task = None

        await self._client.aclose(close_connection_pool=True)

    async def ping(self) -> bool:
        with log_catch(_logger, reraise=False):
            await self._client.ping()
            return True
        return False

    async def _check_health(self) -> None:
        sleep_s = self.health_check_interval.total_seconds()

        while self._continue_health_checking:
            with log_catch(_logger, reraise=False):
                self._is_healthy = await self.ping()
            await asyncio.sleep(sleep_s)

    @property
    def is_healthy(self) -> bool:
        """Returns the result of the last health check.
        If redis becomes available, after being not available,
        it will once more return ``True``

        Returns:
            ``False``: if the service is no longer reachable
            ``True``: when service is reachable
        """
        return self._is_healthy

    @contextlib.asynccontextmanager
    async def lock_context(
        self,
        lock_key: str,
        lock_value: bytes | str | None = None,
        *,
        blocking: bool = False,
        blocking_timeout_s: NonNegativeFloat = 5,
    ) -> AsyncIterator[Lock]:
        """Tries to acquire a lock.

        :param lock_key: unique name of the lock
        :param lock_value: content of the lock, defaults to None
        :param blocking: should block here while acquiring the lock, defaults to False
        :param blocking_timeout_s: time to wait while acquire a lock before giving up, defaults to 5

        :raises CouldNotAcquireLockError: reasons why lock acquisition fails:
            1. `blocking==False` the lock was already acquired by some other entity
            2. `blocking==True` timeouts out while waiting for lock to be free (another entity holds the lock)
        """

        total_lock_duration: datetime.timedelta = _DEFAULT_LOCK_TTL
        lock_unique_id = f"lock_extender_{lock_key}_{uuid4()}"

        ttl_lock: Lock = self._client.lock(
            name=lock_key,
            timeout=total_lock_duration.total_seconds(),
            blocking=blocking,
            blocking_timeout=blocking_timeout_s,
        )

        if not await ttl_lock.acquire(token=lock_value):
            raise CouldNotAcquireLockError(lock=ttl_lock)

        async def _extend_lock(lock: Lock) -> None:
            with log_context(
                _logger, logging.DEBUG, f"Extending lock {lock_unique_id}"
            ), log_catch(_logger, reraise=False):
                await lock.reacquire()

        try:
            async with periodic_task(
                _extend_lock,
                interval=total_lock_duration / 2,
                task_name=lock_unique_id,
                lock=ttl_lock,
                stop_timeout=0.1,
            ):
                # lock is in use now
                yield ttl_lock
        finally:
            # NOTE Why is this error suppressed? Given the following situation:
            # - 250 locks are acquired in parallel with the option `blocking=True`,
            #     meaning: it will wait for the lock to be free before acquiring it
            # - when the lock is acquired the `_extend_lock` task is started
            #     in the background, extending the lock at a fixed interval of time,
            #     which is half of the duration of the lock's TTL.
            # - before the task is released the lock extension task is cancelled
            # Here is where the issue occurs:
            # - some time passes between the task's cancellation and
            #     the call to release the lock
            # - if the TTL is too small, 1/2 of the TTL might be just shorter than
            #     the time it passes to between the task is canceled and the task lock is released
            # - this means that the lock will expire and be considered as not owned any longer
            # For example: in one of the failing tests the TTL is set to `0.25` seconds,
            # and half of that is `0.125` seconds.

            # Above implies that only one "task" `owns` and `extends` the lock at a time.
            # The issue appears to be related some timings (being too low).
            try:
                await ttl_lock.release()
            except redis.exceptions.LockNotOwnedError:
                # if this appears outside tests it can cause issues since something might be happening
                _logger.warning(
                    "Attention: lock is no longer owned. This is unexpected and requires investigation"
                )

    async def lock_value(self, lock_name: str) -> str | None:
        output: str | None = await self._client.get(lock_name)
        return output


@dataclass(frozen=True)
class RedisManagerDBConfig:
    database: RedisDatabase
    decode_responses: bool = _DEFAULT_DECODE_RESPONSES
    health_check_interval: datetime.timedelta = _DEFAULT_HEALTH_CHECK_INTERVAL


@dataclass(frozen=True)
class RedisManagerDBConfig:
    database: RedisDatabase
    decode_responses: bool = _DEFAULT_DECODE_RESPONSES
    health_check_interval: datetime.timedelta = _DEFAULT_HEALTH_CHECK_INTERVAL


@dataclass
class RedisClientsManager:
    """
    Manages the lifetime of redis client sdk connections
    """

    databases_configs: set[RedisManagerDBConfig]
    settings: RedisSettings

    _client_sdks: dict[RedisDatabase, RedisClientSDK] = field(default_factory=dict)

    async def setup(self) -> None:
        for config in self.databases_configs:
            self._client_sdks[config.database] = RedisClientSDK(
                redis_dsn=self.settings.build_redis_dsn(config.database),
                decode_responses=config.decode_responses,
                health_check_interval=config.health_check_interval,
            )

        for client in self._client_sdks.values():
            await client.setup()

    async def shutdown(self) -> None:
        # NOTE: somehow using logged_gather is not an option
        # doing so will make the shutdown procedure hang
        for client in self._client_sdks.values():
            await client.shutdown()

    def client(self, database: RedisDatabase) -> RedisClientSDK:
        return self._client_sdks[database]

<<<<<<< HEAD
    async def __aenter__(self):
=======
    async def __aenter__(self) -> "RedisClientsManager":
>>>>>>> 48e27912
        await self.setup()
        return self

    async def __aexit__(self, *args):
        await self.shutdown()<|MERGE_RESOLUTION|>--- conflicted
+++ resolved
@@ -268,11 +268,7 @@
     def client(self, database: RedisDatabase) -> RedisClientSDK:
         return self._client_sdks[database]
 
-<<<<<<< HEAD
-    async def __aenter__(self):
-=======
     async def __aenter__(self) -> "RedisClientsManager":
->>>>>>> 48e27912
         await self.setup()
         return self
 
