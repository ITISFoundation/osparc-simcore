import contextlib
import datetime
import logging
from asyncio import Task
from collections.abc import AsyncIterator
from dataclasses import dataclass, field
from typing import Final
from uuid import uuid4

import redis.asyncio as aioredis
import redis.exceptions
from pydantic import NonNegativeFloat
from pydantic.errors import PydanticErrorMixin
from redis.asyncio.lock import Lock
from redis.asyncio.retry import Retry
from redis.backoff import ExponentialBackoff
from settings_library.redis import RedisDatabase, RedisSettings
from tenacity import retry

from .background_task import periodic_task, start_periodic_task, stop_periodic_task
from .logging_utils import log_catch, log_context
from .retry_policies import RedisRetryPolicyUponInitialization

_DEFAULT_LOCK_TTL: Final[datetime.timedelta] = datetime.timedelta(seconds=10)
_DEFAULT_SOCKET_TIMEOUT: Final[datetime.timedelta] = datetime.timedelta(seconds=30)


_DEFAULT_DECODE_RESPONSES: Final[bool] = True
_DEFAULT_HEALTH_CHECK_INTERVAL: Final[datetime.timedelta] = datetime.timedelta(
    seconds=5
)


_logger = logging.getLogger(__name__)


class BaseRedisError(PydanticErrorMixin, RuntimeError):
    ...


class CouldNotAcquireLockError(BaseRedisError):
    msg_template: str = "Lock {lock.name} could not be acquired!"


class CouldNotConnectToRedisError(BaseRedisError):
    msg_template: str = "Connection to '{dsn}' failed"


@dataclass
class RedisClientSDK:
    redis_dsn: str
    decode_responses: bool = _DEFAULT_DECODE_RESPONSES
    _client: aioredis.Redis = field(init=False)

    @property
    def redis(self) -> aioredis.Redis:
        return self._client

    def __post_init__(self):
        self._client = aioredis.from_url(
            self.redis_dsn,
            # Run 3 retries with exponential backoff strategy source: https://redis.readthedocs.io/en/stable/backoff.html
            retry=Retry(ExponentialBackoff(cap=0.512, base=0.008), retries=3),
            retry_on_error=[
                redis.exceptions.BusyLoadingError,
                redis.exceptions.ConnectionError,
                redis.exceptions.TimeoutError,
            ],
            socket_timeout=_DEFAULT_SOCKET_TIMEOUT.total_seconds(),
            socket_connect_timeout=_DEFAULT_SOCKET_TIMEOUT.total_seconds(),
            encoding="utf-8",
            decode_responses=self.decode_responses,
        )

    @retry(**RedisRetryPolicyUponInitialization(_logger).kwargs)
    async def setup(self) -> None:
        if not await self._client.ping():
            await self.shutdown()
            raise CouldNotConnectToRedisError(dsn=self.redis_dsn)
        _logger.info(
            "Connection to %s succeeded with %s",
            f"redis at {self.redis_dsn=}",
            f"{self._client=}",
        )

    async def shutdown(self) -> None:
        # NOTE: redis-py does not yet completely fill all the needed types for mypy
        await self._client.aclose(close_connection_pool=True)  # type: ignore[attr-defined]

    async def ping(self) -> bool:
        with log_catch(_logger, reraise=False):
            await self._client.ping()
            return True
        return False

    @contextlib.asynccontextmanager
    async def lock_context(
        self,
        lock_key: str,
        lock_value: bytes | str | None = None,
        *,
        blocking: bool = False,
        blocking_timeout_s: NonNegativeFloat = 5,
    ) -> AsyncIterator[Lock]:
        """Tries to acquire a lock.

        :param lock_key: unique name of the lock
        :param lock_value: content of the lock, defaults to None
        :param blocking: should block here while acquiring the lock, defaults to False
        :param blocking_timeout_s: time to wait while acquire a lock before giving up, defaults to 5

        :raises CouldNotAcquireLockError: reasons why lock acquisition fails:
            1. `blocking==False` the lock was already acquired by some other entity
            2. `blocking==True` timeouts out while waiting for lock to be free (another entity holds the lock)
        """

        total_lock_duration: datetime.timedelta = _DEFAULT_LOCK_TTL
        lock_unique_id = f"lock_extender_{lock_key}_{uuid4()}"

        ttl_lock: Lock = self._client.lock(
            name=lock_key,
            timeout=total_lock_duration.total_seconds(),
            blocking=blocking,
            blocking_timeout=blocking_timeout_s,
        )

        if not await ttl_lock.acquire(token=lock_value):
            raise CouldNotAcquireLockError(lock=ttl_lock)

        async def _extend_lock(lock: Lock) -> None:
            with log_context(
                _logger, logging.DEBUG, f"Extending lock {lock_unique_id}"
            ), log_catch(_logger, reraise=False):
                await lock.reacquire()

        try:
            async with periodic_task(
                _extend_lock,
                interval=total_lock_duration / 2,
                task_name=lock_unique_id,
                lock=ttl_lock,
                stop_timeout=0.1,
            ):
                # lock is in use now
                yield ttl_lock
        finally:
            # NOTE Why is this error suppressed? Given the following situation:
            # - 250 locks are acquire in parallel with the option `blocking=True`,
            #     meaning: it will wait for the lock to be free before acquiring it
            # - when the lock is acquired the `_extend_lock` task is started
            #     in the background, extending the lock at a fixed interval of time,
            #     which is half of the duration of the lock's TTL
            # - before the task is released the lock extension task is cancelled
            # Here is where the issue occurs:
            # - some time passes between the task's cancellation and
            #     the call to release the lock
            # - if the TTL is too small, 1/2 of the TTL might be just shorter than
            #     the time it passes to between the task is canceled and the task lock is released
            # - this means that the lock will expire and be considered as not owned any longer
            # For example: in one of the failing tests the TTL is set to `0.25` seconds,
            # and half of that is `0.125` seconds.

            # Above implies that only one "task" `owns` and `extends` the lock at a time.
            # The issue appears to be related some timings (being too low).
            try:
                await ttl_lock.release()
            except redis.exceptions.LockNotOwnedError:
                # if this appears outside tests it can cause issues since something might be happening
                _logger.warning(
                    "Attention: lock is no longer owned. This is unexpected and requires investigation"
                )

    async def lock_value(self, lock_name: str) -> str | None:
        output: str | None = await self._client.get(lock_name)
        return output


class RedisClientSDKHealthChecked(RedisClientSDK):
    """
    Provides access to ``is_healthy`` property, to be used for defining
    health check handlers.
    """

    def __init__(
        self,
        redis_dsn: str,
        *,
        decode_responses: bool = _DEFAULT_DECODE_RESPONSES,
        health_check_interval: datetime.timedelta = _DEFAULT_HEALTH_CHECK_INTERVAL,
    ) -> None:
        super().__init__(redis_dsn, decode_responses)
        self.health_check_interval: datetime.timedelta = health_check_interval
        self._health_check_task: Task | None = None
        self._is_healthy: bool = True

    @property
    def is_healthy(self) -> bool:
        """Provides the status of Redis.
        If redis becomes available, after being not available,
        it will once more return ``True``

        Returns:
            ``False``: if the service is no longer reachable
            ``True``: when service is reachable
        """
        return self._is_healthy

    async def _check_health(self) -> None:
        self._is_healthy = await self.ping()

    async def setup(self) -> None:
        await super().setup()
        self._health_check_task = start_periodic_task(
            self._check_health,
            interval=self.health_check_interval,
            task_name=f"redis_service_health_check_{self.redis_dsn}",
        )

    async def shutdown(self) -> None:
        if self._health_check_task:
            await stop_periodic_task(self._health_check_task, timeout=1)
        await super().shutdown()


@dataclass(frozen=True)
class RedisManagerDBConfig:
    database: RedisDatabase
    decode_responses: bool = _DEFAULT_DECODE_RESPONSES
    health_check_interval: datetime.timedelta = _DEFAULT_HEALTH_CHECK_INTERVAL


@dataclass
class RedisClientsManager:
    """
    Manages the lifetime of redis client sdk connections
    """

<<<<<<< HEAD
    db_configs: set[RedisManagerDBConfig]
=======
    databases_configs: set[RedisManagerDBConfig]
>>>>>>> d3035444
    settings: RedisSettings

    _client_sdks: dict[RedisDatabase, RedisClientSDKHealthChecked] = field(
        default_factory=dict
    )

    async def setup(self) -> None:
<<<<<<< HEAD
        for config in self.db_configs:
=======
        for config in self.databases_configs:
>>>>>>> d3035444
            self._client_sdks[config.database] = RedisClientSDKHealthChecked(
                redis_dsn=self.settings.build_redis_dsn(config.database),
                decode_responses=config.decode_responses,
                health_check_interval=config.health_check_interval,
            )

<<<<<<< HEAD
        await logged_gather(*(c.setup() for c in self._client_sdks.values()))
=======
        for client in self._client_sdks.values():
            await client.setup()
>>>>>>> d3035444

    async def shutdown(self) -> None:
        for client in self._client_sdks.values():
            await client.shutdown()

    def client(self, database: RedisDatabase) -> RedisClientSDKHealthChecked:
<<<<<<< HEAD
        return self._client_sdks[database]

    async def __aenter__(self):
        await self.setup()
        return self

    async def __aexit__(self, *args):
        await self.shutdown()
=======
        return self._client_sdks[database]
>>>>>>> d3035444
<|MERGE_RESOLUTION|>--- conflicted
+++ resolved
@@ -218,7 +218,7 @@
 
     async def shutdown(self) -> None:
         if self._health_check_task:
-            await stop_periodic_task(self._health_check_task, timeout=1)
+            await stop_periodic_task(self._health_check_task)
         await super().shutdown()
 
 
@@ -235,11 +235,7 @@
     Manages the lifetime of redis client sdk connections
     """
 
-<<<<<<< HEAD
-    db_configs: set[RedisManagerDBConfig]
-=======
     databases_configs: set[RedisManagerDBConfig]
->>>>>>> d3035444
     settings: RedisSettings
 
     _client_sdks: dict[RedisDatabase, RedisClientSDKHealthChecked] = field(
@@ -247,30 +243,21 @@
     )
 
     async def setup(self) -> None:
-<<<<<<< HEAD
-        for config in self.db_configs:
-=======
         for config in self.databases_configs:
->>>>>>> d3035444
             self._client_sdks[config.database] = RedisClientSDKHealthChecked(
                 redis_dsn=self.settings.build_redis_dsn(config.database),
                 decode_responses=config.decode_responses,
                 health_check_interval=config.health_check_interval,
             )
 
-<<<<<<< HEAD
-        await logged_gather(*(c.setup() for c in self._client_sdks.values()))
-=======
         for client in self._client_sdks.values():
             await client.setup()
->>>>>>> d3035444
 
     async def shutdown(self) -> None:
         for client in self._client_sdks.values():
             await client.shutdown()
 
     def client(self, database: RedisDatabase) -> RedisClientSDKHealthChecked:
-<<<<<<< HEAD
         return self._client_sdks[database]
 
     async def __aenter__(self):
@@ -278,7 +265,4 @@
         return self
 
     async def __aexit__(self, *args):
-        await self.shutdown()
-=======
-        return self._client_sdks[database]
->>>>>>> d3035444
+        await self.shutdown()