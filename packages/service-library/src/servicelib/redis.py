import contextlib
import datetime
import json
import logging
from dataclasses import dataclass, field
from typing import AsyncIterator, Final
from uuid import uuid4

import redis.asyncio as aioredis
import redis.exceptions
from pydantic import NonNegativeFloat
from pydantic.errors import PydanticErrorMixin
from redis.asyncio.lock import Lock
from redis.asyncio.retry import Retry
from redis.backoff import ExponentialBackoff
<<<<<<< HEAD
from settings_library.redis import RedisDatabase, RedisSettings
from tenacity._asyncio import AsyncRetrying
from tenacity.before_sleep import before_sleep_log
from tenacity.stop import stop_after_delay
from tenacity.wait import wait_fixed
=======
from servicelib.retry_policies import RedisRetryPolicyUponInitialization
from servicelib.utils import logged_gather
from settings_library.redis import RedisDatabase, RedisSettings
from tenacity import retry
>>>>>>> c11a9dcc

from .background_task import periodic_task
from .logging_utils import log_catch, log_context

_DEFAULT_LOCK_TTL: Final[datetime.timedelta] = datetime.timedelta(seconds=10)
_CANCEL_TASK_TIMEOUT: Final[datetime.timedelta] = datetime.timedelta(seconds=0.1)
_MINUTE: Final[NonNegativeFloat] = 60
_WAIT_SECS: Final[NonNegativeFloat] = 1


_MINUTE: Final[NonNegativeFloat] = 60
_WAIT_SECS: Final[NonNegativeFloat] = 2

logger = logging.getLogger(__name__)


<<<<<<< HEAD
class CouldNotAcquireLockError(PydanticErrorMixin, RuntimeError):
    msg_template: str = "Lock {lock.name} could not be acquired!"
=======
class BaseRedisError(PydanticErrorMixin, RuntimeError):
    ...


class CouldNotAcquireLockError(BaseRedisError):
    msg_template: str = "Lock {lock.name} could not be acquired!"


class CouldNotConnectToRedisError(BaseRedisError):
    msg_template: str = "Connection to '{dsn}' failed"
>>>>>>> c11a9dcc


@dataclass
class RedisClientSDK:
    redis_dsn: str
    _client: aioredis.Redis = field(init=False)

    @property
    def redis(self) -> aioredis.Redis:
        return self._client

    def __post_init__(self):
        self._client = aioredis.from_url(
            self.redis_dsn,
            # Run 3 retries with exponential backoff strategy source: https://redis.readthedocs.io/en/stable/backoff.html
            retry=Retry(ExponentialBackoff(cap=0.512, base=0.008), retries=3),
            retry_on_error=[
                redis.exceptions.BusyLoadingError,
                redis.exceptions.ConnectionError,
                redis.exceptions.TimeoutError,
            ],
            encoding="utf-8",
            decode_responses=True,
        )

<<<<<<< HEAD
    async def setup(self) -> None:
        async for attempt in AsyncRetrying(
            stop=stop_after_delay(1 * _MINUTE),
            wait=wait_fixed(_WAIT_SECS),
            before_sleep=before_sleep_log(logger, logging.WARNING),
            reraise=True,
        ):
            with attempt:
                if not await self._client.ping():
                    await self._client.close(close_connection_pool=True)
                    raise ConnectionError(f"Connection to {self.redis_dsn!r} failed")
                logger.info(
                    "Connection to %s succeeded with %s [%s]",
                    f"redis at {self.redis_dsn=}",
                    f"{self._client=}",
                    json.dumps(attempt.retry_state.retry_object.statistics),
                )
=======
    @retry(**RedisRetryPolicyUponInitialization(logger).kwargs)
    async def setup(self) -> None:
        if not await self._client.ping():
            await self.shutdown()
            raise CouldNotConnectToRedisError(dsn=self.redis_dsn)
        logger.info(
            "Connection to %s succeeded with %s",
            f"redis at {self.redis_dsn=}",
            f"{self._client=}",
        )
>>>>>>> c11a9dcc

    async def shutdown(self) -> None:
        await self._client.close(close_connection_pool=True)

    async def ping(self) -> bool:
        try:
            return await self._client.ping()
        except redis.exceptions.ConnectionError:
            return False

    @contextlib.asynccontextmanager
    async def lock_context(
        self,
        lock_key: str,
<<<<<<< HEAD
        lock_value: Optional[Union[bytes, str]] = None,
=======
        lock_value: bytes | str | None = None,
>>>>>>> c11a9dcc
        *,
        blocking: bool = False,
        blocking_timeout_s: NonNegativeFloat = 5,
    ) -> AsyncIterator[Lock]:
        """Tries to acquire a lock.

        :param lock_key: unique name of the lock
        :param lock_value: content of the lock, defaults to None
        :param blocking: should block here while acquiring the lock, defaults to False
        :param blocking_timeout_s: time to wait while acquire a lock before giving up, defaults to 5

        :raises CouldNotAcquireLockError: reasons why lock acquisition fails:
            1. `blocking==False` the lock was already acquired by some other entity
            2. `blocking==True` timeouts out while waiting for lock to be free (another entity holds the lock)
        """

        total_lock_duration: datetime.timedelta = _DEFAULT_LOCK_TTL
        lock_unique_id = f"lock_extender_{lock_key}_{uuid4()}"

        ttl_lock: Lock = self._client.lock(
            name=lock_key,
            timeout=total_lock_duration.total_seconds(),
            blocking=blocking,
            blocking_timeout=blocking_timeout_s,
        )

<<<<<<< HEAD
            async def _auto_extend_lock(lock: Lock) -> None:
                with contextlib.suppress(redis.exceptions.LockError):
                    await lock.reacquire()

            ttl_lock = self._client.lock(
                lock_key, timeout=_DEFAULT_LOCK_TTL.total_seconds()
            )

            if not await ttl_lock.acquire(
                blocking=blocking, token=lock_value, blocking_timeout=blocking_timeout_s
            ):
                raise CouldNotAcquireLockError(lock=ttl_lock)

=======
        if not await ttl_lock.acquire(token=lock_value):
            raise CouldNotAcquireLockError(lock=ttl_lock)

        async def _extend_lock(lock: Lock) -> None:
            with log_context(
                logger, logging.DEBUG, f"Extending lock {lock_unique_id}"
            ), log_catch(logger, reraise=False):
                await lock.reacquire()

        try:
>>>>>>> c11a9dcc
            async with periodic_task(
                _extend_lock,
                interval=total_lock_duration / 2,
                task_name=lock_unique_id,
                lock=ttl_lock,
                stop_timeout=0.1,
            ):
                # lock is in use now
                yield ttl_lock
        finally:
<<<<<<< HEAD
            if ttl_lock:
                with log_catch(logger, reraise=False):
                    with contextlib.suppress(redis.exceptions.LockError):
                        await ttl_lock.release()

    async def lock_value(self, lock_name: str) -> Optional[str]:
        return await self._client.get(lock_name)


@dataclass
class RedisClientsManager:
    """
    Manages the lifetime of redis client sdk connections
    """

    databases: set[RedisDatabase]
    redis_settings: RedisSettings

    _client_sdks: dict[RedisDatabase:RedisClientSDK] = field(default_factory=dict)

    async def setup(self) -> None:
        for db in self.databases:
            self._client_sdks[db] = client_sdk = RedisClientSDK(
                redis_dsn=self.redis_settings.build_redis_dsn(db)
            )
            await client_sdk.setup()

    async def shutdown(self) -> None:
        client_sdk: RedisClientSDK
        for client_sdk in self._client_sdks.values():
            await client_sdk.shutdown()

=======
            await ttl_lock.release()

    async def lock_value(self, lock_name: str) -> str | None:
        return await self._client.get(lock_name)


@dataclass
class RedisClientsManager:
    """
    Manages the lifetime of redis client sdk connections
    """

    databases: set[RedisDatabase]
    settings: RedisSettings

    _client_sdks: dict[RedisDatabase, RedisClientSDK] = field(default_factory=dict)

    async def setup(self) -> None:
        for db in self.databases:
            self._client_sdks[db] = client_sdk = RedisClientSDK(
                redis_dsn=self.settings.build_redis_dsn(db)
            )
            await client_sdk.setup()

    async def shutdown(self) -> None:
        await logged_gather(*(c.shutdown() for c in self._client_sdks.values()))

>>>>>>> c11a9dcc
    def client(self, database: RedisDatabase) -> RedisClientSDK:
        return self._client_sdks[database]<|MERGE_RESOLUTION|>--- conflicted
+++ resolved
@@ -1,6 +1,5 @@
 import contextlib
 import datetime
-import json
 import logging
 from dataclasses import dataclass, field
 from typing import AsyncIterator, Final
@@ -13,18 +12,10 @@
 from redis.asyncio.lock import Lock
 from redis.asyncio.retry import Retry
 from redis.backoff import ExponentialBackoff
-<<<<<<< HEAD
-from settings_library.redis import RedisDatabase, RedisSettings
-from tenacity._asyncio import AsyncRetrying
-from tenacity.before_sleep import before_sleep_log
-from tenacity.stop import stop_after_delay
-from tenacity.wait import wait_fixed
-=======
 from servicelib.retry_policies import RedisRetryPolicyUponInitialization
 from servicelib.utils import logged_gather
 from settings_library.redis import RedisDatabase, RedisSettings
 from tenacity import retry
->>>>>>> c11a9dcc
 
 from .background_task import periodic_task
 from .logging_utils import log_catch, log_context
@@ -35,16 +26,9 @@
 _WAIT_SECS: Final[NonNegativeFloat] = 1
 
 
-_MINUTE: Final[NonNegativeFloat] = 60
-_WAIT_SECS: Final[NonNegativeFloat] = 2
-
 logger = logging.getLogger(__name__)
 
 
-<<<<<<< HEAD
-class CouldNotAcquireLockError(PydanticErrorMixin, RuntimeError):
-    msg_template: str = "Lock {lock.name} could not be acquired!"
-=======
 class BaseRedisError(PydanticErrorMixin, RuntimeError):
     ...
 
@@ -55,7 +39,6 @@
 
 class CouldNotConnectToRedisError(BaseRedisError):
     msg_template: str = "Connection to '{dsn}' failed"
->>>>>>> c11a9dcc
 
 
 @dataclass
@@ -81,25 +64,6 @@
             decode_responses=True,
         )
 
-<<<<<<< HEAD
-    async def setup(self) -> None:
-        async for attempt in AsyncRetrying(
-            stop=stop_after_delay(1 * _MINUTE),
-            wait=wait_fixed(_WAIT_SECS),
-            before_sleep=before_sleep_log(logger, logging.WARNING),
-            reraise=True,
-        ):
-            with attempt:
-                if not await self._client.ping():
-                    await self._client.close(close_connection_pool=True)
-                    raise ConnectionError(f"Connection to {self.redis_dsn!r} failed")
-                logger.info(
-                    "Connection to %s succeeded with %s [%s]",
-                    f"redis at {self.redis_dsn=}",
-                    f"{self._client=}",
-                    json.dumps(attempt.retry_state.retry_object.statistics),
-                )
-=======
     @retry(**RedisRetryPolicyUponInitialization(logger).kwargs)
     async def setup(self) -> None:
         if not await self._client.ping():
@@ -110,7 +74,6 @@
             f"redis at {self.redis_dsn=}",
             f"{self._client=}",
         )
->>>>>>> c11a9dcc
 
     async def shutdown(self) -> None:
         await self._client.close(close_connection_pool=True)
@@ -125,11 +88,7 @@
     async def lock_context(
         self,
         lock_key: str,
-<<<<<<< HEAD
-        lock_value: Optional[Union[bytes, str]] = None,
-=======
         lock_value: bytes | str | None = None,
->>>>>>> c11a9dcc
         *,
         blocking: bool = False,
         blocking_timeout_s: NonNegativeFloat = 5,
@@ -156,21 +115,6 @@
             blocking_timeout=blocking_timeout_s,
         )
 
-<<<<<<< HEAD
-            async def _auto_extend_lock(lock: Lock) -> None:
-                with contextlib.suppress(redis.exceptions.LockError):
-                    await lock.reacquire()
-
-            ttl_lock = self._client.lock(
-                lock_key, timeout=_DEFAULT_LOCK_TTL.total_seconds()
-            )
-
-            if not await ttl_lock.acquire(
-                blocking=blocking, token=lock_value, blocking_timeout=blocking_timeout_s
-            ):
-                raise CouldNotAcquireLockError(lock=ttl_lock)
-
-=======
         if not await ttl_lock.acquire(token=lock_value):
             raise CouldNotAcquireLockError(lock=ttl_lock)
 
@@ -181,7 +125,6 @@
                 await lock.reacquire()
 
         try:
->>>>>>> c11a9dcc
             async with periodic_task(
                 _extend_lock,
                 interval=total_lock_duration / 2,
@@ -192,40 +135,6 @@
                 # lock is in use now
                 yield ttl_lock
         finally:
-<<<<<<< HEAD
-            if ttl_lock:
-                with log_catch(logger, reraise=False):
-                    with contextlib.suppress(redis.exceptions.LockError):
-                        await ttl_lock.release()
-
-    async def lock_value(self, lock_name: str) -> Optional[str]:
-        return await self._client.get(lock_name)
-
-
-@dataclass
-class RedisClientsManager:
-    """
-    Manages the lifetime of redis client sdk connections
-    """
-
-    databases: set[RedisDatabase]
-    redis_settings: RedisSettings
-
-    _client_sdks: dict[RedisDatabase:RedisClientSDK] = field(default_factory=dict)
-
-    async def setup(self) -> None:
-        for db in self.databases:
-            self._client_sdks[db] = client_sdk = RedisClientSDK(
-                redis_dsn=self.redis_settings.build_redis_dsn(db)
-            )
-            await client_sdk.setup()
-
-    async def shutdown(self) -> None:
-        client_sdk: RedisClientSDK
-        for client_sdk in self._client_sdks.values():
-            await client_sdk.shutdown()
-
-=======
             await ttl_lock.release()
 
     async def lock_value(self, lock_name: str) -> str | None:
@@ -253,6 +162,5 @@
     async def shutdown(self) -> None:
         await logged_gather(*(c.shutdown() for c in self._client_sdks.values()))
 
->>>>>>> c11a9dcc
     def client(self, database: RedisDatabase) -> RedisClientSDK:
         return self._client_sdks[database]