import asyncio
<<<<<<< HEAD
from collections import deque
=======
import fnmatch
>>>>>>> 735f57ca
import logging
import zipfile
import re
from pathlib import Path
<<<<<<< HEAD
from typing import Deque, Iterator, Optional, Set, Tuple, Union, List
=======
from typing import Iterator, List, Optional, Set, Tuple, Union
>>>>>>> 735f57ca

from servicelib.pools import non_blocking_process_pool_executor

MAX_UNARCHIVING_WORKER_COUNT = 2

log = logging.getLogger(__name__)


def _strip_undecodable_in_path(path: Path) -> Path:
    return Path(str(path).encode(errors="replace").decode("utf-8"))


<<<<<<< HEAD
def _get_exclude_regex_rules(exclude_paths: List[Path]) -> List[str]:
    results: Deque[str] = deque()
    for path in exclude_paths:
        if path.is_absolute():
            results.append(rf"^{path}.*")  # match starts with
        else:
            results.append(rf"(.*){path}$")  # match ends with
    return list(results)


def _should_exclude(regex_rules: List[str], path: Path) -> bool:
    for rule in regex_rules:
        if re.match(rule, f"{path}"):
            return False
    return True


def _full_file_path_from_dir_and_subdirs(
    dir_path: Path, exclude_paths: List[Path] = None
) -> Iterator[Path]:
    regex_rules = _get_exclude_regex_rules(exclude_paths if exclude_paths else [])
    for path in dir_path.rglob("*"):
        if path.is_file() and _should_exclude(regex_rules, path):
=======
def _iter_files_to_compress(
    dir_path: Path, exclude_patterns: Optional[List[str]]
) -> Iterator[Path]:
    exclude_patterns = exclude_patterns if exclude_patterns else []
    for path in dir_path.rglob("*"):
        if path.is_file() and not any(
            fnmatch.fnmatch(f"{path}", x) for x in exclude_patterns
        ):
>>>>>>> 735f57ca
            yield path


def _strip_directory_from_path(input_path: Path, to_strip: Path) -> Path:
    _to_strip = f"{str(to_strip)}/"
    return Path(str(input_path).replace(_to_strip, ""))


def _read_in_chunks(file_object, chunk_size=1024 * 8):
    """Lazy function (generator) to read a file piece by piece.
    Default chunk size: 8k."""
    while True:
        data = file_object.read(chunk_size)
        if not data:
            break
        yield data


def _zipfile_single_file_extract_worker(
    zip_file_path: Path, file_in_archive: str, destination_folder: Path, is_dir: bool
) -> Path:
    """Extracts file_in_archive from the archive zip_file_path -> destination_folder/file_in_archive

    Extracts in chunks to avoid memory pressure on zip/unzip
    Retuns a path to extracted file or directory
    """
    with zipfile.ZipFile(zip_file_path) as zf:
        # assemble destination and ensure it exits
        destination_path = destination_folder / file_in_archive

        if is_dir:
            destination_path.mkdir(parents=True, exist_ok=True)
            return destination_path

        with zf.open(name=file_in_archive) as zip_fp:
            with open(destination_path, "wb") as destination_fp:
                for chunk in _read_in_chunks(zip_fp):
                    destination_fp.write(chunk)
                return destination_path


def ensure_destination_subdirectories_exist(
    zip_file_handler: zipfile.ZipFile, destination_folder: Path
) -> None:
    # assemble full destination paths
    full_destination_paths = {
        destination_folder / entry.filename for entry in zip_file_handler.infolist()
    }
    # extract all possible subdirectories
    subdirectories = {x.parent for x in full_destination_paths}
    # create all subdirectories before extracting
    for subdirectory in subdirectories:
        Path(subdirectory).mkdir(parents=True, exist_ok=True)


async def unarchive_dir(
    archive_to_extract: Path,
    destination_folder: Path,
    *,
    max_workers: int = MAX_UNARCHIVING_WORKER_COUNT,
) -> Set[Path]:
    """Extracts zipped file archive_to_extract to destination_folder,
    preserving all relative files and folders inside the archive

    Returns a set with all the paths extracted from archive. It includes
    all tree leafs, which might include files or empty folders
    """
    with zipfile.ZipFile(archive_to_extract, mode="r") as zip_file_handler:
        with non_blocking_process_pool_executor(max_workers=max_workers) as pool:
            loop = asyncio.get_event_loop()

            # running in process poll is not ideal for concurrency issues
            # to avoid race conditions all subdirectories where files will be extracted need to exist
            # creating them before the extraction is under way avoids the issue
            # the following avoids race conditions while unzippin in parallel
            ensure_destination_subdirectories_exist(
                zip_file_handler=zip_file_handler,
                destination_folder=destination_folder,
            )

            tasks = [
                loop.run_in_executor(
                    pool,
                    _zipfile_single_file_extract_worker,
                    archive_to_extract,
                    zip_entry.filename,
                    destination_folder,
                    zip_entry.is_dir(),
                )
                for zip_entry in zip_file_handler.infolist()
            ]

            extracted_paths: Tuple[Path] = await asyncio.gather(*tasks)

            # NOTE: extracted_paths includes all tree leafs, which might include files and empty folders
            return set(
                p
                for p in extracted_paths
                if p.is_file() or (p.is_dir() and not any(p.glob("*")))
            )


<<<<<<< HEAD
def _serial_add_to_archive(
=======
def _add_to_archive(
>>>>>>> 735f57ca
    dir_to_compress: Path,
    destination: Path,
    compress: bool,
    store_relative_path: bool,
<<<<<<< HEAD
    exclude_paths: List[Path] = None,
=======
    exclude_patterns: List[str] = None,
>>>>>>> 735f57ca
) -> Optional[Exception]:
    try:
        compression = zipfile.ZIP_DEFLATED if compress else zipfile.ZIP_STORED
        with zipfile.ZipFile(
            destination, "w", compression=compression
        ) as zip_file_handler:
<<<<<<< HEAD
            files_to_compress_generator = _full_file_path_from_dir_and_subdirs(
                dir_to_compress, exclude_paths
=======
            files_to_compress_generator = _iter_files_to_compress(
                dir_to_compress, exclude_patterns
>>>>>>> 735f57ca
            )
            for file_to_add in files_to_compress_generator:
                try:
                    file_name_in_archive = (
                        _strip_directory_from_path(file_to_add, dir_to_compress)
                        if store_relative_path
                        else file_to_add
                    )

                    # because surrogates are not allowed in zip files,
                    # replacing them will ensure errors will not happen.
                    escaped_file_name_in_archive = _strip_undecodable_in_path(
                        file_name_in_archive
                    )

                    zip_file_handler.write(file_to_add, escaped_file_name_in_archive)
                except ValueError as value_error:
                    log.exception("Could write files to archive, please check logs")
                    raise value_error
    except Exception as e:  # pylint: disable=broad-except
        return e
    return None


async def archive_dir(
    dir_to_compress: Path,
    destination: Path,
    compress: bool,
    store_relative_path: bool,
<<<<<<< HEAD
    exclude_paths: List[Path] = None,
=======
    exclude_patterns: List[str] = None,
>>>>>>> 735f57ca
) -> None:
    """
    When archiving, undecodable bytes in filenames will be escaped,
    zipfile does not like them.
    When unarchiveing, the **escaped version** of the file names
    will be created.

<<<<<<< HEAD
    The **exclude_paths** is a list of paths of absolute or relative
    files which will be match respectively the begining or the end
    of a file. If such a match exists that file will be excluded
    form the archive.
=======
    The **exclude_patterns** is a list of patterns created using
    Unix shell-style wildcards to exclude files and directories.
>>>>>>> 735f57ca
    """
    with non_blocking_process_pool_executor(max_workers=1) as pool:
        add_to_archive_error: Union[
            None, Exception
        ] = await asyncio.get_event_loop().run_in_executor(
            pool,
            _add_to_archive,
            dir_to_compress,
            destination,
            compress,
            store_relative_path,
<<<<<<< HEAD
            exclude_paths,
=======
            exclude_patterns,
>>>>>>> 735f57ca
        )

        if isinstance(add_to_archive_error, Exception):
            raise add_to_archive_error


def is_leaf_path(p: Path) -> bool:
    """Tests whether a path corresponds to a file or empty folder, i.e.
    some leaf item in a file-system tree structure
    """
    return p.is_file() or (p.is_dir() and not any(p.glob("*")))


class PrunableFolder:
    """
    Use in conjunction with unarchive on the dest_dir to achieve
    an update of a folder content without deleting updated files

    folder = PrunableFolder(target_dir)

    unarchived = await archive_dir(destination=target_dir, ... )

    folder.prune(exclude=unarchived)

    """

    def __init__(self, folder: Path):
        self.basedir = folder
        self.before_relpaths = set()
        self.capture()

    def capture(self) -> None:
        # captures leaf paths in folder at this moment
        self.before_relpaths = set(
            p.relative_to(self.basedir)
            for p in self.basedir.rglob("*")
            if is_leaf_path(p)
        )

    def prune(self, exclude: Set[Path]) -> None:
        """
        Deletes all paths in folder skipping the exclude set
        """
        assert all(self.basedir in p.parents for p in exclude)  # nosec

        after_relpaths = set(p.relative_to(self.basedir) for p in exclude)
        to_delete = self.before_relpaths.difference(after_relpaths)

        for p in to_delete:
            path = self.basedir / p
            assert path.exists()  # nosec

            if path.is_file():
                path.unlink()
            elif path.is_dir():
                try:
                    path.rmdir()
                except OSError:
                    # prevents deleting non-empty folders
                    pass

        # second pass to delete empty folders
        # after deleting files, some folders might have been left empty
        for p in self.basedir.rglob("*"):
            if p.is_dir() and p not in exclude and not any(p.glob("*")):
                p.rmdir()


__all__ = ["archive_dir", "unarchive_dir", "PrunableFolder"]<|MERGE_RESOLUTION|>--- conflicted
+++ resolved
@@ -1,18 +1,10 @@
 import asyncio
-<<<<<<< HEAD
-from collections import deque
-=======
 import fnmatch
->>>>>>> 735f57ca
 import logging
 import zipfile
 import re
 from pathlib import Path
-<<<<<<< HEAD
-from typing import Deque, Iterator, Optional, Set, Tuple, Union, List
-=======
 from typing import Iterator, List, Optional, Set, Tuple, Union
->>>>>>> 735f57ca
 
 from servicelib.pools import non_blocking_process_pool_executor
 
@@ -25,31 +17,6 @@
     return Path(str(path).encode(errors="replace").decode("utf-8"))
 
 
-<<<<<<< HEAD
-def _get_exclude_regex_rules(exclude_paths: List[Path]) -> List[str]:
-    results: Deque[str] = deque()
-    for path in exclude_paths:
-        if path.is_absolute():
-            results.append(rf"^{path}.*")  # match starts with
-        else:
-            results.append(rf"(.*){path}$")  # match ends with
-    return list(results)
-
-
-def _should_exclude(regex_rules: List[str], path: Path) -> bool:
-    for rule in regex_rules:
-        if re.match(rule, f"{path}"):
-            return False
-    return True
-
-
-def _full_file_path_from_dir_and_subdirs(
-    dir_path: Path, exclude_paths: List[Path] = None
-) -> Iterator[Path]:
-    regex_rules = _get_exclude_regex_rules(exclude_paths if exclude_paths else [])
-    for path in dir_path.rglob("*"):
-        if path.is_file() and _should_exclude(regex_rules, path):
-=======
 def _iter_files_to_compress(
     dir_path: Path, exclude_patterns: Optional[List[str]]
 ) -> Iterator[Path]:
@@ -58,7 +25,6 @@
         if path.is_file() and not any(
             fnmatch.fnmatch(f"{path}", x) for x in exclude_patterns
         ):
->>>>>>> 735f57ca
             yield path
 
 
@@ -161,33 +127,20 @@
             )
 
 
-<<<<<<< HEAD
-def _serial_add_to_archive(
-=======
 def _add_to_archive(
->>>>>>> 735f57ca
     dir_to_compress: Path,
     destination: Path,
     compress: bool,
     store_relative_path: bool,
-<<<<<<< HEAD
-    exclude_paths: List[Path] = None,
-=======
     exclude_patterns: List[str] = None,
->>>>>>> 735f57ca
 ) -> Optional[Exception]:
     try:
         compression = zipfile.ZIP_DEFLATED if compress else zipfile.ZIP_STORED
         with zipfile.ZipFile(
             destination, "w", compression=compression
         ) as zip_file_handler:
-<<<<<<< HEAD
-            files_to_compress_generator = _full_file_path_from_dir_and_subdirs(
-                dir_to_compress, exclude_paths
-=======
             files_to_compress_generator = _iter_files_to_compress(
                 dir_to_compress, exclude_patterns
->>>>>>> 735f57ca
             )
             for file_to_add in files_to_compress_generator:
                 try:
@@ -217,11 +170,7 @@
     destination: Path,
     compress: bool,
     store_relative_path: bool,
-<<<<<<< HEAD
-    exclude_paths: List[Path] = None,
-=======
     exclude_patterns: List[str] = None,
->>>>>>> 735f57ca
 ) -> None:
     """
     When archiving, undecodable bytes in filenames will be escaped,
@@ -229,15 +178,8 @@
     When unarchiveing, the **escaped version** of the file names
     will be created.
 
-<<<<<<< HEAD
-    The **exclude_paths** is a list of paths of absolute or relative
-    files which will be match respectively the begining or the end
-    of a file. If such a match exists that file will be excluded
-    form the archive.
-=======
     The **exclude_patterns** is a list of patterns created using
     Unix shell-style wildcards to exclude files and directories.
->>>>>>> 735f57ca
     """
     with non_blocking_process_pool_executor(max_workers=1) as pool:
         add_to_archive_error: Union[
@@ -249,11 +191,7 @@
             destination,
             compress,
             store_relative_path,
-<<<<<<< HEAD
-            exclude_paths,
-=======
             exclude_patterns,
->>>>>>> 735f57ca
         )
 
         if isinstance(add_to_archive_error, Exception):
