--- conflicted
+++ resolved
@@ -36,27 +36,12 @@
             )
 
 
-<<<<<<< HEAD
-def _channel_close_callback(_: Any, exc: Optional[BaseException]) -> None:
-    if exc:
-        if isinstance(exc, asyncio.CancelledError):
-            log.info("Rabbit channel was cancelled")
-        else:
-            log.error("Rabbit channel closed with exception from %s", exc)
-=======
-def _channel_close_callback(sender: Any, exc: BaseException | None) -> None:
+def _channel_close_callback(_: Any, exc: BaseException | None) -> None:
     if exc:
         if isinstance(exc, asyncio.CancelledError):
             _logger.info("Rabbit channel was cancelled")
-        elif isinstance(exc, ChannelClosed):
-            _logger.info("%s", exc)
         else:
-            _logger.error(
-                "Rabbit channel closed with exception from %s:%s",
-                sender,
-                exc,
-            )
->>>>>>> 2835ea61
+            _logger.error("Rabbit channel closed with exception from %s", exc)
 
 
 async def _get_connection(
@@ -118,15 +103,12 @@
         )
         self._rpc_channel = await self._rpc_connection.channel()
 
-<<<<<<< HEAD
         if Version(aio_pika.__version__) >= Version("9.0.4"):
-            log.warning(
+            _logger.warning(
                 "When all libraries have `aio_pika>=9.0.4` use:"
                 "`self._rpc = RPC(self._rpc_channel, host_exceptions=True)`"
                 "on the line below"
             )
-=======
->>>>>>> 2835ea61
         self._rpc = RPC(self._rpc_channel)
         await self._rpc.initialize()
 
@@ -311,12 +293,8 @@
         namespace: RPCNamespace,
         method_name: RPCMethodName,
         *,
-<<<<<<< HEAD
         timeout_s_method: PositiveFloat,
         timeout_s_connection_error: PositiveFloat,
-=======
-        timeout_s: PositiveInt | None = 5,
->>>>>>> 2835ea61
         **kwargs: dict[str, Any],
     ) -> Any:
         """
