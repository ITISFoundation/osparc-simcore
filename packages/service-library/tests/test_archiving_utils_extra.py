# pylint:disable=unused-variable
# pylint:disable=unused-argument
# pylint:disable=redefined-outer-name

import shutil
from pathlib import Path

import pytest
from servicelib.archiving_utils import (
    PrunableFolder,
    archive_dir,
    is_leaf_path,
    unarchive_dir,
)
<<<<<<< HEAD


from test_utils import print_tree
=======
from test_utils import print_tree  # pylint:disable=no-name-in-module
>>>>>>> 735f57ca


@pytest.fixture
def state_dir(tmp_path) -> Path:
    """Folder with some data, representing a given state"""
    base_dir = tmp_path / "original"
    base_dir.mkdir()
    (base_dir / "empty").mkdir()
    (base_dir / "d1").mkdir()
    (base_dir / "d1" / "f1").write_text("o" * 100)
    (base_dir / "d1" / "f2").write_text("o" * 100)
    (base_dir / "d1" / "d1_1" / "d1_2").mkdir(parents=True, exist_ok=True)
    (base_dir / "d1" / "d1_1" / "f3").touch()
    (base_dir / "d1" / "d1_1" / "d1_2" / "f4").touch()
    (base_dir / "d1" / "d1_1" / "d1_1_1").mkdir(parents=True, exist_ok=True)
    (base_dir / "d1" / "d1_1" / "d1_1_1" / "f6").touch()

    print("state-dir ---")
    print_tree(base_dir)
    # + /tmp/pytest-of-crespo/pytest-95/test_override_and_prune_from_a1/original
    #  + empty
    #  + d1
    #   + d1_1
    #    + d2_2
    #     - f6
    #    - f3
    #    + d1_2
    #     - f4
    #   - f2
    #   - f1

    return base_dir


@pytest.fixture
def new_state_dir(tmp_path) -> Path:
    """Folder AFTER updated with new data"""
    base_dir = tmp_path / "updated"
    base_dir.mkdir()
    (base_dir / "d1").mkdir()
    (base_dir / "d1" / "f1").write_text("x")  # override
    (base_dir / "d1" / "f2").write_text("x")  # override
    # empty dir deleted
    (base_dir / "d1" / "d1_1" / "d1_2").mkdir(parents=True, exist_ok=True)
    # f3 and f4 are deleted
    (base_dir / "d1" / "d1_1" / "d1_2" / "f5").touch()  # new
    (base_dir / "d1" / "empty").mkdir()  # new
    # f6 deleted -> d1/d1_1/d2_2 remains empty and should be pruned

    print("new-state-dir ---")
    print_tree(base_dir)
    # + /tmp/pytest-of-crespo/pytest-95/test_override_and_prune_from_a1/updated
    #  + d1
    #   + d1_1
    #    + d1_2
    #     - f5
    #   - f2
    #   - f1
    #   + empty

    return base_dir


def test_override_and_prune_folder(state_dir: Path, new_state_dir: Path):
    """
    Test a concept that will be implemented in jupyter-commons
    Added here since in the latter there is no testing infrastructure and
    so it can be reused when code is moved into the new sidecar
    """

    expected_paths = set(p.relative_to(new_state_dir) for p in new_state_dir.rglob("*"))

    # --------
    # 1) evaluate leafs to prune in paths tree

    old_paths = set(p for p in state_dir.rglob("*") if is_leaf_path(p))
    new_paths = set(
        state_dir / p.relative_to(new_state_dir)
        for p in new_state_dir.rglob("*")
        if is_leaf_path(p)
    )
    to_delete = old_paths.difference(new_paths)

    # 2) override leafs from new_state_dir -> state_dir
    for p in new_state_dir.rglob("*"):
        if is_leaf_path(p):
            shutil.move(str(p), str(state_dir / p.relative_to(new_state_dir)))

    # 3) prune leafs that were not overriden
    for path in to_delete:
        if path.is_file():
            path.unlink()
        elif path.is_dir():
            path.rmdir()

    for p in state_dir.rglob("*"):
        if p.is_dir() and p not in new_paths and not any(p.glob("*")):
            p.rmdir()

    # -------
    got_paths = set(p.relative_to(state_dir) for p in state_dir.rglob("*"))

    assert expected_paths == got_paths
    assert old_paths != got_paths

    print("after ----")
    print_tree(state_dir)


@pytest.mark.parametrize(
    "compress",
    [True, False],
)
async def test_override_and_prune_from_archive(
    tmp_path: Path,
    state_dir: Path,
    new_state_dir: Path,
    compress: bool,
):
    download_file = tmp_path / "download.zip"
    expected_paths = set(
        p.relative_to(new_state_dir)
        for p in new_state_dir.rglob("*")
        if is_leaf_path(p)
    )

    # archive new_state_dir -> download.zip
    await archive_dir(
        dir_to_compress=new_state_dir,
        destination=download_file,
        compress=compress,
        store_relative_path=True,  # <=== relative!
    )

    folder = PrunableFolder(state_dir)

    # unarchive download.zip into state_dir
    unarchived = await unarchive_dir(
        archive_to_extract=download_file, destination_folder=state_dir
    )

    folder.prune(unarchived)

    after_relpaths = set(
        p.relative_to(state_dir) for p in state_dir.rglob("*") if is_leaf_path(p)
    )

    assert after_relpaths != folder.before_relpaths
    assert after_relpaths == set(p.relative_to(state_dir) for p in unarchived)<|MERGE_RESOLUTION|>--- conflicted
+++ resolved
@@ -12,13 +12,7 @@
     is_leaf_path,
     unarchive_dir,
 )
-<<<<<<< HEAD
-
-
-from test_utils import print_tree
-=======
 from test_utils import print_tree  # pylint:disable=no-name-in-module
->>>>>>> 735f57ca
 
 
 @pytest.fixture
