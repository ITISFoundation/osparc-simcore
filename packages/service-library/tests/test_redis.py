--- conflicted
+++ resolved
@@ -251,17 +251,11 @@
 
 async def test_redis_client_sdks_manager(redis_service: RedisSettings):
     all_redis_configs: set[RedisManagerDBConfig] = {
-<<<<<<< HEAD
-        RedisManagerDBConfig(x) for x in RedisDatabase
-    }
-    manager = RedisClientsManager(db_configs=all_redis_configs, settings=redis_service)
-=======
         RedisManagerDBConfig(db) for db in RedisDatabase
     }
     manager = RedisClientsManager(
         databases_configs=all_redis_configs, settings=redis_service
     )
->>>>>>> d3035444
 
     await manager.setup()
 
