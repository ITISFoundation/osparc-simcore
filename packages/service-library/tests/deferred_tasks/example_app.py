--- conflicted
+++ resolved
@@ -54,14 +54,9 @@
 
 class InMemoryLists:
     def __init__(self, redis_settings: RedisSettings, port: int) -> None:
-<<<<<<< HEAD
         self.redis_sdk = RedisClientSDK(
             redis_settings.build_redis_dsn(RedisDatabase.DEFERRED_TASKS),
             decode_responses=True,
-=======
-        self.redis_client_sdk = RedisClientSDK(
-            redis_settings.build_redis_dsn(RedisDatabase.DEFERRED_TASKS)
->>>>>>> b5d82e0d
         )
         self.port = port
 
@@ -69,10 +64,10 @@
         return f"in_memory_lists::{queue_name}.{self.port}"
 
     async def append_to(self, queue_name: str, value: Any) -> None:
-        await self.redis_client_sdk.redis.rpush(self._get_queue_name(queue_name), value)  # type: ignore
+        await self.redis_sdk.redis.rpush(self._get_queue_name(queue_name), value)  # type: ignore
 
     async def get_all_from(self, queue_name: str) -> list:
-        return await self.redis_client_sdk.redis.lrange(
+        return await self.redis_sdk.redis.lrange(
             self._get_queue_name(queue_name), 0, -1
         )  # type: ignore
 
@@ -85,24 +80,19 @@
         in_memory_lists: InMemoryLists,
         max_workers: NonNegativeInt,
     ) -> None:
-<<<<<<< HEAD
-        self._redis_client = RedisClientSDKHealthChecked(
+        self._redis_client = RedisClientSDK(
             redis_settings.build_redis_dsn(RedisDatabase.DEFERRED_TASKS),
             decode_responses=False,
-=======
-        self._redis_client_sdk = RedisClientSDK(
-            redis_settings.build_redis_dsn(RedisDatabase.DEFERRED_TASKS)
->>>>>>> b5d82e0d
         )
         self._manager = DeferredManager(
             rabbit_settings,
-            self._redis_client_sdk,
+            self._redis_client,
             globals_context={"in_memory_lists": in_memory_lists},
             max_workers=max_workers,
         )
 
     async def setup(self) -> None:
-        await self._redis_client_sdk.setup()
+        await self._redis_client.setup()
         await self._manager.setup()
 
 
