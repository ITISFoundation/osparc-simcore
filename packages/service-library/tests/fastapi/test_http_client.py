--- conflicted
+++ resolved
@@ -13,18 +13,12 @@
 from asgi_lifespan import LifespanManager
 from fastapi import FastAPI, status
 from models_library.healthchecks import IsResponsive
-<<<<<<< HEAD
+from servicelib.fastapi.app_state import SingletonInAppStateMixin
 from servicelib.fastapi.http_client import (
-    AppStateMixin,
     AttachLifespanMixin,
     BaseHTTPApi,
     HealthMixinMixin,
-    to_curl_command,
 )
-=======
-from servicelib.fastapi.app_state import SingletonInAppStateMixin
-from servicelib.fastapi.http_client import BaseHttpApi
->>>>>>> 0288e6d6
 
 
 def test_using_app_state_mixin():
@@ -81,13 +75,9 @@
 
 
 async def test_base_http_api(mock_server_api: respx.MockRouter, base_url: str):
-<<<<<<< HEAD
     class MyClientApi(
-        BaseHTTPApi, AttachLifespanMixin, HealthMixinMixin, AppStateMixin
+        BaseHTTPApi, AttachLifespanMixin, HealthMixinMixin, SingletonInAppStateMixin
     ):
-=======
-    class MyClientApi(BaseHttpApi, SingletonInAppStateMixin):
->>>>>>> 0288e6d6
         app_state_name: str = "my_client_api"
 
     new_app = FastAPI()
@@ -122,55 +112,4 @@
         assert alive.elapsed.total_seconds() < 1
 
     # shutdown event
-<<<<<<< HEAD
-    assert api.client.is_closed
-
-
-async def test_to_curl_command(mock_server_api: respx.MockRouter, base_url: str):
-    mock_server_api.post(path__startswith="/foo").respond(status.HTTP_200_OK)
-    mock_server_api.get(path__startswith="/foo").respond(status.HTTP_200_OK)
-    mock_server_api.delete(path__startswith="/foo").respond(status.HTTP_200_OK)
-
-    async with httpx.AsyncClient(base_url=base_url) as client:
-        response = await client.post(
-            "/foo",
-            params={"x": "3"},
-            json={"y": 12},
-            headers={"x-secret": "this should not display"},
-        )
-        assert response.status_code == 200
-
-        cmd_short = to_curl_command(response.request)
-
-        assert (
-            cmd_short
-            == 'curl -X POST -H "host: test_base_http_api" -H "accept: */*" -H "accept-encoding: gzip, deflate" -H "connection: keep-alive" -H "user-agent: python-httpx/0.25.0" -H "x-secret: *****" -H "content-length: 9" -H "content-type: application/json" -d \'{"y": 12}\' https://test_base_http_api/foo?x=3'
-        )
-
-        cmd_long = to_curl_command(response.request, use_short_options=False)
-        assert cmd_long == cmd_short.replace("-X", "--request",).replace(
-            "-H",
-            "--header",
-        ).replace(
-            "-d",
-            "--data",
-        )
-
-        # with GET
-        response = await client.get("/foo", params={"x": "3"})
-        cmd_long = to_curl_command(response.request)
-
-        assert (
-            cmd_long
-            == 'curl -X GET -H "host: test_base_http_api" -H "accept: */*" -H "accept-encoding: gzip, deflate" -H "connection: keep-alive" -H "user-agent: python-httpx/0.25.0"  https://test_base_http_api/foo?x=3'
-        )
-
-        # with DELETE
-        response = await client.delete("/foo", params={"x": "3"})
-        cmd_long = to_curl_command(response.request)
-
-        assert "DELETE" in cmd_long
-        assert " -d " not in cmd_long
-=======
-    assert api.client.is_closed
->>>>>>> 0288e6d6
+    assert api.client.is_closed