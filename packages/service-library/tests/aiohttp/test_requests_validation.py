--- conflicted
+++ resolved
@@ -8,12 +8,6 @@
 
 import pytest
 from aiohttp import web
-<<<<<<< HEAD
-from aiohttp.test_utils import TestClient
-from common_library.json_serialization import json_dumps
-from faker import Faker
-from pydantic import BaseModel, ConfigDict, Field
-=======
 from aiohttp.test_utils import TestClient, make_mocked_request
 from faker import Faker
 from models_library.rest_base import RequestParameters, StrictRequestParameters
@@ -23,8 +17,7 @@
     create_ordering_query_model_classes,
 )
 from models_library.utils.json_serialization import json_dumps
-from pydantic import BaseModel, Field
->>>>>>> 050b3e63
+from pydantic import BaseModel, ConfigDict, Field
 from servicelib.aiohttp import status
 from servicelib.aiohttp.requests_validation import (
     parse_request_body_as,
@@ -55,12 +48,6 @@
 
 class MyRequestPathParams(StrictRequestParameters):
     project_uuid: UUID
-<<<<<<< HEAD
-    model_config = ConfigDict(
-        extra="forbid",
-    )
-=======
->>>>>>> 050b3e63
 
     @classmethod
     def create_fake(cls, faker: Faker):
@@ -71,13 +58,6 @@
     is_ok: bool = True
     label: str
 
-<<<<<<< HEAD
-    def as_params(self, **kwargs) -> dict[str, str]:
-        data = self.model_dump(**kwargs)
-        return {k: f"{v}" for k, v in data.items()}
-
-=======
->>>>>>> 050b3e63
     @classmethod
     def create_fake(cls, faker: Faker):
         return cls(is_ok=faker.pybool(), label=faker.word())
