--- conflicted
+++ resolved
@@ -31,15 +31,9 @@
     monitor_slow_callbacks.enable(slow_duration_secs=0.2, incidents=incidents)
 
     event_loop = asyncio.get_running_loop()
-<<<<<<< HEAD
-    asyncio.ensure_future(slow_task(0.3), loop=event_loop)  # noqa: RUF006
-    asyncio.ensure_future(slow_task(0.3), loop=event_loop)  # noqa: RUF006
-    asyncio.ensure_future(slow_task(0.4), loop=event_loop)  # noqa: RUF006
-=======
     asyncio.ensure_future(_slow_function(0.3), loop=event_loop)  # noqa: RUF006
     asyncio.ensure_future(_slow_function(0.3), loop=event_loop)  # noqa: RUF006
     asyncio.ensure_future(_slow_function(0.4), loop=event_loop)  # noqa: RUF006
->>>>>>> 23ec8aa1
 
     incidents_pg = None  # aiopg_utils.monitor_pg_responsiveness.enable()
     asyncio.ensure_future(_raising_function(), loop=event_loop)  # noqa: RUF006
