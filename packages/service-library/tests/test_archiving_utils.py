# pylint:disable=unused-variable
# pylint:disable=unused-argument
# pylint:disable=redefined-outer-name
# pylint:disable=no-name-in-module

import asyncio
import hashlib
import itertools
import os
import random
import secrets
import string
import tempfile
from collections.abc import AsyncIterable, Callable, Iterable, Iterator
from concurrent.futures import ProcessPoolExecutor
from dataclasses import dataclass
from pathlib import Path

import numpy
import pytest
from faker import Faker
<<<<<<< HEAD
from pydantic import ByteSize, TypeAdapter
=======
from PIL import Image
from pydantic import ByteSize, parse_obj_as
>>>>>>> 682d4fac
from pytest_benchmark.plugin import BenchmarkFixture
from servicelib import archiving_utils
from servicelib.archiving_utils import ArchiveError, archive_dir, unarchive_dir
from servicelib.file_utils import remove_directory


def _print_tree(path: Path, level=0):
    tab = " " * level
    print(f"{tab}{'+' if path.is_dir() else '-'} {path if level==0 else path.name}")
    for p in path.glob("*"):
        _print_tree(p, level + 1)


@pytest.fixture
def dir_with_random_content() -> Iterable[Path]:
    def random_string(length: int) -> str:
        return "".join(secrets.choice(string.ascii_letters) for i in range(length))

    def make_files_in_dir(dir_path: Path, file_count: int) -> None:
        for _ in range(file_count):
            (dir_path / f"{random_string(8)}.bin").write_bytes(
                os.urandom(random.randint(1, 10))
            )

    def ensure_dir(path_to_ensure: Path) -> Path:
        path_to_ensure.mkdir(parents=True, exist_ok=True)
        return path_to_ensure

    def make_subdirectory_with_content(subdir_name: Path, max_file_count: int) -> None:
        subdir_name = ensure_dir(subdir_name)
        make_files_in_dir(
            dir_path=subdir_name,
            file_count=random.randint(1, max_file_count),
        )

    def make_subdirectories_with_content(
        subdir_name: Path, max_subdirectories_count: int, max_file_count: int
    ) -> None:
        subdirectories_count = random.randint(1, max_subdirectories_count)
        for _ in range(subdirectories_count):
            make_subdirectory_with_content(
                subdir_name=subdir_name / f"{random_string(4)}",
                max_file_count=max_file_count,
            )

    def get_dirs_and_subdris_in_path(path_to_scan: Path) -> list[Path]:
        return [path for path in path_to_scan.rglob("*") if path.is_dir()]

    with tempfile.TemporaryDirectory() as temp_dir:
        temp_dir_path = Path(temp_dir)
        data_container = ensure_dir(temp_dir_path / "study_data")

        make_subdirectories_with_content(
            subdir_name=data_container, max_subdirectories_count=5, max_file_count=5
        )
        make_files_in_dir(dir_path=data_container, file_count=5)

        # creates a good amount of files
        for _ in range(4):
            for subdirectory_path in get_dirs_and_subdris_in_path(data_container):
                make_subdirectories_with_content(
                    subdir_name=subdirectory_path,
                    max_subdirectories_count=3,
                    max_file_count=3,
                )

        yield temp_dir_path


@pytest.fixture
def exclude_patterns_validation_dir(tmp_path: Path, faker: Faker) -> Path:
    """Directory with well known structure"""
    base_dir = tmp_path / "exclude_patterns_validation_dir"
    base_dir.mkdir()
    (base_dir / "empty").mkdir()
    (base_dir / "d1").mkdir()
    (base_dir / "d1" / "f1").write_text(faker.text())
    (base_dir / "d1" / "f2.txt").write_text(faker.text())
    (base_dir / "d1" / "sd1").mkdir()
    (base_dir / "d1" / "sd1" / "f1").write_text(faker.text())
    (base_dir / "d1" / "sd1" / "f2.txt").write_text(faker.text())

    print("exclude_patterns_validation_dir ---")
    _print_tree(base_dir)
    return base_dir


def __raise_error(*arts, **kwargs) -> None:
    raise ArchiveError("raised as requested")


@pytest.fixture
def zipfile_single_file_extract_worker_raises_error() -> Iterator[None]:
    # NOTE: cannot MagicMock cannot be serialized via pickle used by
    # multiprocessing, also `__raise_error` cannot be defined in the
    # context fo this function or it cannot be pickled

    # pylint: disable=protected-access
    old_func = archiving_utils._zipfile_single_file_extract_worker
    archiving_utils._zipfile_single_file_extract_worker = __raise_error
    yield
    archiving_utils._zipfile_single_file_extract_worker = old_func


# UTILS


def strip_directory_from_path(input_path: Path, to_strip: Path) -> Path:
    # NOTE: could use os.path.relpath instead or Path.relative_to ?
    return Path(str(input_path).replace(str(to_strip) + "/", ""))


def get_all_files_in_dir(dir_path: Path) -> set[Path]:
    return {
        strip_directory_from_path(x, dir_path)
        for x in dir_path.rglob("*")
        if x.is_file()
    }


def _compute_hash(file_path: Path) -> tuple[Path, str]:
    with open(file_path, "rb") as file_to_hash:
        file_hash = hashlib.md5()
        chunk = file_to_hash.read(8192)
        while chunk:
            file_hash.update(chunk)
            chunk = file_to_hash.read(8192)

    return file_path, file_hash.hexdigest()


async def compute_hashes(file_paths: list[Path]) -> dict[Path, str]:
    """given a list of files computes hashes for the files on a process pool"""

    loop = asyncio.get_event_loop()

    with ProcessPoolExecutor() as prcess_pool_executor:
        tasks = [
            loop.run_in_executor(prcess_pool_executor, _compute_hash, file_path)
            for file_path in file_paths
        ]
        # pylint: disable=unnecessary-comprehension
        # see return value of _compute_hash it is a tuple, mapping list[Tuple[Path,str]] to Dict[Path, str] here
        return {k: v for k, v in await asyncio.gather(*tasks)}


def full_file_path_from_dir_and_subdirs(dir_path: Path) -> list[Path]:
    return [x for x in dir_path.rglob("*") if x.is_file()]


def _escape_undecodable_str(s: str) -> str:
    return s.encode(errors="replace").decode("utf-8")


def _escape_undecodable_path(path: Path) -> Path:
    return Path(_escape_undecodable_str(str(path)))


async def assert_same_directory_content(
    dir_to_compress: Path,
    output_dir: Path,
    inject_relative_path: Path | None = None,
    unsupported_replace: bool = False,
) -> None:
    def _relative_path(input_path: Path) -> Path:
        assert inject_relative_path is not None
        return Path(str(inject_relative_path / str(input_path))[1:])

    input_set = get_all_files_in_dir(dir_to_compress)
    output_set = get_all_files_in_dir(output_dir)

    if unsupported_replace:
        input_set = {_escape_undecodable_path(x) for x in input_set}

    if inject_relative_path is not None:
        input_set = {_relative_path(x) for x in input_set}

    assert (
        input_set == output_set
    ), f"There following files are missing {input_set - output_set}"

    # computing the hashes for dir_to_compress and map in a dict
    # with the name starting from the root of the directory and md5sum
    dir_to_compress_hashes = {
        strip_directory_from_path(k, dir_to_compress): v
        for k, v in (
            await compute_hashes(full_file_path_from_dir_and_subdirs(dir_to_compress))
        ).items()
    }
    dir_to_compress_hashes = {
        _escape_undecodable_path(k): v for k, v in dir_to_compress_hashes.items()
    }

    # computing the hashes for output_dir and map in a dict
    # with the name starting from the root of the directory and md5sum
    output_dir_hashes = {
        strip_directory_from_path(k, output_dir): v
        for k, v in (
            await compute_hashes(full_file_path_from_dir_and_subdirs(output_dir))
        ).items()
    }

    # finally check if hashes are mapped 1 to 1 in order to verify
    # that the compress/decompress worked correctly
    for key in dir_to_compress_hashes:
        assert (
            dir_to_compress_hashes[key]
            == output_dir_hashes[_relative_path(key) if inject_relative_path else key]
        )


def assert_unarchived_paths(
    unarchived_paths: set[Path],
    src_dir: Path,
    dst_dir: Path,
    is_saved_as_relpath: bool,
    unsupported_replace: bool = False,
):
    is_file_or_emptydir = lambda p: p.is_file() or (p.is_dir() and not any(p.glob("*")))

    # all unarchivedare under dst_dir
    assert all(dst_dir in f.parents for f in unarchived_paths)

    # can be also checked with strings
    assert all(str(f).startswith(str(dst_dir)) for f in unarchived_paths)

    # trim basedir and compare relative paths (alias 'tails') against src_dir
    basedir = str(dst_dir)
    if not is_saved_as_relpath:
        basedir += str(src_dir)

    got_tails = {os.path.relpath(f, basedir) for f in unarchived_paths}
    expected_tails = {
        os.path.relpath(f, src_dir)
        for f in src_dir.rglob("*")
        if is_file_or_emptydir(f)
    }
    if unsupported_replace:
        expected_tails = {_escape_undecodable_str(x) for x in expected_tails}
    assert got_tails == expected_tails


@pytest.mark.skip(reason="DEV:only for manual tessting")
async def test_archiving_utils_against_sample(
    osparc_simcore_root_dir: Path, tmp_path: Path
):
    """
    ONLY for manual testing
    User MUST provide a sample of a zip file in ``sample_path``
    """
    sample_path = osparc_simcore_root_dir / "keep.ignore" / "workspace.zip"
    destination = tmp_path / "unzipped"

    extracted_paths = await unarchive_dir(sample_path, destination)
    assert extracted_paths

    for p in extracted_paths:
        assert isinstance(p, Path), p

    await archive_dir(
        dir_to_compress=destination,
        destination=tmp_path / "test_it.zip",
        compress=True,
        store_relative_path=True,
    )


@pytest.mark.parametrize(
    "compress,store_relative_path",
    itertools.product([True, False], repeat=2),
)
async def test_archive_unarchive_same_structure_dir(
    dir_with_random_content: Path,
    tmp_path: Path,
    compress: bool,
    store_relative_path: bool,
):
    temp_dir_one = tmp_path / "one"
    temp_dir_two = tmp_path / "two"

    temp_dir_one.mkdir()
    temp_dir_two.mkdir()

    archive_file = temp_dir_one / "archive.zip"

    await archive_dir(
        dir_to_compress=dir_with_random_content,
        destination=archive_file,
        store_relative_path=store_relative_path,
        compress=compress,
    )

    unarchived_paths: set[Path] = await unarchive_dir(
        archive_to_extract=archive_file, destination_folder=temp_dir_two
    )

    assert_unarchived_paths(
        unarchived_paths,
        src_dir=dir_with_random_content,
        dst_dir=temp_dir_two,
        is_saved_as_relpath=store_relative_path,
    )

    await assert_same_directory_content(
        dir_with_random_content,
        temp_dir_two,
        None if store_relative_path else dir_with_random_content,
    )


@pytest.mark.parametrize(
    "compress,store_relative_path",
    itertools.product([True, False], repeat=2),
)
async def test_unarchive_in_same_dir_as_archive(
    dir_with_random_content: Path,
    tmp_path: Path,
    compress: bool,
    store_relative_path: bool,
):
    archive_file = tmp_path / "archive.zip"

    await archive_dir(
        dir_to_compress=dir_with_random_content,
        destination=archive_file,
        store_relative_path=store_relative_path,
        compress=compress,
    )

    unarchived_paths = await unarchive_dir(
        archive_to_extract=archive_file, destination_folder=tmp_path
    )

    archive_file.unlink()  # delete before comparing contents

    assert_unarchived_paths(
        unarchived_paths,
        src_dir=dir_with_random_content,
        dst_dir=tmp_path,
        is_saved_as_relpath=store_relative_path,
    )

    await assert_same_directory_content(
        dir_with_random_content,
        tmp_path,
        None if store_relative_path else dir_with_random_content,
    )


@pytest.mark.parametrize(
    "compress,store_relative_path",
    itertools.product([True, False], repeat=2),
)
async def test_regression_unsupported_characters(
    tmp_path: Path,
    compress: bool,
    store_relative_path: bool,
) -> None:
    archive_path = tmp_path / "archive.zip"
    dir_to_archive = tmp_path / "to_compress"
    dir_to_archive.mkdir()
    dst_dir = tmp_path / "decompressed"
    dst_dir.mkdir()

    def _create_file(file_name: str, content: str) -> None:
        file_path = dir_to_archive / file_name
        file_path.write_text(content)
        assert file_path.read_text() == content

    # unsupported file name
    _create_file("something\udce6likethis.txt", "payload1")
    # supported name
    _create_file("this_file_name_works.txt", "payload2")

    await archive_dir(
        dir_to_compress=dir_to_archive,
        destination=archive_path,
        store_relative_path=store_relative_path,
        compress=compress,
    )

    unarchived_paths = await unarchive_dir(
        archive_to_extract=archive_path, destination_folder=dst_dir
    )

    assert_unarchived_paths(
        unarchived_paths,
        src_dir=dir_to_archive,
        dst_dir=dst_dir,
        is_saved_as_relpath=store_relative_path,
        unsupported_replace=True,
    )

    await assert_same_directory_content(
        dir_to_compress=dir_to_archive,
        output_dir=dst_dir,
        inject_relative_path=None if store_relative_path else dir_to_archive,
        unsupported_replace=True,
    )


EMPTY_SET: set[Path] = set()
ALL_ITEMS_SET: set[Path] = {
    Path("d1/f2.txt"),
    Path("d1/f1"),
    Path("d1/sd1/f1"),
    Path("d1/sd1/f2.txt"),
}


@dataclass(frozen=True)
class ExcludeParams:
    exclude_patterns: set[str]
    expected_result: set[Path]


# + /exclude_patterns_validation_dir
#  + empty
#  + d1
#   - f2.txt
#   + sd1
#    - f2.txt
#    - f1
#   - f1
@pytest.mark.parametrize(
    "params",
    [
        ExcludeParams(
            exclude_patterns={"/d1*"},
            expected_result=EMPTY_SET,
        ),
        ExcludeParams(
            exclude_patterns={"/d1/sd1*"},
            expected_result={
                Path("d1/f2.txt"),
                Path("d1/f1"),
            },
        ),
        ExcludeParams(
            exclude_patterns={"d1*"},
            expected_result=EMPTY_SET,
        ),
        ExcludeParams(
            exclude_patterns={"*d1*"},
            expected_result=EMPTY_SET,
        ),
        ExcludeParams(
            exclude_patterns={"*.txt"},
            expected_result={
                Path("d1/f1"),
                Path("d1/sd1/f1"),
            },
        ),
        ExcludeParams(
            exclude_patterns={"/absolute/path/does/not/exist*"},
            expected_result=ALL_ITEMS_SET,
        ),
        ExcludeParams(
            exclude_patterns={"/../../this/is/ignored*"},
            expected_result=ALL_ITEMS_SET,
        ),
        ExcludeParams(
            exclude_patterns={"*relative/path/does/not/exist"},
            expected_result=ALL_ITEMS_SET,
        ),
    ],
)
async def test_archive_unarchive_check_exclude(
    params: ExcludeParams,
    exclude_patterns_validation_dir: Path,
    tmp_path: Path,
):
    temp_dir_one = tmp_path / "one"
    temp_dir_two = tmp_path / "two"

    temp_dir_one.mkdir()
    temp_dir_two.mkdir()

    archive_file = temp_dir_one / "archive.zip"

    # make exclude_patterns work relative to test directory
    exclude_patterns = {
        f"{exclude_patterns_validation_dir}/{x.strip('/') if x.startswith('/') else x}"
        for x in params.exclude_patterns
    }

    await archive_dir(
        dir_to_compress=exclude_patterns_validation_dir,
        destination=archive_file,
        store_relative_path=True,
        compress=False,
        exclude_patterns=exclude_patterns,
    )

    unarchived_paths: set[Path] = await unarchive_dir(
        archive_to_extract=archive_file, destination_folder=temp_dir_two
    )

    relative_unarchived_paths = {x.relative_to(temp_dir_two) for x in unarchived_paths}

    assert (
        relative_unarchived_paths == params.expected_result
    ), f"Exclude rules: {exclude_patterns=}"


async def test_unarchive_dir_raises_error(
    zipfile_single_file_extract_worker_raises_error: None,
    dir_with_random_content: Path,
    tmp_path: Path,
):
    temp_dir_one = tmp_path / "one"
    temp_dir_two = tmp_path / "two"

    temp_dir_one.mkdir()
    temp_dir_two.mkdir()

    archive_file = temp_dir_one / "archive.zip"

    await archive_dir(
        dir_to_compress=dir_with_random_content,
        destination=archive_file,
        store_relative_path=True,
        compress=True,
    )

    with pytest.raises(ArchiveError, match=r"^.*raised as requested.*$"):
        await archiving_utils.unarchive_dir(archive_file, temp_dir_two)


file_suffix = 0


async def _archive_dir_performance(
    input_path: Path, destination_path: Path, compress: bool
):
    global file_suffix  # pylint: disable=global-statement

    await archive_dir(
        input_path,
        destination_path / f"archive_{file_suffix}.zip",
        compress=compress,
        store_relative_path=True,
    )
    file_suffix += 1


@pytest.mark.skip(reason="manual testing")
@pytest.mark.parametrize(
    "compress, file_size, num_files",
    [(False, TypeAdapter(ByteSize).validate_python("1Mib"), 10000)],
)
def test_archive_dir_performance(
    benchmark: BenchmarkFixture,
    create_file_of_size: Callable[[ByteSize, str], Path],
    tmp_path: Path,
    compress: bool,
    file_size: ByteSize,
    num_files: int,
):
    # create a bunch of different files
    files_to_compress = [
        create_file_of_size(file_size, f"inputs/test_file_{n}")
        for n in range(num_files)
    ]
    assert len(files_to_compress) == num_files
    parent_path = files_to_compress[0].parent
    assert all(f.parent == parent_path for f in files_to_compress)

    destination_path = tmp_path / "archive_performance"
    assert not destination_path.exists()
    destination_path.mkdir(parents=True)
    assert destination_path.exists()

    def run_async_test(*args, **kwargs):
        asyncio.get_event_loop().run_until_complete(
            _archive_dir_performance(parent_path, destination_path, compress)
        )

    benchmark(run_async_test)


def _touch_all_files_in_path(path_to_archive: Path) -> None:
    for path in path_to_archive.rglob("*"):
        print("touching", path)
        path.touch()


@pytest.fixture
async def mixed_file_types(tmp_path: Path, faker: Faker) -> AsyncIterable[Path]:
    base_dir = tmp_path / "mixed_types_dir"
    base_dir.mkdir()

    # mixed small text files and binary files
    (base_dir / "empty").mkdir()
    (base_dir / "d1").mkdir()
    (base_dir / "d1" / "f1.txt").write_text(faker.text())
    (base_dir / "d1" / "b2.bin").write_bytes(faker.json_bytes())
    (base_dir / "d1" / "sd1").mkdir()
    (base_dir / "d1" / "sd1" / "f1.txt").write_text(faker.text())
    (base_dir / "d1" / "sd1" / "b2.bin").write_bytes(faker.json_bytes())
    (base_dir / "images").mkdir()

    # images cause issues with zipping, below content produced different
    # hashes for zip files
    for i in range(2):
        image_dir = base_dir / f"images{i}"
        image_dir.mkdir()
        for n in range(50):
            a = numpy.random.rand(900, 900, 3) * 255  # noqa: NPY002
            im_out = Image.fromarray(a.astype("uint8")).convert("RGB")
            image_path = image_dir / f"out{n}.jpg"
            im_out.save(image_path)

    print("mixed_types_dir ---")
    _print_tree(base_dir)

    yield base_dir

    await remove_directory(base_dir)
    assert not base_dir.exists()


@pytest.mark.parametrize(
    "store_relative_path, compress",
    [
        # test that all possible combinations still work
        pytest.param(False, False, id="no_relative_path_no_compress"),
        pytest.param(False, True, id="no_relative_path_with_compression"),
        pytest.param(True, False, id="nodeports_options"),
        pytest.param(True, True, id="with_relative_path_with_compression"),
    ],
)
async def test_regression_archive_hash_does_not_change(
    mixed_file_types: Path,
    tmp_path: Path,
    store_relative_path: bool,
    compress: bool,
):
    destination_path = tmp_path / "archives_to_compare"
    destination_path.mkdir(parents=True, exist_ok=True)

    first_archive = destination_path / "first"
    second_archive = destination_path / "second"
    assert not first_archive.exists()
    assert not second_archive.exists()
    assert first_archive != second_archive

    await archive_dir(
        mixed_file_types,
        first_archive,
        compress=compress,
        store_relative_path=store_relative_path,
    )

    _touch_all_files_in_path(mixed_file_types)

    await archive_dir(
        mixed_file_types,
        second_archive,
        compress=compress,
        store_relative_path=store_relative_path,
    )

    _, first_hash = _compute_hash(first_archive)
    _, second_hash = _compute_hash(second_archive)
    assert first_hash == second_hash<|MERGE_RESOLUTION|>--- conflicted
+++ resolved
@@ -19,12 +19,8 @@
 import numpy
 import pytest
 from faker import Faker
-<<<<<<< HEAD
+from PIL import Image
 from pydantic import ByteSize, TypeAdapter
-=======
-from PIL import Image
-from pydantic import ByteSize, parse_obj_as
->>>>>>> 682d4fac
 from pytest_benchmark.plugin import BenchmarkFixture
 from servicelib import archiving_utils
 from servicelib.archiving_utils import ArchiveError, archive_dir, unarchive_dir
