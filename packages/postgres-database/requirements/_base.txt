alembic==1.13.3
    # via -r requirements/_base.in
annotated-types==0.7.0
    # via pydantic
async-timeout==4.0.3
    # via asyncpg
asyncpg==0.29.0
    # via sqlalchemy
deprecated==1.2.14
    # via
    #   opentelemetry-api
    #   opentelemetry-semantic-conventions
greenlet==3.1.1
    # via sqlalchemy
idna==3.10
    # via yarl
importlib-metadata==8.4.0
    # via opentelemetry-api
mako==1.3.5
    # via
    #   -c requirements/../../../packages/common-library/requirements/../../../requirements/constraints.txt
    #   -c requirements/../../../requirements/constraints.txt
    #   alembic
markupsafe==2.1.5
    # via mako
multidict==6.1.0
    # via yarl
<<<<<<< HEAD
orjson==3.10.11
    # via
    #   -c requirements/../../../packages/common-library/requirements/../../../requirements/constraints.txt
    #   -c requirements/../../../requirements/constraints.txt
    #   -r requirements/../../../packages/common-library/requirements/_base.in
=======
opentelemetry-api==1.27.0
    # via
    #   opentelemetry-instrumentation
    #   opentelemetry-instrumentation-asyncpg
    #   opentelemetry-semantic-conventions
opentelemetry-instrumentation==0.48b0
    # via opentelemetry-instrumentation-asyncpg
opentelemetry-instrumentation-asyncpg==0.48b0
    # via -r requirements/_base.in
opentelemetry-semantic-conventions==0.48b0
    # via opentelemetry-instrumentation-asyncpg
>>>>>>> 927319c4
psycopg2-binary==2.9.9
    # via sqlalchemy
pydantic==2.9.1
    # via
    #   -c requirements/../../../packages/common-library/requirements/../../../requirements/constraints.txt
    #   -c requirements/../../../requirements/constraints.txt
    #   -r requirements/../../../packages/common-library/requirements/_base.in
    #   -r requirements/_base.in
<<<<<<< HEAD
    #   pydantic-extra-types
pydantic-core==2.23.3
    # via pydantic
pydantic-extra-types==2.10.0
    # via -r requirements/../../../packages/common-library/requirements/_base.in
=======
setuptools==75.2.0
    # via opentelemetry-instrumentation
>>>>>>> 927319c4
sqlalchemy==1.4.54
    # via
    #   -c requirements/../../../packages/common-library/requirements/../../../requirements/constraints.txt
    #   -c requirements/../../../requirements/constraints.txt
    #   -r requirements/_base.in
    #   alembic
typing-extensions==4.12.2
    # via
    #   alembic
    #   pydantic
<<<<<<< HEAD
    #   pydantic-core
    #   pydantic-extra-types
=======
wrapt==1.16.0
    # via
    #   deprecated
    #   opentelemetry-instrumentation
>>>>>>> 927319c4
yarl==1.12.1
    # via -r requirements/_base.in
zipp==3.20.2
    # via importlib-metadata<|MERGE_RESOLUTION|>--- conflicted
+++ resolved
@@ -25,13 +25,11 @@
     # via mako
 multidict==6.1.0
     # via yarl
-<<<<<<< HEAD
 orjson==3.10.11
     # via
     #   -c requirements/../../../packages/common-library/requirements/../../../requirements/constraints.txt
     #   -c requirements/../../../requirements/constraints.txt
     #   -r requirements/../../../packages/common-library/requirements/_base.in
-=======
 opentelemetry-api==1.27.0
     # via
     #   opentelemetry-instrumentation
@@ -43,7 +41,6 @@
     # via -r requirements/_base.in
 opentelemetry-semantic-conventions==0.48b0
     # via opentelemetry-instrumentation-asyncpg
->>>>>>> 927319c4
 psycopg2-binary==2.9.9
     # via sqlalchemy
 pydantic==2.9.1
@@ -52,16 +49,13 @@
     #   -c requirements/../../../requirements/constraints.txt
     #   -r requirements/../../../packages/common-library/requirements/_base.in
     #   -r requirements/_base.in
-<<<<<<< HEAD
     #   pydantic-extra-types
 pydantic-core==2.23.3
     # via pydantic
 pydantic-extra-types==2.10.0
     # via -r requirements/../../../packages/common-library/requirements/_base.in
-=======
 setuptools==75.2.0
     # via opentelemetry-instrumentation
->>>>>>> 927319c4
 sqlalchemy==1.4.54
     # via
     #   -c requirements/../../../packages/common-library/requirements/../../../requirements/constraints.txt
@@ -72,15 +66,12 @@
     # via
     #   alembic
     #   pydantic
-<<<<<<< HEAD
     #   pydantic-core
     #   pydantic-extra-types
-=======
 wrapt==1.16.0
     # via
     #   deprecated
     #   opentelemetry-instrumentation
->>>>>>> 927319c4
 yarl==1.12.1
     # via -r requirements/_base.in
 zipp==3.20.2
