aiopg==1.4.0
    # via -r requirements/_test.in
async-timeout==4.0.3
    # via
    #   -c requirements/_base.txt
    #   aiopg
attrs==24.2.0
    # via pytest-docker
coverage==7.6.1
    # via
    #   -r requirements/_test.in
    #   pytest-cov
<<<<<<< HEAD
faker==27.0.0
=======
faker==29.0.0
>>>>>>> d7026b73
    # via -r requirements/_test.in
greenlet==3.1.1
    # via
    #   -c requirements/_base.txt
    #   -c requirements/_migration.txt
    #   sqlalchemy
iniconfig==2.0.0
    # via pytest
mypy==1.11.2
    # via sqlalchemy
mypy-extensions==1.0.0
    # via mypy
packaging==24.1
    # via pytest
pluggy==1.5.0
    # via pytest
psycopg2-binary==2.9.9
    # via
    #   -c requirements/_base.txt
    #   aiopg
    #   sqlalchemy
pytest==8.3.3
    # via
    #   -r requirements/_test.in
    #   pytest-asyncio
    #   pytest-cov
    #   pytest-docker
    #   pytest-instafail
pytest-asyncio==0.23.8
    # via
    #   -c requirements/../../../requirements/constraints.txt
    #   -r requirements/_test.in
pytest-cov==5.0.0
    # via -r requirements/_test.in
pytest-docker==3.1.1
    # via -r requirements/_test.in
pytest-instafail==0.5.0
    # via -r requirements/_test.in
pytest-runner==6.0.1
    # via -r requirements/_test.in
python-dateutil==2.9.0.post0
    # via faker
pyyaml==6.0.2
    # via
    #   -c requirements/../../../requirements/constraints.txt
    #   -r requirements/_test.in
six==1.16.0
    # via python-dateutil
sqlalchemy==1.4.54
    # via
    #   -c requirements/../../../requirements/constraints.txt
    #   -c requirements/_base.txt
    #   -c requirements/_migration.txt
    #   -r requirements/_test.in
    #   aiopg
sqlalchemy2-stubs==0.0.2a38
    # via sqlalchemy
<<<<<<< HEAD
types-docker==7.1.0.20240821
=======
types-docker==7.1.0.20240827
>>>>>>> d7026b73
    # via -r requirements/_test.in
types-psycopg2==2.9.21.20240819
    # via -r requirements/_test.in
types-requests==2.32.0.20240914
    # via types-docker
typing-extensions==4.12.2
    # via
    #   -c requirements/_base.txt
    #   -c requirements/_migration.txt
    #   mypy
    #   sqlalchemy2-stubs
urllib3==2.2.3
    # via
    #   -c requirements/../../../requirements/constraints.txt
    #   -c requirements/_migration.txt
    #   types-docker
    #   types-requests<|MERGE_RESOLUTION|>--- conflicted
+++ resolved
@@ -10,11 +10,7 @@
     # via
     #   -r requirements/_test.in
     #   pytest-cov
-<<<<<<< HEAD
-faker==27.0.0
-=======
 faker==29.0.0
->>>>>>> d7026b73
     # via -r requirements/_test.in
 greenlet==3.1.1
     # via
@@ -72,11 +68,7 @@
     #   aiopg
 sqlalchemy2-stubs==0.0.2a38
     # via sqlalchemy
-<<<<<<< HEAD
-types-docker==7.1.0.20240821
-=======
 types-docker==7.1.0.20240827
->>>>>>> d7026b73
     # via -r requirements/_test.in
 types-psycopg2==2.9.21.20240819
     # via -r requirements/_test.in
