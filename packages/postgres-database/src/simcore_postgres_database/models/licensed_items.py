--- conflicted
+++ resolved
@@ -6,12 +6,7 @@
 import sqlalchemy as sa
 from sqlalchemy.dialects import postgresql
 
-from ._common import (
-    RefActions,
-    column_created_datetime,
-    column_modified_datetime,
-    column_trashed_datetime,
-)
+from ._common import RefActions, column_modified_datetime, column_trashed_datetime
 from .base import metadata
 
 
@@ -48,6 +43,12 @@
         doc="Resource metadata. Used for read-only purposes",
     ),
     sa.Column(
+        "licensed_resource_data",
+        postgresql.JSONB,
+        nullable=True,
+        doc="Resource metadata. Used for read-only purposes",
+    ),
+    sa.Column(
         "pricing_plan_id",
         sa.BigInteger,
         sa.ForeignKey(
@@ -67,22 +68,9 @@
             ondelete=RefActions.CASCADE,
             name="fk_resource_tracker_license_packages_product_name",
         ),
-<<<<<<< HEAD
-        nullable=True,
-        doc="Product name identifier. If None, then the item is not exposed",
-=======
         nullable=True,
         doc="Product name identifier. If None, then the item is not exposed",
     ),
-    sa.Column(
-        "license_key",
-        sa.String,
-        nullable=True,
-        doc="Purpose: Acts as a mapping key to the internal license server."
-        "Usage: The Sim4Life base applications use this key to check out a seat from the internal license server.",
->>>>>>> b837ee00
-    ),
-    column_created_datetime(timezone=True),
     column_modified_datetime(timezone=True),
     column_trashed_datetime("licensed_item"),
 )