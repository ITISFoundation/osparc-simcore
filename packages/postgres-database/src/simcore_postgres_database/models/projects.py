""" Projects table

    - Every row fits a project document schemed as api/specs/webserver/v0/components/schemas/project-v0.0.1.json

"""
import enum
import logging

import sqlalchemy as sa
from sqlalchemy.dialects.postgresql import JSONB
from sqlalchemy.sql import func

from .base import metadata

log = logging.getLogger(__name__)


class ProjectType(enum.Enum):
    """
        template: template project
        standard: standard project
    """

    TEMPLATE = "template"
    STANDARD = "standard"


projects = sa.Table(
    "projects",
    metadata,
    sa.Column("id", sa.BigInteger, nullable=False, primary_key=True),
    sa.Column(
        "type", sa.Enum(ProjectType), nullable=False, default=ProjectType.STANDARD
    ),
    sa.Column("uuid", sa.String, nullable=False, unique=True),
    sa.Column("name", sa.String, nullable=False),
    sa.Column("description", sa.String, nullable=True),
    sa.Column("thumbnail", sa.String, nullable=True),
    sa.Column(
        "prj_owner",
        sa.BigInteger,
        sa.ForeignKey(
            "users.id",
            name="fk_projects_prj_owner_users",
            onupdate="CASCADE",
            ondelete="RESTRICT",
        ),
        nullable=True,
    ),
    sa.Column(
        "creation_date", sa.DateTime(), nullable=False, server_default=func.now()
    ),
    sa.Column(
        "last_change_date",
        sa.DateTime(),
        nullable=False,
        server_default=func.now(),
        onupdate=func.now(),  # this will auto-update on modification
    ),
    sa.Column(
        "access_rights", JSONB, nullable=False, server_default=sa.text("'{}'::jsonb")
    ),
    sa.Column("workbench", sa.JSON, nullable=False),
<<<<<<< HEAD
    sa.Column("classifiers", JSONB, nullable=False, server_default=sa.text("'{}'::jsonb")),
=======
    sa.Column("dev", JSONB, nullable=False, server_default=sa.text("'{}'::jsonb")),
>>>>>>> 294b6ac7
    sa.Column("published", sa.Boolean, nullable=False, default=False),
)<|MERGE_RESOLUTION|>--- conflicted
+++ resolved
@@ -61,10 +61,7 @@
         "access_rights", JSONB, nullable=False, server_default=sa.text("'{}'::jsonb")
     ),
     sa.Column("workbench", sa.JSON, nullable=False),
-<<<<<<< HEAD
     sa.Column("classifiers", JSONB, nullable=False, server_default=sa.text("'{}'::jsonb")),
-=======
     sa.Column("dev", JSONB, nullable=False, server_default=sa.text("'{}'::jsonb")),
->>>>>>> 294b6ac7
     sa.Column("published", sa.Boolean, nullable=False, default=False),
 )