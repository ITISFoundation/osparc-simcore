--- conflicted
+++ resolved
@@ -84,11 +84,7 @@
     payment_id: str,
     completion_state: PaymentTransactionState,
     state_message: str | None = None,
-<<<<<<< HEAD
-    invoice_url: str | None = _UNSET,
-=======
     invoice_url: str | None = UNSET,
->>>>>>> d5d69980
 ) -> PaymentTransactionRow | PaymentNotFound | PaymentAlreadyAcked:
     """ACKs payment by updating state with SUCCESS, ..."""
     if completion_state == PaymentTransactionState.PENDING:
@@ -99,9 +95,6 @@
     if state_message:
         optional["state_message"] = state_message
 
-<<<<<<< HEAD
-    if invoice_url != _UNSET:
-=======
     if completion_state == PaymentTransactionState.SUCCESS and invoice_url is None:
         _logger.warning(
             "Payment %s completed as %s without invoice (%s)",
@@ -111,7 +104,6 @@
         )
 
     if invoice_url != UNSET:
->>>>>>> d5d69980
         optional["invoice_url"] = invoice_url
 
     async with connection.begin():
