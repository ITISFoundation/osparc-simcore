""" Facade for webserver service

    Facade to direct access to models in the database by
    the  webserver service

"""
from .models.comp_pipeline import comp_pipeline
from .models.comp_tasks import comp_tasks
from .models.confirmations import ConfirmationAction, confirmations
from .models.groups import groups, user_to_groups
from .models.projects import ProjectType, projects
from .models.tags import study_tags, tags
from .models.tokens import tokens
from .models.user_to_projects import user_to_projects
from .models.users import UserRole, UserStatus, users
<<<<<<< HEAD
=======
from .models.tags import tags, study_tags
from .models.api_keys import api_keys
>>>>>>> cd7e1d84

__all__ = [
    "users",
    "groups",
    "user_to_groups",
    "UserRole",
    "UserStatus",
    "projects",
    "ProjectType",
    "user_to_projects",
    "confirmations",
    "ConfirmationAction",
    "tokens",
    "comp_tasks",
    "comp_pipeline",
    "tags",
    "study_tags",
    "api_keys",
]<|MERGE_RESOLUTION|>--- conflicted
+++ resolved
@@ -13,11 +13,8 @@
 from .models.tokens import tokens
 from .models.user_to_projects import user_to_projects
 from .models.users import UserRole, UserStatus, users
-<<<<<<< HEAD
-=======
 from .models.tags import tags, study_tags
 from .models.api_keys import api_keys
->>>>>>> cd7e1d84
 
 __all__ = [
     "users",
