# pylint: disable=no-name-in-module
# pylint: disable=no-value-for-parameter
# pylint: disable=redefined-outer-name
# pylint: disable=unused-argument


import asyncio
from typing import Callable

import pytest
import sqlalchemy as sa
from aiopg.sa.engine import Engine
from simcore_postgres_database.models.groups import GroupType, groups
from simcore_postgres_database.models.products import products
from simcore_postgres_database.utils_products import (
    get_default_product_name,
    get_or_create_product_group,
    get_product_group_id,
)


async def test_default_product(pg_engine: Engine, make_products_table: Callable):
    async with pg_engine.acquire() as conn:
        await make_products_table(conn)
        default_product = await get_default_product_name(conn)
        assert default_product == "s4l"


async def test_default_product_undefined(pg_engine: Engine):
    async with pg_engine.acquire() as conn:
        with pytest.raises(ValueError):
            await get_default_product_name(conn)


async def test_get_or_create_group_product(
    pg_engine: Engine, make_products_table: Callable
):
    async with pg_engine.acquire() as conn:
        await make_products_table(conn)

        async for product_row in await conn.execute(
            sa.select([products.c.name, products.c.group_id]).order_by(
                products.c.priority
            )
        ):
            # get or create
            product_group_id = await get_or_create_product_group(
                conn, product_name=product_row.name
            )

            # check product's group
            if product_row.group_id is not None:
                # if existed, gets the same
                assert product_group_id == product_row.group_id

            result = await conn.execute(
                groups.select().where(groups.c.gid == product_group_id)
            )
            assert result.rowcount == 1
            product_group = await result.first()

            # check product's group
            assert product_group.type == GroupType.STANDARD
            assert product_group.name == product_row.name
            assert product_group.description == f"{product_row.name} product group"

            # idempotent
            for _ in range(3):
                assert (
                    await get_or_create_product_group(
                        conn, product_name=product_row.name
                    )
                    == product_group_id
                )

            # does not create more groups with this name
            result = await conn.execute(
                groups.select().where(groups.c.name == product_row.name)
            )
            assert result.rowcount == 1

            assert product_group_id == await get_product_group_id(
                conn, product_name=product_row.name
            )

            # group-id is UPDATED -> product.group_id is updated to the new value
            await conn.execute(
                groups.update().where(groups.c.gid == product_group_id).values(gid=1000)
            )
            product_group_id = await get_product_group_id(
                conn, product_name=product_row.name
            )
            assert product_group_id == 1000

            # if group is DELETED -> product.group_id=null
            await conn.execute(groups.delete().where(groups.c.gid == product_group_id))
            product_group_id = await get_product_group_id(
                conn, product_name=product_row.name
            )
            assert product_group_id is None


<<<<<<< HEAD
@pytest.mark.testit
=======
>>>>>>> 4e464b97
async def test_get_or_create_group_product_concurrent(
    pg_engine: Engine, make_products_table: Callable
):
    async with pg_engine.acquire() as conn:
        await make_products_table(conn)

    async def _auto_create_products_groups():
        async with pg_engine.acquire() as conn:
            async for product_row in await conn.execute(
                sa.select([products.c.name, products.c.group_id]).order_by(
                    products.c.priority
                )
            ):
                # get or create
                product_group_id = await get_or_create_product_group(
                    conn, product_name=product_row.name
                )
                return product_group_id

    tasks = [asyncio.create_task(_auto_create_products_groups()) for _ in range(5)]

    results = await asyncio.gather(*tasks)

    assert all(res == results[0] for res in results[1:])<|MERGE_RESOLUTION|>--- conflicted
+++ resolved
@@ -100,10 +100,6 @@
             assert product_group_id is None
 
 
-<<<<<<< HEAD
-@pytest.mark.testit
-=======
->>>>>>> 4e464b97
 async def test_get_or_create_group_product_concurrent(
     pg_engine: Engine, make_products_table: Callable
 ):
