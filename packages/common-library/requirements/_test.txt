--- conflicted
+++ resolved
@@ -20,11 +20,7 @@
     # via pytest
 pprintpp==0.4.0
     # via pytest-icdiff
-<<<<<<< HEAD
-pydantic==2.10.2
-=======
 pydantic==2.10.3
->>>>>>> be48a0d3
     # via
     #   -c requirements/../../../requirements/constraints.txt
     #   -c requirements/_base.txt
