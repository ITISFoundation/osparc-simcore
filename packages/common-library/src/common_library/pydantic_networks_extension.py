--- conflicted
+++ resolved
@@ -1,10 +1,6 @@
 from typing import Annotated, TypeAlias
 
-<<<<<<< HEAD
-from pydantic import AfterValidator, AnyHttpUrl, AnyUrl
-=======
-from pydantic import AfterValidator, AnyHttpUrl, HttpUrl
->>>>>>> b29329a9
+from pydantic import AfterValidator, AnyHttpUrl, AnyUrl, HttpUrl
 
 
 def _strip_last_slash(url: str) -> str:
@@ -15,9 +11,6 @@
     str, AnyHttpUrl, AfterValidator(_strip_last_slash)
 ]
 
-<<<<<<< HEAD
 AnyUrlLegacy: TypeAlias = Annotated[str, AnyUrl, AfterValidator(_strip_last_slash)]
-=======
 
-HttpUrlLegacy: TypeAlias = Annotated[str, HttpUrl, AfterValidator(_strip_last_slash)]
->>>>>>> b29329a9
+HttpUrlLegacy: TypeAlias = Annotated[str, HttpUrl, AfterValidator(_strip_last_slash)]