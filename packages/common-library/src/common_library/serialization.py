--- conflicted
+++ resolved
@@ -2,11 +2,7 @@
 from datetime import timedelta
 from typing import Any
 
-<<<<<<< HEAD
-from pydantic import BaseModel, SecretStr, TypeAdapter
-=======
 from pydantic import BaseModel, SecretStr, TypeAdapter, ValidationError
->>>>>>> a00d55ff
 from pydantic_core import Url
 
 
@@ -33,18 +29,11 @@
             data[field_name] = str(field_data)
 
         elif isinstance(field_data, dict):
-<<<<<<< HEAD
-            field_type = settings_obj.model_fields[field_name].annotation
-            if field_type:
-                data[field_name] = model_dump_with_secrets(
-                    TypeAdapter(field_type).validate_python(field_data),
-=======
             possible_pydantic_model = settings_obj.model_fields[field_name].annotation
             # NOTE: data could be a dict which does not represent a pydantic model or a union of models
             with contextlib.suppress(AttributeError, ValidationError):
                 data[field_name] = model_dump_with_secrets(
                     TypeAdapter(possible_pydantic_model).validate_python(field_data),
->>>>>>> a00d55ff
                     show_secrets=show_secrets,
                     **pydantic_export_options,
                 )
