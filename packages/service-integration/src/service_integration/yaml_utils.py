import logging
import os
from collections import OrderedDict

import yaml

logger = logging.getLogger(__name__)

# SEE https://stackoverflow.com/questions/5121931/in-python-how-can-you-load-yaml-mappings-as-ordereddicts


def ordered_safe_load(stream, object_pairs_hook=OrderedDict):
    # pylint: disable=too-many-ancestors
    class OrderedLoader(yaml.SafeLoader):
        pass

    def construct_mapping(loader, node):
        loader.flatten_mapping(node)
        return object_pairs_hook(loader.construct_pairs(node))

    OrderedLoader.add_constructor(
        yaml.resolver.BaseResolver.DEFAULT_MAPPING_TAG, construct_mapping
    )
    return yaml.load(stream, OrderedLoader)  # nosec


def ordered_safe_dump(data, stream=None, **kwds):
    # pylint: disable=too-many-ancestors
    class OrderedDumper(yaml.SafeDumper):
        pass

    def _dict_representer(dumper, data):
        return dumper.represent_mapping(
            yaml.resolver.BaseResolver.DEFAULT_MAPPING_TAG, data.items()
        )

    OrderedDumper.add_representer(OrderedDict, _dict_representer)
    return yaml.dump(data, stream, OrderedDumper, **kwds)


# pylint: disable=too-many-ancestors
class _LoaderWithInclude(yaml.SafeLoader):
    # Taken from https://stackoverflow.com/questions/528281/how-can-i-include-a-yaml-file-inside-another

    def __init__(self, stream):
        try:
            self._basepath = os.path.split(stream.name)[0]
        except AttributeError:
            self._basepath = os.getcwd()
            logger.warning(
                "Cannot deduce path to yaml file from a %s."
                "Defaulting to '%s' as base path for all !include nodes",
                type(stream),
                self._basepath,
            )

        super().__init__(stream)

    def include(self, node):
        fpath = os.path.join(self._basepath, f"{self.construct_scalar(node)}")
        with open(fpath, "r") as f:
<<<<<<< HEAD
            return yaml.load(f, _LoaderWithInclude)
=======
            return yaml_safe_load(f)
>>>>>>> 042a392b


_LoaderWithInclude.add_constructor("!include", _LoaderWithInclude.include)


def yaml_safe_load(stream):
<<<<<<< HEAD
    return yaml.load(stream, _LoaderWithInclude)
=======
    return yaml.load(stream, _LoaderWithInclude)  # nosec
>>>>>>> 042a392b
<|MERGE_RESOLUTION|>--- conflicted
+++ resolved
@@ -59,19 +59,11 @@
     def include(self, node):
         fpath = os.path.join(self._basepath, f"{self.construct_scalar(node)}")
         with open(fpath, "r") as f:
-<<<<<<< HEAD
-            return yaml.load(f, _LoaderWithInclude)
-=======
             return yaml_safe_load(f)
->>>>>>> 042a392b
 
 
 _LoaderWithInclude.add_constructor("!include", _LoaderWithInclude.include)
 
 
 def yaml_safe_load(stream):
-<<<<<<< HEAD
-    return yaml.load(stream, _LoaderWithInclude)
-=======
-    return yaml.load(stream, _LoaderWithInclude)  # nosec
->>>>>>> 042a392b
+    return yaml.load(stream, _LoaderWithInclude)  # nosec