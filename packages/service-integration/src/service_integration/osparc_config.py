""" 'osparc config' is a set of stardard file forms (yaml) that the user fills to describe how his/her service works and
integrates with osparc.

    - config files are stored under '.osparc/' folder in the root repo folder (analogous to other configs like .github, .vscode, etc)
    - configs are parsed and validated into pydantic models
    - models can be serialized/deserialized into label annotations on images. This way, the config is attached to the service
    during it's entire lifetime.
    - config should provide enough information about that context to allow
        - build an image
        - run an container
    on a single command call.
    -
"""

import io
from pathlib import Path
<<<<<<< HEAD
from typing import Any, Literal, Optional
=======
from typing import Any, Dict, List, Literal, Optional
>>>>>>> 4973ac61

from models_library.service_settings_labels import ContainerSpec, RestartPolicy
from models_library.services import (
    COMPUTATIONAL_SERVICE_KEY_FORMAT,
    DYNAMIC_SERVICE_KEY_FORMAT,
    ServiceDockerData,
    ServiceType,
)
from pydantic.class_validators import validator
from pydantic.fields import Field
from pydantic.main import BaseModel, Extra

from .compose_spec_model import ComposeSpecification
from .context import IntegrationContext
from .errors import ConfigNotFound
from .labels_annotations import from_labels, to_labels
from .yaml_utils import yaml_safe_load
from models_library.service_settings_labels import PathMappingsLabel, RestartPolicy
from models_library.services import BootOptions

CONFIG_FOLDER_NAME = ".osparc"


SERVICE_KEY_FORMATS = {
    ServiceType.COMPUTATIONAL: COMPUTATIONAL_SERVICE_KEY_FORMAT,
    ServiceType.DYNAMIC: DYNAMIC_SERVICE_KEY_FORMAT,
}

# SEE https://docs.docker.com/config/labels-custom-metadata/#label-keys-and-values
#  "Authors of third-party tools should prefix each label key with the reverse DNS notation of a
#   domain they own, such as com.example.some-label ""
# FIXME: review and define a z43-wide inverse DNS e.g. swiss.z43
OSPARC_LABEL_PREFIXES = (
    "io.simcore",
    "simcore.service",
)


## MODELS ---------------------------------------------------------------------------------
#
# Project config -> stored in repo's basedir/.osparc
#

COMPOSE_OVERWRITE_DEFAULTS = """
services:
  {service_name}:
    build:
      dockerfile: Dockerfile
"""


class DockerComposeOverwriteCfg(ComposeSpecification):
    """picks up configurations used to overwrite the docker-compuse output"""

    @classmethod
    def from_yaml(
        cls, path: Optional[Path], service_name: Optional[str] = None
    ) -> "DockerComposeOverwriteCfg":
        """Loads from the file or creates the content of the file if missing"""
        if path is None:
            if service_name is None:
                raise ValueError("Must provide a 'service_name' when path is missing")

            string_io = io.StringIO(
                COMPOSE_OVERWRITE_DEFAULTS.format(service_name=service_name)
            )
            return cls.parse_obj(yaml_safe_load(string_io))
        with path.open() as fh:
            data = yaml_safe_load(fh)
        return cls.parse_obj(data)


class MetaConfig(ServiceDockerData):
    """Details about general info and I/O configuration of the service

    Necessary for both image- and runtime-spec
    """

    @validator("contact")
    @classmethod
    def check_contact_in_authors(cls, v, values):
        """catalog service relies on contact and author to define access rights"""
        authors_emails = {author.email for author in values["authors"]}
        if v not in authors_emails:
            raise ValueError("Contact {v} must be registered as an author")
        return v

    @classmethod
    def from_yaml(cls, path: Path) -> "MetaConfig":
        with path.open() as fh:
            data = yaml_safe_load(fh)
        return cls.parse_obj(data)

    @classmethod
    def from_labels_annotations(cls, labels: dict[str, str]) -> "MetaConfig":
        data = from_labels(
            labels, prefix_key=OSPARC_LABEL_PREFIXES[0], trim_key_head=False
        )
        return cls.parse_obj(data)

    def to_labels_annotations(self) -> dict[str, str]:
        labels = to_labels(
            self.dict(exclude_unset=True, by_alias=True, exclude_none=True),
            prefix_key=OSPARC_LABEL_PREFIXES[0],
            trim_key_head=False,
        )
        return labels

    def service_name(self) -> str:
        """name used as key in the compose-spec services map"""
        return self.key.split("/")[-1].replace(" ", "")

    def image_name(
        self, integration_context: IntegrationContext, registry="local"
    ) -> str:
        registry_prefix = (
            f"{integration_context.REGISTRY_NAME}/"
            if integration_context.REGISTRY_NAME
            else ""
        )
        service_path = self.key
        if registry in "dockerhub":
            # dockerhub allows only one-level names -> dot it
            # TODO: check thisname is compatible with REGEX
<<<<<<< HEAD
            mid_name = mid_name.replace("/", ".")

        tag = self.version
        return f"{registry_prefix}/{mid_name}:{tag}"


class PathsMapping(BaseModel):
    inputs_path: Path = Field(
        ..., description="folder path where the service expects all the inputs"
    )
    outputs_path: Path = Field(
        ...,
        description="folder path where the service is expected to provide all its outputs",
    )
    state_paths: list[Path] = Field(
        [],
        description="optional list of paths which contents need to be persisted",
    )
=======
            service_path = service_path.replace("/", ".")
>>>>>>> 4973ac61

        service_version = self.version
        return f"{registry_prefix}{service_path}:{service_version}"


class SettingsItem(BaseModel):
    # NOTE: this maps to SimcoreServiceSettingLabelEntry
    # It is not reused until agreed how to refactor
    # Instead there is a test that keeps them in sync

    name: str = Field(..., description="The name of the service setting")
    type_: Literal[
        "string", "int", "integer", "number", "object", "ContainerSpec", "Resources"
    ] = Field(
        ...,
        description="The type of the service setting (follows Docker REST API naming scheme)",
        alias="type",
    )
    value: Any = Field(
        ...,
        description="The value of the service setting (shall follow Docker REST API scheme for services",
    )

    @validator("value", pre=True)
    @classmethod
    def check_value_against_custom_types(cls, v, values):
        if type_ := values.get("type_"):
            if type_ == "ContainerSpec":
                ContainerSpec.parse_obj(v)
        return v


class RuntimeConfig(BaseModel):
    """Details about the service runtime

    Necessary for runtime-spec
    """

    compose_spec: Optional[ComposeSpecification] = None
    container_http_entrypoint: Optional[str] = None

    restart_policy: RestartPolicy = RestartPolicy.NO_RESTART

    paths_mapping: Optional[PathMappingsLabel] = None
    boot_options: BootOptions = None

    settings: list[SettingsItem] = []

    class Config:
        alias_generator = lambda field_name: field_name.replace("_", "-")
        allow_population_by_field_name = True
        extra = Extra.forbid

    @classmethod
    def from_yaml(cls, path: Path) -> "RuntimeConfig":
        with path.open() as fh:
            data = yaml_safe_load(fh)
        return cls.parse_obj(data)

    @classmethod
    def from_labels_annotations(cls, labels: dict[str, str]) -> "RuntimeConfig":
        data = from_labels(labels, prefix_key=OSPARC_LABEL_PREFIXES[1])
        return cls.parse_obj(data)

    def to_labels_annotations(self) -> dict[str, str]:
        labels = to_labels(
            self.dict(exclude_unset=True, by_alias=True, exclude_none=True),
            prefix_key=OSPARC_LABEL_PREFIXES[1],
        )
        return labels


## FILES -----------------------------------------------------------
class ConfigFilesStructure:
    """
    Defines config file structure and how they
    map to the models
    """

    FILES_GLOBS = {
        # TODO: below DockerComposeOverwrite might not be required, maybe remove?
        DockerComposeOverwriteCfg.__name__: "docker-compose.overwrite.y*ml",
        MetaConfig.__name__: "metadata.y*ml",
        RuntimeConfig.__name__: "runtime.y*ml",
    }

    @staticmethod
    def config_file_path(scope: Literal["user", "project"]) -> Path:
        basedir = Path.cwd()  # assumes project is in CWD
        if scope == "user":
            basedir = Path.home()
        return basedir / ".osparc" / "service-integration.json"

    def search(self, start_dir: Path) -> dict[str, Path]:
        """Tries to match of any of file layouts
        and returns associated config files
        """
        found = {
            configtype: list(start_dir.rglob(pattern))
            for configtype, pattern in self.FILES_GLOBS.items()
        }

        if not found:
            raise ConfigNotFound(basedir=start_dir)

        raise NotImplementedError("TODO")

        # TODO:
        # scenarios:
        #   .osparc/meta, [runtime]
        #   .osparc/{service-name}/meta, [runtime]

        # metadata is required, runtime is optional?<|MERGE_RESOLUTION|>--- conflicted
+++ resolved
@@ -14,16 +14,17 @@
 
 import io
 from pathlib import Path
-<<<<<<< HEAD
 from typing import Any, Literal, Optional
-=======
-from typing import Any, Dict, List, Literal, Optional
->>>>>>> 4973ac61
-
-from models_library.service_settings_labels import ContainerSpec, RestartPolicy
+
+from models_library.service_settings_labels import (
+    ContainerSpec,
+    PathMappingsLabel,
+    RestartPolicy,
+)
 from models_library.services import (
     COMPUTATIONAL_SERVICE_KEY_FORMAT,
     DYNAMIC_SERVICE_KEY_FORMAT,
+    BootOptions,
     ServiceDockerData,
     ServiceType,
 )
@@ -36,8 +37,6 @@
 from .errors import ConfigNotFound
 from .labels_annotations import from_labels, to_labels
 from .yaml_utils import yaml_safe_load
-from models_library.service_settings_labels import PathMappingsLabel, RestartPolicy
-from models_library.services import BootOptions
 
 CONFIG_FOLDER_NAME = ".osparc"
 
@@ -143,28 +142,7 @@
         if registry in "dockerhub":
             # dockerhub allows only one-level names -> dot it
             # TODO: check thisname is compatible with REGEX
-<<<<<<< HEAD
-            mid_name = mid_name.replace("/", ".")
-
-        tag = self.version
-        return f"{registry_prefix}/{mid_name}:{tag}"
-
-
-class PathsMapping(BaseModel):
-    inputs_path: Path = Field(
-        ..., description="folder path where the service expects all the inputs"
-    )
-    outputs_path: Path = Field(
-        ...,
-        description="folder path where the service is expected to provide all its outputs",
-    )
-    state_paths: list[Path] = Field(
-        [],
-        description="optional list of paths which contents need to be persisted",
-    )
-=======
             service_path = service_path.replace("/", ".")
->>>>>>> 4973ac61
 
         service_version = self.version
         return f"{registry_prefix}{service_path}:{service_version}"
