--- conflicted
+++ resolved
@@ -4,11 +4,8 @@
 #
 #    pip-compile --output-file=requirements/_tools.txt --strip-extras requirements/_tools.in
 #
-<<<<<<< HEAD
-=======
 anyio==3.3.4
     # via httpcore
->>>>>>> 042a392b
 argcomplete==1.12.3
     # via datamodel-code-generator
 attrs==21.2.0
@@ -28,11 +25,8 @@
     # via
     #   -c requirements/_base.txt
     #   -c requirements/_test.txt
-<<<<<<< HEAD
-=======
     #   httpcore
     #   httpx
->>>>>>> 042a392b
     #   requests
 cfgv==3.3.1
     # via pre-commit
@@ -42,10 +36,7 @@
     # via
     #   -c requirements/_base.txt
     #   -c requirements/_test.txt
-<<<<<<< HEAD
-=======
     #   httpx
->>>>>>> 042a392b
     #   requests
 click==8.0.1
     # via
@@ -68,30 +59,22 @@
     # via virtualenv
 genson==1.2.2
     # via datamodel-code-generator
-<<<<<<< HEAD
-=======
 h11==0.12.0
     # via httpcore
 httpcore==0.14.3
     # via httpx
 httpx==0.21.1
     # via datamodel-code-generator
->>>>>>> 042a392b
 identify==2.2.15
     # via pre-commit
 idna==2.10
     # via
     #   -c requirements/_base.txt
     #   -c requirements/_test.txt
-<<<<<<< HEAD
-    #   email-validator
-    #   requests
-=======
     #   anyio
     #   email-validator
     #   requests
     #   rfc3986
->>>>>>> 042a392b
 inflect==5.3.0
     # via datamodel-code-generator
 isodate==0.6.0
@@ -161,11 +144,8 @@
     #   -c requirements/_base.txt
     #   -c requirements/_test.txt
     #   prance
-<<<<<<< HEAD
-=======
 rfc3986==1.5.0
     # via httpx
->>>>>>> 042a392b
 ruamel.yaml==0.17.17
     # via prance
 ruamel.yaml.clib==0.2.6
@@ -175,10 +155,7 @@
 six==1.16.0
     # via
     #   -c requirements/_base.txt
-<<<<<<< HEAD
-=======
     #   isodate
->>>>>>> 042a392b
     #   jsonschema
     #   openapi-schema-validator
     #   openapi-spec-validator
