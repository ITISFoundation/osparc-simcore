import pytest
from common_library.json_serialization import json_dumps
from models_library.basic_types import IDStr
from models_library.rest_ordering import (
    OrderBy,
    OrderDirection,
    create_ordering_query_model_classes,
)
<<<<<<< HEAD
from pydantic import BaseModel, Extra, Field, Json, ValidationError, validator
=======
from pydantic import (
    BaseModel,
    ConfigDict,
    Field,
    Json,
    ValidationError,
    field_validator,
)
>>>>>>> dcdc863e


class ReferenceOrderQueryParamsClass(BaseModel):
    # NOTE: this class is a copy of `FolderListSortParams` from
    # services/web/server/src/simcore_service_webserver/folders/_models.py
    # and used as a reference in these tests to ensure the same functionality

    # pylint: disable=unsubscriptable-object
    order_by: Json[OrderBy] = Field(
        default=OrderBy(field=IDStr("modified_at"), direction=OrderDirection.DESC),
        description="Order by field (modified_at|name|description) and direction (asc|desc). The default sorting order is ascending.",
        json_schema_extra={"examples": ['{"field": "name", "direction": "desc"}']},
    )

    @field_validator("order_by", check_fields=False)
    @classmethod
    def _validate_order_by_field(cls, v):
        if v.field not in {
            "modified_at",
            "name",
            "description",
        }:
            msg = f"We do not support ordering by provided field {v.field}"
            raise ValueError(msg)
        if v.field == "modified_at":
            v.field = "modified_column"
        return v

    model_config = ConfigDict(
        extra="forbid",
    )


def test_ordering_query_model_class_factory():
    BaseOrderingQueryModel = create_ordering_query_model_classes(
        ordering_fields={"modified_at", "name", "description"},
        default=OrderBy(field=IDStr("modified_at"), direction=OrderDirection.DESC),
        ordering_fields_api_to_column_map={"modified_at": "modified_column"},
    )

    # inherits to add extra post-validator
    class OrderQueryParamsModel(BaseOrderingQueryModel):
        ...

    # normal
    data = {"order_by": {"field": "modified_at", "direction": "asc"}}
    model = OrderQueryParamsModel.model_validate(data)

    assert model.order_by
    assert model.order_by.model_dump() == {
        "field": "modified_column",
        "direction": "asc",
    }

    # test against reference
    expected = ReferenceOrderQueryParamsClass.model_validate(
        {"order_by": json_dumps({"field": "modified_at", "direction": "asc"})}
    )
    assert expected.model_dump() == model.model_dump()


def test_ordering_query_model_class__fails_with_invalid_fields():

    OrderQueryParamsModel = create_ordering_query_model_classes(
        ordering_fields={"modified", "name", "description"},
        default=OrderBy(field=IDStr("modified"), direction=OrderDirection.DESC),
    )

    # fails with invalid field to sort
    with pytest.raises(ValidationError) as err_info:
        OrderQueryParamsModel.model_validate({"order_by": {"field": "INVALID"}})

    error = err_info.value.errors()[0]

    assert error["type"] == "value_error"
    assert "INVALID" in error["msg"]
    assert error["loc"] == ("order_by", "field")


def test_ordering_query_model_class__fails_with_invalid_direction():
    OrderQueryParamsModel = create_ordering_query_model_classes(
        ordering_fields={"modified", "name", "description"},
        default=OrderBy(field=IDStr("modified"), direction=OrderDirection.DESC),
    )

    with pytest.raises(ValidationError) as err_info:
        OrderQueryParamsModel.model_validate(
            {"order_by": {"field": "modified", "direction": "INVALID"}}
        )

    error = err_info.value.errors()[0]

    assert error["type"] == "enum"
    assert error["loc"] == ("order_by", "direction")


def test_ordering_query_model_class__defaults():

    OrderQueryParamsModel = create_ordering_query_model_classes(
        ordering_fields={"modified", "name", "description"},
        default=OrderBy(field=IDStr("modified"), direction=OrderDirection.DESC),
        ordering_fields_api_to_column_map={"modified": "modified_at"},
    )

    # checks  all defaults
    model = OrderQueryParamsModel()
    assert model.order_by
    assert isinstance(model.order_by, OrderBy)  # nosec
    assert model.order_by.field == "modified_at"  # NOTE that this was mapped!
    assert model.order_by.direction == OrderDirection.DESC

    # partial defaults
    model = OrderQueryParamsModel.model_validate({"order_by": {"field": "name"}})
    assert model.order_by
    assert model.order_by.field == "name"
    assert model.order_by.direction == OrderBy.model_fields["direction"].default

    # direction alone is invalid
    with pytest.raises(ValidationError) as err_info:
        OrderQueryParamsModel.model_validate({"order_by": {"direction": "asc"}})

    error = err_info.value.errors()[0]
    assert error["loc"] == ("order_by", "field")
    assert error["type"] == "missing"


def test_ordering_query_model_with_map():
    OrderQueryParamsModel = create_ordering_query_model_classes(
        ordering_fields={"modified", "name", "description"},
        default=OrderBy(field=IDStr("modified"), direction=OrderDirection.DESC),
        ordering_fields_api_to_column_map={"modified": "some_db_column_name"},
    )

    model = OrderQueryParamsModel.model_validate({"order_by": {"field": "modified"}})
    assert model.order_by
    assert model.order_by.field == "some_db_column_name"<|MERGE_RESOLUTION|>--- conflicted
+++ resolved
@@ -6,9 +6,6 @@
     OrderDirection,
     create_ordering_query_model_classes,
 )
-<<<<<<< HEAD
-from pydantic import BaseModel, Extra, Field, Json, ValidationError, validator
-=======
 from pydantic import (
     BaseModel,
     ConfigDict,
@@ -17,7 +14,6 @@
     ValidationError,
     field_validator,
 )
->>>>>>> dcdc863e
 
 
 class ReferenceOrderQueryParamsClass(BaseModel):
