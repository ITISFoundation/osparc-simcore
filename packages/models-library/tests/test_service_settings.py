# pylint:disable=unused-variable
# pylint:disable=unused-argument
# pylint:disable=redefined-outer-name

from pprint import pformat
from typing import Any, Dict

import pytest
from models_library.service_settings import (
    SimcoreService,
    SimcoreServiceSetting,
    SimcoreServiceSettings,
)
from pydantic import BaseModel


@pytest.mark.parametrize(
    "model_cls",
    (
        SimcoreServiceSetting,
        SimcoreServiceSettings,
        SimcoreService,
    ),
)
<<<<<<< HEAD
def test_service_setting(example: Dict[str, Any]):
    service_setting_instance = SimcoreServiceSetting.parse_obj(example)
    assert service_setting_instance


def test_service_settings():
    service_settings_instance = SimcoreServiceSettings.parse_obj(
        SimcoreServiceSetting.Config.schema_extra["examples"]
    )
    assert service_settings_instance

    # ensure private attribute assignment
    for service_setting in service_settings_instance:
        # pylint: disable=protected-access
        service_setting._destination_container = "random_value"


SIMCORE_SERVICE_EXAMPLES = [
    (example, items, imdex)
    # pylint: disable=unnecessary-comprehension
    for example, items, imdex in zip(
        SimcoreService.Config.schema_extra["examples"],
        [1, 3, 5],
        ["legacy", "dynamic-service", "dynamic-service-with-compose-spec"],
    )
]
=======
def test_service_settings_model_examples(
    model_cls: BaseModel, model_cls_examples: Dict[str, Dict[str, Any]]
):
    for name, example in model_cls_examples.items():
        print(name, ":", pformat(example))
        model_instance = model_cls(**example)
        assert model_instance, f"Failed with {name}"
>>>>>>> 1fe76df8


@pytest.mark.parametrize(
    "model_cls",
    (SimcoreService,),
)
def test_correctly_detect_dynamic_sidecar_boot(
    model_cls: BaseModel, model_cls_examples: Dict[str, Dict[str, Any]]
):
    for name, example in model_cls_examples.items():
        print(name, ":", pformat(example))
        model_instance = model_cls(**example)
        assert model_instance.needs_dynamic_sidecar == (
            True if "simcore.service.paths-mapping" in example else False
        )<|MERGE_RESOLUTION|>--- conflicted
+++ resolved
@@ -22,7 +22,6 @@
         SimcoreService,
     ),
 )
-<<<<<<< HEAD
 def test_service_setting(example: Dict[str, Any]):
     service_setting_instance = SimcoreServiceSetting.parse_obj(example)
     assert service_setting_instance
@@ -49,7 +48,19 @@
         ["legacy", "dynamic-service", "dynamic-service-with-compose-spec"],
     )
 ]
-=======
+
+
+@pytest.mark.parametrize(
+    "example, items",
+    [(example, items) for example, items, _ in SIMCORE_SERVICE_EXAMPLES],
+    ids=[i for _, _, i in SIMCORE_SERVICE_EXAMPLES],
+)
+def test_simcore_service_labels(example: Dict, items: int):
+    simcore_service = SimcoreService.parse_obj(example)
+    assert simcore_service
+    assert len(simcore_service.dict(exclude_unset=True)) == items
+
+
 def test_service_settings_model_examples(
     model_cls: BaseModel, model_cls_examples: Dict[str, Dict[str, Any]]
 ):
@@ -57,7 +68,6 @@
         print(name, ":", pformat(example))
         model_instance = model_cls(**example)
         assert model_instance, f"Failed with {name}"
->>>>>>> 1fe76df8
 
 
 @pytest.mark.parametrize(
