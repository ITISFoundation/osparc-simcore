# pylint:disable=unused-variable
# pylint:disable=unused-argument
# pylint:disable=redefined-outer-name


import json
from copy import deepcopy
from pprint import pformat
from typing import Any, Final, NamedTuple

import pytest
from models_library.basic_types import PortInt
from models_library.osparc_variable_identifier import (
    OsparcVariableIdentifier,
    replace_osparc_variable_identifier,
)
from models_library.service_settings_labels import (
    ComposeSpecLabelDict,
    DynamicSidecarServiceLabels,
    NATRule,
    PathMappingsLabel,
    SimcoreServiceLabels,
    SimcoreServiceSettingLabelEntry,
    SimcoreServiceSettingsLabel,
)
from models_library.service_settings_nat_rule import (
    DEFAULT_DNS_SERVER_ADDRESS,
    DEFAULT_DNS_SERVER_PORT,
    DNSResolver,
    _PortRange,
)
from models_library.services_resources import DEFAULT_SINGLE_SERVICE_NAME
from models_library.utils.string_substitution import TextTemplate
from pydantic import BaseModel, ValidationError, parse_obj_as, parse_raw_as
from pydantic.json import pydantic_encoder


class _Parametrization(NamedTuple):
    example: dict[str, Any]
    items: int
    uses_dynamic_sidecar: bool


SIMCORE_SERVICE_EXAMPLES = {
    "legacy": _Parametrization(
        example=SimcoreServiceLabels.Config.schema_extra["examples"][0],
        items=1,
        uses_dynamic_sidecar=False,
    ),
    "dynamic-service": _Parametrization(
        example=SimcoreServiceLabels.Config.schema_extra["examples"][1],
        items=5,
        uses_dynamic_sidecar=True,
    ),
    "dynamic-service-with-compose-spec": _Parametrization(
        example=SimcoreServiceLabels.Config.schema_extra["examples"][2],
        items=6,
        uses_dynamic_sidecar=True,
    ),
}


@pytest.mark.parametrize(
    "example, items, uses_dynamic_sidecar",
    list(SIMCORE_SERVICE_EXAMPLES.values()),
    ids=list(SIMCORE_SERVICE_EXAMPLES.keys()),
)
def test_simcore_service_labels(example: dict, items: int, uses_dynamic_sidecar: bool):
    simcore_service_labels = SimcoreServiceLabels.parse_obj(example)

    assert simcore_service_labels
    assert len(simcore_service_labels.dict(exclude_unset=True)) == items
    assert simcore_service_labels.needs_dynamic_sidecar == uses_dynamic_sidecar


def test_service_settings():
    simcore_settings_settings_label = SimcoreServiceSettingsLabel.parse_obj(
        SimcoreServiceSettingLabelEntry.Config.schema_extra["examples"]
    )
    assert simcore_settings_settings_label
    assert len(simcore_settings_settings_label) == len(
        SimcoreServiceSettingLabelEntry.Config.schema_extra["examples"]
    )
    assert simcore_settings_settings_label[0]

    # ensure private attribute assignment
    for service_setting in simcore_settings_settings_label:
        # pylint: disable=protected-access
        service_setting._destination_containers = [  # noqa: SLF001
            "random_value1",
            "random_value2",
        ]


@pytest.mark.parametrize("model_cls", [SimcoreServiceLabels])
def test_correctly_detect_dynamic_sidecar_boot(
    model_cls: type[BaseModel], model_cls_examples: dict[str, dict[str, Any]]
):
    for name, example in model_cls_examples.items():
        print(name, ":", pformat(example))
        model_instance = parse_obj_as(model_cls, example)
        assert model_instance.callbacks_mapping is not None
        assert model_instance.needs_dynamic_sidecar == (
            "simcore.service.paths-mapping" in example
        )


def test_raises_error_if_http_entrypoint_is_missing():
    simcore_service_labels: dict[str, Any] = deepcopy(
        SimcoreServiceLabels.Config.schema_extra["examples"][2]
    )
    del simcore_service_labels["simcore.service.container-http-entrypoint"]

    with pytest.raises(ValueError):  # noqa: PT011
        SimcoreServiceLabels(**simcore_service_labels)


def test_path_mappings_none_state_paths():
    sample_data = deepcopy(PathMappingsLabel.Config.schema_extra["examples"][0])
    sample_data["state_paths"] = None
    with pytest.raises(ValidationError):
        PathMappingsLabel(**sample_data)


def test_path_mappings_json_encoding():
    for example in PathMappingsLabel.Config.schema_extra["examples"]:
        path_mappings = PathMappingsLabel.parse_obj(example)
        print(path_mappings)
        assert PathMappingsLabel.parse_raw(path_mappings.json()) == path_mappings


def test_simcore_services_labels_compose_spec_null_container_http_entry_provided():
    sample_data: dict[str, Any] = deepcopy(
        SimcoreServiceLabels.Config.schema_extra["examples"][2]
    )

    assert sample_data["simcore.service.container-http-entrypoint"]

    sample_data["simcore.service.compose-spec"] = None
    with pytest.raises(ValidationError):
        SimcoreServiceLabels(**sample_data)


def test_raises_error_wrong_restart_policy():
    simcore_service_labels: dict[str, Any] = deepcopy(
        SimcoreServiceLabels.Config.schema_extra["examples"][2]
    )
    simcore_service_labels["simcore.service.restart-policy"] = "__not_a_valid_policy__"

    with pytest.raises(ValueError):  # noqa: PT011
        SimcoreServiceLabels(**simcore_service_labels)


def test_path_mappings_label_unsupported_size_constraints():
    with pytest.raises(ValidationError) as exec_into:
        PathMappingsLabel.parse_obj(
            {
                "outputs_path": "/ok_input_path",
                "inputs_path": "/ok_output_path",
                "state_paths": [],
                "volume_size_limits": {"/ok_input_path": "1d"},
            },
        )
    assert "Provided size='1d' contains invalid charactes:" in f"{exec_into.value}"


def test_path_mappings_label_defining_constraing_on_missing_path():
    with pytest.raises(ValidationError) as exec_into:
        PathMappingsLabel.parse_obj(
            {
                "outputs_path": "/ok_input_path",
                "inputs_path": "/ok_output_path",
                "state_paths": [],
                "volume_size_limits": {"/path_is_missing_from_above": "1"},
            },
        )
    assert (
        "path=PosixPath('/path_is_missing_from_above') not found in"
        in f"{exec_into.value}"
    )


PORT_1: Final[PortInt] = parse_obj_as(PortInt, 1)
PORT_3: Final[PortInt] = parse_obj_as(PortInt, 3)
PORT_20: Final[PortInt] = parse_obj_as(PortInt, 20)
PORT_99: Final[PortInt] = parse_obj_as(PortInt, 99)


def test_port_range():
    with pytest.raises(ValidationError):
        _PortRange(lower=PORT_1, upper=PORT_1)

    with pytest.raises(ValidationError):
        _PortRange(lower=PORT_20, upper=PORT_1)

    assert _PortRange(lower=PORT_1, upper=PORT_20)


def test_host_permit_list_policy():
    host_permit_list_policy = NATRule(
        hostname="hostname", tcp_ports=[_PortRange(lower=PORT_1, upper=PORT_3), PORT_99]
    )
    assert set(host_permit_list_policy.iter_tcp_ports()) == {1, 2, 3, 99}


@pytest.mark.parametrize(
    "container_permit_list, expected_host_permit_list_policy",
    [
        pytest.param(
            [
                {
                    "hostname": "a-host",
                    "tcp_ports": [12132, {"lower": 12, "upper": 2334}],
                }
            ],
            NATRule(
                hostname="a-host",
                tcp_ports=[12132, _PortRange(lower=12, upper=2334)],
                dns_resolver=DNSResolver(
                    address=DEFAULT_DNS_SERVER_ADDRESS, port=DEFAULT_DNS_SERVER_PORT
                ),
            ),
            id="default_dns_resolver",
        ),
        pytest.param(
            [
                {
                    "hostname": "a-host",
                    "tcp_ports": [12132, {"lower": 12, "upper": 2334}],
                    "dns_resolver": {"address": "ns1.example.com", "port": 123},
                }
            ],
            NATRule(
                hostname="a-host",
                tcp_ports=[12132, _PortRange(lower=12, upper=2334)],
                dns_resolver=DNSResolver(address="ns1.example.com", port=123),
            ),
            id="with_dns_resolver",
        ),
    ],
)
def test_container_outgoing_permit_list_and_container_allow_internet_with_compose_spec(
    container_permit_list: dict[str, Any],
    expected_host_permit_list_policy: NATRule,
):
    container_name_1 = "test_container_1"
    container_name_2 = "test_container_2"
    compose_spec: dict[str, Any] = {
        "services": {container_name_1: None, container_name_2: None}
    }

    dict_data = {
        "simcore.service.containers-allowed-outgoing-permit-list": json.dumps(
            {container_name_1: container_permit_list}
        ),
        "simcore.service.containers-allowed-outgoing-internet": json.dumps(
            [container_name_2]
        ),
        "simcore.service.compose-spec": json.dumps(compose_spec),
        "simcore.service.container-http-entrypoint": container_name_1,
    }

    instance = DynamicSidecarServiceLabels.parse_raw(json.dumps(dict_data))
    assert (
        instance.containers_allowed_outgoing_permit_list[container_name_1][0]
        == expected_host_permit_list_policy
    )


def test_container_outgoing_permit_list_and_container_allow_internet_without_compose_spec():
    for dict_data in (
        # singles service with outgoing-permit-list
        {
            "simcore.service.containers-allowed-outgoing-permit-list": json.dumps(
                {
                    DEFAULT_SINGLE_SERVICE_NAME: [
                        {
                            "hostname": "a-host",
                            "tcp_ports": [12132, {"lower": 12, "upper": 2334}],
                        }
                    ]
                }
            )
        },
        # singles service with allowed-outgoing-internet
        {
            "simcore.service.containers-allowed-outgoing-internet": json.dumps(
                [DEFAULT_SINGLE_SERVICE_NAME]
            )
        },
    ):
        assert DynamicSidecarServiceLabels.parse_raw(json.dumps(dict_data))


def test_container_allow_internet_no_compose_spec_not_ok():
    dict_data = {
        "simcore.service.containers-allowed-outgoing-internet": json.dumps(["hoho"]),
    }
    with pytest.raises(ValidationError) as exec_info:
        assert DynamicSidecarServiceLabels.parse_raw(json.dumps(dict_data))

    assert "Expected only 1 entry 'container' not '{'hoho'}" in f"{exec_info.value}"


def test_container_allow_internet_compose_spec_not_ok():
    container_name = "test_container"
    compose_spec: dict[str, Any] = {"services": {container_name: None}}
    dict_data = {
        "simcore.service.compose-spec": json.dumps(compose_spec),
        "simcore.service.containers-allowed-outgoing-internet": json.dumps(["hoho"]),
    }
    with pytest.raises(ValidationError) as exec_info:
        assert DynamicSidecarServiceLabels.parse_raw(json.dumps(dict_data))

    assert f"container='hoho' not found in {compose_spec=}" in f"{exec_info.value}"


def test_container_outgoing_permit_list_no_compose_spec_not_ok():
    dict_data = {
        "simcore.service.containers-allowed-outgoing-permit-list": json.dumps(
            {
                "container_name": [
                    {
                        "hostname": "a-host",
                        "tcp_ports": [12132, {"lower": 12, "upper": 2334}],
                    }
                ]
            }
        ),
    }
    with pytest.raises(ValidationError) as exec_info:
        assert DynamicSidecarServiceLabels.parse_raw(json.dumps(dict_data))
    assert (
        f"Expected only one entry '{DEFAULT_SINGLE_SERVICE_NAME}' not 'container_name'"
        in f"{exec_info.value}"
    )


def test_container_outgoing_permit_list_compose_spec_not_ok():
    container_name = "test_container"
    compose_spec: dict[str, Any] = {"services": {container_name: None}}
    dict_data = {
        "simcore.service.containers-allowed-outgoing-permit-list": json.dumps(
            {
                "container_name": [
                    {
                        "hostname": "a-host",
                        "tcp_ports": [12132, {"lower": 12, "upper": 2334}],
                    }
                ]
            }
        ),
        "simcore.service.compose-spec": json.dumps(compose_spec),
    }
    with pytest.raises(ValidationError) as exec_info:
        assert DynamicSidecarServiceLabels.parse_raw(json.dumps(dict_data))
    assert (
        f"Trying to permit list container='container_name' which was not found in {compose_spec=}"
        in f"{exec_info.value}"
    )


def test_not_allowed_in_both_permit_list_and_outgoing_internet():
    container_name = "test_container"
    compose_spec: dict[str, Any] = {"services": {container_name: None}}

    dict_data = {
        "simcore.service.containers-allowed-outgoing-permit-list": json.dumps(
            {container_name: [{"hostname": "a-host", "tcp_ports": [4]}]}
        ),
        "simcore.service.containers-allowed-outgoing-internet": json.dumps(
            [container_name]
        ),
        "simcore.service.compose-spec": json.dumps(compose_spec),
        "simcore.service.container-http-entrypoint": container_name,
    }

    with pytest.raises(ValidationError) as exec_info:
        DynamicSidecarServiceLabels.parse_raw(json.dumps(dict_data))

    assert (
        f"Not allowed common_containers={{'{container_name}'}} detected"
        in f"{exec_info.value}"
    )


@pytest.fixture
def vendor_environments() -> dict[str, Any]:
    return {
        "OSPARC_VARIABLE_VENDOR_SECRET_DNS_RESOLVER_ADDRESS": "172.0.0.1",
        "OSPARC_VARIABLE_VENDOR_SECRET_LICENSE_SERVER_HOSTNAME": "license.com",
        "OSPARC_VARIABLE_VENDOR_SECRET_DNS_RESOLVER_PORT": 1234,
        "OSPARC_VARIABLE_VENDOR_SECRET_LICENCE_HOSTNAME": "hostname",
        "OSPARC_VARIABLE_VENDOR_SECRET_TCP_PORTS": [
            1,
            2,
            3,
            4,
        ],
        "OSPARC_VARIABLE_VENDOR_SECRET_TCP_PORTS_1": 1,
        "OSPARC_VARIABLE_VENDOR_SECRET_TCP_PORTS_2": 2,
        "OSPARC_VARIABLE_VENDOR_SECRET_TCP_PORTS_3": 3,
        "OSPARC_VARIABLE_OS_TYPE_LINUX": "linux",
    }


@pytest.fixture
def service_labels() -> dict[str, str]:
    return {
        "simcore.service.paths-mapping": json.dumps(
            {
                "inputs_path": "/tmp/inputs",  # noqa: S108
                "outputs_path": "/tmp/outputs",  # noqa: S108
                "state_paths": ["/tmp/save_1", "/tmp_save_2"],  # noqa: S108
                "state_exclude": ["/tmp/strip_me/*", "*.py"],  # noqa: S108
            }
        ),
        "simcore.service.compose-spec": json.dumps(
            {
                "version": "2.3",
                "services": {
                    "rt-web": {
                        "image": "${SIMCORE_REGISTRY}/simcore/services/dynamic/sim4life:${SERVICE_VERSION}",
                        "init": True,
                        "depends_on": ["s4l-core"],
                    },
                    "s4l-core": {
                        "image": "${SIMCORE_REGISTRY}/simcore/services/dynamic/s4l-core:${SERVICE_VERSION}",
                        "runtime": "nvidia",
                        "init": True,
                        "environment": ["DISPLAY=${DISPLAY}"],
                        "volumes": ["/tmp/.X11-unix:/tmp/.X11-unix"],  # noqa: S108
                    },
                },
            }
        ),
        "simcore.service.container-http-entrypoint": "rt-web",
        "simcore.service.restart-policy": "on-inputs-downloaded",
        "simcore.service.containers-allowed-outgoing-permit-list": json.dumps(
            {
                "s4l-core": [
                    {
                        "hostname": "${OSPARC_VARIABLE_VENDOR_SECRET_LICENSE_SERVER_HOSTNAME}",
                        "tcp_ports": [
                            "$OSPARC_VARIABLE_VENDOR_SECRET_TCP_PORTS_1",
                            "$OSPARC_VARIABLE_VENDOR_SECRET_TCP_PORTS_2",
                            3,
                        ],
                        "dns_resolver": {
                            "address": "$OSPARC_VARIABLE_VENDOR_SECRET_DNS_RESOLVER_ADDRESS",
                            "port": "$OSPARC_VARIABLE_VENDOR_SECRET_DNS_RESOLVER_PORT",
                        },
                    }
                ]
            }
        ),
        "simcore.service.settings": json.dumps(
            [
                {
                    "name": "constraints",
                    "type": "string",
                    "value": ["node.platform.os == $OSPARC_VARIABLE_OS_TYPE_LINUX"],
                },
                {
                    "name": "ContainerSpec",
                    "type": "ContainerSpec",
                    "value": {"Command": ["run"]},
                },
                {
                    "name": "Resources",
                    "type": "Resources",
                    "value": {
                        "Limits": {"NanoCPUs": 4000000000, "MemoryBytes": 17179869184},
                        "Reservations": {
                            "NanoCPUs": 100000000,
                            "MemoryBytes": 536870912,
                            "GenericResources": [
                                {"DiscreteResourceSpec": {"Kind": "VRAM", "Value": 1}}
                            ],
                        },
                    },
                },
                {
                    "name": "mount",
                    "type": "object",
                    "value": [
                        {
                            "ReadOnly": True,
                            "Source": "/tmp/.X11-unix",  # noqa: S108
                            "Target": "/tmp/.X11-unix",  # noqa: S108
                            "Type": "bind",
                        }
                    ],
                },
                {
                    "name": "env",
                    "type": "string",
                    "value": ["DISPLAY=${DISPLAY}"],
                },
                {
                    "name": "ports",
                    "type": "int",
                    "value": 8888,
                },
                {
                    "name": "resources",
                    "type": "Resources",
                    "value": {
                        "Limits": {"NanoCPUs": 4000000000, "MemoryBytes": 8589934592}
                    },
                },
            ]
        ),
    }


def test_can_parse_labels_with_osparc_identifiers(
    vendor_environments: dict[str, Any], service_labels: dict[str, str]
):
    # can load OSPARC_VARIABLE_ identifiers!!
    service_meta = SimcoreServiceLabels.parse_obj(service_labels)

    assert service_meta.containers_allowed_outgoing_permit_list
    nat_rule: NATRule = service_meta.containers_allowed_outgoing_permit_list[
        "s4l-core"
    ][0]
    assert nat_rule.hostname == parse_obj_as(
        OsparcVariableIdentifier,
        "${OSPARC_VARIABLE_VENDOR_SECRET_LICENSE_SERVER_HOSTNAME}",
    )
    assert nat_rule.tcp_ports == [
        parse_obj_as(
            OsparcVariableIdentifier,
            "$OSPARC_VARIABLE_VENDOR_SECRET_TCP_PORTS_1",
        ),
        parse_obj_as(
            OsparcVariableIdentifier,
            "$OSPARC_VARIABLE_VENDOR_SECRET_TCP_PORTS_2",
        ),
        3,
    ]

    service_meta = replace_osparc_variable_identifier(service_meta, vendor_environments)
    service_meta_str = service_meta.json()

    not_replaced_vars = {"OSPARC_VARIABLE_OS_TYPE_LINUX"}

    for osparc_variable_name in vendor_environments:
        if osparc_variable_name in not_replaced_vars:
            continue
        assert osparc_variable_name not in service_meta_str

    service_meta_str = service_meta.json(
        include={"containers_allowed_outgoing_permit_list"}
    )

    assert "$" not in service_meta_str


def servicelib__json_serialization__json_dumps(obj: Any, **kwargs):
    # Analogous to 'servicelib.json_serialization.json_dumps'
    return json.dumps(obj, default=pydantic_encoder, **kwargs)


def test_resolving_some_service_labels_at_load_time(
    vendor_environments: dict[str, Any], service_labels: dict[str, str]
):
    print(json.dumps(service_labels, indent=1))
    service_meta = SimcoreServiceLabels.parse_obj(service_labels)

    # NOTE: replacing all OsparcVariableIdentifier instances nested inside objects
    # this also does a partial replacement if there is no entry inside the vendor_environments
    # mapped to that name
    replace_osparc_variable_identifier(service_meta, vendor_environments)

    for attribute_name, pydantic_model in (
        ("compose_spec", ComposeSpecLabelDict),
        ("settings", SimcoreServiceSettingsLabel),
    ):
        to_serialize = getattr(service_meta, attribute_name)
        template = TextTemplate(
            servicelib__json_serialization__json_dumps(to_serialize)
        )
        assert template.is_valid()
        resolved_label: str = template.safe_substitute(vendor_environments)
        to_restore = parse_raw_as(pydantic_model, resolved_label)
        setattr(service_meta, attribute_name, to_restore)

    print(json.dumps(service_labels, indent=1))

<<<<<<< HEAD
    # NOTE: that this model needs all values to be resolved before parsing them
    # otherwise it might fail!! The question is whether these values can be resolved at this point
    # NOTE: vendor values are in the database and therefore are available at this point
    labels = SimcoreServiceLabels.parse_obj(service_labels)

    print("After", labels.json(indent=1))


def test_user_preferences_path_is_part_of_exiting_volume():
    labels_data = {
        "simcore.service.paths-mapping": json.dumps(
            PathMappingsLabel.Config.schema_extra["examples"][0]
        ),
        "simcore.service.user-preferences-path": json.dumps(
            "/tmp/outputs"  # noqa: S108
        ),
    }
    with pytest.raises(ValidationError, match="user_preferences_path=/tmp/outputs"):
        assert DynamicSidecarServiceLabels.parse_raw(json.dumps(labels_data))
=======
    formatted_json = service_meta.json(indent=1)
    print("After", formatted_json)
    for entry in vendor_environments:
        print(entry)
        assert entry not in formatted_json
>>>>>>> 4f3bac35
<|MERGE_RESOLUTION|>--- conflicted
+++ resolved
@@ -588,7 +588,6 @@
 
     print(json.dumps(service_labels, indent=1))
 
-<<<<<<< HEAD
     # NOTE: that this model needs all values to be resolved before parsing them
     # otherwise it might fail!! The question is whether these values can be resolved at this point
     # NOTE: vendor values are in the database and therefore are available at this point
@@ -608,10 +607,8 @@
     }
     with pytest.raises(ValidationError, match="user_preferences_path=/tmp/outputs"):
         assert DynamicSidecarServiceLabels.parse_raw(json.dumps(labels_data))
-=======
     formatted_json = service_meta.json(indent=1)
     print("After", formatted_json)
     for entry in vendor_environments:
         print(entry)
-        assert entry not in formatted_json
->>>>>>> 4f3bac35
+        assert entry not in formatted_json