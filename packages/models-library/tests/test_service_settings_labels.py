# pylint:disable=unused-variable
# pylint:disable=unused-argument
# pylint:disable=redefined-outer-name

import json
from collections import namedtuple
from copy import deepcopy
from pprint import pformat
from typing import Any

import pytest
from models_library.service_settings_labels import (
    DEFAULT_DNS_SERVER_ADDRESS,
    DEFAULT_DNS_SERVER_PORT,
    DNSResolver,
    DynamicSidecarServiceLabels,
    NATRule,
    PathMappingsLabel,
    SimcoreServiceLabels,
    SimcoreServiceSettingLabelEntry,
    SimcoreServiceSettingsLabel,
    _PortRange,
)
from models_library.services_resources import DEFAULT_SINGLE_SERVICE_NAME
from pydantic import BaseModel, ValidationError

SimcoreServiceExample = namedtuple(
    "SimcoreServiceExample", "example, items, uses_dynamic_sidecar, id"
)


SIMCORE_SERVICE_EXAMPLES = [
    SimcoreServiceExample(
        example=SimcoreServiceLabels.Config.schema_extra["examples"][0],
        items=1,
        uses_dynamic_sidecar=False,
        id="legacy",
    ),
    SimcoreServiceExample(
        example=SimcoreServiceLabels.Config.schema_extra["examples"][1],
        items=3,
        uses_dynamic_sidecar=True,
        id="dynamic-service",
    ),
    SimcoreServiceExample(
        example=SimcoreServiceLabels.Config.schema_extra["examples"][2],
        items=5,
        uses_dynamic_sidecar=True,
        id="dynamic-service-with-compose-spec",
    ),
]


@pytest.mark.parametrize(
    "example, items, uses_dynamic_sidecar",
    [(x.example, x.items, x.uses_dynamic_sidecar) for x in SIMCORE_SERVICE_EXAMPLES],
    ids=[x.id for x in SIMCORE_SERVICE_EXAMPLES],
)
def test_simcore_service_labels(
    example: dict, items: int, uses_dynamic_sidecar: bool
) -> None:
    simcore_service_labels = SimcoreServiceLabels.parse_obj(example)

    assert simcore_service_labels
    assert len(simcore_service_labels.dict(exclude_unset=True)) == items
    assert simcore_service_labels.needs_dynamic_sidecar == uses_dynamic_sidecar


def test_service_settings() -> None:
    simcore_settings_settings_label = SimcoreServiceSettingsLabel.parse_obj(
        SimcoreServiceSettingLabelEntry.Config.schema_extra["examples"]
    )
    assert simcore_settings_settings_label
    assert len(simcore_settings_settings_label) == len(
        SimcoreServiceSettingLabelEntry.Config.schema_extra["examples"]
    )
    assert simcore_settings_settings_label[0]

    # ensure private attribute assignment
    for service_setting in simcore_settings_settings_label:
        # pylint: disable=protected-access
        service_setting._destination_containers = ["random_value1", "random_value2"]


@pytest.mark.parametrize(
    "model_cls",
    (
        SimcoreServiceSettingLabelEntry,
        SimcoreServiceSettingsLabel,
        SimcoreServiceLabels,
    ),
)
def test_service_settings_model_examples(
    model_cls: type[BaseModel], model_cls_examples: dict[str, dict[str, Any]]
) -> None:
    for name, example in model_cls_examples.items():
        print(name, ":", pformat(example))
        model_instance = model_cls(**example)
        assert model_instance, f"Failed with {name}"


@pytest.mark.parametrize(
    "model_cls",
    (SimcoreServiceLabels,),
)
def test_correctly_detect_dynamic_sidecar_boot(
    model_cls: type[BaseModel], model_cls_examples: dict[str, dict[str, Any]]
) -> None:
    for name, example in model_cls_examples.items():
        print(name, ":", pformat(example))
        model_instance = model_cls(**example)
        assert model_instance.needs_dynamic_sidecar == (
            "simcore.service.paths-mapping" in example
        )


def test_raises_error_if_http_entrypoint_is_missing() -> None:
    simcore_service_labels: dict[str, Any] = deepcopy(
        SimcoreServiceLabels.Config.schema_extra["examples"][2]
    )
    del simcore_service_labels["simcore.service.container-http-entrypoint"]

    with pytest.raises(ValueError):
        SimcoreServiceLabels(**simcore_service_labels)


def test_path_mappings_none_state_paths() -> None:
    sample_data = deepcopy(PathMappingsLabel.Config.schema_extra["examples"][0])
    sample_data["state_paths"] = None
    with pytest.raises(ValidationError):
        PathMappingsLabel(**sample_data)


def test_path_mappings_json_encoding() -> None:
    for example in PathMappingsLabel.Config.schema_extra["examples"]:
        path_mappings = PathMappingsLabel.parse_obj(example)
        print(path_mappings)
        assert PathMappingsLabel.parse_raw(path_mappings.json()) == path_mappings


def test_simcore_services_labels_compose_spec_null_container_http_entry_provided() -> None:
    sample_data = deepcopy(SimcoreServiceLabels.Config.schema_extra["examples"][2])
    assert sample_data["simcore.service.container-http-entrypoint"]

    sample_data["simcore.service.compose-spec"] = None
    with pytest.raises(ValidationError):
        SimcoreServiceLabels(**sample_data)


def test_raises_error_wrong_restart_policy() -> None:
    simcore_service_labels: dict[str, Any] = deepcopy(
        SimcoreServiceLabels.Config.schema_extra["examples"][2]
    )
    simcore_service_labels["simcore.service.restart-policy"] = "__not_a_valid_policy__"

    with pytest.raises(ValueError):
        SimcoreServiceLabels(**simcore_service_labels)


<<<<<<< HEAD
def test_path_mappings_label_unsupported_size_constraints():
    with pytest.raises(ValidationError) as exec_into:
        PathMappingsLabel.parse_obj(
            {
                "outputs_path": "/so",
                "inputs_path": "/si",
                "state_paths": [],
                "volume_size_limits": {"/si": "1d"},
            },
        )
    assert (
        "Provided size='1d' contains unsupported 'd' docker size."
        in f"{exec_into.value}"
    )


def test_path_mappings_label_defining_constraing_on_missing_path():
    with pytest.raises(ValidationError) as exec_into:
        PathMappingsLabel.parse_obj(
            {
                "outputs_path": "/so",
                "inputs_path": "/si",
                "state_paths": [],
                "volume_size_limits": {"/missing": "1"},
            },
        )
    assert "path=PosixPath('/missing') not found in" in f"{exec_into.value}"
=======
def test_port_range():
    with pytest.raises(ValidationError):
        _PortRange(lower=1, upper=1)

    with pytest.raises(ValidationError):
        _PortRange(lower=20, upper=1)

    assert _PortRange(lower=1, upper=2)


def test_host_permit_list_policy():
    host_permit_list_policy = NATRule(
        hostname="hostname",
        tcp_ports=[
            _PortRange(lower=1, upper=3),
            99,
        ],
    )

    assert set(host_permit_list_policy.iter_tcp_ports()) == {1, 2, 3, 99}


@pytest.mark.parametrize(
    "container_permit_list, expected_host_permit_list_policy",
    [
        pytest.param(
            [
                {
                    "hostname": "a-host",
                    "tcp_ports": [12132, {"lower": 12, "upper": 2334}],
                }
            ],
            NATRule(
                hostname="a-host",
                tcp_ports=[12132, _PortRange(lower=12, upper=2334)],
                dns_resolver=DNSResolver(
                    address=DEFAULT_DNS_SERVER_ADDRESS, port=DEFAULT_DNS_SERVER_PORT
                ),
            ),
            id="default_dns_resolver",
        ),
        pytest.param(
            [
                {
                    "hostname": "a-host",
                    "tcp_ports": [12132, {"lower": 12, "upper": 2334}],
                    "dns_resolver": {"address": "ns1.example.com", "port": 123},
                }
            ],
            NATRule(
                hostname="a-host",
                tcp_ports=[12132, _PortRange(lower=12, upper=2334)],
                dns_resolver=DNSResolver(address="ns1.example.com", port=123),
            ),
            id="with_dns_resolver",
        ),
    ],
)
def test_container_outgoing_permit_list_and_container_allow_internet_with_compose_spec(
    container_permit_list: dict[str, Any],
    expected_host_permit_list_policy: NATRule,
):
    container_name_1 = "test_container_1"
    container_name_2 = "test_container_2"
    compose_spec: dict[str, Any] = {
        "services": {container_name_1: None, container_name_2: None}
    }

    dict_data = {
        "simcore.service.containers-allowed-outgoing-permit-list": json.dumps(
            {container_name_1: container_permit_list}
        ),
        "simcore.service.containers-allowed-outgoing-internet": json.dumps(
            [container_name_2]
        ),
        "simcore.service.compose-spec": json.dumps(compose_spec),
        "simcore.service.container-http-entrypoint": container_name_1,
    }

    instance = DynamicSidecarServiceLabels.parse_raw(json.dumps(dict_data))
    assert (
        instance.containers_allowed_outgoing_permit_list[container_name_1][0]
        == expected_host_permit_list_policy
    )


def test_container_outgoing_permit_list_and_container_allow_internet_without_compose_spec():
    for dict_data in (
        # singles service with outgoing-permit-list
        {
            "simcore.service.containers-allowed-outgoing-permit-list": json.dumps(
                {
                    DEFAULT_SINGLE_SERVICE_NAME: [
                        {
                            "hostname": "a-host",
                            "tcp_ports": [12132, {"lower": 12, "upper": 2334}],
                        }
                    ]
                }
            )
        },
        # singles service with allowed-outgoing-internet
        {
            "simcore.service.containers-allowed-outgoing-internet": json.dumps(
                [DEFAULT_SINGLE_SERVICE_NAME]
            )
        },
    ):
        assert DynamicSidecarServiceLabels.parse_raw(json.dumps(dict_data))


def test_container_allow_internet_no_compose_spec_not_ok():
    dict_data = {
        "simcore.service.containers-allowed-outgoing-internet": json.dumps(["hoho"]),
    }
    with pytest.raises(ValidationError) as exec_info:
        assert DynamicSidecarServiceLabels.parse_raw(json.dumps(dict_data))

    assert "Expected only 1 entry 'container' not '{'hoho'}" in f"{exec_info.value}"


def test_container_allow_internet_compose_spec_not_ok():
    container_name = "test_container"
    compose_spec: dict[str, Any] = {"services": {container_name: None}}
    dict_data = {
        "simcore.service.compose-spec": json.dumps(compose_spec),
        "simcore.service.containers-allowed-outgoing-internet": json.dumps(["hoho"]),
    }
    with pytest.raises(ValidationError) as exec_info:
        assert DynamicSidecarServiceLabels.parse_raw(json.dumps(dict_data))

    assert f"container='hoho' not found in {compose_spec=}" in f"{exec_info.value}"


def test_container_outgoing_permit_list_no_compose_spec_not_ok():
    dict_data = {
        "simcore.service.containers-allowed-outgoing-permit-list": json.dumps(
            {
                "container_name": [
                    {
                        "hostname": "a-host",
                        "tcp_ports": [12132, {"lower": 12, "upper": 2334}],
                    }
                ]
            }
        ),
    }
    with pytest.raises(ValidationError) as exec_info:
        assert DynamicSidecarServiceLabels.parse_raw(json.dumps(dict_data))
    assert (
        f"Expected only one entry '{DEFAULT_SINGLE_SERVICE_NAME}' not 'container_name'"
        in f"{exec_info.value}"
    )


def test_container_outgoing_permit_list_compose_spec_not_ok():
    container_name = "test_container"
    compose_spec: dict[str, Any] = {"services": {container_name: None}}
    dict_data = {
        "simcore.service.containers-allowed-outgoing-permit-list": json.dumps(
            {
                "container_name": [
                    {
                        "hostname": "a-host",
                        "tcp_ports": [12132, {"lower": 12, "upper": 2334}],
                    }
                ]
            }
        ),
        "simcore.service.compose-spec": json.dumps(compose_spec),
    }
    with pytest.raises(ValidationError) as exec_info:
        assert DynamicSidecarServiceLabels.parse_raw(json.dumps(dict_data))
    assert (
        f"Trying to permit list container='container_name' which was not found in {compose_spec=}"
        in f"{exec_info.value}"
    )


def test_not_allowed_in_both_permit_list_and_outgoing_internet():
    container_name = "test_container"
    compose_spec: dict[str, Any] = {"services": {container_name: None}}

    dict_data = {
        "simcore.service.containers-allowed-outgoing-permit-list": json.dumps(
            {container_name: [{"hostname": "a-host", "tcp_ports": [4]}]}
        ),
        "simcore.service.containers-allowed-outgoing-internet": json.dumps(
            [container_name]
        ),
        "simcore.service.compose-spec": json.dumps(compose_spec),
        "simcore.service.container-http-entrypoint": container_name,
    }

    with pytest.raises(ValidationError) as exec_info:
        DynamicSidecarServiceLabels.parse_raw(json.dumps(dict_data))

    assert (
        f"Not allowed common_containers={{'{container_name}'}} detected"
        in f"{exec_info.value}"
    )
>>>>>>> 51c9bd02
<|MERGE_RESOLUTION|>--- conflicted
+++ resolved
@@ -157,7 +157,6 @@
         SimcoreServiceLabels(**simcore_service_labels)
 
 
-<<<<<<< HEAD
 def test_path_mappings_label_unsupported_size_constraints():
     with pytest.raises(ValidationError) as exec_into:
         PathMappingsLabel.parse_obj(
@@ -185,7 +184,8 @@
             },
         )
     assert "path=PosixPath('/missing') not found in" in f"{exec_into.value}"
-=======
+
+
 def test_port_range():
     with pytest.raises(ValidationError):
         _PortRange(lower=1, upper=1)
@@ -386,5 +386,4 @@
     assert (
         f"Not allowed common_containers={{'{container_name}'}} detected"
         in f"{exec_info.value}"
-    )
->>>>>>> 51c9bd02
+    )