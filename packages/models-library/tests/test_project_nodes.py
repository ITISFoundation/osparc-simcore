--- conflicted
+++ resolved
@@ -26,11 +26,7 @@
     assert node.outputs == {}
     assert node.state.current_status == RunningState.NOT_STARTED
     assert node.state.modified is True
-<<<<<<< HEAD
-    assert node.state.dependencies == []
-=======
     assert node.state.dependencies == set()
->>>>>>> f994227e
 
     assert node.parent is None
     assert node.progress is None
@@ -58,11 +54,7 @@
 
     assert node.state.current_status == RunningState.STARTED
     assert node.state.modified is True
-<<<<<<< HEAD
-    assert node.state.dependencies == []
-=======
     assert node.state.dependencies == set()
->>>>>>> f994227e
 
 
 def test_backwards_compatibility_node_data(minimal_node_data_sample: Dict[str, Any]):
@@ -75,10 +67,6 @@
     assert node.thumbnail is None
     assert node.state.current_status == RunningState.FAILED
     assert node.state.modified is True
-<<<<<<< HEAD
-    assert node.state.dependencies == []
-=======
     assert node.state.dependencies == set()
->>>>>>> f994227e
 
     assert node.dict(exclude_unset=True) != old_node_data