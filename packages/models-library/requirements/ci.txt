--- conflicted
+++ resolved
@@ -11,12 +11,7 @@
 -r _test.txt
 
 # installs this repo's packages
-../pytest-simcore/
-<<<<<<< HEAD
-../postgres-database/[migration]
-=======
 ../postgres-database/
->>>>>>> f994227e
 
 # current module
 .