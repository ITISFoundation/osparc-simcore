--- conflicted
+++ resolved
@@ -20,11 +20,7 @@
 
 pytest-cov
 coveralls
-<<<<<<< HEAD
---requirement ../../../packages/postgres-database/requirements/_base.in
-=======
 coverage
->>>>>>> c2a875e7
 
 --requirement ../../../packages/postgres-database/requirements/_base.in
 pylint  # NOTE: The version in pylint at _text.txt is used as a reference for ci/helpers/install_pylint.bash
