--- conflicted
+++ resolved
@@ -20,11 +20,7 @@
     # via
     #   -c requirements/../../../requirements/constraints.txt
     #   -r requirements/_base.in
-<<<<<<< HEAD
 pydantic==2.9.2
-=======
-pydantic==1.10.18
->>>>>>> d7026b73
     # via
     #   -c requirements/../../../requirements/constraints.txt
     #   -r requirements/_base.in
