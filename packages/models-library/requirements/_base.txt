annotated-types==0.7.0
    # via pydantic
arrow==1.3.0
    # via -r requirements/_base.in
attrs==24.2.0
    # via
    #   jsonschema
    #   referencing
dnspython==2.6.1
    # via email-validator
email-validator==2.2.0
    # via pydantic
idna==3.10
    # via email-validator
jsonschema==4.23.0
    # via -r requirements/_base.in
jsonschema-specifications==2023.12.1
    # via jsonschema
orjson==3.10.7
    # via
    #   -c requirements/../../../requirements/constraints.txt
    #   -r requirements/_base.in
<<<<<<< HEAD
pydantic==2.9.2
=======
pydantic==1.10.18
>>>>>>> 682d4fac
    # via
    #   -c requirements/../../../requirements/constraints.txt
    #   -r requirements/_base.in
    #   pydantic-extra-types
    #   pydantic-settings
pydantic-core==2.23.4
    # via pydantic
pydantic-extra-types==2.9.0
    # via -r requirements/_base.in
pydantic-settings==2.4.0
    # via -r requirements/_base.in
python-dateutil==2.9.0.post0
    # via arrow
python-dotenv==1.0.1
    # via pydantic-settings
referencing==0.35.1
    # via
    #   jsonschema
    #   jsonschema-specifications
rpds-py==0.20.0
    # via
    #   jsonschema
    #   referencing
six==1.16.0
    # via python-dateutil
types-python-dateutil==2.9.0.20240906
    # via arrow
typing-extensions==4.12.2
    # via
    #   pydantic
    #   pydantic-core<|MERGE_RESOLUTION|>--- conflicted
+++ resolved
@@ -20,11 +20,7 @@
     # via
     #   -c requirements/../../../requirements/constraints.txt
     #   -r requirements/_base.in
-<<<<<<< HEAD
 pydantic==2.9.2
-=======
-pydantic==1.10.18
->>>>>>> 682d4fac
     # via
     #   -c requirements/../../../requirements/constraints.txt
     #   -r requirements/_base.in
