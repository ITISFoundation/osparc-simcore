--- conflicted
+++ resolved
@@ -74,11 +74,7 @@
     # via typer
 ruff==0.6.1
     # via -r requirements/../../../requirements/devenv.txt
-<<<<<<< HEAD
-setuptools==72.2.0
-=======
 setuptools==73.0.0
->>>>>>> 4fc39bb6
     # via pip-tools
 shellingham==1.5.4
     # via typer
