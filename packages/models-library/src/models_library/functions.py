import datetime
from collections.abc import Mapping
from enum import Enum
from typing import Annotated, Any, Literal, TypeAlias
from uuid import UUID

from models_library import projects
from models_library.basic_regex import UUID_RE_BASE
from models_library.basic_types import ConstrainedStr
from models_library.groups import GroupID
from models_library.products import ProductName
from models_library.services_types import ServiceKey, ServiceVersion
from models_library.users import UserID
from models_library.utils.enums import StrAutoEnum
from pydantic import BaseModel, ConfigDict, Field

from .projects import ProjectID
from .utils.change_case import snake_to_camel

TaskID: TypeAlias = str
FunctionID: TypeAlias = UUID
FunctionJobID: TypeAlias = UUID
FileID: TypeAlias = UUID

InputTypes: TypeAlias = FileID | float | int | bool | str | list


class FunctionSchemaClass(str, Enum):
    json_schema = "application/schema+json"


class FunctionSchemaBase(BaseModel):
    schema_content: Any | None = Field(default=None)
    schema_class: FunctionSchemaClass


class JSONFunctionSchema(FunctionSchemaBase):
    schema_content: Mapping[str, Any] = Field(
        default={}, description="JSON Schema", title="JSON Schema"
    )  # json-schema library defines a schema as Mapping[str, Any]
    schema_class: FunctionSchemaClass = FunctionSchemaClass.json_schema


class JSONFunctionInputSchema(JSONFunctionSchema):
    schema_class: Literal[FunctionSchemaClass.json_schema] = (
        FunctionSchemaClass.json_schema
    )


class JSONFunctionOutputSchema(JSONFunctionSchema):
    schema_class: Literal[FunctionSchemaClass.json_schema] = (
        FunctionSchemaClass.json_schema
    )


FunctionInputSchema: TypeAlias = Annotated[
    JSONFunctionInputSchema,
    Field(discriminator="schema_class"),
]

FunctionOutputSchema: TypeAlias = Annotated[
    JSONFunctionOutputSchema,
    Field(discriminator="schema_class"),
]


class FunctionClass(str, Enum):
    PROJECT = "PROJECT"
    SOLVER = "SOLVER"
    PYTHON_CODE = "PYTHON_CODE"


FunctionClassSpecificData: TypeAlias = dict[str, Any]
FunctionJobClassSpecificData: TypeAlias = FunctionClassSpecificData


# NOTE, use InputTypes here, but api is throwing weird errors and asking for dict for elements
# see here https://github.com/ITISFoundation/osparc-simcore/issues/7659
FunctionInputs: TypeAlias = dict[str, Any] | None

FunctionInputsList: TypeAlias = Annotated[
    list[FunctionInputs],
    Field(max_length=50),
]

FunctionOutputs: TypeAlias = dict[str, Any] | None

FunctionOutputsLogfile: TypeAlias = Any


class FunctionBase(BaseModel):
    function_class: FunctionClass
    title: str = ""
    description: str = ""
    input_schema: FunctionInputSchema
    output_schema: FunctionOutputSchema
    default_inputs: FunctionInputs


class RegisteredFunctionBase(FunctionBase):
    uid: FunctionID
    created_at: datetime.datetime
    modified_at: datetime.datetime


class FunctionUpdate(BaseModel):
    title: str | None = None
    description: str | None = None


class ProjectFunction(FunctionBase):
    function_class: Literal[FunctionClass.PROJECT] = FunctionClass.PROJECT
    project_id: ProjectID


class RegisteredProjectFunction(ProjectFunction, RegisteredFunctionBase):
    pass


SolverJobID: TypeAlias = UUID


class SolverFunction(FunctionBase):
    function_class: Literal[FunctionClass.SOLVER] = FunctionClass.SOLVER
    solver_key: ServiceKey
    solver_version: ServiceVersion


class RegisteredSolverFunction(SolverFunction, RegisteredFunctionBase):
    pass


class PythonCodeFunction(FunctionBase):
    function_class: Literal[FunctionClass.PYTHON_CODE] = FunctionClass.PYTHON_CODE
    code_url: str


class RegisteredPythonCodeFunction(PythonCodeFunction, RegisteredFunctionBase):
    pass


Function: TypeAlias = Annotated[
    ProjectFunction | PythonCodeFunction | SolverFunction,
    Field(discriminator="function_class"),
]
RegisteredFunction: TypeAlias = Annotated[
    RegisteredProjectFunction | RegisteredPythonCodeFunction | RegisteredSolverFunction,
    Field(discriminator="function_class"),
]

FunctionJobCollectionID: TypeAlias = projects.ProjectID


class FunctionJobBase(BaseModel):
    title: str = ""
    description: str = ""
    function_uid: FunctionID
    inputs: FunctionInputs
    outputs: FunctionOutputs
    function_class: FunctionClass


class ProjectFunctionJob(FunctionJobBase):
    function_class: Literal[FunctionClass.PROJECT] = FunctionClass.PROJECT
    project_job_id: ProjectID | None
    job_creation_task_id: TaskID | None


<<<<<<< HEAD
=======
class RegisteredProjectFunctionJob(ProjectFunctionJob, RegisteredFunctionJobBase):
    pass


class RegisteredProjectFunctionJobPatch(BaseModel):
    function_class: Literal[FunctionClass.PROJECT] = FunctionClass.PROJECT
    title: str | None
    description: str | None
    inputs: FunctionInputs
    outputs: FunctionOutputs
    project_job_id: ProjectID | None
    job_creation_task_id: TaskID | None


>>>>>>> 3e8d9ed9
class SolverFunctionJob(FunctionJobBase):
    function_class: Literal[FunctionClass.SOLVER] = FunctionClass.SOLVER
    solver_job_id: ProjectID | None
    job_creation_task_id: TaskID | None


<<<<<<< HEAD
=======
class RegisteredSolverFunctionJob(SolverFunctionJob, RegisteredFunctionJobBase):
    pass


class RegisteredSolverFunctionJobPatch(BaseModel):
    function_class: Literal[FunctionClass.SOLVER] = FunctionClass.SOLVER
    title: str | None
    description: str | None
    inputs: FunctionInputs
    outputs: FunctionOutputs
    solver_job_id: ProjectID | None
    job_creation_task_id: TaskID | None


>>>>>>> 3e8d9ed9
class PythonCodeFunctionJob(FunctionJobBase):
    function_class: Literal[FunctionClass.PYTHON_CODE] = FunctionClass.PYTHON_CODE


<<<<<<< HEAD
=======
class RegisteredPythonCodeFunctionJob(PythonCodeFunctionJob, RegisteredFunctionJobBase):
    pass


class RegisteredPythonCodeFunctionJobPatch(BaseModel):
    function_class: Literal[FunctionClass.PYTHON_CODE] = FunctionClass.PYTHON_CODE
    title: str | None
    inputs: FunctionInputs
    outputs: FunctionOutputs
    description: str | None


>>>>>>> 3e8d9ed9
FunctionJob: TypeAlias = Annotated[
    ProjectFunctionJob | PythonCodeFunctionJob | SolverFunctionJob,
    Field(discriminator="function_class"),
]


class RegisteredFunctionJobBase(FunctionJobBase):
    uid: FunctionJobID
    created_at: datetime.datetime


class RegisteredProjectFunctionJob(ProjectFunctionJob, RegisteredFunctionJobBase):
    pass


class RegisteredSolverFunctionJob(SolverFunctionJob, RegisteredFunctionJobBase):
    pass


class RegisteredPythonCodeFunctionJob(PythonCodeFunctionJob, RegisteredFunctionJobBase):
    pass


RegisteredFunctionJob: TypeAlias = Annotated[
    RegisteredProjectFunctionJob
    | RegisteredPythonCodeFunctionJob
    | RegisteredSolverFunctionJob,
    Field(discriminator="function_class"),
]

RegisteredFunctionJobPatch = Annotated[
    RegisteredProjectFunctionJobPatch
    | RegisteredPythonCodeFunctionJobPatch
    | RegisteredSolverFunctionJobPatch,
    Field(discriminator="function_class"),
]


class FunctionJobStatus(BaseModel):
    status: str


class RegisteredFunctionJobWithStatusBase(RegisteredFunctionJobBase, FunctionJobBase):
    status: FunctionJobStatus


class RegisteredProjectFunctionJobWithStatus(
    RegisteredProjectFunctionJob, RegisteredFunctionJobWithStatusBase
):
    pass


class RegisteredSolverFunctionJobWithStatus(
    RegisteredSolverFunctionJob, RegisteredFunctionJobWithStatusBase
):
    pass


class RegisteredPythonCodeFunctionJobWithStatus(
    RegisteredPythonCodeFunctionJob, RegisteredFunctionJobWithStatusBase
):
    pass


RegisteredFunctionJobWithStatus: TypeAlias = Annotated[
    RegisteredProjectFunctionJobWithStatus
    | RegisteredPythonCodeFunctionJobWithStatus
    | RegisteredSolverFunctionJobWithStatus,
    Field(discriminator="function_class"),
]


class FunctionJobCollection(BaseModel):
    """Model for a collection of function jobs"""

    title: str = ""
    description: str = ""
    job_ids: list[FunctionJobID] = []


class RegisteredFunctionJobCollection(FunctionJobCollection):
    uid: FunctionJobCollectionID
    created_at: datetime.datetime


class FunctionJobCollectionStatus(BaseModel):
    status: list[str]


class FunctionJobDB(BaseModel):
    function_uuid: FunctionID
    title: str = ""
    description: str = ""
    inputs: FunctionInputs
    outputs: FunctionOutputs
    class_specific_data: FunctionJobClassSpecificData
    function_class: FunctionClass

    model_config = ConfigDict(from_attributes=True)


class RegisteredFunctionJobDB(FunctionJobDB):
    uuid: FunctionJobID
    created: datetime.datetime


class RegisteredFunctionJobWithStatusDB(FunctionJobDB):
    uuid: FunctionJobID
    created: datetime.datetime
    status: str


class FunctionDB(BaseModel):
    function_class: FunctionClass
    title: str = ""
    description: str = ""
    input_schema: FunctionInputSchema
    output_schema: FunctionOutputSchema
    default_inputs: FunctionInputs
    class_specific_data: FunctionClassSpecificData

    model_config = ConfigDict(from_attributes=True)


class RegisteredFunctionDB(FunctionDB):
    uuid: FunctionID
    created: datetime.datetime
    modified: datetime.datetime


class FunctionJobCollectionDB(BaseModel):
    title: str = ""
    description: str = ""

    model_config = ConfigDict(from_attributes=True)


class RegisteredFunctionJobCollectionDB(FunctionJobCollectionDB):
    uuid: FunctionJobCollectionID
    created: datetime.datetime


class FunctionIDString(ConstrainedStr):
    pattern = UUID_RE_BASE


class FunctionJobCollectionsListFilters(BaseModel):
    """Filters for listing function job collections"""

    has_function_id: FunctionIDString | None = None


class FunctionAccessRights(BaseModel):
    read: bool = False
    write: bool = False
    execute: bool = False

    model_config = ConfigDict(
        alias_generator=snake_to_camel,
        populate_by_name=True,
        extra="forbid",
    )


class FunctionUserAccessRights(FunctionAccessRights):
    user_id: UserID


class FunctionGroupAccessRights(FunctionAccessRights):
    group_id: GroupID


class FunctionAccessRightsDB(BaseModel):
    group_id: GroupID | None = None
    product_name: ProductName | None = None
    read: bool = False
    write: bool = False
    execute: bool = False

    model_config = ConfigDict(
        alias_generator=snake_to_camel,
        populate_by_name=True,
        extra="forbid",
    )


class FunctionUserApiAccessRights(BaseModel):
    user_id: UserID
    read_functions: bool = False
    write_functions: bool = False
    execute_functions: bool = False
    read_function_jobs: bool = False
    write_function_jobs: bool = False
    execute_function_jobs: bool = False
    read_function_job_collections: bool = False
    write_function_job_collections: bool = False
    execute_function_job_collections: bool = False

    model_config = ConfigDict(
        alias_generator=snake_to_camel,
        populate_by_name=True,
        extra="forbid",
    )


FunctionJobAccessRights: TypeAlias = FunctionAccessRights
FunctionJobAccessRightsDB: TypeAlias = FunctionAccessRightsDB
FunctionJobUserAccessRights: TypeAlias = FunctionUserAccessRights
FunctionJobGroupAccessRights: TypeAlias = FunctionGroupAccessRights

FunctionJobCollectionAccessRights: TypeAlias = FunctionAccessRights
FunctionJobCollectionAccessRightsDB: TypeAlias = FunctionAccessRightsDB
FunctionJobCollectionUserAccessRights: TypeAlias = FunctionUserAccessRights
FunctionJobCollectionGroupAccessRights: TypeAlias = FunctionGroupAccessRights


class FunctionsApiAccessRights(StrAutoEnum):
    READ_FUNCTIONS = "read_functions"
    WRITE_FUNCTIONS = "write_functions"
    EXECUTE_FUNCTIONS = "execute_functions"
    READ_FUNCTION_JOBS = "read_function_jobs"
    WRITE_FUNCTION_JOBS = "write_function_jobs"
    EXECUTE_FUNCTION_JOBS = "execute_function_jobs"
    READ_FUNCTION_JOB_COLLECTIONS = "read_function_job_collections"
    WRITE_FUNCTION_JOB_COLLECTIONS = "write_function_job_collections"
    EXECUTE_FUNCTION_JOB_COLLECTIONS = "execute_function_job_collections"<|MERGE_RESOLUTION|>--- conflicted
+++ resolved
@@ -166,12 +166,6 @@
     job_creation_task_id: TaskID | None
 
 
-<<<<<<< HEAD
-=======
-class RegisteredProjectFunctionJob(ProjectFunctionJob, RegisteredFunctionJobBase):
-    pass
-
-
 class RegisteredProjectFunctionJobPatch(BaseModel):
     function_class: Literal[FunctionClass.PROJECT] = FunctionClass.PROJECT
     title: str | None
@@ -182,17 +176,10 @@
     job_creation_task_id: TaskID | None
 
 
->>>>>>> 3e8d9ed9
 class SolverFunctionJob(FunctionJobBase):
     function_class: Literal[FunctionClass.SOLVER] = FunctionClass.SOLVER
     solver_job_id: ProjectID | None
     job_creation_task_id: TaskID | None
-
-
-<<<<<<< HEAD
-=======
-class RegisteredSolverFunctionJob(SolverFunctionJob, RegisteredFunctionJobBase):
-    pass
 
 
 class RegisteredSolverFunctionJobPatch(BaseModel):
@@ -205,15 +192,8 @@
     job_creation_task_id: TaskID | None
 
 
->>>>>>> 3e8d9ed9
 class PythonCodeFunctionJob(FunctionJobBase):
     function_class: Literal[FunctionClass.PYTHON_CODE] = FunctionClass.PYTHON_CODE
-
-
-<<<<<<< HEAD
-=======
-class RegisteredPythonCodeFunctionJob(PythonCodeFunctionJob, RegisteredFunctionJobBase):
-    pass
 
 
 class RegisteredPythonCodeFunctionJobPatch(BaseModel):
@@ -224,7 +204,6 @@
     description: str | None
 
 
->>>>>>> 3e8d9ed9
 FunctionJob: TypeAlias = Annotated[
     ProjectFunctionJob | PythonCodeFunctionJob | SolverFunctionJob,
     Field(discriminator="function_class"),
