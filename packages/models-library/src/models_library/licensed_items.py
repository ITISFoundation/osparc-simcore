--- conflicted
+++ resolved
@@ -50,23 +50,6 @@
 
 class LicensedItemDB(BaseModel):
     licensed_item_id: LicensedItemID
-<<<<<<< HEAD
-    display_name: str
-    licensed_resource_type: LicensedResourceType
-    pricing_plan_id: PricingPlanId
-    product_name: ProductName
-    licensed_resource_type_details: dict[str, Any]
-    created: datetime = Field(
-        ...,
-        description="Timestamp on creation",
-    )
-    modified: datetime = Field(
-        ...,
-        description="Timestamp of last modification",
-    )
-    # ----
-=======
-    license_key: str | None
 
     licensed_resource_name: str
     licensed_resource_type: LicensedResourceType
@@ -80,16 +63,10 @@
     modified: datetime
     trashed: datetime | None
 
->>>>>>> ee2bd0ec
     model_config = ConfigDict(from_attributes=True)
 
 
 class LicensedItemUpdateDB(BaseModel):
-<<<<<<< HEAD
     display_name: str | None = None
     pricing_plan_id: PricingPlanId | None = None
-=======
-    name: str | None = None
-    pricing_plan_id: PricingPlanId | None = None
-    trash: bool | None = None
->>>>>>> ee2bd0ec
+    trash: bool | None = None