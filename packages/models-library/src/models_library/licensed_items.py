--- conflicted
+++ resolved
@@ -50,13 +50,19 @@
 
 class LicensedItemDB(BaseModel):
     licensed_item_id: LicensedItemID
-<<<<<<< HEAD
-=======
-    license_key: str | None
->>>>>>> b837ee00
 
     licensed_resource_name: str
     licensed_resource_type: LicensedResourceType
+    licensed_resource_data: dict[str, Any] | None
+
+    pricing_plan_id: PricingPlanId | None
+    product_name: ProductName | None
+
+    # states
+    created: datetime
+    modified: datetime
+    trashed: datetime | None
+
     licensed_resource_data: dict[str, Any] | None
 
     pricing_plan_id: PricingPlanId | None
@@ -71,12 +77,6 @@
 
 
 class LicensedItemUpdateDB(BaseModel):
-<<<<<<< HEAD
     display_name: str | None = None
     pricing_plan_id: PricingPlanId | None = None
-=======
-    licensed_resource_name: str | None = None
-    pricing_plan_id: PricingPlanId | None = None
-
->>>>>>> b837ee00
     trash: bool | None = None