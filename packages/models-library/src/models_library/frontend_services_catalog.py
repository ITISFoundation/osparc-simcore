--- conflicted
+++ resolved
@@ -151,7 +151,6 @@
     )
 
 
-<<<<<<< HEAD
 def _create_iterator_consumer_probe_int() -> ServiceDockerData:
     return ServiceDockerData(
         key=f"{FRONTEND_SERVICE_KEY_PREFIX}/iterator-consumer/probe/int",
@@ -173,25 +172,6 @@
         },
         outputs={},
     )
-=======
-_FACTORY_FUNCTIONS = [
-    _create_file_picker_service,
-    _create_node_group_service,
-    _create_data_iterator_int_range,
-] + [
-    functools.partial(_create_constant_node_def, output_type=p)
-    for p in ["number", "boolean", "integer"]
-]
-
-
-def iter_service_docker_data() -> Iterator[ServiceDockerData]:
-    for create in _FACTORY_FUNCTIONS:
-        model_instance = create()
-        yield model_instance
-
-
-# VALIDATORS --------------------------------------
->>>>>>> e4c23018
 
 
 def is_frontend_service(service_key: str) -> bool:
@@ -204,7 +184,6 @@
 
 def is_iterator_service(service_key: str) -> bool:
     return service_key.startswith(f"{FRONTEND_SERVICE_KEY_PREFIX}/data-iterator/")
-<<<<<<< HEAD
 
 
 def is_iterator_consumer_service(service_key: str) -> bool:
@@ -217,11 +196,30 @@
     _create_data_iterator_int_range,
     _create_iterator_consumer_probe_int,
 ] + [
-    functools.partial(_create_parameter, param_type=p)
+    functools.partial(_create_constant_node_def, output_type=p)
     for p in ["number", "boolean", "integer"]
 ]
-=======
->>>>>>> e4c23018
+
+
+def iter_service_docker_data() -> Iterator[ServiceDockerData]:
+    for create in _FACTORY_FUNCTIONS:
+        model_instance = create()
+        yield model_instance
+
+
+# VALIDATORS --------------------------------------
+
+
+def is_frontend_service(service_key: str) -> bool:
+    return service_key.startswith(f"{FRONTEND_SERVICE_KEY_PREFIX}/")
+
+
+def is_parameter_service(service_key: str) -> bool:
+    return service_key.startswith(f"{FRONTEND_SERVICE_KEY_PREFIX}/parameter/")
+
+
+def is_iterator_service(service_key: str) -> bool:
+    return service_key.startswith(f"{FRONTEND_SERVICE_KEY_PREFIX}/data-iterator/")
 
 
 def is_iterator_consumer_service(service_key: str) -> bool:
