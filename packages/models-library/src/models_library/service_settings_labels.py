--- conflicted
+++ resolved
@@ -1,12 +1,6 @@
+# pylint: disable=unsubscriptable-object
+
 import json
-
-# pylint: disable=unsubscriptable-object
-<<<<<<< HEAD
-=======
-
-
-import json
->>>>>>> 735f57ca
 from enum import Enum
 from functools import cached_property
 from pathlib import Path
