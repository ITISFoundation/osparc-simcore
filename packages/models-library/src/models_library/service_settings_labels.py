--- conflicted
+++ resolved
@@ -111,11 +111,7 @@
                 "outputs_path": "/tmp/outputs",  # nosec
                 "inputs_path": "/tmp/inputs",  # nosec
                 "state_paths": ["/tmp/save_1", "/tmp_save_2"],  # nosec
-<<<<<<< HEAD
-                "state_exclude": ["/tmp/save_1", "/tmp_save_2"],  # nosec
-=======
                 "state_exclude": ["/tmp/strip_me/*", "*.py"],  # nosec
->>>>>>> 75d0c064
             }
         }
 
