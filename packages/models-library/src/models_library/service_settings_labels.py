# pylint: disable=unsubscriptable-object

import json
from enum import Enum
from functools import cached_property
from pathlib import Path
<<<<<<< HEAD
from typing import Any, Literal, Optional

from pydantic import (
    BaseModel,
    ByteSize,
=======
from typing import Any, Final, Iterator, Literal, Optional, Union

from pydantic import (
    BaseModel,
>>>>>>> 51c9bd02
    Extra,
    Field,
    Json,
    PrivateAttr,
<<<<<<< HEAD
    parse_obj_as,
    validator,
)

=======
    root_validator,
    validator,
)

from .basic_types import PortInt
>>>>>>> 51c9bd02
from .generics import ListModel
from .services_resources import DEFAULT_SINGLE_SERVICE_NAME

# Cloudflare DNS server address
DEFAULT_DNS_SERVER_ADDRESS: Final[str] = "1.1.1.1"  # NOSONAR
DEFAULT_DNS_SERVER_PORT: Final[PortInt] = 53


class _BaseConfig:
    extra = Extra.forbid
    keep_untouched = (cached_property,)


class ContainerSpec(BaseModel):
    """Implements entries that can be overriden for https://docs.docker.com/engine/api/v1.41/#operation/ServiceCreate
    request body: TaskTemplate -> ContainerSpec
    """

    command: list[str] = Field(
        alias="Command",
        description="Used to override the container's command",
        # NOTE: currently constraint to our use cases. Might mitigate some security issues.
        min_items=1,
        max_items=2,
    )

    class Config(_BaseConfig):
        schema_extra = {
            "examples": [
                {"Command": ["executable"]},
                {"Command": ["executable", "subcommand"]},
                {"Command": ["ofs", "linear-regression"]},
            ]
        }


class SimcoreServiceSettingLabelEntry(BaseModel):
    """These values are used to build the request body of https://docs.docker.com/engine/api/v1.41/#operation/ServiceCreate
    Specifically the section under ``TaskTemplate``
    """

    _destination_containers: list[str] = PrivateAttr()
    name: str = Field(..., description="The name of the service setting")
    setting_type: Literal[
        "string",
        "int",
        "integer",
        "number",
        "object",
        "ContainerSpec",
        "Resources",
    ] = Field(
        ...,
        description="The type of the service setting (follows Docker REST API naming scheme)",
        alias="type",
    )
    value: Any = Field(
        ...,
        description="The value of the service setting (shall follow Docker REST API scheme for services",
    )

    @validator("setting_type", pre=True)
    @classmethod
    def ensure_backwards_compatible_setting_type(cls, v):
        if v == "resources":
            # renamed in the latest version as
            return "Resources"
        return v

    class Config(_BaseConfig):
        schema_extra = {
            "examples": [
                # constraints
                {
                    "name": "constraints",
                    "type": "string",
                    "value": ["node.platform.os == linux"],
                },
                # SEE service_settings_labels.py::ContainerSpec
                {
                    "name": "ContainerSpec",
                    "type": "ContainerSpec",
                    "value": {"Command": ["run"]},
                },
                # SEE services_resources.py::ResourceValue
                {
                    "name": "Resources",
                    "type": "Resources",
                    "value": {
                        "Limits": {"NanoCPUs": 4000000000, "MemoryBytes": 17179869184},
                        "Reservations": {
                            "NanoCPUs": 100000000,
                            "MemoryBytes": 536870912,
                            "GenericResources": [
                                {"DiscreteResourceSpec": {"Kind": "VRAM", "Value": 1}}
                            ],
                        },
                    },
                },
                # mounts
                {
                    "name": "mount",
                    "type": "object",
                    "value": [
                        {
                            "ReadOnly": True,
                            "Source": "/tmp/.X11-unix",  # nosec
                            "Target": "/tmp/.X11-unix",  # nosec
                            "Type": "bind",
                        }
                    ],
                },
                # environments
                {"name": "env", "type": "string", "value": ["DISPLAY=:0"]},
                # SEE 'simcore.service.settings' label annotations for simcore/services/dynamic/jupyter-octave-python-math:1.6.5
                {"name": "ports", "type": "int", "value": 8888},
                {
                    "name": "resources",
                    "type": "resources",
                    "value": {
                        "Limits": {"NanoCPUs": 4000000000, "MemoryBytes": 8589934592}
                    },
                },
            ]
        }


SimcoreServiceSettingsLabel = ListModel[SimcoreServiceSettingLabelEntry]


class PathMappingsLabel(BaseModel):
    inputs_path: Path = Field(
        ..., description="folder path where the service expects all the inputs"
    )
    outputs_path: Path = Field(
        ...,
        description="folder path where the service is expected to provide all its outputs",
    )
    state_paths: list[Path] = Field(
        [],
        description="optional list of paths which contents need to be persisted",
    )

    state_exclude: Optional[set[str]] = Field(
        None,
        description="optional list unix shell rules used to exclude files from the state",
    )

    volume_size_limits: Optional[dict[str, str]] = Field(
        None,
        description=(
            "Apply volume size limits to entries in `inputs_path` `outputs_path` "
            "and `state_paths`. Limits are expressed as docker sizes"
        ),
    )

    @validator("volume_size_limits")
    @classmethod
    def validate_volume_limits(cls, v, values) -> Optional[str]:
        if v is None:
            return v

        for path_str, size_str in v.items():
            # checks that format is correct
            parse_obj_as(ByteSize, size_str)

            # TODO: add a test that uses docker-cli to create the volume!

            inputs_path: Optional[Path] = values.get("inputs_path")
            outputs_path: Optional[Path] = values.get("outputs_path")
            state_paths: Optional[list[Path]] = values.get("state_paths")
            path = Path(path_str)
            if not (
                path == inputs_path
                or path == outputs_path
                or (state_paths is not None and path in state_paths)
            ):
                raise ValueError(
                    f"{path=} not found in {inputs_path=}, {outputs_path=}, {state_paths=}"
                )

        return v

    class Config(_BaseConfig):
        schema_extra = {
            "examples": [
                {
                    "outputs_path": "/tmp/outputs",  # nosec
                    "inputs_path": "/tmp/inputs",  # nosec
                    "state_paths": ["/tmp/save_1", "/tmp_save_2"],  # nosec
                    "state_exclude": ["/tmp/strip_me/*", "*.py"],  # nosec
                },
                {
                    "outputs_path": "/t_out",
                    "inputs_path": "/t_inp",
                    "state_paths": [f"/s{x}" for x in range(len(ALLOWED_DOCKER_SIZE))]
                    + ["/s"],
                    "volume_size_limits": {
                        f"/s{k}": f"1{x}" for k, x in enumerate(ALLOWED_DOCKER_SIZE)
                    }
                    | {"/s": "1"},
                },
            ]
        }


ComposeSpecLabel = dict[str, Any]


class RestartPolicy(str, Enum):
    NO_RESTART = "no-restart"
    ON_INPUTS_DOWNLOADED = "on-inputs-downloaded"


class _PortRange(BaseModel):
    """`lower` and `upper` are included"""

    lower: PortInt
    upper: PortInt

    @validator("upper")
    @classmethod
    def lower_less_than_upper(cls, v, values) -> PortInt:
        upper = v
        lower: Optional[PortInt] = values.get("lower")
        if lower is None or lower >= upper:
            raise ValueError(f"Condition not satisfied: {lower=} < {upper=}")
        return v


class DNSResolver(BaseModel):
    address: str = Field(
        ..., description="this is not an url address is derived from IP address"
    )
    port: PortInt

    class Config(_BaseConfig):
        extra = Extra.allow
        schema_extra = {
            "examples": [
                {"address": "1.1.1.1", "port": 53},  # NOSONAR
                {"address": "ns1.example.com", "port": 53},
            ]
        }


class NATRule(BaseModel):
    hostname: str
    tcp_ports: list[Union[_PortRange, PortInt]]
    dns_resolver: DNSResolver = Field(
        default_factory=lambda: DNSResolver(
            address=DEFAULT_DNS_SERVER_ADDRESS, port=DEFAULT_DNS_SERVER_PORT
        ),
        description="specify a DNS resolver address and port",
    )

    def iter_tcp_ports(self) -> Iterator[PortInt]:
        for port in self.tcp_ports:
            if type(port) == _PortRange:
                yield from range(port.lower, port.upper + 1)
            else:
                yield port


class DynamicSidecarServiceLabels(BaseModel):
    paths_mapping: Optional[Json[PathMappingsLabel]] = Field(
        None,
        alias="simcore.service.paths-mapping",
        description=(
            "json encoded, determines how the folders are mapped in "
            "the service. Required by dynamic-sidecar."
        ),
    )

    compose_spec: Optional[Json[ComposeSpecLabel]] = Field(
        None,
        alias="simcore.service.compose-spec",
        description=(
            "json encoded docker-compose specifications. see "
            "https://docs.docker.com/compose/compose-file/, "
            "only used by dynamic-sidecar."
        ),
    )
    container_http_entry: Optional[str] = Field(
        None,
        alias="simcore.service.container-http-entrypoint",
        description=(
            "When a docker-compose specifications is provided, "
            "the container where the traffic must flow has to be "
            "specified. Required by dynamic-sidecar when "
            "compose_spec is set."
        ),
    )

    restart_policy: RestartPolicy = Field(
        RestartPolicy.NO_RESTART,
        alias="simcore.service.restart-policy",
        description=(
            "the dynamic-sidecar can restart all running containers "
            "on certain events. Supported events:\n"
            "- `no-restart` default\n"
            "- `on-inputs-downloaded` after inputs are downloaded\n"
        ),
    )

    containers_allowed_outgoing_permit_list: Optional[
        Json[dict[str, list[NATRule]]]
    ] = Field(
        None,
        alias="simcore.service.containers-allowed-outgoing-permit-list",
        description="allow internet access to certain domain names and ports per container",
    )

    containers_allowed_outgoing_internet: Optional[Json[set[str]]] = Field(
        None,
        alias="simcore.service.containers-allowed-outgoing-internet",
        description="allow complete internet access to containers in here",
    )

    @cached_property
    def needs_dynamic_sidecar(self) -> bool:
        """if paths mapping is present the service needs to be ran via dynamic-sidecar"""
        return self.paths_mapping is not None

    @validator("container_http_entry", always=True)
    @classmethod
    def compose_spec_requires_container_http_entry(cls, v, values) -> Optional[str]:
        v = None if v == "" else v
        if v is None and values.get("compose_spec") is not None:
            raise ValueError(
                "Field `container_http_entry` must be defined but is missing"
            )
        if v is not None and values.get("compose_spec") is None:
            raise ValueError(
                "`container_http_entry` not allowed if `compose_spec` is missing"
            )
        return v

    @validator("containers_allowed_outgoing_permit_list")
    @classmethod
    def _containers_allowed_outgoing_permit_list_in_compose_spec(cls, v, values):
        if v is None:
            return v

        compose_spec: Optional[dict] = values.get("compose_spec")
        if compose_spec is None:
            keys = set(v.keys())
            if len(keys) != 1 or DEFAULT_SINGLE_SERVICE_NAME not in keys:
                raise ValueError(
                    f"Expected only one entry '{DEFAULT_SINGLE_SERVICE_NAME}' not '{keys.pop()}'"
                )
        else:
            containers_in_compose_spec = set(compose_spec["services"].keys())
            for container in v.keys():
                if container not in containers_in_compose_spec:
                    raise ValueError(
                        f"Trying to permit list {container=} which was not found in {compose_spec=}"
                    )

        return v

    @validator("containers_allowed_outgoing_internet")
    @classmethod
    def _containers_allowed_outgoing_internet_in_compose_spec(cls, v, values):
        if v is None:
            return v

        compose_spec: Optional[dict] = values.get("compose_spec")
        if compose_spec is None:
            if {DEFAULT_SINGLE_SERVICE_NAME} != v:
                raise ValueError(
                    f"Expected only 1 entry '{DEFAULT_SINGLE_SERVICE_NAME}' not '{v}'"
                )
        else:
            containers_in_compose_spec = set(compose_spec["services"].keys())
            for container in v:
                if container not in containers_in_compose_spec:
                    raise ValueError(f"{container=} not found in {compose_spec=}")
        return v

    @root_validator
    @classmethod
    def not_allowed_in_both_specs(cls, values):
        match_keys = {
            "containers_allowed_outgoing_internet",
            "containers_allowed_outgoing_permit_list",
        }
        if match_keys & set(values.keys()) != match_keys:
            raise ValueError(
                f"Expected the following keys {match_keys} to be present {values=}"
            )

        containers_allowed_outgoing_internet = values[
            "containers_allowed_outgoing_internet"
        ]
        containers_allowed_outgoing_permit_list = values[
            "containers_allowed_outgoing_permit_list"
        ]
        if (
            containers_allowed_outgoing_internet is None
            or containers_allowed_outgoing_permit_list is None
        ):
            return values

        common_containers = set(containers_allowed_outgoing_internet) & set(
            containers_allowed_outgoing_permit_list.keys()
        )
        if len(common_containers) > 0:
            raise ValueError(
                f"Not allowed {common_containers=} detected between "
                "`containers-allowed-outgoing-permit-list` and "
                "`containers-allowed-outgoing-internet`."
            )

        return values

    class Config(_BaseConfig):
        pass


class SimcoreServiceLabels(DynamicSidecarServiceLabels):
    """
    Validate all the simcores.services.* labels on a service.

    When no other fields expect `settings` are present
    the service will be started as legacy by director-v0.

    If `paths_mapping` is present the service will be started
    via dynamic-sidecar by director-v2.

    When starting via dynamic-sidecar, if `compose_spec` is
    present, also `container_http_entry` must be present.
    When both of these fields are missing a docker-compose
    spec will be generated before starting the service.
    """

    settings: Json[SimcoreServiceSettingsLabel] = Field(
        ...,
        alias="simcore.service.settings",
        description=(
            "Json encoded. Contains setting like environment variables and "
            "resource constraints which are required by the service. "
            "Should be compatible with Docker REST API."
        ),
    )

    class Config(_BaseConfig):
        extra = Extra.allow
        schema_extra = {
            "examples": [
                # WARNING: do not change order. Used in tests!
                # legacy service
                {
                    "simcore.service.settings": json.dumps(
                        SimcoreServiceSettingLabelEntry.Config.schema_extra["examples"]
                    )
                },
                # dynamic-service
                {
                    "simcore.service.settings": json.dumps(
                        SimcoreServiceSettingLabelEntry.Config.schema_extra["examples"]
                    ),
                    "simcore.service.paths-mapping": json.dumps(
                        PathMappingsLabel.Config.schema_extra["examples"][0]
                    ),
                    "simcore.service.restart-policy": RestartPolicy.NO_RESTART.value,
                },
                # dynamic-service with compose spec
                {
                    "simcore.service.settings": json.dumps(
                        SimcoreServiceSettingLabelEntry.Config.schema_extra["examples"]
                    ),
                    "simcore.service.paths-mapping": json.dumps(
                        PathMappingsLabel.Config.schema_extra["examples"][0]
                    ),
                    "simcore.service.compose-spec": json.dumps(
                        {
                            "version": "2.3",
                            "services": {
                                "rt-web": {
                                    "image": "${SIMCORE_REGISTRY}/simcore/services/dynamic/sim4life:${SERVICE_VERSION}",
                                    "init": True,
                                    "depends_on": ["s4l-core"],
                                    "storage_opt": {"size": "10M"},
                                },
                                "s4l-core": {
                                    "image": "${SIMCORE_REGISTRY}/simcore/services/dynamic/s4l-core:${SERVICE_VERSION}",
                                    "runtime": "nvidia",
                                    "storage_opt": {"size": "5G"},
                                    "init": True,
                                    "environment": ["DISPLAY=${DISPLAY}"],
                                    "volumes": [
                                        "/tmp/.X11-unix:/tmp/.X11-unix"  # nosec
                                    ],
                                },
                            },
                        }
                    ),
                    "simcore.service.container-http-entrypoint": "rt-web",
                    "simcore.service.restart-policy": RestartPolicy.ON_INPUTS_DOWNLOADED.value,
                },
            ]
        }<|MERGE_RESOLUTION|>--- conflicted
+++ resolved
@@ -4,34 +4,21 @@
 from enum import Enum
 from functools import cached_property
 from pathlib import Path
-<<<<<<< HEAD
-from typing import Any, Literal, Optional
+from typing import Any, Final, Iterator, Literal, Optional, Union
 
 from pydantic import (
     BaseModel,
     ByteSize,
-=======
-from typing import Any, Final, Iterator, Literal, Optional, Union
-
-from pydantic import (
-    BaseModel,
->>>>>>> 51c9bd02
     Extra,
     Field,
     Json,
     PrivateAttr,
-<<<<<<< HEAD
     parse_obj_as,
-    validator,
-)
-
-=======
     root_validator,
     validator,
 )
 
 from .basic_types import PortInt
->>>>>>> 51c9bd02
 from .generics import ListModel
 from .services_resources import DEFAULT_SINGLE_SERVICE_NAME
 
@@ -227,10 +214,13 @@
                 {
                     "outputs_path": "/t_out",
                     "inputs_path": "/t_inp",
-                    "state_paths": [f"/s{x}" for x in range(len(ALLOWED_DOCKER_SIZE))]
+                    "state_paths": [
+                        f"/s{x}" for x in range(len([]))
+                    ]  # TODO: this was broken
                     + ["/s"],
                     "volume_size_limits": {
-                        f"/s{k}": f"1{x}" for k, x in enumerate(ALLOWED_DOCKER_SIZE)
+                        f"/s{k}": f"1{x}"
+                        for k, x in enumerate([])  # TODO: this was broken
                     }
                     | {"/s": "1"},
                 },
