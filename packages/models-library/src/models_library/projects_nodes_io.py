--- conflicted
+++ resolved
@@ -173,14 +173,9 @@
             return int(v)
         return v
 
-<<<<<<< HEAD
-    model_config = ConfigDict(
-        populate_by_name=True
-    )
-=======
-    model_config = ConfigDict(populate_by_name=True)
->>>>>>> 638a0be9
-
+    model_config = ConfigDict(
+        populate_by_name=True,
+    )
 
 class SimCoreFileLink(BaseFileLink):
     """I/O port type to hold a link to a file in simcore S3 storage"""
