--- conflicted
+++ resolved
@@ -1,13 +1,6 @@
-<<<<<<< HEAD
-from enum import Enum, auto
+from enum import auto
 from typing import Any, ClassVar, Final, Literal, TypeAlias
 
-=======
-from enum import auto
-from typing import Any, ClassVar, Final, Literal, TypeAlias, Union
-
-from models_library.utils.common_validators import create_enums_pre_validator
->>>>>>> f2f6a81f
 from pydantic import (
     AnyUrl,
     BaseModel,
@@ -21,10 +14,7 @@
 from pydantic.types import NonNegativeInt
 
 from .users import GroupID
-<<<<<<< HEAD
 from .utils.common_validators import create_enums_pre_validator
-=======
->>>>>>> f2f6a81f
 from .utils.enums import StrAutoEnum
 
 
@@ -33,14 +23,6 @@
     # SEE models-library/tests/test__pydantic_models_and_enums.py
     AWS = auto()
     ON_PREMISE = auto()
-<<<<<<< HEAD
-
-
-class ClusterType(Enum):
-    AWS = "AWS"
-    ON_PREMISE = "ON_PREMISE"
-=======
->>>>>>> f2f6a81f
 
 
 class ClusterAccessRights(BaseModel):
@@ -113,22 +95,12 @@
 
 
 InternalClusterAuthentication: TypeAlias = NoAuthentication
-<<<<<<< HEAD
 ExternalClusterAuthentication: TypeAlias = (
     SimpleAuthentication | KerberosAuthentication | JupyterHubTokenAuthentication
 )
 ClusterAuthentication: TypeAlias = (
     ExternalClusterAuthentication | InternalClusterAuthentication
 )
-=======
-ExternalClusterAuthentication: TypeAlias = Union[
-    SimpleAuthentication, KerberosAuthentication, JupyterHubTokenAuthentication
-]
-ClusterAuthentication: TypeAlias = Union[
-    ExternalClusterAuthentication,
-    InternalClusterAuthentication,
-]
->>>>>>> f2f6a81f
 
 
 class BaseCluster(BaseModel):
