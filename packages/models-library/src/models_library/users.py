from typing import Annotated, TypeAlias

<<<<<<< HEAD
from pydantic import BaseModel, ConfigDict, Field, PositiveInt, StringConstraints
=======
from models_library.basic_types import IDStr
from pydantic import BaseModel, ConstrainedStr, Field, PositiveInt
>>>>>>> e6f82c99

UserID: TypeAlias = PositiveInt
UserNameID: TypeAlias = IDStr
GroupID: TypeAlias = PositiveInt


FirstNameStr: TypeAlias = Annotated[
    str, StringConstraints(strip_whitespace=True, max_length=255)
]

LastNameStr: TypeAlias = Annotated[
    str, StringConstraints(strip_whitespace=True, max_length=255)
]


class UserBillingDetails(BaseModel):
    first_name: str | None
    last_name: str | None
    institution: str | None
    address: str | None
    city: str | None
    state: str | None = Field(description="State, province, canton, ...")
    country: str  # Required for taxes
    postal_code: str | None
    phone: str | None

    model_config = ConfigDict(from_attributes=True)<|MERGE_RESOLUTION|>--- conflicted
+++ resolved
@@ -1,11 +1,7 @@
 from typing import Annotated, TypeAlias
 
-<<<<<<< HEAD
+from models_library.basic_types import IDStr
 from pydantic import BaseModel, ConfigDict, Field, PositiveInt, StringConstraints
-=======
-from models_library.basic_types import IDStr
-from pydantic import BaseModel, ConstrainedStr, Field, PositiveInt
->>>>>>> e6f82c99
 
 UserID: TypeAlias = PositiveInt
 UserNameID: TypeAlias = IDStr
