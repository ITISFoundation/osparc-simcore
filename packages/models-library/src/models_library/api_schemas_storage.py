--- conflicted
+++ resolved
@@ -140,13 +140,7 @@
         description="If true, this file is a soft link."
         "i.e. is another entry with the same object_name",
     )
-<<<<<<< HEAD
-    is_directory: bool = Field(
-        default=False, description="set True if file_id is a directory"
-    )
-=======
     is_directory: bool = Field(default=False, description="if True this is a directory")
->>>>>>> 658645fc
 
     @validator("location_id", pre=True)
     @classmethod
