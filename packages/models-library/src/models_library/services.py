--- conflicted
+++ resolved
@@ -440,11 +440,7 @@
         ..., description="definition of the outputs of this node"
     )
 
-<<<<<<< HEAD
-    boot_options: BootOptions = Field(
-=======
     boot_options: Optional[BootOptions] = Field(
->>>>>>> 75d0c064
         None,
         alias="boot-options",
         description="Service defined boot options. These get injected in the service as env variables.",
@@ -531,20 +527,12 @@
                         }
                     },
                     "boot-options": {
-<<<<<<< HEAD
-                        "example_service_defined_boot_mode": BootOptionMode.Config.schema_extra[
-=======
                         "example_service_defined_boot_mode": BootOption.Config.schema_extra[
->>>>>>> 75d0c064
                             "examples"
                         ][
                             0
                         ],
-<<<<<<< HEAD
-                        "example_service_defined_theme_selection": BootOptionMode.Config.schema_extra[
-=======
                         "example_service_defined_theme_selection": BootOption.Config.schema_extra[
->>>>>>> 75d0c064
                             "examples"
                         ][
                             1
