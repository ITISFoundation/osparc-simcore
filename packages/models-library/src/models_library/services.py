--- conflicted
+++ resolved
@@ -200,13 +200,10 @@
     Metadata on a service input port
     """
 
-<<<<<<< HEAD
-=======
     default_value: Optional[Union[StrictBool, StrictInt, StrictFloat, str]] = Field(
         None, alias="defaultValue", examples=["Dog", True]
     )
 
->>>>>>> fdd28e2d
     widget: Optional[Widget] = Field(
         None,
         description="custom widget to use instead of the default one determined from the data-type",
@@ -214,17 +211,6 @@
 
     class Config(ServiceProperty.Config):
         schema_extra = {
-<<<<<<< HEAD
-            "example": {
-                "displayOrder": 2,
-                "label": "Sleep Time",
-                "description": "Time to wait before completion",
-                "type": "number",
-                "defaultValue": 0,
-                "unit": "second",
-                "widget": {"type": "TextArea", "details": {"minHeight": 3}},
-            }
-=======
             "examples": [
                 # file-wo-widget:
                 {
@@ -244,7 +230,6 @@
                     "widget": {"type": "TextArea", "details": {"minHeight": 3}},
                 },
             ],
->>>>>>> fdd28e2d
         }
 
 
@@ -257,16 +242,6 @@
 
     class Config(ServiceProperty.Config):
         schema_extra = {
-<<<<<<< HEAD
-            "example": {
-                "displayOrder": 2,
-                "label": "Time Slept",
-                "description": "Time the service waited before completion",
-                "type": "number",
-                "defaultValue": 0,
-                "unit": "second",
-            }
-=======
             "examples": [
                 # previously:
                 {
@@ -284,7 +259,6 @@
                     "unit": "second",
                 },
             ]
->>>>>>> fdd28e2d
         }
 
 
