from datetime import datetime
<<<<<<< HEAD
from typing import Any, NamedTuple

from models_library.licensed_items import (
    VIP_DETAILS_EXAMPLE,
=======
from typing import NamedTuple, Self

from common_library.dict_tools import remap_keys
from models_library.licensed_items import (
    LicensedItemDB,
>>>>>>> ee2bd0ec
    LicensedItemID,
    LicensedResourceType,
)
from models_library.resource_tracker import PricingPlanId
from models_library.utils.common_validators import to_camel_recursive
from pydantic import AfterValidator, BaseModel, ConfigDict, PositiveInt
from pydantic.alias_generators import to_camel
from typing_extensions import Annotated

from ._base import OutputSchema

# RPC


class LicensedItemRpcGet(BaseModel):
    licensed_item_id: LicensedItemID
    display_name: str
    licensed_resource_type: LicensedResourceType
    pricing_plan_id: PricingPlanId
    licensed_resource_type_details: dict[str, Any]
    created_at: datetime
    modified_at: datetime
    model_config = ConfigDict(
        json_schema_extra={
            "examples": [
                {
                    "licensed_item_id": "0362b88b-91f8-4b41-867c-35544ad1f7a1",
                    "display_name": "best-model",
                    "licensed_resource_type": f"{LicensedResourceType.VIP_MODEL}",
                    "pricing_plan_id": "15",
                    "licensed_resource_type_details": VIP_DETAILS_EXAMPLE,
                    "created_at": "2024-12-12 09:59:26.422140",
                    "modified_at": "2024-12-12 09:59:26.422140",
                }
            ]
        },
    )


class LicensedItemRpcGetPage(NamedTuple):
    items: list[LicensedItemRpcGet]
    total: PositiveInt


# Rest
class CustomBaseModel(BaseModel):
    model_config = ConfigDict(
        alias_generator=to_camel, populate_by_name=True, extra="allow"
    )

    def model_dump_camel(self):
        data = self.model_dump(by_alias=True)
        if hasattr(self, "__pydantic_extra__") and self.__pydantic_extra__:
            extra_camel = {to_camel(k): v for k, v in self.__pydantic_extra__.items()}
            data.update(extra_camel)
        return data


class LicensedItemRestGet(OutputSchema):
    licensed_item_id: LicensedItemID
    display_name: str
    licensed_resource_type: LicensedResourceType
    pricing_plan_id: PricingPlanId
    licensed_resource_type_details: Annotated[
        dict[str, Any], AfterValidator(to_camel_recursive)
    ]
    created_at: datetime
    modified_at: datetime
    model_config = ConfigDict(
        json_schema_extra={
            "examples": [
                {
                    "licensed_item_id": "0362b88b-91f8-4b41-867c-35544ad1f7a1",
                    "display_name": "best-model",
                    "licensed_resource_type": f"{LicensedResourceType.VIP_MODEL}",
                    "pricing_plan_id": "15",
                    "licensed_resource_type_details": VIP_DETAILS_EXAMPLE,
                    "created_at": "2024-12-12 09:59:26.422140",
                    "modified_at": "2024-12-12 09:59:26.422140",
                }
            ]
        }
    )

    @classmethod
    def from_domain_model(cls, licensed_item_db: LicensedItemDB) -> Self:
        return cls.model_validate(
            remap_keys(
                licensed_item_db.model_dump(
                    include={
                        "licensed_item_id",
                        "licensed_resource_name",
                        "license_key",
                        "pricing_plan_id",
                        "created",
                        "modified",
                    }
                ),
                {
                    "licensed_resource_name": "name",
                    "created": "created_at",
                    "modified": "modified_at",
                },
            )
        )


class LicensedItemRestGetPage(NamedTuple):
    items: list[LicensedItemRestGet]
    total: PositiveInt<|MERGE_RESOLUTION|>--- conflicted
+++ resolved
@@ -1,23 +1,16 @@
 from datetime import datetime
-<<<<<<< HEAD
-from typing import Any, NamedTuple
-
-from models_library.licensed_items import (
-    VIP_DETAILS_EXAMPLE,
-=======
-from typing import NamedTuple, Self
+from typing import NamedTuple
 
 from common_library.dict_tools import remap_keys
 from models_library.licensed_items import (
+    VIP_DETAILS_EXAMPLE,
     LicensedItemDB,
->>>>>>> ee2bd0ec
     LicensedItemID,
     LicensedResourceType,
 )
 from models_library.resource_tracker import PricingPlanId
 from models_library.utils.common_validators import to_camel_recursive
 from pydantic import AfterValidator, BaseModel, ConfigDict, PositiveInt
-from pydantic.alias_generators import to_camel
 from typing_extensions import Annotated
 
 from ._base import OutputSchema
@@ -56,17 +49,6 @@
 
 
 # Rest
-class CustomBaseModel(BaseModel):
-    model_config = ConfigDict(
-        alias_generator=to_camel, populate_by_name=True, extra="allow"
-    )
-
-    def model_dump_camel(self):
-        data = self.model_dump(by_alias=True)
-        if hasattr(self, "__pydantic_extra__") and self.__pydantic_extra__:
-            extra_camel = {to_camel(k): v for k, v in self.__pydantic_extra__.items()}
-            data.update(extra_camel)
-        return data
 
 
 class LicensedItemRestGet(OutputSchema):
