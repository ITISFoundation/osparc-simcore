--- conflicted
+++ resolved
@@ -1,16 +1,8 @@
 from datetime import datetime
-<<<<<<< HEAD
 from typing import Any, NamedTuple
 
 from models_library.licensed_items import (
     VIP_DETAILS_EXAMPLE,
-=======
-from typing import NamedTuple, Self
-
-from common_library.dict_tools import remap_keys
-from models_library.licensed_items import (
-    LicensedItemDB,
->>>>>>> b837ee00
     LicensedItemID,
     LicensedResourceType,
 )
@@ -59,19 +51,11 @@
 
 class LicensedItemRestGet(OutputSchema):
     licensed_item_id: LicensedItemID
-<<<<<<< HEAD
     licensed_resource_name: str
     licensed_resource_type: LicensedResourceType
     licensed_resource_data: Annotated[
         dict[str, Any], AfterValidator(to_camel_recursive)
     ]
-=======
-
-    name: str
-    license_key: str | None
-    licensed_resource_type: LicensedResourceType
-
->>>>>>> b837ee00
     pricing_plan_id: PricingPlanId
 
     created_at: datetime
@@ -93,29 +77,6 @@
         }
     )
 
-    @classmethod
-    def from_domain_model(cls, licensed_item_db: LicensedItemDB) -> Self:
-        return cls.model_validate(
-            remap_keys(
-                licensed_item_db.model_dump(
-                    include={
-                        "licensed_item_id",
-                        "licensed_resource_name",
-                        "licensed_resource_type",
-                        "license_key",
-                        "pricing_plan_id",
-                        "created",
-                        "modified",
-                    }
-                ),
-                {
-                    "licensed_resource_name": "name",
-                    "created": "created_at",
-                    "modified": "modified_at",
-                },
-            )
-        )
-
 
 class LicensedItemRestGetPage(NamedTuple):
     items: list[LicensedItemRestGet]
