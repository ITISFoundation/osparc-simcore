--- conflicted
+++ resolved
@@ -20,14 +20,10 @@
     created: datetime
     modified: datetime
 
-<<<<<<< HEAD
     model_config = ConfigDict(
         from_attributes=True,
         frozen=False
     )
-=======
-    model_config = ConfigDict(frozen=False)
->>>>>>> 05cff9e1
 
 
 class WalletGetWithAvailableCredits(WalletGet):
