--- conflicted
+++ resolved
@@ -7,12 +7,8 @@
 
 from typing import Any, Literal, TypeAlias
 
-<<<<<<< HEAD
+from models_library.workspaces import WorkspaceID
 from pydantic import ConfigDict, Field, field_validator
-=======
-from models_library.workspaces import WorkspaceID
-from pydantic import Field, validator
->>>>>>> 22ff9da6
 
 from ..api_schemas_long_running_tasks.tasks import TaskGet
 from ..basic_types import (
@@ -46,17 +42,11 @@
     ui: StudyUI | None = None
     workspace_id: WorkspaceID | None = None
 
-<<<<<<< HEAD
-    _empty_is_none = field_validator("uuid", "thumbnail", "description", mode="before")(
+    _empty_is_none = field_validator("uuid", "thumbnail", "description", "workspace_id", mode="before")(
         empty_str_to_none_pre_validator
     )
 
     model_config = ConfigDict(arbitrary_types_allowed=True)
-=======
-    _empty_is_none = validator(
-        "uuid", "thumbnail", "description", "workspace_id", allow_reuse=True, pre=True
-    )(empty_str_to_none_pre_validator)
->>>>>>> 22ff9da6
 
 
 # NOTE: based on OVERRIDABLE_DOCUMENT_KEYS
