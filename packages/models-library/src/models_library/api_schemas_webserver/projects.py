""" rest API schema models for projects


SEE rationale in https://fastapi.tiangolo.com/tutorial/extra-models/#multiple-models

"""

from datetime import datetime
from typing import Annotated, Any, Literal, TypeAlias

from models_library.folders import FolderID
from models_library.utils._original_fastapi_encoders import jsonable_encoder
from models_library.workspaces import WorkspaceID
from pydantic import (
    BeforeValidator,
    ConfigDict,
    Field,
    HttpUrl,
    PlainSerializer,
    field_validator,
)

from ..api_schemas_long_running_tasks.tasks import TaskGet
from ..basic_types import LongTruncatedStr, ShortTruncatedStr
from ..emails import LowerCaseEmailStr
from ..folders import FolderID
from ..projects import ClassifierID, DateTimeStr, NodesDict, ProjectID
from ..projects_access import AccessRights, GroupIDStr
from ..projects_state import ProjectState
from ..projects_ui import StudyUI
from ..utils.common_validators import (
    empty_str_to_none_pre_validator,
    none_to_empty_str_pre_validator,
    null_or_none_str_to_none_validator,
)
from ..workspaces import WorkspaceID
from ._base import EmptyModel, InputSchema, OutputSchema
from .permalinks import ProjectPermalink


class ProjectCreateNew(InputSchema):
    uuid: ProjectID | None = None  # NOTE: suggested uuid! but could be different!
    name: str
    description: str | None = None
    thumbnail: HttpUrl | None = None
    workbench: NodesDict
    access_rights: dict[GroupIDStr, AccessRights]
    tags: list[int] = Field(default_factory=list)
    classifiers: list[ClassifierID] = Field(default_factory=list)
    ui: StudyUI | None = None
    workspace_id: WorkspaceID | None = None
    folder_id: FolderID | None = None

    _empty_is_none = field_validator("uuid", "thumbnail", "description", mode="before")(
        empty_str_to_none_pre_validator
    )

    _null_or_none_to_none = field_validator("workspace_id", "folder_id", mode="before")(
        null_or_none_str_to_none_validator
    )


# NOTE: based on OVERRIDABLE_DOCUMENT_KEYS
class ProjectCopyOverride(InputSchema):
    name: str
    description: str | None = None
    thumbnail: HttpUrl | None = None
    prj_owner: LowerCaseEmailStr

    _empty_is_none = field_validator("thumbnail", mode="before")(
        empty_str_to_none_pre_validator
    )


class ProjectGet(OutputSchema):
    uuid: ProjectID
    name: str
    description: str
    thumbnail: HttpUrl | Literal[""]
    creation_date: DateTimeStr
    last_change_date: DateTimeStr
    workbench: NodesDict
    prj_owner: LowerCaseEmailStr
    access_rights: dict[GroupIDStr, AccessRights]
    tags: list[int]
    classifiers: list[ClassifierID] = Field(
        default_factory=list, json_schema_extra={"default": []}
    )
    state: ProjectState | None = None
    ui: EmptyModel | StudyUI | None = None
    quality: Annotated[
        dict[str, Any], Field(default_factory=dict, json_schema_extra={"default": {}})
    ]
    dev: dict | None
    permalink: ProjectPermalink | None = None
    workspace_id: WorkspaceID | None
    folder_id: FolderID | None
    trashed_at: datetime | None

    _empty_description = field_validator("description", mode="before")(
        none_to_empty_str_pre_validator
    )

    model_config = ConfigDict(frozen=False)


TaskProjectGet: TypeAlias = TaskGet


class ProjectListItem(ProjectGet):
    ...


class ProjectReplace(InputSchema):
    uuid: ProjectID
    name: ShortTruncatedStr
    description: LongTruncatedStr
    thumbnail: Annotated[
        HttpUrl | None, BeforeValidator(empty_str_to_none_pre_validator)
    ] = Field(default=None)
    creation_date: DateTimeStr
    last_change_date: DateTimeStr
    workbench: NodesDict
    access_rights: dict[GroupIDStr, AccessRights]
    tags: Annotated[
        list[int] | None, Field(default_factory=list, json_schema_extra={"default": []})
    ]

    classifiers: Annotated[
        list[ClassifierID] | None,
        Field(default_factory=list, json_schema_extra={"default": []}),
    ]

    ui: StudyUI | None = None

    quality: Annotated[
        dict[str, Any], Field(default_factory=dict, json_schema_extra={"default": {}})
    ]


class ProjectPatch(InputSchema):
    name: ShortTruncatedStr | None = Field(default=None)
    description: LongTruncatedStr | None = Field(default=None)
    thumbnail: Annotated[
<<<<<<< HEAD
        HttpUrl | None, BeforeValidator(empty_str_to_none_pre_validator)
    ] = None
=======
        HttpUrl | None,
        BeforeValidator(empty_str_to_none_pre_validator),
        PlainSerializer(lambda x: str(x) if x is not None else None),
    ] = Field(default=None)
>>>>>>> f9f2148d
    access_rights: dict[GroupIDStr, AccessRights] | None = Field(default=None)
    classifiers: list[ClassifierID] | None = Field(default=None)
    dev: dict | None = Field(default=None)
    ui: Annotated[
        StudyUI | None,
        BeforeValidator(empty_str_to_none_pre_validator),
        PlainSerializer(
            lambda obj: jsonable_encoder(
                obj, exclude_unset=True, by_alias=False
            )  # For the sake of backward compatibility
        ),
    ] = Field(default=None)
    quality: dict[str, Any] | None = Field(default=None)


__all__: tuple[str, ...] = (
    "EmptyModel",
    "ProjectCopyOverride",
    "ProjectCreateNew",
    "ProjectGet",
    "ProjectListItem",
    "ProjectReplace",
    "TaskProjectGet",
)<|MERGE_RESOLUTION|>--- conflicted
+++ resolved
@@ -142,15 +142,10 @@
     name: ShortTruncatedStr | None = Field(default=None)
     description: LongTruncatedStr | None = Field(default=None)
     thumbnail: Annotated[
-<<<<<<< HEAD
-        HttpUrl | None, BeforeValidator(empty_str_to_none_pre_validator)
-    ] = None
-=======
         HttpUrl | None,
         BeforeValidator(empty_str_to_none_pre_validator),
         PlainSerializer(lambda x: str(x) if x is not None else None),
-    ] = Field(default=None)
->>>>>>> f9f2148d
+    ] = None
     access_rights: dict[GroupIDStr, AccessRights] | None = Field(default=None)
     classifiers: list[ClassifierID] | None = Field(default=None)
     dev: dict | None = Field(default=None)
