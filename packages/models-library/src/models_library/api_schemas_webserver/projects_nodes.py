# mypy: disable-error-code=truthy-function
from typing import Any, Literal, TypeAlias

from pydantic import ConfigDict, Field

from ..api_schemas_directorv2.dynamic_services import RetrieveDataOut
from ..basic_types import PortInt
from ..projects_nodes import InputID, InputsDict
from ..projects_nodes_io import NodeID
from ..services import ServiceKey, ServicePortKey, ServiceVersion
from ..services_enums import ServiceState
from ..services_resources import ServiceResourcesDict
from ..utils.pydantic_tools_extension import FieldNotRequired
from ._base import InputSchemaWithoutCamelCase, OutputSchema

assert ServiceResourcesDict  # nosec
__all__: tuple[str, ...] = ("ServiceResourcesDict",)


class NodeCreate(InputSchemaWithoutCamelCase):
    service_key: ServiceKey
    service_version: ServiceVersion
    service_id: str | None


BootOptions: TypeAlias = dict


class NodePatch(InputSchemaWithoutCamelCase):
    service_key: ServiceKey = FieldNotRequired(alias="key")
    service_version: ServiceVersion = FieldNotRequired(alias="version")
    label: str = FieldNotRequired()
    inputs: InputsDict = FieldNotRequired()
    inputs_required: list[InputID] = FieldNotRequired(alias="inputsRequired")
    input_nodes: list[NodeID] = FieldNotRequired(alias="inputNodes")
    progress: float | None = FieldNotRequired(
        ge=0, le=100
    )  # NOTE: it is used by frontend for File Picker progress
    boot_options: BootOptions = FieldNotRequired(alias="bootOptions")
    outputs: dict[
        str, Any
    ] = FieldNotRequired()  # NOTE: it is used by frontend for File Picker


class NodeCreated(OutputSchema):
    node_id: NodeID


class NodeGet(OutputSchema):
    published_port: PortInt | None = Field(
        ...,
        description="The ports where the service provides its interface",
    )
    entry_point: str | None = Field(
        None,
        description="The entry point where the service provides its interface if specified",
    )
    service_uuid: str = Field(
        ...,
        description="The UUID attached to this service",
    )
    service_key: ServiceKey = Field(
        ...,
        description="distinctive name for the node based on the docker registry path",
        examples=[
            "simcore/services/comp/itis/sleeper",
            "simcore/services/dynamic/3dviewer",
        ],
    )
    service_version: ServiceVersion = Field(
        ..., description="semantic version number", examples=["1.0.0", "0.0.1"]
    )
    service_host: str = Field(
        ...,
        description="service host name within the network",
    )
    service_port: PortInt = Field(
        ..., description="port to access the service within the network"
    )
    service_basepath: str | None = Field(
        "",
        description="different base path where current service is mounted otherwise defaults to root",
    )
    service_state: ServiceState = Field(
        ...,
        description="the service state * 'pending' - The service is waiting for resources to start * 'pulling' - The service is being pulled from the registry * 'starting' - The service is starting * 'running' - The service is running * 'complete' - The service completed * 'failed' - The service failed to start\n",
    )
    service_message: str | None = Field(
        None,
        description="the service message",
    )
    user_id: str = Field(..., description="the user that started the service")
<<<<<<< HEAD
    model_config = ConfigDict(
        json_schema_extra={
            "example": {
                "published_port": 30000,
                "entrypoint": "/the/entry/point/is/here",
                "service_uuid": "3fa85f64-5717-4562-b3fc-2c963f66afa6",
                "service_key": "simcore/services/comp/itis/sleeper",
                "service_version": "1.2.3",
                "service_host": "jupyter_E1O2E-LAH",
                "service_port": 8081,
                "service_basepath": "/x/E1O2E-LAH",
                "service_state": "pending",
                "service_message": "no suitable node (insufficient resources on 1 node)",
                "user_id": "123",
            }
=======

    class Config:
        schema_extra: ClassVar[dict[str, Any]] = {
            "examples": [
                # computational
                {
                    "published_port": 30000,
                    "entrypoint": "/the/entry/point/is/here",
                    "service_uuid": "3fa85f64-5717-4562-b3fc-2c963f66afa6",
                    "service_key": "simcore/services/comp/itis/sleeper",
                    "service_version": "1.2.3",
                    "service_host": "jupyter_E1O2E-LAH",
                    "service_port": 8081,
                    "service_basepath": "/x/E1O2E-LAH",
                    "service_state": "pending",
                    "service_message": "no suitable node (insufficient resources on 1 node)",
                    "user_id": 123,
                },
                # dynamic
                {
                    "published_port": 30000,
                    "entrypoint": "/the/entry/point/is/here",
                    "service_uuid": "3fa85f64-5717-4562-b3fc-2c963f66afa6",
                    "service_key": "simcore/services/dynamic/some-dynamic-service",
                    "service_version": "1.2.3",
                    "service_host": "jupyter_E1O2E-LAH",
                    "service_port": 8081,
                    "service_basepath": "/x/E1O2E-LAH",
                    "service_state": "pending",
                    "service_message": "no suitable node (insufficient resources on 1 node)",
                    "user_id": 123,
                },
            ]
>>>>>>> 682d4fac
        }
    )


class NodeGetIdle(OutputSchema):
    service_state: Literal["idle"]
    service_uuid: NodeID

    @classmethod
    def from_node_id(cls, node_id: NodeID) -> "NodeGetIdle":
        return cls(service_state="idle", service_uuid=node_id)

    model_config = ConfigDict(
        json_schema_extra={
            "example": {
                "service_uuid": "3fa85f64-5717-4562-b3fc-2c963f66afa6",
                "service_state": "idle",
            }
        }
    )


class NodeGetUnknown(OutputSchema):
    service_state: Literal["unknown"]
    service_uuid: NodeID

    model_config = ConfigDict(
        json_schema_extra={
            "example": {
                "service_uuid": "3fa85f64-5717-4562-b3fc-2c963f66afa6",
                "service_state": "unknown",
            }
        }
    )

    @classmethod
    def from_node_id(cls, node_id: NodeID) -> "NodeGetUnknown":
        return cls(service_state="unknown", service_uuid=node_id)


class NodeOutputs(InputSchemaWithoutCamelCase):
    outputs: dict[str, Any]


class NodeRetrieve(InputSchemaWithoutCamelCase):
    port_keys: list[ServicePortKey] = []


class NodeRetrieved(RetrieveDataOut):
    model_config = OutputSchema.model_config<|MERGE_RESOLUTION|>--- conflicted
+++ resolved
@@ -90,26 +90,8 @@
         description="the service message",
     )
     user_id: str = Field(..., description="the user that started the service")
-<<<<<<< HEAD
     model_config = ConfigDict(
         json_schema_extra={
-            "example": {
-                "published_port": 30000,
-                "entrypoint": "/the/entry/point/is/here",
-                "service_uuid": "3fa85f64-5717-4562-b3fc-2c963f66afa6",
-                "service_key": "simcore/services/comp/itis/sleeper",
-                "service_version": "1.2.3",
-                "service_host": "jupyter_E1O2E-LAH",
-                "service_port": 8081,
-                "service_basepath": "/x/E1O2E-LAH",
-                "service_state": "pending",
-                "service_message": "no suitable node (insufficient resources on 1 node)",
-                "user_id": "123",
-            }
-=======
-
-    class Config:
-        schema_extra: ClassVar[dict[str, Any]] = {
             "examples": [
                 # computational
                 {
@@ -140,7 +122,6 @@
                     "user_id": 123,
                 },
             ]
->>>>>>> 682d4fac
         }
     )
 
