--- conflicted
+++ resolved
@@ -171,10 +171,7 @@
 
     boot_options: Optional[Dict[EnvVarKey, str]] = Field(
         None,
-<<<<<<< HEAD
-=======
         alias="bootOptions",
->>>>>>> f88a41f2
         description=(
             "Some services provide alternative parameters to be injected at boot time. "
             "The user selection should be stored here, and it will overwrite the "
