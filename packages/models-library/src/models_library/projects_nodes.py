--- conflicted
+++ resolved
@@ -318,14 +318,9 @@
         Field(
             deprecated=True,
             alias="outputNode",
-<<<<<<< HEAD
-        ),
-    ] = None  # <-- (DEPRECATED) Can be removed
-=======
             # SEE https://github.com/ITISFoundation/osparc-simcore/issues/8365
         ),
     ] = None
->>>>>>> 87820aec
 
     output_nodes: Annotated[  # <-- (DEPRECATED) Can be removed
         list[NodeID] | None,
@@ -333,10 +328,7 @@
             description="Used in group-nodes. Node IDs of those connected to the output",
             alias="outputNodes",
             deprecated=True,
-<<<<<<< HEAD
-=======
             # SEE https://github.com/ITISFoundation/osparc-simcore/issues/8365
->>>>>>> 87820aec
         ),
     ] = None
 
@@ -345,10 +337,7 @@
         Field(
             description="Parent's (group-nodes') node ID s. Used to group",
             deprecated=True,
-<<<<<<< HEAD
-=======
             # SEE https://github.com/ITISFoundation/osparc-simcore/issues/8365
->>>>>>> 87820aec
         ),
     ] = None
 
@@ -365,14 +354,12 @@
         Field(default_factory=NodeState, description="The node's state object"),
     ] = DEFAULT_FACTORY
 
-<<<<<<< HEAD
     required_resources: Annotated[
-        dict[str, Any] | None, Field(default_factory=dict)
-    ] = DEFAULT_FACTORY
-=======
-    # NOTE: requested_resources should be here! WARNING: this model is used both in database and rest api!
-    # Model for project_nodes table should NOT be Node but a different one !
->>>>>>> 87820aec
+        dict[str, Any] | None,
+        Field(default_factory=dict),
+        # NOTE: requested_resources should be here! WARNING: this model is used both in database and rest api!
+        # Model for project_nodes table should NOT be Node but a different one !
+    ] = DEFAULT_FACTORY
 
     boot_options: Annotated[
         dict[EnvVarKey, str] | None,
