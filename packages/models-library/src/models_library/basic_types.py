--- conflicted
+++ resolved
@@ -2,17 +2,7 @@
 from enum import StrEnum
 from typing import Annotated, TypeAlias
 
-<<<<<<< HEAD
-from pydantic import Field, HttpUrl, PositiveInt, StringConstraints
-=======
-from pydantic import (
-    ConstrainedDecimal,
-    ConstrainedInt,
-    ConstrainedStr,
-    HttpUrl,
-    PositiveInt,
-)
->>>>>>> 1032d562
+from pydantic import ConstrainedInt, Field, HttpUrl, PositiveInt, StringConstraints
 
 from .basic_regex import (
     PROPERTY_KEY_RE,
