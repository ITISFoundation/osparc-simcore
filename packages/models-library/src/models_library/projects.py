"""
    Models a study's project document
"""
from copy import deepcopy
from datetime import datetime
from enum import Enum
from typing import Any, Optional
from uuid import UUID

<<<<<<< HEAD
from pydantic import BaseModel, EmailStr, Extra, Field, constr, validator
=======
from pydantic import BaseModel, Extra, Field, HttpUrl, constr, validator
>>>>>>> 34243709

from .basic_regex import DATE_RE, UUID_RE_BASE
from .emails import LowerCaseEmailStr
from .projects_access import AccessRights, GroupIDStr
from .projects_nodes import Node, HttpUrlWithCustomMinLength
from .projects_nodes_io import NodeIDStr
from .projects_state import ProjectState
from .projects_ui import StudyUI

ProjectID = UUID
ProjectIDStr = constr(regex=UUID_RE_BASE)

ClassifierID = str

# TODO: for some reason class Workbench(BaseModel): __root__= does not work as I thought ... investigate!
Workbench = dict[NodeIDStr, Node]


# NOTE: careful this is in sync with packages/postgres-database/src/simcore_postgres_database/models/projects.py!!!
class ProjectType(str, Enum):
    """
    template: template project
    standard: standard project
    """

    TEMPLATE = "TEMPLATE"
    STANDARD = "STANDARD"


class BaseProjectModel(BaseModel):
    # Description of the project
    uuid: ProjectID = Field(
        ...,
        description="project unique identifier",
        examples=[
            "07640335-a91f-468c-ab69-a374fa82078d",
            "9bcf8feb-c1b1-41b6-b201-639cd6ccdba8",
        ],
    )
    name: str = Field(
        ..., description="project name", examples=["Temporal Distortion Simulator"]
    )
    description: str = Field(
        ...,
        description="longer one-line description about the project",
        examples=["Dabbling in temporal transitions ..."],
    )
    thumbnail: Optional[HttpUrlWithCustomMinLength] = Field(
        ...,
        description="url of the project thumbnail",
        examples=["https://placeimg.com/171/96/tech/grayscale/?0.jpg"],
    )

    creation_date: datetime = Field(...)
    last_change_date: datetime = Field(...)

    # Pipeline of nodes (SEE projects_nodes.py)
    workbench: Workbench = Field(..., description="Project's pipeline")

    @validator("thumbnail", always=True, pre=True)
    @classmethod
    def convert_empty_str_to_none(cls, v):
        if isinstance(v, str) and v == "":
            return None
        return v


class ProjectAtDB(BaseProjectModel):
    # Model used to READ from database

    id: int = Field(..., description="The table primary index")

    project_type: ProjectType = Field(..., alias="type", description="The project type")

    prj_owner: Optional[int] = Field(..., description="The project owner id")

    published: Optional[bool] = Field(
        False, description="Defines if a study is available publicly"
    )

    @validator("project_type", pre=True)
    @classmethod
    def convert_sql_alchemy_enum(cls, v):
        if isinstance(v, Enum):
            return v.value
        return v

    class Config:
        orm_mode = True
        use_enum_values = True
        allow_population_by_field_name = True


class Project(BaseProjectModel):
    # NOTE: This is the pydantic pendant of project-v0.0.1.json used in the API of the webserver/webclient
    # NOT for usage with DB!!

    # Ownership and Access  (SEE projects_access.py)
    prj_owner: LowerCaseEmailStr = Field(
        ..., description="user email", alias="prjOwner"
    )

    # Timestamps   TODO: should we use datetime??
    creation_date: str = Field(
        ...,
        regex=DATE_RE,
        description="project creation date",
        examples=["2018-07-01T11:13:43Z"],
        alias="creationDate",
    )
    last_change_date: str = Field(
        ...,
        regex=DATE_RE,
        description="last save date",
        examples=["2018-07-01T11:13:43Z"],
        alias="lastChangeDate",
    )
    access_rights: dict[GroupIDStr, AccessRights] = Field(
        ...,
        description="object containing the GroupID as key and read/write/execution permissions as value",
        alias="accessRights",
    )

    # Classification
    tags: Optional[list[int]] = []
    classifiers: Optional[list[ClassifierID]] = Field(
        default_factory=list,
        description="Contains the reference to the project classifiers",
        examples=["some:id:to:a:classifier"],
    )

    # Project state (SEE projects_state.py)
    state: Optional[ProjectState] = None

    # UI front-end setup (SEE projects_ui.py)
    ui: Optional[StudyUI] = None

    # Quality
    quality: dict[str, Any] = Field(
        default_factory=dict,
        description="stores the study quality assessment",
    )

    # Dev only
    dev: Optional[dict] = Field(
        default=None, description="object used for development purposes only"
    )

    class Config:
        description = "Document that stores metadata, pipeline and UI setup of a study"
        title = "osparc-simcore project"
        extra = Extra.forbid

        @staticmethod
        def schema_extra(schema: dict, _model: "Project"):
            # pylint: disable=unsubscriptable-object

            # Patch to allow jsonschema nullable
            # SEE https://github.com/samuelcolvin/pydantic/issues/990#issuecomment-645961530
            state_pydantic_schema = deepcopy(schema["properties"]["state"])
            schema["properties"]["state"] = {
                "anyOf": [{"type": "null"}, state_pydantic_schema]
            }<|MERGE_RESOLUTION|>--- conflicted
+++ resolved
@@ -7,16 +7,12 @@
 from typing import Any, Optional
 from uuid import UUID
 
-<<<<<<< HEAD
-from pydantic import BaseModel, EmailStr, Extra, Field, constr, validator
-=======
-from pydantic import BaseModel, Extra, Field, HttpUrl, constr, validator
->>>>>>> 34243709
+from pydantic import BaseModel, Extra, Field, constr, validator
 
 from .basic_regex import DATE_RE, UUID_RE_BASE
 from .emails import LowerCaseEmailStr
 from .projects_access import AccessRights, GroupIDStr
-from .projects_nodes import Node, HttpUrlWithCustomMinLength
+from .projects_nodes import HttpUrlWithCustomMinLength, Node
 from .projects_nodes_io import NodeIDStr
 from .projects_state import ProjectState
 from .projects_ui import StudyUI
