<<<<<<< HEAD
import sys
from enum import Enum
from pathlib import Path
from typing import Dict, List, Optional, Union

from pydantic import UUID4, BaseModel, EmailStr, Extra, Field, HttpUrl, constr

from .services import KEY_RE, PROPERTY_KEY_RE, VERSION_RE

current_file = Path(sys.argv[0] if __name__ == "__main__" else __file__).resolve()

DATE_RE = r"\d{4}-(12|11|10|0?[1-9])-(31|30|[0-2]?\d)T(2[0-3]|1\d|0?[0-9])(:(\d|[0-5]\d)){2}(\.\d{3})?Z"

GroupID = constr(regex=r"^\d+$")
NodeID = constr(regex=r"^\d+$")
ClassifierID = str


class PortLink(BaseModel):
    nodeUuid: UUID4 = Field(
        ...,
        description="The node to get the port output from",
        example=["da5068e0-8a8d-4fb9-9516-56e5ddaef15b"],
    )
    output: str = Field(
        ...,
        description="The port key in the node given by nodeUuid",
        regex=KEY_RE,
        example=["out_2"],
    )

    class Config:
        extra = Extra.forbid


class BaseFileLink(BaseModel):
    store: Union[str, int] = Field(
        ...,
        description="The store identifier, '0' or 0 for simcore S3, '1' or 1 for datcore",
        example=["0", 1],
    )
    path: str = Field(
        ...,
        description="The path to the file in the storage provider domain",
        example=[
            "N:package:b05739ef-260c-4038-b47d-0240d04b0599",
            "94453a6a-c8d4-52b3-a22d-ccbf81f8d636/d4442ca4-23fd-5b6b-ba6d-0b75f711c109/y_1D.txt",
        ],
    )

    class Config:
        extra = Extra.forbid


class SimCoreFileLink(BaseFileLink):
    pass


class DatCoreFileLink(BaseFileLink):
    dataset: str = Field(
        ...,
        description="Unique identifier to access the dataset on datcore (REQUIRED for datcore)",
        example=["N:dataset:f9f5ac51-33ea-4861-8e08-5b4faf655041"],
    )
    label: str = Field(
        ...,
        description="The real file name (REQUIRED for datcore)",
        example=["MyFile.txt"],
    )

    class Config:
        extra = Extra.forbid


class AccessEnum(str, Enum):
    ReadAndWrite = "ReadAndWrite"
    Invisible = "Invisible"
    ReadOnly = "ReadOnly"


class Position(BaseModel):
    x: int = Field(..., description="The x position", example=["12"])
    y: int = Field(..., description="The y position", example=["15"])

    class Config:
        extra = Extra.forbid


class WorkbenchUI(BaseModel):
    position: Optional[Position] = Field(...)

    class Config:
        extra = Extra.forbid


class Slideshow(BaseModel):
    position: Optional[int] = Field(..., description="Slide's position", example=["0", "2"])

    class Config:
        extra = Extra.forbid


InputTypes = Union[int, bool, str, float, PortLink, SimCoreFileLink, DatCoreFileLink]
OutputTypes = Union[int, bool, str, float, SimCoreFileLink, DatCoreFileLink]
InputID = constr(regex=PROPERTY_KEY_RE)
OutputID = InputID


class Node(BaseModel):
    key: str = Field(
        ...,
        description="distinctive name for the node based on the docker registry path",
        regex=KEY_RE,
        example=[
            "simcore/services/comp/sleeper",
            "simcore/services/dynamic/3dviewer",
            "simcore/services/frontend/file-picker",
        ],
    )
    version: str = Field(
        ...,
        description="semantic version number of the node",
        regex=VERSION_RE,
        example=["1.0.0", "0.0.1"],
    )
    label: str = Field(
        ..., description="The short name of the node", example=["JupyterLab"]
    )
    progress: float = Field(..., ge=0, le=100, description="the node progress value")
    thumbnail: Optional[HttpUrl] = Field(
        None,
        description="url of the latest screenshot of the node",
        example=["https://placeimg.com/171/96/tech/grayscale/?0.jpg"],
    )

    inputs: Optional[Dict[InputID, InputTypes]] = Field(
        ..., description="values of input properties"
    )
    inputAccess: Optional[Dict[InputID, AccessEnum]] = Field(
        ..., description="map with key - access level pairs"
    )
    inputNodes: Optional[List[UUID4]] = Field(
        ...,
        description="node IDs of where the node is connected to",
        example=["nodeUuid1", "nodeUuid2"],
    )

    outputs: Optional[Dict[OutputID, OutputTypes]] = None
    outputNode: Optional[bool] = Field(None, deprecated=True)
    outputNodes: Optional[List[UUID4]] = Field(
        ...,
        description="Used in group-nodes. Node IDs of those connected to the output",
        example=["nodeUuid1", "nodeUuid2"],
    )

    parent: Optional[UUID4] = Field(
        None,
        description="Parent's (group-nodes') node ID s.",
        example=["nodeUUid1", "nodeUuid2"],
    )

    position: Optional[Position] = Field(..., deprecated=True)

    class Config:
        extra = Extra.forbid


class StudyUI(BaseModel):
    workbench: Optional[Dict[NodeID, WorkbenchUI]] = Field(...)
    slideshow: Optional[Dict[NodeID, Slideshow]] = Field(...)

    class Config:
        extra = Extra.forbid


class AccessRights(BaseModel):
    read: bool = Field(..., description="gives read access")
    write: bool = Field(..., description="gives write access")
    delete: bool = Field(..., description="gives deletion rights")

    class Config:
        extra = Extra.forbid


class Project(BaseModel):
    uuid: UUID4 = Field(
        ...,
        description="project unique identifier",
        example=[
            "07640335-a91f-468c-ab69-a374fa82078d",
            "9bcf8feb-c1b1-41b6-b201-639cd6ccdba8",
        ],
    )
    name: str = Field(
        ..., description="project name", example=["Temporal Distortion Simulator"]
    )
    description: str = Field(
        ...,
        description="longer one-line description about the project",
        example=["Dabbling in temporal transitions ..."],
    )
    prjOwner: EmailStr = Field(..., description="user email")
    accessRights: Dict[GroupID, AccessRights] = Field(
        ...,
        description="object containing the GroupID as key and read/write/execution permissions as value",
        additionalProperties=False,
    )
    creationDate: str = Field(
        ...,
        regex=DATE_RE,
        description="project creation date",
        example=["2018-07-01T11:13:43Z"],
    )
    lastChangeDate: str = Field(
        ...,
        regex=DATE_RE,
        description="last save date",
        example=["2018-07-01T11:13:43Z"],
    )
    thumbnail: HttpUrl = Field(
        ...,
        description="url of the project thumbnail",
        example=["https://placeimg.com/171/96/tech/grayscale/?0.jpg"],
    )
    workbench: Dict[NodeID, Node]
    ui: Optional[StudyUI]
    tags: Optional[List[int]] = Field(None)
    classifiers: Optional[List[ClassifierID]] = Field(
        None,
        description="Contains the reference to the project classifiers",
        example=["some:id:to:a:classifier"],
    )
    dev: Optional[Dict] = Field(
        None, description="object used for development purposes only"
    )

    class Config:
        description = "Description of a simcore project"
        title = "simcore project"
        extra = Extra.forbid


class Owner(BaseModel):
    first_name: str
    last_name: str


class ProjectLocked(BaseModel):
    value: bool
    owner: Optional[Owner]


class ProjectState(BaseModel):
    locked: ProjectLocked


__all__ = [
    "ProjectState",
    "ProjectLocked",
    "Owner",
]
=======
import sys
from enum import Enum
from pathlib import Path
from typing import Dict, List, Optional, Union

from pydantic import UUID4, BaseModel, EmailStr, Extra, Field, HttpUrl, constr

from .services import KEY_RE, PROPERTY_KEY_RE, VERSION_RE

current_file = Path(sys.argv[0] if __name__ == "__main__" else __file__).resolve()

DATE_RE = r"\d{4}-(12|11|10|0?[1-9])-(31|30|[0-2]?\d)T(2[0-3]|1\d|0?[0-9])(:(\d|[0-5]\d)){2}(\.\d{3})?Z"

GroupID = constr(regex=r"^\d+$")
NodeID = constr(regex=r"^\d+$")
ClassifierID = str


class RunningState(str, Enum):
    UNKNOWN = "UNKNOWN"
    PUBLISHED = "PUBLISHED"
    NOT_STARTED = "NOT_STARTED"
    PENDING = "PENDING"
    STARTED = "STARTED"
    RETRY = "RETRY"
    SUCCESS = "SUCCESS"
    FAILURE = "FAILURE"


class PortLink(BaseModel):
    nodeUuid: UUID4 = Field(
        ...,
        description="The node to get the port output from",
        example=["da5068e0-8a8d-4fb9-9516-56e5ddaef15b"],
    )
    output: str = Field(
        ...,
        description="The port key in the node given by nodeUuid",
        regex=KEY_RE,
        example=["out_2"],
    )

    class Config:
        extra = Extra.forbid


class BaseFileLink(BaseModel):
    store: Union[str, int] = Field(
        ...,
        description="The store identifier, '0' or 0 for simcore S3, '1' or 1 for datcore",
        example=["0", 1],
    )
    path: str = Field(
        ...,
        description="The path to the file in the storage provider domain",
        example=[
            "N:package:b05739ef-260c-4038-b47d-0240d04b0599",
            "94453a6a-c8d4-52b3-a22d-ccbf81f8d636/d4442ca4-23fd-5b6b-ba6d-0b75f711c109/y_1D.txt",
        ],
    )

    class Config:
        extra = Extra.forbid


class SimCoreFileLink(BaseFileLink):
    pass


class DatCoreFileLink(BaseFileLink):
    dataset: str = Field(
        ...,
        description="Unique identifier to access the dataset on datcore (REQUIRED for datcore)",
        example=["N:dataset:f9f5ac51-33ea-4861-8e08-5b4faf655041"],
    )
    label: str = Field(
        ...,
        description="The real file name (REQUIRED for datcore)",
        example=["MyFile.txt"],
    )

    class Config:
        extra = Extra.forbid


class AccessEnum(str, Enum):
    ReadAndWrite = "ReadAndWrite"
    Invisible = "Invisible"
    ReadOnly = "ReadOnly"


class Position(BaseModel):
    x: int = Field(..., description="The x position", example=["12"])
    y: int = Field(..., description="The y position", example=["15"])

    class Config:
        extra = Extra.forbid


class WorkbenchUI(BaseModel):
    position: Optional[Position] = Field(..., description="The node position in the workbench"

    class Config:
        extra = Extra.forbid


class Slideshow(BaseModel):
    position: Optional[int] = Field(..., description="Slide's position", example=["0", "2"])

    class Config:
        extra = Extra.forbid


InputTypes = Union[int, bool, str, float, PortLink, SimCoreFileLink, DatCoreFileLink]
OutputTypes = Union[int, bool, str, float, SimCoreFileLink, DatCoreFileLink]
InputID = constr(regex=PROPERTY_KEY_RE)
OutputID = InputID


class Node(BaseModel):
    key: str = Field(
        ...,
        description="distinctive name for the node based on the docker registry path",
        regex=KEY_RE,
        example=[
            "simcore/services/comp/sleeper",
            "simcore/services/dynamic/3dviewer",
            "simcore/services/frontend/file-picker",
        ],
    )
    version: str = Field(
        ...,
        description="semantic version number of the node",
        regex=VERSION_RE,
        example=["1.0.0", "0.0.1"],
    )
    label: str = Field(
        ..., description="The short name of the node", example=["JupyterLab"]
    )
    progress: float = Field(..., ge=0, le=100, description="the node progress value")
    thumbnail: Optional[HttpUrl] = Field(
        None,
        description="url of the latest screenshot of the node",
        example=["https://placeimg.com/171/96/tech/grayscale/?0.jpg"],
    )

    inputs: Optional[Dict[InputID, InputTypes]] = Field(
        ..., description="values of input properties"
    )
    inputAccess: Optional[Dict[InputID, AccessEnum]] = Field(
        ..., description="map with key - access level pairs"
    )
    inputNodes: Optional[List[UUID4]] = Field(
        ...,
        description="node IDs of where the node is connected to",
        example=["nodeUuid1", "nodeUuid2"],
    )

    outputs: Optional[Dict[OutputID, OutputTypes]] = None
    outputNode: Optional[bool] = Field(None, deprecated=True)
    outputNodes: Optional[List[UUID4]] = Field(
        ...,
        description="Used in group-nodes. Node IDs of those connected to the output",
        example=["nodeUuid1", "nodeUuid2"],
    )

    parent: Optional[UUID4] = Field(
        None,
        description="Parent's (group-nodes') node ID s.",
        example=["nodeUUid1", "nodeUuid2"],
    )

    position: Optional[Position] = Field(..., description="The node position in the workbench")

    state: Optional[RunningState] = Field(
        RunningState.NOT_STARTED,
        description="the node's running state",
        example=["RUNNING", "FAILURE"],
    )

    class Config:
        extra = Extra.forbid


class StudyUI(BaseModel):
    workbench: Optional[Dict[NodeID, WorkbenchUI]] = Field(...)
    slideshow: Optional[Dict[NodeID, Slideshow]] = Field(...)


class AccessRights(BaseModel):
    read: bool = Field(..., description="gives read access")
    write: bool = Field(..., description="gives write access")
    delete: bool = Field(..., description="gives deletion rights")

    class Config:
        extra = Extra.forbid


class Owner(BaseModel):
    first_name: str = Field(..., description="Owner first name", example=["John"])
    last_name: str = Field(..., description="Owner last name", example=["Smith"])


class ProjectLocked(BaseModel):
    value: bool = Field(
        ..., description="True if the project is locked by another user"
    )
    owner: Optional[Owner] = Field(None, description="The user that owns the lock")


class ProjectRunningState(BaseModel):
    value: RunningState = Field(
        ..., description="The running state of the project", example=["STARTED"]
    )


class ProjectState(BaseModel):
    locked: ProjectLocked = Field(..., description="The project lock state")
    state: ProjectRunningState = Field(..., description="The project running state")


class Project(BaseModel):
    uuid: UUID4 = Field(
        ...,
        description="project unique identifier",
        example=[
            "07640335-a91f-468c-ab69-a374fa82078d",
            "9bcf8feb-c1b1-41b6-b201-639cd6ccdba8",
        ],
    )
    name: str = Field(
        ..., description="project name", example=["Temporal Distortion Simulator"]
    )
    description: str = Field(
        ...,
        description="longer one-line description about the project",
        example=["Dabbling in temporal transitions ..."],
    )
    prjOwner: EmailStr = Field(..., description="user email")
    accessRights: Dict[GroupID, AccessRights] = Field(
        ...,
        description="object containing the GroupID as key and read/write/execution permissions as value",
        additionalProperties=False,
    )
    creationDate: str = Field(
        ...,
        regex=DATE_RE,
        description="project creation date",
        example=["2018-07-01T11:13:43Z"],
    )
    lastChangeDate: str = Field(
        ...,
        regex=DATE_RE,
        description="last save date",
        example=["2018-07-01T11:13:43Z"],
    )
    thumbnail: HttpUrl = Field(
        ...,
        description="url of the project thumbnail",
        example=["https://placeimg.com/171/96/tech/grayscale/?0.jpg"],
    )
    workbench: Dict[NodeID, Node]
    ui: Optional[StudyUI]
    tags: Optional[List[int]] = Field(None)
    classifiers: Optional[List[ClassifierID]] = Field(
        None,
        description="Contains the reference to the project classifiers",
        example=["some:id:to:a:classifier"],
    )
    dev: Optional[Dict] = Field(
        None, description="object used for development purposes only"
    )
    state: Optional[ProjectState] = Field(None, description="Project state")

    class Config:
        description = "Description of a simcore project"
        title = "simcore project"
        extra = Extra.forbid


__all__ = [
    "ProjectState",
    "ProjectRunningState",
    "ProjectLocked",
    "RunningState",
    "Owner",
]
>>>>>>> cf6c9061
<|MERGE_RESOLUTION|>--- conflicted
+++ resolved
@@ -1,266 +1,3 @@
-<<<<<<< HEAD
-import sys
-from enum import Enum
-from pathlib import Path
-from typing import Dict, List, Optional, Union
-
-from pydantic import UUID4, BaseModel, EmailStr, Extra, Field, HttpUrl, constr
-
-from .services import KEY_RE, PROPERTY_KEY_RE, VERSION_RE
-
-current_file = Path(sys.argv[0] if __name__ == "__main__" else __file__).resolve()
-
-DATE_RE = r"\d{4}-(12|11|10|0?[1-9])-(31|30|[0-2]?\d)T(2[0-3]|1\d|0?[0-9])(:(\d|[0-5]\d)){2}(\.\d{3})?Z"
-
-GroupID = constr(regex=r"^\d+$")
-NodeID = constr(regex=r"^\d+$")
-ClassifierID = str
-
-
-class PortLink(BaseModel):
-    nodeUuid: UUID4 = Field(
-        ...,
-        description="The node to get the port output from",
-        example=["da5068e0-8a8d-4fb9-9516-56e5ddaef15b"],
-    )
-    output: str = Field(
-        ...,
-        description="The port key in the node given by nodeUuid",
-        regex=KEY_RE,
-        example=["out_2"],
-    )
-
-    class Config:
-        extra = Extra.forbid
-
-
-class BaseFileLink(BaseModel):
-    store: Union[str, int] = Field(
-        ...,
-        description="The store identifier, '0' or 0 for simcore S3, '1' or 1 for datcore",
-        example=["0", 1],
-    )
-    path: str = Field(
-        ...,
-        description="The path to the file in the storage provider domain",
-        example=[
-            "N:package:b05739ef-260c-4038-b47d-0240d04b0599",
-            "94453a6a-c8d4-52b3-a22d-ccbf81f8d636/d4442ca4-23fd-5b6b-ba6d-0b75f711c109/y_1D.txt",
-        ],
-    )
-
-    class Config:
-        extra = Extra.forbid
-
-
-class SimCoreFileLink(BaseFileLink):
-    pass
-
-
-class DatCoreFileLink(BaseFileLink):
-    dataset: str = Field(
-        ...,
-        description="Unique identifier to access the dataset on datcore (REQUIRED for datcore)",
-        example=["N:dataset:f9f5ac51-33ea-4861-8e08-5b4faf655041"],
-    )
-    label: str = Field(
-        ...,
-        description="The real file name (REQUIRED for datcore)",
-        example=["MyFile.txt"],
-    )
-
-    class Config:
-        extra = Extra.forbid
-
-
-class AccessEnum(str, Enum):
-    ReadAndWrite = "ReadAndWrite"
-    Invisible = "Invisible"
-    ReadOnly = "ReadOnly"
-
-
-class Position(BaseModel):
-    x: int = Field(..., description="The x position", example=["12"])
-    y: int = Field(..., description="The y position", example=["15"])
-
-    class Config:
-        extra = Extra.forbid
-
-
-class WorkbenchUI(BaseModel):
-    position: Optional[Position] = Field(...)
-
-    class Config:
-        extra = Extra.forbid
-
-
-class Slideshow(BaseModel):
-    position: Optional[int] = Field(..., description="Slide's position", example=["0", "2"])
-
-    class Config:
-        extra = Extra.forbid
-
-
-InputTypes = Union[int, bool, str, float, PortLink, SimCoreFileLink, DatCoreFileLink]
-OutputTypes = Union[int, bool, str, float, SimCoreFileLink, DatCoreFileLink]
-InputID = constr(regex=PROPERTY_KEY_RE)
-OutputID = InputID
-
-
-class Node(BaseModel):
-    key: str = Field(
-        ...,
-        description="distinctive name for the node based on the docker registry path",
-        regex=KEY_RE,
-        example=[
-            "simcore/services/comp/sleeper",
-            "simcore/services/dynamic/3dviewer",
-            "simcore/services/frontend/file-picker",
-        ],
-    )
-    version: str = Field(
-        ...,
-        description="semantic version number of the node",
-        regex=VERSION_RE,
-        example=["1.0.0", "0.0.1"],
-    )
-    label: str = Field(
-        ..., description="The short name of the node", example=["JupyterLab"]
-    )
-    progress: float = Field(..., ge=0, le=100, description="the node progress value")
-    thumbnail: Optional[HttpUrl] = Field(
-        None,
-        description="url of the latest screenshot of the node",
-        example=["https://placeimg.com/171/96/tech/grayscale/?0.jpg"],
-    )
-
-    inputs: Optional[Dict[InputID, InputTypes]] = Field(
-        ..., description="values of input properties"
-    )
-    inputAccess: Optional[Dict[InputID, AccessEnum]] = Field(
-        ..., description="map with key - access level pairs"
-    )
-    inputNodes: Optional[List[UUID4]] = Field(
-        ...,
-        description="node IDs of where the node is connected to",
-        example=["nodeUuid1", "nodeUuid2"],
-    )
-
-    outputs: Optional[Dict[OutputID, OutputTypes]] = None
-    outputNode: Optional[bool] = Field(None, deprecated=True)
-    outputNodes: Optional[List[UUID4]] = Field(
-        ...,
-        description="Used in group-nodes. Node IDs of those connected to the output",
-        example=["nodeUuid1", "nodeUuid2"],
-    )
-
-    parent: Optional[UUID4] = Field(
-        None,
-        description="Parent's (group-nodes') node ID s.",
-        example=["nodeUUid1", "nodeUuid2"],
-    )
-
-    position: Optional[Position] = Field(..., deprecated=True)
-
-    class Config:
-        extra = Extra.forbid
-
-
-class StudyUI(BaseModel):
-    workbench: Optional[Dict[NodeID, WorkbenchUI]] = Field(...)
-    slideshow: Optional[Dict[NodeID, Slideshow]] = Field(...)
-
-    class Config:
-        extra = Extra.forbid
-
-
-class AccessRights(BaseModel):
-    read: bool = Field(..., description="gives read access")
-    write: bool = Field(..., description="gives write access")
-    delete: bool = Field(..., description="gives deletion rights")
-
-    class Config:
-        extra = Extra.forbid
-
-
-class Project(BaseModel):
-    uuid: UUID4 = Field(
-        ...,
-        description="project unique identifier",
-        example=[
-            "07640335-a91f-468c-ab69-a374fa82078d",
-            "9bcf8feb-c1b1-41b6-b201-639cd6ccdba8",
-        ],
-    )
-    name: str = Field(
-        ..., description="project name", example=["Temporal Distortion Simulator"]
-    )
-    description: str = Field(
-        ...,
-        description="longer one-line description about the project",
-        example=["Dabbling in temporal transitions ..."],
-    )
-    prjOwner: EmailStr = Field(..., description="user email")
-    accessRights: Dict[GroupID, AccessRights] = Field(
-        ...,
-        description="object containing the GroupID as key and read/write/execution permissions as value",
-        additionalProperties=False,
-    )
-    creationDate: str = Field(
-        ...,
-        regex=DATE_RE,
-        description="project creation date",
-        example=["2018-07-01T11:13:43Z"],
-    )
-    lastChangeDate: str = Field(
-        ...,
-        regex=DATE_RE,
-        description="last save date",
-        example=["2018-07-01T11:13:43Z"],
-    )
-    thumbnail: HttpUrl = Field(
-        ...,
-        description="url of the project thumbnail",
-        example=["https://placeimg.com/171/96/tech/grayscale/?0.jpg"],
-    )
-    workbench: Dict[NodeID, Node]
-    ui: Optional[StudyUI]
-    tags: Optional[List[int]] = Field(None)
-    classifiers: Optional[List[ClassifierID]] = Field(
-        None,
-        description="Contains the reference to the project classifiers",
-        example=["some:id:to:a:classifier"],
-    )
-    dev: Optional[Dict] = Field(
-        None, description="object used for development purposes only"
-    )
-
-    class Config:
-        description = "Description of a simcore project"
-        title = "simcore project"
-        extra = Extra.forbid
-
-
-class Owner(BaseModel):
-    first_name: str
-    last_name: str
-
-
-class ProjectLocked(BaseModel):
-    value: bool
-    owner: Optional[Owner]
-
-
-class ProjectState(BaseModel):
-    locked: ProjectLocked
-
-
-__all__ = [
-    "ProjectState",
-    "ProjectLocked",
-    "Owner",
-]
-=======
 import sys
 from enum import Enum
 from pathlib import Path
@@ -361,7 +98,7 @@
 
 
 class WorkbenchUI(BaseModel):
-    position: Optional[Position] = Field(..., description="The node position in the workbench"
+    position: Optional[Position] = Field(..., description="The node position in the workbench")
 
     class Config:
         extra = Extra.forbid
@@ -433,13 +170,7 @@
         example=["nodeUUid1", "nodeUuid2"],
     )
 
-    position: Optional[Position] = Field(..., description="The node position in the workbench")
-
-    state: Optional[RunningState] = Field(
-        RunningState.NOT_STARTED,
-        description="the node's running state",
-        example=["RUNNING", "FAILURE"],
-    )
+    position: Optional[Position] = Field(..., deprecated=True)
 
     class Config:
         extra = Extra.forbid
@@ -533,7 +264,6 @@
     dev: Optional[Dict] = Field(
         None, description="object used for development purposes only"
     )
-    state: Optional[ProjectState] = Field(None, description="Project state")
 
     class Config:
         description = "Description of a simcore project"
@@ -547,5 +277,4 @@
     "ProjectLocked",
     "RunningState",
     "Owner",
-]
->>>>>>> cf6c9061
+]