--- conflicted
+++ resolved
@@ -1,16 +1,14 @@
 """
     Models a study's project document
 """
+
 from datetime import datetime
 from enum import Enum
 from typing import Any, Final, TypeAlias
 from uuid import UUID
 
-<<<<<<< HEAD
 from models_library.basic_types import ConstrainedStr
-=======
 from models_library.folders import FolderID
->>>>>>> 682d4fac
 from models_library.workspaces import WorkspaceID
 from pydantic import BaseModel, ConfigDict, Field, HttpUrl, field_validator
 
