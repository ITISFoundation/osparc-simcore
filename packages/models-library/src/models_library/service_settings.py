--- conflicted
+++ resolved
@@ -137,7 +137,17 @@
         ),
     )
 
-<<<<<<< HEAD
+    needs_dynamic_sidecar: Optional[bool] = Field(
+        None, description="true if dynamic sidecar is needed to start that service"
+    )
+
+    @validator("needs_dynamic_sidecar", pre=True, always=True)
+    @classmethod
+    def auto_fill_dynamic_sidecar(cls, v, values):
+        if not v:
+            return True if values.get("paths_mapping") else False
+        return v
+
     # # TODO: fix validators
     # @validator(
     #     "settings", "boot_mode", "paths_mapping", "compose_spec", "container_http_entry"
@@ -166,18 +176,6 @@
     #             "Field `container_http_entry` must be defined but is missing"
     #         )
     #     return v
-=======
-    needs_dynamic_sidecar: Optional[bool] = Field(
-        None, description="true if dynamic sidecar is needed to start that service"
-    )
-
-    @validator("needs_dynamic_sidecar", pre=True, always=True)
-    @classmethod
-    def auto_fill_dynamic_sidecar(cls, v, values):
-        if not v:
-            return True if values.get("paths_mapping") else False
-        return v
->>>>>>> 1fe76df8
 
     class Config(_BaseConfig):
         schema_extra = {
