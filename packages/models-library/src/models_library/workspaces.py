from datetime import datetime
from enum import auto
from typing import TypeAlias

<<<<<<< HEAD
from models_library.access_rights import AccessRights
from models_library.users import GroupID
from pydantic import BaseModel, ConfigDict, Field, PositiveInt
=======
from pydantic import BaseModel, Field, PositiveInt, validator

from .access_rights import AccessRights
from .users import GroupID
from .utils.enums import StrAutoEnum
>>>>>>> cb74ff72

WorkspaceID: TypeAlias = PositiveInt


class WorkspaceScope(StrAutoEnum):
    PRIVATE = auto()
    SHARED = auto()
    ALL = auto()


class WorkspaceQuery(BaseModel):
    workspace_scope: WorkspaceScope
    workspace_id: PositiveInt | None = None

    @validator("workspace_id", pre=True, always=True)
    @classmethod
    def validate_workspace_id(cls, value, values):
        scope = values.get("workspace_scope")
        if scope == WorkspaceScope.SHARED and value is None:
            raise ValueError(
                "workspace_id must be provided when workspace_scope is SHARED."
            )
        if scope != WorkspaceScope.SHARED and value is not None:
            raise ValueError(
                "workspace_id should be None when workspace_scope is not SHARED."
            )
        return value


#
# DB
#


class WorkspaceDB(BaseModel):
    workspace_id: WorkspaceID
    name: str
    description: str | None
    owner_primary_gid: PositiveInt = Field(
        ...,
        description="GID of the group that owns this wallet",
    )
    thumbnail: str | None
    created: datetime = Field(
        ...,
        description="Timestamp on creation",
    )
    modified: datetime = Field(
        ...,
        description="Timestamp of last modification",
    )

    model_config = ConfigDict(from_attributes=True)


class UserWorkspaceAccessRightsDB(WorkspaceDB):
    my_access_rights: AccessRights
    access_rights: dict[GroupID, AccessRights]

    model_config = ConfigDict(from_attributes=True)<|MERGE_RESOLUTION|>--- conflicted
+++ resolved
@@ -2,17 +2,11 @@
 from enum import auto
 from typing import TypeAlias
 
-<<<<<<< HEAD
-from models_library.access_rights import AccessRights
-from models_library.users import GroupID
-from pydantic import BaseModel, ConfigDict, Field, PositiveInt
-=======
-from pydantic import BaseModel, Field, PositiveInt, validator
+from pydantic import BaseModel, ConfigDict, Field, PositiveInt, field_validator
 
 from .access_rights import AccessRights
 from .users import GroupID
 from .utils.enums import StrAutoEnum
->>>>>>> cb74ff72
 
 WorkspaceID: TypeAlias = PositiveInt
 
@@ -27,7 +21,7 @@
     workspace_scope: WorkspaceScope
     workspace_id: PositiveInt | None = None
 
-    @validator("workspace_id", pre=True, always=True)
+    @field_validator("workspace_id", mode="before")
     @classmethod
     def validate_workspace_id(cls, value, values):
         scope = values.get("workspace_scope")
