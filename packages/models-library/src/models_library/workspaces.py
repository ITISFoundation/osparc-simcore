--- conflicted
+++ resolved
@@ -33,17 +33,10 @@
     def validate_workspace_id(cls, value, info: ValidationInfo):
         scope = info.data.get("workspace_scope")
         if scope == WorkspaceScope.SHARED and value is None:
-<<<<<<< HEAD
             msg = f"workspace_id must be provided when workspace_scope is SHARED. Got {scope=}, {value=}"
             raise ValueError(msg)
         if scope != WorkspaceScope.SHARED and value is not None:
             msg = f"workspace_id should be None when workspace_scope is not SHARED. Got {scope=}, {value=}"
-=======
-            msg = "workspace_id must be provided when workspace_scope is SHARED."
-            raise ValueError(msg)
-        if scope != WorkspaceScope.SHARED and value is not None:
-            msg = "workspace_id should be None when workspace_scope is not SHARED."
->>>>>>> ba881e96
             raise ValueError(msg)
         return value
 
@@ -80,9 +73,7 @@
     my_access_rights: AccessRights
     access_rights: dict[GroupID, AccessRights]
 
-<<<<<<< HEAD
-    class Config:
-        orm_mode = True
+    model_config = ConfigDict(from_attributes=True)
 
 
 class WorkspaceUpdateDB(BaseModel):
@@ -90,7 +81,4 @@
     description: str | None = None
     thumbnail: str | None = None
     trashed: datetime | None = None
-    trashed_by: UserID | None = None
-=======
-    model_config = ConfigDict(from_attributes=True)
->>>>>>> ba881e96
+    trashed_by: UserID | None = None