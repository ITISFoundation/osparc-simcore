from typing import Any, ClassVar

from models_library.products import ProductName
from pydantic import BaseModel, Field, HttpUrl

from ..invitations import InvitationContent, InvitationInputs

_INPUTS_EXAMPLE: dict[str, Any] = {
    "issuer": "issuerid",
    "guest": "invitedguest@company.com",
    "trial_account_days": 2,
}


class ApiInvitationInputs(InvitationInputs):
    class Config:
        schema_extra: ClassVar[dict[str, Any]] = {"example": _INPUTS_EXAMPLE}


class ApiInvitationContent(InvitationContent):

<<<<<<< HEAD
    # here product is required
=======
>>>>>>> 633ec552
    product: ProductName = Field(
        ..., description="This invitations can only be used for this product."
    )

    class Config:
        schema_extra: ClassVar[dict[str, Any]] = {
            "example": {
                **_INPUTS_EXAMPLE,
                "product": "osparc",
                "created": "2023-01-11 13:11:47.293595",
            }
        }


class ApiInvitationContentAndLink(ApiInvitationContent):
    invitation_url: HttpUrl = Field(..., description="Invitation link")

    class Config:
        schema_extra: ClassVar[dict[str, Any]] = {
            "example": {
                **ApiInvitationContent.Config.schema_extra["example"],
                "invitation_url": "https://foo.com/#/registration?invitation=1234",
            }
        }


class ApiEncryptedInvitation(BaseModel):
    invitation_url: HttpUrl = Field(..., description="Invitation link")<|MERGE_RESOLUTION|>--- conflicted
+++ resolved
@@ -19,10 +19,6 @@
 
 class ApiInvitationContent(InvitationContent):
 
-<<<<<<< HEAD
-    # here product is required
-=======
->>>>>>> 633ec552
     product: ProductName = Field(
         ..., description="This invitations can only be used for this product."
     )
