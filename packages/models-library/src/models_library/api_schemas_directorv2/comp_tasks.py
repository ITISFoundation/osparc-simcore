--- conflicted
+++ resolved
@@ -1,18 +1,15 @@
 from typing import Any, TypeAlias
 
 from models_library.basic_types import IDStr
-<<<<<<< HEAD
 from pydantic import (
     AnyHttpUrl,
     AnyUrl,
     BaseModel,
+    ConfigDict,
     Field,
     ValidationInfo,
     field_validator,
 )
-=======
-from pydantic import AnyHttpUrl, AnyUrl, BaseModel, ConfigDict, Field, field_validator
->>>>>>> f07afbf1
 
 from ..clusters import ClusterID
 from ..projects import ProjectID
