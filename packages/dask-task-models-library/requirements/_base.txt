--- conflicted
+++ resolved
@@ -27,11 +27,7 @@
     # via dask
 idna==3.7
     # via email-validator
-<<<<<<< HEAD
-importlib-metadata==8.2.0
-=======
 importlib-metadata==8.3.0
->>>>>>> 4fc39bb6
     # via dask
 jinja2==3.1.4
     # via
