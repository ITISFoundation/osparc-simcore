--- conflicted
+++ resolved
@@ -108,10 +108,6 @@
         if isinstance(exp_value, dict) and isinstance(act_value, dict):
             assert_equal_ignoring_none(exp_value, act_value)
         else:
-<<<<<<< HEAD
-            assert act_value == exp_value, f"Mismatch in {key}: {act_value} != {exp_value}"
-=======
             assert (
                 act_value == exp_value
-            ), f"Mismatch in {key}: {act_value} != {exp_value}"
->>>>>>> 87820aec
+            ), f"Mismatch in {key}: {act_value} != {exp_value}"