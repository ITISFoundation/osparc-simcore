--- conflicted
+++ resolved
@@ -199,24 +199,14 @@
     """Generates random fake data project nodes DATABASE table"""
     from simcore_postgres_database.models.projects_nodes import projects_nodes
 
-<<<<<<< HEAD
-    _name = fake.name()
-=======
     fake_name = fake.name()
->>>>>>> 87820aec
 
     data = {
         "node_id": fake.uuid4(),
         "project_uuid": fake.uuid4(),
-<<<<<<< HEAD
-        "key": random_service_key(fake, name=_name),
-        "version": random_service_version(fake),
-        "label": _name,
-=======
         "key": random_service_key(fake, name=fake_name),
         "version": random_service_version(fake),
         "label": fake_name,
->>>>>>> 87820aec
     }
 
     assert set(data.keys()).issubset({c.name for c in projects_nodes.columns})
