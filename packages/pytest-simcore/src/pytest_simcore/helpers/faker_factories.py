"""
    Collection of functions that create fake raw data that can be used
    to populate postgres DATABASE, create datasets with consistent values, etc

    Built on top of the idea of Faker library (https://faker.readthedocs.io/en/master/),
    that generate fake data to bootstrap a database, fill-in stress tests, anonymize data ...
    etc

    NOTE: all outputs MUST be Dict-like or built-in data structures that fit at least
    required fields in postgres_database.models tables or pydantic models.

    NOTE: to reduce coupling, please import simcore_postgres_database inside of the functions
"""

import itertools
import json
from collections.abc import Callable
from datetime import UTC, datetime, timedelta
from typing import Any, Final
from uuid import uuid4

import arrow
import faker
from faker import Faker

DEFAULT_FAKER: Final = faker.Faker()


def random_icon_url(fake: Faker):
    return fake.image_url(width=16, height=16)


def random_thumbnail_url(fake: Faker):
    return fake.image_url(width=32, height=32)


def _compute_hash(password: str) -> str:
    try:
        # 'passlib' will be used only if already installed.
        # This way we do not force all modules to install
        # it only for testing.
        import passlib.hash

        return passlib.hash.sha256_crypt.using(rounds=1000).hash(password)

    except ImportError:
        # if 'passlib' is not installed, we will use a library
        # from the python distribution for convenience
        import hashlib

        return hashlib.sha224(password.encode("ascii")).hexdigest()


DEFAULT_TEST_PASSWORD = "password-with-at-least-12-characters"  # noqa: S105
_DEFAULT_HASH = _compute_hash(DEFAULT_TEST_PASSWORD)


def random_user(
    fake: Faker = DEFAULT_FAKER, password: str | None = None, **overrides
) -> dict[str, Any]:
    from simcore_postgres_database.models.users import users
    from simcore_postgres_database.webserver_models import UserStatus

    assert set(overrides.keys()).issubset({c.name for c in users.columns})

    data = {
        # NOTE: ensures user name is unique to avoid flaky tests
        "name": f"{fake.user_name()}_{fake.uuid4()}",
        "email": f"{fake.uuid4()}_{fake.email().lower()}",
        "password_hash": _DEFAULT_HASH,
        "status": UserStatus.ACTIVE,
    }

    assert set(data.keys()).issubset({c.name for c in users.columns})

    # transform password in hash
    if password:
        assert len(password) >= 12
        overrides["password_hash"] = _compute_hash(password)

    data.update(overrides)
    return data


def random_pre_registration_details(
    fake: Faker = DEFAULT_FAKER,
    *,
    user_id: int | None = None,
    created_by: int | None = None,
    **overrides,
):
    from simcore_postgres_database.models.users_details import (
        users_pre_registration_details,
    )

    assert set(overrides.keys()).issubset(
        {c.name for c in users_pre_registration_details.columns}
    )

    data = {
        "user_id": user_id,
        "pre_first_name": fake.first_name(),
        "pre_last_name": fake.last_name(),
        "pre_email": fake.email(),
        "pre_phone": fake.phone_number(),
        "institution": fake.company(),
        "address": fake.address().replace("\n", ", "),
        "city": fake.city(),
        "state": fake.state(),
        "country": fake.country(),
        "postal_code": fake.postcode(),
        "extras": {
            "application": fake.word(),
            "description": fake.sentence(),
            "hear": fake.word(),
            "privacyPolicy": True,
            "eula": True,
            "ipinfo": {"x-real-ip": "127.0.0.1"},
        },
        "created_by": created_by,  # user id
    }

    assert set(data.keys()).issubset(
        {c.name for c in users_pre_registration_details.columns}
    )

    data.update(overrides)
    return data


def random_project(fake: Faker = DEFAULT_FAKER, **overrides) -> dict[str, Any]:
    """Generates random fake data projects DATABASE table"""
    from simcore_postgres_database.models.projects import projects

    data = {
        "uuid": fake.uuid4(),
        "name": fake.word(),
        "description": fake.sentence(),
        "prj_owner": fake.pyint(),
        "thumbnail": fake.image_url(width=120, height=120),
        "access_rights": {},
        "workbench": {},
        "published": False,
    }

    icon = fake.random_element([random_icon_url(fake), None])  # nullable
    if icon:
        data["ui"] = {"icon": icon}

    assert set(data.keys()).issubset({c.name for c in projects.columns})

    data.update(overrides)
    return data


def random_group(fake: Faker = DEFAULT_FAKER, **overrides) -> dict[str, Any]:
    from simcore_postgres_database.models.groups import groups
    from simcore_postgres_database.webserver_models import GroupType

    data = {
        "name": fake.company(),
        "description": fake.text(),
        "type": GroupType.STANDARD.name,
    }

    assert set(data.keys()).issubset({c.name for c in groups.columns})  # nosec

    data.update(overrides)
    return data


def _get_comp_pipeline_test_states():
    from simcore_postgres_database.models.comp_pipeline import StateType

    return [
        StateType.NOT_STARTED,
        StateType.PENDING,
        StateType.RUNNING,
        StateType.SUCCESS,
        StateType.FAILED,
    ]


def fake_pipeline(fake: Faker = DEFAULT_FAKER, **overrides) -> dict[str, Any]:
    data = {
        "dag_adjacency_list": json.dumps({}),
        "state": fake.random_element(_get_comp_pipeline_test_states()),
    }
    data.update(overrides)
    return data


def fake_task_factory(
    first_internal_id=1,
    fake: Faker = DEFAULT_FAKER,
) -> Callable:
    # Each new instance of fake_task will get a copy
    _index_in_sequence = itertools.count(start=first_internal_id)

    def fake_task(**overrides) -> dict[str, Any]:
        t0 = arrow.utcnow().datetime
        data = {
            "project_id": uuid4(),
            "node_id": uuid4(),
            "job_id": uuid4(),
            "internal_id": next(_index_in_sequence),
            "schema": json.dumps({}),
            "inputs": json.dumps({}),
            "outputs": json.dumps({}),
            "image": json.dumps({}),
            "state": fake.random_element(_get_comp_pipeline_test_states()),
            "start": t0 + timedelta(seconds=1),
            "end": t0 + timedelta(minutes=5),
        }

        data.update(overrides)
        return data

    return fake_task


def random_product(
    *,
    group_id: int | None = None,
    registration_email_template: str | None = None,
    fake: Faker = DEFAULT_FAKER,
    **overrides,
) -> dict[str, Any]:
    """

    Foreign keys are:
        - group_id: product group ID. SEE get_or_create_product_group to produce `group_id`
        - registration_email_template
    """
    from simcore_postgres_database.models.products import Vendor, products

    name = overrides.get("name")
    suffix = fake.unique.word() if name is None else name

    data = {
        "name": f"prd_{suffix}",
        "display_name": suffix.capitalize().replace("_", " "),
        "short_name": suffix[:4],
        "host_regex": r"[a-zA-Z0-9]+\.com",
        "support_email": f"support@{suffix}.io",
        "product_owners_email": fake.random_element(
            elements=[f"product-onwers@{suffix}.io", None]
        ),
        "twilio_messaging_sid": fake.random_element(
            elements=(None, f"{fake.uuid4()}"[:34])
        ),
        "vendor": Vendor(
            name=fake.company(),
            copyright=fake.company_suffix(),
            url=fake.url(),
            license_url=fake.url(),
            invitation_url=fake.url(),
            invitation_form=fake.boolean(),
            address=fake.address().replace("\n", ". "),
        ),
        "registration_email_template": registration_email_template,
        "created": fake.date_time_this_decade(),
        "modified": fake.date_time_this_decade(),
        "priority": fake.pyint(0, 10),
        "max_open_studies_per_user": fake.pyint(1, 10),
        "group_id": group_id,
    }

    if ui := fake.random_element(
        [
            None,
            # Examples from https://github.com/itisfoundation/osparc-simcore/blob/1dcd369717959348099cc6241822a1f0aff0382c/services/static-webserver/client/source/resource/osparc/new_studies.json
            {
                "categories": [
                    {"id": "precomputed", "title": "Precomputed"},
                    {
                        "id": "personalized",
                        "title": "Personalized",
                        "description": fake.sentence(),
                    },
                ]
            },
        ]
    ):
        data.update(ui=ui)

    assert set(data.keys()).issubset({c.name for c in products.columns})
    data.update(overrides)
    return data


def random_product_price(
<<<<<<< HEAD
    product_name: str, fake: Faker = DEFAULT_FAKER, **overrides
=======
    *, product_name: str, fake: Faker = DEFAULT_FAKER, **overrides
>>>>>>> cdabc908
) -> dict[str, Any]:
    from simcore_postgres_database.models.products_prices import products_prices

    data = {
        "product_name": product_name,
        "usd_per_credit": fake.pydecimal(left_digits=2, right_digits=2, positive=True),
        "min_payment_amount_usd": fake.pydecimal(
            left_digits=2, right_digits=2, positive=True
        ),
        "comment": fake.sentence(),
        "valid_from": fake.date_time_this_decade(),
        "stripe_price_id": fake.uuid4(),
        "stripe_tax_rate_id": fake.uuid4(),
    }

    assert set(data.keys()).issubset({c.name for c in products_prices.columns})

    data.update(overrides)
    return data


def utcnow() -> datetime:
    return datetime.now(tz=UTC)


def random_payment_method(
    fake: Faker = DEFAULT_FAKER,
    **overrides,
) -> dict[str, Any]:
    from simcore_postgres_database.models.payments_methods import (
        InitPromptAckFlowState,
        payments_methods,
    )

    data = {
        "payment_method_id": fake.uuid4(),
        "user_id": fake.pyint(),
        "wallet_id": fake.pyint(),
        "initiated_at": utcnow(),
        "state": InitPromptAckFlowState.PENDING,
        "completed_at": None,
    }
    # state is not added on purpose
    assert set(data.keys()).issubset({c.name for c in payments_methods.columns})

    data.update(overrides)
    return data


def random_payment_transaction(
    fake: Faker = DEFAULT_FAKER,
    **overrides,
) -> dict[str, Any]:
    """Generates Metadata + concept/info (excludes state)"""
    from simcore_postgres_database.models.payments_transactions import (
        PaymentTransactionState,
        payments_transactions,
    )

    # initiated
    data = {
        "payment_id": fake.uuid4(),
        "price_dollars": "123456.78",
        "osparc_credits": "123456.78",
        "product_name": "osparc",
        "user_id": fake.pyint(),
        "user_email": fake.email().lower(),
        "wallet_id": 1,
        "comment": "Free starting credits",
        "initiated_at": utcnow(),
        "state": PaymentTransactionState.PENDING,
        "completed_at": None,
        "invoice_url": None,
        "stripe_invoice_id": None,
        "invoice_pdf_url": None,
        "state_message": None,
    }
    # state is not added on purpose
    assert set(data.keys()).issubset({c.name for c in payments_transactions.columns})

    data.update(overrides)
    return data


def random_payment_autorecharge(
    primary_payment_method_id: str = "UNDEFINED__",
    fake: Faker = DEFAULT_FAKER,
    **overrides,
) -> dict[str, Any]:
    from simcore_postgres_database.models.payments_autorecharge import (
        payments_autorecharge,
    )

    if primary_payment_method_id == "UNDEFINED__":
        primary_payment_method_id = fake.uuid4()

    data = {
        "wallet_id": fake.pyint(),
        "enabled": True,
        "primary_payment_method_id": primary_payment_method_id,
        "top_up_amount_in_usd": 100,
        "monthly_limit_in_usd": 1000,
    }
    assert set(data.keys()).issubset({c.name for c in payments_autorecharge.columns})

    data.update(overrides)
    return data


def random_api_key(
    product_name: str, user_id: int, fake: Faker = DEFAULT_FAKER, **overrides
) -> dict[str, Any]:
    from simcore_postgres_database.models.api_keys import api_keys

    data = {
        "display_name": fake.word(),
        "product_name": product_name,
        "user_id": user_id,
        "api_key": fake.password(),
        "api_secret": fake.password(),
        "expires_at": None,
    }
    assert set(data.keys()).issubset({c.name for c in api_keys.columns})  # nosec
    data.update(**overrides)
    return data


def random_payment_method_view(
    fake: Faker = DEFAULT_FAKER, **overrides
) -> dict[str, Any]:
    # Produces data for GetPaymentMethod
    data = {
        "id": fake.uuid4(),
        "card_holder_name": fake.name(),
        "card_number_masked": f"**** **** **** {fake.credit_card_number()[:4]}",
        "card_type": fake.credit_card_provider(),
        "expiration_month": fake.random_int(min=1, max=12),
        "expiration_year": fake.future_date().year,
        "created": utcnow(),
    }
    assert set(overrides.keys()).issubset(data.keys())
    data.update(**overrides)
    return data


def random_service_meta_data(
    owner_primary_gid: int | None = None,
    fake: Faker = DEFAULT_FAKER,
    **overrides,
) -> dict[str, Any]:
    from simcore_postgres_database.models.services import services_meta_data

    _version = ".".join([str(fake.pyint()) for _ in range(3)])
    _name = fake.name()

    data: dict[str, Any] = {
        # required
        "key": f"simcore/services/{fake.random_element(['dynamic', 'computational'])}/{_name}",
        "version": _version,
        "name": f"the-{_name}-service",  # display
        "description": fake.sentence(),
        # optional
        "description_ui": fake.pybool(),
        "owner": owner_primary_gid,
        "thumbnail": fake.random_element(
            [random_thumbnail_url(fake), None]
        ),  # nullable
        "icon": fake.random_element([random_icon_url(fake), None]),  # nullable
        "version_display": fake.random_element([f"v{_version}", None]),  # nullable
        "classifiers": [],  # has default
        "quality": {},  # has default
        "deprecated": None,  # nullable
    }

    assert set(data.keys()).issubset(  # nosec
        {c.name for c in services_meta_data.columns}
    )

    data.update(**overrides)
    return data


def random_service_access_rights(
    key: str,
    version: str,
    gid: int,
    product_name: str,
    fake: Faker = DEFAULT_FAKER,
    **overrides,
) -> dict[str, Any]:
    from simcore_postgres_database.models.services import services_access_rights

    data: dict[str, Any] = {
        # required
        "key": key,
        "version": version,
        "gid": gid,
        "execute_access": fake.pybool(),
        "write_access": fake.pybool(),
        "product_name": product_name,
    }

    assert set(data.keys()).issubset(  # nosec
        {c.name for c in services_access_rights.columns}
    )

    data.update(**overrides)
    return data


def random_itis_vip_available_download_item(
    identifier: int,
    fake: Faker = DEFAULT_FAKER,
    features_functionality: str = "Posable",
    **overrides,
):
    features_str = (
        "{"
        f"name: {fake.name()} Right Hand,"  # w/o spaces
        f" version: V{fake.pyint()}.0,   "  # w/ x2 spaces
        f"sex: Male, age: 8 years,"  # w/o spaces
        f"date:  {fake.date()} , "  # w/ x2 spaces prefix, x1 space suffix
        f"ethnicity: Caucasian, functionality: {features_functionality}  "
        "}"
    )

    data = {
        "ID": identifier,
        "Description": fake.sentence(),
        "Thumbnail": fake.image_url(),
        "Features": features_str,
        "DOI": fake.bothify(text="10.####/ViP#####-##-#"),
        "LicenseKey": fake.bothify(text="MODEL_????_V#"),
        "LicenseVersion": fake.bothify(text="V#.0"),
        "Protection": fake.random_element(elements=["Code", "PayPal"]),
        "AvailableFromURL": fake.random_element(elements=[None, fake.url()]),
    }

    data.update(**overrides)
    return data<|MERGE_RESOLUTION|>--- conflicted
+++ resolved
@@ -290,11 +290,7 @@
 
 
 def random_product_price(
-<<<<<<< HEAD
-    product_name: str, fake: Faker = DEFAULT_FAKER, **overrides
-=======
     *, product_name: str, fake: Faker = DEFAULT_FAKER, **overrides
->>>>>>> cdabc908
 ) -> dict[str, Any]:
     from simcore_postgres_database.models.products_prices import products_prices
 
