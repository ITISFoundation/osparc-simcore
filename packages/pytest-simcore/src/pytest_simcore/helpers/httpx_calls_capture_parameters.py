from typing import Annotated, Literal

from pydantic import BaseModel, ConfigDict, Field, field_validator, model_validator

from .httpx_calls_capture_errors import OpenApiSpecError


class CapturedParameterSchema(BaseModel):
    title: str | None = None
    type_: Literal["str", "int", "float", "bool"] | None = Field(None, alias="type")
    pattern: str | None = None
    format_: Literal["uuid"] | None = Field(None, alias="format")
    exclusiveMinimum: bool | None = None
    minimum: int | float | None = None
    anyOf: list["CapturedParameterSchema"] | None = None
    allOf: list["CapturedParameterSchema"] | None = None
    oneOf: list["CapturedParameterSchema"] | None = None

    class Config:
        validate_always = True
        allow_population_by_field_name = True

    @field_validator("type_", mode="before")
    @classmethod
    def preprocess_type_(cls, val):
        if val == "string":
            val = "str"
        if val == "integer":
            val = "int"
        if val == "boolean":
            val = "bool"
        return val

    @model_validator(mode="after")
    @classmethod
    def check_compatibility(cls, values):
        type_ = values.type_
        pattern = values.pattern
        format_ = values.format_
        anyOf = values.anyOf
        allOf = values.allOf
        oneOf = values.oneOf
        if not any([type_, oneOf, anyOf, allOf]):
            type_ = "str"  # this default is introduced because we have started using json query params in the webserver
            values.type_ = type_
        if type_ != "str" and any([pattern, format_]):
            msg = f"For {type_=} both {pattern=} and {format_=} must be None"
            raise ValueError(msg)

        def _check_no_recursion(v: list["CapturedParameterSchema"]):
            if v is not None and not all(
                elm.anyOf is None and elm.oneOf is None and elm.allOf is None
                for elm in v
            ):
                msg = "For simplicity we only allow top level schema have oneOf, anyOf or allOf"
                raise ValueError(msg)

        _check_no_recursion(anyOf)
        _check_no_recursion(allOf)
        _check_no_recursion(oneOf)
        return values

    @property
    def regex_pattern(self) -> str:
        # first deal with recursive types:
        if self.oneOf:
            msg = "Current version cannot compute regex patterns in case of oneOf. Please go ahead and implement it yourself."
            raise NotImplementedError(msg)
<<<<<<< HEAD
        if self.anyOf is not None:
            return "|".join([elm.regex_pattern for elm in self.anyOf])
        if self.allOf is not None:
            return "&".join([elm.regex_pattern for elm in self.allOf])
=======
        if self.anyOf:
            return "|".join(
                [
                    elm.regex_pattern
                    for elm in self.anyOf  # pylint:disable=not-an-iterable
                ]
            )
        if self.allOf:
            return "&".join(
                [
                    elm.regex_pattern
                    for elm in self.allOf  # pylint:disable=not-an-iterable
                ]
            )
>>>>>>> fa57c9e2

        # now deal with non-recursive cases
        pattern: str | None = None
        if self.pattern is not None:
            pattern = str(self.pattern).removeprefix("^").removesuffix("$")
        elif self.type_ == "int":
            pattern = r"[-+]?\d+"
        elif self.type_ == "float":
            pattern = r"[+-]?\d+(?:\.\d+)?"
        elif self.type_ == "str":
            if self.format_ == "uuid":
                pattern = r"[0-9a-fA-F]{8}-[0-9a-fA-F]{4}-(1|3|4|5)[0-9a-fA-F]{3}-[0-9a-fA-F]{4}-[0-9a-fA-F]{12}"
            else:
                pattern = r"[^/]*"  # should match any string not containing "/"
        if pattern is None:
            msg = f"Encountered invalid {self.type_=} and {self.format_=} combination"
            raise OpenApiSpecError(msg)
        return pattern


class CapturedParameter(BaseModel):
    in_: Literal["path", "header", "query"] = Field(..., alias="in")
    name: str
    required: bool
    schema_: Annotated[CapturedParameterSchema, Field(..., alias="schema")]
    response_value: str | None = (
        None  # attribute for storing the params value in a concrete response
    )
    model_config = ConfigDict(validate_default=True, populate_by_name=True)

    def __hash__(self):
        return hash(
            self.name + self.in_
        )  # it is assumed name is unique within a given path

    def __eq__(self, other):
        return self.name == other.name and self.in_ == other.in_

    @property
    def is_path(self) -> bool:
        return self.in_ == "path"

    @property
    def is_header(self) -> bool:
        return self.in_ == "header"

    @property
    def is_query(self) -> bool:
        return self.in_ == "query"

    @property
    def respx_lookup(self) -> str:
        return rf"(?P<{self.name}>{self.schema_.regex_pattern})"


class PathDescription(BaseModel):
    path: str
    path_parameters: list[CapturedParameter]

    def to_path_regex(self) -> str:
        path_regex: str = f"{self.path}"
        for param in self.path_parameters:
            path_regex = path_regex.replace("{" + param.name + "}", param.respx_lookup)
        return path_regex<|MERGE_RESOLUTION|>--- conflicted
+++ resolved
@@ -66,27 +66,20 @@
         if self.oneOf:
             msg = "Current version cannot compute regex patterns in case of oneOf. Please go ahead and implement it yourself."
             raise NotImplementedError(msg)
-<<<<<<< HEAD
         if self.anyOf is not None:
-            return "|".join([elm.regex_pattern for elm in self.anyOf])
-        if self.allOf is not None:
-            return "&".join([elm.regex_pattern for elm in self.allOf])
-=======
-        if self.anyOf:
             return "|".join(
                 [
                     elm.regex_pattern
                     for elm in self.anyOf  # pylint:disable=not-an-iterable
                 ]
             )
-        if self.allOf:
+        if self.allOf is not None:
             return "&".join(
                 [
                     elm.regex_pattern
                     for elm in self.allOf  # pylint:disable=not-an-iterable
                 ]
             )
->>>>>>> fa57c9e2
 
         # now deal with non-recursive cases
         pattern: str | None = None
