import contextlib
import json
import logging
import re
import typing
from collections import defaultdict
from collections.abc import Generator
from dataclasses import dataclass, field
from datetime import UTC, datetime, timedelta
from enum import Enum, unique
from typing import Any, Final

import httpx
from playwright._impl._sync_base import EventContextManager
from playwright.sync_api import FrameLocator, Page, Request
from playwright.sync_api import TimeoutError as PlaywrightTimeoutError
from playwright.sync_api import WebSocket
from pydantic import AnyUrl

from .logging_tools import log_context

_logger = logging.getLogger(__name__)


SECOND: Final[int] = 1000
MINUTE: Final[int] = 60 * SECOND
NODE_START_REQUEST_PATTERN: Final[re.Pattern[str]] = re.compile(
    r"/projects/[^/]+/nodes/[^:]+:start"
)


@unique
class RunningState(str, Enum):
    # NOTE: this is a duplicate of models-library/project_states.py
    # It must remain as such until that module is pydantic V2 compatible
    """State of execution of a project's computational workflow

    SEE StateType for task state
    """

    UNKNOWN = "UNKNOWN"
    PUBLISHED = "PUBLISHED"
    NOT_STARTED = "NOT_STARTED"
    PENDING = "PENDING"
    WAITING_FOR_RESOURCES = "WAITING_FOR_RESOURCES"
    STARTED = "STARTED"
    SUCCESS = "SUCCESS"
    FAILED = "FAILED"
    ABORTED = "ABORTED"
    WAITING_FOR_CLUSTER = "WAITING_FOR_CLUSTER"

    def is_running(self) -> bool:
        return self in (
            RunningState.PUBLISHED,
            RunningState.PENDING,
            RunningState.WAITING_FOR_RESOURCES,
            RunningState.STARTED,
            RunningState.WAITING_FOR_CLUSTER,
        )


@unique
class NodeProgressType(str, Enum):
    # NOTE: this is a partial duplicate of models_library/rabbitmq_messages.py
    # It must remain as such until that module is pydantic V2 compatible
    CLUSTER_UP_SCALING = "CLUSTER_UP_SCALING"
    SERVICE_INPUTS_PULLING = "SERVICE_INPUTS_PULLING"
    SIDECARS_PULLING = "SIDECARS_PULLING"
    SERVICE_OUTPUTS_PULLING = "SERVICE_OUTPUTS_PULLING"
    SERVICE_STATE_PULLING = "SERVICE_STATE_PULLING"
    SERVICE_IMAGES_PULLING = "SERVICE_IMAGES_PULLING"
    SERVICE_CONTAINERS_STARTING = "SERVICE_CONTAINERS_STARTING"

    @classmethod
    def required_types_for_started_service(cls) -> set["NodeProgressType"]:
        return {
            NodeProgressType.SERVICE_INPUTS_PULLING,
            NodeProgressType.SIDECARS_PULLING,
            NodeProgressType.SERVICE_OUTPUTS_PULLING,
            NodeProgressType.SERVICE_STATE_PULLING,
            NodeProgressType.SERVICE_IMAGES_PULLING,
            NodeProgressType.SERVICE_CONTAINERS_STARTING,
        }


class ServiceType(str, Enum):
    DYNAMIC = "DYNAMIC"
    COMPUTATIONAL = "COMPUTATIONAL"


class _OSparcMessages(str, Enum):
    NODE_UPDATED = "nodeUpdated"
    NODE_PROGRESS = "nodeProgress"
    PROJECT_STATE_UPDATED = "projectStateUpdated"
    SERVICE_DISK_USAGE = "serviceDiskUsage"
    WALLET_OSPARC_CREDITS_UPDATED = "walletOsparcCreditsUpdated"
    LOGGER = "logger"


@dataclass(frozen=True, slots=True, kw_only=True)
class AutoRegisteredUser:
    user_email: str
    password: str


@dataclass(frozen=True, slots=True, kw_only=True)
class SocketIOEvent:
    name: str
    obj: dict[str, Any]


SOCKETIO_MESSAGE_PREFIX: Final[str] = "42"


@dataclass
class RestartableWebSocket:
    page: Page
    ws: WebSocket
    _registered_events: list[tuple[str, typing.Callable | None]] = field(
        default_factory=list
    )
    _number_of_restarts: int = 0

    def __post_init__(self):
        self._configure_websocket_events()

    def _configure_websocket_events(self):
        try:
            with log_context(
                logging.DEBUG,
                msg="handle websocket message (set to --log-cli-level=DEBUG level if you wanna see all of them)",
            ) as ctx:

                def on_framesent(payload: str | bytes) -> None:
                    ctx.logger.debug("⬇️ Frame sent: %s", payload)

                def on_framereceived(payload: str | bytes) -> None:
                    ctx.logger.debug("⬆️ Frame received: %s", payload)

                def on_close(_: WebSocket) -> None:
                    ctx.logger.warning(
                        "⚠️ WebSocket closed. Attempting to reconnect..."
                    )
                    self._attempt_reconnect(ctx.logger)

                def on_socketerror(error_msg: str) -> None:
                    ctx.logger.error("❌ WebSocket error: %s", error_msg)

                # Attach core event listeners
                self.ws.on("framesent", on_framesent)
                self.ws.on("framereceived", on_framereceived)
                self.ws.on("close", on_close)
                self.ws.on("socketerror", on_socketerror)

        finally:
            # Detach core event listeners
            self.ws.remove_listener("framesent", on_framesent)
            self.ws.remove_listener("framereceived", on_framereceived)
            self.ws.remove_listener("close", on_close)
            self.ws.remove_listener("socketerror", on_socketerror)

    def _attempt_reconnect(self, logger: logging.Logger) -> None:
        """
        Attempt to reconnect the WebSocket and restore event listeners.
        """
        try:
            with self.page.expect_websocket() as ws_info:
                assert not ws_info.value.is_closed()

            self.ws = ws_info.value
            self._number_of_restarts += 1
            logger.info(
                "🔄 Reconnected to WebSocket successfully. Number of reconnections: %s",
                self._number_of_restarts,
            )
            self._configure_websocket_events()
            # Re-register all custom event listeners
            for event, predicate in self._registered_events:
                self.ws.expect_event(event, predicate)

<<<<<<< HEAD
        except Exception as e:
=======
        except Exception as e:  # pylint: disable=broad-except
>>>>>>> 5cf06356
            logger.error("🚨 Failed to reconnect WebSocket: %s", e)

    def expect_event(
        self,
        event: str,
        predicate: typing.Callable | None = None,
        *,
        timeout: float | None = None,
    ) -> EventContextManager:
        """
        Register an event listener with support for reconnection.
        """
        output = self.ws.expect_event(event, predicate, timeout=timeout)
        self._registered_events.append((event, predicate))
        return output

    @classmethod
    def create(cls, page: Page, ws: WebSocket):
        return cls(page, ws)


def decode_socketio_42_message(message: str) -> SocketIOEvent:
    data = json.loads(message.removeprefix(SOCKETIO_MESSAGE_PREFIX))
    return SocketIOEvent(name=data[0], obj=data[1])


def retrieve_project_state_from_decoded_message(event: SocketIOEvent) -> RunningState:
    assert event.name == _OSparcMessages.PROJECT_STATE_UPDATED.value
    assert "data" in event.obj
    assert "state" in event.obj["data"]
    assert "value" in event.obj["data"]["state"]
    return RunningState(event.obj["data"]["state"]["value"])


@dataclass(frozen=True, slots=True, kw_only=True)
class NodeProgressEvent:
    node_id: str
    progress_type: NodeProgressType
    current_progress: float
    total_progress: float


def retrieve_node_progress_from_decoded_message(
    event: SocketIOEvent,
) -> NodeProgressEvent:
    assert event.name == _OSparcMessages.NODE_PROGRESS.value
    assert "progress_type" in event.obj
    assert "progress_report" in event.obj
    return NodeProgressEvent(
        node_id=event.obj["node_id"],
        progress_type=NodeProgressType(event.obj["progress_type"]),
        current_progress=float(event.obj["progress_report"]["actual_value"]),
        total_progress=float(event.obj["progress_report"]["total"]),
    )


@dataclass
class SocketIOProjectClosedWaiter:
    logger: logging.Logger

    def __call__(self, message: str) -> bool:
        # socket.io encodes messages like so
        # https://stackoverflow.com/questions/24564877/what-do-these-numbers-mean-in-socket-io-payload
        if message.startswith(SOCKETIO_MESSAGE_PREFIX):
            decoded_message = decode_socketio_42_message(message)
            if (
                (decoded_message.name == _OSparcMessages.PROJECT_STATE_UPDATED.value)
                and (decoded_message.obj["data"]["locked"]["status"] == "CLOSED")
                and (decoded_message.obj["data"]["locked"]["value"] is False)
            ):
                self.logger.info("project successfully closed")
                return True

        return False


@dataclass
class SocketIOProjectStateUpdatedWaiter:
    expected_states: tuple[RunningState, ...]

    def __call__(self, message: str) -> bool:
        with log_context(logging.DEBUG, msg=f"handling websocket {message=}"):
            # socket.io encodes messages like so
            # https://stackoverflow.com/questions/24564877/what-do-these-numbers-mean-in-socket-io-payload
            if message.startswith(SOCKETIO_MESSAGE_PREFIX):
                decoded_message = decode_socketio_42_message(message)
                if decoded_message.name == _OSparcMessages.PROJECT_STATE_UPDATED.value:
                    return (
                        retrieve_project_state_from_decoded_message(decoded_message)
                        in self.expected_states
                    )

            return False


@dataclass
class SocketIOOsparcMessagePrinter:
    include_logger_messages: bool = False

    def __call__(self, message: str) -> None:
        osparc_messages = [_.value for _ in _OSparcMessages]
        if not self.include_logger_messages:
            osparc_messages.pop(osparc_messages.index(_OSparcMessages.LOGGER.value))

        if message.startswith(SOCKETIO_MESSAGE_PREFIX):
            decoded_message: SocketIOEvent = decode_socketio_42_message(message)
            if decoded_message.name in osparc_messages:
                print("WS Message:", decoded_message.name, decoded_message.obj)


@dataclass
class SocketIONodeProgressCompleteWaiter:
    node_id: str
    logger: logging.Logger
    product_url: AnyUrl
    _current_progress: dict[NodeProgressType, float] = field(
        default_factory=defaultdict
    )
    _last_poll_timestamp: datetime = field(default_factory=lambda: datetime.now(tz=UTC))

    def __call__(self, message: str) -> bool:
        # socket.io encodes messages like so
        # https://stackoverflow.com/questions/24564877/what-do-these-numbers-mean-in-socket-io-payload
        if message.startswith(SOCKETIO_MESSAGE_PREFIX):
            decoded_message = decode_socketio_42_message(message)
            if decoded_message.name == _OSparcMessages.NODE_PROGRESS.value:
                node_progress_event = retrieve_node_progress_from_decoded_message(
                    decoded_message
                )
                if node_progress_event.node_id == self.node_id:
                    new_progress = (
                        node_progress_event.current_progress
                        / node_progress_event.total_progress
                    )
                    if (
                        node_progress_event.progress_type not in self._current_progress
                    ) or (
                        new_progress
                        != self._current_progress[node_progress_event.progress_type]
                    ):
                        self._current_progress[
                            node_progress_event.progress_type
                        ] = new_progress

                        self.logger.info(
                            "Current startup progress [expected number of node-progress-types=%d]: %s",
                            len(NodeProgressType.required_types_for_started_service()),
                            f"{json.dumps({k:round(v,1) for k,v in self._current_progress.items()})}",
                        )

                return self.got_expected_node_progress_types() and all(
                    round(progress, 1) == 1.0
                    for progress in self._current_progress.values()
                )

        _current_timestamp = datetime.now(UTC)
        if _current_timestamp - self._last_poll_timestamp > timedelta(seconds=5):
            url = f"https://{self.node_id}.services.{self.get_partial_product_url()}"
            response = httpx.get(url, timeout=10)
            self.logger.info(
                "Querying the service endpoint from the E2E test. Url: %s Response: %s",
                url,
                response,
            )
            if response.status_code <= 401:
                # NOTE: If the response status is less than 400, it means that the backend is ready (There are some services that respond with a 3XX)
                # MD: for now I have included 401 - as this also means that backend is ready
                if self.got_expected_node_progress_types():
                    self.logger.warning(
                        "⚠️ Progress bar didn't receive 100 percent but service is already running: %s ⚠️",  # https://github.com/ITISFoundation/osparc-simcore/issues/6449
                        self.get_current_progress(),
                    )
                return True
            self._last_poll_timestamp = datetime.now(UTC)

        return False

    def got_expected_node_progress_types(self):
        return all(
            progress_type in self._current_progress
            for progress_type in NodeProgressType.required_types_for_started_service()
        )

    def get_current_progress(self):
        return self._current_progress.values()

    def get_partial_product_url(self):
        return f"{self.product_url}".split("//")[1]


def wait_for_pipeline_state(
    current_state: RunningState,
    *,
    websocket: RestartableWebSocket,
    if_in_states: tuple[RunningState, ...],
    expected_states: tuple[RunningState, ...],
    timeout_ms: int,
) -> RunningState:
    if current_state in if_in_states:
        with log_context(
            logging.INFO,
            msg=(
                f"pipeline is in {current_state=}, waiting for one of {expected_states=}",
                f"pipeline is now in {current_state=}",
            ),
        ):
            waiter = SocketIOProjectStateUpdatedWaiter(expected_states=expected_states)
            with websocket.expect_event(
                "framereceived", waiter, timeout=timeout_ms
            ) as event:
                current_state = retrieve_project_state_from_decoded_message(
                    decode_socketio_42_message(event.value)
                )
    return current_state


def _node_started_predicate(request: Request) -> bool:
    return bool(
        re.search(NODE_START_REQUEST_PATTERN, request.url)
        and request.method.upper() == "POST"
    )


def _trigger_service_start(page: Page, node_id: str) -> None:
    with log_context(logging.INFO, msg="trigger start button"), page.expect_request(
        _node_started_predicate, timeout=35 * SECOND
    ):
        page.get_by_test_id(f"Start_{node_id}").click()


@dataclass(slots=True, kw_only=True)
class ServiceRunning:
    iframe_locator: FrameLocator | None


@contextlib.contextmanager
def expected_service_running(
    *,
    page: Page,
    node_id: str,
    websocket: RestartableWebSocket,
    timeout: int,
    press_start_button: bool,
    product_url: AnyUrl,
) -> Generator[ServiceRunning, None, None]:
    with log_context(
        logging.INFO, msg=f"Waiting for node to run. Timeout: {timeout}"
    ) as ctx:
        waiter = SocketIONodeProgressCompleteWaiter(
            node_id=node_id, logger=ctx.logger, product_url=product_url
        )
        service_running = ServiceRunning(iframe_locator=None)

        try:

            with websocket.expect_event("framereceived", waiter, timeout=timeout):
                if press_start_button:
                    _trigger_service_start(page, node_id)

                yield service_running

        except PlaywrightTimeoutError:
            if waiter.got_expected_node_progress_types():
                ctx.logger.warning(
                    "⚠️ Progress bar didn't receive 100 percent but all expected node-progress-types are in place: %s ⚠️",  # https://github.com/ITISFoundation/osparc-simcore/issues/6449
                    waiter.get_current_progress(),
                )
            else:
                raise

    service_running.iframe_locator = page.frame_locator(
        f'[osparc-test-id="iframe_{node_id}"]'
    )


def wait_for_service_running(
    *,
    page: Page,
    node_id: str,
    websocket: RestartableWebSocket,
    timeout: int,
    press_start_button: bool,
    product_url: AnyUrl,
) -> FrameLocator:
    """NOTE: if the service was already started this will not work as some of the required websocket events will not be emitted again
    In which case this will need further adjutment"""

    with log_context(
        logging.INFO, msg=f"Waiting for node to run. Timeout: {timeout}"
    ) as ctx:
        waiter = SocketIONodeProgressCompleteWaiter(
            node_id=node_id, logger=ctx.logger, product_url=product_url
        )
        with websocket.expect_event("framereceived", waiter, timeout=timeout):
            if press_start_button:
                _trigger_service_start(page, node_id)
    return page.frame_locator(f'[osparc-test-id="iframe_{node_id}"]')


def app_mode_trigger_next_app(page: Page) -> None:
    with (
        log_context(logging.INFO, msg="triggering next app"),
        page.expect_request(_node_started_predicate),
    ):
        # Move to next step (this auto starts the next service)
        page.get_by_test_id("AppMode_NextBtn").click()<|MERGE_RESOLUTION|>--- conflicted
+++ resolved
@@ -178,11 +178,7 @@
             for event, predicate in self._registered_events:
                 self.ws.expect_event(event, predicate)
 
-<<<<<<< HEAD
-        except Exception as e:
-=======
         except Exception as e:  # pylint: disable=broad-except
->>>>>>> 5cf06356
             logger.error("🚨 Failed to reconnect WebSocket: %s", e)
 
     def expect_event(
