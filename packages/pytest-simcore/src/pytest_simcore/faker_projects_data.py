# pylint: disable=redefined-outer-name
# pylint: disable=unused-argument
# pylint: disable=unused-variable
# pylint: disable=too-many-arguments
"""
    Fixtures to produce fake data for a project:
        - it is self-consistent
        - granular customization by overriding fixtures
"""


from typing import Any

import pytest
from faker import Faker
from models_library.projects import ProjectID
from models_library.projects_nodes_io import NodeID
<<<<<<< HEAD
from pydantic import TypeAdapter
=======
from models_library.users import UserID
from pydantic import parse_obj_as
from pytest_simcore.helpers.faker_factories import random_project
>>>>>>> 682d4fac

_MESSAGE = (
    "If set, it overrides the fake value of `{}` fixture."
    " Can be handy when interacting with external/real APIs"
)


def pytest_addoption(parser: pytest.Parser):
    simcore_group = parser.getgroup("simcore")
    simcore_group.addoption(
        "--faker-project-id",
        action="store",
        type=str,
        default=None,
        help=_MESSAGE.format("project_id"),
    )


@pytest.fixture
def project_id(faker: Faker, request: pytest.FixtureRequest) -> ProjectID:
    return TypeAdapter(ProjectID).validate_python(
        request.config.getoption("--faker-project-id", default=None) or faker.uuid4(),
    )


@pytest.fixture
def node_id(faker: Faker) -> NodeID:
<<<<<<< HEAD
    return TypeAdapter(NodeID).validate_python(faker.uuid4())
=======
    return parse_obj_as(NodeID, faker.uuid4())


@pytest.fixture
def project_data(
    faker: Faker,
    project_id: ProjectID,
    user_id: UserID,
) -> dict[str, Any]:
    return random_project(fake=faker, uuid=f"{project_id}", prj_owner=user_id)
>>>>>>> 682d4fac
<|MERGE_RESOLUTION|>--- conflicted
+++ resolved
@@ -15,13 +15,9 @@
 from faker import Faker
 from models_library.projects import ProjectID
 from models_library.projects_nodes_io import NodeID
-<<<<<<< HEAD
+from models_library.users import UserID
 from pydantic import TypeAdapter
-=======
-from models_library.users import UserID
-from pydantic import parse_obj_as
 from pytest_simcore.helpers.faker_factories import random_project
->>>>>>> 682d4fac
 
 _MESSAGE = (
     "If set, it overrides the fake value of `{}` fixture."
@@ -49,10 +45,7 @@
 
 @pytest.fixture
 def node_id(faker: Faker) -> NodeID:
-<<<<<<< HEAD
     return TypeAdapter(NodeID).validate_python(faker.uuid4())
-=======
-    return parse_obj_as(NodeID, faker.uuid4())
 
 
 @pytest.fixture
@@ -61,5 +54,4 @@
     project_id: ProjectID,
     user_id: UserID,
 ) -> dict[str, Any]:
-    return random_project(fake=faker, uuid=f"{project_id}", prj_owner=user_id)
->>>>>>> 682d4fac
+    return random_project(fake=faker, uuid=f"{project_id}", prj_owner=user_id)