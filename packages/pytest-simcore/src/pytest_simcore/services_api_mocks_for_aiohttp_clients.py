--- conflicted
+++ resolved
@@ -2,10 +2,8 @@
 
 import pytest
 from aioresponses import aioresponses
-<<<<<<< HEAD
-=======
+
 from aioresponses.core import CallbackResult
->>>>>>> 43f93673
 from models_library.projects_state import RunningState
 
 
