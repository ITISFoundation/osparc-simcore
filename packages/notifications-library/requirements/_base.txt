aiofiles==24.1.0
    # via -r requirements/_base.in
aiosmtplib==3.0.2
    # via -r requirements/_base.in
alembic==1.13.3
    # via -r requirements/../../../packages/postgres-database/requirements/_base.in
annotated-types==0.7.0
    # via pydantic
arrow==1.3.0
    # via -r requirements/../../../packages/models-library/requirements/_base.in
async-timeout==4.0.3
    # via asyncpg
asyncpg==0.29.0
    # via sqlalchemy
attrs==24.2.0
    # via
    #   jsonschema
    #   referencing
click==8.1.7
    # via typer
deprecated==1.2.14
    # via
    #   opentelemetry-api
    #   opentelemetry-semantic-conventions
dnspython==2.6.1
    # via email-validator
email-validator==2.2.0
    # via pydantic
greenlet==3.1.1
    # via sqlalchemy
idna==3.10
    # via
    #   email-validator
    #   yarl
importlib-metadata==8.5.0
    # via opentelemetry-api
jinja2==3.1.4
    # via
    #   -c requirements/../../../packages/common-library/requirements/../../../requirements/constraints.txt
    #   -c requirements/../../../packages/models-library/requirements/../../../packages/common-library/requirements/../../../requirements/constraints.txt
    #   -c requirements/../../../packages/models-library/requirements/../../../requirements/constraints.txt
    #   -c requirements/../../../packages/postgres-database/requirements/../../../packages/common-library/requirements/../../../requirements/constraints.txt
    #   -c requirements/../../../packages/postgres-database/requirements/../../../requirements/constraints.txt
    #   -c requirements/../../../packages/settings-library/requirements/../../../packages/common-library/requirements/../../../requirements/constraints.txt
    #   -c requirements/../../../packages/settings-library/requirements/../../../requirements/constraints.txt
    #   -c requirements/../../../requirements/constraints.txt
    #   -r requirements/_base.in
jsonschema==4.23.0
    # via -r requirements/../../../packages/models-library/requirements/_base.in
jsonschema-specifications==2023.12.1
    # via jsonschema
mako==1.3.5
    # via
    #   -c requirements/../../../packages/common-library/requirements/../../../requirements/constraints.txt
    #   -c requirements/../../../packages/models-library/requirements/../../../packages/common-library/requirements/../../../requirements/constraints.txt
    #   -c requirements/../../../packages/models-library/requirements/../../../requirements/constraints.txt
    #   -c requirements/../../../packages/postgres-database/requirements/../../../packages/common-library/requirements/../../../requirements/constraints.txt
    #   -c requirements/../../../packages/postgres-database/requirements/../../../requirements/constraints.txt
    #   -c requirements/../../../packages/settings-library/requirements/../../../packages/common-library/requirements/../../../requirements/constraints.txt
    #   -c requirements/../../../packages/settings-library/requirements/../../../requirements/constraints.txt
    #   -c requirements/../../../requirements/constraints.txt
    #   alembic
markdown-it-py==3.0.0
    # via rich
markupsafe==2.1.5
    # via
    #   jinja2
    #   mako
mdurl==0.1.2
    # via markdown-it-py
multidict==6.1.0
    # via yarl
opentelemetry-api==1.28.1
    # via
    #   opentelemetry-instrumentation
    #   opentelemetry-instrumentation-asyncpg
    #   opentelemetry-semantic-conventions
opentelemetry-instrumentation==0.49b1
    # via opentelemetry-instrumentation-asyncpg
opentelemetry-instrumentation-asyncpg==0.49b1
    # via -r requirements/../../../packages/postgres-database/requirements/_base.in
opentelemetry-semantic-conventions==0.49b1
    # via
    #   opentelemetry-instrumentation
    #   opentelemetry-instrumentation-asyncpg
orjson==3.10.7
    # via
    #   -c requirements/../../../packages/common-library/requirements/../../../requirements/constraints.txt
    #   -c requirements/../../../packages/models-library/requirements/../../../packages/common-library/requirements/../../../requirements/constraints.txt
    #   -c requirements/../../../packages/models-library/requirements/../../../requirements/constraints.txt
    #   -c requirements/../../../packages/postgres-database/requirements/../../../packages/common-library/requirements/../../../requirements/constraints.txt
    #   -c requirements/../../../packages/postgres-database/requirements/../../../requirements/constraints.txt
    #   -c requirements/../../../packages/settings-library/requirements/../../../packages/common-library/requirements/../../../requirements/constraints.txt
    #   -c requirements/../../../packages/settings-library/requirements/../../../requirements/constraints.txt
    #   -c requirements/../../../requirements/constraints.txt
    #   -r requirements/../../../packages/common-library/requirements/_base.in
    #   -r requirements/../../../packages/models-library/requirements/../../../packages/common-library/requirements/_base.in
    #   -r requirements/../../../packages/models-library/requirements/_base.in
    #   -r requirements/../../../packages/postgres-database/requirements/../../../packages/common-library/requirements/_base.in
    #   -r requirements/../../../packages/settings-library/requirements/../../../packages/common-library/requirements/_base.in
packaging==24.2
    # via opentelemetry-instrumentation
psycopg2-binary==2.9.9
    # via sqlalchemy
<<<<<<< HEAD
pydantic==2.10.2
=======
pydantic==2.10.3
>>>>>>> be48a0d3
    # via
    #   -c requirements/../../../packages/common-library/requirements/../../../requirements/constraints.txt
    #   -c requirements/../../../packages/models-library/requirements/../../../packages/common-library/requirements/../../../requirements/constraints.txt
    #   -c requirements/../../../packages/models-library/requirements/../../../requirements/constraints.txt
    #   -c requirements/../../../packages/postgres-database/requirements/../../../packages/common-library/requirements/../../../requirements/constraints.txt
    #   -c requirements/../../../packages/postgres-database/requirements/../../../requirements/constraints.txt
    #   -c requirements/../../../packages/settings-library/requirements/../../../packages/common-library/requirements/../../../requirements/constraints.txt
    #   -c requirements/../../../packages/settings-library/requirements/../../../requirements/constraints.txt
    #   -c requirements/../../../requirements/constraints.txt
    #   -r requirements/../../../packages/common-library/requirements/_base.in
    #   -r requirements/../../../packages/models-library/requirements/../../../packages/common-library/requirements/_base.in
    #   -r requirements/../../../packages/models-library/requirements/_base.in
    #   -r requirements/../../../packages/postgres-database/requirements/../../../packages/common-library/requirements/_base.in
    #   -r requirements/../../../packages/postgres-database/requirements/_base.in
    #   -r requirements/../../../packages/settings-library/requirements/../../../packages/common-library/requirements/_base.in
    #   -r requirements/../../../packages/settings-library/requirements/_base.in
    #   pydantic-extra-types
    #   pydantic-settings
pydantic-core==2.27.1
    # via pydantic
pydantic-extra-types==2.9.0
    # via
    #   -r requirements/../../../packages/common-library/requirements/_base.in
    #   -r requirements/../../../packages/models-library/requirements/../../../packages/common-library/requirements/_base.in
    #   -r requirements/../../../packages/models-library/requirements/_base.in
    #   -r requirements/../../../packages/postgres-database/requirements/../../../packages/common-library/requirements/_base.in
    #   -r requirements/../../../packages/settings-library/requirements/../../../packages/common-library/requirements/_base.in
pydantic-settings==2.6.1
    # via
    #   -r requirements/../../../packages/models-library/requirements/_base.in
    #   -r requirements/../../../packages/settings-library/requirements/_base.in
pygments==2.18.0
    # via rich
python-dateutil==2.9.0.post0
    # via arrow
python-dotenv==1.0.1
    # via pydantic-settings
referencing==0.35.1
    # via
    #   jsonschema
    #   jsonschema-specifications
rich==13.8.1
    # via
    #   -r requirements/../../../packages/settings-library/requirements/_base.in
    #   typer
rpds-py==0.20.0
    # via
    #   jsonschema
    #   referencing
shellingham==1.5.4
    # via typer
six==1.16.0
    # via python-dateutil
sqlalchemy==1.4.54
    # via
    #   -c requirements/../../../packages/common-library/requirements/../../../requirements/constraints.txt
    #   -c requirements/../../../packages/models-library/requirements/../../../packages/common-library/requirements/../../../requirements/constraints.txt
    #   -c requirements/../../../packages/models-library/requirements/../../../requirements/constraints.txt
    #   -c requirements/../../../packages/postgres-database/requirements/../../../packages/common-library/requirements/../../../requirements/constraints.txt
    #   -c requirements/../../../packages/postgres-database/requirements/../../../requirements/constraints.txt
    #   -c requirements/../../../packages/settings-library/requirements/../../../packages/common-library/requirements/../../../requirements/constraints.txt
    #   -c requirements/../../../packages/settings-library/requirements/../../../requirements/constraints.txt
    #   -c requirements/../../../requirements/constraints.txt
    #   -r requirements/../../../packages/postgres-database/requirements/_base.in
    #   alembic
typer==0.12.5
    # via -r requirements/../../../packages/settings-library/requirements/_base.in
types-python-dateutil==2.9.0.20240906
    # via arrow
typing-extensions==4.12.2
    # via
    #   alembic
    #   pydantic
    #   pydantic-core
    #   typer
wrapt==1.16.0
    # via
    #   deprecated
    #   opentelemetry-instrumentation
yarl==1.12.1
    # via -r requirements/../../../packages/postgres-database/requirements/_base.in
zipp==3.21.0
    # via importlib-metadata<|MERGE_RESOLUTION|>--- conflicted
+++ resolved
@@ -102,11 +102,7 @@
     # via opentelemetry-instrumentation
 psycopg2-binary==2.9.9
     # via sqlalchemy
-<<<<<<< HEAD
-pydantic==2.10.2
-=======
 pydantic==2.10.3
->>>>>>> be48a0d3
     # via
     #   -c requirements/../../../packages/common-library/requirements/../../../requirements/constraints.txt
     #   -c requirements/../../../packages/models-library/requirements/../../../packages/common-library/requirements/../../../requirements/constraints.txt
