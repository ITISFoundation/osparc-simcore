aiofiles==24.1.0
    # via -r requirements/_base.in
aiosmtplib==3.0.2
    # via -r requirements/_base.in
alembic==1.13.3
    # via -r requirements/../../../packages/postgres-database/requirements/_base.in
annotated-types==0.7.0
    # via pydantic
arrow==1.3.0
    # via -r requirements/../../../packages/models-library/requirements/_base.in
async-timeout==4.0.3
    # via asyncpg
asyncpg==0.29.0
    # via sqlalchemy
attrs==24.2.0
    # via
    #   jsonschema
    #   referencing
click==8.1.7
    # via typer
dnspython==2.6.1
    # via email-validator
email-validator==2.2.0
    # via pydantic
greenlet==3.1.1
    # via sqlalchemy
idna==3.10
    # via
    #   email-validator
    #   yarl
jinja2==3.1.4
    # via
    #   -c requirements/../../../packages/models-library/requirements/../../../requirements/constraints.txt
    #   -c requirements/../../../packages/postgres-database/requirements/../../../requirements/constraints.txt
    #   -c requirements/../../../packages/settings-library/requirements/../../../requirements/constraints.txt
    #   -c requirements/../../../requirements/constraints.txt
    #   -r requirements/_base.in
jsonschema==4.23.0
    # via -r requirements/../../../packages/models-library/requirements/_base.in
jsonschema-specifications==2023.12.1
    # via jsonschema
mako==1.3.5
    # via
    #   -c requirements/../../../packages/models-library/requirements/../../../requirements/constraints.txt
    #   -c requirements/../../../packages/postgres-database/requirements/../../../requirements/constraints.txt
    #   -c requirements/../../../packages/settings-library/requirements/../../../requirements/constraints.txt
    #   -c requirements/../../../requirements/constraints.txt
    #   alembic
markdown-it-py==3.0.0
    # via rich
markupsafe==2.1.5
    # via
    #   jinja2
    #   mako
mdurl==0.1.2
    # via markdown-it-py
multidict==6.1.0
    # via yarl
orjson==3.10.7
    # via
    #   -c requirements/../../../packages/models-library/requirements/../../../requirements/constraints.txt
    #   -c requirements/../../../packages/postgres-database/requirements/../../../requirements/constraints.txt
    #   -c requirements/../../../packages/settings-library/requirements/../../../requirements/constraints.txt
    #   -c requirements/../../../requirements/constraints.txt
    #   -r requirements/../../../packages/models-library/requirements/_base.in
psycopg2-binary==2.9.9
    # via sqlalchemy
<<<<<<< HEAD
pydantic==2.9.1
=======
pydantic==1.10.18
>>>>>>> 682d4fac
    # via
    #   -c requirements/../../../packages/models-library/requirements/../../../requirements/constraints.txt
    #   -c requirements/../../../packages/postgres-database/requirements/../../../requirements/constraints.txt
    #   -c requirements/../../../packages/settings-library/requirements/../../../requirements/constraints.txt
    #   -c requirements/../../../requirements/constraints.txt
    #   -r requirements/../../../packages/models-library/requirements/_base.in
    #   -r requirements/../../../packages/postgres-database/requirements/_base.in
    #   -r requirements/../../../packages/settings-library/requirements/_base.in
    #   pydantic-extra-types
    #   pydantic-settings
pydantic-core==2.23.3
    # via pydantic
pydantic-extra-types==2.9.0
    # via -r requirements/../../../packages/models-library/requirements/_base.in
pydantic-settings==2.5.2
    # via
    #   -r requirements/../../../packages/models-library/requirements/_base.in
    #   -r requirements/../../../packages/settings-library/requirements/_base.in
pygments==2.18.0
    # via rich
python-dateutil==2.9.0.post0
    # via arrow
python-dotenv==1.0.1
    # via pydantic-settings
referencing==0.35.1
    # via
    #   jsonschema
    #   jsonschema-specifications
rich==13.8.1
    # via
    #   -r requirements/../../../packages/settings-library/requirements/_base.in
    #   typer
rpds-py==0.20.0
    # via
    #   jsonschema
    #   referencing
shellingham==1.5.4
    # via typer
six==1.16.0
    # via python-dateutil
sqlalchemy==1.4.54
    # via
    #   -c requirements/../../../packages/models-library/requirements/../../../requirements/constraints.txt
    #   -c requirements/../../../packages/postgres-database/requirements/../../../requirements/constraints.txt
    #   -c requirements/../../../packages/settings-library/requirements/../../../requirements/constraints.txt
    #   -c requirements/../../../requirements/constraints.txt
    #   -r requirements/../../../packages/postgres-database/requirements/_base.in
    #   alembic
typer==0.12.5
    # via -r requirements/../../../packages/settings-library/requirements/_base.in
types-python-dateutil==2.9.0.20240906
    # via arrow
typing-extensions==4.12.2
    # via
    #   alembic
    #   pydantic
    #   pydantic-core
    #   typer
yarl==1.12.1
    # via -r requirements/../../../packages/postgres-database/requirements/_base.in<|MERGE_RESOLUTION|>--- conflicted
+++ resolved
@@ -65,11 +65,7 @@
     #   -r requirements/../../../packages/models-library/requirements/_base.in
 psycopg2-binary==2.9.9
     # via sqlalchemy
-<<<<<<< HEAD
 pydantic==2.9.1
-=======
-pydantic==1.10.18
->>>>>>> 682d4fac
     # via
     #   -c requirements/../../../packages/models-library/requirements/../../../requirements/constraints.txt
     #   -c requirements/../../../packages/postgres-database/requirements/../../../requirements/constraints.txt
