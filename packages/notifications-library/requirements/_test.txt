certifi==2024.8.30
    # via
    #   -c requirements/../../../requirements/constraints.txt
    #   requests
charset-normalizer==3.3.2
    # via requests
coverage==7.6.1
    # via
    #   -r requirements/_test.in
    #   pytest-cov
docker==7.1.0
    # via -r requirements/_test.in
<<<<<<< HEAD
faker==27.0.0
=======
faker==29.0.0
>>>>>>> d7026b73
    # via -r requirements/_test.in
greenlet==3.1.1
    # via
    #   -c requirements/_base.txt
    #   sqlalchemy
icdiff==2.0.7
    # via pytest-icdiff
idna==3.10
    # via
    #   -c requirements/_base.txt
    #   requests
iniconfig==2.0.0
    # via pytest
mypy==1.11.2
    # via sqlalchemy
mypy-extensions==1.0.0
    # via mypy
packaging==24.1
    # via
    #   pytest
    #   pytest-sugar
pluggy==1.5.0
    # via pytest
pprintpp==0.4.0
    # via pytest-icdiff
pytest==8.3.3
    # via
    #   -r requirements/_test.in
    #   pytest-asyncio
    #   pytest-cov
    #   pytest-icdiff
    #   pytest-instafail
    #   pytest-mock
    #   pytest-sugar
pytest-asyncio==0.23.8
    # via
    #   -c requirements/../../../requirements/constraints.txt
    #   -r requirements/_test.in
pytest-cov==5.0.0
    # via -r requirements/_test.in
pytest-icdiff==0.9
    # via -r requirements/_test.in
pytest-instafail==0.5.0
    # via -r requirements/_test.in
pytest-mock==3.14.0
    # via -r requirements/_test.in
pytest-runner==6.0.1
    # via -r requirements/_test.in
pytest-sugar==1.0.0
    # via -r requirements/_test.in
python-dateutil==2.9.0.post0
    # via
    #   -c requirements/_base.txt
    #   faker
python-dotenv==1.0.1
    # via
    #   -c requirements/_base.txt
    #   -r requirements/_test.in
pyyaml==6.0.2
    # via
    #   -c requirements/../../../requirements/constraints.txt
    #   -r requirements/_test.in
requests==2.32.3
    # via docker
six==1.16.0
    # via
    #   -c requirements/_base.txt
    #   python-dateutil
sqlalchemy==1.4.54
    # via
    #   -c requirements/../../../requirements/constraints.txt
    #   -c requirements/_base.txt
    #   -r requirements/_test.in
sqlalchemy2-stubs==0.0.2a38
    # via sqlalchemy
tenacity==9.0.0
    # via -r requirements/_test.in
termcolor==2.4.0
    # via pytest-sugar
types-aiofiles==24.1.0.20240626
    # via -r requirements/_test.in
typing-extensions==4.12.2
    # via
    #   -c requirements/_base.txt
    #   mypy
    #   sqlalchemy2-stubs
urllib3==2.2.3
    # via
    #   -c requirements/../../../requirements/constraints.txt
    #   docker
    #   requests<|MERGE_RESOLUTION|>--- conflicted
+++ resolved
@@ -10,11 +10,7 @@
     #   pytest-cov
 docker==7.1.0
     # via -r requirements/_test.in
-<<<<<<< HEAD
-faker==27.0.0
-=======
 faker==29.0.0
->>>>>>> d7026b73
     # via -r requirements/_test.in
 greenlet==3.1.1
     # via
