import filecmp
import os
import uuid

import pytest
import urllib
import time
from datetime import timedelta

from s3wrapper.s3_client import S3Client

import requests

# pylint:disable=unused-import
from pytest_docker import docker_ip, docker_services


# pylint:disable=redefined-outer-name

def is_responsive(url, code=200):
    """Check if something responds to ``url``."""
    try:
        response = requests.get(url)
        if response.status_code == code:
            return True
    except requests.exceptions.RequestException as _e:
        pass
    return False

@pytest.fixture(scope="module")
def s3_client(docker_ip, docker_services):
    """wait for minio to be up"""

    # Build URL to service listening on random port.
    url = 'http://%s:%d/' % (
        docker_ip,
        docker_services.port_for('minio', 9000),
    )

    # Wait until service is responsive.
    docker_services.wait_until_responsive(
        check=lambda: is_responsive(url, 403),
        timeout=30.0,
        pause=0.1,
    )

    # Contact the service.
    response = requests.get(url)
    assert response.status_code == 403

    endpoint = '{ip}:{port}'.format(ip=docker_ip, port=docker_services.port_for('minio', 9000))
    access_key = "12345678"
    secret_key = "12345678"
    secure = False
    s3_client = S3Client(endpoint, access_key, secret_key, secure)
    return s3_client

@pytest.fixture()
def bucket(s3_client, request):
    bucket_name = "simcore-test"
    s3_client.create_bucket(bucket_name, delete_contents_if_exists=True)
    def fin():
        s3_client.remove_bucket(bucket_name, delete_contents=True)
    request.addfinalizer(fin)
    return bucket_name

@pytest.fixture(scope="function")
def text_files(tmpdir_factory):
    def _create_files(N):
        filepaths = []
        for _i in range(N):
            name = str(uuid.uuid4())
            filepath = os.path.normpath(str(tmpdir_factory.mktemp('data').join(name + ".txt")))
            with open(filepath, 'w') as fout:
                fout.write("Hello world\n")
            filepaths.append(filepath)

        return filepaths
    return _create_files

@pytest.mark.enable_travis
def test_create_remove_bucket(s3_client):
    bucket_name = "simcore-test"
    assert s3_client.create_bucket(bucket_name)
    assert s3_client.exists_bucket(bucket_name)
    s3_client.remove_bucket(bucket_name, delete_contents=True)
    assert not s3_client.exists_bucket(bucket_name)

@pytest.mark.enable_travis
def test_create_remove_bucket_with_contents(s3_client, text_files):
    bucket_name = "simcore-test"
    assert s3_client.create_bucket(bucket_name)
    assert s3_client.exists_bucket(bucket_name)
    object_name = "dummy"
    filepath = text_files(1)[0]
    assert s3_client.upload_file(bucket_name, object_name, filepath)
    assert s3_client.remove_bucket(bucket_name, delete_contents=False)
    assert s3_client.exists_bucket(bucket_name)
    s3_client.remove_bucket(bucket_name, delete_contents=True)
    assert not s3_client.exists_bucket(bucket_name)

@pytest.mark.enable_travis
def test_file_upload_download(s3_client, bucket, text_files):
    filepath = text_files(1)[0]
    object_name = "1"
    assert s3_client.upload_file(bucket, object_name, filepath)
    filepath2 = filepath + ".rec"
    assert s3_client.download_file(bucket, object_name, filepath2)
    assert filecmp.cmp(filepath2, filepath)

@pytest.mark.enable_travis
def test_file_upload_meta_data(s3_client, bucket, text_files):
    filepath = text_files(1)[0]
    object_name = "1"
    _id = uuid.uuid4()
    metadata = {'user' : 'guidon', 'node_id' : str(_id), 'boom-boom' : str(42.0)}

    assert s3_client.upload_file(bucket, object_name, filepath, metadata=metadata)

    metadata2 = s3_client.get_metadata(bucket, object_name)

    assert metadata2["User"] == 'guidon'
    assert metadata2["Node_id"] == str(_id)
    assert metadata2["Boom-Boom"] == str(42.0)

@pytest.mark.enable_travis
def test_sub_folders(s3_client, bucket, text_files):
    bucket_sub_folder = str(uuid.uuid4())
    filepaths = text_files(3)
    counter = 1
    for f in filepaths:
        object_name = bucket_sub_folder + "/" + str(counter)
        assert s3_client.upload_file(bucket, object_name, f)
        counter += 1

@pytest.mark.enable_travis
def test_search(s3_client, bucket, text_files):
    metadata = [{'User' : 'alpha'}, {'User' : 'beta' }, {'User' : 'gamma'}]

    for i in range(3):
        bucket_sub_folder = "Folder"+ str(i+1)

        filepaths = text_files(3)
        counter = 0
        for f in filepaths:
            object_name = bucket_sub_folder + "/" + "Data" + str(counter)
            assert s3_client.upload_file(bucket, object_name, f, metadata=metadata[counter])
            counter += 1

    query = "DATA1"
    results = s3_client.search(bucket, query, recursive=False, include_metadata=False)
    assert not results

    results = s3_client.search(bucket, query, recursive=True, include_metadata=False)
    assert len(results) == 3

    query = "alpha"
    results = s3_client.search(bucket, query, recursive=True, include_metadata=True)
    assert len(results) == 3

    query = "dat*"
    results = s3_client.search(bucket, query, recursive=True, include_metadata=False)
    assert len(results) == 9

@pytest.mark.enable_travis
def test_presigned_put(s3_client, bucket, text_files):
    filepath = text_files(1)[0]
    object_name = "my_file"
    url = s3_client.create_presigned_put_url(bucket, object_name)
    with open(filepath, 'rb') as fp:
        d = fp.read()
        req = urllib.request.Request(url, data=d, method='PUT')
        with urllib.request.urlopen(req) as _f:
            pass

    filepath2 = filepath + ".rec"
    assert s3_client.download_file(bucket, object_name, filepath2)
    assert filecmp.cmp(filepath2, filepath)

@pytest.mark.enable_travis
def test_presigned_put_expired(s3_client, bucket, text_files):
    filepath = text_files(1)[0]
    object_name = "my_file"
    url = s3_client.create_presigned_put_url(bucket, object_name, timedelta(seconds=1))
    time.sleep(2)
    failed = False
    with open(filepath, 'rb') as fp:
        d = fp.read()
        req = urllib.request.Request(url, data=d, method='PUT')
        try:
            urllib.request.urlopen(req)
        except urllib.error.HTTPError as _ex:
            failed = True
    assert failed


@pytest.mark.enable_travis
def test_presigned_get(s3_client, bucket, text_files):
    filepath = text_files(1)[0]
    filepath2 = filepath + "."
    object_name = "bla"
    assert s3_client.upload_file(bucket, object_name, filepath)
    url = s3_client.create_presigned_get_url(bucket, object_name)
    urllib.request.urlretrieve(url, filepath2)

    assert filecmp.cmp(filepath2, filepath)

@pytest.mark.enable_travis
def test_presigned_get_expired(s3_client, bucket, text_files):
    filepath = text_files(1)[0]
    filepath2 = filepath + "."
    object_name = "bla"
    assert s3_client.upload_file(bucket, object_name, filepath)
    url = s3_client.create_presigned_get_url(bucket, object_name, timedelta(seconds=1))
    time.sleep(2)
    failed = False
    try:
        urllib.request.urlretrieve(url, filepath2)
    except urllib.error.HTTPError as _ex:
        failed = True

    assert failed

@pytest.mark.enable_travis
def test_object_exists(s3_client, bucket, text_files):
    files = text_files(2)
    file1 = files[0]
    file2 = files[1]
    object_name = "level1"
    assert s3_client.upload_file(bucket, object_name, file1)
    assert s3_client.exists_object(bucket, object_name, False)
    object_name = "leve1/level2"
    assert s3_client.upload_file(bucket, object_name, file2)
    assert not s3_client.exists_object(bucket, object_name, False)
    assert s3_client.exists_object(bucket, object_name, True)

<<<<<<< HEAD
@pytest.mark.enable_travis
def test_copy_object(s3_client, bucket, text_files):
    files = text_files(1)
    file = files[0]
    object_name = "original"
    assert s3_client.upload_file(bucket, object_name, file)
    assert s3_client.exists_object(bucket, object_name, False)
    copied_object = "copy"
    assert s3_client.copy_object(bucket, copied_object, bucket + "/" + object_name)
    assert s3_client.exists_object(bucket, copied_object, False)
=======
def test_list_objects(s3_client, bucket, text_files):
    files = text_files(2)
    file1 = files[0]
    file2 = files[1]
    object_name = "level1/level2/1"
    assert s3_client.upload_file(bucket, object_name, file1)
    object_name = "level2/level2/2"
    assert s3_client.upload_file(bucket, object_name, file2)
    
    listed_objects = s3_client.list_objects(bucket)    
    for s3_obj in listed_objects:
        assert s3_obj.object_name == "level1/" or s3_obj.object_name == "level2/"
    
    listed_objects = s3_client.list_objects(bucket, prefix="level1")
    for s3_obj in listed_objects:
        assert s3_obj.object_name == "level1/"

    listed_objects = s3_client.list_objects(bucket, prefix="level1", recursive=True)
    for s3_obj in listed_objects:
        assert s3_obj.object_name == "level1/level2/1"
    
    listed_objects = s3_client.list_objects(bucket, recursive=True)
    for s3_obj in listed_objects:
        assert s3_obj.object_name == "level1/level2/1" or s3_obj.object_name == "level2/level2/2"
>>>>>>> 9a6e1ef9
<|MERGE_RESOLUTION|>--- conflicted
+++ resolved
@@ -234,7 +234,6 @@
     assert not s3_client.exists_object(bucket, object_name, False)
     assert s3_client.exists_object(bucket, object_name, True)
 
-<<<<<<< HEAD
 @pytest.mark.enable_travis
 def test_copy_object(s3_client, bucket, text_files):
     files = text_files(1)
@@ -245,7 +244,7 @@
     copied_object = "copy"
     assert s3_client.copy_object(bucket, copied_object, bucket + "/" + object_name)
     assert s3_client.exists_object(bucket, copied_object, False)
-=======
+
 def test_list_objects(s3_client, bucket, text_files):
     files = text_files(2)
     file1 = files[0]
@@ -254,11 +253,11 @@
     assert s3_client.upload_file(bucket, object_name, file1)
     object_name = "level2/level2/2"
     assert s3_client.upload_file(bucket, object_name, file2)
-    
-    listed_objects = s3_client.list_objects(bucket)    
+
+    listed_objects = s3_client.list_objects(bucket)
     for s3_obj in listed_objects:
         assert s3_obj.object_name == "level1/" or s3_obj.object_name == "level2/"
-    
+
     listed_objects = s3_client.list_objects(bucket, prefix="level1")
     for s3_obj in listed_objects:
         assert s3_obj.object_name == "level1/"
@@ -266,8 +265,7 @@
     listed_objects = s3_client.list_objects(bucket, prefix="level1", recursive=True)
     for s3_obj in listed_objects:
         assert s3_obj.object_name == "level1/level2/1"
-    
+
     listed_objects = s3_client.list_objects(bucket, recursive=True)
     for s3_obj in listed_objects:
-        assert s3_obj.object_name == "level1/level2/1" or s3_obj.object_name == "level2/level2/2"
->>>>>>> 9a6e1ef9
+        assert s3_obj.object_name == "level1/level2/1" or s3_obj.object_name == "level2/level2/2"