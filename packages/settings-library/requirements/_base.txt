--- conflicted
+++ resolved
@@ -6,11 +6,7 @@
     # via rich
 mdurl==0.1.2
     # via markdown-it-py
-<<<<<<< HEAD
 pydantic==2.9.2
-=======
-pydantic==1.10.18
->>>>>>> 682d4fac
     # via
     #   -c requirements/../../../packages/common-library/requirements/../../../requirements/constraints.txt
     #   -c requirements/../../../requirements/constraints.txt
@@ -23,13 +19,9 @@
     # via -r requirements/_base.in
 pygments==2.18.0
     # via rich
-<<<<<<< HEAD
 python-dotenv==1.0.1
     # via pydantic-settings
-rich==13.7.1
-=======
 rich==13.8.1
->>>>>>> 682d4fac
     # via
     #   -r requirements/_base.in
     #   typer
