annotated-types==0.7.0
    # via pydantic
click==8.1.7
    # via typer
markdown-it-py==3.0.0
    # via rich
mdurl==0.1.2
    # via markdown-it-py
orjson==3.10.10
    # via
    #   -c requirements/../../../packages/common-library/requirements/../../../requirements/constraints.txt
    #   -c requirements/../../../requirements/constraints.txt
    #   -r requirements/../../../packages/common-library/requirements/_base.in
<<<<<<< HEAD
pydantic==2.10.2
=======
pydantic==2.10.3
>>>>>>> be48a0d3
    # via
    #   -c requirements/../../../packages/common-library/requirements/../../../requirements/constraints.txt
    #   -c requirements/../../../requirements/constraints.txt
    #   -r requirements/../../../packages/common-library/requirements/_base.in
    #   -r requirements/_base.in
    #   pydantic-extra-types
    #   pydantic-settings
pydantic-core==2.27.1
    # via pydantic
pydantic-extra-types==2.9.0
    # via -r requirements/../../../packages/common-library/requirements/_base.in
pydantic-settings==2.6.1
    # via -r requirements/_base.in
pygments==2.18.0
    # via rich
python-dotenv==1.0.1
    # via pydantic-settings
rich==13.8.1
    # via
    #   -r requirements/_base.in
    #   typer
shellingham==1.5.4
    # via typer
typer==0.12.5
    # via -r requirements/_base.in
typing-extensions==4.12.2
    # via
    #   pydantic
    #   pydantic-core
    #   typer<|MERGE_RESOLUTION|>--- conflicted
+++ resolved
@@ -11,11 +11,7 @@
     #   -c requirements/../../../packages/common-library/requirements/../../../requirements/constraints.txt
     #   -c requirements/../../../requirements/constraints.txt
     #   -r requirements/../../../packages/common-library/requirements/_base.in
-<<<<<<< HEAD
-pydantic==2.10.2
-=======
 pydantic==2.10.3
->>>>>>> be48a0d3
     # via
     #   -c requirements/../../../packages/common-library/requirements/../../../requirements/constraints.txt
     #   -c requirements/../../../requirements/constraints.txt
