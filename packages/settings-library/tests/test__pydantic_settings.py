--- conflicted
+++ resolved
@@ -12,17 +12,11 @@
 
 """
 
-<<<<<<< HEAD
 from common_library.pydantic_fields_extension import is_nullable
 from pydantic import ValidationInfo, field_validator
-from pydantic.fields import PydanticUndefined
+from pydantic_core import PydanticUndefined
 from pydantic_settings import BaseSettings
-=======
-
-from pydantic import BaseSettings, validator
-from pydantic.fields import ModelField, Undefined
 from pytest_simcore.helpers.monkeypatch_envs import setenvs_from_dict
->>>>>>> 682d4fac
 
 
 def assert_field_specs(
@@ -60,18 +54,11 @@
 
     @field_validator("*", mode="before")
     @classmethod
-<<<<<<< HEAD
     def parse_none(cls, v, info: ValidationInfo):
         # WARNING: In nullable fields, envs equal to null or none are parsed as None !!
         if info.field_name and is_nullable(cls.model_fields[info.field_name]):
             if isinstance(v, str) and v.lower() in ("null", "none"):
                 return None
-=======
-    def _parse_none(cls, v, values, field: ModelField):
-        # WARNING: In nullable fields, envs equal to null or none are parsed as None !!
-        if field.allow_none and isinstance(v, str) and v.lower() in ("null", "none"):
-            return None
->>>>>>> 682d4fac
         return v
 
 
@@ -145,24 +132,11 @@
     # from __init__
     settings_from_init = Settings(
         VALUE=1,
-<<<<<<< HEAD
-        VALUE_NULLABLE_REQUIRED=None,
-        VALUE_NULLABLE_REQUIRED_AS_WELL=None,
-        VALUE_REQUIRED_AS_WELL=10,
-    )
-    print(settings_from_init.model_dump_json(exclude_unset=True, indent=1))
-
-    # from env vars
-    monkeypatch.setenv("VALUE", "1")
-    monkeypatch.setenv("VALUE_REQUIRED_AS_WELL", "10")
-    monkeypatch.setenv("VALUE_NULLABLE_REQUIRED", "null")
-    monkeypatch.setenv("VALUE_NULLABLE_REQUIRED_AS_WELL", None)
-=======
         VALUE_ALSO_REQUIRED=10,
         VALUE_NULLABLE_REQUIRED=None,
     )
 
-    print(settings_from_init.json(exclude_unset=True, indent=1))
+    print(settings_from_init.model_dump_json(exclude_unset=True, indent=1))
 
     # from env vars
     setenvs_from_dict(
@@ -173,7 +147,6 @@
             "VALUE_NULLABLE_REQUIRED": "null",
         },
     )  # WARNING: set this env to None would not work w/o ``parse_none`` validator! bug???
->>>>>>> 682d4fac
 
     settings_from_env = Settings()  # type: ignore[call-arg]
     print(settings_from_env.model_dump_json(exclude_unset=True, indent=1))
