--- conflicted
+++ resolved
@@ -23,31 +23,21 @@
     )
 
 
-<<<<<<< HEAD
-    settings = PostgresSettings()   # type: ignore[call-arg]
-=======
 def test_cached_property_dsn(mock_environment: EnvVarsDict):
 
     settings = PostgresSettings.create_from_envs()
->>>>>>> 682d4fac
 
     # all are upper-case
     assert all(key == key.upper() for key in settings.model_dump())
-    
+
     assert settings.dsn
 
     # dsn is computed from the other fields
     assert "dsn" not in settings.model_dump()
 
 
-<<<<<<< HEAD
-def test_dsn_with_query(mock_environment: dict, monkeypatch):
-
-    settings = PostgresSettings()   # type: ignore[call-arg]
-=======
 def test_dsn_with_query(mock_environment: EnvVarsDict, monkeypatch: pytest.MonkeyPatch):
     settings = PostgresSettings()
->>>>>>> 682d4fac
 
     assert settings.POSTGRES_CLIENT_NAME
     assert settings.dsn == "postgresql://foo:secret@localhost:5432/foodb"
@@ -60,12 +50,8 @@
         patch.delenv("POSTGRES_CLIENT_NAME")
         settings = PostgresSettings()
 
-<<<<<<< HEAD
-    settings_with_app = PostgresSettings()  # type: ignore[call-arg]
-=======
         assert not settings.POSTGRES_CLIENT_NAME
         assert settings.dsn == settings.dsn_with_query
->>>>>>> 682d4fac
 
 
 def test_dsn_with_async_sqlalchemy_has_query(
