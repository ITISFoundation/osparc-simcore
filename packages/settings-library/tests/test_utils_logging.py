import logging

from pydantic import AliasChoices, Field, field_validator
from settings_library.base import BaseCustomSettings
from settings_library.basic_types import BootMode
from settings_library.utils_logging import MixinLoggingSettings


def test_mixin_logging(monkeypatch):

    monkeypatch.setenv("LOG_LEVEL", "debug")

    # -----------------------------------------------------------

    class Settings(BaseCustomSettings, MixinLoggingSettings):
        # DOCKER
        SC_BOOT_MODE: BootMode | None = None

        # LOGGING
        LOG_LEVEL: str = Field(
            "WARNING",
            validation_alias=AliasChoices(
                "APPNAME_LOG_LEVEL",
                "LOG_LEVEL",
            ),
        )

        APPNAME_DEBUG: bool = Field(
            default=False, description="Starts app in debug mode"
        )

<<<<<<< HEAD
        @field_validator("LOG_LEVEL")
=======
        @validator("LOG_LEVEL", pre=True)
>>>>>>> 682d4fac
        @classmethod
        def _v(cls, value: str) -> str:
            return cls.validate_log_level(value)

    # -----------------------------------------------------------

    settings = Settings()

    # test validator
    assert settings.LOG_LEVEL == "DEBUG"

    assert (
        settings.model_dump_json()
        == '{"SC_BOOT_MODE":null,"LOG_LEVEL":"DEBUG","APPNAME_DEBUG":false}'
    )

    # test cached-property
    assert settings.log_level == logging.DEBUG
<|MERGE_RESOLUTION|>--- conflicted
+++ resolved
@@ -29,11 +29,7 @@
             default=False, description="Starts app in debug mode"
         )
 
-<<<<<<< HEAD
-        @field_validator("LOG_LEVEL")
-=======
-        @validator("LOG_LEVEL", pre=True)
->>>>>>> 682d4fac
+        @field_validator("LOG_LEVEL", mode="before")
         @classmethod
         def _v(cls, value: str) -> str:
             return cls.validate_log_level(value)
@@ -51,4 +47,4 @@
     )
 
     # test cached-property
-    assert settings.log_level == logging.DEBUG
+    assert settings.log_level == logging.DEBUG