--- conflicted
+++ resolved
@@ -1,10 +1,6 @@
-<<<<<<< HEAD
 from common_library.pydantic_basic_types import RegisteredPortInt
 from pydantic import AliasChoices, AnyUrl, Field, TypeAdapter
-=======
-from pydantic import AnyUrl, Field
 from settings_library.basic_types import RegisteredPortInt
->>>>>>> 1032d562
 
 from .base import BaseCustomSettings
 
@@ -12,7 +8,6 @@
 
 
 class TracingSettings(BaseCustomSettings):
-<<<<<<< HEAD
     TRACING_ZIPKIN_ENDPOINT: AnyUrl = Field(
         default=TypeAdapter(AnyUrl).validate_python("http://jaeger:9411"),  # NOSONAR
         description="Zipkin compatible endpoint",
@@ -29,11 +24,6 @@
     TRACING_OPENTELEMETRY_COLLECTOR_ENDPOINT: AnyUrl = Field(
         ..., description="Opentelemetry compatible collector endpoint"
     )
-=======
-    TRACING_OPENTELEMETRY_COLLECTOR_ENDPOINT: AnyUrl = Field(
-        ..., description="Opentelemetry compatible collector endpoint"
-    )
->>>>>>> 1032d562
     TRACING_OPENTELEMETRY_COLLECTOR_PORT: RegisteredPortInt = Field(
         ..., description="Opentelemetry compatible collector port"
     )