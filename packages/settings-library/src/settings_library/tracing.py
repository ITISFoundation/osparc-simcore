--- conflicted
+++ resolved
@@ -1,9 +1,5 @@
-<<<<<<< HEAD
-from pydantic import AliasChoices, AnyUrl, Field, TypeAdapter
-=======
 from pydantic import AnyUrl, Field
 from settings_library.basic_types import RegisteredPortInt
->>>>>>> 682d4fac
 
 from .base import BaseCustomSettings
 
@@ -11,24 +7,9 @@
 
 
 class TracingSettings(BaseCustomSettings):
-<<<<<<< HEAD
-    TRACING_ZIPKIN_ENDPOINT: AnyUrl = Field(
-        default=TypeAdapter(AnyUrl).validate_python("http://jaeger:9411"),  # NOSONAR
-        description="Zipkin compatible endpoint",
-    )
-    TRACING_THRIFT_COMPACT_ENDPOINT: AnyUrl = Field(
-        default=TypeAdapter(AnyUrl).validate_python("http://jaeger:5775"),  # NOSONAR
-        description="accept zipkin.thrift over compact thrift protocol (deprecated, used by legacy clients only)",
-    )
-    TRACING_CLIENT_NAME: str = Field(
-        default=UNDEFINED_CLIENT_NAME,
-        description="Name of the application connecting the tracing service",
-        validation_alias=AliasChoices("HOST", "HOSTNAME", "TRACING_CLIENT_NAME"),
-=======
     TRACING_OPENTELEMETRY_COLLECTOR_ENDPOINT: AnyUrl = Field(
         ..., description="Opentelemetry compatible collector endpoint"
     )
     TRACING_OPENTELEMETRY_COLLECTOR_PORT: RegisteredPortInt = Field(
         ..., description="Opentelemetry compatible collector port"
->>>>>>> 682d4fac
     )