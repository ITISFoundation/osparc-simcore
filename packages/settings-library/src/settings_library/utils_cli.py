--- conflicted
+++ resolved
@@ -28,11 +28,7 @@
     exclude_unset = pydantic_export_options.get("exclude_unset", False)
     settings_cls = settings_obj.__class__
 
-<<<<<<< HEAD
     for name, field in settings_cls.model_fields.items():
-=======
-    for name, field in type(settings_obj).model_fields.items():
->>>>>>> 23ec8aa1
         auto_default_from_env = (
             field.json_schema_extra is not None
             and field.json_schema_extra.get("auto_default_from_env", False)
