import json
import logging
import os
from collections.abc import Callable
from pprint import pformat
from typing import Any

import rich
import typer
from common_library.serialization import model_dump_with_secrets
from pydantic import ValidationError
from pydantic_settings import BaseSettings

from ._constants import HEADER_STR
from .base import BaseCustomSettings


def print_as_envfile(
    settings_obj,
    *,
    compact: bool,
    verbose: bool,
    show_secrets: bool,
    **pydantic_export_options,
):
    exclude_unset = pydantic_export_options.get("exclude_unset", False)

    for name, field in settings_obj.model_fields.items():
        auto_default_from_env = (
            field.json_schema_extra is not None
            and field.json_schema_extra.get("auto_default_from_env", False)
        )

        value = getattr(settings_obj, name)

        if exclude_unset and name not in settings_obj.model_fields_set:
            if not auto_default_from_env:
                continue
            if value is None:
                continue

        if isinstance(value, BaseSettings):
            if compact:
                value = json.dumps(
                    model_dump_with_secrets(
                        value, show_secrets=show_secrets, **pydantic_export_options
                    )
                )  # flat
            else:
                if verbose:
                    typer.echo(f"\n# --- {name} --- ")
                print_as_envfile(
                    value,
                    compact=False,
                    verbose=verbose,
                    show_secrets=show_secrets,
                    **pydantic_export_options,
                )
                continue
        elif show_secrets and hasattr(value, "get_secret_value"):
            value = value.get_secret_value()

        if verbose and field.description:
            typer.echo(f"# {field.description}")

        typer.echo(f"{name}={value}")


def print_as_json(
    settings_obj,
    *,
<<<<<<< HEAD
    compact=False,
    json_serializer,
    show_secrets,
=======
    compact: bool = False,
    show_secrets: bool,
    json_serializer,
>>>>>>> fbf9fa96
    **pydantic_export_options,
):
    typer.echo(
        json_serializer(
            model_dump_with_secrets(
                settings_obj, show_secrets=show_secrets, **pydantic_export_options
            ),
            indent=None if compact else 2,
        )
    )


def create_settings_command(
    settings_cls: type[BaseCustomSettings],
    logger: logging.Logger | None = None,
    json_serializer=json.dumps,
) -> Callable:
    """Creates typer command function for settings"""

    assert issubclass(settings_cls, BaseCustomSettings)  # nosec
    assert settings_cls != BaseCustomSettings  # nosec

    if logger is None:
        logger = logging.getLogger(__name__)

    def settings(
        as_json: bool = False,
        as_json_schema: bool = False,
        compact: bool = typer.Option(False, help="Print compact form"),
        verbose: bool = False,
        show_secrets: bool = False,
        exclude_unset: bool = typer.Option(
            False,
            help="displays settings that were explicitly set"
            "This represents current config (i.e. required+ defaults overriden).",
        ),
    ):
        """Resolves settings and prints envfile"""

        if as_json_schema:
            typer.echo(settings_cls.schema_json(indent=0 if compact else 2))
            return

        try:
            settings_obj = settings_cls.create_from_envs()

        except ValidationError as err:
            settings_schema = settings_cls.schema_json(indent=2)

            assert logger is not None  # nosec
            logger.error(  # noqa: TRY400
                "Invalid settings. "
                "Typically this is due to an environment variable missing or misspelled :\n%s",
                "\n".join(
                    [
                        HEADER_STR.format("detail"),
                        str(err),
                        HEADER_STR.format("environment variables"),
                        pformat(
                            {
                                k: v
                                for k, v in dict(os.environ).items()
                                if k.upper() == k
                            }
                        ),
                        HEADER_STR.format("json-schema"),
                        settings_schema,
                    ]
                ),
                exc_info=False,
            )
            raise

        pydantic_export_options: dict[str, Any] = {"exclude_unset": exclude_unset}

        if as_json:
            print_as_json(
                settings_obj,
                compact=compact,
                show_secrets=show_secrets,
                json_serializer=json_serializer,
                **pydantic_export_options,
            )
        else:
            print_as_envfile(
                settings_obj,
                compact=compact,
                verbose=verbose,
                show_secrets=show_secrets,
                **pydantic_export_options,
            )

    return settings


def create_version_callback(application_version: str) -> Callable:
    def _version_callback(value: bool):  # noqa: FBT001
        if value:
            rich.print(application_version)
            raise typer.Exit

    def version(
        ctx: typer.Context,
        *,
        version: bool = (  # noqa: ARG001 # pylint: disable=unused-argument
            typer.Option(
                None,
                "--version",
                callback=_version_callback,
                is_eager=True,
            )
        ),
    ):
        """current version"""
        assert ctx  # nosec

    return version<|MERGE_RESOLUTION|>--- conflicted
+++ resolved
@@ -69,15 +69,9 @@
 def print_as_json(
     settings_obj,
     *,
-<<<<<<< HEAD
-    compact=False,
-    json_serializer,
-    show_secrets,
-=======
     compact: bool = False,
     show_secrets: bool,
     json_serializer,
->>>>>>> fbf9fa96
     **pydantic_export_options,
 ):
     typer.echo(
