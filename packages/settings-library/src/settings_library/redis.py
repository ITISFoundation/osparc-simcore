--- conflicted
+++ resolved
@@ -15,12 +15,8 @@
     SCHEDULED_MAINTENANCE = 3
     USER_NOTIFICATIONS = 4
     ANNOUNCEMENTS = 5
-<<<<<<< HEAD
-    DYNAMIC_RESOURCES = 6
+    DISTRIBUTED_IDENTIFIERS = 6
     CACHES = 7
-=======
-    DISTRIBUTED_IDENTIFIERS = 6
->>>>>>> 5035fe5c
 
 
 class RedisSettings(BaseCustomSettings):
