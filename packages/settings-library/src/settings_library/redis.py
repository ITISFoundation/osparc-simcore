--- conflicted
+++ resolved
@@ -27,12 +27,7 @@
         default=1, description="This redis table is used to put locks"
     )
     REDIS_VALIDATION_CODES_DB: int = Field(
-<<<<<<< HEAD
-        default=2,
-        description="This redis table is used to store SMS validation codes"
-=======
         default=2, description="This redis table is used to store SMS validation codes"
->>>>>>> e7cfd69a
     )
 
     def _build_redis_dsn(self, db_index: int):
@@ -53,34 +48,8 @@
 
     @cached_property
     def dsn_locks(self) -> str:
-<<<<<<< HEAD
-        return RedisDsn.build(
-            scheme="redis",
-            user=self.REDIS_USER or None,
-            password=self.REDIS_PASSWORD.get_secret_value()
-            if self.REDIS_PASSWORD
-            else None,
-            host=self.REDIS_HOST,
-            port=f"{self.REDIS_PORT}",
-            path=f"/{self.REDIS_LOCKS_DB}",
-        )
-
-    @cached_property
-    def dsn_validation_codes(self) -> str:
-        return RedisDsn.build(
-            scheme="redis",
-            user=self.REDIS_USER or None,
-            password=self.REDIS_PASSWORD.get_secret_value()
-            if self.REDIS_PASSWORD
-            else None,
-            host=self.REDIS_HOST,
-            port=f"{self.REDIS_PORT}",
-            path=f"/{self.REDIS_VALIDATION_CODES_DB}",
-        )
-=======
         return self._build_redis_dsn(self.REDIS_LOCKS_DB)
 
     @cached_property
     def dsn_validation_codes(self) -> str:
-        return self._build_redis_dsn(self.REDIS_VALIDATION_CODES_DB)
->>>>>>> e7cfd69a
+        return self._build_redis_dsn(self.REDIS_VALIDATION_CODES_DB)