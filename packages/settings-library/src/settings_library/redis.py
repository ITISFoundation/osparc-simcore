from enum import Enum

from pydantic.networks import RedisDsn
from pydantic.types import SecretStr

from .base import BaseCustomSettings
from .basic_types import PortInt


class RedisDatabase(int, Enum):
<<<<<<< HEAD
    # typical redis DB have 16 'tables', for convenience we use this table for user resources
    RESOURCES = 0
    # This redis table is used to put locks
    LOCKS = 1
    # This redis table is used to store SMS validation codes
    VALIDATION_CODES = 2
    # This redis table is used for handling scheduled maintenance
    SCHEDULED_MAINTENANCE = 3
    # This redis table is used for handling the notifications that have to be sent to the user
=======
    RESOURCES = 0
    LOCKS = 1
    VALIDATION_CODES = 2
    SCHEDULED_MAINTENANCE = 3
>>>>>>> c11a9dcc
    USER_NOTIFICATIONS = 4


class RedisSettings(BaseCustomSettings):
    # host
    REDIS_HOST: str = "redis"
    REDIS_PORT: PortInt = 6789

    # auth
    REDIS_USER: str | None = None
    REDIS_PASSWORD: SecretStr | None = None

    def build_redis_dsn(self, db_index: RedisDatabase):
        return RedisDsn.build(
            scheme="redis",
            user=self.REDIS_USER or None,
            password=self.REDIS_PASSWORD.get_secret_value()
            if self.REDIS_PASSWORD
            else None,
            host=self.REDIS_HOST,
            port=f"{self.REDIS_PORT}",
            path=f"/{db_index}",
        )<|MERGE_RESOLUTION|>--- conflicted
+++ resolved
@@ -8,22 +8,10 @@
 
 
 class RedisDatabase(int, Enum):
-<<<<<<< HEAD
-    # typical redis DB have 16 'tables', for convenience we use this table for user resources
-    RESOURCES = 0
-    # This redis table is used to put locks
-    LOCKS = 1
-    # This redis table is used to store SMS validation codes
-    VALIDATION_CODES = 2
-    # This redis table is used for handling scheduled maintenance
-    SCHEDULED_MAINTENANCE = 3
-    # This redis table is used for handling the notifications that have to be sent to the user
-=======
     RESOURCES = 0
     LOCKS = 1
     VALIDATION_CODES = 2
     SCHEDULED_MAINTENANCE = 3
->>>>>>> c11a9dcc
     USER_NOTIFICATIONS = 4
 
 
