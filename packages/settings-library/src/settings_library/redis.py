--- conflicted
+++ resolved
@@ -30,29 +30,18 @@
     REDIS_USER: str | None = None
     REDIS_PASSWORD: SecretStr | None = None
 
-<<<<<<< HEAD
     def build_redis_dsn(self, db_index: RedisDatabase) -> str:
         return str(
             RedisDsn.build(  # pylint: disable=no-member
                 scheme="redis",
                 username=self.REDIS_USER or None,
                 password=(
-                    self.REDIS_PASSWORD.get_secret_value() if self.REDIS_PASSWORD else None
+                    self.REDIS_PASSWORD.get_secret_value()
+                    if self.REDIS_PASSWORD
+                    else None
                 ),
                 host=self.REDIS_HOST,
                 port=self.REDIS_PORT,
                 path=f"/{db_index}",
             )
-=======
-    def build_redis_dsn(self, db_index: RedisDatabase):
-        return RedisDsn.build(
-            scheme="rediss" if self.REDIS_SECURE else "redis",
-            user=self.REDIS_USER or None,
-            password=(
-                self.REDIS_PASSWORD.get_secret_value() if self.REDIS_PASSWORD else None
-            ),
-            host=self.REDIS_HOST,
-            port=f"{self.REDIS_PORT}",
-            path=f"/{db_index}",
->>>>>>> 682d4fac
         )