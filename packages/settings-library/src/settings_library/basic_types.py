--- conflicted
+++ resolved
@@ -51,19 +51,16 @@
 
 # non-empty bounded string used as identifier
 # e.g. "123" or "name_123" or "fa327c73-52d8-462a-9267-84eeaf0f90e3" but NOT ""
-<<<<<<< HEAD
+
+
 IDStr: TypeAlias = Annotated[
     str, StringConstraints(strip_whitespace=True, min_length=1, max_length=50)
 ]
-=======
-class IDStr(ConstrainedStr):
-    strip_whitespace = True
-    min_length = 1
-    max_length = 50
+# TODO: add test to check that this `IDStr("blahh")` runs a validator or not
+# TODO: try using constraingstring
 
 
 # https://en.wikipedia.org/wiki/List_of_TCP_and_UDP_port_numbers#Registered_ports
-class RegisteredPortInt(ConstrainedInt):
-    gt = 1024
-    lt = 65535
->>>>>>> d7026b73
+RegisteredPortInt: TypeAlias = Annotated[int, Field(gt=1024, lt=65535)]
+# TODO: figure out why this is defined twice
+# TODO: add test to check that this `RegisteredPortInt(0)` fails