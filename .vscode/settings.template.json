// This is a template. Clone and replace extension ".template.json" by ".json"
{
  "autoDocstring.docstringFormat": "pep257",
  "editor.tabSize": 2,
  "editor.insertSpaces": true,
  "editor.detectIndentation": false,
  "eslint.alwaysShowStatus": true,
  "files.associations": {
    ".*rc": "ini",
    ".env*": "ini",
    "*.logs*": "log",
    "**/requirements/*.in": "pip-requirements",
    "**/requirements/*.txt": "pip-requirements",
    "*logs.txt": "log",
    "*Makefile": "makefile",
    "*.sql": "sql",
    "docker-compose*.yml": "dockercompose",
    "Dockerfile*": "dockerfile"
  },
  "files.eol": "\n",
  "files.exclude": {
    "**/__pycache__": true
  },
  "files.insertFinalNewline": true,
  "files.trimFinalNewlines": true,
  "files.trimTrailingWhitespace": true,
  "files.watcherExclude": {
    "**/.git/objects/**": true,
    "**/.git/subtree-cache/**": true,
    "**/node_modules/*/**": true
  },
  "python.analysis.autoImportCompletions": true,
  "python.analysis.typeCheckingMode": "basic",
  "python.analysis.extraPaths": [
    "./packages/aws-library/src",
<<<<<<< HEAD
    "./packages/celery-library/src",
=======
>>>>>>> a5e90f29
    "./packages/common-library/src",
    "./packages/dask-task-models-library/src",
    "./packages/models-library/src",
    "./packages/postgres-database/src",
    "./packages/postgres-database/tests",
    "./packages/pytest-simcore/src",
    "./packages/service-integration/src",
    "./packages/service-library/src",
    "./packages/simcore-sdk/src",
    "./services/api-server/src",
    "./services/api-server/tests/unit",
    "./services/catalog/src",
    "./services/director-v2/src",
    "./services/director/src",
    "./services/storage/src",
    "./services/web/server/src",
    "./services/web/server/tests/unit/with_dbs"
  ],
  "[python]": {
    "editor.detectIndentation": false,
    "editor.tabSize": 4
  },
  "[makefile]": {
    "editor.insertSpaces": false
  },
  "hadolint.hadolintPath": "${workspaceFolder}/scripts/hadolint.bash",
  "hadolint.cliOptions": [],
  "ruff.configuration": "${workspaceFolder}/.ruff.toml",
  "ruff.path": [
    "${workspaceFolder}/.venv/bin/ruff"
  ],
  "shellcheck.executablePath": "${workspaceFolder}/scripts/shellcheck.bash",
  "shellcheck.run": "onSave",
  "shellcheck.enableQuickFix": true
}<|MERGE_RESOLUTION|>--- conflicted
+++ resolved
@@ -33,10 +33,7 @@
   "python.analysis.typeCheckingMode": "basic",
   "python.analysis.extraPaths": [
     "./packages/aws-library/src",
-<<<<<<< HEAD
     "./packages/celery-library/src",
-=======
->>>>>>> a5e90f29
     "./packages/common-library/src",
     "./packages/dask-task-models-library/src",
     "./packages/models-library/src",
