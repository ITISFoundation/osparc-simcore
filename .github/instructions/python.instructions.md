--- conflicted
+++ resolved
@@ -7,15 +7,9 @@
 Follow these rules **strictly** when generating Python code:
 
 
-<<<<<<< HEAD
+### Python Version
+
 * Use Python 3.13: Ensure all code uses features and syntax compatible with Python 3.13.
-
-### 2. **Type Annotations**
-=======
-### Python Version
->>>>>>> 97e8aa91
-
-* Use Python 3.11: Ensure all code uses features and syntax compatible with Python 3.11.
 
 ### General Coding Practices & Formatting
 
