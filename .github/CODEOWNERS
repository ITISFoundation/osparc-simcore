# Order is important. The last matching pattern has the most precedence.

# files and folders recursively
<<<<<<< HEAD
/docs/                      @pcrespov
/packages/service-library   @pcrespov
/services/computation       @mguidon
/services/dy*               @sanderegg
/services/sidecar           @pcrespov, @mguidon
/services/web/client        @odeimaiz, @oetiker
/services/web/server        @pcrespov
/services/storage           @mguidon
=======
/api/                    @sanderegg, @pcrespov
/docs/                   @pcrespov
/services/computation    @mguidon
/services/dy*            @sanderegg
/services/sidecar        @pcrespov, @mguidon
/services/web/client     @odeimaiz, @oetiker
/services/web/server     @pcrespov
/services/storage        @mguidon
>>>>>>> 0b60f466

# any change in travis
/.travis.yml     @odeimaiz
<|MERGE_RESOLUTION|>--- conflicted
+++ resolved
@@ -1,25 +1,15 @@
-# Order is important. The last matching pattern has the most precedence.
-
-# files and folders recursively
-<<<<<<< HEAD
-/docs/                      @pcrespov
-/packages/service-library   @pcrespov
-/services/computation       @mguidon
-/services/dy*               @sanderegg
-/services/sidecar           @pcrespov, @mguidon
-/services/web/client        @odeimaiz, @oetiker
-/services/web/server        @pcrespov
-/services/storage           @mguidon
-=======
-/api/                    @sanderegg, @pcrespov
-/docs/                   @pcrespov
-/services/computation    @mguidon
-/services/dy*            @sanderegg
-/services/sidecar        @pcrespov, @mguidon
-/services/web/client     @odeimaiz, @oetiker
-/services/web/server     @pcrespov
-/services/storage        @mguidon
->>>>>>> 0b60f466
-
-# any change in travis
-/.travis.yml     @odeimaiz
+# Order is important. The last matching pattern has the most precedence.
+
+# files and folders recursively
+/api/                      @sanderegg, @pcrespov
+/docs/                     @pcrespov
+/packages/service-library  @pcrespov
+/services/computation      @mguidon
+/services/dy*              @sanderegg
+/services/sidecar          @pcrespov, @mguidon
+/services/web/client       @odeimaiz, @oetiker
+/services/web/server       @pcrespov
+/services/storage          @mguidon
+
+# any change in travis
+/.travis.yml     @odeimaiz