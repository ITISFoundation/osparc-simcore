name: Github-CI-Release

on:
  push:
    tags:
      - v[0-9]+.[0-9]+.[0-9]+

env:
  # secrets can be set in settings/secrets on github
  DOCKER_REGISTRY: ${{ secrets.DOCKER_REGISTRY }}
  DOCKER_USERNAME: ${{ secrets.DOCKER_USERNAME }}
  DOCKER_PASSWORD: ${{ secrets.DOCKER_PASSWORD }}

jobs:
  deploy:
<<<<<<< HEAD
    if: github.event.base_ref == 'refs/heads/master'
    # only run on staging branch
    name: deploy release
    runs-on: ubuntu-latest
    env:
      FROM_TAG_PREFIX: staging-github
=======
    name: deploy release
    runs-on: ubuntu-latest
    env:
>>>>>>> a9cf5158
      TO_TAG_PREFIX: release-github
    steps:
      - uses: actions/checkout@v2
        with:
          fetch-depth: 0
      - name: set target variable
        run: |
          target=$(git name-rev --refs="refs/remotes/origin/*" --name-only ${GITHUB_SHA})
          echo "TARGET=${target}" >> $GITHUB_ENV
      - name: setup docker
        run: |
          sudo ./ci/github/helpers/setup_docker_compose.bash
          ./ci/github/helpers/setup_docker_experimental.bash
          ./ci/github/helpers/setup_docker_buildx.bash
          echo "DOCKER_BUILDX=1" >> $GITHUB_ENV
      - name: set owner variable
        run: echo "OWNER=${GITHUB_REPOSITORY%/*}" >> $GITHUB_ENV
      - name: set git tag
<<<<<<< HEAD
        run: echo ::set-env name=GIT_TAG::${GITHUB_REF##*/}
      - name: deploy
=======
        run: echo "GIT_TAG=${GITHUB_REF##*/}" >> $GITHUB_ENV
      - if: env.TARGET == 'remotes/origin/master'
        env:
          FROM_TAG_PREFIX: staging-github
        name: deploy
        run: ./ci/deploy/dockerhub-tag-version.bash
      - if: contains(env.TARGET, 'remotes/origin/hotfix_v')
        env:
          FROM_TAG_PREFIX: hotfix-github
        name: deploy from hotfix image
>>>>>>> a9cf5158
        run: ./ci/deploy/dockerhub-tag-version.bash<|MERGE_RESOLUTION|>--- conflicted
+++ resolved
@@ -13,18 +13,9 @@
 
 jobs:
   deploy:
-<<<<<<< HEAD
-    if: github.event.base_ref == 'refs/heads/master'
-    # only run on staging branch
     name: deploy release
     runs-on: ubuntu-latest
     env:
-      FROM_TAG_PREFIX: staging-github
-=======
-    name: deploy release
-    runs-on: ubuntu-latest
-    env:
->>>>>>> a9cf5158
       TO_TAG_PREFIX: release-github
     steps:
       - uses: actions/checkout@v2
@@ -43,10 +34,6 @@
       - name: set owner variable
         run: echo "OWNER=${GITHUB_REPOSITORY%/*}" >> $GITHUB_ENV
       - name: set git tag
-<<<<<<< HEAD
-        run: echo ::set-env name=GIT_TAG::${GITHUB_REF##*/}
-      - name: deploy
-=======
         run: echo "GIT_TAG=${GITHUB_REF##*/}" >> $GITHUB_ENV
       - if: env.TARGET == 'remotes/origin/master'
         env:
@@ -57,5 +44,4 @@
         env:
           FROM_TAG_PREFIX: hotfix-github
         name: deploy from hotfix image
->>>>>>> a9cf5158
         run: ./ci/deploy/dockerhub-tag-version.bash