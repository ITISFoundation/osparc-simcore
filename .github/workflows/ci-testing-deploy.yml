name: CI
# NOTE: this CI workflow is running a number of unit/integration/system tests jobs
# and also builds a set of "test" docker images (required for integration/system tests)
# if all tests are passing, and the CI runs on the master branch, then it will also deploy
# the "test" docker images to dockerhub registry
#
# in PRs: only the jobs that needs to run will be run by detecting file changes
#
# NOTE2: to keep the github branch protection simpler, the required jobs are the ones named:
# unit-tests, integration-tests, and system-tests

on:
  # NOTE: we trigger on any file path since the jobs are taking care of running or not
  push:
    branches:
      - "*"
    tags-ignore:
      - "*"
  pull_request:
    branches:
      - "*"
<<<<<<< HEAD
    
=======

  workflow_dispatch:
    inputs:
      tests:
        description: tests to run
        required: true
        default: 'all'
        type: choice
        options:
          - unit-tests
          - integration-tests
          - system-tests
          - all

>>>>>>> ed18d653
env:
  DEFAULT_MAX_NANO_CPUS: 10000000
  DEFAULT_MAX_MEMORY: 268435456

concurrency:
  group: ${{ github.workflow }}-${{ github.ref }}
  cancel-in-progress: true

jobs:
  changes:
    name: detect file changes since last push
    runs-on: ubuntu-latest
    # Set job outputs to values from filter step
    outputs:
      dask-task-models-library: ${{ steps.filter.outputs.dask-task-models-library }}
      models-library: ${{ steps.filter.outputs.models-library }}
      postgres-database: ${{ steps.filter.outputs.postgres-database }}
      service-integration: ${{ steps.filter.outputs.service-integration }}
      service-library: ${{ steps.filter.outputs.service-library }}
      settings-library: ${{ steps.filter.outputs.settings-library }}
      simcore-sdk: ${{ steps.filter.outputs.simcore-sdk }}
      agent: ${{ steps.filter.outputs.agent }}
      api: ${{ steps.filter.outputs.api }}
      api-server: ${{ steps.filter.outputs.api-server }}
      autoscaling: ${{ steps.filter.outputs.autoscaling }}
      catalog: ${{ steps.filter.outputs.catalog }}
      dask-sidecar: ${{ steps.filter.outputs.dask-sidecar }}
      datcore-adapter: ${{ steps.filter.outputs.datcore-adapter }}
      director: ${{ steps.filter.outputs.director }}
      director-v2: ${{ steps.filter.outputs.director-v2 }}
      dynamic-sidecar: ${{ steps.filter.outputs.dynamic-sidecar }}
      migration: ${{ steps.filter.outputs.migration }}
      static-webserver: ${{ steps.filter.outputs.static-webserver }}
      storage: ${{ steps.filter.outputs.storage }}
      webserver: ${{ steps.filter.outputs.webserver }}
      anything: ${{ steps.filter.outputs.anything }}
      anything-py: ${{ steps.filter.outputs.anything-py }}
      anything-js: ${{ steps.filter.outputs.anything-js }}
    steps:
      - uses: actions/checkout@v3
        if: ${{ github.event_name == 'push' }}
      # For pull requests it's not necessary to checkout the code
      - uses: dorny/paths-filter@v2
        id: filter
        with:
          filters: |
            dask-task-models-library:
              - 'packages/dask-task-models-library/**'
              - 'packages/pytest-simcore/**'
            models-library:
              - 'packages/models-library/**'
              - 'packages/postgres-database/**'
              - 'packages/pytest-simcore/**'
            postgres-database:
              - 'packages/postgres-database/**'
              - 'packages/pytest-simcore/**'
            service-integration:
              - 'packages/models-library/**'
              - 'packages/pytest-simcore/**'
              - 'packages/service-integration/**'
            service-library:
              - 'packages/pytest-simcore/**'
              - 'packages/service-library/**'
            settings-library:
              - 'packages/pytest-simcore/**'
              - 'packages/settings-library/**'
            simcore-sdk:
              - 'packages/**'
            agent:
              - 'packages/**'
              - 'services/agent/**'
            api:
              - 'api/**'
            api-server:
              - 'packages/**'
              - 'services/api-server/**'
            autoscaling:
              - 'packages/**'
              - 'services/autoscaling/**'
            catalog:
              - 'packages/**'
              - 'services/catalog/**'
            dask-sidecar:
              - 'packages/**'
              - 'services/dask-sidecar/**'
            datcore-adapter:
              - 'packages/**'
              - 'services/datcore-adapter/**'
            director:
              - 'packages/**'
              - 'services/director/**'
            director-v2:
              - 'packages/**'
              - 'services/director-v2/**'
            dynamic-sidecar:
              - 'packages/**'
              - 'services/dynamic-sidecar/**'
            migration:
              - 'packages/**'
              - 'services/migration/**'
            static-webserver:
              - 'services/static-webserver/**'
            storage:
              - 'packages/**'
              - 'services/storage/**'
            webserver:
              - 'packages/**'
              - 'services/web/**'
            anything:
              - 'packages/**'
              - 'services/**'
            anything-py:
              - '**/*.py'
            anything-js:
              - '**/*.js'
  build-test-images:
    # this step comes first, so that it is executed as first job in push calls
    # in PR calls this step is anyway skipped
    needs: changes
    if: ${{ needs.changes.outputs.anything == 'true' || github.event_name == 'push' }}
    runs-on: ${{ matrix.os }}
    strategy:
      matrix:
        python: ["3.9"]
        os: [ubuntu-20.04]
        docker_buildx: [v0.8.2]
        docker_compose: [1.29.1]
        include:
          - docker_compose: 1.29.1
            docker_compose_sha: 8097769d32e34314125847333593c8edb0dfc4a5b350e4839bef8c2fe8d09de7
      fail-fast: false
    name: "[build] docker images"
    steps:
      - uses: actions/checkout@v3
      - name: setup docker buildx
        id: buildx
        uses: docker/setup-buildx-action@v2
        with:
          version: ${{ matrix.docker_buildx }}
          driver: docker-container
      - name: setup docker-compose
        run: sudo ./ci/github/helpers/setup_docker_compose.bash ${{ matrix.docker_compose }} ${{ matrix.docker_compose_sha }}
      - name: expose github runtime for buildx
        uses: crazy-max/ghaction-github-runtime@v2
      - name: show system environs
        run: ./ci/helpers/show_system_versions.bash
      - name: build images
        run: |
          export DOCKER_IMAGE_TAG=$(exec ci/helpers/build_docker_image_tag.bash)
          mkdir --parents /${{ runner.temp }}/build
          make build local-dest=/${{ runner.temp }}/build
      - name: upload build artifacts
        uses: actions/upload-artifact@v3
        with:
          name: docker-buildx-images-${{ runner.os }}-${{ github.sha }}
          path: /${{ runner.temp }}/build

  unit-test-webserver-01:
    needs: changes
    if: ${{ needs.changes.outputs.webserver == 'true' || github.event_name == 'push' }}
    timeout-minutes: 18 # if this timeout gets too small, then split the tests
    name: "[unit] webserver 01"
    runs-on: ${{ matrix.os }}
    strategy:
      matrix:
        python: ["3.9"]
        os: [ubuntu-20.04]
        docker_buildx: [v0.8.2]
        docker_compose: [1.29.1]
        include:
          - docker_compose: 1.29.1
            docker_compose_sha: 8097769d32e34314125847333593c8edb0dfc4a5b350e4839bef8c2fe8d09de7
      fail-fast: false
    steps:
      - uses: actions/checkout@v3
      - name: setup docker buildx
        id: buildx
        uses: docker/setup-buildx-action@v2
        with:
          version: ${{ matrix.docker_buildx }}
          driver: docker-container
      - name: setup docker-compose
        run: sudo ./ci/github/helpers/setup_docker_compose.bash ${{ matrix.docker_compose }} ${{ matrix.docker_compose_sha }}
      - name: setup python environment
        uses: actions/setup-python@v4
        with:
          python-version: ${{ matrix.python }}
          cache: "pip"
          cache-dependency-path: "services/web/server/requirements/ci.txt"
      - name: show system version
        run: ./ci/helpers/show_system_versions.bash
      - name: install webserver
        run: ./ci/github/unit-testing/webserver.bash install
      - name: test isolated
        run: ./ci/github/unit-testing/webserver.bash test_isolated
      - name: test
        run: ./ci/github/unit-testing/webserver.bash test_with_db 01
      - uses: codecov/codecov-action@v3.1.1
        with:
          flags: unittests #optional

  unit-test-webserver-02:
    needs: changes
    if: ${{ needs.changes.outputs.webserver == 'true' || github.event_name == 'push' }}
    timeout-minutes: 18 # if this timeout gets too small, then split the tests
    name: "[unit] webserver 02"
    runs-on: ${{ matrix.os }}
    strategy:
      matrix:
        python: ["3.9"]
        os: [ubuntu-20.04]
        docker_buildx: [v0.8.2]
        docker_compose: [1.29.1]
        include:
          - docker_compose: 1.29.1
            docker_compose_sha: 8097769d32e34314125847333593c8edb0dfc4a5b350e4839bef8c2fe8d09de7
      fail-fast: false
    steps:
      - uses: actions/checkout@v3
      - name: setup docker buildx
        id: buildx
        uses: docker/setup-buildx-action@v2
        with:
          version: ${{ matrix.docker_buildx }}
          driver: docker-container
      - name: setup docker-compose
        run: sudo ./ci/github/helpers/setup_docker_compose.bash ${{ matrix.docker_compose }} ${{ matrix.docker_compose_sha }}
      - name: setup python environment
        uses: actions/setup-python@v4
        with:
          python-version: ${{ matrix.python }}
          cache: "pip"
          cache-dependency-path: "services/web/server/requirements/ci.txt"
      - name: show system version
        run: ./ci/helpers/show_system_versions.bash
      - name: install webserver
        run: ./ci/github/unit-testing/webserver.bash install
      - name: test
        run: ./ci/github/unit-testing/webserver.bash test_with_db 02
      - uses: codecov/codecov-action@v3.1.1
        with:
          flags: unittests #optional

  unit-test-webserver-03:
    needs: changes
    if: ${{ needs.changes.outputs.webserver == 'true' || github.event_name == 'push' }}
    timeout-minutes: 18 # if this timeout gets too small, then split the tests
    name: "[unit] webserver 03"
    runs-on: ${{ matrix.os }}
    strategy:
      matrix:
        python: ["3.9"]
        os: [ubuntu-20.04]
        docker_buildx: [v0.8.2]
        docker_compose: [1.29.1]
        include:
          - docker_compose: 1.29.1
            docker_compose_sha: 8097769d32e34314125847333593c8edb0dfc4a5b350e4839bef8c2fe8d09de7
      fail-fast: false
    steps:
      - uses: actions/checkout@v3
      - name: setup docker buildx
        id: buildx
        uses: docker/setup-buildx-action@v2
        with:
          version: ${{ matrix.docker_buildx }}
          driver: docker-container
      - name: setup docker-compose
        run: sudo ./ci/github/helpers/setup_docker_compose.bash ${{ matrix.docker_compose }} ${{ matrix.docker_compose_sha }}
      - name: setup python environment
        uses: actions/setup-python@v4
        with:
          python-version: ${{ matrix.python }}
          cache: "pip"
          cache-dependency-path: "services/web/server/requirements/ci.txt"
      - name: show system version
        run: ./ci/helpers/show_system_versions.bash
      - name: install webserver
        run: ./ci/github/unit-testing/webserver.bash install
      - name: test
        run: ./ci/github/unit-testing/webserver.bash test_with_db 03
      - uses: codecov/codecov-action@v3.1.1
        with:
          flags: unittests #optional

  unit-test-storage:
    needs: changes
    if: ${{ needs.changes.outputs.storage == 'true' || github.event_name == 'push' }}
    timeout-minutes: 18 # if this timeout gets too small, then split the tests
    name: "[unit] storage"
    runs-on: ${{ matrix.os }}
    strategy:
      matrix:
        python: ["3.9"]
        os: [ubuntu-20.04]
        docker_buildx: [v0.8.2]
        docker_compose: [1.29.1]
        include:
          - docker_compose: 1.29.1
            docker_compose_sha: 8097769d32e34314125847333593c8edb0dfc4a5b350e4839bef8c2fe8d09de7
      fail-fast: false
    steps:
      - uses: actions/checkout@v3
      - name: setup docker buildx
        id: buildx
        uses: docker/setup-buildx-action@v2
        with:
          version: ${{ matrix.docker_buildx }}
          driver: docker-container
      - name: setup docker-compose
        run: sudo ./ci/github/helpers/setup_docker_compose.bash ${{ matrix.docker_compose }} ${{ matrix.docker_compose_sha }}
      - name: setup python environment
        uses: actions/setup-python@v4
        with:
          python-version: ${{ matrix.python }}
          cache: "pip"
          cache-dependency-path: "services/storage/requirements/ci.txt"
      - name: show system version
        run: ./ci/helpers/show_system_versions.bash
      - name: install
        run: ./ci/github/unit-testing/storage.bash install
      - name: test
        run: ./ci/github/unit-testing/storage.bash test
      - uses: codecov/codecov-action@v3.1.1
        with:
          flags: unittests #optional

  unit-test-agent:
    needs: changes
    if: ${{ needs.changes.outputs.agent == 'true' || github.event_name == 'push' }}
    timeout-minutes: 18 # if this timeout gets too small, then split the tests
    name: "[unit] agent"
    runs-on: ${{ matrix.os }}
    strategy:
      matrix:
        python: ["3.9"]
        os: [ubuntu-20.04]
        docker_buildx: [v0.8.2]
        docker_compose: [1.29.1]
        include:
          - docker_compose: 1.29.1
            docker_compose_sha: 8097769d32e34314125847333593c8edb0dfc4a5b350e4839bef8c2fe8d09de7
      fail-fast: false
    steps:
      - uses: actions/checkout@v3
      - name: setup docker buildx
        id: buildx
        uses: docker/setup-buildx-action@v2
        with:
          version: ${{ matrix.docker_buildx }}
          driver: docker-container
      - name: setup docker-compose
        run: sudo ./ci/github/helpers/setup_docker_compose.bash ${{ matrix.docker_compose }} ${{ matrix.docker_compose_sha }}
      - name: setup python environment
        uses: actions/setup-python@v4
        with:
          python-version: ${{ matrix.python }}
          cache: "pip"
          cache-dependency-path: "services/agent/requirements/ci.txt"
      - name: install rclone
        run: sudo ./ci/github/helpers/install_rclone.bash
      - name: show system version
        run: ./ci/helpers/show_system_versions.bash
      - name: install
        run: ./ci/github/unit-testing/agent.bash install
      - name: typecheck
        run: ./ci/github/unit-testing/agent.bash typecheck
      - name: test
        if: always()
        run: ./ci/github/unit-testing/agent.bash test
      - uses: codecov/codecov-action@v3.1.1
        with:
          flags: unittests #optional

  unit-test-api:
    needs: changes
    if: ${{ needs.changes.outputs.api == 'true' || github.event_name == 'push' }}
    timeout-minutes: 18 # if this timeout gets too small, then split the tests
    name: "[unit] api"
    runs-on: ${{ matrix.os }}
    strategy:
      matrix:
        python: ["3.9"]
        os: [ubuntu-20.04]
        docker_buildx: [v0.8.2]
        docker_compose: [1.29.1]
        include:
          - docker_compose: 1.29.1
            docker_compose_sha: 8097769d32e34314125847333593c8edb0dfc4a5b350e4839bef8c2fe8d09de7
      fail-fast: false
    steps:
      - uses: actions/checkout@v3
      - name: setup docker buildx
        id: buildx
        uses: docker/setup-buildx-action@v2
        with:
          version: ${{ matrix.docker_buildx }}
          driver: docker-container
      - name: setup docker-compose
        run: sudo ./ci/github/helpers/setup_docker_compose.bash ${{ matrix.docker_compose }} ${{ matrix.docker_compose_sha }}
      - name: setup python environment
        uses: actions/setup-python@v4
        with:
          python-version: ${{ matrix.python }}
          cache: "pip"
          cache-dependency-path: "api/tests/requirements.txt"
      - name: show system version
        run: ./ci/helpers/show_system_versions.bash
      - name: install api
        run: ./ci/github/unit-testing/api.bash install
      - name: test
        run: ./ci/github/unit-testing/api.bash test

  unit-test-api-server:
    needs: changes
    if: ${{ needs.changes.outputs.api-server == 'true' || github.event_name == 'push' }}
    timeout-minutes: 18 # if this timeout gets too small, then split the tests
    name: "[unit] api-server"
    runs-on: ${{ matrix.os }}
    strategy:
      matrix:
        python: ["3.9"]
        os: [ubuntu-20.04]
        docker_buildx: [v0.8.2]
        docker_compose: [1.29.1]
        include:
          - docker_compose: 1.29.1
            docker_compose_sha: 8097769d32e34314125847333593c8edb0dfc4a5b350e4839bef8c2fe8d09de7
      fail-fast: false
    steps:
      - uses: actions/checkout@v3
      - name: setup docker buildx
        id: buildx
        uses: docker/setup-buildx-action@v2
        with:
          version: ${{ matrix.docker_buildx }}
          driver: docker-container
      - name: setup docker-compose
        run: sudo ./ci/github/helpers/setup_docker_compose.bash ${{ matrix.docker_compose }} ${{ matrix.docker_compose_sha }}
      - name: setup python environment
        uses: actions/setup-python@v4
        with:
          python-version: ${{ matrix.python }}
          cache: "pip"
          cache-dependency-path: "services/api-server/requirements/ci.txt"
      - name: show system version
        run: ./ci/helpers/show_system_versions.bash
      - name: install
        run: ./ci/github/unit-testing/api-server.bash install
      - name: test
        run: ./ci/github/unit-testing/api-server.bash test
      - uses: codecov/codecov-action@v3.1.1
        with:
          flags: unittests #optional

  unit-test-autoscaling:
    needs: changes
    if: ${{ needs.changes.outputs.autoscaling == 'true' || github.event_name == 'push' }}
    timeout-minutes: 18 # if this timeout gets too small, then split the tests
    name: "[unit] autoscaling"
    runs-on: ${{ matrix.os }}
    strategy:
      matrix:
        python: ["3.9"]
        os: [ubuntu-20.04]
        docker_buildx: [v0.8.2]
        docker_compose: [1.29.1]
        include:
          - docker_compose: 1.29.1
            docker_compose_sha: 8097769d32e34314125847333593c8edb0dfc4a5b350e4839bef8c2fe8d09de7
      fail-fast: false
    steps:
      - uses: actions/checkout@v3
      - name: setup docker buildx
        id: buildx
        uses: docker/setup-buildx-action@v2
        with:
          version: ${{ matrix.docker_buildx }}
          driver: docker-container
      - name: setup docker-compose
        run: sudo ./ci/github/helpers/setup_docker_compose.bash ${{ matrix.docker_compose }} ${{ matrix.docker_compose_sha }}
      - name: setup python environment
        uses: actions/setup-python@v4
        with:
          python-version: ${{ matrix.python }}
          cache: "pip"
          cache-dependency-path: "services/autoscaling/requirements/ci.txt"
      - name: show system version
        run: ./ci/helpers/show_system_versions.bash
      - name: install
        run: ./ci/github/unit-testing/autoscaling.bash install
      - name: test
        run: ./ci/github/unit-testing/autoscaling.bash test
      - uses: codecov/codecov-action@v3.1.1
        with:
          flags: unittests #optional

  unit-test-catalog:
    needs: changes
    if: ${{ needs.changes.outputs.catalog == 'true' || github.event_name == 'push' }}
    timeout-minutes: 18 # if this timeout gets too small, then split the tests
    name: "[unit] catalog"
    runs-on: ${{ matrix.os }}
    strategy:
      matrix:
        python: ["3.9"]
        os: [ubuntu-20.04]
        docker_buildx: [v0.8.2]
        docker_compose: [1.29.1]
        include:
          - docker_compose: 1.29.1
            docker_compose_sha: 8097769d32e34314125847333593c8edb0dfc4a5b350e4839bef8c2fe8d09de7
      fail-fast: false
    steps:
      - uses: actions/checkout@v3
      - name: setup docker buildx
        id: buildx
        uses: docker/setup-buildx-action@v2
        with:
          version: ${{ matrix.docker_buildx }}
          driver: docker-container
      - name: setup docker-compose
        run: sudo ./ci/github/helpers/setup_docker_compose.bash ${{ matrix.docker_compose }} ${{ matrix.docker_compose_sha }}
      - name: setup python environment
        uses: actions/setup-python@v4
        with:
          python-version: ${{ matrix.python }}
          cache: "pip"
          cache-dependency-path: "services/catalog/requirements/ci.txt"
      - name: show system version
        run: ./ci/helpers/show_system_versions.bash
      - name: install
        run: ./ci/github/unit-testing/catalog.bash install
      - name: test
        run: ./ci/github/unit-testing/catalog.bash test
      - name: upload failed tests logs
        if: failure()
        uses: actions/upload-artifact@v3
        with:
          name: ${{ github.job }}_docker_logs
          path: ./services/catalog/test_failures
      - uses: codecov/codecov-action@v3.1.1
        with:
          flags: unittests #optional

  unit-test-datcore-adapter:
    needs: changes
    if: ${{ needs.changes.outputs.datcore-adapter == 'true' || github.event_name == 'push' }}
    timeout-minutes: 18 # if this timeout gets too small, then split the tests
    name: "[unit] datcore-adapter"
    runs-on: ${{ matrix.os }}
    strategy:
      matrix:
        python: ["3.9"]
        os: [ubuntu-20.04]
        docker_buildx: [v0.8.2]
        docker_compose: [1.29.1]
        include:
          - docker_compose: 1.29.1
            docker_compose_sha: 8097769d32e34314125847333593c8edb0dfc4a5b350e4839bef8c2fe8d09de7
      fail-fast: false
    steps:
      - uses: actions/checkout@v3
      - name: setup docker buildx
        id: buildx
        uses: docker/setup-buildx-action@v2
        with:
          version: ${{ matrix.docker_buildx }}
          driver: docker-container
      - name: setup docker-compose
        run: sudo ./ci/github/helpers/setup_docker_compose.bash ${{ matrix.docker_compose }} ${{ matrix.docker_compose_sha }}
      - name: setup python environment
        uses: actions/setup-python@v4
        with:
          python-version: ${{ matrix.python }}
          cache: "pip"
          cache-dependency-path: "services/datcore-adapter/requirements/ci.txt"
      - name: show system version
        run: ./ci/helpers/show_system_versions.bash
      - name: install
        run: ./ci/github/unit-testing/datcore-adapter.bash install
      - name: typecheck
        run: ./ci/github/unit-testing/datcore-adapter.bash typecheck
      - name: test
        if: always()
        run: ./ci/github/unit-testing/datcore-adapter.bash test
      - name: upload failed tests logs
        if: failure()
        uses: actions/upload-artifact@v3
        with:
          name: ${{ github.job }}_docker_logs
          path: ./services/datcore-adapter/test_failures
      - uses: codecov/codecov-action@v3.1.1
        with:
          flags: unittests #optional

  unit-test-director:
    needs: changes
    if: ${{ needs.changes.outputs.director == 'true' || github.event_name == 'push' }}
    timeout-minutes: 18 # if this timeout gets too small, then split the tests
    name: "[unit] director"
    runs-on: ${{ matrix.os }}
    strategy:
      matrix:
        # KEEP 3.6 Development of this service is frozen
        python: [3.6]
        os: [ubuntu-20.04]
        docker_buildx: [v0.8.2]
        docker_compose: [1.29.1]
        include:
          - docker_compose: 1.29.1
            docker_compose_sha: 8097769d32e34314125847333593c8edb0dfc4a5b350e4839bef8c2fe8d09de7
      fail-fast: false
    steps:
      - uses: actions/checkout@v3
      - name: setup docker buildx
        id: buildx
        uses: docker/setup-buildx-action@v2
        with:
          version: ${{ matrix.docker_buildx }}
          driver: docker-container
      - name: setup docker-compose
        run: sudo ./ci/github/helpers/setup_docker_compose.bash ${{ matrix.docker_compose }} ${{ matrix.docker_compose_sha }}
      - name: setup python environment
        uses: actions/setup-python@v4
        with:
          python-version: ${{ matrix.python }}
          cache: "pip"
          cache-dependency-path: "services/director/requirements/ci.txt"
      - name: show system version
        run: ./ci/helpers/show_system_versions.bash
      - name: install
        run: ./ci/github/unit-testing/director.bash install
      - name: test
        run: ./ci/github/unit-testing/director.bash test
      - uses: codecov/codecov-action@v3.1.1
        with:
          flags: unittests #optional

  unit-test-director-v2:
    needs: changes
    if: ${{ needs.changes.outputs.director-v2 == 'true' || github.event_name == 'push' }}
    timeout-minutes: 18 # if this timeout gets too small, then split the tests
    name: "[unit] director-v2"
    runs-on: ${{ matrix.os }}
    strategy:
      matrix:
        python: ["3.9"]
        os: [ubuntu-20.04]
        docker_buildx: [v0.8.2]
        docker_compose: [1.29.1]
        include:
          - docker_compose: 1.29.1
            docker_compose_sha: 8097769d32e34314125847333593c8edb0dfc4a5b350e4839bef8c2fe8d09de7
      fail-fast: false
    steps:
      - uses: actions/checkout@v3
      - name: setup docker buildx
        id: buildx
        uses: docker/setup-buildx-action@v2
        with:
          version: ${{ matrix.docker_buildx }}
          driver: docker-container
      - name: setup docker-compose
        run: sudo ./ci/github/helpers/setup_docker_compose.bash ${{ matrix.docker_compose }} ${{ matrix.docker_compose_sha }}
      - name: setup python environment
        uses: actions/setup-python@v4
        with:
          python-version: ${{ matrix.python }}
          cache: "pip"
          cache-dependency-path: "services/director-v2/requirements/ci.txt"
      - name: show system version
        run: ./ci/helpers/show_system_versions.bash
      - name: install
        run: ./ci/github/unit-testing/director-v2.bash install
      - name: test
        run: ./ci/github/unit-testing/director-v2.bash test
      - name: upload failed tests logs
        if: failure()
        uses: actions/upload-artifact@v3
        with:
          name: ${{ github.job }}_docker_logs
          path: ./services/director-v2/test_failures
      - uses: codecov/codecov-action@v3.1.1
        with:
          flags: unittests #optional

  unit-test-dask-task-models-library:
    needs: changes
    if: ${{ needs.changes.outputs.dask-task-models-library == 'true' || github.event_name == 'push' }}
    timeout-minutes: 18 # if this timeout gets too small, then split the tests
    name: "[unit] dask-task-models-library"
    runs-on: ${{ matrix.os }}
    strategy:
      matrix:
        python: ["3.9"]
        os: [ubuntu-20.04]
        docker_buildx: [v0.8.2]
        docker_compose: [1.29.1]
        include:
          - docker_compose: 1.29.1
            docker_compose_sha: 8097769d32e34314125847333593c8edb0dfc4a5b350e4839bef8c2fe8d09de7
      fail-fast: false
    steps:
      - uses: actions/checkout@v3
      - name: setup docker buildx
        id: buildx
        uses: docker/setup-buildx-action@v2
        with:
          version: ${{ matrix.docker_buildx }}
          driver: docker-container
      - name: setup docker-compose
        run: sudo ./ci/github/helpers/setup_docker_compose.bash ${{ matrix.docker_compose }} ${{ matrix.docker_compose_sha }}
      - name: setup python environment
        uses: actions/setup-python@v4
        with:
          python-version: ${{ matrix.python }}
          cache: "pip"
          cache-dependency-path: "packages/dask-task-models-library/requirements/ci.txt"
      - name: show system version
        run: ./ci/helpers/show_system_versions.bash
      - name: install
        run: ./ci/github/unit-testing/dask-task-models-library.bash install
      - name: typecheck
        run: ./ci/github/unit-testing/dask-task-models-library.bash typecheck
      - name: test
        if: always()
        run: ./ci/github/unit-testing/dask-task-models-library.bash test
      - uses: codecov/codecov-action@v3.1.1
        with:
          flags: unittests #optional

  unit-test-dask-sidecar:
    needs: changes
    if: ${{ needs.changes.outputs.dask-sidecar == 'true' || github.event_name == 'push' }}
    timeout-minutes: 18 # if this timeout gets too small, then split the tests
    name: "[unit] dask-sidecar"
    runs-on: ${{ matrix.os }}
    strategy:
      matrix:
        python: ["3.9"]
        os: [ubuntu-20.04]
        docker_buildx: [v0.8.2]
        docker_compose: [1.29.1]
        include:
          - docker_compose: 1.29.1
            docker_compose_sha: 8097769d32e34314125847333593c8edb0dfc4a5b350e4839bef8c2fe8d09de7
      fail-fast: false
    steps:
      - uses: actions/checkout@v3
      - name: setup docker buildx
        id: buildx
        uses: docker/setup-buildx-action@v2
        with:
          version: ${{ matrix.docker_buildx }}
          driver: docker-container
      - name: setup docker-compose
        run: sudo ./ci/github/helpers/setup_docker_compose.bash ${{ matrix.docker_compose }} ${{ matrix.docker_compose_sha }}
      - name: setup python environment
        uses: actions/setup-python@v4
        with:
          python-version: ${{ matrix.python }}
          cache: "pip"
          cache-dependency-path: "services/dask-sidecar/requirements/ci.txt"
      - name: show system version
        run: ./ci/helpers/show_system_versions.bash
      - name: install
        run: ./ci/github/unit-testing/dask-sidecar.bash install
      - name: test
        run: ./ci/github/unit-testing/dask-sidecar.bash test
      - uses: codecov/codecov-action@v3.1.1
        with:
          flags: unittests #optional

  unit-test-dynamic-sidecar:
    needs: changes
    if: ${{ needs.changes.outputs.dynamic-sidecar == 'true' || github.event_name == 'push' }}
    timeout-minutes: 18 # if this timeout gets too small, then split the tests
    name: "[unit] dynamic-sidecar"
    runs-on: ${{ matrix.os }}
    strategy:
      matrix:
        python: ["3.9"]
        os: [ubuntu-20.04]
        docker_buildx: [v0.8.2]
        docker_compose: [1.29.1]
        include:
          - docker_compose: 1.29.1
            docker_compose_sha: 8097769d32e34314125847333593c8edb0dfc4a5b350e4839bef8c2fe8d09de7
      fail-fast: false
    steps:
      - uses: actions/checkout@v3
      - name: setup docker buildx
        id: buildx
        uses: docker/setup-buildx-action@v2
        with:
          version: ${{ matrix.docker_buildx }}
          driver: docker-container
      - name: setup docker-compose
        run: sudo ./ci/github/helpers/setup_docker_compose.bash ${{ matrix.docker_compose }} ${{ matrix.docker_compose_sha }}
      - name: setup python environment
        uses: actions/setup-python@v4
        with:
          python-version: ${{ matrix.python }}
          cache: "pip"
          cache-dependency-path: "services/dynamic-sidecar/requirements/ci.txt"
      - name: show system version
        run: ./ci/helpers/show_system_versions.bash
      - name: install
        run: ./ci/github/unit-testing/dynamic-sidecar.bash install
      - name: typecheck
        run: ./ci/github/unit-testing/dynamic-sidecar.bash typecheck
      - name: test
        if: always()
        run: ./ci/github/unit-testing/dynamic-sidecar.bash test
      - uses: codecov/codecov-action@v3.1.1
        with:
          flags: unittests #optional

  unit-test-frontend:
    needs: changes
    if: ${{ needs.changes.outputs.static-webserver == 'true' || github.event_name == 'push' }}
    timeout-minutes: 18 # if this timeout gets too small, then split the tests
    name: "[unit] frontend"
    runs-on: ${{ matrix.os }}
    strategy:
      matrix:
        node: [14]
        os: [ubuntu-20.04]
        docker_buildx: [v0.8.2]
        docker_compose: [1.29.1]
        include:
          - docker_compose: 1.29.1
            docker_compose_sha: 8097769d32e34314125847333593c8edb0dfc4a5b350e4839bef8c2fe8d09de7
      fail-fast: false
    steps:
      - uses: actions/checkout@v3
      - name: setup docker buildx
        id: buildx
        uses: docker/setup-buildx-action@v2
        with:
          version: ${{ matrix.docker_buildx }}
          driver: docker-container
      - name: setup docker-compose
        run: sudo ./ci/github/helpers/setup_docker_compose.bash ${{ matrix.docker_compose }} ${{ matrix.docker_compose_sha }}
      - uses: actions/setup-node@v3.5.1
        with:
          node-version: ${{ matrix.node }}
          cache: "npm"
      - name: show system version
        run: ./ci/helpers/show_system_versions.bash
      - name: install
        run: ./ci/github/unit-testing/frontend.bash install
      - name: test
        run: ./ci/github/unit-testing/frontend.bash test
    # no coverage here??
    # - uses: codecov/codecov-action@v3.1.1
    #   with:
    #     flags: unittests #optional

  unit-test-python-linting:
    needs: changes
    if: ${{ needs.changes.outputs.anything-py == 'true' || github.event_name == 'push' }}
    timeout-minutes: 18 # if this timeout gets too small, then split the tests
    name: "[unit] python-linting"
    runs-on: ${{ matrix.os }}
    strategy:
      matrix:
        python: ["3.9", "3.10", "3.11"]
        os: [ubuntu-20.04]
        docker_buildx: [v0.8.2]
        docker_compose: [1.29.1]
        include:
          - docker_compose: 1.29.1
            docker_compose_sha: 8097769d32e34314125847333593c8edb0dfc4a5b350e4839bef8c2fe8d09de7
      fail-fast: false
    steps:
      - uses: actions/checkout@v3
      - name: setup docker buildx
        id: buildx
        uses: docker/setup-buildx-action@v2
        with:
          version: ${{ matrix.docker_buildx }}
          driver: docker-container
      - name: setup docker-compose
        run: sudo ./ci/github/helpers/setup_docker_compose.bash ${{ matrix.docker_compose }} ${{ matrix.docker_compose_sha }}
      - name: setup python environment
        uses: actions/setup-python@v4
        with:
          python-version: ${{ matrix.python }}
          cache: "pip"
          cache-dependency-path: "packages/service-library/requirements/_test.txt"
      - name: show system version
        run: ./ci/helpers/show_system_versions.bash
      - name: install
        run: ./ci/github/unit-testing/python-linting.bash install
      - name: test
        run: ./ci/github/unit-testing/python-linting.bash test

  unit-test-postgres-database:
    needs: changes
    if: ${{ needs.changes.outputs.postgres-database == 'true' || github.event_name == 'push' }}
    timeout-minutes: 18 # if this timeout gets too small, then split the tests
    name: "[unit] postgres-database"
    runs-on: ${{ matrix.os }}
    strategy:
      matrix:
        python: ["3.9"]
        os: [ubuntu-20.04]
        docker_buildx: [v0.8.2]
        docker_compose: [1.29.1]
        include:
          - docker_compose: 1.29.1
            docker_compose_sha: 8097769d32e34314125847333593c8edb0dfc4a5b350e4839bef8c2fe8d09de7
      fail-fast: false
    steps:
      - uses: actions/checkout@v3
      - name: setup docker buildx
        id: buildx
        uses: docker/setup-buildx-action@v2
        with:
          version: ${{ matrix.docker_buildx }}
          driver: docker-container
      - name: setup docker-compose
        run: sudo ./ci/github/helpers/setup_docker_compose.bash ${{ matrix.docker_compose }} ${{ matrix.docker_compose_sha }}
      - name: setup python environment
        uses: actions/setup-python@v4
        with:
          python-version: ${{ matrix.python }}
          cache: "pip"
          cache-dependency-path: "packages/postgres-database/requirements/ci.txt"
      - name: show system version
        run: ./ci/helpers/show_system_versions.bash
      - name: install
        run: ./ci/github/unit-testing/postgres-database.bash install
      - name: typecheck
        run: ./ci/github/unit-testing/postgres-database.bash typecheck
      - name: test
        if: always()
        run: ./ci/github/unit-testing/postgres-database.bash test
      - uses: codecov/codecov-action@v3.1.1
        with:
          flags: unittests #optional

  unit-test-service-integration:
    needs: changes
    if: ${{ needs.changes.outputs.service-integration == 'true' || github.event_name == 'push' }}
    timeout-minutes: 18 # if this timeout gets too small, then split the tests
    name: "[unit] service-integration"
    runs-on: ${{ matrix.os }}
    strategy:
      matrix:
        python: ["3.9"]
        os: [ubuntu-20.04]
        docker_buildx: [v0.8.2]
        docker_compose: [1.29.1]
        include:
          - docker_compose: 1.29.1
            docker_compose_sha: 8097769d32e34314125847333593c8edb0dfc4a5b350e4839bef8c2fe8d09de7
      fail-fast: false
    steps:
      - uses: actions/checkout@v3
      - name: setup docker buildx
        id: buildx
        uses: docker/setup-buildx-action@v2
        with:
          version: ${{ matrix.docker_buildx }}
          driver: docker-container
      - name: setup docker-compose
        run: sudo ./ci/github/helpers/setup_docker_compose.bash ${{ matrix.docker_compose }} ${{ matrix.docker_compose_sha }}
      - name: setup python environment
        uses: actions/setup-python@v4
        with:
          python-version: ${{ matrix.python }}
          cache: "pip"
          cache-dependency-path: "packages/service-integration/requirements/ci.txt"
      - name: show system version
        run: ./ci/helpers/show_system_versions.bash
      - name: install
        run: ./ci/github/unit-testing/service-integration.bash install
      - name: test
        run: ./ci/github/unit-testing/service-integration.bash test
      - uses: codecov/codecov-action@v3.1.1
        with:
          flags: unittests #optional

  unit-test-service-library:
    needs: changes
    if: ${{ needs.changes.outputs.service-library == 'true' || github.event_name == 'push' }}
    timeout-minutes: 18 # if this timeout gets too small, then split the tests
    name: "[unit] service-library"
    runs-on: ${{ matrix.os }}
    strategy:
      matrix:
        python: ["3.9"]
        os: [ubuntu-20.04]
        docker_buildx: [v0.8.2]
        docker_compose: [1.29.1]
        include:
          - docker_compose: 1.29.1
            docker_compose_sha: 8097769d32e34314125847333593c8edb0dfc4a5b350e4839bef8c2fe8d09de7
      fail-fast: false
    steps:
      - uses: actions/checkout@v3
      - name: setup docker buildx
        id: buildx
        uses: docker/setup-buildx-action@v2
        with:
          version: ${{ matrix.docker_buildx }}
          driver: docker-container
      - name: setup docker-compose
        run: sudo ./ci/github/helpers/setup_docker_compose.bash ${{ matrix.docker_compose }} ${{ matrix.docker_compose_sha }}
      - name: setup python environment
        uses: actions/setup-python@v4
        with:
          python-version: ${{ matrix.python }}
          cache: "pip"
          cache-dependency-path: "packages/service-library/requirements/ci.txt"
      - name: show system version
        run: ./ci/helpers/show_system_versions.bash
      - name: install
        run: ./ci/github/unit-testing/service-library.bash install_all
      - name: test
        run: ./ci/github/unit-testing/service-library.bash test_all
      - uses: codecov/codecov-action@v3.1.1
        with:
          flags: unittests #optional

  unit-test-settings-library:
    needs: changes
    if: ${{ needs.changes.outputs.settings-library == 'true' || github.event_name == 'push' }}
    timeout-minutes: 18 # if this timeout gets too small, then split the tests
    name: "[unit] settings-library"
    runs-on: ${{ matrix.os }}
    strategy:
      matrix:
        python: ["3.9"]
        os: [ubuntu-20.04]
        docker_buildx: [v0.8.2]
        docker_compose: [1.29.1]
        include:
          - docker_compose: 1.29.1
            docker_compose_sha: 8097769d32e34314125847333593c8edb0dfc4a5b350e4839bef8c2fe8d09de7
      fail-fast: false
    steps:
      - uses: actions/checkout@v3
      - name: setup docker buildx
        id: buildx
        uses: docker/setup-buildx-action@v2
        with:
          version: ${{ matrix.docker_buildx }}
          driver: docker-container
      - name: setup docker-compose
        run: sudo ./ci/github/helpers/setup_docker_compose.bash ${{ matrix.docker_compose }} ${{ matrix.docker_compose_sha }}
      - name: setup python environment
        uses: actions/setup-python@v4
        with:
          python-version: ${{ matrix.python }}
          cache: "pip"
          cache-dependency-path: "packages/settings-library/requirements/ci.txt"
      - name: show system version
        run: ./ci/helpers/show_system_versions.bash
      - name: install
        run: ./ci/github/unit-testing/settings-library.bash install
      - name: test
        run: ./ci/github/unit-testing/settings-library.bash test
      - uses: codecov/codecov-action@v3.1.1
        with:
          flags: unittests #optional

  unit-test-models-library:
    needs: changes
    if: ${{ needs.changes.outputs.models-library == 'true' || github.event_name == 'push' }}
    timeout-minutes: 18 # if this timeout gets too small, then split the tests
    name: "[unit] models-library"
    runs-on: ${{ matrix.os }}
    strategy:
      matrix:
        python: ["3.9"]
        os: [ubuntu-20.04]
        docker_buildx: [v0.8.2]
        docker_compose: [1.29.1]
        include:
          - docker_compose: 1.29.1
            docker_compose_sha: 8097769d32e34314125847333593c8edb0dfc4a5b350e4839bef8c2fe8d09de7
      fail-fast: false
    steps:
      - uses: actions/checkout@v3
      - name: setup docker buildx
        id: buildx
        uses: docker/setup-buildx-action@v2
        with:
          version: ${{ matrix.docker_buildx }}
          driver: docker-container
      - name: setup docker-compose
        run: sudo ./ci/github/helpers/setup_docker_compose.bash ${{ matrix.docker_compose }} ${{ matrix.docker_compose_sha }}
      - name: setup python environment
        uses: actions/setup-python@v4
        with:
          python-version: ${{ matrix.python }}
          cache: "pip"
          cache-dependency-path: "packages/models-library/requirements/ci.txt"
      - name: show system version
        run: ./ci/helpers/show_system_versions.bash
      - name: install
        run: ./ci/github/unit-testing/models-library.bash install
      - name: test
        run: ./ci/github/unit-testing/models-library.bash test
      - uses: codecov/codecov-action@v3.1.1
        with:
          flags: unittests #optional

  unit-test-simcore-sdk:
    needs: changes
    if: ${{ needs.changes.outputs.simcore-sdk == 'true' || github.event_name == 'push' }}
    timeout-minutes: 18 # if this timeout gets too small, then split the tests
    name: "[unit] simcore-sdk"
    runs-on: ${{ matrix.os }}
    strategy:
      matrix:
        python: ["3.9"]
        os: [ubuntu-20.04]
        docker_buildx: [v0.8.2]
        docker_compose: [1.29.1]
        include:
          - docker_compose: 1.29.1
            docker_compose_sha: 8097769d32e34314125847333593c8edb0dfc4a5b350e4839bef8c2fe8d09de7
      fail-fast: false
    steps:
      - uses: actions/checkout@v3
      - name: setup docker buildx
        id: buildx
        uses: docker/setup-buildx-action@v2
        with:
          version: ${{ matrix.docker_buildx }}
          driver: docker-container
      - name: setup docker-compose
        run: sudo ./ci/github/helpers/setup_docker_compose.bash ${{ matrix.docker_compose }} ${{ matrix.docker_compose_sha }}
      - name: install rclone
        run: sudo ./ci/github/helpers/install_rclone.bash
      - name: setup python environment
        uses: actions/setup-python@v4
        with:
          python-version: ${{ matrix.python }}
          cache: "pip"
          cache-dependency-path: "packages/simcore-sdk/requirements/ci.txt"
      - name: show system version
        run: ./ci/helpers/show_system_versions.bash
      - name: install
        run: ./ci/github/unit-testing/simcore-sdk.bash install
      - name: test
        run: ./ci/github/unit-testing/simcore-sdk.bash test
      - uses: codecov/codecov-action@v3.1.1
        with:
          flags: unittests #optional

  unit-tests:
    # NOTE: this is a github required status check!
    if: ${{ always() }}
    needs:
      [
        unit-test-agent,
        unit-test-api,
        unit-test-api-server,
        unit-test-autoscaling,
        unit-test-catalog,
        unit-test-dask-sidecar,
        unit-test-dask-task-models-library,
        unit-test-datcore-adapter,
        unit-test-director,
        unit-test-director-v2,
        unit-test-dynamic-sidecar,
        unit-test-frontend,
        unit-test-models-library,
        unit-test-postgres-database,
        unit-test-python-linting,
        unit-test-service-integration,
        unit-test-service-library,
        unit-test-settings-library,
        unit-test-simcore-sdk,
        unit-test-storage,
        unit-test-webserver-01,
        unit-test-webserver-02,
        unit-test-webserver-03,
      ]
    runs-on: ubuntu-latest
    steps:
      - name: a previous unit-test job failed
        if: ${{ contains(join(needs.*.result, ','), 'failure') }}
        run: |
          echo "::error title=ERROR::one of the unit-tests failed!"
          exit 1
      - name: all the previous unit-tests were run successfully or skipped
        if: ${{ !contains(join(needs.*.result, ','), 'failure') }}
        run: echo "::notice All good!"


  integration-test-webserver-01:
    needs: [changes, build-test-images]
    if: ${{ needs.changes.outputs.anything-py == 'true' || needs.changes.outputs.webserver == 'true' || github.event_name == 'push' }}
    timeout-minutes: 30 # if this timeout gets too small, then split the tests
    name: "[int] webserver 01"
    runs-on: ${{ matrix.os }}
    strategy:
      matrix:
        python: ["3.9"]
        os: [ubuntu-20.04]
        docker_buildx: [v0.8.2]
        docker_compose: [1.29.1]
        include:
          - docker_compose: 1.29.1
            docker_compose_sha: 8097769d32e34314125847333593c8edb0dfc4a5b350e4839bef8c2fe8d09de7
      fail-fast: false
    steps:
      - uses: actions/checkout@v3
      - name: setup docker buildx
        id: buildx
        uses: docker/setup-buildx-action@v2
        with:
          version: ${{ matrix.docker_buildx }}
          driver: docker-container
      - name: setup docker-compose
        run: sudo ./ci/github/helpers/setup_docker_compose.bash ${{ matrix.docker_compose }} ${{ matrix.docker_compose_sha }}
      - name: setup python environment
        uses: actions/setup-python@v4
        with:
          python-version: ${{ matrix.python }}
          cache: "pip"
          cache-dependency-path: "services/web/server/requirements/ci.txt"
      - name: download docker images
        uses: actions/download-artifact@v3
        with:
          name: docker-buildx-images-${{ runner.os }}-${{ github.sha }}
          path: /${{ runner.temp }}/build
      - name: load docker images
        run: make load-images local-src=/${{ runner.temp }}/build
      - name: show system version
        run: ./ci/helpers/show_system_versions.bash
      - name: install
        run: ./ci/github/integration-testing/webserver.bash install
      - name: test
        run: ./ci/github/integration-testing/webserver.bash test 01
      - name: upload failed tests logs
        if: failure()
        uses: actions/upload-artifact@v3
        with:
          name: ${{ github.job }}_docker_logs
          path: ./services/web/server/test_failures
      - name: cleanup
        if: always()
        run: ./ci/github/integration-testing/webserver.bash clean_up
      - uses: codecov/codecov-action@v3.1.1
        with:
          flags: integrationtests #optional

  integration-test-webserver-02:
    needs: [changes, build-test-images]
    if: ${{ needs.changes.outputs.anything-py == 'true' || needs.changes.outputs.webserver == 'true' || github.event_name == 'push' }}
    timeout-minutes: 30 # if this timeout gets too small, then split the tests
    name: "[int] webserver 02"
    runs-on: ${{ matrix.os }}
    strategy:
      matrix:
        python: ["3.9"]
        os: [ubuntu-20.04]
        docker_buildx: [v0.8.2]
        docker_compose: [1.29.1]
        include:
          - docker_compose: 1.29.1
            docker_compose_sha: 8097769d32e34314125847333593c8edb0dfc4a5b350e4839bef8c2fe8d09de7
      fail-fast: false
    steps:
      - uses: actions/checkout@v3
      - name: setup docker buildx
        id: buildx
        uses: docker/setup-buildx-action@v2
        with:
          version: ${{ matrix.docker_buildx }}
          driver: docker-container
      - name: setup docker-compose
        run: sudo ./ci/github/helpers/setup_docker_compose.bash ${{ matrix.docker_compose }} ${{ matrix.docker_compose_sha }}
      - name: setup python environment
        uses: actions/setup-python@v4
        with:
          python-version: ${{ matrix.python }}
          cache: "pip"
          cache-dependency-path: "services/web/server/requirements/ci.txt"
      - name: expose github runtime for buildx
        uses: crazy-max/ghaction-github-runtime@v2
      - name: download docker images
        uses: actions/download-artifact@v3
        with:
          name: docker-buildx-images-${{ runner.os }}-${{ github.sha }}
          path: /${{ runner.temp }}/build
      - name: load docker images
        run: make load-images local-src=/${{ runner.temp }}/build
      - name: show system version
        run: ./ci/helpers/show_system_versions.bash
      - name: install
        run: ./ci/github/integration-testing/webserver.bash install
      - name: test
        run: ./ci/github/integration-testing/webserver.bash test 02
      - name: upload failed tests logs
        if: failure()
        uses: actions/upload-artifact@v3
        with:
          name: ${{ github.job }}_docker_logs
          path: ./services/web/server/test_failures
      - name: cleanup
        if: always()
        run: ./ci/github/integration-testing/webserver.bash clean_up
      - uses: codecov/codecov-action@v3.1.1
        with:
          flags: integrationtests #optional

  integration-test-director-v2-01:
    needs: [changes, build-test-images]
    if: ${{ needs.changes.outputs.anything-py == 'true' || needs.changes.outputs.director-v2 == 'true' || github.event_name == 'push'}}
    timeout-minutes: 30 # if this timeout gets too small, then split the tests
    name: "[int] director-v2 01"
    runs-on: ${{ matrix.os }}
    strategy:
      matrix:
        python: ["3.9"]
        os: [ubuntu-20.04]
        docker_buildx: [v0.8.2]
        docker_compose: [1.29.1]
        include:
          - docker_compose: 1.29.1
            docker_compose_sha: 8097769d32e34314125847333593c8edb0dfc4a5b350e4839bef8c2fe8d09de7
      fail-fast: false
    steps:
      - uses: actions/checkout@v3
      - name: setup docker buildx
        id: buildx
        uses: docker/setup-buildx-action@v2
        with:
          version: ${{ matrix.docker_buildx }}
          driver: docker-container
      - name: setup docker-compose
        run: sudo ./ci/github/helpers/setup_docker_compose.bash ${{ matrix.docker_compose }} ${{ matrix.docker_compose_sha }}
      - name: setup python environment
        uses: actions/setup-python@v4
        with:
          python-version: ${{ matrix.python }}
          cache: "pip"
          cache-dependency-path: "services/director-v2/requirements/ci.txt"
      - name: expose github runtime for buildx
        uses: crazy-max/ghaction-github-runtime@v2
      - name: download docker images
        uses: actions/download-artifact@v3
        with:
          name: docker-buildx-images-${{ runner.os }}-${{ github.sha }}
          path: /${{ runner.temp }}/build
      - name: load docker images
        run: make load-images local-src=/${{ runner.temp }}/build
      - name: show system version
        run: ./ci/helpers/show_system_versions.bash
      - name: install
        run: ./ci/github/integration-testing/director-v2.bash install
      - name: test
        run: ./ci/github/integration-testing/director-v2.bash test 01
      - name: upload failed tests logs
        if: failure()
        uses: actions/upload-artifact@v3
        with:
          name: ${{ github.job }}_docker_logs
          path: ./services/director-v2/test_failures
      - name: cleanup
        if: always()
        run: ./ci/github/integration-testing/director-v2.bash clean_up
      - uses: codecov/codecov-action@v3.1.1
        with:
          flags: integrationtests #optional

  integration-test-director-v2-02:
    needs: [changes, build-test-images]
    if: ${{ needs.changes.outputs.anything-py == 'true' || needs.changes.outputs.director-v2 == 'true' || github.event_name == 'push' }}
    timeout-minutes: 30 # if this timeout gets too small, then split the tests
    name: "[int] director-v2 02"
    runs-on: ${{ matrix.os }}
    strategy:
      matrix:
        python: ["3.9"]
        os: [ubuntu-20.04]
        docker_buildx: [v0.8.2]
        docker_compose: [1.29.1]
        include:
          - docker_compose: 1.29.1
            docker_compose_sha: 8097769d32e34314125847333593c8edb0dfc4a5b350e4839bef8c2fe8d09de7
      fail-fast: false
    steps:
      - uses: actions/checkout@v3
      - name: setup docker buildx
        id: buildx
        uses: docker/setup-buildx-action@v2
        with:
          version: ${{ matrix.docker_buildx }}
          driver: docker-container

      - name: setup docker-compose
        run: sudo ./ci/github/helpers/setup_docker_compose.bash ${{ matrix.docker_compose }} ${{ matrix.docker_compose_sha }}
      - name: setup rclone docker volume plugin
        run: sudo ./ci/github/helpers/install_rclone_docker_volume_plugin.bash
      - name: setup python environment
        uses: actions/setup-python@v4
        with:
          python-version: ${{ matrix.python }}
          cache: "pip"
          cache-dependency-path: "services/director-v2/requirements/ci.txt"
      - name: expose github runtime for buildx
        uses: crazy-max/ghaction-github-runtime@v2
      - name: download docker images
        uses: actions/download-artifact@v3
        with:
          name: docker-buildx-images-${{ runner.os }}-${{ github.sha }}
          path: /${{ runner.temp }}/build
      - name: load docker images
        run: make load-images local-src=/${{ runner.temp }}/build
      - name: show system version
        run: ./ci/helpers/show_system_versions.bash
      - name: install
        run: ./ci/github/integration-testing/director-v2.bash install
      - name: test
        run: ./ci/github/integration-testing/director-v2.bash test 02
      - name: upload failed tests logs
        if: failure()
        uses: actions/upload-artifact@v3
        with:
          name: ${{ github.job }}_docker_logs
          path: ./services/director-v2/test_failures
      - name: cleanup
        if: always()
        run: ./ci/github/integration-testing/director-v2.bash clean_up
      - uses: codecov/codecov-action@v3.1.1
        with:
          flags: integrationtests #optional

  integration-test-simcore-sdk:
    needs: [changes, build-test-images]
    if: ${{ needs.changes.outputs.anything-py == 'true' || needs.changes.outputs.simcore-sdk == 'true' || github.event_name == 'push' }}
    timeout-minutes: 30 # if this timeout gets too small, then split the tests
    name: "[int] simcore-sdk"
    runs-on: ${{ matrix.os }}
    strategy:
      matrix:
        python: ["3.9"]
        os: [ubuntu-20.04]
        docker_buildx: [v0.8.2]
        docker_compose: [1.29.1]
        include:
          - docker_compose: 1.29.1
            docker_compose_sha: 8097769d32e34314125847333593c8edb0dfc4a5b350e4839bef8c2fe8d09de7
      fail-fast: false
    steps:
      - uses: actions/checkout@v3
      - name: setup docker buildx
        id: buildx
        uses: docker/setup-buildx-action@v2
        with:
          version: ${{ matrix.docker_buildx }}
          driver: docker-container
      - name: setup docker-compose
        run: sudo ./ci/github/helpers/setup_docker_compose.bash ${{ matrix.docker_compose }} ${{ matrix.docker_compose_sha }}
      - name: install rclone
        run: sudo ./ci/github/helpers/install_rclone.bash
      - name: setup python environment
        uses: actions/setup-python@v4
        with:
          python-version: ${{ matrix.python }}
          cache: "pip"
          cache-dependency-path: "packages/simcore-sdk/requirements/ci.txt"
      - name: download docker images
        uses: actions/download-artifact@v3
        with:
          name: docker-buildx-images-${{ runner.os }}-${{ github.sha }}
          path: /${{ runner.temp }}/build
      - name: load docker images
        run: make load-images local-src=/${{ runner.temp }}/build
      - name: show system version
        run: ./ci/helpers/show_system_versions.bash
      - name: install
        run: ./ci/github/integration-testing/simcore-sdk.bash install
      - name: test
        run: ./ci/github/integration-testing/simcore-sdk.bash test
      - name: upload failed tests logs
        if: failure()
        uses: actions/upload-artifact@v3
        with:
          name: ${{ github.job }}_docker_logs
          path: ./packages/simcore-sdk/test_failures
      - name: cleanup
        if: always()
        run: ./ci/github/integration-testing/simcore-sdk.bash clean_up
      - uses: codecov/codecov-action@v3.1.1
        with:
          flags: integrationtests

  integration-tests:
    # NOTE: this is a github required status check!
    if: always()
    needs:
      [
        integration-test-director-v2-01,
        integration-test-director-v2-02,
        integration-test-simcore-sdk,
        integration-test-webserver-01,
        integration-test-webserver-02,
      ]
    runs-on: ubuntu-latest
    steps:
      - name: a previous integration-test job failed
        if: ${{ contains(join(needs.*.result, ','), 'failure') }}
        run: |
          echo "::error title=ERROR::one of the unit-tests failed!"
          exit 1
      - name: all the previous integration-tests were run successfully or skipped
        if: ${{ !contains(join(needs.*.result, ','), 'failure') }}
        run: echo "::notice All good!"


  system-test-public-api:
    needs: [changes, build-test-images]
    if: ${{ needs.changes.outputs.anything == 'true' || github.event_name == 'push' }}
    timeout-minutes: 25 # if this timeout gets too small, then split the tests
    name: "[sys] public api"
    runs-on: ${{ matrix.os }}
    strategy:
      matrix:
        python: ["3.9"]
        os: [ubuntu-20.04]
        docker_buildx: [v0.8.2]
        docker_compose: [1.29.1]
        include:
          - docker_compose: 1.29.1
            docker_compose_sha: 8097769d32e34314125847333593c8edb0dfc4a5b350e4839bef8c2fe8d09de7
      fail-fast: false
    steps:
      - uses: actions/checkout@v3
      - name: setup docker buildx
        id: buildx
        uses: docker/setup-buildx-action@v2
        with:
          version: ${{ matrix.docker_buildx }}
          driver: docker-container
      - name: setup docker-compose
        run: sudo ./ci/github/helpers/setup_docker_compose.bash ${{ matrix.docker_compose }} ${{ matrix.docker_compose_sha }}
      - name: setup python environment
        uses: actions/setup-python@v4
        with:
          python-version: ${{ matrix.python }}
          cache: "pip"
          cache-dependency-path: "tests/public-api/requirements/ci.txt"
      - name: expose github runtime for buildx
        uses: crazy-max/ghaction-github-runtime@v2
      - name: download docker images
        uses: actions/download-artifact@v3
        with:
          name: docker-buildx-images-${{ runner.os }}-${{ github.sha }}
          path: /${{ runner.temp }}/build
      - name: load docker images
        run: make load-images local-src=/${{ runner.temp }}/build
      - name: show system version
        run: ./ci/helpers/show_system_versions.bash
      - name: install
        run: ./ci/github/system-testing/public-api.bash install
      - name: test
        run: ./ci/github/system-testing/public-api.bash test
      - name: upload failed tests logs
        if: failure()
        uses: actions/upload-artifact@v3
        with:
          name: ${{ github.job }}_docker_logs
          path: ./test_failures
      - name: cleanup
        if: always()
        run: ./ci/github/system-testing/public-api.bash clean_up

  system-test-swarm-deploy:
    needs: [changes, build-test-images]
    if: ${{ needs.changes.outputs.anything == 'true' || github.event_name == 'push' }}
    timeout-minutes: 30 # if this timeout gets too small, then split the tests
    name: "[sys] deploy simcore"
    runs-on: ${{ matrix.os }}
    strategy:
      matrix:
        python: ["3.9"]
        os: [ubuntu-20.04]
        docker_buildx: [v0.8.2]
        docker_compose: [1.29.1]
        include:
          - docker_compose: 1.29.1
            docker_compose_sha: 8097769d32e34314125847333593c8edb0dfc4a5b350e4839bef8c2fe8d09de7
      fail-fast: false
    steps:
      - uses: actions/checkout@v3
      - name: setup docker buildx
        id: buildx
        uses: docker/setup-buildx-action@v2
        with:
          version: ${{ matrix.docker_buildx }}
          driver: docker-container
      - name: setup docker-compose
        run: sudo ./ci/github/helpers/setup_docker_compose.bash ${{ matrix.docker_compose }} ${{ matrix.docker_compose_sha }}
      - name: setup python environment
        uses: actions/setup-python@v4
        with:
          python-version: ${{ matrix.python }}
          cache: "pip"
          cache-dependency-path: "tests/swarm-deploy/requirements/ci.txt"
      - name: expose github runtime for buildx
        uses: crazy-max/ghaction-github-runtime@v2
      - name: download docker images
        uses: actions/download-artifact@v3
        with:
          name: docker-buildx-images-${{ runner.os }}-${{ github.sha }}
          path: /${{ runner.temp }}/build
      - name: load docker images
        run: make load-images local-src=/${{ runner.temp }}/build
      - name: show system version
        run: ./ci/helpers/show_system_versions.bash
      - name: install
        run: ./ci/github/system-testing/swarm-deploy.bash install
      - name: test
        run: ./ci/github/system-testing/swarm-deploy.bash test
      - name: upload failed tests logs
        if: failure()
        uses: actions/upload-artifact@v3
        with:
          name: ${{ github.job }}_docker_logs
          path: ./test_failures
      - name: cleanup
        if: always()
        run: ./ci/github/system-testing/swarm-deploy.bash clean_up

  system-test-e2e:
    needs: [changes, build-test-images]
    if: ${{ needs.changes.outputs.anything == 'true' || github.event_name == 'push' }}
    timeout-minutes: 30 # if this timeout gets too small, then split the tests
    name: "[sys] e2e"
    runs-on: ${{ matrix.os }}
    strategy:
      matrix:
        python: ["3.9"]
        node: [14]
        os: [ubuntu-20.04]
        docker_buildx: [v0.8.2]
        docker_compose: [1.29.1]
        include:
          - docker_compose: 1.29.1
            docker_compose_sha: 8097769d32e34314125847333593c8edb0dfc4a5b350e4839bef8c2fe8d09de7
      fail-fast: false
    steps:
      - uses: actions/checkout@v3
      - name: setup docker buildx
        id: buildx
        uses: docker/setup-buildx-action@v2
        with:
          version: ${{ matrix.docker_buildx }}
          driver: docker-container
      - name: setup docker-compose
        run: sudo ./ci/github/helpers/setup_docker_compose.bash ${{ matrix.docker_compose }} ${{ matrix.docker_compose_sha }}
      - name: setup python environment
        uses: actions/setup-python@v4
        with:
          python-version: ${{ matrix.python }}
          cache: "pip"
          cache-dependency-path: "tests/e2e/requirements/requirements.txt"
      - uses: actions/setup-node@v3.5.1
        with:
          node-version: ${{ matrix.node }}
          cache: "npm"
          cache-dependency-path: "tests/e2e/package-lock.json"
      - name: expose github runtime for buildx
        uses: crazy-max/ghaction-github-runtime@v2
      - name: download docker images
        uses: actions/download-artifact@v3
        with:
          name: docker-buildx-images-${{ runner.os }}-${{ github.sha }}
          path: /${{ runner.temp }}/build
      - name: load docker images
        run: make load-images local-src=/${{ runner.temp }}/build
      - name: show system version
        run: ./ci/helpers/show_system_versions.bash
      - name: setup
        run: ./ci/github/system-testing/e2e.bash install
      - name: test
        run: ./ci/github/system-testing/e2e.bash test
      - name: dump docker logs
        id: docker_logs_dump
        if: failure()
        run: ./ci/github/system-testing/e2e.bash dump_docker_logs
      - name: upload docker logs
        if: failure()
        uses: actions/upload-artifact@v3
        with:
          name: ${{ github.job }}_docker_logs
          path: ./tests/e2e/test_failures
      - name: upload screenshots
        if: always()
        uses: actions/upload-artifact@v3
        with:
          name: ${{ github.job }}_screenshots
          path: tests/e2e/screenshots
      - name: upload e2e logs
        if: failure()
        uses: actions/upload-artifact@v3
        with:
          name: ${{ github.job }}_logs
          path: tests/e2e/logs
      - name: cleanup
        if: always()
        run: ./ci/github/system-testing/e2e.bash clean_up

  system-test-environment-setup:
    timeout-minutes: 30 # if this timeout gets too small, then split the tests
    name: "[sys] environment setup"
    runs-on: ${{ matrix.os }}
    strategy:
      matrix:
        python: ["3.9"]
        os: [ubuntu-20.04]
        docker_buildx: [v0.8.2]
        docker_compose: [1.29.1]
        include:
          - docker_compose: 1.29.1
            docker_compose_sha: 8097769d32e34314125847333593c8edb0dfc4a5b350e4839bef8c2fe8d09de7
      fail-fast: false
    steps:
      - uses: actions/checkout@v3
      - name: setup docker buildx
        id: buildx
        uses: docker/setup-buildx-action@v2
        with:
          version: ${{ matrix.docker_buildx }}
          driver: docker-container
      - name: setup docker-compose
        run: sudo ./ci/github/helpers/setup_docker_compose.bash ${{ matrix.docker_compose }} ${{ matrix.docker_compose_sha }}
      - name: setup python environment
        uses: actions/setup-python@v4
        with:
          python-version: ${{ matrix.python }}
          cache: "pip"
          cache-dependency-path: "tests/environment-setup/requirements/ci.txt"
      - name: show system version
        run: ./ci/helpers/show_system_versions.bash
      - name: install
        run: ./ci/github/system-testing/environment-setup.bash install
      - name: test
        run: ./ci/github/system-testing/environment-setup.bash test
      - name: cleanup
        if: always()
        run: ./ci/github/system-testing/environment-setup.bash clean_up

  system-tests:
    # NOTE: this is a github required status check!
    if: always()
    needs:
      [
        system-test-e2e,
        system-test-environment-setup,
        system-test-public-api,
        system-test-swarm-deploy,
      ]
    runs-on: ubuntu-latest
    steps:
      - name: a previous system-test job failed
        if: ${{ contains(join(needs.*.result, ','), 'failure') }}
        run: |
          echo "::error title=ERROR::one of the unit-tests failed!"
          exit 1
      - name: all the previous system-tests were run successfully or skipped
        if: ${{ !contains(join(needs.*.result, ','), 'failure') }}
        run: echo "::notice All good!"

  deploy:
    name: deploy to dockerhub
    if: github.event_name == 'push'
    needs: [unit-tests, integration-tests, system-tests]
    runs-on: ${{ matrix.os }}
    strategy:
      matrix:
        python: ["3.9"]
        os: [ubuntu-20.04]
        docker_buildx: [v0.8.2]
        docker_compose: [1.29.1]
        include:
          - docker_compose: 1.29.1
            docker_compose_sha: 8097769d32e34314125847333593c8edb0dfc4a5b350e4839bef8c2fe8d09de7
      fail-fast: false
    env:
      # secrets can be set in settings/secrets on github
      DOCKER_REGISTRY: ${{ secrets.DOCKER_REGISTRY }}
      DOCKER_USERNAME: ${{ secrets.DOCKER_USERNAME }}
      DOCKER_PASSWORD: ${{ secrets.DOCKER_PASSWORD }}
    steps:
      - uses: actions/checkout@v3
      - name: setup docker buildx
        id: buildx
        uses: docker/setup-buildx-action@v2
        with:
          version: ${{ matrix.docker_buildx }}
          driver: docker-container
      - name: setup docker-compose
        run: sudo ./ci/github/helpers/setup_docker_compose.bash ${{ matrix.docker_compose }} ${{ matrix.docker_compose_sha }}
      - name: download docker images
        uses: actions/download-artifact@v3
        with:
          name: docker-buildx-images-${{ runner.os }}-${{ github.sha }}
          path: /${{ runner.temp }}/build
      - name: load docker images
        run: |
          make load-images local-src=/${{ runner.temp }}/build
      - name: set owner variable
        run: echo "OWNER=${GITHUB_REPOSITORY%/*}" >> $GITHUB_ENV
      - if: github.ref == 'refs/heads/master'
        name: deploy master image
        env:
          TAG_PREFIX: master-github
        run: ./ci/deploy/dockerhub-deploy.bash -n
      - if: contains(github.ref, 'refs/heads/hotfix_v')
        name: deploy release hotfix image
        env:
          TAG_PREFIX: hotfix-github
        run: ./ci/deploy/dockerhub-deploy.bash -n
      - if: contains(github.ref, 'refs/heads/hotfix_staging_')
        name: deploy staging hotfix image
        env:
          TAG_PREFIX: hotfix-staging-github
        run: ./ci/deploy/dockerhub-deploy.bash -n<|MERGE_RESOLUTION|>--- conflicted
+++ resolved
@@ -19,9 +19,6 @@
   pull_request:
     branches:
       - "*"
-<<<<<<< HEAD
-    
-=======
 
   workflow_dispatch:
     inputs:
@@ -36,7 +33,6 @@
           - system-tests
           - all
 
->>>>>>> ed18d653
 env:
   DEFAULT_MAX_NANO_CPUS: 10000000
   DEFAULT_MAX_MEMORY: 268435456
