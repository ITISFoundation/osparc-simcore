--- conflicted
+++ resolved
@@ -943,17 +943,13 @@
       - name: test
         if: ${{ !cancelled() }}
         run: ./ci/github/unit-testing/director.bash test
-<<<<<<< HEAD
       - name: upload failed tests logs
         if: ${{ !cancelled() }}
         uses: actions/upload-artifact@v4
         with:
           name: ${{ github.job }}_docker_logs
           path: ./services/director/test_failures
-      - uses: codecov/codecov-action@v4.6.0
-=======
-      - uses: codecov/codecov-action@v5.0.2
->>>>>>> 5f70a0dd
+      - uses: codecov/codecov-action@v5.0.2
         env:
           CODECOV_TOKEN: ${{ secrets.CODECOV_TOKEN }}
         with:
