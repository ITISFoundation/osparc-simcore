name: CI

on:
  push:
    branches:
      - "*"
    tags-ignore:
      - "*"
    paths-ignore:
      - "*.md"
      - "*.png"
      - "*.svg"
      - "docs/**"
      - ".vscode/**"
  pull_request:
    branches:
      - "*"
    paths-ignore:
      - "*.md"
      - "*.png"
      - "*.svg"
      - "docs/**"
      - ".vscode/**"
      - ".vscode-template/**"

env:
  # secrets can be set in settings/secrets on github
  DOCKER_REGISTRY: ${{ secrets.DOCKER_REGISTRY }}
  DOCKER_USERNAME: ${{ secrets.DOCKER_USERNAME }}
  DOCKER_PASSWORD: ${{ secrets.DOCKER_PASSWORD }}
  CC_TEST_REPORTER_ID: 21a72eb30476c870140b1576258873a41be6692f71bd9aebe812174b7d8f4b4e
  #enable buildkit
  DOCKER_BUILDKIT: 1
  COMPOSE_DOCKER_CLI_BUILD: 1

jobs:
  unit-test-api:
    name: "[unit] api"
    runs-on: ${{ matrix.os }}
    strategy:
      matrix:
        python: [3.8]
        os: [ubuntu-20.04]
      fail-fast: false
    steps:
      - uses: actions/checkout@v2
      - name: setup docker
        run: |
          sudo ./ci/github/helpers/setup_docker_compose.bash
          ./ci/github/helpers/setup_docker_experimental.bash
      - name: setup python environment
        uses: actions/setup-python@v2
        with:
          python-version: ${{ matrix.python }}
      - name: show system version
        run: ./ci/helpers/show_system_versions.bash
      - uses: actions/cache@v2
        name: getting cached data
        with:
          path: ~/.cache/pip
          key: ${{ runner.os }}-pip-api-${{ hashFiles('api/tests/requirements.txt') }}
          restore-keys: |
            ${{ runner.os }}-pip-api-
            ${{ runner.os }}-pip-
            ${{ runner.os }}-
      - name: install api
        run: ./ci/github/unit-testing/api.bash install
      - name: test
        run: ./ci/github/unit-testing/api.bash test

  unit-test-api-server:
    name: "[unit] api-server"
    runs-on: ${{ matrix.os }}
    strategy:
      matrix:
        python: [3.8]
        os: [ubuntu-20.04]
      fail-fast: false
    steps:
      - uses: actions/checkout@v2
      - name: setup docker
        run: |
          sudo ./ci/github/helpers/setup_docker_compose.bash
          ./ci/github/helpers/setup_docker_experimental.bash
      - name: setup python environment
        uses: actions/setup-python@v2
        with:
          python-version: ${{ matrix.python }}
      - name: show system version
        run: ./ci/helpers/show_system_versions.bash
      - uses: actions/cache@v2
        name: getting cached data
        with:
          path: ~/.cache/pip
          key: ${{ runner.os }}-pip-api-server-${{ hashFiles('services/api-server/requirements/ci.txt') }}
          restore-keys: |
            ${{ runner.os }}-pip-api-server-
            ${{ runner.os }}-pip-
            ${{ runner.os }}-
      - name: install
        run: ./ci/github/unit-testing/api-server.bash install
      - name: test
        run: ./ci/github/unit-testing/api-server.bash test
      - uses: codecov/codecov-action@v1
        with:
          flags: unittests #optional
      - name: prepare codeclimate coverage file
        run: |
          curl -L https://codeclimate.com/downloads/test-reporter/test-reporter-0.7.0-linux-amd64 > ./cc-test-reporter
          chmod +x ./cc-test-reporter && ./cc-test-reporter --version
          ./cc-test-reporter format-coverage -t coverage.py -o codeclimate.${{ github.job }}_coverage.json coverage.xml
      - name: upload codeclimate coverage
        uses: actions/upload-artifact@v2
        with:
          name: codeclimate-${{ github.job }}-coverage
          path: codeclimate.${{ github.job }}_coverage.json

  unit-test-catalog:
    name: "[unit] catalog"
    runs-on: ${{ matrix.os }}
    strategy:
      matrix:
        python: [3.8]
        os: [ubuntu-20.04]
      fail-fast: false
    steps:
      - uses: actions/checkout@v2
      - name: setup docker
        run: |
          sudo ./ci/github/helpers/setup_docker_compose.bash
          ./ci/github/helpers/setup_docker_experimental.bash
      - name: setup python environment
        uses: actions/setup-python@v2
        with:
          python-version: ${{ matrix.python }}
      - name: show system version
        run: ./ci/helpers/show_system_versions.bash
      - uses: actions/cache@v2
        name: getting cached data
        with:
          path: ~/.cache/pip
          key: ${{ runner.os }}-pip-catalog-${{ hashFiles('services/catalog/requirements/ci.txt') }}
          restore-keys: |
            ${{ runner.os }}-pip-catalog-
            ${{ runner.os }}-pip-
            ${{ runner.os }}-
      - name: install
        run: ./ci/github/unit-testing/catalog.bash install
      - name: test
        run: ./ci/github/unit-testing/catalog.bash test
      - name: upload failed tests logs
        if: failure()
        uses: actions/upload-artifact@v2
        with:
          name: ${{ github.job }}_docker_logs
          path: ./services/catalog/test_failures
      - uses: codecov/codecov-action@v1
        with:
          flags: unittests #optional
      - name: prepare codeclimate coverage file
        run: |
          curl -L https://codeclimate.com/downloads/test-reporter/test-reporter-0.7.0-linux-amd64 > ./cc-test-reporter
          chmod +x ./cc-test-reporter && ./cc-test-reporter --version
          ./cc-test-reporter format-coverage -t coverage.py -o codeclimate.${{ github.job }}_coverage.json coverage.xml
      - name: upload codeclimate coverage
        uses: actions/upload-artifact@v2
        with:
          name: codeclimate-${{ github.job }}-coverage
          path: codeclimate.${{ github.job }}_coverage.json

  unit-test-datcore-adapter:
    name: "[unit] datcore-adapter"
    runs-on: ${{ matrix.os }}
    strategy:
      matrix:
        python: [3.8]
        os: [ubuntu-20.04]
      fail-fast: false
    steps:
      - uses: actions/checkout@v2
      - name: setup docker
        run: |
          sudo ./ci/github/helpers/setup_docker_compose.bash
          ./ci/github/helpers/setup_docker_experimental.bash
      - name: setup python environment
        uses: actions/setup-python@v2
        with:
          python-version: ${{ matrix.python }}
      - name: show system version
        run: ./ci/helpers/show_system_versions.bash
      - uses: actions/cache@v1
        name: getting cached data
        with:
          path: ~/.cache/pip
          key: ${{ runner.os }}-pip-${{ hashFiles('**/requirements.txt') }}
          restore-keys: |
            ${{ runner.os }}-pip-
      - name: install
        run: ./ci/github/unit-testing/datcore-adapter.bash install
      - name: test
        run: ./ci/github/unit-testing/datcore-adapter.bash test
      - name: upload failed tests logs
        if: failure()
        uses: actions/upload-artifact@v2
        with:
          name: ${{ github.job }}_docker_logs
          path: ./services/datcore-adapter/test_failures
      - uses: codecov/codecov-action@v1
        with:
          flags: unittests #optional
      - name: prepare codeclimate coverage file
        run: |
          curl -L https://codeclimate.com/downloads/test-reporter/test-reporter-0.7.0-linux-amd64 > ./cc-test-reporter
          chmod +x ./cc-test-reporter && ./cc-test-reporter --version
          ./cc-test-reporter format-coverage -t coverage.py -o codeclimate.${{ github.job }}_coverage.json coverage.xml
      - name: upload codeclimate coverage
        uses: actions/upload-artifact@v2
        with:
          name: codeclimate-${{ github.job }}-coverage
          path: codeclimate.${{ github.job }}_coverage.json

  unit-test-director:
    name: "[unit] director"
    runs-on: ${{ matrix.os }}
    strategy:
      matrix:
        # KEEP 3.6 Development of this service is frozen
        python: [3.6]
        os: [ubuntu-20.04]
      fail-fast: false
    steps:
      - uses: actions/checkout@v2
      - name: setup docker
        run: |
          sudo ./ci/github/helpers/setup_docker_compose.bash
          ./ci/github/helpers/setup_docker_experimental.bash
      - name: setup python environment
        uses: actions/setup-python@v2
        with:
          python-version: ${{ matrix.python }}
      - name: show system version
        run: ./ci/helpers/show_system_versions.bash
      - uses: actions/cache@v2
        name: getting cached data
        with:
          path: ~/.cache/pip
          key: ${{ runner.os }}-pip-director-${{ hashFiles('services/director/requirements/ci.txt') }}
          restore-keys: |
            ${{ runner.os }}-pip-director-
            ${{ runner.os }}-pip-
            ${{ runner.os }}-
      - name: install
        run: ./ci/github/unit-testing/director.bash install
      - name: test
        run: ./ci/github/unit-testing/director.bash test
      - uses: codecov/codecov-action@v1
        with:
          flags: unittests #optional
      - name: prepare codeclimate coverage file
        run: |
          curl -L https://codeclimate.com/downloads/test-reporter/test-reporter-0.7.0-linux-amd64 > ./cc-test-reporter
          chmod +x ./cc-test-reporter && ./cc-test-reporter --version
          ./cc-test-reporter format-coverage -t coverage.py -o codeclimate.${{ github.job }}_coverage.json coverage.xml
      - name: upload codeclimate coverage
        uses: actions/upload-artifact@v2
        with:
          name: codeclimate-${{ github.job }}-coverage
          path: codeclimate.${{ github.job }}_coverage.json

  unit-test-director-v2:
    name: "[unit] director-v2"
    runs-on: ${{ matrix.os }}
    strategy:
      matrix:
        python: [3.8]
        os: [ubuntu-20.04]
      fail-fast: false
    steps:
      - uses: actions/checkout@v2
      - name: setup docker
        run: |
          sudo ./ci/github/helpers/setup_docker_compose.bash
          ./ci/github/helpers/setup_docker_experimental.bash
      - name: setup python environment
        uses: actions/setup-python@v2
        with:
          python-version: ${{ matrix.python }}
      - name: show system version
        run: ./ci/helpers/show_system_versions.bash
      - uses: actions/cache@v1
        name: getting cached data
        with:
          path: ~/.cache/pip
          key: ${{ runner.os }}-pip-${{ hashFiles('**/requirements.txt') }}
          restore-keys: |
            ${{ runner.os }}-pip-
      - name: install
        run: ./ci/github/unit-testing/director_v2.bash install
      - name: test
        run: ./ci/github/unit-testing/director_v2.bash test
      - name: upload failed tests logs
        if: failure()
        uses: actions/upload-artifact@v2
        with:
          name: ${{ github.job }}_docker_logs
          path: ./services/director-v2/test_failures
      - uses: codecov/codecov-action@v1
        with:
          flags: unittests #optional
      - name: prepare codeclimate coverage file
        run: |
          curl -L https://codeclimate.com/downloads/test-reporter/test-reporter-0.7.0-linux-amd64 > ./cc-test-reporter
          chmod +x ./cc-test-reporter && ./cc-test-reporter --version
          ./cc-test-reporter format-coverage -t coverage.py -o codeclimate.${{ github.job }}_coverage.json coverage.xml
      - name: upload codeclimate coverage
        uses: actions/upload-artifact@v2
        with:
          name: codeclimate-${{ github.job }}-coverage
          path: codeclimate.${{ github.job }}_coverage.json

  unit-test-sidecar:
    name: "[unit] sidecar"
    runs-on: ${{ matrix.os }}
    strategy:
      matrix:
        python: [3.8]
        os: [ubuntu-20.04]
      fail-fast: false
    steps:
      - uses: actions/checkout@v2
      - name: setup docker
        run: |
          sudo ./ci/github/helpers/setup_docker_compose.bash
          ./ci/github/helpers/setup_docker_experimental.bash
      - name: setup python environment
        uses: actions/setup-python@v2
        with:
          python-version: ${{ matrix.python }}
      - name: show system version
        run: ./ci/helpers/show_system_versions.bash
      - uses: actions/cache@v2
        name: getting cached data
        with:
          path: ~/.cache/pip
          key: ${{ runner.os }}-pip-sidecar-${{ hashFiles('services/sidecar/requirements/ci.txt') }}
          restore-keys: |
            ${{ runner.os }}-pip-sidecar-
            ${{ runner.os }}-pip-
            ${{ runner.os }}-
      - name: install
        run: ./ci/github/unit-testing/sidecar.bash install
      - name: test
        run: ./ci/github/unit-testing/sidecar.bash test
      - uses: codecov/codecov-action@v1
        with:
          flags: unittests #optional
      - name: prepare codeclimate coverage file
        run: |
          curl -L https://codeclimate.com/downloads/test-reporter/test-reporter-0.7.0-linux-amd64 > ./cc-test-reporter
          chmod +x ./cc-test-reporter && ./cc-test-reporter --version
          ./cc-test-reporter format-coverage -t coverage.py -o codeclimate.${{ github.job }}_coverage.json coverage.xml
      - name: upload codeclimate coverage
        uses: actions/upload-artifact@v2
        with:
          name: codeclimate-${{ github.job }}-coverage
          path: codeclimate.${{ github.job }}_coverage.json

  unit-test-dask-sidecar:
    name: "[unit] dask-sidecar"
    runs-on: ${{ matrix.os }}
    strategy:
      matrix:
        python: [3.8]
        os: [ubuntu-20.04]
      fail-fast: false
    steps:
      - uses: actions/checkout@v2
      - name: setup docker
        run: |
          sudo ./ci/github/helpers/setup_docker_compose.bash
          ./ci/github/helpers/setup_docker_experimental.bash
      - name: setup python environment
        uses: actions/setup-python@v2
        with:
          python-version: ${{ matrix.python }}
      - name: show system version
        run: ./ci/helpers/show_system_versions.bash
      - uses: actions/cache@v2
        name: getting cached data
        with:
          path: ~/.cache/pip
          key: ${{ runner.os }}-pip-dask-sidecar-${{ hashFiles('services/dask-sidecar/requirements/ci.txt') }}
          restore-keys: |
            ${{ runner.os }}-pip-dask-sidecar-
            ${{ runner.os }}-pip-
            ${{ runner.os }}-
      - name: install
        run: ./ci/github/unit-testing/dask-sidecar.bash install
      - name: test
        run: ./ci/github/unit-testing/dask-sidecar.bash test
      - uses: codecov/codecov-action@v1
        with:
          flags: unittests #optional
      - name: prepare codeclimate coverage file
        run: |
          curl -L https://codeclimate.com/downloads/test-reporter/test-reporter-0.7.0-linux-amd64 > ./cc-test-reporter
          chmod +x ./cc-test-reporter && ./cc-test-reporter --version
          ./cc-test-reporter format-coverage -t coverage.py -o codeclimate.${{ github.job }}_coverage.json coverage.xml
      - name: upload codeclimate coverage
        uses: actions/upload-artifact@v2
        with:
          name: codeclimate-${{ github.job }}-coverage
          path: codeclimate.${{ github.job }}_coverage.json

  unit-test-dynamic-sidecar:
    name: "[unit] dynamic-sidecar"
    runs-on: ${{ matrix.os }}
    strategy:
      matrix:
        python: [3.8]
        os: [ubuntu-20.04]
      fail-fast: false
    steps:
      - uses: actions/checkout@v2
      - name: setup docker
        run: |
          sudo ./ci/github/helpers/setup_docker_compose.bash
          ./ci/github/helpers/setup_docker_experimental.bash
      - name: setup python environment
        uses: actions/setup-python@v2
        with:
          python-version: ${{ matrix.python }}
      - name: show system version
        run: ./ci/helpers/show_system_versions.bash
      - uses: actions/cache@v2
        name: getting cached data
        with:
          path: ~/.cache/pip
          key: ${{ runner.os }}-pip-dynamic-sidecar-${{ hashFiles('services/dynamic-sidecar/requirements/ci.txt') }}
          restore-keys: |
            ${{ runner.os }}-pip-dynamic-sidecar-
            ${{ runner.os }}-pip-
            ${{ runner.os }}-
      - name: install
        run: ./ci/github/unit-testing/dynamic-sidecar.bash install
      - name: codestyle
        run: ./ci/github/unit-testing/dynamic-sidecar.bash codestyle
      - name: test
        run: ./ci/github/unit-testing/dynamic-sidecar.bash test
      - uses: codecov/codecov-action@v1
        with:
          flags: unittests #optional
      - name: prepare codeclimate coverage file
        run: |
          curl -L https://codeclimate.com/downloads/test-reporter/test-reporter-0.7.0-linux-amd64 > ./cc-test-reporter
          chmod +x ./cc-test-reporter && ./cc-test-reporter --version
          ./cc-test-reporter format-coverage -t coverage.py -o codeclimate.${{ github.job }}_coverage.json coverage.xml
      - name: upload codeclimate coverage
        uses: actions/upload-artifact@v2
        with:
          name: codeclimate-${{ github.job }}-coverage
          path: codeclimate.${{ github.job }}_coverage.json

  unit-test-frontend:
    name: "[unit] frontend"
    runs-on: ${{ matrix.os }}
    strategy:
      matrix:
        node: [14]
        os: [ubuntu-20.04]
      fail-fast: false
    steps:
      - uses: actions/checkout@v2
      - name: setup docker
        run: |
          sudo ./ci/github/helpers/setup_docker_compose.bash
          ./ci/github/helpers/setup_docker_experimental.bash
      - uses: actions/setup-node@v1
        with:
          node-version: ${{ matrix.node }}
      - name: show system version
        run: ./ci/helpers/show_system_versions.bash
      - name: install
        run: ./ci/github/unit-testing/frontend.bash install
      - name: test
        run: ./ci/github/unit-testing/frontend.bash test
    # no coverage here??
    # - uses: codecov/codecov-action@v1
    #   with:
    #     flags: unittests #optional

  unit-test-python-linting:
    name: "[unit] python-linting"
    runs-on: ${{ matrix.os }}
    strategy:
      matrix:
        python: [3.8, 3.9]
        os: [ubuntu-20.04]
      fail-fast: false
    steps:
      - uses: actions/checkout@v2
      - name: setup docker
        run: |
          sudo ./ci/github/helpers/setup_docker_compose.bash
          ./ci/github/helpers/setup_docker_experimental.bash
      - name: setup python environment
        uses: actions/setup-python@v2
        with:
          python-version: ${{ matrix.python }}
      - name: show system version
        run: ./ci/helpers/show_system_versions.bash
      - uses: actions/cache@v2
        name: getting cached data
        with:
          path: ~/.cache/pip
          key: ${{ runner.os }}-pip-linting-${{ hashFiles('ci/helpers/install_pylint.bash') }}
          restore-keys: |
            ${{ runner.os }}-pip-linting-
            ${{ runner.os }}-pip-
            ${{ runner.os }}-
      - name: install
        run: ./ci/github/unit-testing/python-linting.bash install
      - name: test
        run: ./ci/github/unit-testing/python-linting.bash test

  unit-test-postgres-database:
    name: "[unit] postgres-database"
    runs-on: ${{ matrix.os }}
    strategy:
      matrix:
        python: [3.8]
        os: [ubuntu-20.04]
      fail-fast: false
    steps:
      - uses: actions/checkout@v2
      - name: setup docker
        run: |
          sudo ./ci/github/helpers/setup_docker_compose.bash
          ./ci/github/helpers/setup_docker_experimental.bash
      - name: setup python environment
        uses: actions/setup-python@v2
        with:
          python-version: ${{ matrix.python }}
      - name: show system version
        run: ./ci/helpers/show_system_versions.bash
      - uses: actions/cache@v2
        name: getting cached data
        with:
          path: ~/.cache/pip
          key: ${{ runner.os }}-pip-postgres-database-${{ hashFiles('packages/postgres-database/requirements/ci.txt') }}
          restore-keys: |
            ${{ runner.os }}-pip-postgres-database-
            ${{ runner.os }}-pip-
            ${{ runner.os }}-
      - name: install
        run: ./ci/github/unit-testing/postgres-database.bash install
      - name: test
        run: ./ci/github/unit-testing/postgres-database.bash test
      - uses: codecov/codecov-action@v1
        with:
          flags: unittests #optional
      - name: prepare codeclimate coverage file
        run: |
          curl -L https://codeclimate.com/downloads/test-reporter/test-reporter-0.7.0-linux-amd64 > ./cc-test-reporter
          chmod +x ./cc-test-reporter
          ./cc-test-reporter --version
          ./cc-test-reporter format-coverage -t coverage.py -o codeclimate.${{ github.job }}_coverage.json coverage.xml
      - name: upload codeclimate coverage
        uses: actions/upload-artifact@v2
        with:
          name: codeclimate-${{ github.job }}-coverage
          path: codeclimate.${{ github.job }}_coverage.json

  unit-test-service-integration:
    name: "[unit] service-integration"
    runs-on: ${{ matrix.os }}
    strategy:
      matrix:
        python: [3.8]
        os: [ubuntu-20.04]
      fail-fast: false
    steps:
      - uses: actions/checkout@v2
      - name: setup docker
        run: |
          sudo ./ci/github/helpers/setup_docker_compose.bash
          ./ci/github/helpers/setup_docker_experimental.bash
      - name: setup python environment
        uses: actions/setup-python@v2
        with:
          python-version: ${{ matrix.python }}
      - name: show system version
        run: ./ci/helpers/show_system_versions.bash
      - uses: actions/cache@v2
        name: getting cached data
        with:
          path: ~/.cache/pip
          key: ${{ runner.os }}-pip-service-integration-${{ hashFiles('packages/service-integration/requirements/ci.txt') }}
          restore-keys: |
            ${{ runner.os }}-pip-service-integration-
            ${{ runner.os }}-pip-
            ${{ runner.os }}-
      - name: install
        run: ./ci/github/unit-testing/service-integration.bash install
      - name: test
        run: ./ci/github/unit-testing/service-integration.bash test
      - uses: codecov/codecov-action@v1
        with:
          flags: unittests #optional
      - name: prepare codeclimate coverage file
        run: |
          curl -L https://codeclimate.com/downloads/test-reporter/test-reporter-0.7.0-linux-amd64 > ./cc-test-reporter
          chmod +x ./cc-test-reporter && ./cc-test-reporter --version
          ./cc-test-reporter format-coverage -t coverage.py -o codeclimate.${{ github.job }}_coverage.json coverage.xml
      - name: upload codeclimate coverage
        uses: actions/upload-artifact@v2
        with:
          name: codeclimate-${{ github.job }}-coverage
          path: codeclimate.${{ github.job }}_coverage.json

  unit-test-service-library:
    name: "[unit] service-library"
    runs-on: ${{ matrix.os }}
    strategy:
      matrix:
        python: [3.8]
        os: [ubuntu-20.04]
      fail-fast: false
    steps:
      - uses: actions/checkout@v2
      - name: setup docker
        run: |
          sudo ./ci/github/helpers/setup_docker_compose.bash
          ./ci/github/helpers/setup_docker_experimental.bash
      - name: setup python environment
        uses: actions/setup-python@v2
        with:
          python-version: ${{ matrix.python }}
      - name: show system version
        run: ./ci/helpers/show_system_versions.bash
      - uses: actions/cache@v2
        name: getting cached data
        with:
          path: ~/.cache/pip
          key: ${{ runner.os }}-pip-service-library-${{ hashFiles('packages/service-library/requirements/ci.txt') }}
          restore-keys: |
            ${{ runner.os }}-pip-service-library-
            ${{ runner.os }}-pip-
            ${{ runner.os }}-
      - name: install
        run: ./ci/github/unit-testing/service-library.bash install
      - name: test
        run: ./ci/github/unit-testing/service-library.bash test
      - uses: codecov/codecov-action@v1
        with:
          flags: unittests #optional
      - name: prepare codeclimate coverage file
        run: |
          curl -L https://codeclimate.com/downloads/test-reporter/test-reporter-0.7.0-linux-amd64 > ./cc-test-reporter
          chmod +x ./cc-test-reporter && ./cc-test-reporter --version
          ./cc-test-reporter format-coverage -t coverage.py -o codeclimate.${{ github.job }}_coverage.json coverage.xml
      - name: upload codeclimate coverage
        uses: actions/upload-artifact@v2
        with:
          name: codeclimate-${{ github.job }}-coverage
          path: codeclimate.${{ github.job }}_coverage.json

  unit-test-settings-library:
    name: "[unit] settings-library"
    runs-on: ${{ matrix.os }}
    strategy:
      matrix:
        python: [3.8]
        os: [ubuntu-20.04]
      fail-fast: false
    steps:
      - uses: actions/checkout@v2
      - name: setup docker
        run: |
          sudo ./ci/github/helpers/setup_docker_compose.bash
          ./ci/github/helpers/setup_docker_experimental.bash
      - name: setup python environment
        uses: actions/setup-python@v2
        with:
          python-version: ${{ matrix.python }}
      - name: show system version
        run: ./ci/helpers/show_system_versions.bash
      - uses: actions/cache@v2
        name: getting cached data
        with:
          path: ~/.cache/pip
          key: ${{ runner.os }}-pip-settings-library-${{ hashFiles('packages/settings-library/requirements/ci.txt') }}
          restore-keys: |
            ${{ runner.os }}-pip-settings-library-
            ${{ runner.os }}-pip-
            ${{ runner.os }}-
      - name: install
        run: ./ci/github/unit-testing/settings-library.bash install
      - name: test
        run: ./ci/github/unit-testing/settings-library.bash test
      - uses: codecov/codecov-action@v1
        with:
          flags: unittests #optional
      - name: prepare codeclimate coverage file
        run: |
          curl -L https://codeclimate.com/downloads/test-reporter/test-reporter-0.7.0-linux-amd64 > ./cc-test-reporter
          chmod +x ./cc-test-reporter && ./cc-test-reporter --version
          ./cc-test-reporter format-coverage -t coverage.py -o codeclimate.${{ github.job }}_coverage.json coverage.xml
      - name: upload codeclimate coverage
        uses: actions/upload-artifact@v2
        with:
          name: codeclimate-${{ github.job }}-coverage
          path: codeclimate.${{ github.job }}_coverage.json

  unit-test-models-library:
    name: "[unit] models-library"
    runs-on: ${{ matrix.os }}
    strategy:
      matrix:
        python: [3.8]
        os: [ubuntu-20.04]
      fail-fast: false
    steps:
      - uses: actions/checkout@v2
      - name: setup docker
        run: |
          sudo ./ci/github/helpers/setup_docker_compose.bash
          ./ci/github/helpers/setup_docker_experimental.bash
      - name: setup python environment
        uses: actions/setup-python@v2
        with:
          python-version: ${{ matrix.python }}
      - name: show system version
        run: ./ci/helpers/show_system_versions.bash
      - uses: actions/cache@v2
        name: getting cached data
        with:
          path: ~/.cache/pip
          key: ${{ runner.os }}-pip-models-library-${{ hashFiles('packages/models-library/requirements/ci.txt') }}
          restore-keys: |
            ${{ runner.os }}-pip-models-library-
            ${{ runner.os }}-pip-
            ${{ runner.os }}-
      - name: install
        run: ./ci/github/unit-testing/models-library.bash install
      - name: test
        run: ./ci/github/unit-testing/models-library.bash test
      - uses: codecov/codecov-action@v1
        with:
          flags: unittests #optional
      - name: prepare codeclimate coverage file
        run: |
          curl -L https://codeclimate.com/downloads/test-reporter/test-reporter-0.7.0-linux-amd64 > ./cc-test-reporter
          chmod +x ./cc-test-reporter && ./cc-test-reporter --version
          ./cc-test-reporter format-coverage -t coverage.py -o codeclimate.${{ github.job }}_coverage.json coverage.xml
      - name: upload codeclimate coverage
        uses: actions/upload-artifact@v2
        with:
          name: codeclimate-${{ github.job }}-coverage
          path: codeclimate.${{ github.job }}_coverage.json

  unit-test-simcore-sdk:
    name: "[unit] simcore-sdk"
    runs-on: ${{ matrix.os }}
    strategy:
      matrix:
        python: [3.8]
        os: [ubuntu-20.04]
      fail-fast: false
    steps:
      - uses: actions/checkout@v2
      - name: setup docker
        run: |
          sudo ./ci/github/helpers/setup_docker_compose.bash
          ./ci/github/helpers/setup_docker_experimental.bash
      - name: setup python environment
        uses: actions/setup-python@v2
        with:
          python-version: ${{ matrix.python }}
      - name: show system version
        run: ./ci/helpers/show_system_versions.bash
      - uses: actions/cache@v2
        name: getting cached data
        with:
          path: ~/.cache/pip
          key: ${{ runner.os }}-pip-simcore-sdk${{ hashFiles('packages/simcore-sdk/requirements/ci.txt') }}
          restore-keys: |
            ${{ runner.os }}-pip-simcore-sdk
            ${{ runner.os }}-pip-
            ${{ runner.os }}-
      - name: install
        run: ./ci/github/unit-testing/simcore-sdk.bash install
      - name: test
        run: ./ci/github/unit-testing/simcore-sdk.bash test
      - uses: codecov/codecov-action@v1
        with:
          flags: unittests #optional
      - name: prepare codeclimate coverage file
        run: |
          curl -L https://codeclimate.com/downloads/test-reporter/test-reporter-0.7.0-linux-amd64 > ./cc-test-reporter
          chmod +x ./cc-test-reporter && ./cc-test-reporter --version
          ./cc-test-reporter format-coverage -t coverage.py -o codeclimate.${{ github.job }}_coverage.json coverage.xml
      - name: upload codeclimate coverage
        uses: actions/upload-artifact@v2
        with:
          name: codeclimate-${{ github.job }}-coverage
          path: codeclimate.${{ github.job }}_coverage.json

  unit-test-storage:
    name: "[unit] storage"
    runs-on: ${{ matrix.os }}
    strategy:
      matrix:
        python: [3.8]
        os: [ubuntu-20.04]
      fail-fast: false
    steps:
      - uses: actions/checkout@v2
      - name: setup docker
        run: |
          sudo ./ci/github/helpers/setup_docker_compose.bash
          ./ci/github/helpers/setup_docker_experimental.bash
      - name: setup python environment
        uses: actions/setup-python@v2
        with:
          python-version: ${{ matrix.python }}
      - name: show system version
        run: ./ci/helpers/show_system_versions.bash
      - uses: actions/cache@v2
        name: getting cached data
        with:
          path: ~/.cache/pip
          key: ${{ runner.os }}-pip-storage-${{ hashFiles('services/storage/requirements/ci.txt') }}
          restore-keys: |
            ${{ runner.os }}-pip-storage-
            ${{ runner.os }}-pip-
            ${{ runner.os }}-
      - name: install
        run: ./ci/github/unit-testing/storage.bash install
      - name: test
        run: ./ci/github/unit-testing/storage.bash test
      - uses: codecov/codecov-action@v1
        with:
          flags: unittests #optional
      - name: prepare codeclimate coverage file
        run: |
          curl -L https://codeclimate.com/downloads/test-reporter/test-reporter-0.7.0-linux-amd64 > ./cc-test-reporter
          chmod +x ./cc-test-reporter && ./cc-test-reporter --version
          ./cc-test-reporter format-coverage -t coverage.py -o codeclimate.${{ github.job }}_coverage.json coverage.xml
      - name: upload codeclimate coverage
        uses: actions/upload-artifact@v2
        with:
          name: codeclimate-${{ github.job }}-coverage
          path: codeclimate.${{ github.job }}_coverage.json

  unit-test-webserver-isolated:
    name: "[unit] webserver isolated"
    runs-on: ${{ matrix.os }}
    strategy:
      matrix:
        python: [3.8]
        os: [ubuntu-20.04]
      fail-fast: false
    steps:
      - uses: actions/checkout@v2
      - name: setup docker
        run: |
          sudo ./ci/github/helpers/setup_docker_compose.bash
          ./ci/github/helpers/setup_docker_experimental.bash
      - name: setup python environment
        uses: actions/setup-python@v2
        with:
          python-version: ${{ matrix.python }}
      - name: show system version
        run: ./ci/helpers/show_system_versions.bash
      - uses: actions/cache@v2
        name: getting cached data
        with:
          path: ~/.cache/pip
          key: ${{ runner.os }}-pip-webserver-${{ hashFiles('services/web/server/requirements/ci.txt') }}
          restore-keys: |
            ${{ runner.os }}-pip-webserver-
            ${{ runner.os }}-pip-
            ${{ runner.os }}-
      - name: install webserver
        run: ./ci/github/unit-testing/webserver.bash install
      - name: test
        run: ./ci/github/unit-testing/webserver.bash test_isolated
      - uses: codecov/codecov-action@v1
        with:
          flags: unittests #optional
      - name: prepare codeclimate coverage file
        run: |
          curl -L https://codeclimate.com/downloads/test-reporter/test-reporter-0.7.0-linux-amd64 > ./cc-test-reporter
          chmod +x ./cc-test-reporter && ./cc-test-reporter --version
          ./cc-test-reporter format-coverage -t coverage.py -o codeclimate.${{ github.job }}_coverage.json coverage.xml
      - name: upload codeclimate coverage
        uses: actions/upload-artifact@v2
        with:
          name: codeclimate-${{ github.job }}-coverage
          path: codeclimate.${{ github.job }}_coverage.json

  unit-test-webserver-01:
    timeout-minutes: 14 # if this timeout gets too small, then split the tests
    name: "[unit] webserver 01"
    runs-on: ${{ matrix.os }}
    strategy:
      matrix:
        python: [3.8]
        os: [ubuntu-20.04]
      fail-fast: false
    steps:
      - uses: actions/checkout@v2
      - name: setup docker
        run: |
          sudo ./ci/github/helpers/setup_docker_compose.bash
          ./ci/github/helpers/setup_docker_experimental.bash
      - name: setup python environment
        uses: actions/setup-python@v2
        with:
          python-version: ${{ matrix.python }}
      - name: show system version
        run: ./ci/helpers/show_system_versions.bash
      - uses: actions/cache@v2
        name: getting cached data
        with:
          path: ~/.cache/pip
          key: ${{ runner.os }}-pip-webserver-${{ hashFiles('services/web/server/requirements/ci.txt') }}
          restore-keys: |
            ${{ runner.os }}-pip-webserver-
            ${{ runner.os }}-pip-
            ${{ runner.os }}-
      - name: install webserver
        run: ./ci/github/unit-testing/webserver.bash install
      - name: test
        run: ./ci/github/unit-testing/webserver.bash test_with_db 01
      - uses: codecov/codecov-action@v1
        with:
          flags: unittests #optional
      - name: prepare codeclimate coverage file
        run: |
          curl -L https://codeclimate.com/downloads/test-reporter/test-reporter-0.7.0-linux-amd64 > ./cc-test-reporter
          chmod +x ./cc-test-reporter && ./cc-test-reporter --version
          ./cc-test-reporter format-coverage -t coverage.py -o codeclimate.${{ github.job }}_coverage.json coverage.xml
      - name: upload codeclimate coverage
        uses: actions/upload-artifact@v2
        with:
          name: codeclimate-${{ github.job }}-coverage
          path: codeclimate.${{ github.job }}_coverage.json

  unit-test-webserver-02:
    timeout-minutes: 14 # if this timeout gets too small, then split the tests
    name: "[unit] webserver 02"
    runs-on: ${{ matrix.os }}
    strategy:
      matrix:
        python: [3.8]
        os: [ubuntu-20.04]
      fail-fast: false
    steps:
      - uses: actions/checkout@v2
      - name: setup docker
        run: |
          sudo ./ci/github/helpers/setup_docker_compose.bash
          ./ci/github/helpers/setup_docker_experimental.bash
      - name: setup python environment
        uses: actions/setup-python@v2
        with:
          python-version: ${{ matrix.python }}
      - name: show system version
        run: ./ci/helpers/show_system_versions.bash
      - uses: actions/cache@v2
        name: getting cached data
        with:
          path: ~/.cache/pip
          key: ${{ runner.os }}-pip-webserver-${{ hashFiles('services/web/server/requirements/ci.txt') }}
          restore-keys: |
            ${{ runner.os }}-pip-webserver-
            ${{ runner.os }}-pip-
            ${{ runner.os }}-
      - name: install webserver
        run: ./ci/github/unit-testing/webserver.bash install
      - name: test
        run: ./ci/github/unit-testing/webserver.bash test_with_db 02
      - uses: codecov/codecov-action@v1
        with:
          flags: unittests #optional
      - name: prepare codeclimate coverage file
        run: |
          curl -L https://codeclimate.com/downloads/test-reporter/test-reporter-0.7.0-linux-amd64 > ./cc-test-reporter
          chmod +x ./cc-test-reporter && ./cc-test-reporter --version
          ./cc-test-reporter format-coverage -t coverage.py -o codeclimate.${{ github.job }}_coverage.json coverage.xml
      - name: upload codeclimate coverage
        uses: actions/upload-artifact@v2
        with:
          name: codeclimate-${{ github.job }}-coverage
          path: codeclimate.${{ github.job }}_coverage.json

  unit-test-webserver-03:
    timeout-minutes: 14 # if this timeout gets too small, then split the tests
    name: "[unit] webserver 03"
    runs-on: ${{ matrix.os }}
    strategy:
      matrix:
        python: [3.8]
        os: [ubuntu-20.04]
      fail-fast: false
    steps:
      - uses: actions/checkout@v2
      - name: setup docker
        run: |
          sudo ./ci/github/helpers/setup_docker_compose.bash
          ./ci/github/helpers/setup_docker_experimental.bash
      - name: setup python environment
        uses: actions/setup-python@v2
        with:
          python-version: ${{ matrix.python }}
      - name: show system version
        run: ./ci/helpers/show_system_versions.bash
      - uses: actions/cache@v2
        name: getting cached data
        with:
          path: ~/.cache/pip
          key: ${{ runner.os }}-pip-webserver-${{ hashFiles('services/web/server/requirements/ci.txt') }}
          restore-keys: |
            ${{ runner.os }}-pip-webserver-
            ${{ runner.os }}-pip-
            ${{ runner.os }}-
      - name: install webserver
        run: ./ci/github/unit-testing/webserver.bash install
      - name: test
        run: ./ci/github/unit-testing/webserver.bash test_with_db 03
      - uses: codecov/codecov-action@v1
        with:
          flags: unittests #optional
      - name: prepare codeclimate coverage file
        run: |
          curl -L https://codeclimate.com/downloads/test-reporter/test-reporter-0.7.0-linux-amd64 > ./cc-test-reporter
          chmod +x ./cc-test-reporter && ./cc-test-reporter --version
          ./cc-test-reporter format-coverage -t coverage.py -o codeclimate.${{ github.job }}_coverage.json coverage.xml
      - name: upload codeclimate coverage
        uses: actions/upload-artifact@v2
        with:
          name: codeclimate-${{ github.job }}-coverage
          path: codeclimate.${{ github.job }}_coverage.json

  unit-test-webserver-04:
    timeout-minutes: 14 # if this timeout gets too small, then split the tests
    name: "[unit] webserver 04"
    runs-on: ${{ matrix.os }}
    strategy:
      matrix:
        python: [3.8]
        os: [ubuntu-20.04]
      fail-fast: false
    steps:
      - uses: actions/checkout@v2
      - name: setup docker
        run: |
          sudo ./ci/github/helpers/setup_docker_compose.bash
          ./ci/github/helpers/setup_docker_experimental.bash
      - name: setup python environment
        uses: actions/setup-python@v2
        with:
          python-version: ${{ matrix.python }}
      - name: show system version
        run: ./ci/helpers/show_system_versions.bash
      - uses: actions/cache@v2
        name: getting cached data
        with:
          path: ~/.cache/pip
          key: ${{ runner.os }}-pip-webserver-${{ hashFiles('services/web/server/requirements/ci.txt') }}
          restore-keys: |
            ${{ runner.os }}-pip-webserver-
            ${{ runner.os }}-pip-
            ${{ runner.os }}-
      - name: install webserver
        run: ./ci/github/unit-testing/webserver.bash install
      - name: test
        run: ./ci/github/unit-testing/webserver.bash test_with_db 04
      - uses: codecov/codecov-action@v1
        with:
          flags: unittests #optional
      - name: prepare codeclimate coverage file
        run: |
          curl -L https://codeclimate.com/downloads/test-reporter/test-reporter-0.7.0-linux-amd64 > ./cc-test-reporter
          chmod +x ./cc-test-reporter && ./cc-test-reporter --version
          ./cc-test-reporter format-coverage -t coverage.py -o codeclimate.${{ github.job }}_coverage.json coverage.xml
      - name: upload codeclimate coverage
        uses: actions/upload-artifact@v2
        with:
          name: codeclimate-${{ github.job }}-coverage
          path: codeclimate.${{ github.job }}_coverage.json

  unit-test-webserver-05:
    timeout-minutes: 14 # if this timeout gets too small, then split the tests
    name: "[unit] webserver 05"
    runs-on: ${{ matrix.os }}
    strategy:
      matrix:
        python: [3.8]
        os: [ubuntu-20.04]
      fail-fast: false
    steps:
      - uses: actions/checkout@v2
      - name: setup docker
        run: |
          sudo ./ci/github/helpers/setup_docker_compose.bash
          ./ci/github/helpers/setup_docker_experimental.bash
      - name: setup python environment
        uses: actions/setup-python@v2
        with:
          python-version: ${{ matrix.python }}
      - name: show system version
        run: ./ci/helpers/show_system_versions.bash
      - uses: actions/cache@v2
        name: getting cached data
        with:
          path: ~/.cache/pip
          key: ${{ runner.os }}-pip-webserver-${{ hashFiles('services/web/server/requirements/ci.txt') }}
          restore-keys: |
            ${{ runner.os }}-pip-webserver-
            ${{ runner.os }}-pip-
            ${{ runner.os }}-
      - name: install webserver
        run: ./ci/github/unit-testing/webserver.bash install
      - name: test
        run: ./ci/github/unit-testing/webserver.bash test_with_db 05
      - uses: codecov/codecov-action@v1
        with:
          flags: unittests #optional
      - name: prepare codeclimate coverage file
        run: |
          curl -L https://codeclimate.com/downloads/test-reporter/test-reporter-0.7.0-linux-amd64 > ./cc-test-reporter
          chmod +x ./cc-test-reporter && ./cc-test-reporter --version
          ./cc-test-reporter format-coverage -t coverage.py -o codeclimate.${{ github.job }}_coverage.json coverage.xml
      - name: upload codeclimate coverage
        uses: actions/upload-artifact@v2
        with:
          name: codeclimate-${{ github.job }}-coverage
          path: codeclimate.${{ github.job }}_coverage.json

  unit-test-webserver-06:
    timeout-minutes: 14 # if this timeout gets too small, then split the tests
    name: "[unit] webserver 06"
    runs-on: ${{ matrix.os }}
    strategy:
      matrix:
        python: [3.8]
        os: [ubuntu-20.04]
      fail-fast: false
    steps:
      - uses: actions/checkout@v2
      - name: setup docker
        run: |
          sudo ./ci/github/helpers/setup_docker_compose.bash
          ./ci/github/helpers/setup_docker_experimental.bash
      - name: setup python environment
        uses: actions/setup-python@v2
        with:
          python-version: ${{ matrix.python }}
      - name: show system version
        run: ./ci/helpers/show_system_versions.bash
      - uses: actions/cache@v2
        name: getting cached data
        with:
          path: ~/.cache/pip
          key: ${{ runner.os }}-pip-webserver-${{ hashFiles('services/web/server/requirements/ci.txt') }}
          restore-keys: |
            ${{ runner.os }}-pip-webserver-
            ${{ runner.os }}-pip-
            ${{ runner.os }}-
      - name: install webserver
        run: ./ci/github/unit-testing/webserver.bash install
      - name: test
        run: ./ci/github/unit-testing/webserver.bash test_with_db 06
      - uses: codecov/codecov-action@v1
        with:
          flags: unittests #optional
      - name: prepare codeclimate coverage file
        run: |
          curl -L https://codeclimate.com/downloads/test-reporter/test-reporter-0.7.0-linux-amd64 > ./cc-test-reporter
          chmod +x ./cc-test-reporter && ./cc-test-reporter --version
          ./cc-test-reporter format-coverage -t coverage.py -o codeclimate.${{ github.job }}_coverage.json coverage.xml
      - name: upload codeclimate coverage
        uses: actions/upload-artifact@v2
        with:
          name: codeclimate-${{ github.job }}-coverage
          path: codeclimate.${{ github.job }}_coverage.json

  unit-test-webserver-07:
    timeout-minutes: 14 # if this timeout gets too small, then split the tests
    name: "[unit] webserver 07"
    runs-on: ${{ matrix.os }}
    strategy:
      matrix:
        python: [3.8]
        os: [ubuntu-20.04]
      fail-fast: false
    steps:
      - uses: actions/checkout@v2
      - name: setup docker
        run: |
          sudo ./ci/github/helpers/setup_docker_compose.bash
          ./ci/github/helpers/setup_docker_experimental.bash
      - name: setup python environment
        uses: actions/setup-python@v2
        with:
          python-version: ${{ matrix.python }}
      - name: show system version
        run: ./ci/helpers/show_system_versions.bash
      - uses: actions/cache@v2
        name: getting cached data
        with:
          path: ~/.cache/pip
          key: ${{ runner.os }}-pip-webserver-${{ hashFiles('services/web/server/requirements/ci.txt') }}
          restore-keys: |
            ${{ runner.os }}-pip-webserver-
            ${{ runner.os }}-pip-
            ${{ runner.os }}-
      - name: install webserver
        run: ./ci/github/unit-testing/webserver.bash install
      - name: test
        run: ./ci/github/unit-testing/webserver.bash test_with_db 07
      - uses: codecov/codecov-action@v1
        with:
          flags: unittests #optional
      - name: prepare codeclimate coverage file
        run: |
          curl -L https://codeclimate.com/downloads/test-reporter/test-reporter-0.7.0-linux-amd64 > ./cc-test-reporter
          chmod +x ./cc-test-reporter && ./cc-test-reporter --version
          ./cc-test-reporter format-coverage -t coverage.py -o codeclimate.${{ github.job }}_coverage.json coverage.xml
      - name: upload codeclimate coverage
        uses: actions/upload-artifact@v2
        with:
          name: codeclimate-${{ github.job }}-coverage
          path: codeclimate.${{ github.job }}_coverage.json

  unit-test-webserver-08:
    timeout-minutes: 14 # if this timeout gets too small, then split the tests
    name: "[unit] webserver 08"
    runs-on: ${{ matrix.os }}
    strategy:
      matrix:
        python: [3.8]
        os: [ubuntu-20.04]
      fail-fast: false
    steps:
      - uses: actions/checkout@v2
      - name: setup docker
        run: |
          sudo ./ci/github/helpers/setup_docker_compose.bash
          ./ci/github/helpers/setup_docker_experimental.bash
      - name: setup python environment
        uses: actions/setup-python@v2
        with:
          python-version: ${{ matrix.python }}
      - name: show system version
        run: ./ci/helpers/show_system_versions.bash
      - uses: actions/cache@v2
        name: getting cached data
        with:
          path: ~/.cache/pip
          key: ${{ runner.os }}-pip-webserver-${{ hashFiles('services/web/server/requirements/ci.txt') }}
          restore-keys: |
            ${{ runner.os }}-pip-webserver-
            ${{ runner.os }}-pip-
            ${{ runner.os }}-
      - name: install webserver
        run: ./ci/github/unit-testing/webserver.bash install
      - name: test
        run: ./ci/github/unit-testing/webserver.bash test_with_db 08
      - uses: codecov/codecov-action@v1
        with:
          flags: unittests #optional
      - name: prepare codeclimate coverage file
        run: |
          curl -L https://codeclimate.com/downloads/test-reporter/test-reporter-0.7.0-linux-amd64 > ./cc-test-reporter
          chmod +x ./cc-test-reporter && ./cc-test-reporter --version
          ./cc-test-reporter format-coverage -t coverage.py -o codeclimate.${{ github.job }}_coverage.json coverage.xml
      - name: upload codeclimate coverage
        uses: actions/upload-artifact@v2
        with:
          name: codeclimate-${{ github.job }}-coverage
          path: codeclimate.${{ github.job }}_coverage.json

  unit-test-webserver-09:
    timeout-minutes: 14 # if this timeout gets too small, then split the tests
    name: "[unit] webserver 09"
    runs-on: ${{ matrix.os }}
    strategy:
      matrix:
        python: [3.8]
        os: [ubuntu-20.04]
      fail-fast: false
    steps:
      - uses: actions/checkout@v2
      - name: setup docker
        run: |
          sudo ./ci/github/helpers/setup_docker_compose.bash
          ./ci/github/helpers/setup_docker_experimental.bash
      - name: setup python environment
        uses: actions/setup-python@v2
        with:
          python-version: ${{ matrix.python }}
      - name: show system version
        run: ./ci/helpers/show_system_versions.bash
      - uses: actions/cache@v2
        name: getting cached data
        with:
          path: ~/.cache/pip
          key: ${{ runner.os }}-pip-webserver-${{ hashFiles('services/web/server/requirements/ci.txt') }}
          restore-keys: |
            ${{ runner.os }}-pip-webserver-
            ${{ runner.os }}-pip-
            ${{ runner.os }}-
      - name: install webserver
        run: ./ci/github/unit-testing/webserver.bash install
      - name: test
        run: ./ci/github/unit-testing/webserver.bash test_with_db 09
      - uses: codecov/codecov-action@v1
        with:
          flags: unittests #optional
      - name: prepare codeclimate coverage file
        run: |
          curl -L https://codeclimate.com/downloads/test-reporter/test-reporter-0.7.0-linux-amd64 > ./cc-test-reporter
          chmod +x ./cc-test-reporter && ./cc-test-reporter --version
          ./cc-test-reporter format-coverage -t coverage.py -o codeclimate.${{ github.job }}_coverage.json coverage.xml
      - name: upload codeclimate coverage
        uses: actions/upload-artifact@v2
        with:
          name: codeclimate-${{ github.job }}-coverage
          path: codeclimate.${{ github.job }}_coverage.json

  unit-test-webserver-10:
    timeout-minutes: 14 # if this timeout gets too small, then split the tests
    name: "[unit] webserver 10"
    runs-on: ${{ matrix.os }}
    strategy:
      matrix:
        python: [3.8]
        os: [ubuntu-20.04]
      fail-fast: false
    steps:
      - uses: actions/checkout@v2
      - name: setup docker
        run: |
          sudo ./ci/github/helpers/setup_docker_compose.bash
          ./ci/github/helpers/setup_docker_experimental.bash
      - name: setup python environment
        uses: actions/setup-python@v2
        with:
          python-version: ${{ matrix.python }}
      - name: show system version
        run: ./ci/helpers/show_system_versions.bash
      - uses: actions/cache@v2
        name: getting cached data
        with:
          path: ~/.cache/pip
          key: ${{ runner.os }}-pip-webserver-${{ hashFiles('services/web/server/requirements/ci.txt') }}
          restore-keys: |
            ${{ runner.os }}-pip-webserver-
            ${{ runner.os }}-pip-
            ${{ runner.os }}-
      - name: install webserver
        run: ./ci/github/unit-testing/webserver.bash install
      - name: test
        run: ./ci/github/unit-testing/webserver.bash test_with_db 10
      - uses: codecov/codecov-action@v1
        with:
          flags: unittests #optional
      - name: prepare codeclimate coverage file
        run: |
          curl -L https://codeclimate.com/downloads/test-reporter/test-reporter-0.7.0-linux-amd64 > ./cc-test-reporter
          chmod +x ./cc-test-reporter && ./cc-test-reporter --version
          ./cc-test-reporter format-coverage -t coverage.py -o codeclimate.${{ github.job }}_coverage.json coverage.xml
      - name: upload codeclimate coverage
        uses: actions/upload-artifact@v2
        with:
          name: codeclimate-${{ github.job }}-coverage
          path: codeclimate.${{ github.job }}_coverage.json

  build-test-images:
    # make PR faster by executing this one straight as PR cannot push to the registry anyway
    runs-on: ubuntu-20.04
    name: "[build] docker images"
    steps:
      - uses: actions/checkout@v2
      - name: setup docker
        if: github.event_name == 'push'
        run: |
          sudo ./ci/github/helpers/setup_docker_compose.bash
          ./ci/github/helpers/setup_docker_experimental.bash
      - name: show system environs
        if: github.event_name == 'push'
        run: ./ci/helpers/show_system_versions.bash
      - name: pull images
        if: github.event_name == 'push'
        run: ./ci/build/test-images.bash pull_images
      - name: build images
        if: github.event_name == 'push'
        run: ./ci/build/test-images.bash build_images
      - name: set owner variable
        if: github.event_name == 'push'
        run: echo "OWNER=${GITHUB_REPOSITORY%/*}" >> $GITHUB_ENV
      - name: push images
        # only pushes have access to the docker credentials
        if: github.event_name == 'push'
        run: ./ci/deploy/dockerhub-test-images.bash

  integration-test-webserver-01:
    timeout-minutes: 30 # if this timeout gets too small, then split the tests
    name: "[int] webserver 01"
    needs: [build-test-images]
    runs-on: ${{ matrix.os }}
    strategy:
      matrix:
        python: [3.8]
        os: [ubuntu-20.04]
      fail-fast: false
    steps:
      - name: set PR default variables
        # only pushes have access to the docker credentials, use a default
        if: github.event_name == 'pull_request'
        run: |
          export TMP_DOCKER_REGISTRY=${GITHUB_REPOSITORY%/*}
          echo "DOCKER_REGISTRY=${TMP_DOCKER_REGISTRY,,}" >> $GITHUB_ENV
      - uses: actions/checkout@v2
      - name: setup docker
        run: |
          sudo ./ci/github/helpers/setup_docker_compose.bash
          ./ci/github/helpers/setup_docker_experimental.bash
      - name: setup python environment
        uses: actions/setup-python@v2
        with:
          python-version: ${{ matrix.python }}
      - name: show system version
        run: ./ci/helpers/show_system_versions.bash
      - uses: actions/cache@v2
        name: getting cached data
        with:
          path: ~/.cache/pip
          key: ${{ runner.os }}-pip-webserver-${{ hashFiles('services/web/server/requirements/ci.txt') }}
          restore-keys: |
            ${{ runner.os }}-pip-webserver-
            ${{ runner.os }}-pip-
            ${{ runner.os }}-
      - name: install
        run: ./ci/github/integration-testing/webserver.bash install
      - name: test
        run: ./ci/github/integration-testing/webserver.bash test 01
      - name: upload failed tests logs
        if: failure()
        uses: actions/upload-artifact@v2
        with:
          name: ${{ github.job }}_docker_logs
          path: ./services/web/server/test_failures
      - name: cleanup
        if: always()
        run: ./ci/github/integration-testing/webserver.bash clean_up
      - uses: codecov/codecov-action@v1
        with:
          flags: integrationtests #optional
      - name: prepare codeclimate coverage file
        run: |
          curl -L https://codeclimate.com/downloads/test-reporter/test-reporter-0.7.0-linux-amd64 > ./cc-test-reporter
          chmod +x ./cc-test-reporter && ./cc-test-reporter --version
          ./cc-test-reporter format-coverage -t coverage.py -o codeclimate.${{ github.job }}_coverage.json coverage.xml
      - name: upload codeclimate coverage
        uses: actions/upload-artifact@v2
        with:
          name: codeclimate-${{ github.job }}-coverage
          path: codeclimate.${{ github.job }}_coverage.json

  integration-test-webserver-02:
    timeout-minutes: 30 # if this timeout gets too small, then split the tests
    name: "[int] webserver 02"
    needs: [build-test-images]
    runs-on: ${{ matrix.os }}
    strategy:
      matrix:
        python: [3.8]
        os: [ubuntu-20.04]
      fail-fast: false
    steps:
      - name: set PR default variables
        # only pushes have access to the docker credentials, use a default
        if: github.event_name == 'pull_request'
        run: |
          export TMP_DOCKER_REGISTRY=${GITHUB_REPOSITORY%/*}
          echo "DOCKER_REGISTRY=${TMP_DOCKER_REGISTRY,,}" >> $GITHUB_ENV
      - uses: actions/checkout@v2
      - name: setup docker
        run: |
          sudo ./ci/github/helpers/setup_docker_compose.bash
          ./ci/github/helpers/setup_docker_experimental.bash
      - name: setup python environment
        uses: actions/setup-python@v2
        with:
          python-version: ${{ matrix.python }}
      - name: show system version
        run: ./ci/helpers/show_system_versions.bash
      - uses: actions/cache@v2
        name: getting cached data
        with:
          path: ~/.cache/pip
          key: ${{ runner.os }}-pip-webserver-${{ hashFiles('services/web/server/requirements/ci.txt') }}
          restore-keys: |
            ${{ runner.os }}-pip-webserver-
            ${{ runner.os }}-pip-
            ${{ runner.os }}-
      - name: install
        run: ./ci/github/integration-testing/webserver.bash install
      - name: test
        run: ./ci/github/integration-testing/webserver.bash test 02
      - name: upload failed tests logs
        if: failure()
        uses: actions/upload-artifact@v2
        with:
          name: ${{ github.job }}_docker_logs
          path: ./services/web/server/test_failures
      - name: cleanup
        if: always()
        run: ./ci/github/integration-testing/webserver.bash clean_up
      - uses: codecov/codecov-action@v1
        with:
          flags: integrationtests #optional
      - name: prepare codeclimate coverage file
        run: |
          curl -L https://codeclimate.com/downloads/test-reporter/test-reporter-0.7.0-linux-amd64 > ./cc-test-reporter
          chmod +x ./cc-test-reporter && ./cc-test-reporter --version
          ./cc-test-reporter format-coverage -t coverage.py -o codeclimate.${{ github.job }}_coverage.json coverage.xml
      - name: upload codeclimate coverage
        uses: actions/upload-artifact@v2
        with:
          name: codeclimate-${{ github.job }}-coverage
          path: codeclimate.${{ github.job }}_coverage.json

<<<<<<< HEAD
  integration-test-director-v2-01:
    timeout-minutes: 20 # if this timeout gets too small, then split the tests
    name: "[int] director-v2 01"
=======
  integration-test-director-v2:
    timeout-minutes: 30 # if this timeout gets too small, then split the tests
    name: "[int] director-v2"
>>>>>>> 58ee4cd4
    needs: [build-test-images]
    runs-on: ${{ matrix.os }}
    strategy:
      matrix:
        python: [3.8]
        os: [ubuntu-20.04]
      fail-fast: false
    steps:
      - name: set PR default variables
        # only pushes have access to the docker credentials, use a default
        if: github.event_name == 'pull_request'
        run: |
          export TMP_DOCKER_REGISTRY=${GITHUB_REPOSITORY%/*}
          echo "DOCKER_REGISTRY=${TMP_DOCKER_REGISTRY,,}" >> $GITHUB_ENV
      - uses: actions/checkout@v2
      - name: setup docker
        run: |
          sudo ./ci/github/helpers/setup_docker_compose.bash
          ./ci/github/helpers/setup_docker_experimental.bash
      - name: setup python environment
        uses: actions/setup-python@v2
        with:
          python-version: ${{ matrix.python }}
      - name: show system version
        run: ./ci/helpers/show_system_versions.bash
      - uses: actions/cache@v2
        name: getting cached data
        with:
          path: ~/.cache/pip
          key: ${{ runner.os }}-pip-director-v2-${{ hashFiles('services/director-v2/requirements/ci.txt') }}
          restore-keys: |
            ${{ runner.os }}-pip-director-v2-
            ${{ runner.os }}-pip-
            ${{ runner.os }}-
      - name: install
        run: ./ci/github/integration-testing/director-v2.bash install
      - name: test
        run: ./ci/github/integration-testing/director-v2.bash test 01
      - name: upload failed tests logs
        if: failure()
        uses: actions/upload-artifact@v2
        with:
          name: ${{ github.job }}_docker_logs
          path: ./services/director-v2/test_failures
      - name: cleanup
        if: always()
        run: ./ci/github/integration-testing/director-v2.bash clean_up
      - uses: codecov/codecov-action@v1
        with:
          flags: integrationtests #optional
      - name: prepare codeclimate coverage file
        run: |
          curl -L https://codeclimate.com/downloads/test-reporter/test-reporter-0.7.0-linux-amd64 > ./cc-test-reporter
          chmod +x ./cc-test-reporter && ./cc-test-reporter --version
          ./cc-test-reporter format-coverage -t coverage.py -o codeclimate.${{ github.job }}_coverage.json coverage.xml
      - name: upload codeclimate coverage
        uses: actions/upload-artifact@v2
        with:
          name: codeclimate-${{ github.job }}-coverage
          path: codeclimate.${{ github.job }}_coverage.json

  integration-test-director-v2-02:
    timeout-minutes: 20 # if this timeout gets too small, then split the tests
    name: "[int] director-v2 02"
    needs: [build-test-images]
    runs-on: ${{ matrix.os }}
    strategy:
      matrix:
        python: [3.8]
        os: [ubuntu-20.04]
      fail-fast: false
    steps:
      - name: set PR default variables
        # only pushes have access to the docker credentials, use a default
        if: github.event_name == 'pull_request'
        run: |
          export TMP_DOCKER_REGISTRY=${GITHUB_REPOSITORY%/*}
          echo "DOCKER_REGISTRY=${TMP_DOCKER_REGISTRY,,}" >> $GITHUB_ENV
      - uses: actions/checkout@v2
      - name: setup docker
        run: |
          sudo ./ci/github/helpers/setup_docker_compose.bash
          ./ci/github/helpers/setup_docker_experimental.bash
      - name: setup python environment
        uses: actions/setup-python@v2
        with:
          python-version: ${{ matrix.python }}
      - name: show system version
        run: ./ci/helpers/show_system_versions.bash
      - uses: actions/cache@v2
        name: getting cached data
        with:
          path: ~/.cache/pip
          key: ${{ runner.os }}-pip-director-v2-${{ hashFiles('services/director-v2/requirements/ci.txt') }}
          restore-keys: |
            ${{ runner.os }}-pip-director-v2-
            ${{ runner.os }}-pip-
            ${{ runner.os }}-
      - name: install
        run: ./ci/github/integration-testing/director-v2.bash install
      - name: test
        run: ./ci/github/integration-testing/director-v2.bash test 02
      - name: upload failed tests logs
        if: failure()
        uses: actions/upload-artifact@v2
        with:
          name: ${{ github.job }}_docker_logs
          path: ./services/director-v2/test_failures
      - name: cleanup
        if: always()
        run: ./ci/github/integration-testing/director-v2.bash clean_up
      - uses: codecov/codecov-action@v1
        with:
          flags: integrationtests #optional
      - name: prepare codeclimate coverage file
        run: |
          curl -L https://codeclimate.com/downloads/test-reporter/test-reporter-0.7.0-linux-amd64 > ./cc-test-reporter
          chmod +x ./cc-test-reporter && ./cc-test-reporter --version
          ./cc-test-reporter format-coverage -t coverage.py -o codeclimate.${{ github.job }}_coverage.json coverage.xml
      - name: upload codeclimate coverage
        uses: actions/upload-artifact@v2
        with:
          name: codeclimate-${{ github.job }}-coverage
          path: codeclimate.${{ github.job }}_coverage.json

  integration-test-sidecar:
    timeout-minutes: 30 # if this timeout gets too small, then split the tests
    name: "[int] sidecar"
    needs: [build-test-images]
    runs-on: ${{ matrix.os }}
    strategy:
      matrix:
        python: [3.8]
        os: [ubuntu-20.04]
      fail-fast: false
    steps:
      - name: set PR default variables
        # only pushes have access to the docker credentials, use a default
        if: github.event_name == 'pull_request'
        run: |
          export TMP_DOCKER_REGISTRY=${GITHUB_REPOSITORY%/*}
          echo "DOCKER_REGISTRY=${TMP_DOCKER_REGISTRY,,}" >> $GITHUB_ENV
      - uses: actions/checkout@v2
      - name: setup docker
        run: |
          sudo ./ci/github/helpers/setup_docker_compose.bash
          ./ci/github/helpers/setup_docker_experimental.bash
      - name: setup python environment
        uses: actions/setup-python@v2
        with:
          python-version: ${{ matrix.python }}
      - name: show system version
        run: ./ci/helpers/show_system_versions.bash
      - uses: actions/cache@v2
        name: getting cached data
        with:
          path: ~/.cache/pip
          key: ${{ runner.os }}-pip-sidecar-${{ hashFiles('services/sidecar/requirements/ci.txt') }}
          restore-keys: |
            ${{ runner.os }}-pip-sidecar-
            ${{ runner.os }}-pip-
            ${{ runner.os }}-
      - name: install
        run: ./ci/github/integration-testing/sidecar.bash install
      - name: test
        run: ./ci/github/integration-testing/sidecar.bash test
      - name: upload failed tests logs
        if: failure()
        uses: actions/upload-artifact@v2
        with:
          name: ${{ github.job }}_docker_logs
          path: ./services/sidecar/test_failures
      - name: cleanup
        if: always()
        run: ./ci/github/integration-testing/sidecar.bash clean_up
      - uses: codecov/codecov-action@v1
        with:
          flags: integrationtests #optional
      - name: prepare codeclimate coverage file
        run: |
          curl -L https://codeclimate.com/downloads/test-reporter/test-reporter-0.7.0-linux-amd64 > ./cc-test-reporter
          chmod +x ./cc-test-reporter && ./cc-test-reporter --version
          ./cc-test-reporter format-coverage -t coverage.py -o codeclimate.${{ github.job }}_coverage.json coverage.xml
      - name: upload codeclimate coverage
        uses: actions/upload-artifact@v2
        with:
          name: codeclimate-${{ github.job }}-coverage
          path: codeclimate.${{ github.job }}_coverage.json

  integration-test-simcore-sdk:
    timeout-minutes: 30 # if this timeout gets too small, then split the tests
    name: "[int] simcore-sdk"
    needs: [build-test-images]
    runs-on: ${{ matrix.os }}
    strategy:
      matrix:
        python: [3.8]
        os: [ubuntu-20.04]
      fail-fast: false
    steps:
      - name: set PR default variables
        # only pushes have access to the docker credentials, use a default
        if: github.event_name == 'pull_request'
        run: |
          export TMP_DOCKER_REGISTRY=${GITHUB_REPOSITORY%/*}
          echo "DOCKER_REGISTRY=${TMP_DOCKER_REGISTRY,,}" >> $GITHUB_ENV
      - uses: actions/checkout@v2
      - name: setup docker
        run: |
          sudo ./ci/github/helpers/setup_docker_compose.bash
          ./ci/github/helpers/setup_docker_experimental.bash
      - name: setup python environment
        uses: actions/setup-python@v2
        with:
          python-version: ${{ matrix.python }}
      - name: show system version
        run: ./ci/helpers/show_system_versions.bash
      - uses: actions/cache@v2
        name: getting cached data
        with:
          path: ~/.cache/pip
          key: ${{ runner.os }}-pip-simcore-sdk-${{ hashFiles('packages/simcore-sdk/requirements/ci.txt') }}
          restore-keys: |
            ${{ runner.os }}-pip-simcore-sdk-
            ${{ runner.os }}-pip-
            ${{ runner.os }}-
      - name: install
        run: ./ci/github/integration-testing/simcore-sdk.bash install
      - name: test
        run: ./ci/github/integration-testing/simcore-sdk.bash test
      - name: upload failed tests logs
        if: failure()
        uses: actions/upload-artifact@v2
        with:
          name: ${{ github.job }}_docker_logs
          path: ./packages/simcore-sdk/test_failures
      - name: cleanup
        if: always()
        run: ./ci/github/integration-testing/simcore-sdk.bash clean_up
      - uses: codecov/codecov-action@v1
        with:
          flags: integrationtests
      - name: prepare codeclimate coverage file
        run: |
          curl -L https://codeclimate.com/downloads/test-reporter/test-reporter-0.7.0-linux-amd64 > ./cc-test-reporter
          chmod +x ./cc-test-reporter && ./cc-test-reporter --version
          ./cc-test-reporter format-coverage -t coverage.py -o codeclimate.${{ github.job }}_coverage.json coverage.xml
      - name: upload codeclimate coverage
        uses: actions/upload-artifact@v2
        with:
          name: codeclimate-${{ github.job }}-coverage
          path: codeclimate.${{ github.job }}_coverage.json

  system-test-public-api:
    timeout-minutes: 25 # if this timeout gets too small, then split the tests
    name: "[sys] public api"
    needs: [build-test-images]
    runs-on: ${{ matrix.os }}
    strategy:
      matrix:
        python: [3.8]
        os: [ubuntu-20.04]
      fail-fast: false
    steps:
      - name: set PR default variables
        # only pushes have access to the docker credentials, use a default
        if: github.event_name == 'pull_request'
        run: |
          export TMP_DOCKER_REGISTRY=${GITHUB_REPOSITORY%/*}
          echo "DOCKER_REGISTRY=${TMP_DOCKER_REGISTRY,,}" >> $GITHUB_ENV
      - uses: actions/checkout@v2
      - name: setup docker
        run: |
          sudo ./ci/github/helpers/setup_docker_compose.bash
          ./ci/github/helpers/setup_docker_experimental.bash
      - name: setup python environment
        uses: actions/setup-python@v2
        with:
          python-version: ${{ matrix.python }}
      - name: show system version
        run: ./ci/helpers/show_system_versions.bash
      - uses: actions/cache@v2
        name: getting cached data
        with:
          path: ~/.cache/pip
          key: ${{ runner.os }}-pip-public-api-${{ hashFiles('tests/public-api/requirements/ci.txt') }}
          restore-keys: |
            ${{ runner.os }}-pip-public-api-
            ${{ runner.os }}-pip-
            ${{ runner.os }}-
      - name: install
        run: ./ci/github/system-testing/public-api.bash install
      - name: test
        run: ./ci/github/system-testing/public-api.bash test
      - name: cleanup
        if: always()
        run: ./ci/github/system-testing/public-api.bash clean_up

  system-test-swarm-deploy:
    timeout-minutes: 30 # if this timeout gets too small, then split the tests
    name: "[sys] deploy simcore"
    needs: [build-test-images]
    runs-on: ${{ matrix.os }}
    strategy:
      matrix:
        python: [3.8]
        os: [ubuntu-20.04]
      fail-fast: false
    steps:
      - name: set PR default variables
        # only pushes have access to the docker credentials, use a default
        if: github.event_name == 'pull_request'
        run: |
          export TMP_DOCKER_REGISTRY=${GITHUB_REPOSITORY%/*}
          echo "DOCKER_REGISTRY=${TMP_DOCKER_REGISTRY,,}" >> $GITHUB_ENV
      - uses: actions/checkout@v2
      - name: setup docker
        run: |
          sudo ./ci/github/helpers/setup_docker_compose.bash
          ./ci/github/helpers/setup_docker_experimental.bash
      - name: setup python environment
        uses: actions/setup-python@v2
        with:
          python-version: ${{ matrix.python }}
      - name: show system version
        run: ./ci/helpers/show_system_versions.bash
      - uses: actions/cache@v2
        name: getting cached data
        with:
          path: ~/.cache/pip
          key: ${{ runner.os }}-pip-swarm-deploy-${{ hashFiles('tests/swarm-deploy/requirements/ci.txt') }}
          restore-keys: |
            ${{ runner.os }}-pip-swarm-deploy-
            ${{ runner.os }}-pip-
            ${{ runner.os }}-
      - name: install
        run: ./ci/github/system-testing/swarm-deploy.bash install
      - name: test
        run: ./ci/github/system-testing/swarm-deploy.bash test
      - name: cleanup
        if: always()
        run: ./ci/github/system-testing/swarm-deploy.bash clean_up

  system-test-e2e:
    timeout-minutes: 30 # if this timeout gets too small, then split the tests
    name: "[sys] e2e"
    needs: [build-test-images]
    runs-on: ${{ matrix.os }}
    strategy:
      matrix:
        python: [3.8]
        node: [14]
        os: [ubuntu-20.04]
      fail-fast: false
    steps:
      - name: set PR default variables
        # only pushes have access to the docker credentials, use a default
        if: github.event_name == 'pull_request'
        run: |
          export TMP_DOCKER_REGISTRY=${GITHUB_REPOSITORY%/*}
          echo "DOCKER_REGISTRY=${TMP_DOCKER_REGISTRY,,}" >> $GITHUB_ENV
      - uses: actions/checkout@v2
      - name: setup docker
        run: |
          sudo ./ci/github/helpers/setup_docker_compose.bash
          ./ci/github/helpers/setup_docker_experimental.bash
      - name: setup python environment
        uses: actions/setup-python@v2
        with:
          python-version: ${{ matrix.python }}
      - uses: actions/setup-node@v1
        with:
          node-version: ${{ matrix.node }}
      - name: show system version
        run: ./ci/helpers/show_system_versions.bash
      - uses: actions/cache@v2
        name: getting cached data python
        with:
          path: ~/.cache/pip
          key: ${{ runner.os }}-pip-swarm-e2e-${{ hashFiles('tests/e2e/requirements/requirements.txt') }}
          restore-keys: |
            ${{ runner.os }}-pip-swarm-e2e-
            ${{ runner.os }}-pip-
            ${{ runner.os }}-
      - uses: actions/cache@v2
        name: getting cached data node
        with:
          path: ~/.npm
          key: ${{ runner.os }}-node-${{ hashFiles('**/package-lock.json') }}
          restore-keys: |
            ${{ runner.os }}-node-
      - name: setup
        run: ./ci/github/system-testing/e2e.bash install
      - name: test
        run: ./ci/github/system-testing/e2e.bash test
      - name: recover docker logs
        id: logs_recovery
        if: always()
        run: ./ci/github/system-testing/e2e.bash dump_docker_logs
      - name: upload docker logs
        if: always()
        uses: actions/upload-artifact@v2
        with:
          name: ${{ github.job }}_docker_logs
          path: simcore_logs
      - name: upload screenshots
        if: always()
        uses: actions/upload-artifact@v2
        with:
          name: ${{ github.job }}_screenshots
          path: tests/e2e/screenshots
      - name: upload e2e logs
        if: always()
        uses: actions/upload-artifact@v2
        with:
          name: ${{ github.job }}_logs
          path: tests/e2e/logs
      - name: cleanup
        if: always()
        run: ./ci/github/system-testing/e2e.bash clean_up

  system-test-environment-setup:
    timeout-minutes: 30 # if this timeout gets too small, then split the tests
    name: "[sys] environment setup"
    runs-on: ${{ matrix.os }}
    strategy:
      matrix:
        python: [3.8]
        os: [ubuntu-20.04]
      fail-fast: false
    steps:
      - name: set PR default variables
        # only pushes have access to the docker credentials, use a default
        if: github.event_name == 'pull_request'
        run: |
          export TMP_DOCKER_REGISTRY=${GITHUB_REPOSITORY%/*}
          echo "DOCKER_REGISTRY=${TMP_DOCKER_REGISTRY,,}" >> $GITHUB_ENV
      - uses: actions/checkout@v2
      - name: setup docker
        run: |
          sudo ./ci/github/helpers/setup_docker_compose.bash
          ./ci/github/helpers/setup_docker_experimental.bash
      - name: setup python environment
        uses: actions/setup-python@v2
        with:
          python-version: ${{ matrix.python }}
      - name: show system version
        run: ./ci/helpers/show_system_versions.bash
      - uses: actions/cache@v2
        name: getting cached data
        with:
          path: ~/.cache/pip
          key: ${{ runner.os }}-pip-environment-setup-${{ hashFiles('tests/environment-setup/requirements/ci.txt') }}
          restore-keys: |
            ${{ runner.os }}-pip-environment-setup-
            ${{ runner.os }}-pip-
            ${{ runner.os }}-
      - name: install
        run: ./ci/github/system-testing/environment-setup.bash install
      - name: test
        run: ./ci/github/system-testing/environment-setup.bash test
      - name: cleanup
        if: always()
        run: ./ci/github/system-testing/environment-setup.bash clean_up

  coverage:
    needs:
      [
        unit-test-catalog,
        unit-test-datcore-adapter,
        unit-test-director,
        unit-test-director-v2,
        unit-test-sidecar,
        unit-test-dynamic-sidecar,
        unit-test-dask-sidecar,
        unit-test-service-integration,
        unit-test-service-library,
        unit-test-settings-library,
        unit-test-models-library,
        unit-test-simcore-sdk,
        unit-test-storage,
        unit-test-webserver-isolated,
        unit-test-webserver-01,
        unit-test-webserver-02,
        unit-test-webserver-03,
        unit-test-webserver-04,
        unit-test-webserver-05,
        unit-test-webserver-06,
        unit-test-webserver-07,
        unit-test-webserver-08,
        unit-test-webserver-09,
        unit-test-webserver-10,
        integration-test-webserver-01,
        integration-test-webserver-02,
        integration-test-director-v2-01,
        integration-test-director-v2-02,
        integration-test-sidecar,
        integration-test-simcore-sdk,
      ]
    name: coverage
    runs-on: ubuntu-latest
    steps:
      - uses: actions/checkout@v2
      - uses: actions/download-artifact@v2
        name: download all artifacts
        with:
          path: artifacts
      - name: put all artefacts together
        run: |
          mkdir --parents all_coverages
          cp artifacts/codeclimate*/*.json all_coverages
          ls --all -l all_coverages/*.json
      - name: install codeclimate test reporter
        run: |
          curl -L https://codeclimate.com/downloads/test-reporter/test-reporter-0.7.0-linux-amd64 > ./cc-test-reporter
          chmod +x ./cc-test-reporter && ./cc-test-reporter --version
          ./cc-test-reporter sum-coverage all_coverages/codeclimate.*.json --parts $(ls all_coverages/*.json | wc --lines)
      - name: upload coverages
        run: |
          ./cc-test-reporter upload-coverage

  deploy:
    name: deploy to dockerhub
    if: github.event_name == 'push'
    needs:
      [
        unit-test-api,
        unit-test-catalog,
        unit-test-datcore-adapter,
        unit-test-director,
        unit-test-director-v2,
        unit-test-sidecar,
        unit-test-dynamic-sidecar,
        unit-test-dask-sidecar,
        unit-test-frontend,
        unit-test-python-linting,
        unit-test-service-integration,
        unit-test-service-library,
        unit-test-settings-library,
        unit-test-models-library,
        unit-test-simcore-sdk,
        unit-test-storage,
        unit-test-webserver-isolated,
        unit-test-webserver-01,
        unit-test-webserver-02,
        unit-test-webserver-03,
        unit-test-webserver-04,
        unit-test-webserver-05,
        unit-test-webserver-06,
        unit-test-webserver-07,
        unit-test-webserver-08,
        unit-test-webserver-09,
        unit-test-webserver-10,
        integration-test-webserver-01,
        integration-test-webserver-02,
        integration-test-director-v2-01,
        integration-test-director-v2-02,
        integration-test-sidecar,
        integration-test-simcore-sdk,
        system-test-public-api,
        system-test-swarm-deploy,
      ]
    runs-on: ubuntu-latest
    steps:
      - uses: actions/checkout@v2
      - name: setup docker
        run: |
          sudo ./ci/github/helpers/setup_docker_compose.bash
          ./ci/github/helpers/setup_docker_experimental.bash
      - name: set owner variable
        run: echo "OWNER=${GITHUB_REPOSITORY%/*}" >> $GITHUB_ENV
      - name: deploy master
        if: github.ref == 'refs/heads/master'
        env:
          TAG_PREFIX: master-github
        run: ./ci/deploy/dockerhub-deploy.bash
      - name: deploy hotfix
        if: contains(github.ref, 'refs/heads/hotfix_v')
        env:
          TAG_PREFIX: hotfix-github
        run: ./ci/deploy/dockerhub-deploy.bash<|MERGE_RESOLUTION|>--- conflicted
+++ resolved
@@ -1536,15 +1536,9 @@
           name: codeclimate-${{ github.job }}-coverage
           path: codeclimate.${{ github.job }}_coverage.json
 
-<<<<<<< HEAD
-  integration-test-director-v2-01:
-    timeout-minutes: 20 # if this timeout gets too small, then split the tests
-    name: "[int] director-v2 01"
-=======
   integration-test-director-v2:
     timeout-minutes: 30 # if this timeout gets too small, then split the tests
     name: "[int] director-v2"
->>>>>>> 58ee4cd4
     needs: [build-test-images]
     runs-on: ${{ matrix.os }}
     strategy:
