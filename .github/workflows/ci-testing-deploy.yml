--- conflicted
+++ resolved
@@ -642,11 +642,7 @@
 
   coverage:
     needs: [
-<<<<<<< HEAD
       unit-test-api, unit-test-catalog, unit-test-director, unit-test-service-library, unit-test-simcore-sdk,
-=======
-      unit-test-director, unit-test-service-library, unit-test-simcore-sdk,
->>>>>>> 38211f2a
       unit-test-storage, unit-test-webserver, integration-test-webserver, integration-test-simcore-sdk
       ]
     name: coverage
@@ -655,15 +651,12 @@
     - uses: actions/checkout@v1
     - uses: actions/download-artifact@v1
       with:
-<<<<<<< HEAD
         name: unit_api_coverage
     - uses: actions/download-artifact@v1
       with:
         name: unit_catalog_coverage
     - uses: actions/download-artifact@v1
       with:
-=======
->>>>>>> 38211f2a
         name: unit_director_coverage
     - uses: actions/download-artifact@v1
       with:
@@ -686,11 +679,7 @@
     - name: put all artefacts together
       run: |
         mkdir all_coverages
-<<<<<<< HEAD
         cp unit_api_coverage/*.json unit_catalog_coverage/*.json unit_director_coverage/*.json unit_servicelib_coverage/*.json unit_simcoresdk_coverage/*.json unit_storage_coverage/*.json unit_webserver_coverage/*.json \
-=======
-        cp unit_director_coverage/*.json unit_servicelib_coverage/*.json unit_simcoresdk_coverage/*.json unit_storage_coverage/*.json unit_webserver_coverage/*.json \
->>>>>>> 38211f2a
           integration_webserver_coverage/*.json integration_simcoresdk_coverage/*.json all_coverages/
         ls -al all_coverages
     - name: install codeclimate test reporter
