name: Github-CI-PR

# this is an exact copy of the push workflow but it does not deploy as PR do not have access to secrets

on:
  pull_request:


env:
  # secrets can be set in settings/secrets on github, but are not available in PRs!!
  DOCKER_REGISTRY: itisfoundation
  CODECOV_TOKEN: 0e81ae5f-1909-4035-921c-571693fdafd1
  CC_TEST_REPORTER_ID: 21a72eb30476c870140b1576258873a41be6692f71bd9aebe812174b7d8f4b4e
  #enable buildkit
  DOCKER_BUILDKIT: 1
  COMPOSE_DOCKER_CLI_BUILD: 1

jobs:
  unit-test-api:
    name: Unit-testing api
    runs-on: ${{ matrix.os }}
    strategy:
      matrix:
        python: [3.6]
        os: [ubuntu-18.04]
      fail-fast: false
    steps:
    - uses: actions/checkout@v1
    - name: setup-docker
      uses: docker-practice/actions-setup-docker@0.0.1
    - name: setup docker-compose
      run: sudo ./ci/github/helpers/setup_docker_compose.sh
    - name: setup python environment
      uses: actions/setup-python@v1.1.1
      with:
        python-version: ${{ matrix.python }}
    - name: show system version
      run: ./ci/helpers/show_system_versions
    - uses: actions/cache@v1
      name: getting cached data
      with:
        path: ~/.cache/pip
        key: ${{ runner.os }}-pip-${{ hashFiles('**/requirements.txt') }}
        restore-keys: |
          ${{ runner.os }}-pip-
    - name: install api
      run: ./ci/github/unit-testing/api install
    - name: test
      run: ./ci/github/unit-testing/api test

  unit-test-catalog:
    name: Unit-testing catalog
    runs-on: ${{ matrix.os }}
    strategy:
      matrix:
        python: [3.6]
        os: [ubuntu-18.04]
      fail-fast: false
    steps:
    - uses: actions/checkout@v1
    - name: setup-docker
      uses: docker-practice/actions-setup-docker@0.0.1
    - name: setup docker-compose
      run: sudo ./ci/github/helpers/setup_docker_compose.sh
    - name: setup python environment
      uses: actions/setup-python@v1.1.1
      with:
        python-version: ${{ matrix.python }}
    - name: show system version
      run: ./ci/helpers/show_system_versions
    - uses: actions/cache@v1
      name: getting cached data
      with:
        path: ~/.cache/pip
        key: ${{ runner.os }}-pip-${{ hashFiles('**/requirements.txt') }}
        restore-keys: |
          ${{ runner.os }}-pip-
    - name: install
      run: ./ci/github/unit-testing/catalog install
    - name: test
      run: ./ci/github/unit-testing/catalog test
    - uses: codecov/codecov-action@v1
      with:
        token: ${{ env.CODECOV_TOKEN }} #required
        flags: unittests #optional
    - name: prepare codeclimate coverage file
      run: |
        curl -L https://codeclimate.com/downloads/test-reporter/test-reporter-latest-linux-amd64 > ./cc-test-reporter
        chmod +x ./cc-test-reporter
        ./cc-test-reporter format-coverage -t coverage.py -o codeclimate.unit_catalog_coverage.json coverage.xml
    - name: upload codeclimate coverage
      uses: actions/upload-artifact@v1
      with:
        name: unit_catalog_coverage
        path: codeclimate.unit_catalog_coverage.json

  unit-test-director:
    name: Unit-testing director
    runs-on: ${{ matrix.os }}
    strategy:
      matrix:
        python: [3.6]
        os: [ubuntu-18.04]
      fail-fast: false
    steps:
    - uses: actions/checkout@v1
    - name: setup-docker
      uses: docker-practice/actions-setup-docker@0.0.1
    - name: setup docker-compose
      run: sudo ./ci/github/helpers/setup_docker_compose.sh
    - name: setup python environment
      uses: actions/setup-python@v1.1.1
      with:
        python-version: ${{ matrix.python }}
    - name: show system version
      run: ./ci/helpers/show_system_versions
    - uses: actions/cache@v1
      name: getting cached data
      with:
        path: ~/.cache/pip
        key: ${{ runner.os }}-pip-${{ hashFiles('**/requirements.txt') }}
        restore-keys: |
          ${{ runner.os }}-pip-
    - name: install
      run: ./ci/github/unit-testing/director install
    - name: test
      run: ./ci/github/unit-testing/director test
    - uses: codecov/codecov-action@v1
      with:
        token: ${{ env.CODECOV_TOKEN }} #required
        flags: unittests #optional
    - name: prepare codeclimate coverage file
      run: |
        curl -L https://codeclimate.com/downloads/test-reporter/test-reporter-latest-linux-amd64 > ./cc-test-reporter
        chmod +x ./cc-test-reporter
        ./cc-test-reporter format-coverage -t coverage.py -o codeclimate.unit_director_coverage.json coverage.xml
    - name: upload codeclimate coverage
      uses: actions/upload-artifact@v1
      with:
        name: unit_director_coverage
        path: codeclimate.unit_director_coverage.json

  unit-test-frontend:
    name: Unit-testing frontend
    runs-on: ${{ matrix.os }}
    strategy:
      matrix:
        node: [10]
        os: [ubuntu-18.04]
      fail-fast: false
    steps:
    - uses: actions/checkout@v1
    - name: setup-docker
      uses: docker-practice/actions-setup-docker@0.0.1
    - name: setup docker-compose
      run: sudo ./ci/github/helpers/setup_docker_compose.sh
    - uses: actions/setup-node@v1
      with:
        node-version: ${{ matrix.node }}
    - name: show system version
      run: ./ci/helpers/show_system_versions
    - uses: actions/cache@v1
      name: getting cached data
      with:
        path: ~/.cache/pip
        key: ${{ runner.os }}-pip-${{ hashFiles('**/requirements.txt') }}
        restore-keys: |
          ${{ runner.os }}-pip-
    - name: install
      run: ./ci/github/unit-testing/frontend install
    - name: test
      run: ./ci/github/unit-testing/frontend test
    # no coverage here??
    # - uses: codecov/codecov-action@v1
    #   with:
    #     token: ${{ env.CODECOV_TOKEN }} #required
    #     flags: unittests #optional

  unit-test-python-linting:
    name: Unit-testing python-linting
    runs-on: ${{ matrix.os }}
    strategy:
      matrix:
        python: [3.6]
        os: [ubuntu-18.04]
      fail-fast: false
    steps:
    - uses: actions/checkout@v1
    - name: setup-docker
      uses: docker-practice/actions-setup-docker@0.0.1
    - name: setup docker-compose
      run: sudo ./ci/github/helpers/setup_docker_compose.sh
    - name: setup python environment
      uses: actions/setup-python@v1.1.1
      with:
        python-version: ${{ matrix.python }}
    - name: show system version
      run: ./ci/helpers/show_system_versions
    - uses: actions/cache@v1
      name: getting cached data
      with:
        path: ~/.cache/pip
        key: ${{ runner.os }}-pip-${{ hashFiles('**/requirements.txt') }}
        restore-keys: |
          ${{ runner.os }}-pip-
    - name: install
      run: ./ci/github/unit-testing/python-linting install
    - name: test
      run: ./ci/github/unit-testing/python-linting test

  unit-test-service-library:
    name: Unit-testing service-library
    runs-on: ${{ matrix.os }}
    strategy:
      matrix:
        python: [3.6]
        os: [ubuntu-18.04]
      fail-fast: false
    steps:
    - uses: actions/checkout@v1
    - name: setup-docker
      uses: docker-practice/actions-setup-docker@0.0.1
    - name: setup docker-compose
      run: sudo ./ci/github/helpers/setup_docker_compose.sh
    - name: setup python environment
      uses: actions/setup-python@v1.1.1
      with:
        python-version: ${{ matrix.python }}
    - name: show system version
      run: ./ci/helpers/show_system_versions
    - uses: actions/cache@v1
      name: getting cached data
      with:
        path: ~/.cache/pip
        key: ${{ runner.os }}-pip-${{ hashFiles('**/requirements.txt') }}
        restore-keys: |
          ${{ runner.os }}-pip-
    - name: install
      run: ./ci/github/unit-testing/service-library install
    - name: test
      run: ./ci/github/unit-testing/service-library test
    - uses: codecov/codecov-action@v1
      with:
        token: ${{ env.CODECOV_TOKEN }} #required
        flags: unittests #optional
    - name: prepare codeclimate coverage file
      run: |
        curl -L https://codeclimate.com/downloads/test-reporter/test-reporter-latest-linux-amd64 > ./cc-test-reporter
        chmod +x ./cc-test-reporter
        ./cc-test-reporter format-coverage -t coverage.py -o codeclimate.unit_servicelib_coverage.json coverage.xml
    - name: upload codeclimate coverage
      uses: actions/upload-artifact@v1
      with:
        name: unit_servicelib_coverage
        path: codeclimate.unit_servicelib_coverage.json

  # DISABLED for now
  # unit-test-sidecar:
  #   name: Unit-testing sidecar
  #   runs-on: ${{ matrix.os }}
  #   strategy:
  #     matrix:
  #       python: [3.6]
  #       os: [ubuntu-18.04]
  #     fail-fast: false
  #   steps:
  #   - uses: actions/checkout@v1
  #   - name: setup-docker
  #     uses: docker-practice/actions-setup-docker@0.0.1
  #   - name: setup docker-compose
  #     run: sudo ./ci/github/helpers/setup_docker_compose.sh
  #   - name: setup python environment
  #     uses: actions/setup-python@v1.1.1
  #     with:
  #       python-version: ${{ matrix.python }}
  #   - name: show system version
  #     run: ./ci/helpers/show_system_versions
  #   - name: install
  #     run: ./ci/github/unit-testing/sidecar install
  #   - name: test
  #     run: ./ci/github/unit-testing/sidecar test
  #   - uses: codecov/codecov-action@v1
  #     with:
  #       token: ${{ env.CODECOV_TOKEN }} #required
  #       flags: unittests #optional

  unit-test-simcore-sdk:
    name: Unit-testing simcore-sdk
    runs-on: ${{ matrix.os }}
    strategy:
      matrix:
        python: [3.6]
        os: [ubuntu-18.04]
      fail-fast: false
    steps:
    - uses: actions/checkout@v1
    - name: setup-docker
      uses: docker-practice/actions-setup-docker@0.0.1
    - name: setup docker-compose
      run: sudo ./ci/github/helpers/setup_docker_compose.sh
    - name: setup python environment
      uses: actions/setup-python@v1.1.1
      with:
        python-version: ${{ matrix.python }}
    - name: show system version
      run: ./ci/helpers/show_system_versions
    - uses: actions/cache@v1
      name: getting cached data
      with:
        path: ~/.cache/pip
        key: ${{ runner.os }}-pip-${{ hashFiles('**/requirements.txt') }}
        restore-keys: |
          ${{ runner.os }}-pip-
    - name: install
      run: ./ci/github/unit-testing/simcore-sdk install
    - name: test
      run: ./ci/github/unit-testing/simcore-sdk test
    - uses: codecov/codecov-action@v1
      with:
        token: ${{ env.CODECOV_TOKEN }} #required
        flags: unittests #optional
    - name: prepare codeclimate coverage file
      run: |
        curl -L https://codeclimate.com/downloads/test-reporter/test-reporter-latest-linux-amd64 > ./cc-test-reporter
        chmod +x ./cc-test-reporter
        ./cc-test-reporter format-coverage -t coverage.py -o codeclimate.unit_simcoresdk_coverage.json coverage.xml
    - name: upload codeclimate coverage
      uses: actions/upload-artifact@v1
      with:
        name: unit_simcoresdk_coverage
        path: codeclimate.unit_simcoresdk_coverage.json

  unit-test-storage:
    name: Unit-testing storage
    runs-on: ${{ matrix.os }}
    strategy:
      matrix:
        python: [3.6]
        os: [ubuntu-18.04]
      fail-fast: false
    steps:
    - uses: actions/checkout@v1
    - name: setup-docker
      uses: docker-practice/actions-setup-docker@0.0.1
    - name: setup docker-compose
      run: sudo ./ci/github/helpers/setup_docker_compose.sh
    - name: setup python environment
      uses: actions/setup-python@v1.1.1
      with:
        python-version: ${{ matrix.python }}
    - name: show system version
      run: ./ci/helpers/show_system_versions
    - uses: actions/cache@v1
      name: getting cached data
      with:
        path: ~/.cache/pip
        key: ${{ runner.os }}-pip-${{ hashFiles('**/requirements.txt') }}
        restore-keys: |
          ${{ runner.os }}-pip-
    - name: install
      run: ./ci/github/unit-testing/storage install
    - name: test
      run: ./ci/github/unit-testing/storage test
    - uses: codecov/codecov-action@v1
      with:
        token: ${{ env.CODECOV_TOKEN }} #required
        flags: unittests #optional
    - name: prepare codeclimate coverage file
      run: |
        curl -L https://codeclimate.com/downloads/test-reporter/test-reporter-latest-linux-amd64 > ./cc-test-reporter
        chmod +x ./cc-test-reporter
        ./cc-test-reporter format-coverage -t coverage.py -o codeclimate.unit_storage_coverage.json coverage.xml
    - name: upload codeclimate coverage
      uses: actions/upload-artifact@v1
      with:
        name: unit_storage_coverage
        path: codeclimate.unit_storage_coverage.json

  unit-test-webserver:
    name: Unit-testing webserver
    runs-on: ${{ matrix.os }}
    strategy:
      matrix:
        python: [3.6]
        os: [ubuntu-18.04]
      fail-fast: false
    steps:
    - uses: actions/checkout@v1
    - name: setup-docker
      uses: docker-practice/actions-setup-docker@0.0.1
    - name: setup docker-compose
      run: sudo ./ci/github/helpers/setup_docker_compose.sh
    - name: setup python environment
      uses: actions/setup-python@v1.1.1
      with:
        python-version: ${{ matrix.python }}
    - name: show system version
      run: ./ci/helpers/show_system_versions
    - uses: actions/cache@v1
      name: getting cached data
      with:
        path: ~/.cache/pip
        key: ${{ runner.os }}-pip-${{ hashFiles('**/requirements.txt') }}
        restore-keys: |
          ${{ runner.os }}-pip-
    - name: install webserver
      run: ./ci/github/unit-testing/webserver install
    - name: test
      run: ./ci/github/unit-testing/webserver test
    - uses: codecov/codecov-action@v1
      with:
        token: ${{ env.CODECOV_TOKEN }} #required
        flags: unittests #optional
    - name: prepare codeclimate coverage file
      run: |
        curl -L https://codeclimate.com/downloads/test-reporter/test-reporter-latest-linux-amd64 > ./cc-test-reporter
        chmod +x ./cc-test-reporter
        ./cc-test-reporter format-coverage -t coverage.py -o codeclimate.unit_webserver_coverage.json coverage.xml
    - name: upload codeclimate coverage
      uses: actions/upload-artifact@v1
      with:
        name: unit_webserver_coverage
        path: codeclimate.unit_webserver_coverage.json

  integration-test-webserver:
    name: Integration-testing webserver
    runs-on: ${{ matrix.os }}
    strategy:
      matrix:
        python: [3.6]
        os: [ubuntu-18.04]
      fail-fast: false
    steps:
    - uses: actions/checkout@v1
    - name: setup-docker
      uses: docker-practice/actions-setup-docker@0.0.1
    - name: setup docker-compose
      run: sudo ./ci/github/helpers/setup_docker_compose.sh
    - name: setup python environment
      uses: actions/setup-python@v1.1.1
      with:
        python-version: ${{ matrix.python }}
    - name: show system version
      run: ./ci/helpers/show_system_versions
    - uses: actions/cache@v1
      name: getting cached data
      with:
        path: ~/.cache/pip
        key: ${{ runner.os }}-pip-${{ hashFiles('**/requirements.txt') }}
        restore-keys: |
          ${{ runner.os }}-pip-
    - name: install
      run: ./ci/github/integration-testing/webserver install
    - name: test
      run: ./ci/github/integration-testing/webserver test
    - name: cleanup
      if: always()
      run: ./ci/github/integration-testing/webserver clean_up
    - uses: codecov/codecov-action@v1
      with:
        token: ${{ env.CODECOV_TOKEN }} #required
        flags: integrationtests #optional
    - name: prepare codeclimate coverage file
      run: |
        curl -L https://codeclimate.com/downloads/test-reporter/test-reporter-latest-linux-amd64 > ./cc-test-reporter
        chmod +x ./cc-test-reporter
        ./cc-test-reporter format-coverage -t coverage.py -o codeclimate.integration_webserver_coverage.json coverage.xml
    - name: upload codeclimate coverage
      uses: actions/upload-artifact@v1
      with:
        name: integration_webserver_coverage
        path: codeclimate.integration_webserver_coverage.json

  integration-test-simcore-sdk:
    name: Integration-testing simcore-sdk
    runs-on: ${{ matrix.os }}
    strategy:
      matrix:
        python: [3.6]
        os: [ubuntu-18.04]
      fail-fast: false
    steps:
    - uses: actions/checkout@v1
    - name: setup-docker
      uses: docker-practice/actions-setup-docker@0.0.1
    - name: setup docker-compose
      run: sudo ./ci/github/helpers/setup_docker_compose.sh
    - name: setup python environment
      uses: actions/setup-python@v1.1.1
      with:
        python-version: ${{ matrix.python }}
    - name: show system version
      run: ./ci/helpers/show_system_versions
    - uses: actions/cache@v1
      name: getting cached data
      with:
        path: ~/.cache/pip
        key: ${{ runner.os }}-pip-${{ hashFiles('**/requirements.txt') }}
        restore-keys: |
          ${{ runner.os }}-pip-
    - name: install
      run: ./ci/github/integration-testing/simcore-sdk install
    - name: test
      run: ./ci/github/integration-testing/simcore-sdk test
    - name: cleanup
      if: always()
      run: ./ci/github/integration-testing/simcore-sdk clean_up
    - uses: codecov/codecov-action@v1
      with:
        token: ${{ env.CODECOV_TOKEN }} #required
        flags: integrationtests
    - name: prepare codeclimate coverage file
      run: |
        curl -L https://codeclimate.com/downloads/test-reporter/test-reporter-latest-linux-amd64 > ./cc-test-reporter
        chmod +x ./cc-test-reporter
        ./cc-test-reporter format-coverage -t coverage.py -o codeclimate.integration_simcoresdk_coverage.json coverage.xml
    - name: upload codeclimate coverage
      uses: actions/upload-artifact@v1
      with:
        name: integration_simcoresdk_coverage
        path: codeclimate.integration_simcoresdk_coverage.json

  system-test-swarm-deploy:
    name: System-testing deploy simcore
    runs-on: ${{ matrix.os }}
    strategy:
      matrix:
        python: [3.6]
        os: [ubuntu-16.04, ubuntu-18.04]
      fail-fast: false
    steps:
    - uses: actions/checkout@v1
    - name: setup-docker
      uses: docker-practice/actions-setup-docker@0.0.1
    - name: setup docker-compose
      run: sudo ./ci/github/helpers/setup_docker_compose.sh
    - name: setup python environment
      uses: actions/setup-python@v1.1.1
      with:
        python-version: ${{ matrix.python }}
    - name: show system version
      run: ./ci/helpers/show_system_versions
    - uses: actions/cache@v1
      name: getting cached data
      with:
        path: ~/.cache/pip
        key: ${{ runner.os }}-pip-${{ hashFiles('**/requirements.txt') }}
        restore-keys: |
          ${{ runner.os }}-pip-
    - name: install
      run: ./ci/github/system-testing/swarm-deploy install
    - name: test
      run: ./ci/github/system-testing/swarm-deploy test
    - name: cleanup
      if: always()
      run: ./ci/github/system-testing/swarm-deploy clean_up

  system-test-e2e:
    name: System-testing e2e
    runs-on: ${{ matrix.os }}
    strategy:
      matrix:
        python: [3.6]
        node: [10]
        os: [ubuntu-18.04]
      fail-fast: false
    steps:
    - uses: actions/checkout@v1
    - name: setup-docker
      uses: docker-practice/actions-setup-docker@0.0.1
    - name: setup docker-compose
      run: sudo ./ci/github/helpers/setup_docker_compose.sh
    - name: setup python environment
      uses: actions/setup-python@v1.1.1
      with:
        python-version: ${{ matrix.python }}
    - uses: actions/setup-node@v1
      with:
        node-version: ${{ matrix.node }}
    - name: show system version
      run: ./ci/helpers/show_system_versions
    - uses: actions/cache@v1
      name: getting cached data python
      with:
        path: ~/.cache/pip
        key: ${{ runner.os }}-pip-${{ hashFiles('**/requirements.txt') }}
        restore-keys: |
          ${{ runner.os }}-pip-
    - uses: actions/cache@v1
      name: getting cached data node
      with:
        path: ~/.npm
        key: ${{ runner.os }}-node-${{ hashFiles('**/package-lock.json') }}
        restore-keys: |
          ${{ runner.os }}-node-
    - name: install
      run: ./ci/github/system-testing/e2e install
    - name: test
      run: ./ci/github/system-testing/e2e test
    - name: recover docker logs
      id: logs_recovery
      if: always()
      run: ./ci/github/system-testing/e2e recover_artifacts
    - name: upload docker logs
      if: always()
      uses: actions/upload-artifact@v1
      with:
        name: e2e_docker_container_logs
        path: simcore_logs
    - name: upload screenshots
      if: always()
      uses: actions/upload-artifact@v1
      with:
        name: e2e_screenshots
<<<<<<< HEAD
        path: tests/e2e/screenshots
    - uses: codecov/codecov-action@v1
      with:
        token: ${{ env.CODECOV_TOKEN }} #required
        flags: e2etests #optional
=======
        path: tests/e2e/screenshots    
>>>>>>> 38211f2a
    - name: cleanup
      if: always()
      run: ./ci/github/system-testing/swarm-deploy clean_up

  coverage:
    needs: [
<<<<<<< HEAD
      unit-test-api, unit-test-catalog, unit-test-director, unit-test-service-library, unit-test-simcore-sdk,
=======
      unit-test-director, unit-test-service-library, unit-test-simcore-sdk,
>>>>>>> 38211f2a
      unit-test-storage, unit-test-webserver, integration-test-webserver, integration-test-simcore-sdk
      ]
    name: coverage
    runs-on: ubuntu-latest
    steps:
    - uses: actions/checkout@v1
    - uses: actions/download-artifact@v1
      with:
<<<<<<< HEAD
        name: unit_api_coverage
    - uses: actions/download-artifact@v1
      with:
        name: unit_catalog_coverage
    - uses: actions/download-artifact@v1
      with:
=======
>>>>>>> 38211f2a
        name: unit_director_coverage
    - uses: actions/download-artifact@v1
      with:
        name: unit_servicelib_coverage
    - uses: actions/download-artifact@v1
      with:
        name: unit_simcoresdk_coverage
    - uses: actions/download-artifact@v1
      with:
        name: unit_storage_coverage
    - uses: actions/download-artifact@v1
      with:
        name: unit_webserver_coverage
    - uses: actions/download-artifact@v1
      with:
        name: integration_webserver_coverage
    - uses: actions/download-artifact@v1
      with:
        name: integration_simcoresdk_coverage
    - name: put all artefacts together
      run: |
        mkdir all_coverages
<<<<<<< HEAD
        cp unit_api_coverage/*.json unit_catalog_coverage/*.json unit_director_coverage/*.json unit_servicelib_coverage/*.json unit_simcoresdk_coverage/*.json unit_storage_coverage/*.json unit_webserver_coverage/*.json \
=======
        cp unit_director_coverage/*.json unit_servicelib_coverage/*.json unit_simcoresdk_coverage/*.json unit_storage_coverage/*.json unit_webserver_coverage/*.json \
>>>>>>> 38211f2a
          integration_webserver_coverage/*.json integration_simcoresdk_coverage/*.json all_coverages/
        ls -al all_coverages
    - name: install codeclimate test reporter
      run: |
        curl -L https://codeclimate.com/downloads/test-reporter/test-reporter-latest-linux-amd64 > ./cc-test-reporter
        chmod +x ./cc-test-reporter
        ./cc-test-reporter sum-coverage all_coverages/codeclimate.*.json -p 7
    - name: upload coverages
      run: |
        ./cc-test-reporter upload-coverage<|MERGE_RESOLUTION|>--- conflicted
+++ resolved
@@ -612,26 +612,18 @@
       uses: actions/upload-artifact@v1
       with:
         name: e2e_screenshots
-<<<<<<< HEAD
         path: tests/e2e/screenshots
     - uses: codecov/codecov-action@v1
       with:
         token: ${{ env.CODECOV_TOKEN }} #required
         flags: e2etests #optional
-=======
-        path: tests/e2e/screenshots    
->>>>>>> 38211f2a
     - name: cleanup
       if: always()
       run: ./ci/github/system-testing/swarm-deploy clean_up
 
   coverage:
     needs: [
-<<<<<<< HEAD
       unit-test-api, unit-test-catalog, unit-test-director, unit-test-service-library, unit-test-simcore-sdk,
-=======
-      unit-test-director, unit-test-service-library, unit-test-simcore-sdk,
->>>>>>> 38211f2a
       unit-test-storage, unit-test-webserver, integration-test-webserver, integration-test-simcore-sdk
       ]
     name: coverage
@@ -640,15 +632,12 @@
     - uses: actions/checkout@v1
     - uses: actions/download-artifact@v1
       with:
-<<<<<<< HEAD
         name: unit_api_coverage
     - uses: actions/download-artifact@v1
       with:
         name: unit_catalog_coverage
     - uses: actions/download-artifact@v1
       with:
-=======
->>>>>>> 38211f2a
         name: unit_director_coverage
     - uses: actions/download-artifact@v1
       with:
@@ -671,11 +660,7 @@
     - name: put all artefacts together
       run: |
         mkdir all_coverages
-<<<<<<< HEAD
         cp unit_api_coverage/*.json unit_catalog_coverage/*.json unit_director_coverage/*.json unit_servicelib_coverage/*.json unit_simcoresdk_coverage/*.json unit_storage_coverage/*.json unit_webserver_coverage/*.json \
-=======
-        cp unit_director_coverage/*.json unit_servicelib_coverage/*.json unit_simcoresdk_coverage/*.json unit_storage_coverage/*.json unit_webserver_coverage/*.json \
->>>>>>> 38211f2a
           integration_webserver_coverage/*.json integration_simcoresdk_coverage/*.json all_coverages/
         ls -al all_coverages
     - name: install codeclimate test reporter
