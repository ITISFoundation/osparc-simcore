--- conflicted
+++ resolved
@@ -583,23 +583,16 @@
       with:
         name: e2e_screenshots
         path: tests/e2e/screenshots
-<<<<<<< HEAD
     - uses: codecov/codecov-action@v1
       with:
         token: ${{ env.CODECOV_TOKEN }} #required
         flags: e2etests #optional
-=======
->>>>>>> 09d822ba
     - name: cleanup
       if: always()
       run: ./ci/github/system-testing/swarm-deploy clean_up
 
   coverage:
     needs: [
-<<<<<<< HEAD
-      unit-test-api, unit-test-catalog, unit-test-director, unit-test-service-library, unit-test-simcore-sdk,
-      unit-test-storage, unit-test-webserver, integration-test-webserver, integration-test-simcore-sdk
-=======
       unit-test-catalog,
       unit-test-director,
       unit-test-service-library,
@@ -608,7 +601,6 @@
       unit-test-webserver,
       integration-test-webserver,
       integration-test-simcore-sdk
->>>>>>> 09d822ba
       ]
     name: coverage
     runs-on: ubuntu-latest
@@ -616,12 +608,9 @@
     - uses: actions/checkout@v1
     - uses: actions/download-artifact@v1
       with:
-<<<<<<< HEAD
         name: unit_api_coverage
     - uses: actions/download-artifact@v1
       with:
-=======
->>>>>>> 09d822ba
         name: unit_catalog_coverage
     - uses: actions/download-artifact@v1
       with:
@@ -647,10 +636,6 @@
     - name: put all artefacts together
       run: |
         mkdir all_coverages
-<<<<<<< HEAD
-        cp unit_api_coverage/*.json unit_catalog_coverage/*.json unit_director_coverage/*.json unit_servicelib_coverage/*.json unit_simcoresdk_coverage/*.json unit_storage_coverage/*.json unit_webserver_coverage/*.json \
-          integration_webserver_coverage/*.json integration_simcoresdk_coverage/*.json all_coverages/
-=======
         cp unit_catalog_coverage/*.json \
           unit_director_coverage/*.json \
           unit_servicelib_coverage/*.json \
@@ -660,7 +645,6 @@
           integration_webserver_coverage/*.json \
           integration_simcoresdk_coverage/*.json \
           all_coverages/
->>>>>>> 09d822ba
         ls -al all_coverages
     - name: install codeclimate test reporter
       run: |
