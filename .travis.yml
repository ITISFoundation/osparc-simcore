--- conflicted
+++ resolved
@@ -276,11 +276,7 @@
       after_failure:
         - unbuffer bash ci/travis/integration-testing/simcore-sdk after_failure
 
-<<<<<<< HEAD
-    # system testing build and up ----------------------------------------------------------------
-=======
     # system testing swarm deploy ----------------------------------------------------------------
->>>>>>> 0513c825
     - stage: system-testing
       name: swarm deploy
       sudo: required
