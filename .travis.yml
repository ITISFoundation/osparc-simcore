matrix:
  include:
    - language: node_js
      node_js:
        - "8"
<<<<<<< HEAD
      install:
        - npm install -g npm@latest
        - npm install --save-dev eslint
        - npm install --save-dev babel-eslint
        - npm install --save-dev eslint-config-qx
        - npm install --save-dev eslint-plugin-qx-rules
      before_script:
        - eslint --version
      script:
        - npm run linter
=======
>>>>>>> bedc965a

      cache:
        directories:
          - services/node_modules
          - services/web-client/contrib

      install:
<<<<<<< HEAD
        - pip3 install pylint
      before_script:
        - pylint --version
      script:
        - make pylint
=======
        - pushd services
        - npm install
        - npm run installQxContrib
        - popd

      script:
        - pushd services
        - npm run lintJsServices
        - npm run buildQxApp
        - popd
>>>>>>> bedc965a
<|MERGE_RESOLUTION|>--- conflicted
+++ resolved
@@ -3,19 +3,6 @@
     - language: node_js
       node_js:
         - "8"
-<<<<<<< HEAD
-      install:
-        - npm install -g npm@latest
-        - npm install --save-dev eslint
-        - npm install --save-dev babel-eslint
-        - npm install --save-dev eslint-config-qx
-        - npm install --save-dev eslint-plugin-qx-rules
-      before_script:
-        - eslint --version
-      script:
-        - npm run linter
-=======
->>>>>>> bedc965a
 
       cache:
         directories:
@@ -23,21 +10,20 @@
           - services/web-client/contrib
 
       install:
-<<<<<<< HEAD
-        - pip3 install pylint
-      before_script:
-        - pylint --version
-      script:
-        - make pylint
-=======
         - pushd services
         - npm install
         - npm run installQxContrib
         - popd
 
       script:
-        - pushd services
-        - npm run lintJsServices
-        - npm run buildQxApp
-        - popd
->>>>>>> bedc965a
+        - npm run linter
+
+    - language: python
+      python:
+        - "3.6"
+      install:
+        - pip3 install pylint
+      before_script:
+        - pylint --version
+      script:
+        - make pylint