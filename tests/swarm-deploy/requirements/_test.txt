aio-pika==9.4.3
    # via
    #   -r requirements/../../../packages/service-library/requirements/_base.in
    #   -r requirements/../../../packages/simcore-sdk/requirements/../../../packages/service-library/requirements/_base.in
    #   -r requirements/_test.in
aiocache==0.12.2
    # via
    #   -r requirements/../../../packages/service-library/requirements/_base.in
    #   -r requirements/../../../packages/simcore-sdk/requirements/../../../packages/service-library/requirements/_base.in
    #   -r requirements/../../../packages/simcore-sdk/requirements/_base.in
aiodebug==2.3.0
    # via
    #   -r requirements/../../../packages/service-library/requirements/_base.in
    #   -r requirements/../../../packages/simcore-sdk/requirements/../../../packages/service-library/requirements/_base.in
aiodocker==0.23.0
    # via
    #   -r requirements/../../../packages/service-library/requirements/_base.in
    #   -r requirements/../../../packages/simcore-sdk/requirements/../../../packages/service-library/requirements/_base.in
    #   -r requirements/_test.in
aiofiles==24.1.0
    # via
    #   -r requirements/../../../packages/service-library/requirements/_base.in
    #   -r requirements/../../../packages/simcore-sdk/requirements/../../../packages/service-library/requirements/_base.in
    #   -r requirements/../../../packages/simcore-sdk/requirements/_base.in
aiohappyeyeballs==2.4.0
    # via aiohttp
aiohttp==3.10.5
    # via
    #   -c requirements/../../../packages/models-library/requirements/../../../packages/common-library/requirements/../../../requirements/constraints.txt
    #   -c requirements/../../../packages/models-library/requirements/../../../requirements/constraints.txt
    #   -c requirements/../../../packages/service-library/requirements/../../../packages/common-library/requirements/../../../requirements/constraints.txt
    #   -c requirements/../../../packages/service-library/requirements/../../../packages/models-library/requirements/../../../packages/common-library/requirements/../../../requirements/constraints.txt
    #   -c requirements/../../../packages/service-library/requirements/../../../packages/models-library/requirements/../../../requirements/constraints.txt
    #   -c requirements/../../../packages/service-library/requirements/../../../packages/settings-library/requirements/../../../packages/common-library/requirements/../../../requirements/constraints.txt
    #   -c requirements/../../../packages/service-library/requirements/../../../packages/settings-library/requirements/../../../requirements/constraints.txt
    #   -c requirements/../../../packages/service-library/requirements/../../../requirements/constraints.txt
    #   -c requirements/../../../packages/settings-library/requirements/../../../packages/common-library/requirements/../../../requirements/constraints.txt
    #   -c requirements/../../../packages/settings-library/requirements/../../../requirements/constraints.txt
    #   -c requirements/../../../packages/simcore-sdk/requirements/../../../packages/common-library/requirements/../../../requirements/constraints.txt
    #   -c requirements/../../../packages/simcore-sdk/requirements/../../../packages/models-library/requirements/../../../packages/common-library/requirements/../../../requirements/constraints.txt
    #   -c requirements/../../../packages/simcore-sdk/requirements/../../../packages/models-library/requirements/../../../requirements/constraints.txt
    #   -c requirements/../../../packages/simcore-sdk/requirements/../../../packages/postgres-database/requirements/../../../packages/common-library/requirements/../../../requirements/constraints.txt
    #   -c requirements/../../../packages/simcore-sdk/requirements/../../../packages/postgres-database/requirements/../../../requirements/constraints.txt
    #   -c requirements/../../../packages/simcore-sdk/requirements/../../../packages/service-library/requirements/../../../packages/common-library/requirements/../../../requirements/constraints.txt
    #   -c requirements/../../../packages/simcore-sdk/requirements/../../../packages/service-library/requirements/../../../packages/models-library/requirements/../../../packages/common-library/requirements/../../../requirements/constraints.txt
    #   -c requirements/../../../packages/simcore-sdk/requirements/../../../packages/service-library/requirements/../../../packages/models-library/requirements/../../../requirements/constraints.txt
    #   -c requirements/../../../packages/simcore-sdk/requirements/../../../packages/service-library/requirements/../../../packages/settings-library/requirements/../../../packages/common-library/requirements/../../../requirements/constraints.txt
    #   -c requirements/../../../packages/simcore-sdk/requirements/../../../packages/service-library/requirements/../../../packages/settings-library/requirements/../../../requirements/constraints.txt
    #   -c requirements/../../../packages/simcore-sdk/requirements/../../../packages/service-library/requirements/../../../requirements/constraints.txt
    #   -c requirements/../../../packages/simcore-sdk/requirements/../../../packages/settings-library/requirements/../../../packages/common-library/requirements/../../../requirements/constraints.txt
    #   -c requirements/../../../packages/simcore-sdk/requirements/../../../packages/settings-library/requirements/../../../requirements/constraints.txt
    #   -c requirements/../../../packages/simcore-sdk/requirements/../../../requirements/constraints.txt
    #   -c requirements/../../../requirements/constraints.txt
    #   -r requirements/../../../packages/simcore-sdk/requirements/_base.in
    #   aiodocker
aiopg==1.4.0
    # via -r requirements/../../../packages/simcore-sdk/requirements/_base.in
aiormq==6.8.1
    # via aio-pika
aiosignal==1.3.1
    # via aiohttp
alembic==1.13.3
    # via
    #   -r requirements/../../../packages/postgres-database/requirements/_migration.txt
    #   -r requirements/../../../packages/simcore-sdk/requirements/../../../packages/postgres-database/requirements/_base.in
    #   -r requirements/_test.in
<<<<<<< HEAD
annotated-types==0.7.0
    # via pydantic
=======
>>>>>>> 1032d562
anyio==4.6.0
    # via
    #   fast-depends
    #   faststream
appdirs==1.4.4
    # via pint
arrow==1.3.0
    # via
    #   -r requirements/../../../packages/models-library/requirements/_base.in
    #   -r requirements/../../../packages/service-library/requirements/../../../packages/models-library/requirements/_base.in
    #   -r requirements/../../../packages/service-library/requirements/_base.in
    #   -r requirements/../../../packages/simcore-sdk/requirements/../../../packages/models-library/requirements/_base.in
    #   -r requirements/../../../packages/simcore-sdk/requirements/../../../packages/service-library/requirements/../../../packages/models-library/requirements/_base.in
    #   -r requirements/../../../packages/simcore-sdk/requirements/../../../packages/service-library/requirements/_base.in
async-timeout==4.0.3
    # via
    #   aiopg
    #   asyncpg
asyncpg==0.29.0
    # via sqlalchemy
attrs==24.2.0
    # via
    #   aiohttp
    #   jsonschema
    #   referencing
certifi==2024.8.30
    # via
    #   -c requirements/../../../packages/models-library/requirements/../../../packages/common-library/requirements/../../../requirements/constraints.txt
    #   -c requirements/../../../packages/models-library/requirements/../../../requirements/constraints.txt
    #   -c requirements/../../../packages/service-library/requirements/../../../packages/common-library/requirements/../../../requirements/constraints.txt
    #   -c requirements/../../../packages/service-library/requirements/../../../packages/models-library/requirements/../../../packages/common-library/requirements/../../../requirements/constraints.txt
    #   -c requirements/../../../packages/service-library/requirements/../../../packages/models-library/requirements/../../../requirements/constraints.txt
    #   -c requirements/../../../packages/service-library/requirements/../../../packages/settings-library/requirements/../../../packages/common-library/requirements/../../../requirements/constraints.txt
    #   -c requirements/../../../packages/service-library/requirements/../../../packages/settings-library/requirements/../../../requirements/constraints.txt
    #   -c requirements/../../../packages/service-library/requirements/../../../requirements/constraints.txt
    #   -c requirements/../../../packages/settings-library/requirements/../../../packages/common-library/requirements/../../../requirements/constraints.txt
    #   -c requirements/../../../packages/settings-library/requirements/../../../requirements/constraints.txt
    #   -c requirements/../../../packages/simcore-sdk/requirements/../../../packages/common-library/requirements/../../../requirements/constraints.txt
    #   -c requirements/../../../packages/simcore-sdk/requirements/../../../packages/models-library/requirements/../../../packages/common-library/requirements/../../../requirements/constraints.txt
    #   -c requirements/../../../packages/simcore-sdk/requirements/../../../packages/models-library/requirements/../../../requirements/constraints.txt
    #   -c requirements/../../../packages/simcore-sdk/requirements/../../../packages/postgres-database/requirements/../../../packages/common-library/requirements/../../../requirements/constraints.txt
    #   -c requirements/../../../packages/simcore-sdk/requirements/../../../packages/postgres-database/requirements/../../../requirements/constraints.txt
    #   -c requirements/../../../packages/simcore-sdk/requirements/../../../packages/service-library/requirements/../../../packages/common-library/requirements/../../../requirements/constraints.txt
    #   -c requirements/../../../packages/simcore-sdk/requirements/../../../packages/service-library/requirements/../../../packages/models-library/requirements/../../../packages/common-library/requirements/../../../requirements/constraints.txt
    #   -c requirements/../../../packages/simcore-sdk/requirements/../../../packages/service-library/requirements/../../../packages/models-library/requirements/../../../requirements/constraints.txt
    #   -c requirements/../../../packages/simcore-sdk/requirements/../../../packages/service-library/requirements/../../../packages/settings-library/requirements/../../../packages/common-library/requirements/../../../requirements/constraints.txt
    #   -c requirements/../../../packages/simcore-sdk/requirements/../../../packages/service-library/requirements/../../../packages/settings-library/requirements/../../../requirements/constraints.txt
    #   -c requirements/../../../packages/simcore-sdk/requirements/../../../packages/service-library/requirements/../../../requirements/constraints.txt
    #   -c requirements/../../../packages/simcore-sdk/requirements/../../../packages/settings-library/requirements/../../../packages/common-library/requirements/../../../requirements/constraints.txt
    #   -c requirements/../../../packages/simcore-sdk/requirements/../../../packages/settings-library/requirements/../../../requirements/constraints.txt
    #   -c requirements/../../../packages/simcore-sdk/requirements/../../../requirements/constraints.txt
    #   -c requirements/../../../requirements/constraints.txt
    #   -r requirements/../../../packages/postgres-database/requirements/_migration.txt
    #   requests
charset-normalizer==3.3.2
    # via
    #   -r requirements/../../../packages/postgres-database/requirements/_migration.txt
    #   requests
click==8.1.7
    # via
    #   -r requirements/../../../packages/postgres-database/requirements/_migration.txt
    #   -r requirements/_test.in
    #   typer
deprecated==1.2.14
    # via
    #   opentelemetry-api
    #   opentelemetry-exporter-otlp-proto-grpc
    #   opentelemetry-exporter-otlp-proto-http
    #   opentelemetry-semantic-conventions
dnspython==2.6.1
    # via email-validator
docker==7.1.0
    # via
    #   -r requirements/../../../packages/postgres-database/requirements/_migration.txt
    #   -r requirements/_test.in
email-validator==2.2.0
    # via pydantic
fast-depends==2.4.11
    # via faststream
faststream==0.5.23
    # via
    #   -r requirements/../../../packages/service-library/requirements/_base.in
    #   -r requirements/../../../packages/simcore-sdk/requirements/../../../packages/service-library/requirements/_base.in
flexcache==0.3
    # via pint
flexparser==0.3.1
    # via pint
frozenlist==1.4.1
    # via
    #   aiohttp
    #   aiosignal
googleapis-common-protos==1.65.0
    # via
    #   opentelemetry-exporter-otlp-proto-grpc
    #   opentelemetry-exporter-otlp-proto-http
greenlet==3.1.1
    # via
    #   -r requirements/../../../packages/postgres-database/requirements/_migration.txt
    #   sqlalchemy
grpcio==1.66.1
    # via opentelemetry-exporter-otlp-proto-grpc
idna==3.10
    # via
    #   -r requirements/../../../packages/postgres-database/requirements/_migration.txt
    #   anyio
    #   email-validator
    #   requests
    #   yarl
importlib-metadata==8.4.0
    # via opentelemetry-api
iniconfig==2.0.0
    # via pytest
jsonschema==4.23.0
    # via
    #   -r requirements/../../../packages/models-library/requirements/_base.in
    #   -r requirements/../../../packages/service-library/requirements/../../../packages/models-library/requirements/_base.in
    #   -r requirements/../../../packages/simcore-sdk/requirements/../../../packages/models-library/requirements/_base.in
    #   -r requirements/../../../packages/simcore-sdk/requirements/../../../packages/service-library/requirements/../../../packages/models-library/requirements/_base.in
    #   -r requirements/_test.in
jsonschema-specifications==2023.7.1
    # via jsonschema
mako==1.3.5
    # via
    #   -c requirements/../../../packages/models-library/requirements/../../../packages/common-library/requirements/../../../requirements/constraints.txt
    #   -c requirements/../../../packages/models-library/requirements/../../../requirements/constraints.txt
    #   -c requirements/../../../packages/service-library/requirements/../../../packages/common-library/requirements/../../../requirements/constraints.txt
    #   -c requirements/../../../packages/service-library/requirements/../../../packages/models-library/requirements/../../../packages/common-library/requirements/../../../requirements/constraints.txt
    #   -c requirements/../../../packages/service-library/requirements/../../../packages/models-library/requirements/../../../requirements/constraints.txt
    #   -c requirements/../../../packages/service-library/requirements/../../../packages/settings-library/requirements/../../../packages/common-library/requirements/../../../requirements/constraints.txt
    #   -c requirements/../../../packages/service-library/requirements/../../../packages/settings-library/requirements/../../../requirements/constraints.txt
    #   -c requirements/../../../packages/service-library/requirements/../../../requirements/constraints.txt
    #   -c requirements/../../../packages/settings-library/requirements/../../../packages/common-library/requirements/../../../requirements/constraints.txt
    #   -c requirements/../../../packages/settings-library/requirements/../../../requirements/constraints.txt
    #   -c requirements/../../../packages/simcore-sdk/requirements/../../../packages/common-library/requirements/../../../requirements/constraints.txt
    #   -c requirements/../../../packages/simcore-sdk/requirements/../../../packages/models-library/requirements/../../../packages/common-library/requirements/../../../requirements/constraints.txt
    #   -c requirements/../../../packages/simcore-sdk/requirements/../../../packages/models-library/requirements/../../../requirements/constraints.txt
    #   -c requirements/../../../packages/simcore-sdk/requirements/../../../packages/postgres-database/requirements/../../../packages/common-library/requirements/../../../requirements/constraints.txt
    #   -c requirements/../../../packages/simcore-sdk/requirements/../../../packages/postgres-database/requirements/../../../requirements/constraints.txt
    #   -c requirements/../../../packages/simcore-sdk/requirements/../../../packages/service-library/requirements/../../../packages/common-library/requirements/../../../requirements/constraints.txt
    #   -c requirements/../../../packages/simcore-sdk/requirements/../../../packages/service-library/requirements/../../../packages/models-library/requirements/../../../packages/common-library/requirements/../../../requirements/constraints.txt
    #   -c requirements/../../../packages/simcore-sdk/requirements/../../../packages/service-library/requirements/../../../packages/models-library/requirements/../../../requirements/constraints.txt
    #   -c requirements/../../../packages/simcore-sdk/requirements/../../../packages/service-library/requirements/../../../packages/settings-library/requirements/../../../packages/common-library/requirements/../../../requirements/constraints.txt
    #   -c requirements/../../../packages/simcore-sdk/requirements/../../../packages/service-library/requirements/../../../packages/settings-library/requirements/../../../requirements/constraints.txt
    #   -c requirements/../../../packages/simcore-sdk/requirements/../../../packages/service-library/requirements/../../../requirements/constraints.txt
    #   -c requirements/../../../packages/simcore-sdk/requirements/../../../packages/settings-library/requirements/../../../packages/common-library/requirements/../../../requirements/constraints.txt
    #   -c requirements/../../../packages/simcore-sdk/requirements/../../../packages/settings-library/requirements/../../../requirements/constraints.txt
    #   -c requirements/../../../packages/simcore-sdk/requirements/../../../requirements/constraints.txt
    #   -c requirements/../../../requirements/constraints.txt
    #   -r requirements/../../../packages/postgres-database/requirements/_migration.txt
    #   alembic
markdown-it-py==3.0.0
    # via rich
markupsafe==2.1.5
    # via
    #   -r requirements/../../../packages/postgres-database/requirements/_migration.txt
    #   mako
mdurl==0.1.2
    # via markdown-it-py
multidict==6.1.0
    # via
    #   aiohttp
    #   yarl
opentelemetry-api==1.27.0
    # via
    #   -r requirements/../../../packages/service-library/requirements/_base.in
    #   -r requirements/../../../packages/simcore-sdk/requirements/../../../packages/service-library/requirements/_base.in
    #   opentelemetry-exporter-otlp-proto-grpc
    #   opentelemetry-exporter-otlp-proto-http
    #   opentelemetry-instrumentation
    #   opentelemetry-instrumentation-requests
    #   opentelemetry-sdk
    #   opentelemetry-semantic-conventions
opentelemetry-exporter-otlp==1.27.0
    # via
    #   -r requirements/../../../packages/service-library/requirements/_base.in
    #   -r requirements/../../../packages/simcore-sdk/requirements/../../../packages/service-library/requirements/_base.in
opentelemetry-exporter-otlp-proto-common==1.27.0
    # via
    #   opentelemetry-exporter-otlp-proto-grpc
    #   opentelemetry-exporter-otlp-proto-http
opentelemetry-exporter-otlp-proto-grpc==1.27.0
    # via opentelemetry-exporter-otlp
opentelemetry-exporter-otlp-proto-http==1.27.0
    # via opentelemetry-exporter-otlp
opentelemetry-instrumentation==0.48b0
    # via opentelemetry-instrumentation-requests
opentelemetry-instrumentation-requests==0.48b0
    # via
    #   -r requirements/../../../packages/service-library/requirements/_base.in
    #   -r requirements/../../../packages/simcore-sdk/requirements/../../../packages/service-library/requirements/_base.in
opentelemetry-proto==1.27.0
    # via
    #   opentelemetry-exporter-otlp-proto-common
    #   opentelemetry-exporter-otlp-proto-grpc
    #   opentelemetry-exporter-otlp-proto-http
opentelemetry-sdk==1.27.0
    # via
    #   -r requirements/../../../packages/service-library/requirements/_base.in
    #   -r requirements/../../../packages/simcore-sdk/requirements/../../../packages/service-library/requirements/_base.in
    #   opentelemetry-exporter-otlp-proto-grpc
    #   opentelemetry-exporter-otlp-proto-http
opentelemetry-semantic-conventions==0.48b0
    # via
    #   opentelemetry-instrumentation-requests
    #   opentelemetry-sdk
opentelemetry-util-http==0.48b0
    # via opentelemetry-instrumentation-requests
orjson==3.10.7
    # via
    #   -c requirements/../../../packages/models-library/requirements/../../../packages/common-library/requirements/../../../requirements/constraints.txt
    #   -c requirements/../../../packages/models-library/requirements/../../../requirements/constraints.txt
    #   -c requirements/../../../packages/service-library/requirements/../../../packages/common-library/requirements/../../../requirements/constraints.txt
    #   -c requirements/../../../packages/service-library/requirements/../../../packages/models-library/requirements/../../../packages/common-library/requirements/../../../requirements/constraints.txt
    #   -c requirements/../../../packages/service-library/requirements/../../../packages/models-library/requirements/../../../requirements/constraints.txt
    #   -c requirements/../../../packages/service-library/requirements/../../../packages/settings-library/requirements/../../../packages/common-library/requirements/../../../requirements/constraints.txt
    #   -c requirements/../../../packages/service-library/requirements/../../../packages/settings-library/requirements/../../../requirements/constraints.txt
    #   -c requirements/../../../packages/service-library/requirements/../../../requirements/constraints.txt
    #   -c requirements/../../../packages/settings-library/requirements/../../../packages/common-library/requirements/../../../requirements/constraints.txt
    #   -c requirements/../../../packages/settings-library/requirements/../../../requirements/constraints.txt
    #   -c requirements/../../../packages/simcore-sdk/requirements/../../../packages/common-library/requirements/../../../requirements/constraints.txt
    #   -c requirements/../../../packages/simcore-sdk/requirements/../../../packages/models-library/requirements/../../../packages/common-library/requirements/../../../requirements/constraints.txt
    #   -c requirements/../../../packages/simcore-sdk/requirements/../../../packages/models-library/requirements/../../../requirements/constraints.txt
    #   -c requirements/../../../packages/simcore-sdk/requirements/../../../packages/postgres-database/requirements/../../../packages/common-library/requirements/../../../requirements/constraints.txt
    #   -c requirements/../../../packages/simcore-sdk/requirements/../../../packages/postgres-database/requirements/../../../requirements/constraints.txt
    #   -c requirements/../../../packages/simcore-sdk/requirements/../../../packages/service-library/requirements/../../../packages/common-library/requirements/../../../requirements/constraints.txt
    #   -c requirements/../../../packages/simcore-sdk/requirements/../../../packages/service-library/requirements/../../../packages/models-library/requirements/../../../packages/common-library/requirements/../../../requirements/constraints.txt
    #   -c requirements/../../../packages/simcore-sdk/requirements/../../../packages/service-library/requirements/../../../packages/models-library/requirements/../../../requirements/constraints.txt
    #   -c requirements/../../../packages/simcore-sdk/requirements/../../../packages/service-library/requirements/../../../packages/settings-library/requirements/../../../packages/common-library/requirements/../../../requirements/constraints.txt
    #   -c requirements/../../../packages/simcore-sdk/requirements/../../../packages/service-library/requirements/../../../packages/settings-library/requirements/../../../requirements/constraints.txt
    #   -c requirements/../../../packages/simcore-sdk/requirements/../../../packages/service-library/requirements/../../../requirements/constraints.txt
    #   -c requirements/../../../packages/simcore-sdk/requirements/../../../packages/settings-library/requirements/../../../packages/common-library/requirements/../../../requirements/constraints.txt
    #   -c requirements/../../../packages/simcore-sdk/requirements/../../../packages/settings-library/requirements/../../../requirements/constraints.txt
    #   -c requirements/../../../packages/simcore-sdk/requirements/../../../requirements/constraints.txt
    #   -c requirements/../../../requirements/constraints.txt
    #   -r requirements/../../../packages/models-library/requirements/_base.in
    #   -r requirements/../../../packages/service-library/requirements/../../../packages/models-library/requirements/_base.in
    #   -r requirements/../../../packages/simcore-sdk/requirements/../../../packages/models-library/requirements/_base.in
    #   -r requirements/../../../packages/simcore-sdk/requirements/../../../packages/service-library/requirements/../../../packages/models-library/requirements/_base.in
packaging==24.1
    # via
    #   -r requirements/../../../packages/simcore-sdk/requirements/_base.in
    #   pytest
    #   pytest-sugar
pamqp==3.3.0
    # via aiormq
pint==0.24.3
    # via -r requirements/../../../packages/simcore-sdk/requirements/_base.in
pluggy==1.5.0
    # via pytest
protobuf==4.25.5
    # via
    #   googleapis-common-protos
    #   opentelemetry-proto
psutil==6.0.0
    # via
    #   -r requirements/../../../packages/service-library/requirements/_base.in
    #   -r requirements/../../../packages/simcore-sdk/requirements/../../../packages/service-library/requirements/_base.in
psycopg2-binary==2.9.9
    # via
    #   aiopg
    #   sqlalchemy
<<<<<<< HEAD
pydantic==2.9.2
=======
pydantic==1.10.18
>>>>>>> 1032d562
    # via
    #   -c requirements/../../../packages/models-library/requirements/../../../packages/common-library/requirements/../../../requirements/constraints.txt
    #   -c requirements/../../../packages/models-library/requirements/../../../requirements/constraints.txt
    #   -c requirements/../../../packages/service-library/requirements/../../../packages/common-library/requirements/../../../requirements/constraints.txt
    #   -c requirements/../../../packages/service-library/requirements/../../../packages/models-library/requirements/../../../packages/common-library/requirements/../../../requirements/constraints.txt
    #   -c requirements/../../../packages/service-library/requirements/../../../packages/models-library/requirements/../../../requirements/constraints.txt
    #   -c requirements/../../../packages/service-library/requirements/../../../packages/settings-library/requirements/../../../packages/common-library/requirements/../../../requirements/constraints.txt
    #   -c requirements/../../../packages/service-library/requirements/../../../packages/settings-library/requirements/../../../requirements/constraints.txt
    #   -c requirements/../../../packages/service-library/requirements/../../../requirements/constraints.txt
    #   -c requirements/../../../packages/settings-library/requirements/../../../packages/common-library/requirements/../../../requirements/constraints.txt
    #   -c requirements/../../../packages/settings-library/requirements/../../../requirements/constraints.txt
    #   -c requirements/../../../packages/simcore-sdk/requirements/../../../packages/common-library/requirements/../../../requirements/constraints.txt
    #   -c requirements/../../../packages/simcore-sdk/requirements/../../../packages/models-library/requirements/../../../packages/common-library/requirements/../../../requirements/constraints.txt
    #   -c requirements/../../../packages/simcore-sdk/requirements/../../../packages/models-library/requirements/../../../requirements/constraints.txt
    #   -c requirements/../../../packages/simcore-sdk/requirements/../../../packages/postgres-database/requirements/../../../packages/common-library/requirements/../../../requirements/constraints.txt
    #   -c requirements/../../../packages/simcore-sdk/requirements/../../../packages/postgres-database/requirements/../../../requirements/constraints.txt
    #   -c requirements/../../../packages/simcore-sdk/requirements/../../../packages/service-library/requirements/../../../packages/common-library/requirements/../../../requirements/constraints.txt
    #   -c requirements/../../../packages/simcore-sdk/requirements/../../../packages/service-library/requirements/../../../packages/models-library/requirements/../../../packages/common-library/requirements/../../../requirements/constraints.txt
    #   -c requirements/../../../packages/simcore-sdk/requirements/../../../packages/service-library/requirements/../../../packages/models-library/requirements/../../../requirements/constraints.txt
    #   -c requirements/../../../packages/simcore-sdk/requirements/../../../packages/service-library/requirements/../../../packages/settings-library/requirements/../../../packages/common-library/requirements/../../../requirements/constraints.txt
    #   -c requirements/../../../packages/simcore-sdk/requirements/../../../packages/service-library/requirements/../../../packages/settings-library/requirements/../../../requirements/constraints.txt
    #   -c requirements/../../../packages/simcore-sdk/requirements/../../../packages/service-library/requirements/../../../requirements/constraints.txt
    #   -c requirements/../../../packages/simcore-sdk/requirements/../../../packages/settings-library/requirements/../../../packages/common-library/requirements/../../../requirements/constraints.txt
    #   -c requirements/../../../packages/simcore-sdk/requirements/../../../packages/settings-library/requirements/../../../requirements/constraints.txt
    #   -c requirements/../../../packages/simcore-sdk/requirements/../../../requirements/constraints.txt
    #   -c requirements/../../../requirements/constraints.txt
    #   -r requirements/../../../packages/models-library/requirements/../../../packages/common-library/requirements/_base.in
    #   -r requirements/../../../packages/models-library/requirements/_base.in
    #   -r requirements/../../../packages/service-library/requirements/../../../packages/common-library/requirements/_base.in
    #   -r requirements/../../../packages/service-library/requirements/../../../packages/models-library/requirements/../../../packages/common-library/requirements/_base.in
    #   -r requirements/../../../packages/service-library/requirements/../../../packages/models-library/requirements/_base.in
    #   -r requirements/../../../packages/service-library/requirements/../../../packages/settings-library/requirements/../../../packages/common-library/requirements/_base.in
    #   -r requirements/../../../packages/service-library/requirements/../../../packages/settings-library/requirements/_base.in
    #   -r requirements/../../../packages/service-library/requirements/_base.in
    #   -r requirements/../../../packages/settings-library/requirements/../../../packages/common-library/requirements/_base.in
    #   -r requirements/../../../packages/settings-library/requirements/_base.in
    #   -r requirements/../../../packages/simcore-sdk/requirements/../../../packages/common-library/requirements/_base.in
    #   -r requirements/../../../packages/simcore-sdk/requirements/../../../packages/models-library/requirements/../../../packages/common-library/requirements/_base.in
    #   -r requirements/../../../packages/simcore-sdk/requirements/../../../packages/models-library/requirements/_base.in
    #   -r requirements/../../../packages/simcore-sdk/requirements/../../../packages/postgres-database/requirements/../../../packages/common-library/requirements/_base.in
    #   -r requirements/../../../packages/simcore-sdk/requirements/../../../packages/postgres-database/requirements/_base.in
    #   -r requirements/../../../packages/simcore-sdk/requirements/../../../packages/service-library/requirements/../../../packages/common-library/requirements/_base.in
    #   -r requirements/../../../packages/simcore-sdk/requirements/../../../packages/service-library/requirements/../../../packages/models-library/requirements/../../../packages/common-library/requirements/_base.in
    #   -r requirements/../../../packages/simcore-sdk/requirements/../../../packages/service-library/requirements/../../../packages/models-library/requirements/_base.in
    #   -r requirements/../../../packages/simcore-sdk/requirements/../../../packages/service-library/requirements/../../../packages/settings-library/requirements/../../../packages/common-library/requirements/_base.in
    #   -r requirements/../../../packages/simcore-sdk/requirements/../../../packages/service-library/requirements/../../../packages/settings-library/requirements/_base.in
    #   -r requirements/../../../packages/simcore-sdk/requirements/../../../packages/service-library/requirements/_base.in
    #   -r requirements/../../../packages/simcore-sdk/requirements/../../../packages/settings-library/requirements/../../../packages/common-library/requirements/_base.in
    #   -r requirements/../../../packages/simcore-sdk/requirements/../../../packages/settings-library/requirements/_base.in
    #   -r requirements/../../../packages/simcore-sdk/requirements/_base.in
    #   fast-depends
    #   pydantic-extra-types
    #   pydantic-settings
pydantic-core==2.23.4
    # via pydantic
pydantic-extra-types==2.9.0
    # via
    #   -r requirements/../../../packages/models-library/requirements/_base.in
    #   -r requirements/../../../packages/service-library/requirements/../../../packages/models-library/requirements/_base.in
    #   -r requirements/../../../packages/simcore-sdk/requirements/../../../packages/models-library/requirements/_base.in
    #   -r requirements/../../../packages/simcore-sdk/requirements/../../../packages/service-library/requirements/../../../packages/models-library/requirements/_base.in
pydantic-settings==2.5.2
    # via
    #   -r requirements/../../../packages/models-library/requirements/_base.in
    #   -r requirements/../../../packages/service-library/requirements/../../../packages/models-library/requirements/_base.in
    #   -r requirements/../../../packages/service-library/requirements/../../../packages/settings-library/requirements/_base.in
    #   -r requirements/../../../packages/settings-library/requirements/_base.in
    #   -r requirements/../../../packages/simcore-sdk/requirements/../../../packages/models-library/requirements/_base.in
    #   -r requirements/../../../packages/simcore-sdk/requirements/../../../packages/service-library/requirements/../../../packages/models-library/requirements/_base.in
    #   -r requirements/../../../packages/simcore-sdk/requirements/../../../packages/service-library/requirements/../../../packages/settings-library/requirements/_base.in
    #   -r requirements/../../../packages/simcore-sdk/requirements/../../../packages/settings-library/requirements/_base.in
pygments==2.18.0
    # via rich
pyinstrument==4.7.3
    # via
    #   -r requirements/../../../packages/service-library/requirements/_base.in
    #   -r requirements/../../../packages/simcore-sdk/requirements/../../../packages/service-library/requirements/_base.in
pytest==8.3.3
    # via
    #   -r requirements/_test.in
    #   pytest-asyncio
    #   pytest-instafail
    #   pytest-mock
    #   pytest-sugar
pytest-asyncio==0.23.8
    # via
    #   -c requirements/../../../packages/models-library/requirements/../../../packages/common-library/requirements/../../../requirements/constraints.txt
    #   -c requirements/../../../packages/models-library/requirements/../../../requirements/constraints.txt
    #   -c requirements/../../../packages/service-library/requirements/../../../packages/common-library/requirements/../../../requirements/constraints.txt
    #   -c requirements/../../../packages/service-library/requirements/../../../packages/models-library/requirements/../../../packages/common-library/requirements/../../../requirements/constraints.txt
    #   -c requirements/../../../packages/service-library/requirements/../../../packages/models-library/requirements/../../../requirements/constraints.txt
    #   -c requirements/../../../packages/service-library/requirements/../../../packages/settings-library/requirements/../../../packages/common-library/requirements/../../../requirements/constraints.txt
    #   -c requirements/../../../packages/service-library/requirements/../../../packages/settings-library/requirements/../../../requirements/constraints.txt
    #   -c requirements/../../../packages/service-library/requirements/../../../requirements/constraints.txt
    #   -c requirements/../../../packages/settings-library/requirements/../../../packages/common-library/requirements/../../../requirements/constraints.txt
    #   -c requirements/../../../packages/settings-library/requirements/../../../requirements/constraints.txt
    #   -c requirements/../../../packages/simcore-sdk/requirements/../../../packages/common-library/requirements/../../../requirements/constraints.txt
    #   -c requirements/../../../packages/simcore-sdk/requirements/../../../packages/models-library/requirements/../../../packages/common-library/requirements/../../../requirements/constraints.txt
    #   -c requirements/../../../packages/simcore-sdk/requirements/../../../packages/models-library/requirements/../../../requirements/constraints.txt
    #   -c requirements/../../../packages/simcore-sdk/requirements/../../../packages/postgres-database/requirements/../../../packages/common-library/requirements/../../../requirements/constraints.txt
    #   -c requirements/../../../packages/simcore-sdk/requirements/../../../packages/postgres-database/requirements/../../../requirements/constraints.txt
    #   -c requirements/../../../packages/simcore-sdk/requirements/../../../packages/service-library/requirements/../../../packages/common-library/requirements/../../../requirements/constraints.txt
    #   -c requirements/../../../packages/simcore-sdk/requirements/../../../packages/service-library/requirements/../../../packages/models-library/requirements/../../../packages/common-library/requirements/../../../requirements/constraints.txt
    #   -c requirements/../../../packages/simcore-sdk/requirements/../../../packages/service-library/requirements/../../../packages/models-library/requirements/../../../requirements/constraints.txt
    #   -c requirements/../../../packages/simcore-sdk/requirements/../../../packages/service-library/requirements/../../../packages/settings-library/requirements/../../../packages/common-library/requirements/../../../requirements/constraints.txt
    #   -c requirements/../../../packages/simcore-sdk/requirements/../../../packages/service-library/requirements/../../../packages/settings-library/requirements/../../../requirements/constraints.txt
    #   -c requirements/../../../packages/simcore-sdk/requirements/../../../packages/service-library/requirements/../../../requirements/constraints.txt
    #   -c requirements/../../../packages/simcore-sdk/requirements/../../../packages/settings-library/requirements/../../../packages/common-library/requirements/../../../requirements/constraints.txt
    #   -c requirements/../../../packages/simcore-sdk/requirements/../../../packages/settings-library/requirements/../../../requirements/constraints.txt
    #   -c requirements/../../../packages/simcore-sdk/requirements/../../../requirements/constraints.txt
    #   -c requirements/../../../requirements/constraints.txt
    #   -r requirements/_test.in
pytest-instafail==0.5.0
    # via -r requirements/_test.in
pytest-mock==3.14.0
    # via -r requirements/_test.in
pytest-runner==6.0.1
    # via -r requirements/_test.in
pytest-sugar==1.0.0
    # via -r requirements/_test.in
python-dateutil==2.9.0.post0
    # via arrow
python-dotenv==1.0.1
    # via
    #   -r requirements/_test.in
    #   pydantic-settings
pyyaml==6.0.2
    # via
    #   -c requirements/../../../packages/models-library/requirements/../../../packages/common-library/requirements/../../../requirements/constraints.txt
    #   -c requirements/../../../packages/models-library/requirements/../../../requirements/constraints.txt
    #   -c requirements/../../../packages/service-library/requirements/../../../packages/common-library/requirements/../../../requirements/constraints.txt
    #   -c requirements/../../../packages/service-library/requirements/../../../packages/models-library/requirements/../../../packages/common-library/requirements/../../../requirements/constraints.txt
    #   -c requirements/../../../packages/service-library/requirements/../../../packages/models-library/requirements/../../../requirements/constraints.txt
    #   -c requirements/../../../packages/service-library/requirements/../../../packages/settings-library/requirements/../../../packages/common-library/requirements/../../../requirements/constraints.txt
    #   -c requirements/../../../packages/service-library/requirements/../../../packages/settings-library/requirements/../../../requirements/constraints.txt
    #   -c requirements/../../../packages/service-library/requirements/../../../requirements/constraints.txt
    #   -c requirements/../../../packages/settings-library/requirements/../../../packages/common-library/requirements/../../../requirements/constraints.txt
    #   -c requirements/../../../packages/settings-library/requirements/../../../requirements/constraints.txt
    #   -c requirements/../../../packages/simcore-sdk/requirements/../../../packages/common-library/requirements/../../../requirements/constraints.txt
    #   -c requirements/../../../packages/simcore-sdk/requirements/../../../packages/models-library/requirements/../../../packages/common-library/requirements/../../../requirements/constraints.txt
    #   -c requirements/../../../packages/simcore-sdk/requirements/../../../packages/models-library/requirements/../../../requirements/constraints.txt
    #   -c requirements/../../../packages/simcore-sdk/requirements/../../../packages/postgres-database/requirements/../../../packages/common-library/requirements/../../../requirements/constraints.txt
    #   -c requirements/../../../packages/simcore-sdk/requirements/../../../packages/postgres-database/requirements/../../../requirements/constraints.txt
    #   -c requirements/../../../packages/simcore-sdk/requirements/../../../packages/service-library/requirements/../../../packages/common-library/requirements/../../../requirements/constraints.txt
    #   -c requirements/../../../packages/simcore-sdk/requirements/../../../packages/service-library/requirements/../../../packages/models-library/requirements/../../../packages/common-library/requirements/../../../requirements/constraints.txt
    #   -c requirements/../../../packages/simcore-sdk/requirements/../../../packages/service-library/requirements/../../../packages/models-library/requirements/../../../requirements/constraints.txt
    #   -c requirements/../../../packages/simcore-sdk/requirements/../../../packages/service-library/requirements/../../../packages/settings-library/requirements/../../../packages/common-library/requirements/../../../requirements/constraints.txt
    #   -c requirements/../../../packages/simcore-sdk/requirements/../../../packages/service-library/requirements/../../../packages/settings-library/requirements/../../../requirements/constraints.txt
    #   -c requirements/../../../packages/simcore-sdk/requirements/../../../packages/service-library/requirements/../../../requirements/constraints.txt
    #   -c requirements/../../../packages/simcore-sdk/requirements/../../../packages/settings-library/requirements/../../../packages/common-library/requirements/../../../requirements/constraints.txt
    #   -c requirements/../../../packages/simcore-sdk/requirements/../../../packages/settings-library/requirements/../../../requirements/constraints.txt
    #   -c requirements/../../../packages/simcore-sdk/requirements/../../../requirements/constraints.txt
    #   -c requirements/../../../requirements/constraints.txt
    #   -r requirements/../../../packages/service-library/requirements/_base.in
    #   -r requirements/../../../packages/simcore-sdk/requirements/../../../packages/service-library/requirements/_base.in
    #   -r requirements/_test.in
redis==5.0.4
    # via
    #   -c requirements/../../../packages/models-library/requirements/../../../packages/common-library/requirements/../../../requirements/constraints.txt
    #   -c requirements/../../../packages/models-library/requirements/../../../requirements/constraints.txt
    #   -c requirements/../../../packages/service-library/requirements/../../../packages/common-library/requirements/../../../requirements/constraints.txt
    #   -c requirements/../../../packages/service-library/requirements/../../../packages/models-library/requirements/../../../packages/common-library/requirements/../../../requirements/constraints.txt
    #   -c requirements/../../../packages/service-library/requirements/../../../packages/models-library/requirements/../../../requirements/constraints.txt
    #   -c requirements/../../../packages/service-library/requirements/../../../packages/settings-library/requirements/../../../packages/common-library/requirements/../../../requirements/constraints.txt
    #   -c requirements/../../../packages/service-library/requirements/../../../packages/settings-library/requirements/../../../requirements/constraints.txt
    #   -c requirements/../../../packages/service-library/requirements/../../../requirements/constraints.txt
    #   -c requirements/../../../packages/settings-library/requirements/../../../packages/common-library/requirements/../../../requirements/constraints.txt
    #   -c requirements/../../../packages/settings-library/requirements/../../../requirements/constraints.txt
    #   -c requirements/../../../packages/simcore-sdk/requirements/../../../packages/common-library/requirements/../../../requirements/constraints.txt
    #   -c requirements/../../../packages/simcore-sdk/requirements/../../../packages/models-library/requirements/../../../packages/common-library/requirements/../../../requirements/constraints.txt
    #   -c requirements/../../../packages/simcore-sdk/requirements/../../../packages/models-library/requirements/../../../requirements/constraints.txt
    #   -c requirements/../../../packages/simcore-sdk/requirements/../../../packages/postgres-database/requirements/../../../packages/common-library/requirements/../../../requirements/constraints.txt
    #   -c requirements/../../../packages/simcore-sdk/requirements/../../../packages/postgres-database/requirements/../../../requirements/constraints.txt
    #   -c requirements/../../../packages/simcore-sdk/requirements/../../../packages/service-library/requirements/../../../packages/common-library/requirements/../../../requirements/constraints.txt
    #   -c requirements/../../../packages/simcore-sdk/requirements/../../../packages/service-library/requirements/../../../packages/models-library/requirements/../../../packages/common-library/requirements/../../../requirements/constraints.txt
    #   -c requirements/../../../packages/simcore-sdk/requirements/../../../packages/service-library/requirements/../../../packages/models-library/requirements/../../../requirements/constraints.txt
    #   -c requirements/../../../packages/simcore-sdk/requirements/../../../packages/service-library/requirements/../../../packages/settings-library/requirements/../../../packages/common-library/requirements/../../../requirements/constraints.txt
    #   -c requirements/../../../packages/simcore-sdk/requirements/../../../packages/service-library/requirements/../../../packages/settings-library/requirements/../../../requirements/constraints.txt
    #   -c requirements/../../../packages/simcore-sdk/requirements/../../../packages/service-library/requirements/../../../requirements/constraints.txt
    #   -c requirements/../../../packages/simcore-sdk/requirements/../../../packages/settings-library/requirements/../../../packages/common-library/requirements/../../../requirements/constraints.txt
    #   -c requirements/../../../packages/simcore-sdk/requirements/../../../packages/settings-library/requirements/../../../requirements/constraints.txt
    #   -c requirements/../../../packages/simcore-sdk/requirements/../../../requirements/constraints.txt
    #   -c requirements/../../../requirements/constraints.txt
    #   -r requirements/../../../packages/service-library/requirements/_base.in
    #   -r requirements/../../../packages/simcore-sdk/requirements/../../../packages/service-library/requirements/_base.in
referencing==0.29.3
    # via
    #   -c requirements/../../../packages/service-library/requirements/./constraints.txt
    #   -c requirements/../../../packages/simcore-sdk/requirements/../../../packages/service-library/requirements/./constraints.txt
    #   jsonschema
    #   jsonschema-specifications
repro-zipfile==0.3.1
    # via
    #   -r requirements/../../../packages/service-library/requirements/_base.in
    #   -r requirements/../../../packages/simcore-sdk/requirements/../../../packages/service-library/requirements/_base.in
requests==2.32.3
    # via
    #   -r requirements/../../../packages/postgres-database/requirements/_migration.txt
    #   docker
    #   opentelemetry-exporter-otlp-proto-http
rich==13.8.1
    # via
    #   -r requirements/../../../packages/service-library/requirements/../../../packages/settings-library/requirements/_base.in
    #   -r requirements/../../../packages/settings-library/requirements/_base.in
    #   -r requirements/../../../packages/simcore-sdk/requirements/../../../packages/service-library/requirements/../../../packages/settings-library/requirements/_base.in
    #   -r requirements/../../../packages/simcore-sdk/requirements/../../../packages/settings-library/requirements/_base.in
    #   typer
rpds-py==0.20.0
    # via
    #   jsonschema
    #   referencing
setuptools==75.1.0
    # via opentelemetry-instrumentation
shellingham==1.5.4
    # via typer
six==1.16.0
    # via python-dateutil
sniffio==1.3.1
    # via anyio
sqlalchemy==1.4.54
    # via
    #   -c requirements/../../../packages/models-library/requirements/../../../packages/common-library/requirements/../../../requirements/constraints.txt
    #   -c requirements/../../../packages/models-library/requirements/../../../requirements/constraints.txt
    #   -c requirements/../../../packages/service-library/requirements/../../../packages/common-library/requirements/../../../requirements/constraints.txt
    #   -c requirements/../../../packages/service-library/requirements/../../../packages/models-library/requirements/../../../packages/common-library/requirements/../../../requirements/constraints.txt
    #   -c requirements/../../../packages/service-library/requirements/../../../packages/models-library/requirements/../../../requirements/constraints.txt
    #   -c requirements/../../../packages/service-library/requirements/../../../packages/settings-library/requirements/../../../packages/common-library/requirements/../../../requirements/constraints.txt
    #   -c requirements/../../../packages/service-library/requirements/../../../packages/settings-library/requirements/../../../requirements/constraints.txt
    #   -c requirements/../../../packages/service-library/requirements/../../../requirements/constraints.txt
    #   -c requirements/../../../packages/settings-library/requirements/../../../packages/common-library/requirements/../../../requirements/constraints.txt
    #   -c requirements/../../../packages/settings-library/requirements/../../../requirements/constraints.txt
    #   -c requirements/../../../packages/simcore-sdk/requirements/../../../packages/common-library/requirements/../../../requirements/constraints.txt
    #   -c requirements/../../../packages/simcore-sdk/requirements/../../../packages/models-library/requirements/../../../packages/common-library/requirements/../../../requirements/constraints.txt
    #   -c requirements/../../../packages/simcore-sdk/requirements/../../../packages/models-library/requirements/../../../requirements/constraints.txt
    #   -c requirements/../../../packages/simcore-sdk/requirements/../../../packages/postgres-database/requirements/../../../packages/common-library/requirements/../../../requirements/constraints.txt
    #   -c requirements/../../../packages/simcore-sdk/requirements/../../../packages/postgres-database/requirements/../../../requirements/constraints.txt
    #   -c requirements/../../../packages/simcore-sdk/requirements/../../../packages/service-library/requirements/../../../packages/common-library/requirements/../../../requirements/constraints.txt
    #   -c requirements/../../../packages/simcore-sdk/requirements/../../../packages/service-library/requirements/../../../packages/models-library/requirements/../../../packages/common-library/requirements/../../../requirements/constraints.txt
    #   -c requirements/../../../packages/simcore-sdk/requirements/../../../packages/service-library/requirements/../../../packages/models-library/requirements/../../../requirements/constraints.txt
    #   -c requirements/../../../packages/simcore-sdk/requirements/../../../packages/service-library/requirements/../../../packages/settings-library/requirements/../../../packages/common-library/requirements/../../../requirements/constraints.txt
    #   -c requirements/../../../packages/simcore-sdk/requirements/../../../packages/service-library/requirements/../../../packages/settings-library/requirements/../../../requirements/constraints.txt
    #   -c requirements/../../../packages/simcore-sdk/requirements/../../../packages/service-library/requirements/../../../requirements/constraints.txt
    #   -c requirements/../../../packages/simcore-sdk/requirements/../../../packages/settings-library/requirements/../../../packages/common-library/requirements/../../../requirements/constraints.txt
    #   -c requirements/../../../packages/simcore-sdk/requirements/../../../packages/settings-library/requirements/../../../requirements/constraints.txt
    #   -c requirements/../../../packages/simcore-sdk/requirements/../../../requirements/constraints.txt
    #   -c requirements/../../../requirements/constraints.txt
    #   -r requirements/../../../packages/postgres-database/requirements/_migration.txt
    #   -r requirements/../../../packages/simcore-sdk/requirements/../../../packages/postgres-database/requirements/_base.in
    #   aiopg
    #   alembic
tenacity==9.0.0
    # via
    #   -r requirements/../../../packages/postgres-database/requirements/_migration.txt
    #   -r requirements/../../../packages/service-library/requirements/_base.in
    #   -r requirements/../../../packages/simcore-sdk/requirements/../../../packages/service-library/requirements/_base.in
    #   -r requirements/../../../packages/simcore-sdk/requirements/_base.in
    #   -r requirements/_test.in
termcolor==2.4.0
    # via pytest-sugar
toolz==0.12.1
    # via
    #   -r requirements/../../../packages/service-library/requirements/_base.in
    #   -r requirements/../../../packages/simcore-sdk/requirements/../../../packages/service-library/requirements/_base.in
tqdm==4.66.5
    # via
    #   -r requirements/../../../packages/service-library/requirements/_base.in
    #   -r requirements/../../../packages/simcore-sdk/requirements/../../../packages/service-library/requirements/_base.in
    #   -r requirements/../../../packages/simcore-sdk/requirements/_base.in
typer==0.12.5
    # via
    #   -r requirements/../../../packages/service-library/requirements/../../../packages/settings-library/requirements/_base.in
    #   -r requirements/../../../packages/settings-library/requirements/_base.in
    #   -r requirements/../../../packages/simcore-sdk/requirements/../../../packages/service-library/requirements/../../../packages/settings-library/requirements/_base.in
    #   -r requirements/../../../packages/simcore-sdk/requirements/../../../packages/settings-library/requirements/_base.in
types-python-dateutil==2.9.0.20240906
    # via arrow
typing-extensions==4.12.2
    # via
    #   -r requirements/../../../packages/postgres-database/requirements/_migration.txt
    #   aiodebug
    #   alembic
    #   faststream
    #   flexcache
    #   flexparser
    #   opentelemetry-sdk
    #   pint
    #   pydantic
    #   pydantic-core
    #   typer
urllib3==2.2.3
    # via
    #   -c requirements/../../../packages/models-library/requirements/../../../packages/common-library/requirements/../../../requirements/constraints.txt
    #   -c requirements/../../../packages/models-library/requirements/../../../requirements/constraints.txt
    #   -c requirements/../../../packages/service-library/requirements/../../../packages/common-library/requirements/../../../requirements/constraints.txt
    #   -c requirements/../../../packages/service-library/requirements/../../../packages/models-library/requirements/../../../packages/common-library/requirements/../../../requirements/constraints.txt
    #   -c requirements/../../../packages/service-library/requirements/../../../packages/models-library/requirements/../../../requirements/constraints.txt
    #   -c requirements/../../../packages/service-library/requirements/../../../packages/settings-library/requirements/../../../packages/common-library/requirements/../../../requirements/constraints.txt
    #   -c requirements/../../../packages/service-library/requirements/../../../packages/settings-library/requirements/../../../requirements/constraints.txt
    #   -c requirements/../../../packages/service-library/requirements/../../../requirements/constraints.txt
    #   -c requirements/../../../packages/settings-library/requirements/../../../packages/common-library/requirements/../../../requirements/constraints.txt
    #   -c requirements/../../../packages/settings-library/requirements/../../../requirements/constraints.txt
    #   -c requirements/../../../packages/simcore-sdk/requirements/../../../packages/common-library/requirements/../../../requirements/constraints.txt
    #   -c requirements/../../../packages/simcore-sdk/requirements/../../../packages/models-library/requirements/../../../packages/common-library/requirements/../../../requirements/constraints.txt
    #   -c requirements/../../../packages/simcore-sdk/requirements/../../../packages/models-library/requirements/../../../requirements/constraints.txt
    #   -c requirements/../../../packages/simcore-sdk/requirements/../../../packages/postgres-database/requirements/../../../packages/common-library/requirements/../../../requirements/constraints.txt
    #   -c requirements/../../../packages/simcore-sdk/requirements/../../../packages/postgres-database/requirements/../../../requirements/constraints.txt
    #   -c requirements/../../../packages/simcore-sdk/requirements/../../../packages/service-library/requirements/../../../packages/common-library/requirements/../../../requirements/constraints.txt
    #   -c requirements/../../../packages/simcore-sdk/requirements/../../../packages/service-library/requirements/../../../packages/models-library/requirements/../../../packages/common-library/requirements/../../../requirements/constraints.txt
    #   -c requirements/../../../packages/simcore-sdk/requirements/../../../packages/service-library/requirements/../../../packages/models-library/requirements/../../../requirements/constraints.txt
    #   -c requirements/../../../packages/simcore-sdk/requirements/../../../packages/service-library/requirements/../../../packages/settings-library/requirements/../../../packages/common-library/requirements/../../../requirements/constraints.txt
    #   -c requirements/../../../packages/simcore-sdk/requirements/../../../packages/service-library/requirements/../../../packages/settings-library/requirements/../../../requirements/constraints.txt
    #   -c requirements/../../../packages/simcore-sdk/requirements/../../../packages/service-library/requirements/../../../requirements/constraints.txt
    #   -c requirements/../../../packages/simcore-sdk/requirements/../../../packages/settings-library/requirements/../../../packages/common-library/requirements/../../../requirements/constraints.txt
    #   -c requirements/../../../packages/simcore-sdk/requirements/../../../packages/settings-library/requirements/../../../requirements/constraints.txt
    #   -c requirements/../../../packages/simcore-sdk/requirements/../../../requirements/constraints.txt
    #   -c requirements/../../../requirements/constraints.txt
    #   -r requirements/../../../packages/postgres-database/requirements/_migration.txt
    #   docker
    #   requests
wrapt==1.16.0
    # via
    #   deprecated
    #   opentelemetry-instrumentation
yarl==1.12.1
    # via
    #   -r requirements/../../../packages/simcore-sdk/requirements/../../../packages/postgres-database/requirements/_base.in
    #   aio-pika
    #   aiohttp
    #   aiormq
zipp==3.20.2
    # via importlib-metadata<|MERGE_RESOLUTION|>--- conflicted
+++ resolved
@@ -64,11 +64,6 @@
     #   -r requirements/../../../packages/postgres-database/requirements/_migration.txt
     #   -r requirements/../../../packages/simcore-sdk/requirements/../../../packages/postgres-database/requirements/_base.in
     #   -r requirements/_test.in
-<<<<<<< HEAD
-annotated-types==0.7.0
-    # via pydantic
-=======
->>>>>>> 1032d562
 anyio==4.6.0
     # via
     #   fast-depends
@@ -330,11 +325,7 @@
     # via
     #   aiopg
     #   sqlalchemy
-<<<<<<< HEAD
 pydantic==2.9.2
-=======
-pydantic==1.10.18
->>>>>>> 1032d562
     # via
     #   -c requirements/../../../packages/models-library/requirements/../../../packages/common-library/requirements/../../../requirements/constraints.txt
     #   -c requirements/../../../packages/models-library/requirements/../../../requirements/constraints.txt
