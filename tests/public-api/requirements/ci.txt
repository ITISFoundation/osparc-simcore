--- conflicted
+++ resolved
@@ -10,11 +10,7 @@
 --requirement _test.txt
 
 # NOTE: this has to be frozen to specific comment
-<<<<<<< HEAD
-osparc @ git+https://github.com/ITISFoundation/osparc-simcore-clients.git@master
-=======
 osparc
->>>>>>> c51bb02a
 
 # installs this repo's packages
 ../../packages/pytest-simcore/