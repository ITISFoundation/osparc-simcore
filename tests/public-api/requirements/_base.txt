annotated-types==0.7.0
    # via pydantic
anyio==4.8.0
    # via httpx
certifi==2025.1.31
    # via
    #   -c requirements/../../../packages/settings-library/requirements/../../../packages/common-library/requirements/../../../requirements/constraints.txt
    #   -c requirements/../../../packages/settings-library/requirements/../../../requirements/constraints.txt
    #   httpcore
    #   httpx
    #   osparc-client
click==8.1.8
    # via typer
h11==0.16.0
    # via httpcore
httpcore==1.0.9
    # via httpx
httpx==0.28.1
    # via
    #   -c requirements/../../../packages/settings-library/requirements/../../../packages/common-library/requirements/../../../requirements/constraints.txt
    #   -c requirements/../../../packages/settings-library/requirements/../../../requirements/constraints.txt
    #   osparc
idna==3.10
    # via
    #   anyio
    #   httpx
markdown-it-py==3.0.0
    # via rich
mdurl==0.1.2
    # via markdown-it-py
nest-asyncio==1.6.0
    # via osparc
orjson==3.10.15
    # via
    #   -c requirements/../../../packages/settings-library/requirements/../../../packages/common-library/requirements/../../../requirements/constraints.txt
    #   -c requirements/../../../packages/settings-library/requirements/../../../requirements/constraints.txt
    #   -r requirements/../../../packages/settings-library/requirements/../../../packages/common-library/requirements/_base.in
osparc==0.8.3
    # via -r requirements/_base.in
osparc-client==0.8.3
    # via osparc
packaging==24.2
    # via osparc
pydantic==2.11.7
    # via
    #   -c requirements/../../../packages/settings-library/requirements/../../../packages/common-library/requirements/../../../requirements/constraints.txt
    #   -c requirements/../../../packages/settings-library/requirements/../../../requirements/constraints.txt
    #   -r requirements/../../../packages/settings-library/requirements/../../../packages/common-library/requirements/_base.in
    #   -r requirements/../../../packages/settings-library/requirements/_base.in
    #   osparc
    #   pydantic-extra-types
    #   pydantic-settings
pydantic-core==2.33.2
    # via pydantic
pydantic-extra-types==2.10.5
    # via -r requirements/../../../packages/settings-library/requirements/../../../packages/common-library/requirements/_base.in
pydantic-settings==2.7.0
    # via
    #   -c requirements/../../../packages/settings-library/requirements/../../../packages/common-library/requirements/../../../requirements/constraints.txt
    #   -c requirements/../../../packages/settings-library/requirements/../../../requirements/constraints.txt
    #   -r requirements/../../../packages/settings-library/requirements/_base.in
    #   osparc
pygments==2.19.2
    # via rich
python-dateutil==2.9.0.post0
    # via osparc-client
python-dotenv==1.0.1
    # via pydantic-settings
rich==13.9.4
    # via
    #   -r requirements/../../../packages/settings-library/requirements/_base.in
    #   typer
shellingham==1.5.4
    # via typer
six==1.17.0
    # via
    #   osparc-client
    #   python-dateutil
sniffio==1.3.1
    # via anyio
tenacity==9.0.0
    # via osparc
tqdm==4.67.1
    # via osparc
typer==0.15.2
    # via -r requirements/../../../packages/settings-library/requirements/_base.in
typing-extensions==4.14.1
    # via
    #   anyio
    #   pydantic
    #   pydantic-core
    #   pydantic-extra-types
    #   typer
<<<<<<< HEAD
    #   typing-inspection
typing-inspection==0.4.1
    # via pydantic
urllib3==2.3.0
=======
urllib3==2.5.0
>>>>>>> 23ec8aa1
    # via
    #   -c requirements/../../../packages/settings-library/requirements/../../../packages/common-library/requirements/../../../requirements/constraints.txt
    #   -c requirements/../../../packages/settings-library/requirements/../../../requirements/constraints.txt
    #   osparc-client<|MERGE_RESOLUTION|>--- conflicted
+++ resolved
@@ -91,14 +91,7 @@
     #   pydantic-core
     #   pydantic-extra-types
     #   typer
-<<<<<<< HEAD
-    #   typing-inspection
-typing-inspection==0.4.1
-    # via pydantic
-urllib3==2.3.0
-=======
 urllib3==2.5.0
->>>>>>> 23ec8aa1
     # via
     #   -c requirements/../../../packages/settings-library/requirements/../../../packages/common-library/requirements/../../../requirements/constraints.txt
     #   -c requirements/../../../packages/settings-library/requirements/../../../requirements/constraints.txt
