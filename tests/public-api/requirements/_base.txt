annotated-types==0.7.0
    # via pydantic
anyio==4.6.0
    # via httpx
certifi==2024.8.30
    # via
    #   -c requirements/../../../packages/settings-library/requirements/../../../packages/common-library/requirements/../../../requirements/constraints.txt
    #   -c requirements/../../../packages/settings-library/requirements/../../../requirements/constraints.txt
    #   httpcore
    #   httpx
    #   osparc-client
click==8.1.7
    # via typer
h11==0.14.0
    # via httpcore
httpcore==1.0.5
    # via httpx
httpx==0.27.2
    # via
    #   -c requirements/../../../packages/settings-library/requirements/../../../packages/common-library/requirements/../../../requirements/constraints.txt
    #   -c requirements/../../../packages/settings-library/requirements/../../../requirements/constraints.txt
    #   osparc
idna==3.10
    # via
    #   anyio
    #   httpx
markdown-it-py==3.0.0
    # via rich
mdurl==0.1.2
    # via markdown-it-py
nest-asyncio==1.6.0
    # via osparc
orjson==3.10.11
    # via
    #   -c requirements/../../../packages/settings-library/requirements/../../../packages/common-library/requirements/../../../requirements/constraints.txt
    #   -c requirements/../../../packages/settings-library/requirements/../../../requirements/constraints.txt
    #   -r requirements/../../../packages/settings-library/requirements/../../../packages/common-library/requirements/_base.in
osparc==0.6.6
    # via -r requirements/_base.in
osparc-client==0.6.6
    # via osparc
packaging==24.1
    # via osparc
<<<<<<< HEAD
pydantic==2.10.2
=======
pydantic==2.10.3
>>>>>>> be48a0d3
    # via
    #   -c requirements/../../../packages/settings-library/requirements/../../../packages/common-library/requirements/../../../requirements/constraints.txt
    #   -c requirements/../../../packages/settings-library/requirements/../../../requirements/constraints.txt
    #   -r requirements/../../../packages/settings-library/requirements/../../../packages/common-library/requirements/_base.in
    #   -r requirements/../../../packages/settings-library/requirements/_base.in
    #   pydantic-extra-types
    #   pydantic-settings
pydantic-core==2.27.1
    # via pydantic
pydantic-extra-types==2.10.0
    # via -r requirements/../../../packages/settings-library/requirements/../../../packages/common-library/requirements/_base.in
pydantic-settings==2.6.1
    # via -r requirements/../../../packages/settings-library/requirements/_base.in
pygments==2.18.0
    # via rich
python-dateutil==2.9.0.post0
    # via osparc-client
python-dotenv==1.0.1
    # via pydantic-settings
rich==13.8.1
    # via
    #   -r requirements/../../../packages/settings-library/requirements/_base.in
    #   typer
shellingham==1.5.4
    # via typer
six==1.16.0
    # via
    #   osparc-client
    #   python-dateutil
sniffio==1.3.1
    # via
    #   anyio
    #   httpx
tenacity==9.0.0
    # via osparc
tqdm==4.66.5
    # via osparc
typer==0.12.5
    # via -r requirements/../../../packages/settings-library/requirements/_base.in
typing-extensions==4.12.2
    # via
    #   pydantic
    #   pydantic-core
    #   pydantic-extra-types
    #   typer
urllib3==2.2.3
    # via
    #   -c requirements/../../../packages/settings-library/requirements/../../../packages/common-library/requirements/../../../requirements/constraints.txt
    #   -c requirements/../../../packages/settings-library/requirements/../../../requirements/constraints.txt
    #   osparc-client<|MERGE_RESOLUTION|>--- conflicted
+++ resolved
@@ -41,11 +41,7 @@
     # via osparc
 packaging==24.1
     # via osparc
-<<<<<<< HEAD
-pydantic==2.10.2
-=======
 pydantic==2.10.3
->>>>>>> be48a0d3
     # via
     #   -c requirements/../../../packages/settings-library/requirements/../../../packages/common-library/requirements/../../../requirements/constraints.txt
     #   -c requirements/../../../packages/settings-library/requirements/../../../requirements/constraints.txt
