--- conflicted
+++ resolved
@@ -1,14 +1,8 @@
 aiodocker==0.22.2
     # via -r requirements/_test.in
-<<<<<<< HEAD
-aiohappyeyeballs==2.3.7
-    # via aiohttp
-aiohttp==3.10.4
-=======
 aiohappyeyeballs==2.4.0
     # via aiohttp
 aiohttp==3.10.5
->>>>>>> 4fc39bb6
     # via
     #   -c requirements/../../../requirements/constraints.txt
     #   -r requirements/_test.in
