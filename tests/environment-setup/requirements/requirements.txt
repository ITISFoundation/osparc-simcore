--- conflicted
+++ resolved
@@ -1,8 +1,5 @@
-<<<<<<< HEAD
 annotated-types==0.7.0
     # via pydantic
-=======
->>>>>>> d7026b73
 iniconfig==2.0.0
     # via pytest
 packaging==24.1
@@ -11,11 +8,7 @@
     #   pytest-sugar
 pluggy==1.5.0
     # via pytest
-<<<<<<< HEAD
 pydantic==2.9.2
-=======
-pydantic==1.10.18
->>>>>>> d7026b73
     # via
     #   -c requirements/../../../packages/service-library/requirements/../../../packages/common-library/requirements/../../../requirements/constraints.txt
     #   -c requirements/../../../packages/service-library/requirements/../../../packages/models-library/requirements/../../../packages/common-library/requirements/../../../requirements/constraints.txt
@@ -27,13 +20,9 @@
     #   -c requirements/../../../packages/settings-library/requirements/../../../requirements/constraints.txt
     #   -c requirements/../../../requirements/constraints.txt
     #   -r requirements/requirements.in
-<<<<<<< HEAD
 pydantic-core==2.23.4
     # via pydantic
-pytest==8.3.2
-=======
 pytest==8.3.3
->>>>>>> d7026b73
     # via
     #   -r requirements/requirements.in
     #   pytest-asyncio
