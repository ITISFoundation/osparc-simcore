// node sleepers.js [user] [password]

const startBrowser = require('../utils/startBrowser');
const auto = require('../utils/auto');
const utils = require('../utils/utils');
const responses = require('../utils/responsesQueue');

const demo = false;

let user = null;
let pass = null;
let newUser = true;
const args = process.argv.slice(2);
if (args.length === 2) {
  user = args[0];
  pass = args[1];
  newUser = false;
}

if (newUser) {
  const userPass = utils.getRandUserAndPass();
  user = userPass.user;
  pass = userPass.pass;
}

async function runTutorial (url) {
  console.log("Running tutorial on", url);
  const browser = await startBrowser.launch(demo);
  const page = await browser.newPage();
  await page.goto(url);

  const responsesQueue = new responses.ResponsesQueue(page);

  if (newUser) {
    await auto.register(page, user, pass);
  }
  // Login
  responsesQueue.addResponseListener("projects?type=template");
  await auto.logIn(page, user, pass);

  // Use template to create Sleepers study
<<<<<<< HEAD
  try {
    await responsesQueue.waitUntilResponse("projects?type=template");
  }
  catch(err) {
    console.error(err);
  }
  
=======
  await responsesQueue.waitUntilResponse("projects?type=template");
>>>>>>> 104bff88

  // Run pipeline
  const templateName = "Sleepers";
  await auto.dashboardOpenFirstTemplate(page, templateName);
  const timeForFirstNodeToFinish = 20000;
  await auto.runStudy(page, timeForFirstNodeToFinish);

  // Check results are there
  await auto.openNode(page, 0);

  try {
    await auto.checkDataProducedByNode(page);
  }
  catch(err) {
    console.error("Failed checking Data Produced By Node", err);
  }

  // Remove Study
  await auto.toDashboard(page);
  await auto.dashboardDeleteFirstStudy(page);

  // Make sure data was deleted

  // Log Out
  await auto.logOut(page);

  await browser.close();
}

const urls = [
  // "http://localhost:9081/",
  "https://osparc01.speag.com/",
  // "https://staging.osparc.io/",
  // "https://osparc.io/",
];

urls.forEach((url) => {
  runTutorial(url)
    .catch((e) => {
      console.log('Puppeteer error: ' + e);
      process.exit(1);
    });
});<|MERGE_RESOLUTION|>--- conflicted
+++ resolved
@@ -39,17 +39,12 @@
   await auto.logIn(page, user, pass);
 
   // Use template to create Sleepers study
-<<<<<<< HEAD
   try {
     await responsesQueue.waitUntilResponse("projects?type=template");
   }
   catch(err) {
     console.error(err);
   }
-  
-=======
-  await responsesQueue.waitUntilResponse("projects?type=template");
->>>>>>> 104bff88
 
   // Run pipeline
   const templateName = "Sleepers";
