const fs = require('fs');

const startPuppe = require('../utils/startPuppe');
const auto = require('../utils/auto');
const utils = require('../utils/utils');
const responses = require('../utils/responsesQueue');

class TutorialBase {
  constructor(url, user, pass, newUser, templateName) {
    this.__demo = false;
    this.__templateName = templateName;

    this.__url = url;
    this.__user = user;
    this.__pass = pass;
    this.__newUser = newUser;

    this.__browser = null;
    this.__page = null;
    this.__responsesQueue = null;
  }

  init() {
    const dir = 'screenshots';
    if (!fs.existsSync(dir)){
      fs.mkdirSync(dir);
    }
  }

  async beforeScript() {
    this.__browser = await startPuppe.getBrowser(this.__demo);
    this.__page = await startPuppe.getPage(this.__browser);
    this.__responsesQueue = new responses.ResponsesQueue(this.__page);
    return this.__page;
  }

  async goTo() {
    console.log("Opening", this.__url);
    // Try to reach the website
    try {
      await this.__page.goto(this.__url);
    }
    catch(err) {
      console.error(this.__url, "can't be reached", err);
    }
    const domain = utils.getDomain(this.__url);
    await utils.takeScreenshot(this.__page, this.__templateName + "_landingPage_" + domain);
  }

  async openStudyLink() {
    this.__responsesQueue.addResponseListener("open");

    await this.goTo();

    let resp = null;
    try {
<<<<<<< HEAD
      resp = await this.__responsesQueue.waitUntilResponse("open");
=======
      const openStudyTimeout = 20000;
      resp = await this.__responsesQueue.waitUntilResponse("open", openStudyTimeout);
>>>>>>> 1117cefa
    }
    catch(err) {
      console.error(this.__templateName, "could not be started", err);
    }
    return resp;
  }

  async registerIfNeeded() {
    if (this.__newUser) {
      await auto.register(this.__page, this.__user, this.__pass);
    }
  }

  async login() {
    this.__responsesQueue.addResponseListener("projects?type=template");
    this.__responsesQueue.addResponseListener("catalog/dags");
    this.__responsesQueue.addResponseListener("services");
    await auto.logIn(this.__page, this.__user, this.__pass);
    try {
      const resp = await this.__responsesQueue.waitUntilResponse("projects?type=template");
      const templates = resp["data"];
      console.log("Templates received", templates.length);
      templates.forEach(template => {
        console.log(" - ", template.name);
      });
    }
    catch(err) {
      console.error("Templates could not be fetched", err);
    }
    try {
      const resp = await this.__responsesQueue.waitUntilResponse("catalog/dags");
      const dags = resp["data"];
      console.log("DAGs received:", dags.length);
      dags.forEach(dag => {
        console.log(" - ", dag.name);
      });
    }
    catch(err) {
      console.error("DAGs could not be fetched", err);
    }
    try {
      const resp = await this.__responsesQueue.waitUntilResponse("services");
      const services = resp["data"];
      console.log("Services received:", services.length);
    }
    catch(err) {
      console.error("Services could not be fetched", err);
    }
  }

  async waitForOpen() {
    this.__responsesQueue.addResponseListener("open");
    let resp = null;
    try {
      resp = await this.__responsesQueue.waitUntilResponse("open");
    }
    catch(err) {
      console.error(this.__templateName, "could not be started", err);
    }
    return resp;
  }

  async openTemplate(waitFor = 1000) {
    await utils.takeScreenshot(this.__page, this.__templateName + "_dashboardOpenFirstTemplate_before");
    this.__responsesQueue.addResponseListener("projects?from_template=");
    this.__responsesQueue.addResponseListener("open");
    let resp = null;
    try {
      await auto.dashboardOpenFirstTemplate(this.__page, this.__templateName);
      await this.__responsesQueue.waitUntilResponse("projects?from_template=");
      resp = await this.__responsesQueue.waitUntilResponse("open");
    }
    catch(err) {
      console.error(this.__templateName, "could not be started", err);
    }
    await this.__page.waitFor(waitFor);
    await utils.takeScreenshot(this.__page, this.__templateName + "_dashboardOpenFirstTemplate_after");
    return resp;
  }

  async waitForService(studyId, nodeId) {
    this.__responsesQueue.addResponseServiceListener(studyId, nodeId);
    let resp = null;
    try {
      resp = await this.__responsesQueue.waitUntilServiceReady(studyId, nodeId);
    }
    catch(err) {
      console.error(this.__templateName, "could not be started", err);
    }
    return resp;
  }

  async restoreIFrame() {
    await auto.restoreIFrame(this.__page);
  }

  async runPipeline(waitFor = 25000) {
    await utils.takeScreenshot(this.__page, this.__templateName + "_runStudy_before");
    await auto.runStudy(this.__page, waitFor);
    await utils.takeScreenshot(this.__page, this.__templateName + "_runStudy_after");
  }

  async openNodeFiles(nodePosInTree = 0) {
    await auto.openNode(this.__page, nodePosInTree);
    this.__responsesQueue.addResponseListener("storage/locations/0/files/metadata?uuid_filter=");
    await auto.openNodeFiles(this.__page);
    try {
      await this.__responsesQueue.waitUntilResponse("storage/locations/0/files/metadata?uuid_filter=");
    }
    catch(err) {
      console.error(err);
    }
  }

  async openNodeRetrieveAndRestart(nodePosInTree = 0, waitAfterRetrieve = 5000) {
    await utils.takeScreenshot(this.__page, "openNodeRetrieveAndRestart_before");
    await auto.openNode(this.__page, nodePosInTree);
    await auto.clickRetrieve(this.__page);
    await this.__page.waitFor(waitAfterRetrieve);
    await auto.clickRestart(this.__page);
    await utils.takeScreenshot("openNodeRetrieveAndRestart_after");
  }

  async checkResults(expecedNFiles = 1) {
    await utils.takeScreenshot(this.__page, this.__templateName + "_checkResults_before");
    try {
      await auto.checkDataProducedByNode(this.__page, expecedNFiles);
    }
    catch(err) {
      console.error("Failed checking Data Produced By Node", err);
    }
    await utils.takeScreenshot(this.__page, this.__templateName + "_checkResults_after");
  }

  async removeStudy() {
    await auto.toDashboard(this.__page);
    await utils.takeScreenshot(this.__page, this.__templateName + "_dashboardDeleteFirstStudy_before");
    this.__responsesQueue.addResponseListener("projects/");
    await auto.dashboardDeleteFirstStudy(this.__page);
    try {
      await this.__responsesQueue.waitUntilResponse("projects/");
    }
    catch(err) {
      console.error("Failed deleting study", err);
    }
    await utils.takeScreenshot(this.__page, this.__templateName + "_dashboardDeleteFirstStudy_after");
  }

  async logOut() {
    await auto.logOut(this.__page);
  }

  async close() {
    await this.__browser.close();
  }

  async waitFor(waitFor) {
    await this.__page.waitFor(waitFor);
  }
}

module.exports = {
  TutorialBase
}<|MERGE_RESOLUTION|>--- conflicted
+++ resolved
@@ -54,12 +54,8 @@
 
     let resp = null;
     try {
-<<<<<<< HEAD
-      resp = await this.__responsesQueue.waitUntilResponse("open");
-=======
       const openStudyTimeout = 20000;
       resp = await this.__responsesQueue.waitUntilResponse("open", openStudyTimeout);
->>>>>>> 1117cefa
     }
     catch(err) {
       console.error(this.__templateName, "could not be started", err);
