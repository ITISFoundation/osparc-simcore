const utils = require("./utils")
const responses = require('./responsesQueue');

async function register(page, user, pass) {
  await page.waitForSelector('[osparc-test-id="loginCreateAccountBtn"]');
  await page.click('[osparc-test-id="loginCreateAccountBtn');

  console.log("Registering:", user);
  await page.waitForSelector('[osparc-test-id="registrationEmailFld"]');
  await page.type('[osparc-test-id="registrationEmailFld"]', user);
  await page.type('[osparc-test-id="registrationPass1Fld"]', pass);
  await page.type('[osparc-test-id="registrationPass2Fld"]', pass);
  await page.waitForSelector('[osparc-test-id="registrationSubmitBtn"]');
  await page.click('[osparc-test-id="registrationSubmitBtn"]');
}

async function logIn(page, user, pass) {
  // user might be already logged in
  const elementExists = await page.$('[osparc-test-id="userMenuMainBtn"]');
  if (elementExists !== null) {
    return;
  }

  console.log("Logging in:", user);
  await page.waitForSelector('[osparc-test-id="loginUserEmailFld"]', {
    visible: true,
    timeout: 10000
  });
  await page.type('[osparc-test-id="loginUserEmailFld"]', user);
  await page.waitForSelector('[osparc-test-id="loginPasswordFld"]');
  await page.type('[osparc-test-id="loginPasswordFld"]', pass);
  await page.waitForSelector('[osparc-test-id="loginSubmitBtn"]');
  await page.click('[osparc-test-id="loginSubmitBtn"]');
}

async function logOut(page) {
  await page.waitForSelector('[osparc-test-id="userMenuMainBtn"]', {
    visible: true,
    timeout: 1000
  });

  console.log("Logging out");
  await page.waitForSelector('[osparc-test-id="userMenuMainBtn"]');
  await page.click('[osparc-test-id="userMenuMainBtn"]');
  await page.waitForSelector('[osparc-test-id="userMenuLogoutBtn"]');
  await page.click('[osparc-test-id="userMenuLogoutBtn"]');
}

async function dashboardAbout(page) {
  console.log("Showing About");

  await page.waitForSelector('[osparc-test-id="userMenuMainBtn"]');
  await page.click('[osparc-test-id="userMenuMainBtn"]');

  await page.waitForSelector('[osparc-test-id="userMenuAboutBtn"]');
  await page.click('[osparc-test-id="userMenuAboutBtn"]');

  await page.waitForSelector('[osparc-test-id="aboutWindowCloseBtn"]');
  await page.click('[osparc-test-id="aboutWindowCloseBtn"]');
}

async function dashboardPreferences(page) {
  console.log("Navigating through Preferences");

  await page.waitForSelector('[osparc-test-id="userMenuMainBtn"]');
  await page.click('[osparc-test-id="userMenuMainBtn"]');

  await page.waitForSelector('[osparc-test-id="userMenuPreferencesBtn"]');
  await page.click('[osparc-test-id="userMenuPreferencesBtn"]');

  await page.waitForSelector('[osparc-test-id="preferencesProfileTabBtn"]');
  await page.click('[osparc-test-id="preferencesProfileTabBtn"]');

  await page.waitForSelector('[osparc-test-id="preferencesSecurityTabBtn"]');
  await page.click('[osparc-test-id="preferencesSecurityTabBtn"]');

  await page.waitForSelector('[osparc-test-id="preferencesExperimentalTabBtn"]');
  await page.click('[osparc-test-id="preferencesExperimentalTabBtn"]');

  await page.waitForSelector('[osparc-test-id="preferencesWindowCloseBtn"]');
  await page.click('[osparc-test-id="preferencesWindowCloseBtn"]');
}

async function dashboardServiceBrowser(page) {
  console.log("Navigating through Services");

  await page.waitForSelector('[osparc-test-id="servicesTabBtn"]')
  await page.click('[osparc-test-id="servicesTabBtn"]')

  await page.waitForSelector('div > div > div > .qx-no-radius-button:nth-child(1) > div:nth-child(1)')
  await page.click('div > div > div > .qx-no-radius-button:nth-child(1) > div:nth-child(1)')

  await page.waitForSelector('div > div > div > div > .qx-no-radius-button:nth-child(3)')
  await page.click('div > div > div > div > .qx-no-radius-button:nth-child(3)')

  await page.waitForSelector('div > div > div > div > .qx-no-radius-button:nth-child(6)')
  await page.click('div > div > div > div > .qx-no-radius-button:nth-child(6)')

  await page.waitForSelector('div > div > div > div > .qx-no-radius-button:nth-child(10)')
  await page.click('div > div > div > div > .qx-no-radius-button:nth-child(10)')

  await page.waitForSelector('[osparc-test-id="serviceBrowserVersionsDrpDwn"]')
  await page.click('[osparc-test-id="serviceBrowserVersionsDrpDwn"]')

  await page.waitForSelector('.qx-popup > div > div > div > div:nth-child(1)')
  await page.click('.qx-popup > div > div > div > div:nth-child(1)')

  await page.waitForSelector('[osparc-test-id="serviceBrowserVersionsDrpDwn"]')
  await page.click('[osparc-test-id="serviceBrowserVersionsDrpDwn"]')

  await page.waitForSelector('.qx-popup > div > div > div > div:nth-child(2)')
  await page.click('.qx-popup > div > div > div > div:nth-child(2)')

  await page.waitForSelector('div > .qx-panelview > div:nth-child(1) > div > div')
  await page.click('div > .qx-panelview > div:nth-child(1) > div > div')

  await page.waitForSelector('div > .qx-panelview > div:nth-child(1) > div > div')
  await page.click('div > .qx-panelview > div:nth-child(1) > div > div')
}

async function dashboardDataBrowser(page) {
  console.log("Navigating through Data");

  await page.waitForSelector('[osparc-test-id="dataTabBtn"]')
  await page.click('[osparc-test-id="dataTabBtn"]')

  // expand first location
  await page.waitForSelector('.qx-no-border > div > div > div > div:nth-child(2) > div:nth-child(1)')
  await page.click('.qx-no-border > div > div > div > div:nth-child(2) > div:nth-child(1)')

  // expand first study
  await page.waitForSelector('.qx-no-border > div > div > div > div:nth-child(3) > div:nth-child(1)')
  await page.click('.qx-no-border > div > div > div > div:nth-child(3) > div:nth-child(1)')
}

async function dashboardStudyBrowser(page) {
  console.log("Navigating through Templates");

  await page.waitForSelector('[osparc-test-id="studiesTabBtn"]')
  await page.click('[osparc-test-id="studiesTabBtn"]')

  const children = await utils.getVisibleChildrenIDs(page, '[osparc-test-id="templateStudiesList"]');
  if (children.length === 0) {
    console.log("Editing thumbnail: no study found")
    return
  }
  for (let i=0; i<children.length; i++) {
    const childId = '[osparc-test-id="' + children[i] + '"]'
    await page.waitForSelector(childId)
    await page.click(childId)
  }
}

async function dashboardEditFristStudyThumbnail(page) {
  console.log("Editing thumbnail")

  await page.waitForSelector('[osparc-test-id="studiesTabBtn"]')
  await page.click('[osparc-test-id="studiesTabBtn"]')

  const children = await utils.getVisibleChildrenIDs(page, '[osparc-test-id="userStudiesList"]');
  if (children.length === 0) {
    console.log("Editing thumbnail: no study found")
    return
  }
  const firstChildId = '[osparc-test-id="' + children[0] + '"]'
  await page.waitForSelector(firstChildId)
  await page.click(firstChildId)

  await page.waitForSelector('[osparc-test-id="editStudyBtn"]')
  await page.click('[osparc-test-id="editStudyBtn"]')

  await page.waitForSelector('[osparc-test-id="studyDetailsEditorThumbFld"]')
  await utils.emptyField(page, '[osparc-test-id="studyDetailsEditorThumbFld"]')
  await page.click('[osparc-test-id="studyDetailsEditorThumbFld"]')
  await page.type('[osparc-test-id="studyDetailsEditorThumbFld"]', 'https://i.ytimg.com/vi/Oj3aB_wMtno/hqdefault.jpg')

  await page.waitForSelector('[osparc-test-id="studyDetailsEditorSaveBtn"]')
  await page.click('[osparc-test-id="studyDetailsEditorSaveBtn"]')
}

async function dashboardNewStudy(page) {
  console.log("Creating New Study");

  await page.waitForSelector('[osparc-test-id="studiesTabBtn"]')
  await page.click('[osparc-test-id="studiesTabBtn"]')

  await page.waitForSelector('[osparc-test-id="newStudyBtn"]');
  await page.click('[osparc-test-id="newStudyBtn"]');

  await page.waitForSelector('[osparc-test-id="newStudyTitleFld"]');
  await page.type('[osparc-test-id="newStudyTitleFld"]', 'puppeteering study');
  await page.type('[osparc-test-id="newStudyDescFld"]', 'this is puppeteer creating a new study');

  await page.click('[osparc-test-id="newStudySubmitBtn"]');
}

async function toDashboard(page) {
  console.log("To Dashboard");

  await page.waitForSelector('[osparc-test-id="dashboardBtn"]')
  await page.click('[osparc-test-id="dashboardBtn"]')
}

async function dashboardOpenFirstTemplate(page, templateName) {
  console.log("Creating New Study from template");

  await page.waitForSelector('[osparc-test-id="studiesTabBtn"]')
  await page.click('[osparc-test-id="studiesTabBtn"]')

  if (templateName) {
    await __dashboardFilterStudiesByText(page, templateName);
  }

  await page.waitForSelector('[osparc-test-id="templateStudiesList"]')
  const children = await utils.getVisibleChildrenIDs(page, '[osparc-test-id="templateStudiesList"]');
  if (children.length === 0) {
    console.log("Creating New Study from template: no template found");
    return;
  }
  const firstChildId = '[osparc-test-id="' + children[0] + '"]'
  await page.waitForSelector(firstChildId)
  await page.click(firstChildId)

  await page.waitForSelector('[osparc-test-id="openStudyBtn"]')
  await page.click('[osparc-test-id="openStudyBtn"]')

  await page.waitForSelector('[osparc-test-id="newStudyTitleFld"]')
  await utils.emptyField(page, '[osparc-test-id="newStudyTitleFld"]')
  await page.type('[osparc-test-id="newStudyTitleFld"]', 'my sleepers');

  console.log("Opening 'my sleepers'");
  await page.waitForSelector('[osparc-test-id="newStudySubmitBtn"]')
  await page.click('[osparc-test-id="newStudySubmitBtn"]')
}

async function __dashboardFilterStudiesByText(page, templateName) {
  console.log("Filtering by", templateName);

  await page.waitForSelector('[osparc-test-id="studyFiltersTextFld"]')
  await page.click('[osparc-test-id="studyFiltersTextFld"]')
  await page.type('[osparc-test-id="studyFiltersTextFld"]', templateName)
  await page.keyboard.press('Enter')
}

async function runStudy(page, waitFor = 0) {
  console.log("Running study");

  const responsesQueue = new responses.ResponsesQueue(page);
  responsesQueue.addResponseListener("/start");

  await page.waitForSelector('[osparc-test-id="runStudyBtn"]')
  await page.click('[osparc-test-id="runStudyBtn"]')

  try {
    await responsesQueue.waitUntilResponse("/start");
  }
  catch(err) {
    throw(err);
  }

  console.log("Running study and waiting for", waitFor/1000, "seconds");
  await page.waitFor(waitFor);
}

async function dashboardDeleteFirstStudy(page) {
  console.log("Deleting first study")

  await page.waitForSelector('[osparc-test-id="studiesTabBtn"]')
  await page.click('[osparc-test-id="studiesTabBtn"]')

  await page.waitForSelector('[osparc-test-id="userStudiesList"] > .qx-pb-listitem:nth-child(1)')
  await page.click('[osparc-test-id="userStudiesList"] > .qx-pb-listitem:nth-child(1)')

  await page.waitForSelector('[osparc-test-id="deleteStudiesBtn"]')
  await page.click('[osparc-test-id="deleteStudiesBtn"]')

  await page.waitForSelector('[osparc-test-id="confirmDeleteStudyBtn"]')
  await page.click('[osparc-test-id="confirmDeleteStudyBtn"]')
}

async function openNode(page, pos) {
  console.log("Opening Node in position", pos);

  const children = await utils.getNodeTreeItemIDs(page);
  console.log("children", children);
  if (children.length < pos+1) {
    console.log("Node tree items not found");
    return;
  }
  const childId = '[osparc-test-id="' + children[pos] + '"]';
  await page.waitForSelector(childId);
  await page.click(childId);

  await page.waitForSelector('[osparc-test-id="openServiceBtn"]');
  await page.click('[osparc-test-id="openServiceBtn"]');
}

async function openLastNode(page) {
  console.log("Opening Last Node");

  const children = await utils.getNodeTreeItemIDs(page);
  if (children.length < 1) {
    console.log("Node tree items not found");
    return;
  }
  this.openNode(page, children.length-1);
}

async function checkDataProducedByNode(page) {
  console.log("checking Data produced by Node");

  const responsesQueue = new responses.ResponsesQueue(page);
  responsesQueue.addResponseListener("storage/locations/0/files/metadata?uuid_filter=");

  const responsesQueue = new responses.ResponsesQueue(page);
  responsesQueue.addResponseListener("storage/locations/0/files/metadata?uuid_filter=");

  await page.waitForSelector('[osparc-test-id="nodeViewFilesBtn"]')
  await page.click('[osparc-test-id="nodeViewFilesBtn"]')

<<<<<<< HEAD
  try {
    await responsesQueue.waitUntilResponse("storage/locations/0/files/metadata?uuid_filter=");
  }
  catch(err) {
    throw(err);
  }

  const tries = 3;
  let children = [];
  for (let i=0; i<tries && children.length === 0; i++) {
    await page.waitFor(2000); // it takes some time to build the tree
    await page.waitForSelector('[osparc-test-id="fileTreeItem_NodeFiles"]');
    children = await utils.getFileTreeItemIDs(page, "NodeFiles");
    console.log(i+1, 'try: ', children);
  }
=======
  await responsesQueue.waitUntilResponse("storage/locations/0/files/metadata?uuid_filter=");

  await page.waitForSelector('[osparc-test-id="fileTreeItem_NodeFiles"]')
  await page.waitFor(2000) // instead of waiting for response
  const children = await utils.getFileTreeItemIDs(page, "NodeFiles");
  console.log(children);
>>>>>>> 104bff88
  if (children.length < 4) { // 4 = location + study + node + file
    throw("file items not found");
  }

  const lastChildId = '[osparc-test-id="' + children.pop() + '"]';
  await page.waitForSelector(lastChildId);
  await page.click(lastChildId);

  /*
  try {
    await downloadSelectedFile(page);
  }
  catch(err) {
    throw(err);
  }
  */

  await page.waitForSelector('[osparc-test-id="nodeDataManagerCloseBtn"]');
  await page.click('[osparc-test-id="nodeDataManagerCloseBtn"]');
}

async function downloadSelectedFile(page) {
  console.log("downloading Data produced by Node")

  await page.waitForSelector('[osparc-test-id="filesTreeDownloadBtn"]')
  await page.click('[osparc-test-id="filesTreeDownloadBtn"]')

  try {
    const value = await utils.waitForValidSleeperOutputFile(page)
    console.log("valid Sleeper output file value", value)
  }
  catch(err) {
    throw(err);
  }
}


module.exports = {
  register,
  logIn,
  logOut,
  dashboardAbout,
  dashboardPreferences,
  dashboardServiceBrowser,
  dashboardDataBrowser,
  dashboardStudyBrowser,
  dashboardEditFristStudyThumbnail,
  dashboardNewStudy,
  dashboardOpenFirstTemplate,
  runStudy,
  dashboardDeleteFirstStudy,
  toDashboard,
  openNode,
  openLastNode,
  checkDataProducedByNode,
  downloadSelectedFile,
}<|MERGE_RESOLUTION|>--- conflicted
+++ resolved
@@ -318,7 +318,6 @@
   await page.waitForSelector('[osparc-test-id="nodeViewFilesBtn"]')
   await page.click('[osparc-test-id="nodeViewFilesBtn"]')
 
-<<<<<<< HEAD
   try {
     await responsesQueue.waitUntilResponse("storage/locations/0/files/metadata?uuid_filter=");
   }
@@ -334,14 +333,6 @@
     children = await utils.getFileTreeItemIDs(page, "NodeFiles");
     console.log(i+1, 'try: ', children);
   }
-=======
-  await responsesQueue.waitUntilResponse("storage/locations/0/files/metadata?uuid_filter=");
-
-  await page.waitForSelector('[osparc-test-id="fileTreeItem_NodeFiles"]')
-  await page.waitFor(2000) // instead of waiting for response
-  const children = await utils.getFileTreeItemIDs(page, "NodeFiles");
-  console.log(children);
->>>>>>> 104bff88
   if (children.length < 4) { // 4 = location + study + node + file
     throw("file items not found");
   }
