{
  "name": "e2e-testing",
  "version": "1.0.0",
  "description": "e2e testing",
  "main": "./test/title.test.js",
  "directories": {
    "test": "tests"
  },
  "dependencies": {
    "jest": "^24.9.0",
    "jest-puppeteer": "^4.4.0",
    "log-timestamp": "^0.3.0",
    "log4js": "^6.3.0",
<<<<<<< HEAD
    "puppeteer": "^2.1.1"
=======
    "node-fetch": "^2.6.1",
    "puppeteer": "^5.5.0"
>>>>>>> c027086d
  },
  "scripts": {
    "test": "jest --debug --runInBand --colors",
    "demo": "node demo/puppeteerDemo.js",
    "tutorials": "node tutorials/sleepers.js"
  },
  "author": "odeimaiz",
  "license": "MIT"
}<|MERGE_RESOLUTION|>--- conflicted
+++ resolved
@@ -11,12 +11,8 @@
     "jest-puppeteer": "^4.4.0",
     "log-timestamp": "^0.3.0",
     "log4js": "^6.3.0",
-<<<<<<< HEAD
-    "puppeteer": "^2.1.1"
-=======
-    "node-fetch": "^2.6.1",
-    "puppeteer": "^5.5.0"
->>>>>>> c027086d
+    "puppeteer": "^2.1.1",
+    "node-fetch": "^2.6.1"
   },
   "scripts": {
     "test": "jest --debug --runInBand --colors",
