--- conflicted
+++ resolved
@@ -47,15 +47,9 @@
     # via pytest-playwright
 pluggy==1.5.0
     # via pytest
-<<<<<<< HEAD
-pydantic==2.9.2
-    # via -r requirements/_test.in
-pydantic-core==2.23.4
-=======
 pydantic==2.10.3
     # via -r requirements/_test.in
 pydantic-core==2.27.1
->>>>>>> e05d046b
     # via pydantic
 pyee==12.0.0
     # via playwright
