# pylint: disable=no-name-in-module
# pylint: disable=redefined-outer-name
# pylint: disable=too-many-arguments
# pylint: disable=too-many-statements
# pylint: disable=unused-argument
# pylint: disable=unused-variable

from collections.abc import Iterable
from pathlib import Path
from typing import Iterable

import pytest
<<<<<<< HEAD
from playwright.sync_api import BrowserContext
=======
from playwright.sync_api._generated import BrowserContext, Playwright
from pydantic import AnyUrl
>>>>>>> 1ce9f08e


@pytest.fixture(scope="session")
def store_browser_context() -> bool:
    return True


@pytest.fixture
def results_path(request):
    """
    Fixture to retrieve the path to the test's results directory.
    """
    # Check if `results_dir` is available in the current test's user properties
    results_dir = dict(request.node.user_properties).get("results_dir")
    if not results_dir:
        results_dir = "test-results"  # Default results directory
    test_name = request.node.name
    test_dir = Path(results_dir) / test_name
    test_dir.mkdir(parents=True, exist_ok=True)  # Ensure the test directory exists
    return test_dir


@pytest.fixture
def logged_in_context(
    playwright: Playwright,
    store_browser_context: bool,
    request: pytest.FixtureRequest,
<<<<<<< HEAD
    pytestconfig,
    results_path: Path,
=======
    pytestconfig: pytest.Config,
>>>>>>> 1ce9f08e
) -> Iterable[BrowserContext]:
    is_headed = "--headed" in pytestconfig.invocation_params.args

    file_path = Path("state.json")
    if not file_path.exists():
        request.getfixturevalue("log_in_and_out")

    browser = playwright.chromium.launch(headless=not is_headed)
    context = browser.new_context(storage_state="state.json")
    test_name = request.node.name
    context.tracing.start(
        title=f"Trace for Browser 2 in test {test_name}",
        snapshots=True,
        screenshots=True,
    )
    yield context
    context.tracing.stop(path=f"{results_path}/second_browser_trace.zip")
    context.close()
    browser.close()


@pytest.fixture(scope="module")
def test_module_teardown() -> Iterable[None]:

    yield  # Run the tests

    file_path = Path("state.json")
    if file_path.exists():
        file_path.unlink()


def test_simple_folder_workflow(
    logged_in_context: BrowserContext, product_url: AnyUrl, test_module_teardown: None
):
    page = logged_in_context.new_page()

    page.goto(f"{product_url}")
    page.wait_for_timeout(1000)
    page.get_by_test_id("newFolderButton").click()

    with page.expect_response(
        lambda response: "folders" in response.url
        and response.status == 201
        and response.request.method == "POST"
    ) as response_info:
        page.get_by_test_id("folderEditorTitle").fill("My new folder")
        page.get_by_test_id("folderEditorCreate").click()

    _folder_id = response_info.value.json()["data"]["folderId"]
    page.get_by_test_id(f"folderItem_{_folder_id}").click()
    page.get_by_test_id("workspacesAndFoldersTreeItem_null_null").click()


def test_simple_workspace_workflow(
    logged_in_context: BrowserContext, product_url: AnyUrl, test_module_teardown: None
):
    page = logged_in_context.new_page()

    page.goto(f"{product_url}")
    page.wait_for_timeout(1000)
    page.get_by_test_id("workspacesAndFoldersTreeItem_-1_null").click()

    with page.expect_response(
        lambda response: "workspaces" in response.url
        and response.status == 201
        and response.request.method == "POST"
    ) as response_info:
        page.get_by_test_id("newWorkspaceButton").click()
        page.wait_for_timeout(500)
        page.get_by_test_id("workspaceEditorSave").click()
        page.wait_for_timeout(500)

    _workspace_id = response_info.value.json()["data"]["workspaceId"]
    page.get_by_test_id(f"workspaceItem_{_workspace_id}").click()
    page.get_by_test_id("workspacesAndFoldersTreeItem_null_null").click()<|MERGE_RESOLUTION|>--- conflicted
+++ resolved
@@ -10,12 +10,8 @@
 from typing import Iterable
 
 import pytest
-<<<<<<< HEAD
-from playwright.sync_api import BrowserContext
-=======
 from playwright.sync_api._generated import BrowserContext, Playwright
 from pydantic import AnyUrl
->>>>>>> 1ce9f08e
 
 
 @pytest.fixture(scope="session")
@@ -43,12 +39,8 @@
     playwright: Playwright,
     store_browser_context: bool,
     request: pytest.FixtureRequest,
-<<<<<<< HEAD
-    pytestconfig,
+    pytestconfig: pytest.Config,
     results_path: Path,
-=======
-    pytestconfig: pytest.Config,
->>>>>>> 1ce9f08e
 ) -> Iterable[BrowserContext]:
     is_headed = "--headed" in pytestconfig.invocation_params.args
 
