--- conflicted
+++ resolved
@@ -9,11 +9,7 @@
 }
 
 install() {
-<<<<<<< HEAD
-    pip3 install --upgrade pip==19.0.3 wheel setuptools && pip3 --version
-=======
     pip3 install --upgrade pip~=19.1.1 wheel setuptools && pip3 --version
->>>>>>> 2fc729f8
     pip3 install -r ops/travis/system-testing/requirements.txt
     cp .env-devel .env
     make build
