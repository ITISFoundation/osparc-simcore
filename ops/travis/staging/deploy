#!/bin/bash
# http://redsymbol.net/articles/unofficial-bash-strict-mode/
set -euo pipefail
IFS=$'\n\t'

# these variable must be available securely from travis
echo "$DOCKER_PASSWORD" | docker login -u "$DOCKER_USERNAME" --password-stdin
<<<<<<< HEAD
=======
docker images
docker inspect itisfoundation/director:staging-latest
make push-staging
>>>>>>> caa928a5

TRAVIS_PLATFORM_STAGE_VERSION=staging-$(date +"%Y-%m-%d").${TRAVIS_BUILD_NUMBER}.$(git rev-parse HEAD)
export DOCKER_IMAGE_PREFIX=itisfoundation/
export DOCKER_IMAGE_TAG=staging-latest
make tag
make push

export DOCKER_IMAGE_TAG=$TRAVIS_PLATFORM_STAGE_VERSION
make tag
make push<|MERGE_RESOLUTION|>--- conflicted
+++ resolved
@@ -3,14 +3,11 @@
 set -euo pipefail
 IFS=$'\n\t'
 
+# show current images on system
+docker images
+
 # these variable must be available securely from travis
 echo "$DOCKER_PASSWORD" | docker login -u "$DOCKER_USERNAME" --password-stdin
-<<<<<<< HEAD
-=======
-docker images
-docker inspect itisfoundation/director:staging-latest
-make push-staging
->>>>>>> caa928a5
 
 TRAVIS_PLATFORM_STAGE_VERSION=staging-$(date +"%Y-%m-%d").${TRAVIS_BUILD_NUMBER}.$(git rev-parse HEAD)
 export DOCKER_IMAGE_PREFIX=itisfoundation/
