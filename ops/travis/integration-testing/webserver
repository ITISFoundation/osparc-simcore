--- conflicted
+++ resolved
@@ -9,11 +9,7 @@
 }
 
 install() {
-<<<<<<< HEAD
-    pip install --upgrade pip==19.0.3 wheel setuptools && pip3 --version
-=======
     pip install --upgrade pip~=19.1.1 wheel setuptools && pip3 --version
->>>>>>> 2fc729f8
     pushd services/web/server/tests; pip3 install -r requirements.txt; popd
     pushd services/web/server/tests/integration; pip3 install -r requirements.txt; popd
 }
