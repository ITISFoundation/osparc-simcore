--- conflicted
+++ resolved
@@ -16,11 +16,7 @@
 install() {
     if bash ops/travis/helpers/test_for_changes "${FOLDER_CHECKS[@]}";
     then
-<<<<<<< HEAD
-        pip install --upgrade pip==19.0.3 wheel setuptools && pip3 --version
-=======
         pip install --upgrade pip~=19.1.1 wheel setuptools && pip3 --version
->>>>>>> 2fc729f8
         pushd services/storage; pip3 install -r requirements/prod.txt; popd
         pushd services/storage; pip3 install -r tests/requirements.txt; popd
         pip3 install services/storage/client-sdk/python
