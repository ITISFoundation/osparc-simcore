--- conflicted
+++ resolved
@@ -8,12 +8,8 @@
 from typing import Any, ClassVar, NamedTuple
 
 import yaml
-<<<<<<< HEAD
 from common_library.pydantic_fields_extension import get_type
-from fastapi import FastAPI
-=======
 from fastapi import FastAPI, Query
->>>>>>> 050b3e63
 from models_library.basic_types import LogLevel
 from models_library.utils.json_serialization import json_dumps
 from pydantic import BaseModel, Field, create_model
