# pylint: disable=redefined-outer-name
# pylint: disable=unused-argument
# pylint: disable=unused-variable
# pylint: disable=too-many-arguments


<<<<<<< HEAD
from typing import Annotated, Any, Final, TypeAlias
=======
from typing import Annotated, TypeAlias
>>>>>>> ad5c6c12

from fastapi import APIRouter, Depends, Query, status
from models_library.api_schemas_long_running_tasks.tasks import TaskGet
from models_library.api_schemas_storage.storage_schemas import (
    FileLocation,
    FileMetaDataGet,
    FileUploadCompleteFutureResponse,
    FileUploadCompleteResponse,
    FileUploadCompletionBody,
    FileUploadSchema,
    LinkType,
    PathMetaDataGet,
    PresignedLink,
)
from models_library.api_schemas_webserver.storage import (
    BatchDeletePathsBodyParams,
    DataExportPost,
    ListPathsQueryParams,
    SearchBodyParams,
    StorageLocationPathParams,
    StoragePathComputeSizeParams,
)
from models_library.generics import Envelope
from models_library.projects_nodes_io import LocationID
from models_library.rest_error import EnvelopedError
from pydantic import AnyUrl, ByteSize
from servicelib.fastapi.rest_pagination import CustomizedPathsCursorPage
from simcore_service_webserver._meta import API_VTAG
from simcore_service_webserver.storage.schemas import DatasetMetaData, FileMetaData
<<<<<<< HEAD
from simcore_service_webserver.tasks._exception_handlers import (
=======
from simcore_service_webserver.tasks._controller._rest_exceptions import (
>>>>>>> ad5c6c12
    _TO_HTTP_ERROR_MAP,
)

router = APIRouter(
    prefix=f"/{API_VTAG}",
    tags=["storage"],
)


# NOTE: storage generates URLs that contain double encoded
# slashes, and when applying validation via `StorageFileID`
# it raises an error. Before `StorageFileID`, `str` was the
# type used in the OpenAPI specs.
StorageFileIDStr: TypeAlias = str


@router.get(
    "/storage/locations",
    response_model=list[FileLocation],
    description="Get available storage locations",
)
async def list_storage_locations():
    """Returns the list of available storage locations"""


@router.get(
    "/storage/locations/{location_id}/paths",
    response_model=CustomizedPathsCursorPage[PathMetaDataGet],
)
async def list_storage_paths(
    _path: Annotated[StorageLocationPathParams, Depends()],
    _query: Annotated[ListPathsQueryParams, Depends()],
):
    """Lists the files/directories in WorkingDirectory"""


@router.post(
    "/storage/locations/{location_id}/paths/{path}:size",
    response_model=Envelope[TaskGet],
    status_code=status.HTTP_202_ACCEPTED,
)
async def compute_path_size(_path: Annotated[StoragePathComputeSizeParams, Depends()]):
    """Compute the size of a path"""


@router.post(
    "/storage/locations/{location_id}/-/paths:batchDelete",
    response_model=Envelope[TaskGet],
    status_code=status.HTTP_202_ACCEPTED,
    description="Deletes Paths",
)
async def batch_delete_paths(
    _path: Annotated[StorageLocationPathParams, Depends()],
    _body: Annotated[BatchDeletePathsBodyParams, Depends()],
):
    """deletes files/folders if user has the rights to"""


@router.get(
    "/storage/locations/{location_id}/datasets",
    response_model=Envelope[list[DatasetMetaData]],
    description="Get datasets metadata",
)
async def list_datasets_metadata(
    _path: Annotated[StorageLocationPathParams, Depends()],
):
    """returns all the top level datasets a user has access to"""


@router.get(
    "/storage/locations/{location_id}/files/metadata",
    response_model=Envelope[list[DatasetMetaData]],
    description="Get datasets metadata",
)
async def get_files_metadata(
    _path: Annotated[StorageLocationPathParams, Depends()],
    uuid_filter: str = "",
    expand_dirs: bool = Query(
        True,
        description=(
            "Automatic directory expansion. This will be replaced by pagination the future"
        ),
    ),
):
    """returns all the file meta data a user has access to (uuid_filter may be used)"""


@router.get(
    "/storage/locations/{location_id}/datasets/{dataset_id}/metadata",
    response_model=Envelope[list[FileMetaDataGet]],
    description="Get Files Metadata",
)
async def list_dataset_files_metadata(
    location_id: LocationID,
    dataset_id: str,
    expand_dirs: bool = Query(
        True,
        description=(
            "Automatic directory expansion. This will be replaced by pagination the future"
        ),
    ),
):
    """returns all the file meta data inside dataset with dataset_id"""


@router.get(
    "/storage/locations/{location_id}/files/{file_id}/metadata",
    response_model=FileMetaData | Envelope[FileMetaDataGet],
    description="Get File Metadata",
)
async def get_file_metadata(location_id: LocationID, file_id: StorageFileIDStr):
    """returns the file meta data of file_id if user_id has the rights to"""


@router.get(
    "/storage/locations/{location_id}/files/{file_id}",
    response_model=Envelope[PresignedLink],
    description="Returns download link for requested file",
)
async def download_file(
    location_id: LocationID,
    file_id: StorageFileIDStr,
    link_type: LinkType = LinkType.PRESIGNED,
):
    """creates a download file link if user has the rights to"""


@router.put(
    "/storage/locations/{location_id}/files/{file_id}",
    response_model=Envelope[FileUploadSchema] | Envelope[AnyUrl],
    description="Returns upload link",
)
async def upload_file(
    location_id: LocationID,
    file_id: StorageFileIDStr,
    file_size: ByteSize | None,
    link_type: LinkType = LinkType.PRESIGNED,
    is_directory: bool = False,
):
    """creates one or more upload file links if user has the rights to, expects the client to complete/abort upload"""


@router.delete(
    "/storage/locations/{location_id}/files/{file_id}",
    status_code=status.HTTP_204_NO_CONTENT,
    description="Deletes File",
)
async def delete_file(location_id: LocationID, file_id: StorageFileIDStr):
    """deletes file if user has the rights to"""


@router.post(
    "/storage/locations/{location_id}/files/{file_id}:abort",
    status_code=status.HTTP_204_NO_CONTENT,
)
async def abort_upload_file(location_id: LocationID, file_id: StorageFileIDStr):
    """aborts an upload if user has the rights to, and reverts
    to the latest version if available, else will delete the file"""


@router.post(
    "/storage/locations/{location_id}/files/{file_id}:complete",
    status_code=status.HTTP_202_ACCEPTED,
    response_model=Envelope[FileUploadCompleteResponse],
)
async def complete_upload_file(
    body_item: Envelope[FileUploadCompletionBody],
    location_id: LocationID,
    file_id: StorageFileIDStr,
):
    """completes an upload if the user has the rights to"""


@router.post(
    "/storage/locations/{location_id}/files/{file_id}:complete/futures/{future_id}",
    response_model=Envelope[FileUploadCompleteFutureResponse],
    description="Check for upload completion",
)
async def is_completed_upload_file(
    location_id: LocationID, file_id: StorageFileIDStr, future_id: str
):
    """Returns state of upload completion"""


<<<<<<< HEAD
_RESPONSES: Final[dict[int | str, dict[str, Any]]] = {
    i.status_code: {"model": EnvelopedError} for i in _TO_HTTP_ERROR_MAP.values()
}


=======
>>>>>>> ad5c6c12
@router.post(
    "/storage/locations/{location_id}/export-data",
    status_code=status.HTTP_202_ACCEPTED,
    response_model=Envelope[TaskGet],
    name="export_data",
    description="Export data",
<<<<<<< HEAD
    responses=_RESPONSES,
=======
    responses={
        i.status_code: {"model": EnvelopedError} for i in _TO_HTTP_ERROR_MAP.values()
    },
>>>>>>> ad5c6c12
)
async def export_data(export_data: DataExportPost, location_id: LocationID):
    """Trigger data export. Returns async job id for getting status and results"""


@router.post(
    "/storage/locations/{location_id}/search",
    status_code=status.HTTP_202_ACCEPTED,
    response_model=Envelope[TaskGet],
    name="search",
    description="Starts a files/folders search",
    responses=_RESPONSES,
)
async def search(
    _path: Annotated[StorageLocationPathParams, Depends()],
    _body: SearchBodyParams,
):
    """Trigger search. Returns async job id for getting status and results"""<|MERGE_RESOLUTION|>--- conflicted
+++ resolved
@@ -4,11 +4,7 @@
 # pylint: disable=too-many-arguments
 
 
-<<<<<<< HEAD
 from typing import Annotated, Any, Final, TypeAlias
-=======
-from typing import Annotated, TypeAlias
->>>>>>> ad5c6c12
 
 from fastapi import APIRouter, Depends, Query, status
 from models_library.api_schemas_long_running_tasks.tasks import TaskGet
@@ -38,11 +34,7 @@
 from servicelib.fastapi.rest_pagination import CustomizedPathsCursorPage
 from simcore_service_webserver._meta import API_VTAG
 from simcore_service_webserver.storage.schemas import DatasetMetaData, FileMetaData
-<<<<<<< HEAD
-from simcore_service_webserver.tasks._exception_handlers import (
-=======
 from simcore_service_webserver.tasks._controller._rest_exceptions import (
->>>>>>> ad5c6c12
     _TO_HTTP_ERROR_MAP,
 )
 
@@ -227,27 +219,18 @@
     """Returns state of upload completion"""
 
 
-<<<<<<< HEAD
 _RESPONSES: Final[dict[int | str, dict[str, Any]]] = {
     i.status_code: {"model": EnvelopedError} for i in _TO_HTTP_ERROR_MAP.values()
 }
 
 
-=======
->>>>>>> ad5c6c12
 @router.post(
     "/storage/locations/{location_id}/export-data",
     status_code=status.HTTP_202_ACCEPTED,
     response_model=Envelope[TaskGet],
     name="export_data",
     description="Export data",
-<<<<<<< HEAD
     responses=_RESPONSES,
-=======
-    responses={
-        i.status_code: {"model": EnvelopedError} for i in _TO_HTTP_ERROR_MAP.values()
-    },
->>>>>>> ad5c6c12
 )
 async def export_data(export_data: DataExportPost, location_id: LocationID):
     """Trigger data export. Returns async job id for getting status and results"""
