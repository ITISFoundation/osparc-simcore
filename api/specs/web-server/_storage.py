# pylint: disable=redefined-outer-name
# pylint: disable=unused-argument
# pylint: disable=unused-variable
# pylint: disable=too-many-arguments


from typing import TypeAlias

from fastapi import APIRouter, Query, status
<<<<<<< HEAD
from models_library.generics import Envelope
from models_library.projects_nodes_io import LocationID
from models_library.storage_schemas import (
=======
from models_library.api_schemas_storage import (
    FileLocation,
>>>>>>> 57269490
    FileMetaDataGet,
    FileUploadCompleteFutureResponse,
    FileUploadCompleteResponse,
    FileUploadCompletionBody,
    FileUploadSchema,
    LinkType,
    PresignedLink,
)
from pydantic import AnyUrl, ByteSize
from simcore_service_webserver._meta import API_VTAG
from simcore_service_webserver.storage.schemas import DatasetMetaData, FileMetaData

router = APIRouter(
    prefix=f"/{API_VTAG}",
    tags=["storage"],
)


# NOTE: storage generates URLs that contain double encoded
# slashes, and when applying validation via `StorageFileID`
# it raises an error. Before `StorageFileID`, `str` was the
# type used in the OpenAPI specs.
StorageFileIDStr: TypeAlias = str


@router.get(
    "/storage/locations",
    response_model=list[FileLocation],
    description="Get available storage locations",
)
async def list_storage_locations():
    """Returns the list of available storage locations"""


@router.get(
    "/storage/locations/{location_id}/datasets",
    response_model=Envelope[list[DatasetMetaData]],
    description="Get datasets metadata",
)
async def list_datasets_metadata(location_id: LocationID):
    """returns all the top level datasets a user has access to"""


@router.get(
    "/storage/locations/{location_id}/files/metadata",
    response_model=Envelope[list[DatasetMetaData]],
    description="Get datasets metadata",
)
async def get_files_metadata(
    location_id: LocationID,
    uuid_filter: str = "",
    expand_dirs: bool = Query(
        True,
        description=(
            "Automatic directory expansion. This will be replaced by pagination the future"
        ),
    ),
):
    """returns all the file meta data a user has access to (uuid_filter may be used)"""


@router.get(
    "/storage/locations/{location_id}/datasets/{dataset_id}/metadata",
    response_model=Envelope[list[FileMetaDataGet]],
    description="Get Files Metadata",
)
async def list_dataset_files_metadata(
    location_id: LocationID,
    dataset_id: str,
    expand_dirs: bool = Query(
        True,
        description=(
            "Automatic directory expansion. This will be replaced by pagination the future"
        ),
    ),
):
    """returns all the file meta data inside dataset with dataset_id"""


@router.get(
    "/storage/locations/{location_id}/files/{file_id}/metadata",
    response_model=FileMetaData | Envelope[FileMetaDataGet],
    description="Get File Metadata",
)
async def get_file_metadata(location_id: LocationID, file_id: StorageFileIDStr):
    """returns the file meta data of file_id if user_id has the rights to"""


@router.get(
    "/storage/locations/{location_id}/files/{file_id}",
    response_model=Envelope[PresignedLink],
    description="Returns download link for requested file",
)
async def download_file(
    location_id: LocationID,
    file_id: StorageFileIDStr,
    link_type: LinkType = LinkType.PRESIGNED,
):
    """creates a download file link if user has the rights to"""


@router.put(
    "/storage/locations/{location_id}/files/{file_id}",
    response_model=Envelope[FileUploadSchema] | Envelope[AnyUrl],
    description="Returns upload link",
)
async def upload_file(
    location_id: LocationID,
    file_id: StorageFileIDStr,
    file_size: ByteSize | None,
    link_type: LinkType = LinkType.PRESIGNED,
    is_directory: bool = False,
):
    """creates one or more upload file links if user has the rights to, expects the client to complete/abort upload"""


@router.delete(
    "/storage/locations/{location_id}/files/{file_id}",
    status_code=status.HTTP_204_NO_CONTENT,
    description="Deletes File",
)
async def delete_file(location_id: LocationID, file_id: StorageFileIDStr):
    """deletes file if user has the rights to"""


@router.post(
    "/storage/locations/{location_id}/files/{file_id}:abort",
    status_code=status.HTTP_204_NO_CONTENT,
)
async def abort_upload_file(location_id: LocationID, file_id: StorageFileIDStr):
    """aborts an upload if user has the rights to, and reverts
    to the latest version if available, else will delete the file"""


@router.post(
    "/storage/locations/{location_id}/files/{file_id}:complete",
    status_code=status.HTTP_202_ACCEPTED,
    response_model=Envelope[FileUploadCompleteResponse],
)
async def complete_upload_file(
    body_item: Envelope[FileUploadCompletionBody],
    location_id: LocationID,
    file_id: StorageFileIDStr,
):
    """completes an upload if the user has the rights to"""


@router.post(
    "/storage/locations/{location_id}/files/{file_id}:complete/futures/{future_id}",
    response_model=Envelope[FileUploadCompleteFutureResponse],
    description="Check for upload completion",
)
async def is_completed_upload_file(
    location_id: LocationID, file_id: StorageFileIDStr, future_id: str
):
    """Returns state of upload completion"""<|MERGE_RESOLUTION|>--- conflicted
+++ resolved
@@ -7,14 +7,8 @@
 from typing import TypeAlias
 
 from fastapi import APIRouter, Query, status
-<<<<<<< HEAD
-from models_library.generics import Envelope
-from models_library.projects_nodes_io import LocationID
 from models_library.storage_schemas import (
-=======
-from models_library.api_schemas_storage import (
     FileLocation,
->>>>>>> 57269490
     FileMetaDataGet,
     FileUploadCompleteFutureResponse,
     FileUploadCompleteResponse,
