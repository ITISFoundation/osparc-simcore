--- conflicted
+++ resolved
@@ -17,14 +17,7 @@
 )
 from models_library.generics import Envelope
 from simcore_service_webserver._meta import API_VTAG
-<<<<<<< HEAD
-from simcore_service_webserver.products._rest import (
-    _ProductsRequestParams,
-    _ProductTemplateParams,
-)
-=======
 from simcore_service_webserver.products._rest_schemas import ProductsRequestParams
->>>>>>> ed01dce3
 
 router = APIRouter(
     prefix=f"/{API_VTAG}",
@@ -38,8 +31,7 @@
     "/credits-price",
     response_model=Envelope[CreditPriceGet],
 )
-async def get_current_product_price():
-    ...
+async def get_current_product_price(): ...
 
 
 @router.get(
@@ -50,16 +42,14 @@
         "po",
     ],
 )
-async def get_product(_params: Annotated[ProductsRequestParams, Depends()]):
-    ...
+async def get_product(_params: Annotated[ProductsRequestParams, Depends()]): ...
 
 
 @router.get(
     "/products/current/ui",
     response_model=Envelope[ProductUIGet],
 )
-async def get_current_product_ui():
-    ...
+async def get_current_product_ui(): ...
 
 
 @router.post(
@@ -69,5 +59,4 @@
         "po",
     ],
 )
-async def generate_invitation(_body: InvitationGenerate):
-    ...+async def generate_invitation(_body: InvitationGenerate): ...