--- conflicted
+++ resolved
@@ -322,11 +322,7 @@
                   - ABORTED
                 type: string
             additionalProperties: false
-<<<<<<< HEAD
-          boot_options:
-=======
           bootOptions:
->>>>>>> f88a41f2
             title: Boot Options
             description: >-
               Some services provide alternative parameters to be injected at
