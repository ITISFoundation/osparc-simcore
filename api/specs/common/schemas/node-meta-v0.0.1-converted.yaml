title: simcore node
description: Description of a simcore node 'class' with input and output
type: object
additionalProperties: false
required:
  - key
  - version
  - type
  - name
  - description
  - authors
  - contact
  - inputs
  - outputs
properties:
  key:
    type: string
    description: distinctive name for the node based on the docker registry path
<<<<<<< HEAD
    pattern: ^(simcore)/(services)/(comp|dynamic)(/[^\s/]+)+$
=======
    pattern: ^(simcore)/(services)/(comp|dynamic|frontend)(/[\w/-]+)+$
>>>>>>> aad00a68
    example: simcore/services/comp/itis/sleeper
  integration-version:
    type: string
    description: integration version number
    pattern: >-
      ^(0|[1-9]\d*)(\.(0|[1-9]\d*)){2}(-(0|[1-9]\d*|\d*[-a-zA-Z][-\da-zA-Z]*)(\.(0|[1-9]\d*|\d*[-a-zA-Z][-\da-zA-Z]*))*)?(\+[-\da-zA-Z]+(\.[-\da-zA-Z-]+)*)?$
    example: 1.0.0
  version:
    type: string
    description: service version number
    pattern: >-
      ^(0|[1-9]\d*)(\.(0|[1-9]\d*)){2}(-(0|[1-9]\d*|\d*[-a-zA-Z][-\da-zA-Z]*)(\.(0|[1-9]\d*|\d*[-a-zA-Z][-\da-zA-Z]*))*)?(\+[-\da-zA-Z]+(\.[-\da-zA-Z-]+)*)?$
    example: 1.0.0
  type:
    type: string
    description: service type
    enum:
      - frontend
      - computational
      - dynamic
    example: computational
  name:
    type: string
    description: short, human readable name for the node
    example: Fast Counter
  thumbnail:
    type: string
    description: url to the thumbnail
    example: >-
      https://user-images.githubusercontent.com/32800795/61083844-ff48fb00-a42c-11e9-8e63-fa2d709c8baf.png
  badges:
    type: array
    items:
      type: object
      required:
        - name
        - image
        - url
      additionalProperties: false
      properties:
        name:
          type: string
          description: Name of the subject
          example: travis-ci
        image:
          type: string
          description: Url to the shield
          example: >-
            https://travis-ci.org/ITISFoundation/osparc-simcore.svg?branch=master
        url:
          type: string
          description: Link to status
          example: >-
            https://travis-ci.org/ITISFoundation/osparc-simcore 'State of CI:
            build, test and pushing images'
  description:
    type: string
    description: human readable description of the purpose of the node
    example: Our best node type
  authors:
    type: array
    minItems: 1
    items:
      type: object
      required:
        - name
        - email
      additionalProperties: false
      properties:
        name:
          type: string
          description: Name of the author
          example: Sun Bak
        email:
          description: Email address
          type: string
          format: email
          example: sun@sense.eight
        affiliation:
          description: Affiliation of the author
          type: string
          example: Sense8
  contact:
    type: string
    format: email
    description: email to correspond to the authors about the node
    example: lab@net.flix
  inputs:
    type: object
    description: definition of the inputs of this node
    x-patternProperties:
      ^[-_a-zA-Z0-9]+$:
        type: object
        description: all the input configurable for this service
        additionalProperties: false
        required:
          - label
          - description
          - type
        properties:
          displayOrder:
            type: number
            description: use this to numerically sort the properties for display
            example:
              - 1
              - -0.2
          label:
            type: string
            description: short name for the property
            example:
              - Age
          description:
            type: string
            description: description of the property
            example:
              - Age in seconds since 1970
          type:
            type: string
            pattern: >-
              ^(number|integer|boolean|string|data:([^/\s,]+/[^/\s,]+|\[[^/\s,]+/[^/\s,]+(,[^/\s]+/[^/,\s]+)*\]))$
            description: >-
              data type expected on this input glob matching for data type is
              allowed
            example:
              - number
              - boolean
              - data:*/*
              - data:text/*
              - data:[image/jpeg,image/png]
              - data:application/json
              - >-
                data:application/json;schema=https://my-schema/not/really/schema.json
              - data:application/vnd.ms-excel
              - data:text/plain
              - data:application/hdf5
              - data:application/edu.ucdavis@ceclancy.xyz
          fileToKeyMap:
            description: Place the data associated with the named keys in files
            type: object
            patternProperties:
              .+:
                type: string
                pattern: ^[-_a-zA-Z0-9]+$
            example:
              - dir/input1.txt: key_1
                dir33/input2.txt: key2
          defaultValue:
            description: initial value for this input
            type:
              - string
              - number
              - integer
              - boolean
            example:
              - Dog
              - true
          unit:
            title: Unit
            description: Units of this input value, if a physical quantity
            type: string
          widget:
            description: >-
              custom widget to use instead of the default one determined from
              the data-type
            anyOf:
              - type: object
                additionalProperties: false
                required:
                  - type
                properties:
                  type:
                    description: type of the property
                    type: string
                    enum:
                      - TextArea
                  minHeight:
                    description: minimum Height of the textarea
                    type: integer
                    minimum: 1
              - type: object
                additionalProperties: false
                required:
                  - type
                  - structure
                properties:
                  type:
                    description: type of the property
                    type: string
                    enum:
                      - SelectBox
                  structure:
                    type: array
                    minItems: 1
                    items:
                      type: object
                      additionalProperties: false
                      required:
                        - key
                        - label
                      properties:
                        key:
                          type:
                            - string
                            - boolean
                            - number
                        label:
                          type: string
                      example:
                        - - key: rat
                            label: The Rat
                          - key: dog
                            label: Bello the Dog
    additionalProperties: true
  outputs:
    type: object
    description: definition of the outputs of this node
    x-patternProperties:
      ^[-_a-zA-Z0-9]+$:
        type: object
        description: all the output produced by this node
        additionalProperties: false
        required:
          - label
          - description
          - type
        properties:
          displayOrder:
            type: number
            description: use this to numerically sort the properties for display
            example:
              - 1
              - -0.2
          label:
            type: string
            description: short name for the property
            example:
              - Age
          description:
            type: string
            description: description of the property
            example:
              - Age in seconds since 1970
          type:
            type: string
            pattern: ^(number|integer|boolean|string|data:[^/\s,]+/[^/\s,]+)$
            description: data type expected on this output
            example:
              - number
              - integer
              - boolean
              - string
              - data:application/json
              - 'data:application/vnd.ms-excel '
              - data:text/plain
              - data:application/hdf5
          fileToKeyMap:
            description: >-
              Place the data stored in the named files and store it in the
              locations pointed to by the respective output key.
            type: object
            patternProperties:
              .+:
                type: string
                pattern: ^[-_a-zA-Z0-9]+$
            example:
              - dir/input1.txt: key_1
                dir33/input2.txt: key2
          unit:
            title: Unit
            description: Units of the output value, if a physical quantity
            type: string
    additionalProperties: true<|MERGE_RESOLUTION|>--- conflicted
+++ resolved
@@ -16,11 +16,7 @@
   key:
     type: string
     description: distinctive name for the node based on the docker registry path
-<<<<<<< HEAD
-    pattern: ^(simcore)/(services)/(comp|dynamic)(/[^\s/]+)+$
-=======
     pattern: ^(simcore)/(services)/(comp|dynamic|frontend)(/[\w/-]+)+$
->>>>>>> aad00a68
     example: simcore/services/comp/itis/sleeper
   integration-version:
     type: string
