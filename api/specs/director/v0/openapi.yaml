--- conflicted
+++ resolved
@@ -72,11 +72,7 @@
           content:
             application/json:
               schema:
-<<<<<<< HEAD
                 $ref: '../../shared/schemas/services.yaml#/components/schemas/ServicesEnveloped'                
-=======
-                $ref: '../../shared/schemas/services.yaml#/ServicesEnveloped'
->>>>>>> 49e3fd5b
         "401":
           description: Unauthorized access
           content:
@@ -106,11 +102,7 @@
           content:
             application/json:
               schema:
-<<<<<<< HEAD
                 $ref: '../../shared/schemas/services.yaml#/components/schemas/ServicesEnveloped'                
-=======
-                $ref: '../../shared/schemas/services.yaml#/ServicesEnveloped'
->>>>>>> 49e3fd5b
         "401":
           description: Unauthorized access
           content:
@@ -137,12 +129,8 @@
       summary: Starts an interactive service in the oSparc platform and returns its entrypoint
       description: Starts an interactive service in the oSparc platform and returns its entrypoint
       operationId: running_interactive_services_post
-<<<<<<< HEAD
       parameters:         
         - $ref: '#/components/parameters/UserId'
-=======
-      parameters:
->>>>>>> 49e3fd5b
         - $ref: '#/components/parameters/ServiceKey'
         - $ref: '#/components/parameters/ServiceVersion'
         - $ref: '#/components/parameters/AssignmentUuid'
