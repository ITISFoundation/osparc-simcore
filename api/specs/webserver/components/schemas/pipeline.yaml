components:
  schemas:
    PipelineCreatedEnveloped:
      type: object
      required:
        - data
      properties:
        data:
          $ref: "#/components/schemas/PipelineCreatedSchema"
        error:
          nullable: true
          default: null

    PipelineCreatedSchema:
      type: object
      required:
<<<<<<< HEAD
        - pipelines_ids
=======
        - pipelines_id
>>>>>>> 77de67d3
      properties:
        pipeline_id:
          type: string
          description: "ID for created pipeline (=project identifier)"
        ref_ids:
          type: array
          items:
            type: integer
          description: "Checkpoints IDs for created pipeline"<|MERGE_RESOLUTION|>--- conflicted
+++ resolved
@@ -14,11 +14,7 @@
     PipelineCreatedSchema:
       type: object
       required:
-<<<<<<< HEAD
-        - pipelines_ids
-=======
         - pipelines_id
->>>>>>> 77de67d3
       properties:
         pipeline_id:
           type: string
