--- conflicted
+++ resolved
@@ -152,12 +152,9 @@
         id:
           type: string
           description: the user id
-<<<<<<< HEAD
-=======
         gid:
           type: string
           description: the user primary gid
->>>>>>> 2eb392da
     - $ref: "#/AccessRights"
 
 GroupUsersArrayEnveloped:
