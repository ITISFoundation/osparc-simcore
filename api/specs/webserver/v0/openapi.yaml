--- conflicted
+++ resolved
@@ -252,7 +252,6 @@
       responses:
         '200':
           $ref: '#/components/responses/FileMetaData_200'
-<<<<<<< HEAD
 
   /storage/locations/{location_id}/files/{fileId}:
     get:
@@ -439,121 +438,17 @@
             application/json:
               schema:
                 $ref: '../../shared/schemas/services.yaml#/components/schemas/ServicesEnveloped'                
-=======
-
-  /storage/locations/{location_id}/files/{fileId}:
-    get:
-      summary: Returns download link for requested file
-      operationId: download_file
-      parameters:
-      - name: fileId
-        in: path
-        required: true
-        schema:
-          type: string
-      - name: location_id
-        in : path
-        required: true
-        schema:
-          type: string
-      responses:
-        '200':
-          $ref: '#/components/responses/PresignedLink_200'
-    put:
-      summary: Returns upload link or performs copy operation to datcore
-      operationId: upload_file
-      parameters:
-      - name: fileId
-        in: path
-        required: true
-        schema:
-          type: string
-      - name: location_id
-        in : path
-        required: true
-        schema:
-          type: string
-      - name: extra_location
-        in : query
-        required: false
-        schema:
-          type: string
-      - name: extra_source
-        in : query
-        required: false
-        schema:
-          type: string
-      responses:
-        '200':
-          $ref: '#/components/responses/PresignedLink_200'
-    delete:
-      summary: Deletes File
-      operationId: delete_file
-      parameters:
-      - name: fileId
-        in: path
-        required: true
-        schema:
-          type: string
-      - name: location_id
-        in : path
-        required: true
-        schema:
-          type: string
-      responses:
-        '204':
-          description: ''
-
-  /running_interactive_services:
-    post:
-      description: Starts an interactive service in the oSparc platform and returns its entrypoint
-      operationId: running_interactive_services_post
-      parameters:
-        - $ref: '#/components/parameters/ServiceKey'
-        - $ref: '#/components/parameters/ServiceVersion'
-        - $ref: '#/components/parameters/AssignmentUuid'
-      responses:
-        "201":
-          description: Succesfully created the service in the oSparc platform. Returns the location where the service runs.
-          content:
-            application/json:
-              schema:
-                $ref: '../../shared/schemas/running_service.yaml#/RunningServiceEnveloped'
-        "400":
-          description: Malformed function call, missing field
-          content:
-            application/json:
-              schema:
-                $ref: '../../shared/schemas/error.yaml#/ErrorEnveloped'
->>>>>>> 49e3fd5b
         "401":
           description: Unauthorized access
           content:
             application/json:
               schema:
-<<<<<<< HEAD
-                $ref: '../../shared/schemas/error.yaml#/components/schemas/ErrorEnveloped'
-=======
-                $ref: '../../shared/schemas/error.yaml#/ErrorEnveloped'
-        "404":
-          description: Service not found
-          content:
-            application/json:
-              schema:
-                $ref: '../../shared/schemas/error.yaml#/ErrorEnveloped'
-        "409":
-          description: A service with the same uuid already exists
-          content:
-            application/json:
-              schema:
-                $ref: '../../shared/schemas/error.yaml#/ErrorEnveloped'
->>>>>>> 49e3fd5b
+                $ref: '../../shared/schemas/error.yaml#/components/schemas/ErrorEnveloped'
         default:
           description: Unexpected error
           content:
             application/json:
               schema:
-<<<<<<< HEAD
                 $ref: '../../shared/schemas/error.yaml#/components/schemas/ErrorEnveloped'
 
   /computation/pipeline/{project_id}/start:
@@ -572,97 +467,11 @@
               schema:
                 $ref: './components/schemas/pipeline.yaml#/components/schemas/PipelineCreatedEnveloped'
                 
-=======
-                $ref: '../../shared/schemas/error.yaml#/ErrorEnveloped'
-
-  /running_interactive_services/{service_uuid}:
-    get:
-      description: Succesfully returns if a service with the defined uuid is up and running
-      operationId: running_interactive_services_get
-      parameters:
-        - $ref: '#/components/parameters/ServiceUuid'
-      responses:
-        "204":
-          description: OK service exists and runs
-          content:
-            application/json:
-              schema:
-                $ref: '../../shared/schemas/response204.yaml#/Response204Enveloped'
-        "400":
-          description: Malformed function call, missing field
-          content:
-            application/json:
-              schema:
-                $ref: '../../shared/schemas/error.yaml#/ErrorEnveloped'
-        "404":
-          description: Service not found
-          content:
-            application/json:
-              schema:
-                $ref: '../../shared/schemas/error.yaml#/ErrorEnveloped'
         default:
           description: Unexpected error
           content:
             application/json:
               schema:
-                $ref: '../../shared/schemas/error.yaml#/ErrorEnveloped'
-    delete:
-      description: Stops and removes an interactive service from the oSparc platform
-      operationId: running_interactive_services_delete
-      parameters:
-        - $ref: '#/components/parameters/ServiceUuid'
-      responses:
-        "204":
-          description: Succesfully stopped and removed the service from the oSparc platform
-          content:
-            application/json:
-              schema:
-                $ref: '../../shared/schemas/response204.yaml#/Response204Enveloped'
-        "400":
-          description: Malformed function call, missing field
-          content:
-            application/json:
-              schema:
-                $ref: '../../shared/schemas/error.yaml#/ErrorEnveloped'
-        "404":
-          description: Service not found
-          content:
-            application/json:
-              schema:
-                $ref: '../../shared/schemas/error.yaml#/ErrorEnveloped'
-        default:
-          description: Unexpected error
-          content:
-            application/json:
-              schema:
-                $ref: '../../shared/schemas/error.yaml#/ErrorEnveloped'
-
-  /services:
-    get:
-      description: Lists available services in the oSparc platform
-      operationId: services_get
-      parameters:
-        - $ref: '#/components/parameters/ServiceType'
-      responses:
-        "200":
-          description: Success, returns the list of available services
-          content:
-            application/json:
-              schema:
-                $ref: '../../shared/schemas/services.yaml#/ServicesEnveloped'
-        "401":
-          description: Unauthorized access
-          content:
-            application/json:
-              schema:
-                $ref: '../../shared/schemas/error.yaml#/ErrorEnveloped'
->>>>>>> 49e3fd5b
-        default:
-          description: Unexpected error
-          content:
-            application/json:
-              schema:
-<<<<<<< HEAD
                 $ref: '../../shared/schemas/error.yaml#/components/schemas/ErrorEnveloped'
 
 components:
@@ -677,12 +486,6 @@
         # format: uuid
         example: 123e4567-e89b-12d3-a456-426655440000
 
-=======
-                $ref: '../../shared/schemas/error.yaml#/ErrorEnveloped'
-
-components:
-  parameters:
->>>>>>> 49e3fd5b
     AssignmentUuid:
       in: query
       name: service_uuid
@@ -699,17 +502,10 @@
       description: The key (url) of the service
       required: true
       schema:
-<<<<<<< HEAD
         type: string   
         # format: url
         example: simcore/services/dynamic/3d-viewer
     
-=======
-        type: string
-        # format: url
-        example: simcore/services/dynamic/3d-viewer
-
->>>>>>> 49e3fd5b
     ServiceType:
       in: query
       name: service_type
@@ -719,21 +515,12 @@
           * interactive - an interactive service
       required: false
       schema:
-<<<<<<< HEAD
         type: string          
         enum: 
           - computational
           - interactive            
         example: computational
     
-=======
-        type: string
-        enum:
-          - computational
-          - interactive
-        example: computational
-
->>>>>>> 49e3fd5b
     ServiceUuid:
       in: path
       name: service_uuid
@@ -827,7 +614,6 @@
         application/json:
           schema:
             $ref: './components/schemas/presigned_link.yaml#/PresignedLink'
-<<<<<<< HEAD
   
   requestBodies:
     FileMetaDataBody:
@@ -847,12 +633,3 @@
               workbench:
                 $ref: './components/schemas/workbench-converted.yaml'
             # $ref: './components/schemas/pipeline.yaml#/components/schemas/WorkbenchType'
-=======
-
-  requestBodies:
-    FileMetaDataBody:
-        content:
-          application/json:
-            schema:
-              $ref: './components/schemas/files.yaml#/FileMetaData'
->>>>>>> 49e3fd5b
