{
  "$schema": "http://json-schema.org/draft-07/schema#",
  "$id": "https://simcore.io/api/specs/webserver/v0/components/schemas/project-v0.0.1.json",
  "title": "simcore project",
  "description": "Description of a simcore project",
  "type": "object",
  "additionalProperties": false,
  "required": [
    "uuid",
    "name",
    "description",
    "prjOwner",
    "creationDate",
    "lastChangeDate",
    "thumbnail",
    "workbench"
  ],
  "properties": {
    "uuid": {
      "type": "string",
      "description": "project unique identifier",
      "examples": [
        "07640335-a91f-468c-ab69-a374fa82078d",
        "9bcf8feb-c1b1-41b6-b201-639cd6ccdba8"
      ]
    },
    "name": {
      "type": "string",
      "description": "project name",
      "examples": [
        "Temporal Distortion Simulator"
      ]
    },
    "description": {
      "type": "string",
      "description": "longer one-line description about the project",
      "examples": [
        "Dabbling in temporal transitions ..."
      ]
    },
    "prjOwner": {
      "type": "string",
      "description": "user uuid"
    },
    "creationDate": {
      "type": "string",
      "description": "project creation date",
      "pattern": "\\d{4}-(12|11|10|0?[1-9])-(31|30|[0-2]?\\d)T(2[0-3]|1\\d|0?[1-9])(:(\\d|[0-5]\\d)){2}(\\.\\d{3})?Z",
      "examples": [
        "2018-07-01T11:13:43Z"
      ]
    },
    "lastChangeDate": {
      "type": "string",
      "description": "last save date",
      "pattern": "\\d{4}-(12|11|10|0?[1-9])-(31|30|[0-2]?\\d)T(2[0-3]|1\\d|0?[1-9])(:(\\d|[0-5]\\d)){2}(\\.\\d{3})?Z",
      "examples": [
        "2018-07-01T11:13:43Z"
      ]
    },
    "thumbnail": {
      "type": "string",
      "description": "url of the latest screenshot of the project",
      "examples": [
        "https://placeimg.com/171/96/tech/grayscale/?0.jpg"
      ]
    },
    "workbench": {
      "type": "object",
      "patternProperties": {
        "^\\S+$": {
          "type": "object",
          "additionalProperties": false,
          "required": [
            "key",
            "version",
            "label",
            "position"
          ],
          "properties": {
            "key": {
              "type": "string",
              "description": "distinctive name for the node based on the docker registry path",
<<<<<<< HEAD
              "examples": [
                "simcore/services/comp/sleeper",
                "simcore/services/dynamic/3dviewer",
                "file-picker"
=======
              "pattern": "^(simcore)/(services)(/demodec)?/(comp|dynamic|frontend)(/[^\\s/]+)+$",
              "examples": [
                "simcore/services/comp/sleeper",
                "simcore/services/dynamic/3dviewer",
                "simcore/services/frontend/file-picker"
>>>>>>> 0478edb0
              ]
            },
            "version": {
              "type": "string",
              "description": "semantic version number of the node",
              "pattern": "^(0|[1-9]\\d*)(\\.(0|[1-9]\\d*)){2}(-(0|[1-9]\\d*|\\d*[-a-zA-Z][-\\da-zA-Z]*)(\\.(0|[1-9]\\d*|\\d*[-a-zA-Z][-\\da-zA-Z]*))*)?(\\+[-\\da-zA-Z]+(\\.[-\\da-zA-Z-]+)*)?$",
              "examples": [
                "1.0.0",
                "0.0.1"
              ]
            },
            "label": {
              "type": "string"
            },
            "progress": {
              "type":"number",
              "maximum": 100,
              "minimum": 0,
              "description": "the node progress value"
            },
            "thumbnail": {
              "type": "string",
              "description": "url of the latest screenshot of the node",
              "examples": [
                "https://placeimg.com/171/96/tech/grayscale/?0.jpg"
              ]
            },
            "inputs": {
              "type": "object",
              "description": "values of input properties",
              "patternProperties": {
                "^[-_a-zA-Z0-9]+$": {
                  "oneOf": [
                    {
                      "type": [
                        "integer",
                        "boolean",
                        "string",
                        "number",
                        "null"
                      ]
                    },
                    {
                      "type": "object",
                      "additionalProperties": false,
                      "required": [
                        "nodeUuid",
                        "output"
                      ],
                      "properties": {
                        "nodeUuid": {
                          "type": "string"
                        },
                        "output": {
                          "type": "string"
                        }
                      }
                    },
                    {
                      "type": "object",
                      "additionalProperties": false,
                      "required": [
                        "store",
                        "path"
                      ],
                      "properties": {
                        "store": {
                          "type": ["string", "integer"]
                        },
                        "path": {
                          "type": "string"
                        }
                      }
                    }
                  ]
                }
              }
            },
            "inputAccess": {
              "description": "map with key - access level pairs",
              "type": "object",
              "patternProperties": {
                "^[-_a-zA-Z0-9]+$": {
                  "type": "string",
                  "enum": ["Invisible", "ReadOnly", "ReadAndWrite"],
                  "default": "ReadAndWrite",
                  "examples": [
                    "ReadOnly"
                  ]
                }
              }
            },
            "inputNodes": {
              "type": "array",
              "items": {
                "type": "string",
                "pattern": "^\\S+$"
              },
              "description": "node IDs of where the node is connected to",
              "examples": [
                "nodeUuid1",
                "nodeUuid2"
              ]
            },
            "outputs": {
              "type": "object",
              "patternProperties": {
                "^[-_a-zA-Z0-9]+$": {
                  "oneOf": [
                    {
                      "type": [
                        "integer",
                        "boolean",
                        "string",
                        "number",
                        "null"
                      ]
                    },
                    {
                      "type": "object",
                      "additionalProperties": false,
                      "required": [
                        "store",
                        "path"
                      ],
                      "properties": {
                        "store": {
                          "type": ["string", "integer"]
                        },
                        "path": {
                          "type": "string"
                        }
                      }
                    }
                  ]
                }
              }
            },
            "outputNode": {
              "type": "boolean"
            },
            "parent": {
              "type": ["string", "null"],
              "pattern": "^\\S+$"
            },
            "position": {
              "type": "object",
              "additionalProperties": false,
              "required": [
                "x",
                "y"
              ],
              "properties": {
                "x": {
                  "type": "integer"
                },
                "y": {
                  "type": "integer"
                }
              }
            }
          }
        }
      }
    }
  }
}<|MERGE_RESOLUTION|>--- conflicted
+++ resolved
@@ -81,18 +81,11 @@
             "key": {
               "type": "string",
               "description": "distinctive name for the node based on the docker registry path",
-<<<<<<< HEAD
-              "examples": [
-                "simcore/services/comp/sleeper",
-                "simcore/services/dynamic/3dviewer",
-                "file-picker"
-=======
               "pattern": "^(simcore)/(services)(/demodec)?/(comp|dynamic|frontend)(/[^\\s/]+)+$",
               "examples": [
                 "simcore/services/comp/sleeper",
                 "simcore/services/dynamic/3dviewer",
                 "simcore/services/frontend/file-picker"
->>>>>>> 0478edb0
               ]
             },
             "version": {
