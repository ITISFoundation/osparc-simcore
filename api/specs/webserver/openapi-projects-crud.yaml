--- conflicted
+++ resolved
@@ -32,12 +32,8 @@
         schema:
           allOf:
           - $ref: '#/components/schemas/ProjectTypeAPI'
-<<<<<<< HEAD
-          default: all
-=======
          # NOTE: always apply this patch manually
          # default: all
->>>>>>> 8b57f1c4
         name: type
         in: query
       - description: includes projects marked as hidden in the listing
