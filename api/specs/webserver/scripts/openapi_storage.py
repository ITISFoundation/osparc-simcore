--- conflicted
+++ resolved
@@ -22,10 +22,6 @@
 )
 from models_library.generics import Envelope
 from models_library.projects_nodes_io import LocationID, StorageFileID
-<<<<<<< HEAD
-from models_library.users import UserID
-=======
->>>>>>> 8b57f1c4
 from pydantic import AnyUrl, ByteSize
 from simcore_service_webserver.storage.schemas import DatasetMetaData, FileMetaData
 
@@ -67,11 +63,7 @@
     operation_id="get_datasets_metadata",
     summary="Get datasets metadata",
 )
-<<<<<<< HEAD
-async def get_datasets_metadata(location_id: LocationID, user_id: UserID):
-=======
 async def get_datasets_metadata(location_id: LocationID):
->>>>>>> 8b57f1c4
     """Returns the list of dataset meta-datas"""
 
 
@@ -82,13 +74,7 @@
     operation_id="get_files_metadata",
     summary="Get datasets metadata",
 )
-<<<<<<< HEAD
-async def get_files_metadata(
-    location_id: LocationID, uuid_filter: str = "", expand_dirs: bool = True
-):
-=======
 async def get_files_metadata(location_id: LocationID, uuid_filter: str = ""):
->>>>>>> 8b57f1c4
     """list of file meta-datas"""
 
 
@@ -99,13 +85,9 @@
     operation_id="get_files_metadata_dataset",
     summary="Get Files Metadata",
 )
-<<<<<<< HEAD
 async def get_files_metadata_dataset(
-    location_id: LocationID, dataset_id: str, user_id: UserID, expand_dirs: bool = True
+    location_id: LocationID, dataset_id: str, expand_dirs: bool = True
 ):
-=======
-async def get_files_metadata_dataset(location_id: LocationID, dataset_id: str):
->>>>>>> 8b57f1c4
     """list of file meta-datas"""
 
 
@@ -116,13 +98,7 @@
     summary="Get File Metadata",
     operation_id="get_file_metadata",
 )
-<<<<<<< HEAD
-async def get_file_metadata(
-    location_id: LocationID, file_id: StorageFileID, user_id: UserID
-):
-=======
 async def get_file_metadata(location_id: LocationID, file_id: StorageFileID):
->>>>>>> 8b57f1c4
     ...
 
 
@@ -136,10 +112,6 @@
 async def download_file(
     location_id: LocationID,
     file_id: StorageFileID,
-<<<<<<< HEAD
-    user_id: UserID,
-=======
->>>>>>> 8b57f1c4
     link_type: LinkType = LinkType.PRESIGNED,
 ):
     """Returns a presigned link"""
@@ -169,11 +141,7 @@
     operation_id="delete_file",
     summary="Deletes File",
 )
-<<<<<<< HEAD
-async def delete_file(location_id: LocationID, file_id: StorageFileID, user_id: UserID):
-=======
 async def delete_file(location_id: LocationID, file_id: StorageFileID):
->>>>>>> 8b57f1c4
     ...
 
 
@@ -183,13 +151,7 @@
     tags=TAGS,
     operation_id="abort_upload_file",
 )
-<<<<<<< HEAD
-async def abort_upload_file(
-    location_id: LocationID, file_id: StorageFileID, user_id: UserID
-):
-=======
 async def abort_upload_file(location_id: LocationID, file_id: StorageFileID):
->>>>>>> 8b57f1c4
     """Asks the server to abort the upload and revert to the last valid version if any"""
 
 
@@ -204,10 +166,6 @@
     body_item: Envelope[FileUploadCompletionBody],
     location_id: LocationID,
     file_id: StorageFileID,
-<<<<<<< HEAD
-    user_id: UserID,
-=======
->>>>>>> 8b57f1c4
 ):
     """Asks the server to complete the upload"""
 
@@ -220,11 +178,7 @@
     operation_id="is_completed_upload_file",
 )
 async def is_completed_upload_file(
-<<<<<<< HEAD
-    location_id: LocationID, file_id: StorageFileID, future_id: str, user_id: UserID
-=======
     location_id: LocationID, file_id: StorageFileID, future_id: str
->>>>>>> 8b57f1c4
 ):
     """Returns state of upload completion"""
 
