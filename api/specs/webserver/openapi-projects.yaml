--- conflicted
+++ resolved
@@ -255,15 +255,10 @@
           type: string
 
     get:
-<<<<<<< HEAD
-      tags:
-        - project
-      summary: Gets active project
-      operationId: get_active_project
-=======
+      tags:
+        - project
       description: Gets node status
       operationId: get_node
->>>>>>> 857de39b
       responses:
         "200":
           description: OK service exists and runs. Returns node details.
