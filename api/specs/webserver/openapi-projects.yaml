paths:
  /projects:
    get:
      tags:
        - project
      summary: List all projects
      operationId: list_projects
      parameters:
        - name: type
          in: query
          schema:
            type: string
            default: "all"
            enum: [template, user, all]
        - name: show_hidden
          in: query
          schema:
            type: boolean
            default: false
          description: includes projects marked as hidden in the listing
        - name: offset
          in: query
          schema:
            type: integer
            minimum: 0
            default: 0
          required: false
          description: index to the first item to return
        - name: limit
          in: query
          schema:
            type: integer
            default: 20
            minimum: 1
            maximum: 50
          required: false
          description: maximum number of items to return
      responses:
        "200":
          description: list of projects
          content:
            application/json:
              schema:
                $ref: "#/components/schemas/ProjectArrayEnveloped"

        default:
          $ref: "#/components/responses/DefaultErrorResponse"
    post:
      tags:
        - project
      summary: Create new project
      operationId: create_projects
      parameters:
        - name: from_template
          in: query
          schema:
            type: string
          description: "Option to create a project from existing template: from_template={template_uuid}"
        - name: as_template
          in: query
          schema:
            type: string
          description: "Option to create a template from existing project: as_template={study_uuid}"
        - name: hidden
          in: query
          schema:
            type: boolean
            default: false
          description: Enables/disables hidden flag. Hidden projects are by default unlisted.
      requestBody:
        content:
          application/json:
            schema:
              $ref: "#/components/schemas/ProjectIn"
      responses:
        "201":
          description: project created
          content:
            application/json:
              schema:
                $ref: "#/components/schemas/ProjectEnveloped"
        default:
          $ref: "#/components/responses/DefaultErrorResponse"

  /projects/active:
    get:
      tags:
        - project
      summary: Gets active project
      operationId: get_active_project
      responses:
        "200":
          description: returns active project
          content:
            application/json:
              schema:
                $ref: "#/components/schemas/ProjectEnveloped"
        default:
          $ref: "#/components/responses/DefaultErrorResponse"

  /projects/{project_id}:
    parameters:
      - name: project_id
        in: path
        required: true
        schema:
          type: string
    get:
      tags:
        - project
      summary: Gets given project
      operationId: get_project
      responses:
        "200":
          description: got detailed project
          content:
            application/json:
              schema:
                $ref: "#/components/schemas/ProjectEnveloped"
        default:
          $ref: "#/components/responses/DefaultErrorResponse"
    put:
      tags:
        - project
      summary: Enclosed entity replaces given project
      operationId: replace_project
      parameters:
        - name: run
          in: query
          required: false
          schema:
            type: boolean
      requestBody:
        content:
          application/json:
            schema:
              $ref: "#/components/schemas/ProjectIn"
      responses:
        "200":
          description: got detailed project
          content:
            application/json:
              schema:
                $ref: "#/components/schemas/ProjectEnveloped"
        default:
          $ref: "#/components/responses/DefaultErrorResponse"
    delete:
      tags:
        - project
      summary: Delete given project
      operationId: delete_project
      responses:
        "204":
          description: project has been successfully deleted

  /projects/{project_id}/open:
    parameters:
      - name: project_id
        in: path
        required: true
        schema:
          type: string
    post:
      tags:
        - project
      summary: Open a given project
      operationId: open_project
      requestBody:
        description: browser tab identifier
        required: true
        content:
          application/json:
            schema:
              $ref: "#/components/schemas/ClientSessionId"
      responses:
        "200":
          description: project successfuly opened
          content:
            application/json:
              schema:
                $ref: "#/components/schemas/ProjectEnveloped"
        default:
          $ref: "#/components/responses/DefaultErrorResponse"

  /projects/{project_id}/state:
    parameters:
      - name: project_id
        in: path
        required: true
        schema:
          type: string
    get:
      tags:
        - project
      summary: returns the state of a project
      operationId: state_project
      responses:
        "200":
          description: returns the project current state
          content:
            application/json:
              schema:
                $ref: "#/components/schemas/ProjectStateEnveloped"

        default:
          $ref: "#/components/responses/DefaultErrorResponse"

  /projects/{project_id}/xport:
    parameters:
      - name: project_id
        in: path
        required: true
        schema:
          type: string
    post:
      tags:
        - exporter
      summary: creates an archive of the project and downloads it
      operationId: export_project
      responses:
        "200":
          description: creates an archive from a project file
          content:
            application/zip:
              schema:
                type: string
                format: binary
        default:
          $ref: "#/components/responses/DefaultErrorResponse"

  /projects/{project_id}/duplicate:
    parameters:
      - name: project_id
        in: path
        required: true
        schema:
          type: string
    post:
      tags:
        - exporter
      summary: duplicates an existing project
      operationId: duplicate_project
      responses:
        "200":
          description: project was duplicated correctly
          content:
            application/json:
              schema:
                type: object
                properties:
                  uuid:
                    type: string
        default:
          $ref: "#/components/responses/DefaultErrorResponse"

  /projects/import:
    post:
      tags:
        - exporter
      summary: Create new project from an archive
      operationId: import_project
      requestBody:
        content:
          multipart/form-data:
            schema:
              type: object
              properties:
                fileName:
                  type: string
                  format: binary
      responses:
        "200":
          description: creates a new project from an archive
          content:
            application/json:
              schema:
                type: object
                properties:
                  uuid:
                    type: string
        default:
          $ref: "#/components/responses/DefaultErrorResponse"

  /projects/{project_id}/close:
    parameters:
      - name: project_id
        in: path
        required: true
        schema:
          type: string
    post:
      tags:
        - project
      summary: Closes a given project
      operationId: close_project
      requestBody:
        description: browser tab identifier
        required: true
        content:
          application/json:
            schema:
              $ref: "#/components/schemas/ClientSessionId"
      responses:
        "204":
          description: project succesfuly closed

        default:
          $ref: "#/components/responses/DefaultErrorResponse"

  /projects/{project_id}/nodes:
    parameters:
      - name: project_id
        in: path
        required: true
        schema:
          type: string
    post:
      tags:
        - project
      summary: Create a new node
      operationId: create_node
      requestBody:
        required: true
        content:
          application/json:
            schema:
              type: object
              properties:
                service_uuid:
                  type: string
                  description: the uuid to assign to the service
                service_key:
                  type: string
                  pattern: '^(simcore)/(services)/(comp|dynamic|frontend)(/[\w/-]+)+$'
                  description: The key (url) of the service
                service_version:
                  type: string
                  pattern: >-
                    ^(0|[1-9]\d*)(\.(0|[1-9]\d*)){2}(-(0|[1-9]\d*|\d*[-a-zA-Z][-\da-zA-Z]*)(\.(0|[1-9]\d*|\d*[-a-zA-Z][-\da-zA-Z]*))*)?(\+[-\da-zA-Z]+(\.[-\da-zA-Z-]+)*)?$
                  description: The tag/version of the service
              required:
                - service_key
                - service_version
            example:
              service_key: simcore/services/dynamic/3d-viewer
              service_version: "1.4.0"

      responses:
        "201":
          description: created
          content:
            application/json:
              schema:
                $ref: "./openapi-projects.yaml#/components/schemas/NodeEnveloped"
        default:
          $ref: "./openapi.yaml#/components/responses/DefaultErrorResponse"

  /projects/{project_id}/nodes/{node_id}:
    parameters:
      - name: project_id
        in: path
        required: true
        schema:
          type: string
      - name: node_id
        in: path
        required: true
        schema:
          type: string

    get:
      tags:
        - project
      description: Gets node status
      operationId: get_node
      responses:
        "200":
          description: OK service exists and runs. Returns node details.
          content:
            application/json:
              schema:
                $ref: "#/components/schemas/RunningServiceEnveloped"

        default:
          $ref: "#/components/responses/DefaultErrorResponse"

    delete:
      tags:
        - project
      description: Stops and removes a node from the project
      operationId: delete_node
      responses:
        "204":
          description: node has been successfully deleted from project
        default:
          $ref: "./openapi.yaml#/components/responses/DefaultErrorResponse"

  /projects/{study_uuid}/tags/{tag_id}:
    parameters:
      - name: tag_id
        in: path
        required: true
        schema:
          type: integer
      - name: study_uuid
        in: path
        required: true
        schema:
          type: string
    put:
      tags:
        - project
      summary: Links an existing label with an existing study
      operationId: add_tag
      responses:
        "200":
          description: The tag has been successfully linked to the study
          content:
            application/json:
              schema:
                $ref: "#/components/schemas/ProjectEnveloped"
        default:
          $ref: "#/components/responses/DefaultErrorResponse"
    delete:
      tags:
        - project
      summary: Removes an existing link between a label and a study
      operationId: remove_tag
      responses:
        "200":
          description: The tag has been successfully removed from the study
          content:
            application/json:
              schema:
                $ref: "#/components/schemas/ProjectEnveloped"
        default:
          $ref: "#/components/responses/DefaultErrorResponse"

<<<<<<< HEAD
=======
  projects_snapshots:
    get:
      tags:
        - project
        - snapshot
      summary: List Snapshots
      description: Lists all snapshots taken from a given project
      operationId: simcore_service_webserver.repos_snapshots_api_handlers.list_snapshots
      parameters:
        - required: true
          schema:
            title: Project Id
            type: string
            format: uuid
          name: project_id
          in: path
        - description: index to the first item to return (pagination)
          required: false
          schema:
            title: Offset
            exclusiveMinimum: false
            type: integer
            description: index to the first item to return (pagination)
            default: 0
          name: offset
          in: query
        - description: maximum number of items to return (pagination)
          required: false
          schema:
            title: Limit
            maximum: 50
            minimum: 1
            type: integer
            description: maximum number of items to return (pagination)
            default: 20
          name: limit
          in: query
      responses:
        "200":
          description: Successful Response
          content:
            application/json:
              schema:
                title: Response List Snapshots Projects  Project Id  Snapshots Get
                type: array
                items:
                  $ref: "#/components/schemas/SnapshotResource"
        "422":
          description: Validation Error
          content:
            application/json:
              schema:
                $ref: "#/components/schemas/HTTPValidationError"
    post:
      tags:
        - project
        - snapshot
      summary: Create Snapshot
      description: Takes a snapshot of the project at this time
      operationId: simcore_service_webserver.repos_snapshots_api_handlers.create_snapshot
      parameters:
        - required: true
          schema:
            title: Project Id
            type: string
            format: uuid
          name: project_id
          in: path
        - required: false
          schema:
            title: Snapshot Label
            type: string
          name: snapshot_label
          in: query
      responses:
        "201":
          description: Successful Response
          content:
            application/json:
              schema:
                $ref: "#/components/schemas/SnapshotResource"
        "422":
          description: Validation Error
          content:
            application/json:
              schema:
                $ref: "#/components/schemas/HTTPValidationError"

  projects_id_snapshots_id:
    get:
      tags:
        - project
        - snapshot
      summary: Get Snapshot
      description: Gets commit info for a given snapshot
      operationId: simcore_service_webserver.repos_snapshots_api_handlers.get_snapshot
      parameters:
        - required: true
          schema:
            title: Snapshot Id
            exclusiveMinimum: false
            type: integer
          name: snapshot_id
          in: path
        - required: true
          schema:
            title: Project Id
            type: string
            format: uuid
          name: project_id
          in: path
      responses:
        "200":
          description: Successful Response
          content:
            application/json:
              schema:
                $ref: "#/components/schemas/SnapshotResource"
        "422":
          description: Validation Error
          content:
            application/json:
              schema:
                $ref: "#/components/schemas/HTTPValidationError"
    delete:
      tags:
        - project
        - snapshot
      summary: Delete Snapshot
      description: Deletes both the commit and the project itself
      operationId: simcore_service_webserver.repos_snapshots_api_handlers.delete_snapshot
      parameters:
        - required: true
          schema:
            title: Snapshot Id
            exclusiveMinimum: false
            type: integer
          name: snapshot_id
          in: path
        - required: true
          schema:
            title: Project Id
            type: string
            format: uuid
          name: project_id
          in: path
      responses:
        "204":
          description: Successful Response
        "422":
          description: Validation Error
          content:
            application/json:
              schema:
                $ref: "#/components/schemas/HTTPValidationError"
    patch:
      tags:
        - project
        - snapshot
      summary: Update Snapshot
      description: Updates label/name of a snapshot
      operationId: simcore_service_webserver.repos_snapshots_api_handlers.update_snapshot
      parameters:
        - required: true
          schema:
            title: Snapshot Id
            exclusiveMinimum: false
            type: integer
          name: snapshot_id
          in: path
        - required: true
          schema:
            title: Project Id
            type: string
            format: uuid
          name: project_id
          in: path
      requestBody:
        content:
          application/json:
            schema:
              $ref: "#/components/schemas/SnapshotPatchBody"
        required: true
      responses:
        "200":
          description: Successful Response
          content:
            application/json:
              schema: {}
        "422":
          description: Validation Error
          content:
            application/json:
              schema:
                $ref: "#/components/schemas/HTTPValidationError"

>>>>>>> 4680e0b8
components:
  schemas:
    ClientSessionId:
      type: string
      example: 5ac57685-c40f-448f-8711-70be1936fd63

    Node:
      type: object
      required:
        - node_id
      properties:
        node_id:
          type: string
          description: The UUID attached to this node
          example: 123e4567-e89b-12d3-a456-426655440000

    NodeEnveloped:
      type: object
      required:
        - data
      properties:
        data:
          $ref: "./openapi-projects.yaml#/components/schemas/Node"
        error:
          nullable: true
          default: null

    ProjectIn:
      $ref: "../common/schemas/project.yaml#/components/schemas/ProjectIn"

    ProjectEnveloped:
      $ref: "../common/schemas/project.yaml#/components/schemas/ProjectEnveloped"

    ProjectArrayEnveloped:
      $ref: "../common/schemas/project.yaml#/components/schemas/ProjectArrayEnveloped"

    ProjectStateEnveloped:
      $ref: "../common/schemas/project.yaml#/components/schemas/ProjectStateEnveloped"

    RunningServiceEnveloped:
      $ref: "../common/schemas/running_service.yaml#/components/schemas/RunningServiceEnveloped"

<<<<<<< HEAD
=======
    HTTPValidationError:
      title: HTTPValidationError
      type: object
      properties:
        detail:
          title: Detail
          type: array
          items:
            $ref: "#/components/schemas/ValidationError"

    SnapshotPatchBody:
      title: SnapshotPatchBody
      type: object
      properties:
        name:
          title: Name
          type: string
          description: Unique human readable display name
      description: Model to patch a snapshot resource

    SnapshotResource:
      title: SnapshotResource
      required:
        - parent_uuid
        - project_uuid
        - url
        - url_parent
        - url_project
      type: object
      properties:
        id:
          title: Id

          type: integer
          description: Unique snapshot identifier
        name:
          title: Name
          type: string
          description: Unique human readable display name
        created_at:
          title: Created At
          type: string
          description: Timestamp of the time snapshot was taken from parent.Notice that
            parent might change with time
          format: date-time
        parent_uuid:
          title: Parent Uuid
          type: string
          description: Parent's project uuid
          format: uuid
        project_uuid:
          title: Project Uuid
          type: string
          description: Current project's uuid
          format: uuid
        url:
          title: Url
          maxLength: 65536
          minLength: 1
          type: string
          format: uri
        url_parent:
          title: Url Parent
          maxLength: 65536
          minLength: 1
          type: string
          format: uri
        url_project:
          title: Url Project
          maxLength: 65536
          minLength: 1
          type: string
          format: uri
      description: Model for a snapshot API resource
    ValidationError:
      title: ValidationError
      required:
        - loc
        - msg
        - type
      type: object
      properties:
        loc:
          title: Location
          type: array
          items:
            type: string
        msg:
          title: Message
          type: string
        type:
          title: Error Type
          type: string
>>>>>>> 4680e0b8

  responses:
    DefaultErrorResponse:
      $ref: "./openapi.yaml#/components/responses/DefaultErrorResponse"<|MERGE_RESOLUTION|>--- conflicted
+++ resolved
@@ -436,8 +436,6 @@
         default:
           $ref: "#/components/responses/DefaultErrorResponse"
 
-<<<<<<< HEAD
-=======
   projects_snapshots:
     get:
       tags:
@@ -484,7 +482,7 @@
                 title: Response List Snapshots Projects  Project Id  Snapshots Get
                 type: array
                 items:
-                  $ref: "#/components/schemas/SnapshotResource"
+                  $ref: "#/components/schemas/SnapshotItem"
         "422":
           description: Validation Error
           content:
@@ -518,7 +516,7 @@
           content:
             application/json:
               schema:
-                $ref: "#/components/schemas/SnapshotResource"
+                $ref: "#/components/schemas/SnapshotItem"
         "422":
           description: Validation Error
           content:
@@ -555,7 +553,7 @@
           content:
             application/json:
               schema:
-                $ref: "#/components/schemas/SnapshotResource"
+                $ref: "#/components/schemas/SnapshotItem"
         "422":
           description: Validation Error
           content:
@@ -634,7 +632,6 @@
               schema:
                 $ref: "#/components/schemas/HTTPValidationError"
 
->>>>>>> 4680e0b8
 components:
   schemas:
     ClientSessionId:
@@ -677,8 +674,6 @@
     RunningServiceEnveloped:
       $ref: "../common/schemas/running_service.yaml#/components/schemas/RunningServiceEnveloped"
 
-<<<<<<< HEAD
-=======
     HTTPValidationError:
       title: HTTPValidationError
       type: object
@@ -699,8 +694,8 @@
           description: Unique human readable display name
       description: Model to patch a snapshot resource
 
-    SnapshotResource:
-      title: SnapshotResource
+    SnapshotItem:
+      title: SnapshotItem
       required:
         - parent_uuid
         - project_uuid
@@ -772,7 +767,6 @@
         type:
           title: Error Type
           type: string
->>>>>>> 4680e0b8
 
   responses:
     DefaultErrorResponse:
