--- conflicted
+++ resolved
@@ -29,11 +29,8 @@
           "--reuse-model", \
           "--set-default-enum-member", \
           "--use-title-as-name", \
-<<<<<<< HEAD
           "--use-subclass-enum", \
-=======
           "--target-python-version=${PYTHON_VERSION}", \
->>>>>>> 17911235
           "--validation"]
 EOF
 }
