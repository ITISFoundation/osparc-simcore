--- conflicted
+++ resolved
@@ -1,27 +1,23 @@
-# Usage:
-# docker build . -t oas_resolver
-# docker run -v /path/to/api:/input -v /path/to/compiled/file:/output oas_resolver /input/path/to/openapi.yaml output_file.yaml
-FROM python:3.6-alpine
-
-LABEL maintainer=sanderegg
-
-VOLUME [ "/input" ]
-VOLUME [ "/output" ]
-
-WORKDIR /src
-
-# update pip
-RUN pip install --no-cache-dir --upgrade \
-<<<<<<< HEAD
-      pip==19.0.3  \
-=======
-      pip~=19.1.1  \
->>>>>>> 2fc729f8
-      wheel \
-      setuptools
-
-RUN pip install prance && \
-      pip install click &&\
-    pip install openapi_spec_validator
-
-ENTRYPOINT [ "prance", "compile" , "--backend=openapi-spec-validator"]
+# Usage:
+# docker build . -t oas_resolver
+# docker run -v /path/to/api:/input -v /path/to/compiled/file:/output oas_resolver /input/path/to/openapi.yaml output_file.yaml
+FROM python:3.6-alpine
+
+LABEL maintainer=sanderegg
+
+VOLUME [ "/input" ]
+VOLUME [ "/output" ]
+
+WORKDIR /src
+
+# update pip
+RUN pip install --no-cache-dir --upgrade \
+      pip~=19.1.1  \
+      wheel \
+      setuptools
+
+RUN pip install prance && \
+      pip install click &&\
+    pip install openapi_spec_validator
+
+ENTRYPOINT [ "prance", "compile" , "--backend=openapi-spec-validator"]