--- conflicted
+++ resolved
@@ -526,15 +526,9 @@
     def _list_tasks(
         dask_scheduler: distributed.Scheduler,
     ) -> dict[TaskId, TaskState]:
-<<<<<<< HEAD
-        from collections import defaultdict
-
-        task_state_to_tasks = defaultdict(list)
-=======
         # NOTE: this is ok and needed: this runs on the dask scheduler, so don't remove this import
 
         task_state_to_tasks = {}
->>>>>>> d4aeeab2
         for task in dask_scheduler.tasks.values():
             if task.state in task_state_to_tasks:
                 task_state_to_tasks[task.state].append(task.key)
