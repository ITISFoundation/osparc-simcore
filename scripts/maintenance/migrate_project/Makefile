--- conflicted
+++ resolved
@@ -23,24 +23,13 @@
 debug-shell: ## Runs a bash inside the container that performs the migrate. For manual interventions and debuging.
 	docker run --interactive --tty --rm ${IMAGE_NAME}:${TAG} bash
 
-<<<<<<< HEAD
-.PHONY: create-empty-config-file
-create-empty-config-file:	## creates an empty configuration file to fill up
+.PHONY: cfg.template.json
+cfg.template.json:	## creates an empty configuration file to fill up
 	docker run --interactive --tty --rm \
 	${IMAGE_NAME}:${TAG} python models.py > ${CFG_NAME}
 
 .PHONE: migrate
-migrate: ## Performs migrate (a.k.a. copying) of a study from one deployment to another. Run `make build` first
-	docker run --interactive --tty --rm \
-=======
-.PHONY: cfg.template.json
-cfg.template.json:	## creates an empty configuration file to fill up
-	docker run -it --rm \
-	${IMAGE_NAME}:${TAG} python models.py > $@
-
-.PHONE: migrate
 migrate: cfg.json ## Performs migrate (a.k.a. copying) of a study from one deployment to another. Run `make build` first. Supported S3 providers are `CEPH`, `AWS`, `MINIO`.
 	docker run -it --rm \
->>>>>>> 85767844
 	-v ${PWD}/${CFG_NAME}:/tmp/cfg.json \
 	${IMAGE_NAME}:${TAG} python cli.py --config /tmp/cfg.json