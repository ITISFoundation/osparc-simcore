--- conflicted
+++ resolved
@@ -101,13 +101,8 @@
 		$(CURDIR)
 
 .PHONY: mypy
-<<<<<<< HEAD
-mypy: $(REPO_BASE_DIR)/mypy.ini ## runs mypy python static type checker on this services's code. Use AFTER make install-*
-	docker run -ti -v $(REPO_BASE_DIR)/mypy.ini:/config/mypy.ini -v $(CURDIR):/src --workdir=/src kiwicom/mypy mypy --config-file /config/mypy.ini src
-=======
 mypy: $(REPO_BASE_DIR)/scripts/mypy.bash $(REPO_BASE_DIR)/mypy.ini ## runs mypy python static type checker on this services's code. Use AFTER make install-*
 	@$(REPO_BASE_DIR)/scripts/mypy.bash src
->>>>>>> 681fc9c4
 
 .PHONY: version-patch version-minor version-major
 version-patch: ## commits version with bug fixes not affecting the cookiecuter config
