--- conflicted
+++ resolved
@@ -24,20 +24,18 @@
 pip3 install -r requirements/dev.txt
 popd
 
-<<<<<<< HEAD
-# find . -type d -name "*.egg*" | xargs chmod -R g+w
-for a_folder in `find $ROOTDIR -type d \( -name "*.egg*" \)`
-do
-  chmod -R g+w $a_folder
-done
-=======
 pushd $WORKDIR/services/storage
 pip3 install -r requirements/dev.txt
 popd
->>>>>>> 0bf32b88
 
 #for package_dir in setup_dirs; do
 #  pushd package_dir
 #  pip3 install -r requirements/dev.txt
 #  popd
-#done+#done
+
+# find . -type d -name "*.egg*" | xargs chmod -R g+w
+for a_folder in `find $ROOTDIR -type d \( -name "*.egg*" \)`
+do
+  chmod -R g+w $a_folder
+done