--- conflicted
+++ resolved
@@ -189,13 +189,8 @@
 
 
 up-devel: .stack-simcore-development.yml .init-swarm $(CLIENT_WEB_OUTPUT) ## Deploys local development stack, qx-compile+watch and ops stack (pass 'make ops_disabled=1 up-...' to disable)
-<<<<<<< HEAD
 	# Start compile+watch front-end container [front-end]	
 	$(MAKE_C) services/web/client down compile-dev flags=--watch
-=======
-	# Start compile+watch front-end container [front-end]
-	$(MAKE_C) services/web/client compile-dev flags=--watch
->>>>>>> 0672cf0f
 	# Deploy stack $(SWARM_STACK_NAME) [back-end]
 	@docker stack deploy -c $< $(SWARM_STACK_NAME)
 	$(MAKE) .deploy-ops
