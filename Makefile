# osparc-simcore general makefile
#
# NOTES:
# 	- GNU make version 4.2 recommended
# 	- Use 'make -n *' to dry-run during debugging
# 	- In windows, only WSL is supported
#
# by sanderegg, pcrespov
#
.DEFAULT_GOAL := help

SHELL := /bin/bash

MAKE_C := $(MAKE) --no-print-directory --directory

# Operating system
ifeq ($(filter Windows_NT,$(OS)),)
IS_WSL  := $(if $(findstring Microsoft,$(shell uname -a)),WSL,)
IS_WSL2 := $(if $(findstring -microsoft-,$(shell uname -a)),WSL2,)
IS_OSX  := $(filter Darwin,$(shell uname -a))
IS_LINUX:= $(if $(or $(IS_WSL),$(IS_OSX)),,$(filter Linux,$(shell uname -a)))
endif

IS_WIN  := $(strip $(if $(or $(IS_LINUX),$(IS_OSX),$(IS_WSL)),,$(OS)))
$(if $(IS_WIN),$(error Windows is not supported in all recipes. Use WSL instead. Follow instructions in README.md),)

# VARIABLES ----------------------------------------------
# NOTE: Name given to any of the services that must be build, regardless
# whether they are part of the simcore stack or not. This list can be obtained from
#
# cat services/docker-compose-build.yml | yq ".services | keys | sort"
#
SERVICES_NAMES_TO_BUILD := \
  agent \
  api-server \
  autoscaling \
  catalog \
	clusters-keeper \
  dask-sidecar \
  datcore-adapter \
  director \
  director-v2 \
  dynamic-sidecar \
	invitations \
  migration \
	osparc-gateway-server \
	payments \
	resource-usage-tracker \
	dynamic-scheduler \
  service-integration \
  static-webserver \
  storage \
  webserver

CLIENT_WEB_OUTPUT       := $(CURDIR)/services/static-webserver/client/source-output

# version control
export VCS_URL          := $(shell git config --get remote.origin.url)
export VCS_REF          := $(shell git rev-parse HEAD)
export VCS_REF_CLIENT   := $(shell git log --pretty=tformat:"%h" -n1 services/static-webserver/client)
export VCS_STATUS_CLIENT:= $(if $(shell git status -s),'modified/untracked','clean')
export BUILD_DATE       := $(shell date -u +"%Y-%m-%dT%H:%M:%SZ")

# api-versions
export AGENT_API_VERSION := $(shell cat $(CURDIR)/services/api-server/VERSION)
export API_SERVER_API_VERSION := $(shell cat $(CURDIR)/services/api-server/VERSION)
export AUTOSCALING_API_VERSION := $(shell cat $(CURDIR)/services/autoscaling/VERSION)
export CATALOG_API_VERSION    := $(shell cat $(CURDIR)/services/catalog/VERSION)
export DIRECTOR_API_VERSION   := $(shell cat $(CURDIR)/services/director/VERSION)
export DIRECTOR_V2_API_VERSION:= $(shell cat $(CURDIR)/services/director-v2/VERSION)
export STORAGE_API_VERSION    := $(shell cat $(CURDIR)/services/storage/VERSION)
export INVITATIONS_API_VERSION  := $(shell cat $(CURDIR)/services/invitations/VERSION)
export PAYMENTS_API_VERSION  := $(shell cat $(CURDIR)/services/payments/VERSION)
export DYNAMIC_SCHEDULER_API_VERSION  := $(shell cat $(CURDIR)/services/dynamic-scheduler/VERSION)
export DATCORE_ADAPTER_API_VERSION    := $(shell cat $(CURDIR)/services/datcore-adapter/VERSION)
export WEBSERVER_API_VERSION  := $(shell cat $(CURDIR)/services/web/server/VERSION)


# swarm stacks
export SWARM_STACK_NAME ?= master-simcore
export SWARM_STACK_NAME_NO_HYPHEN = $(subst -,_,$(SWARM_STACK_NAME))

# version tags
export DOCKER_IMAGE_TAG ?= latest
export DOCKER_REGISTRY  ?= itisfoundation

get_my_ip := $(shell hostname --all-ip-addresses | cut --delimiter=" " --fields=1)

# NOTE: this is only for WSL2 as the WSL2 subsystem IP is changing on each reboot
ifeq ($(IS_WSL2),WSL2)
S3_ENDPOINT := $(get_my_ip):9001
export S3_ENDPOINT
endif

# Check that given variables are set and all have non-empty values,
# die with an error otherwise.
#
# Params:
#   1. Variable name(s) to test.
#   2. (optional) Error message to print.
guard-%:
	@ if [ "${${*}}" = "" ]; then \
		echo "Environment variable $* not set"; \
		exit 1; \
	fi

# Check that given variables are set and all have non-empty values,
# exit with an error otherwise.
#
# Params:
#   1. Variable name(s) to test.
#   2. (optional) Error message to print.
check_defined = \
    $(strip $(foreach 1,$1, \
        $(call __check_defined,$1,$(strip $(value 2)))))
__check_defined = \
    $(if $(value $1),, \
      $(error Undefined $1$(if $2, ($2))))


.PHONY: help

help: ## help on rule's targets
ifeq ($(IS_WIN),)
	@awk --posix 'BEGIN {FS = ":.*?## "} /^[[:alpha:][:space:]_-]+:.*?## / {printf "\033[36m%-20s\033[0m %s\n", $$1, $$2}' $(MAKEFILE_LIST)
else
	@awk --posix 'BEGIN {FS = ":.*?## "} /^[[:alpha:][:space:]_-]+:.*?## / {printf "%-20s %s\n", $$1, $$2}' $(MAKEFILE_LIST)
endif



## DOCKER BUILD -------------------------------
#
# - all builds are inmediatly tagged as 'local/{service}:${BUILD_TARGET}' where BUILD_TARGET='development', 'production', 'cache'
# - only production and cache images are released (i.e. tagged pushed into registry)
#
SWARM_HOSTS = $(shell docker node ls --format="{{.Hostname}}" 2>$(if $(IS_WIN),NUL,/dev/null))

.PHONY: build build-nc rebuild build-devel build-devel-nc

# docker buildx cache location
DOCKER_BUILDX_CACHE_FROM ?= /tmp/.buildx-cache
DOCKER_BUILDX_CACHE_TO ?= /tmp/.buildx-cache
DOCKER_TARGET_PLATFORMS ?= linux/amd64
comma := ,

define _docker_compose_build
export BUILD_TARGET=$(if $(findstring -devel,$@),development,production) &&\
pushd services &&\
$(foreach service, $(SERVICES_NAMES_TO_BUILD),\
	$(if $(push),\
		export $(subst -,_,$(shell echo $(service) | tr a-z A-Z))_VERSION=$(shell cat services/$(service)/VERSION);\
	,) \
)\
docker buildx bake \
	$(if $(findstring -devel,$@),,\
	--set *.platform=$(DOCKER_TARGET_PLATFORMS) \
	)\
	$(if $(findstring $(comma),$(DOCKER_TARGET_PLATFORMS)),,\
		$(if $(local-dest),\
			$(foreach service, $(SERVICES_NAMES_TO_BUILD),\
				--set $(service).output="type=docker$(comma)dest=$(local-dest)/$(service).tar") \
			,--load\
		)\
	)\
	$(if $(push),--push,) \
	$(if $(push),--file docker-bake.hcl,) --file docker-compose-build.yml $(if $(target),$(target),) \
	$(if $(findstring -nc,$@),--no-cache,\
		$(foreach service, $(SERVICES_NAMES_TO_BUILD),\
			--set $(service).cache-to=type=gha$(comma)mode=max$(comma)scope=$(service) \
			--set $(service).cache-from=type=gha$(comma)scope=$(service)) \
	) &&\
popd;
endef

rebuild: build-nc # alias
build build-nc: .env ## Builds production images and tags them as 'local/{service-name}:production'. For single target e.g. 'make target=webserver build'. To export to a folder: `make local-dest=/tmp/build`
	# Building service$(if $(target),,s) $(target)
	@$(_docker_compose_build)
	# List production images
	@docker images --filter="reference=local/*:production"

load-images: guard-local-src ## loads images from local-src
	# loading from images from $(local-src)...
	@$(foreach service, $(SERVICES_NAMES_TO_BUILD),\
		docker load --input $(local-src)/$(service).tar; \
	)
	# all images loaded
	@docker images

build-devel build-devel-nc: .env ## Builds development images and tags them as 'local/{service-name}:development'. For single target e.g. 'make target=webserver build-devel'
ifeq ($(target),)
	# Building services
	@$(_docker_compose_build)
else
ifeq ($(findstring static-webserver,$(target)),static-webserver)
	# Compiling front-end
	$(MAKE_C) services/static-webserver/client touch compile-dev
endif
	# Building service $(target)
	@$(_docker_compose_build)
endif
	# List development images
	@docker images --filter="reference=local/*:development"


$(CLIENT_WEB_OUTPUT):
	# Ensures source-output folder always exists to avoid issues when mounting webclient->static-webserver dockers. Supports PowerShell
	-mkdir $(if $(IS_WIN),,-p) $(CLIENT_WEB_OUTPUT)


.PHONY: shell
shell:
	docker run -it local/$(target):production /bin/sh


## DOCKER SWARM -------------------------------
#
# - All resolved configuration are named as .stack-${name}-*.yml to distinguish from docker-compose files which can be parametrized
#
SWARM_HOSTS            = $(shell docker node ls --format="{{.Hostname}}" 2>$(if $(IS_WIN),null,/dev/null))
docker-compose-configs = $(wildcard services/docker-compose*.yml)
CPU_COUNT = $(shell cat /proc/cpuinfo | grep processor | wc -l )

# NOTE: fore details on below SEE
# https://github.com/docker/compose/issues/7771#issuecomment-765243575
# below sed operation fixes above issue
# `sed -E "s/cpus: ([0-9\\.]+)/cpus: '\\1'/"`
# remove when this issues is fixed, this will most likely occur
# when upgrading the version of docker-compose

.stack-simcore-development.yml: .env $(docker-compose-configs)
	# Creating config for stack with 'local/{service}:development' to $@
	@export DOCKER_REGISTRY=local && \
	export DOCKER_IMAGE_TAG=development && \
	export DEV_PC_CPU_COUNT=${CPU_COUNT} && \
	scripts/docker/docker-compose-config.bash -e .env \
		services/docker-compose.yml \
		services/docker-compose.local.yml \
		services/docker-compose.devel.yml \
		> $@

.stack-simcore-production.yml: .env $(docker-compose-configs)
	# Creating config for stack with 'local/{service}:production' to $@
	@export DOCKER_REGISTRY=local && \
	export DOCKER_IMAGE_TAG=production && \
	scripts/docker/docker-compose-config.bash -e .env \
		services/docker-compose.yml \
		services/docker-compose.local.yml \
		> $@


.stack-simcore-development-frontend.yml: .env $(docker-compose-configs)
	# Creating config for stack with 'local/{service}:production' (except of static-webserver -> static-webserver:development) to $@
	@export DOCKER_REGISTRY=local && \
	export DOCKER_IMAGE_TAG=production && \
	scripts/docker/docker-compose-config.bash -e $< \
		services/docker-compose.yml \
		services/docker-compose.local.yml \
		services/docker-compose.devel-frontend.yml \
		> $@

.stack-simcore-version.yml: .env $(docker-compose-configs)
	# Creating config for stack with '$(DOCKER_REGISTRY)/{service}:${DOCKER_IMAGE_TAG}' to $@
	@scripts/docker/docker-compose-config.bash -e .env \
		services/docker-compose.yml \
		services/docker-compose.local.yml \
		> $@


.stack-ops.yml: .env $(docker-compose-configs)
	# Creating config for ops stack to $@
ifdef ops_ci
	@$(shell \
		scripts/docker/docker-compose-config.bash -e .env \
		services/docker-compose-ops-ci.yml \
		> $@ \
	)
else
	@$(shell \
		scripts/docker/docker-compose-config.bash -e .env \
		services/docker-compose-ops.yml \
		> $@ \
	)
endif



.PHONY: up-devel up-prod up-prod-ci up-version up-latest .deploy-ops

.deploy-ops: .stack-ops.yml
	# Deploy stack 'ops'
ifndef ops_disabled
	docker stack deploy --with-registry-auth -c $< ops
else
	@echo "Explicitly disabled with ops_disabled flag in CLI"
endif

define _show_endpoints
# The following endpoints are available
set -o allexport; \
source $(CURDIR)/.env; \
set +o allexport; \
separator=------------------------------------------------------------------------------------;\
separator=$${separator}$${separator}$${separator};\
rows="%-24s | %90s | %12s | %12s\n";\
TableWidth=140;\
printf "%24s | %90s | %12s | %12s\n" Name Endpoint User Password;\
printf "%.$${TableWidth}s\n" "$$separator";\
printf "$$rows" "oSparc platform" "http://$(get_my_ip).nip.io:9081";\
printf "$$rows" "oSparc web API doc" "http://$(get_my_ip).nip.io:9081/dev/doc";\
printf "$$rows" "oSparc public API doc" "http://$(get_my_ip).nip.io:8006/dev/doc";\
printf "$$rows" "Postgres DB" "http://$(get_my_ip).nip.io:18080/?pgsql=postgres&username="$${POSTGRES_USER}"&db="$${POSTGRES_DB}"&ns=public" $${POSTGRES_USER} $${POSTGRES_PASSWORD};\
printf "$$rows" "Portainer" "http://$(get_my_ip).nip.io:9000" admin adminadmin;\
printf "$$rows" "Redis" "http://$(get_my_ip).nip.io:18081";\
printf "$$rows" "Dask Dashboard" "http://$(get_my_ip).nip.io:8787";\
printf "$$rows" "Docker Registry" "$${REGISTRY_URL}" $${REGISTRY_USER} $${REGISTRY_PW};\
printf "$$rows" "Invitations" "http://$(get_my_ip).nip.io:8008/dev/doc" $${INVITATIONS_USERNAME} $${INVITATIONS_PASSWORD};\
printf "$$rows" "Payments" "http://$(get_my_ip).nip.io:8011/dev/doc" $${PAYMENTS_USERNAME} $${PAYMENTS_PASSWORD};\
printf "$$rows" "Rabbit Dashboard" "http://$(get_my_ip).nip.io:15672" admin adminadmin;\
printf "$$rows" "Traefik Dashboard" "http://$(get_my_ip).nip.io:8080/dashboard/";\
printf "$$rows" "Storage S3 Minio" "http://$(get_my_ip).nip.io:9001" 12345678 12345678;\

printf "\n%s\n" "⚠️ if a DNS is not used (as displayed above), the interactive services started via dynamic-sidecar";\
echo "⚠️ will not be shown. The frontend accesses them via the uuid.services.YOUR_IP.nip.io:9081";
endef


show-endpoints:
	@$(_show_endpoints)

up-devel: .stack-simcore-development.yml .init-swarm $(CLIENT_WEB_OUTPUT) ## Deploys local development stack, qx-compile+watch and ops stack (pass 'make ops_disabled=1 up-...' to disable)
	# Start compile+watch front-end container [front-end]
	@$(MAKE_C) services/static-webserver/client down compile-dev flags=--watch
	@$(MAKE_C) services/dask-sidecar certificates
	# Deploy stack $(SWARM_STACK_NAME) [back-end]
	@docker stack deploy --with-registry-auth -c $< $(SWARM_STACK_NAME)
	@$(MAKE) .deploy-ops
	@$(_show_endpoints)
	@$(MAKE_C) services/static-webserver/client follow-dev-logs

up-devel-frontend: .stack-simcore-development-frontend.yml .init-swarm ## Every service in production except static-webserver. For front-end development
	# Start compile+watch front-end container [front-end]
	@$(MAKE_C) services/static-webserver/client down compile-dev flags=--watch
	@$(MAKE_C) services/dask-sidecar certificates
	# Deploy stack $(SWARM_STACK_NAME)  [back-end]
	@docker stack deploy --with-registry-auth -c $< $(SWARM_STACK_NAME)
	@$(MAKE) .deploy-ops
	@$(_show_endpoints)
	@$(MAKE_C) services/static-webserver/client follow-dev-logs


up-prod: .stack-simcore-production.yml .init-swarm ## Deploys local production stack and ops stack (pass 'make ops_disabled=1 ops_ci=1 up-...' to disable or target=<service-name> to deploy a single service)
ifeq ($(target),)
	@$(MAKE_C) services/dask-sidecar certificates
	# Deploy stack $(SWARM_STACK_NAME)
	@docker stack deploy --with-registry-auth -c $< $(SWARM_STACK_NAME)
	@$(MAKE) .deploy-ops
else
	# deploys ONLY $(target) service
	@docker compose --file $< up --detach $(target)
endif
	@$(_show_endpoints)

up-version: .stack-simcore-version.yml .init-swarm ## Deploys versioned stack '$(DOCKER_REGISTRY)/{service}:$(DOCKER_IMAGE_TAG)' and ops stack (pass 'make ops_disabled=1 up-...' to disable)
	@$(MAKE_C) services/dask-sidecar certificates
	# Deploy stack $(SWARM_STACK_NAME)
	@docker stack deploy --with-registry-auth -c $< $(SWARM_STACK_NAME)
	@$(MAKE) .deploy-ops
	@$(_show_endpoints)

up-latest:
	@export DOCKER_IMAGE_TAG=latest; \
	$(MAKE) up-version
	@$(_show_endpoints)


.PHONY: down leave
down: ## Stops and removes stack
	# Removing stacks in reverse order to creation
	-@$(foreach stack,\
		$(shell docker stack ls --format={{.Name}} | tac),\
		docker stack rm $(stack);)
	# Removing client containers (if any)
	-@$(MAKE_C) services/static-webserver/client down
	# Removing generated docker compose configurations, i.e. .stack-*
ifneq ($(wildcard .stack-*), )
	-@rm $(wildcard .stack-*)
endif
	# Removing local registry if any
	-@docker ps --all --quiet --filter "name=$(LOCAL_REGISTRY_HOSTNAME)" | xargs --no-run-if-empty docker rm

leave: ## Forces to stop all services, networks, etc by the node leaving the swarm
	-docker swarm leave -f


.PHONY: .init-swarm
.init-swarm:
<<<<<<< HEAD
	# Ensures swarm is initialized
=======
	# Ensures swarm is initialized (careful we use a default pool of 172.16.0.1/16. Ensure you do not use private IPs in that range!)
>>>>>>> 39934e22
	$(if $(SWARM_HOSTS),,docker swarm init --advertise-addr=$(get_my_ip) --default-addr-pool 172.16.0.1/16)


## DOCKER TAGS  -------------------------------

.PHONY: tag-local tag-version tag-latest

tag-local: ## Tags version '${DOCKER_REGISTRY}/{service}:${DOCKER_IMAGE_TAG}' images as 'local/{service}:production'
	# Tagging all '${DOCKER_REGISTRY}/{service}:${DOCKER_IMAGE_TAG}' as 'local/{service}:production'
	@$(foreach service, $(SERVICES_NAMES_TO_BUILD)\
		,docker tag ${DOCKER_REGISTRY}/$(service):${DOCKER_IMAGE_TAG} local/$(service):production; \
	)

tag-version: ## Tags 'local/{service}:production' images as versioned '${DOCKER_REGISTRY}/{service}:${DOCKER_IMAGE_TAG}'
	# Tagging all 'local/{service}:production' as '${DOCKER_REGISTRY}/{service}:${DOCKER_IMAGE_TAG}'
	@$(foreach service, $(SERVICES_NAMES_TO_BUILD)\
		,docker tag local/$(service):production ${DOCKER_REGISTRY}/$(service):${DOCKER_IMAGE_TAG}; \
	)

tag-latest: ## Tags last locally built production images as '${DOCKER_REGISTRY}/{service}:latest'
	@export DOCKER_IMAGE_TAG=latest; \
	$(MAKE) tag-version



## DOCKER PULL/PUSH  -------------------------------
#
# TODO: cannot push modified/untracked
# TODO: cannot push disceted
#
.PHONY: pull-version

pull-version: .env ## pulls images from DOCKER_REGISTRY tagged as DOCKER_IMAGE_TAG
	# Pulling images '${DOCKER_REGISTRY}/{service}:${DOCKER_IMAGE_TAG}'
	@docker compose --file services/docker-compose-deploy.yml pull


.PHONY: push-version push-latest

push-latest: tag-latest
	@export DOCKER_IMAGE_TAG=latest; \
	$(MAKE) push-version

# below BUILD_TARGET gets overwritten but is required when merging yaml files
push-version: tag-version
	# pushing '${DOCKER_REGISTRY}/{service}:${DOCKER_IMAGE_TAG}'
	@export BUILD_TARGET=undefined; \
	docker compose --file services/docker-compose-build.yml --file services/docker-compose-deploy.yml push


## ENVIRONMENT -------------------------------

.PHONY: devenv devenv-all node-env

.venv:
	@python3 --version
	python3 -m venv $@
	## upgrading tools to latest version in $(shell python3 --version)
	$@/bin/pip3 --quiet install --upgrade \
		pip~=24.0 \
		wheel \
		setuptools
	@$@/bin/pip3 list --verbose

devenv: .venv .vscode/settings.json .vscode/launch.json ## create a development environment (configs, virtual-env, hooks, ...)
	$</bin/pip3 --quiet install -r requirements/devenv.txt
	# Installing pre-commit hooks in current .git repo
	@$</bin/pre-commit install
	@echo "To activate the venv, execute 'source .venv/bin/activate'"


devenv-all: devenv ## sets up extra development tools (everything else besides python)
	# Upgrading client compiler
	@$(MAKE_C) services/static-webserver/client upgrade
	# Building tools
	@$(MAKE_C) scripts/json-schema-to-openapi-schema


node_modules: package.json
	# checking npm installed
	@npm --version
	# installing package.json
	npm install --package-lock

nodenv: node_modules ## builds node_modules local environ (TODO)


.env: .env-devel ## creates .env file from defaults in .env-devel
	$(if $(wildcard $@), \
	@echo "WARNING #####  $< is newer than $@ ####"; diff -uN $@ $<; false;,\
	@echo "WARNING ##### $@ does not exist, cloning $< as $@ ############"; cp $< $@)


.vscode/settings.json: .vscode/settings.template.json
	$(if $(wildcard $@), \
	@echo "WARNING #####  $< is newer than $@ ####"; diff -uN $@ $<; false;,\
	@echo "WARNING ##### $@ does not exist, cloning $< as $@ ############"; cp $< $@)


.vscode/launch.json: .vscode/launch.template.json
	$(if $(wildcard $@), \
	@echo "WARNING #####  $< is newer than $@ ####"; diff -uN $@ $<; false;,\
	@echo "WARNING ##### $@ does not exist, cloning $< as $@ ############"; cp $< $@)



## TOOLS -------------------------------

.PHONY: pylint


pylint: ## python linting
	# pylint version info
	@/bin/bash -c "pylint --version"
	# Running linter in packages and services (except director)
	@folders=$$(find $(CURDIR)/services $(CURDIR)/packages  -type d -not -path "*/director/*" -name 'src' -exec dirname {} \; | sort -u); \
	exit_status=0; \
	for folder in $$folders; do \
		pushd "$$folder"; \
		make pylint || exit_status=1; \
		popd; \
	done;\
	exit $$exit_status
	# Running linter elsewhere
	@pylint --rcfile=.pylintrc -v $(CURDIR)/tests --ignore=examples
	# See exit codes and command line https://pylint.readthedocs.io/en/latest/user_guide/run.html#exit-codes

ruff: ## python ruffing
	# ruff version info
	@ruff --version
	# Running ruff in packages and services (except director)
	@ruff check \
		--config=$(CURDIR)/.ruff.toml \
		--respect-gitignore \
		--extend-exclude="**/tests" \
		--extend-exclude="**/generated_models" \
		--extend-exclude="**/director/" \
		$(CURDIR)/services \
		$(CURDIR)/packages

.PHONY: new-service
new-service: .venv ## Bakes a new project from cookiecutter-simcore-pyservice and drops it under services/ [UNDER DEV]
	$</bin/pip3 --quiet install cookiecutter
	.venv/bin/cookiecutter gh:itisfoundation/cookiecutter-simcore-pyservice --output-dir $(CURDIR)/services


.PHONY: openapi-specs
openapi-specs: ## bundles and validates openapi specifications and schemas of ALL service's API
	@$(MAKE_C) services/web/server $@
	@$(MAKE_C) services/storage $@


.PHONY: settings-schema.json
settings-schema.json: ## [container] dumps json-schema settings of all services
	@$(MAKE_C) services/agent $@
	@$(MAKE_C) services/api-server $@
	@$(MAKE_C) services/autoscaling $@
	@$(MAKE_C) services/catalog $@
	@$(MAKE_C) services/dask-sidecar $@
	@$(MAKE_C) services/datcore-adapter $@
	@$(MAKE_C) services/director-v2 $@
	@$(MAKE_C) services/invitations $@
	@$(MAKE_C) services/payments $@
	@$(MAKE_C) services/dynamic-scheduler $@
	@$(MAKE_C) services/storage $@
	@$(MAKE_C) services/web/server $@


.PHONY: auto-doc
auto-doc: .stack-simcore-version.yml ## updates diagrams for README.md
	# Parsing docker compose config $< and creating graph
	@./scripts/docker-compose-viz.bash $<
	# Updating docs/img
	@mv --verbose $<.png docs/img/


.PHONY: postgres-upgrade
postgres-upgrade: ## initalize or upgrade postgres db to latest state
	@$(MAKE_C) packages/postgres-database/docker build
	@$(MAKE_C) packages/postgres-database/docker upgrade

.PHONY: CITATION-validate
CITATION-validate: ## validates CITATION.cff file
	@docker run --rm -v $(CURDIR):/app citationcff/cffconvert --validate

## LOCAL DOCKER REGISTRY (for local development only) -------------------------------

LOCAL_REGISTRY_HOSTNAME := registry
LOCAL_REGISTRY_VOLUME   := $(LOCAL_REGISTRY_HOSTNAME)

.PHONY: local-registry rm-registry

rm-registry: ## remove the registry and changes to host/file
	@$(if $(shell grep "127.0.0.1 $(LOCAL_REGISTRY_HOSTNAME)" /etc/hosts),\
		echo removing entry in /etc/hosts...;\
		sudo sed -i "/127.0.0.1 $(LOCAL_REGISTRY_HOSTNAME)/d" /etc/hosts,\
		echo /etc/hosts is already cleaned)
	@$(if $(shell jq -e '.["insecure-registries"]? | index("http://$(LOCAL_REGISTRY_HOSTNAME):5000")? // empty' /etc/docker/daemon.json),\
		echo removing entry in /etc/docker/daemon.json...;\
		jq 'if .["insecure-registries"] then .["insecure-registries"] |= map(select(. != "http://$(LOCAL_REGISTRY_HOSTNAME):5000")) else . end' /etc/docker/daemon.json > /tmp/daemon.json && \
		sudo mv /tmp/daemon.json /etc/docker/daemon.json &&\
		echo restarting engine... &&\
		sudo service docker restart &&\
		echo done,\
		echo /etc/docker/daemon.json already cleaned)
	# removing container and volume
	-@docker rm --force $(LOCAL_REGISTRY_HOSTNAME)
	-@docker volume rm $(LOCAL_REGISTRY_VOLUME)

local-registry: .env ## creates a local docker registry and configure simcore to use it (NOTE: needs admin rights)
	@$(if $(shell grep "127.0.0.1 $(LOCAL_REGISTRY_HOSTNAME)" /etc/hosts),,\
					echo configuring host file to redirect $(LOCAL_REGISTRY_HOSTNAME) to 127.0.0.1; \
					sudo echo 127.0.0.1 $(LOCAL_REGISTRY_HOSTNAME) | sudo tee -a /etc/hosts;\
					echo done)
	@$(if $(shell jq -e '.["insecure-registries"]? | index("http://$(LOCAL_REGISTRY_HOSTNAME):5000")? // empty' /etc/docker/daemon.json),,\
					echo configuring docker engine to use insecure local registry...; \
					jq 'if .["insecure-registries"] | index("http://$(LOCAL_REGISTRY_HOSTNAME):5000") then . else .["insecure-registries"] += ["http://$(LOCAL_REGISTRY_HOSTNAME):5000"] end' /etc/docker/daemon.json > /tmp/daemon.json &&\
					sudo mv /tmp/daemon.json /etc/docker/daemon.json &&\
					echo restarting engine... &&\
					sudo service docker restart &&\
					echo done)

	@$(if $(shell docker ps --format="{{.Names}}" | grep registry),,\
					echo starting registry on http://$(LOCAL_REGISTRY_HOSTNAME):5000...; \
					docker run \
							--detach \
							--init \
							--env REGISTRY_STORAGE_DELETE_ENABLED=true \
							--publish 5000:5000 \
							--volume $(LOCAL_REGISTRY_VOLUME):/var/lib/registry \
							--name $(LOCAL_REGISTRY_HOSTNAME) \
							registry:2)

	# WARNING: environment file .env is now setup to use local registry on port 5000 without any security (take care!)...
	@echo REGISTRY_AUTH=False >> .env
	@echo REGISTRY_SSL=False >> .env
	@echo REGISTRY_PATH=$(LOCAL_REGISTRY_HOSTNAME):5000 >> .env
	@echo REGISTRY_URL=$(get_my_ip):5000 >> .env
	@echo DIRECTOR_REGISTRY_CACHING=False >> .env
	@echo CATALOG_BACKGROUND_TASK_REST_TIME=1 >> .env
	# local registry set in $(LOCAL_REGISTRY_HOSTNAME):5000
	# images currently in registry:
	@sleep 3
	curl --silent $(LOCAL_REGISTRY_HOSTNAME):5000/v2/_catalog | jq '.repositories'

info-registry: ## info on local registry (if any)
	# ping API
	curl --silent $(LOCAL_REGISTRY_HOSTNAME):5000/v2
	# list all
	curl --silent $(LOCAL_REGISTRY_HOSTNAME):5000/v2/_catalog | jq
	# target detail info (if set)
	$(if $(target),\
	@echo Tags for $(target); \
	curl --silent $(LOCAL_REGISTRY_HOSTNAME):5000/v2/$(target)/tags/list | jq ,\
	@echo No target set)


## INFO -------------------------------

.PHONY: info info-images info-swarm  info-tools
info: ## displays setup information
	# setup info:
	@echo ' Detected OS          : $(IS_LINUX)$(IS_OSX)$(IS_WSL)$(IS_WSL2)$(IS_WIN)'
	@echo ' SWARM_STACK_NAME     : ${SWARM_STACK_NAME}'
	@echo ' DOCKER_REGISTRY      : $(DOCKER_REGISTRY)'
	@echo ' DOCKER_IMAGE_TAG     : ${DOCKER_IMAGE_TAG}'
	@echo ' BUILD_DATE           : ${BUILD_DATE}'
	@echo ' VCS_* '
	@echo '  - ULR                : ${VCS_URL}'
	@echo '  - REF                : ${VCS_REF}'
	@echo '  - (STATUS)REF_CLIENT : (${VCS_STATUS_CLIENT}) ${VCS_REF_CLIENT}'
	@echo ' DIRECTOR_API_VERSION  : ${DIRECTOR_API_VERSION}'
	@echo ' STORAGE_API_VERSION   : ${STORAGE_API_VERSION}'
	@echo ' DATCORE_ADAPTER_API_VERSION   : ${DATCORE_ADAPTER_API_VERSION}'
	@echo ' WEBSERVER_API_VERSION : ${WEBSERVER_API_VERSION}'
	# dev tools version
	@echo ' make          : $(shell make --version 2>&1 | head -n 1)'
	@echo ' jq            : $(shell jq --version)'
	@echo ' awk           : $(shell awk -W version 2>&1 | head -n 1)'
	@echo ' python        : $(shell python3 --version)'
	@echo ' node          : $(shell node --version 2> /dev/null || echo ERROR nodejs missing)'
	@echo ' docker        : $(shell docker --version)'
	@echo ' docker buildx : $(shell docker buildx version)'
	@echo ' docker compose: $(shell docker compose version)'


define show-meta
	$(foreach iid,$(shell docker images */$(1):* -q | sort | uniq),\
		docker image inspect $(iid) | jq '.[0] | .RepoTags, .Config.Labels, .Architecture';)
endef

info-images:  ## lists tags and labels of built images. To display one: 'make target=webserver info-images'
ifeq ($(target),)
	@$(foreach service,$(SERVICES_NAMES_TO_BUILD),\
		echo "## $(service) images:";\
			docker images */$(service):*;\
			$(call show-meta,$(service))\
		)
else
	## $(target) images:
	@$(call show-meta,$(target))
endif

info-swarm: ## displays info about stacks and networks
ifneq ($(SWARM_HOSTS), )
	# Stacks in swarm
	@docker stack ls
	# Containers (tasks) running in '$(SWARM_STACK_NAME)' stack
	-@docker stack ps $(SWARM_STACK_NAME)
	# Services in '$(SWARM_STACK_NAME)' stack
	-@docker stack services $(SWARM_STACK_NAME)
	# Services in 'ops' stack
	-@docker stack services ops
	# Networks
	@docker network ls
endif



## CLEAN -------------------------------

.PHONY: clean clean-images clean-venv clean-all clean-more

_git_clean_args := -dx --force --exclude=.vscode --exclude=TODO.md --exclude=.venv --exclude=.python-version --exclude="*keep*"
_running_containers = $(shell docker ps -aq)

.check-clean:
	@git clean -n $(_git_clean_args)
	@echo -n "Are you sure? [y/N] " && read ans && [ $${ans:-N} = y ]
	@echo -n "$(shell whoami), are you REALLY sure? [y/N] " && read ans && [ $${ans:-N} = y ]

clean-venv: devenv ## Purges .venv into original configuration
	# Cleaning your venv
	.venv/bin/pip-sync --quiet $(CURDIR)/requirements/devenv.txt
	@pip list

clean-hooks: ## Uninstalls git pre-commit hooks
	@-pre-commit uninstall 2> /dev/null || rm .git/hooks/pre-commit

clean: .check-clean ## cleans all unversioned files in project and temp files create by this makefile
	# Cleaning unversioned
	@git clean $(_git_clean_args)
	# Cleaning static-webserver/client
	@$(MAKE_C) services/static-webserver/client clean-files

clean-more: ## cleans containers and unused volumes
	# pruning unused volumes
	-@docker volume prune --force
	# pruning buildx cache
	-@docker buildx prune --force
	# stops and deletes running containers
	@$(if $(_running_containers), docker rm --force $(_running_containers),)

clean-images: ## removes all created images
	# Cleaning all service images
	-$(foreach service,$(SERVICES_NAMES_TO_BUILD)\
		,docker image rm --force $(shell docker images */$(service):* -q);)
	# Cleaning webclient
	-@$(MAKE_C) services/static-webserver/client clean-images
	# Cleaning postgres maintenance
	@$(MAKE_C) packages/postgres-database/docker clean

clean-all: clean clean-more clean-images clean-hooks # Deep clean including .venv and produced images
	-rm -rf .venv


.PHONY: reset
reset: ## restart docker daemon (LINUX ONLY)
	sudo systemctl restart docker


# RELEASE --------------------------------------------------------------------------------------------------------------------------------------------

staging_prefix := staging_
prod_prefix := v
_git_get_current_branch = $(shell git rev-parse --abbrev-ref HEAD)
# NOTE: be careful that GNU Make replaces newlines with space which is why this command cannot work using a Make function
_url_encoded_title = $(if $(findstring -staging, $@),Staging%20$(name),)$(version)
_url_encoded_tag = $(if $(findstring -staging, $@),$(staging_prefix)$(name),$(prod_prefix))$(version)
_url_encoded_target = $(if $(git_sha),$(git_sha),$(if $(findstring -hotfix, $@),$(_git_get_current_branch),master))
_prettify_logs = $$(git log \
		$$(git describe --match="$(if $(findstring -staging, $@),$(staging_prefix),$(prod_prefix))*" --abbrev=0 --tags)..$(if $(git_sha),$(git_sha),HEAD) \
		--pretty=format:"- %s")
define _url_encoded_logs
$(shell \
	scripts/url-encoder.bash \
	"$(_prettify_logs)"\
)
endef
_git_get_repo_orga_name = $(shell git config --get remote.origin.url | \
							grep --perl-regexp --only-matching "((?<=git@github\.com:)|(?<=https:\/\/github\.com\/))(.*?)(?=.git)")

.PHONY: .check-on-master-branch .create_github_release_url
.check-on-master-branch:
	@if [ "$(_git_get_current_branch)" != "master" ]; then\
		echo -e "\e[91mcurrent branch is not master branch."; exit 1;\
	fi

define create_github_release_url
	# ensure tags are uptodate
	git pull --tags && \
	echo -e "\e[33mOpen the following link to create the $(if $(findstring -staging, $@),staging,production) release:" && \
	echo -e "\e[32mhttps://github.com/$(_git_get_repo_orga_name)/releases/new?prerelease=$(if $(findstring -staging, $@),1,0)&target=$(_url_encoded_target)&tag=$(_url_encoded_tag)&title=$(_url_encoded_title)&body=$(_url_encoded_logs)" && \
	echo -e "\e[33mOr open the following link to create the $(if $(findstring -staging, $@),staging,production) release and paste the logs:" && \
	echo -e "\e[32mhttps://github.com/$(_git_get_repo_orga_name)/releases/new?prerelease=$(if $(findstring -staging, $@),1,0)&target=$(_url_encoded_target)&tag=$(_url_encoded_tag)&title=$(_url_encoded_title)" && \
	echo -e "\e[34m$(_prettify_logs)"
endef

.PHONY: release-staging release-prod
release-staging release-prod: .check-on-master-branch  ## Helper to create a staging or production release in Github (usage: make release-staging name=sprint version=1 git_sha=optional or make release-prod version=1.2.3 git_sha=mandatory)
	$(create_github_release_url)

.PHONY: release-hotfix release-staging-hotfix
release-hotfix release-staging-hotfix: ## Helper to create a hotfix release in Github (usage: make release-hotfix version=1.2.4 git_sha=optional or make release-staging-hotfix name=Sprint version=2)
	$(create_github_release_url)<|MERGE_RESOLUTION|>--- conflicted
+++ resolved
@@ -396,11 +396,7 @@
 
 .PHONY: .init-swarm
 .init-swarm:
-<<<<<<< HEAD
-	# Ensures swarm is initialized
-=======
 	# Ensures swarm is initialized (careful we use a default pool of 172.16.0.1/16. Ensure you do not use private IPs in that range!)
->>>>>>> 39934e22
 	$(if $(SWARM_HOSTS),,docker swarm init --advertise-addr=$(get_my_ip) --default-addr-pool 172.16.0.1/16)
 
 
