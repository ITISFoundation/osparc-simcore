--- conflicted
+++ resolved
@@ -297,13 +297,8 @@
 .venv:
 # target: .venv – Creates a python virtual environment with dev tools (pip, pylint, ...)
 	python3 -m venv .venv
-<<<<<<< HEAD
-	.venv/bin/pip3 install --upgrade pip~=19.1.1 wheel setuptools
-	.venv/bin/pip3 install pylint autopep8 virtualenv
-=======
 	.venv/bin/pip3 install --upgrade pip wheel setuptools
 	.venv/bin/pip3 install pylint autopep8 virtualenv pip-tools
->>>>>>> ca87e0ab
 	@echo "To activate the venv, execute 'source .venv/bin/activate' or '.venv/Scripts/activate.bat' (WIN)"
 
 .venv27: .venv
