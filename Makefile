# osparc-simcore general makefile
#
# NOTES:
# 	- GNU make version 4.2 recommended
# 	- Use 'make -n *' to dry-run during debugging
# 	- In windows, only WSL is supported
#
# by sanderegg, pcrespov
#
.DEFAULT_GOAL := help

SHELL := /bin/bash
.SHELLFLAGS := -o errexit -o pipefail -c
MAKE_C := $(MAKE) --no-print-directory --directory

# Operating system
ifeq ($(filter Windows_NT,$(OS)),)
IS_WSL  := $(if $(findstring Microsoft,$(shell uname -a)),WSL,)
IS_WSL2 := $(if $(findstring -microsoft-,$(shell uname -a)),WSL2,)
IS_OSX  := $(filter Darwin,$(shell uname -a))
IS_LINUX:= $(if $(or $(IS_WSL),$(IS_OSX)),,$(filter Linux,$(shell uname -a)))
endif

IS_WIN  := $(strip $(if $(or $(IS_LINUX),$(IS_OSX),$(IS_WSL)),,$(OS)))
$(if $(IS_WIN),$(error Windows is not supported in all recipes. Use WSL instead. Follow instructions in README.md),)

# VARIABLES ----------------------------------------------
# NOTE: Name given to any of the services that must be build, regardless
# whether they are part of the simcore stack or not. This list can be obtained from
#
# cat services/docker-compose-build.yml | yq ".services | keys | sort"
#
SERVICES_NAMES_TO_BUILD := \
  agent \
  api-server \
  autoscaling \
  catalog \
	clusters-keeper \
  dask-sidecar \
  datcore-adapter \
  director \
  director-v2 \
  dynamic-sidecar \
	efs-guardian \
	invitations \
  migration \
	notifications \
	payments \
	resource-usage-tracker \
	dynamic-scheduler \
	docker-api-proxy \
  service-integration \
  static-webserver \
  storage \
  webserver

CLIENT_WEB_OUTPUT       := $(CURDIR)/services/static-webserver/client/source-output

# version control
export VCS_URL          := $(shell git config --get remote.origin.url)
export VCS_REF          := $(shell git rev-parse HEAD)
export VCS_REF_CLIENT   := $(shell git log --pretty=tformat:"%h" -n1 services/static-webserver/client)
export VCS_STATUS_CLIENT:= $(if $(shell git status -s),'modified/untracked','clean')
export BUILD_DATE       := $(shell date -u +"%Y-%m-%dT%H:%M:%SZ")

# api-versions
export AGENT_API_VERSION := $(shell cat $(CURDIR)/services/api-server/VERSION)
export API_SERVER_API_VERSION := $(shell cat $(CURDIR)/services/api-server/VERSION)
export AUTOSCALING_API_VERSION := $(shell cat $(CURDIR)/services/autoscaling/VERSION)
export CATALOG_API_VERSION    := $(shell cat $(CURDIR)/services/catalog/VERSION)
export DIRECTOR_API_VERSION   := $(shell cat $(CURDIR)/services/director/VERSION)
export DIRECTOR_V2_API_VERSION:= $(shell cat $(CURDIR)/services/director-v2/VERSION)
export STORAGE_API_VERSION    := $(shell cat $(CURDIR)/services/storage/VERSION)
export INVITATIONS_API_VERSION  := $(shell cat $(CURDIR)/services/invitations/VERSION)
export PAYMENTS_API_VERSION  := $(shell cat $(CURDIR)/services/payments/VERSION)
export DYNAMIC_SCHEDULER_API_VERSION  := $(shell cat $(CURDIR)/services/dynamic-scheduler/VERSION)
export NOTIFICATIONS_API_VERSION  := $(shell cat $(CURDIR)/services/notifications/VERSION)
export DATCORE_ADAPTER_API_VERSION    := $(shell cat $(CURDIR)/services/datcore-adapter/VERSION)
export WEBSERVER_API_VERSION  := $(shell cat $(CURDIR)/services/web/server/VERSION)


# swarm stacks
export SWARM_STACK_NAME ?= master-simcore
export SWARM_STACK_NAME_NO_HYPHEN = $(subst -,_,$(SWARM_STACK_NAME))

# version tags
export DOCKER_IMAGE_TAG ?= latest
export DOCKER_REGISTRY  ?= itisfoundation

MAKEFILES_WITH_OPENAPI_SPECS := $(shell find . -mindepth 2 -type f -name 'Makefile' -not -path '*/.*' -exec grep -l '^openapi-specs:' {} \; | xargs realpath)

# WSL 2 tricks
define _check_wsl_mirroring
$(shell \
    if [ "$(IS_WSL2)" = "WSL2" ]; then \
        win_user=$$(powershell.exe '$$env:UserName' | tr -d '\r' | tail -n 1 | xargs); \
        config_path="/mnt/c/Users/$$win_user/.wslconfig"; \
        if [ -f "$$config_path" ] && grep -q "networkingMode.*=.*mirrored" "$$config_path" 2>/dev/null; then \
            echo "true"; \
        else \
            echo "false"; \
        fi; \
    else \
        echo "false"; \
    fi \
)
endef

WSL_MIRRORED := $(_check_wsl_mirroring)


ifeq ($(WSL_MIRRORED),true)
get_my_ip := 127.0.0.1
else
get_my_ip := $(shell (hostname --all-ip-addresses || hostname -i) 2>/dev/null | cut --delimiter=" " --fields=1)
endif

# NOTE: this is only for WSL2 as the WSL2 subsystem IP is changing on each reboot
ifeq ($(IS_WSL2),WSL2)
S3_ENDPOINT := http://$(get_my_ip):9001
export S3_ENDPOINT
endif

# Check that given variables are set and all have non-empty values,
# die with an error otherwise.
#
# Params:
#   1. Variable name(s) to test.
#   2. (optional) Error message to print.
guard-%:
	@ if [ "${${*}}" = "" ]; then \
		echo "Environment variable $* not set"; \
		exit 1; \
	fi

# Check that given variables are set and all have non-empty values,
# exit with an error otherwise.
#
# Params:
#   1. Variable name(s) to test.
#   2. (optional) Error message to print.
check_defined = \
    $(strip $(foreach 1,$1, \
        $(call __check_defined,$1,$(strip $(value 2)))))
__check_defined = \
    $(if $(value $1),, \
      $(error Undefined $1$(if $2, ($2))))


.PHONY: help

help: ## help on rule's targets
	@awk 'BEGIN {FS = ":.*?## "}; /^[^.[:space:]].*?:.*?## / {if ($$1 != "help" && NF == 2) {printf "\033[36m%-20s\033[0m %s\n", $$1, $$2}}' $(MAKEFILE_LIST)


test_python_version: ## Check Python version, throw error if compilation would fail with the installed version
	# Checking python version
	@.venv/bin/python ./scripts/test_python_version.py


.PHONY: _check_venv_active
_check_venv_active:
	# Checking whether virtual environment was activated
	@python3 -c "import sys; assert sys.base_prefix!=sys.prefix"


## DOCKER BUILD -------------------------------
#
# - all builds are immediatly tagged as 'local/{service}:${BUILD_TARGET}' where BUILD_TARGET='development', 'production', 'cache'
# - only production and cache images are released (i.e. tagged pushed into registry)
#
SWARM_HOSTS = $(shell docker node ls --format="{{.Hostname}}" 2>$(if $(IS_WIN),NUL,/dev/null))

.PHONY: build build-nc rebuild build-devel build-devel-nc

# docker buildx cache location
DOCKER_BUILDX_CACHE_FROM ?= /tmp/.buildx-cache
DOCKER_BUILDX_CACHE_TO ?= /tmp/.buildx-cache
DOCKER_TARGET_PLATFORMS ?= linux/amd64
comma := ,

define _docker_compose_build
$(eval INCLUDED_SERVICES := $(filter-out $(exclude), $(SERVICES_NAMES_TO_BUILD))) \
export BUILD_TARGET=$(if $(findstring -devel,$@),development,production) &&\
pushd services &&\
$(foreach service, $(SERVICES_NAMES_TO_BUILD),\
	$(if $(push),\
		export $(subst -,_,$(shell echo $(service) | tr a-z A-Z))_VERSION=$(shell cat services/$(service)/VERSION);\
	,) \
)\
docker buildx bake --allow=fs.read=.. \
	$(if $(findstring -devel,$@),,\
	--set *.platform=$(DOCKER_TARGET_PLATFORMS) \
	)\
	$(if $(findstring $(comma),$(DOCKER_TARGET_PLATFORMS)),,\
		$(if $(local-dest),\
			$(foreach service, $(SERVICES_NAMES_TO_BUILD),\
<<<<<<< HEAD
			--allow=fs.write=$(local-dest) \
=======
      --allow=fs.write=$(local-dest) \
>>>>>>> 9273e9c3
			--set $(service).output="type=docker$(comma)dest=$(local-dest)/$(service).tar") \
			,--load\
		)\
	)\
	$(if $(push),\
		$(foreach service, $(SERVICES_NAMES_TO_BUILD),\
				--set $(service).tags=$(DOCKER_REGISTRY)/$(service):$(DOCKER_IMAGE_TAG) \
		) \
		$(foreach service, $(SERVICES_NAMES_TO_BUILD),\
			--set $(service).output="type=registry$(comma)\
			compression=zstd$(comma)compression-level=3$(comma)force-compression=true$(comma)oci-mediatypes=true" \
		)\
	,) \
	--file docker-compose-build.yml $(if $(target),$(target),$(INCLUDED_SERVICES)) \
	$(if $(findstring -nc,$@),--no-cache,\
		$(foreach service, $(SERVICES_NAMES_TO_BUILD),\
			--set $(service).cache-to=type=gha$(comma)mode=max$(comma)scope=$(service) \
			--set $(service).cache-from=type=gha$(comma)scope=$(service)) \
	) &&\
popd;
endef

rebuild: build-nc # alias
build build-nc: .env ## Builds production images and tags them as 'local/{service-name}:production'. For single target e.g. 'make target=webserver build'. To export to a folder: `make local-dest=/tmp/build`
	# Building service$(if $(target),,s) $(target) $(if $(exclude),excluding,) $(exclude)
	@$(_docker_compose_build)
	# List production images
	@docker images --filter="reference=local/*:production"

load-images: guard-local-src ## loads images from local-src
	# loading from any tar images from $(local-src)...
	@find $(local-src) -name '*.tar' -print0 | xargs -0 -n1 -P $(shell nproc) --no-run-if-empty --verbose docker load --input
	# all images loaded
	@docker images

build-devel build-devel-nc: .env ## Builds development images and tags them as 'local/{service-name}:development'. For single target e.g. 'make target=webserver build-devel'
ifeq ($(target),)
	# Building services $(if $(exclude),excluding,) $(exclude)
	@$(_docker_compose_build)
else
ifeq ($(findstring static-webserver,$(target)),static-webserver)
	# Compiling front-end
	$(MAKE_C) services/static-webserver/client touch compile-dev
endif
	# Building service $(target)
	@$(_docker_compose_build)
endif
	# List development images
	@docker images --filter="reference=local/*:development"


$(CLIENT_WEB_OUTPUT):
	# Ensures source-output folder always exists to avoid issues when mounting webclient->static-webserver dockers. Supports PowerShell
	-mkdir $(if $(IS_WIN),,-p) $(CLIENT_WEB_OUTPUT)


.PHONY: shell
shell:
	docker run -it local/$(target):production /bin/sh


## DOCKER SWARM -------------------------------
#
# - All resolved configuration are named as .stack-${name}-*.yml to distinguish from docker-compose files which can be parametrized
#
SWARM_HOSTS            = $(shell docker node ls --format="{{.Hostname}}" 2>$(if $(IS_WIN),null,/dev/null))
docker-compose-configs = $(wildcard services/docker-compose*.yml)
CPU_COUNT = $(shell cat /proc/cpuinfo | grep processor | wc -l )

# NOTE: fore details on below SEE
# https://github.com/docker/compose/issues/7771#issuecomment-765243575
# below sed operation fixes above issue
# `sed -E "s/cpus: ([0-9\\.]+)/cpus: '\\1'/"`
# remove when this issues is fixed, this will most likely occur
# when upgrading the version of docker-compose

.stack-simcore-development.yml: .env $(docker-compose-configs)
	# Creating config for stack with 'local/{service}:development' to $@
	@export DOCKER_REGISTRY=local && \
	export DOCKER_IMAGE_TAG=development && \
	export DEV_PC_CPU_COUNT=${CPU_COUNT} && \
	scripts/docker/docker-stack-config.bash -e .env \
		services/docker-compose.yml \
		services/docker-compose.local.yml \
		services/docker-compose.devel.yml \
		> $@

.stack-simcore-production.yml: .env $(docker-compose-configs)
	# Creating config for stack with 'local/{service}:production' to $@
	@export DOCKER_REGISTRY=local && \
	export DOCKER_IMAGE_TAG=production && \
	scripts/docker/docker-stack-config.bash -e .env \
		services/docker-compose.yml \
		services/docker-compose.local.yml \
		> $@


.stack-simcore-development-frontend.yml: .env $(docker-compose-configs)
	# Creating config for stack with 'local/{service}:production' (except of static-webserver -> static-webserver:development) to $@
	@export DOCKER_REGISTRY=local && \
	export DOCKER_IMAGE_TAG=production && \
	scripts/docker/docker-stack-config.bash -e $< \
		services/docker-compose.yml \
		services/docker-compose.local.yml \
		services/docker-compose.devel-frontend.yml \
		> $@

.stack-simcore-version.yml: .env $(docker-compose-configs)
	# Creating config for stack with '$(DOCKER_REGISTRY)/{service}:${DOCKER_IMAGE_TAG}' to $@
	@scripts/docker/docker-stack-config.bash -e .env \
		services/docker-compose.yml \
		services/docker-compose.local.yml \
		> $@

.stack-vendor-services.yml: .env $(docker-compose-configs)
	# Creating config for vendors stack to $@
	@scripts/docker/docker-stack-config.bash -e $< \
		services/docker-compose-dev-vendors.yml \
		> $@

.stack-ops.yml: .env $(docker-compose-configs)
	# Creating config for ops stack to $@
ifdef ops_ci
	@$(shell \
		scripts/docker/docker-stack-config.bash -e .env \
		services/docker-compose-ops-ci.yml \
		> $@ \
	)
else
	@$(shell \
		scripts/docker/docker-stack-config.bash -e .env \
		services/docker-compose-ops.yml \
		> $@ \
	)
endif



.PHONY: up-devel up-prod up-prod-ci up-version up-latest .deploy-ops .deploy-vendors

.deploy-vendors: .stack-vendor-services.yml
	# Deploy stack 'vendors'
	docker stack deploy --detach=true --with-registry-auth -c $< vendors

.deploy-ops: .stack-ops.yml
	# Deploy stack 'ops'
ifndef ops_disabled
	docker stack deploy --detach=true --with-registry-auth -c $< ops
else
	@echo "Explicitly disabled with ops_disabled flag in CLI"
endif

define _show_endpoints
# The following endpoints are available
set -o allexport; \
source $(CURDIR)/.env; \
set +o allexport; \
separator=------------------------------------------------------------------------------------;\
separator=$${separator}$${separator}$${separator};\
rows="%-24s | %90s | %12s | %12s\n";\
TableWidth=140;\
printf "%24s | %90s | %12s | %12s\n" Name Endpoint User Password;\
printf "%.$${TableWidth}s\n" "$$separator";\
printf "$$rows" "oSparc platform" "http://$(get_my_ip).nip.io:9081";\
printf "$$rows" "oSparc public API doc" "http://$(get_my_ip).nip.io:8006/dev/doc";\
printf "$$rows" "oSparc web API doc" "http://$(get_my_ip).nip.io:9081/dev/doc";\
printf "$$rows" "Dask Dashboard" "http://$(get_my_ip).nip.io:8787";\
printf "$$rows" "Dy-scheduler Dashboard" "http://$(get_my_ip).nip.io:8012";\
printf "$$rows" "Docker Registry" "http://$${REGISTRY_URL}/v2/_catalog" $${REGISTRY_USER} $${REGISTRY_PW};\
printf "$$rows" "Invitations" "http://$(get_my_ip).nip.io:8008/dev/doc" $${INVITATIONS_USERNAME} $${INVITATIONS_PASSWORD};\
printf "$$rows" "Jaeger" "http://$(get_my_ip).nip.io:16686";\
printf "$$rows" "Payments" "http://$(get_my_ip).nip.io:8011/dev/doc" $${PAYMENTS_USERNAME} $${PAYMENTS_PASSWORD};\
printf "$$rows" "Portainer" "http://$(get_my_ip).nip.io:9000" admin adminadmin;\
printf "$$rows" "Postgres DB" "http://$(get_my_ip).nip.io:18080/?pgsql=postgres&username="$${POSTGRES_USER}"&db="$${POSTGRES_DB}"&ns=public" $${POSTGRES_USER} $${POSTGRES_PASSWORD};\
printf "$$rows" "Rabbit Dashboard" "http://$(get_my_ip).nip.io:15672" admin adminadmin;\
printf "$$rows" "Redis" "http://$(get_my_ip).nip.io:18081";\
printf "$$rows" "Storage S3 Minio" "http://$(get_my_ip).nip.io:9001" 12345678 12345678;\
printf "$$rows" "Traefik Dashboard" "http://$(get_my_ip).nip.io:8080/dashboard/";\
printf "$$rows" "Vendor Manual (Fake)" "http://manual.$(get_my_ip).nip.io:9081";\

printf "\n%s\n" "⚠️ if a DNS is not used (as displayed above), the interactive services started via dynamic-sidecar";\
echo "⚠️ will not be shown. The frontend accesses them via the uuid.services.YOUR_IP.nip.io:9081";
endef


show-endpoints:
	@$(_show_endpoints)

export HOST_UV_CACHE_DIR := $(shell uv cache dir)

up-devel: .stack-simcore-development.yml .init-swarm $(CLIENT_WEB_OUTPUT) ## Deploys local development stack, qx-compile+watch and ops stack (pass 'make ops_disabled=1 up-...' to disable)
	# Start compile+watch front-end container [front-end]
	@$(MAKE_C) services/static-webserver/client down compile-dev flags=--watch
	@$(MAKE_C) services/dask-sidecar certificates
	# Deploy ops and vendors stacks
	@$(MAKE) .deploy-ops
	@$(MAKE) .deploy-vendors
	# Deploy stack $(SWARM_STACK_NAME) [back-end]
	@docker stack deploy --detach=true --with-registry-auth -c $< $(SWARM_STACK_NAME)
	@$(_show_endpoints)
	@$(MAKE_C) services/static-webserver/client follow-dev-logs

up-devel-frontend: .stack-simcore-development-frontend.yml .init-swarm ## Every service in production except static-webserver. For front-end development
	# Start compile+watch front-end container [front-end]
	@$(MAKE_C) services/static-webserver/client down compile-dev flags=--watch
	@$(MAKE_C) services/dask-sidecar certificates
	# Deploy ops and vendors stacks
	@$(MAKE) .deploy-ops
	@$(MAKE) .deploy-vendors
	# Deploy stack $(SWARM_STACK_NAME)  [back-end]
	@docker stack deploy --detach=true --with-registry-auth -c $< $(SWARM_STACK_NAME)
	@$(_show_endpoints)
	@$(MAKE_C) services/static-webserver/client follow-dev-logs


up-prod: .stack-simcore-production.yml .init-swarm ## Deploys local production stack and ops stack (pass 'make ops_disabled=1 ops_ci=1 up-...' to disable or target=<service-name> to deploy a single service)
ifeq ($(target),)
	# Deploy ops and vendors stacks
	@$(MAKE) .deploy-ops
	@$(MAKE) .deploy-vendors
	@$(MAKE_C) services/dask-sidecar certificates
	# Deploy stack $(SWARM_STACK_NAME)
	@docker stack deploy --detach=true --with-registry-auth -c $< $(SWARM_STACK_NAME)

else
	# deploys ONLY $(target) service
	@docker compose --file $< up --detach $(target)
endif
	@$(_show_endpoints)

up-version: .stack-simcore-version.yml .init-swarm ## Deploys versioned stack '$(DOCKER_REGISTRY)/{service}:$(DOCKER_IMAGE_TAG)' and ops stack (pass 'make ops_disabled=1 up-...' to disable)
	@$(MAKE_C) services/dask-sidecar certificates
	# Deploy stack $(SWARM_STACK_NAME)
	@docker stack deploy --detach=true --with-registry-auth -c $< $(SWARM_STACK_NAME)
	@$(MAKE) .deploy-vendors
	@$(MAKE) .deploy-ops
	@$(_show_endpoints)

up-latest:
	@export DOCKER_IMAGE_TAG=latest; \
	$(MAKE) up-version
	@$(_show_endpoints)


.PHONY: down leave
down: ## Stops and removes stack
	# Removing stacks in reverse order to creation
	-@$(foreach stack,\
		$(shell docker stack ls --format={{.Name}} | tac),\
		docker stack rm $(stack);)
	# Removing client containers (if any)
	-@$(MAKE_C) services/static-webserver/client down
	# Removing generated docker compose configurations, i.e. .stack-*
ifneq ($(wildcard .stack-*), )
	-@rm $(wildcard .stack-*)
endif
	# Removing local registry if any
	-@docker ps --all --quiet --filter "name=$(LOCAL_REGISTRY_HOSTNAME)" | xargs --no-run-if-empty docker rm --force
	# Removing pre-created networks used by ops stack
	-@docker network rm ${SWARM_STACK_NAME}_default 2>/dev/null || true
	-@docker network rm ${SWARM_STACK_NAME}_interactive_services_subnet 2>/dev/null || true

leave: ## Forces to stop all services, networks, etc by the node leaving the swarm
	-docker swarm leave -f


.PHONY: .init-swarm
.init-swarm:
	# Ensures swarm is initialized (careful we use a default pool of 172.20.0.0/14. Ensure you do not use private IPs in that range!)
	$(if $(SWARM_HOSTS),,docker swarm init --advertise-addr=$(get_my_ip) --default-addr-pool 172.20.0.0/14)
	# Pre-create networks used by ops stack for ops-first deployment
	-docker network create --driver overlay --attachable ${SWARM_STACK_NAME}_default 2>/dev/null || true
	-docker network create --driver overlay --attachable ${SWARM_STACK_NAME}_interactive_services_subnet 2>/dev/null || true


## DOCKER TAGS  -------------------------------

.PHONY: tag-local tag-version tag-latest

tag-local: ## Tags version '${DOCKER_REGISTRY}/{service}:${DOCKER_IMAGE_TAG}' images as 'local/{service}:production'
	# Tagging all '${DOCKER_REGISTRY}/{service}:${DOCKER_IMAGE_TAG}' as 'local/{service}:production'
	@$(foreach service, $(SERVICES_NAMES_TO_BUILD)\
		,docker tag ${DOCKER_REGISTRY}/$(service):${DOCKER_IMAGE_TAG} local/$(service):production; \
	)

tag-version: ## Tags 'local/{service}:production' images as versioned '${DOCKER_REGISTRY}/{service}:${DOCKER_IMAGE_TAG}'
	# Tagging all 'local/{service}:production' as '${DOCKER_REGISTRY}/{service}:${DOCKER_IMAGE_TAG}'
	@$(foreach service, $(SERVICES_NAMES_TO_BUILD)\
		,docker tag local/$(service):production ${DOCKER_REGISTRY}/$(service):${DOCKER_IMAGE_TAG}; \
	)

tag-latest: ## Tags last locally built production images as '${DOCKER_REGISTRY}/{service}:latest'
	@export DOCKER_IMAGE_TAG=latest; \
	$(MAKE) tag-version



## DOCKER PULL/PUSH  -------------------------------
#
# TODO: cannot push modified/untracked
# TODO: cannot push disceted
#
.PHONY: pull-version

pull-version: .env ## pulls images from DOCKER_REGISTRY tagged as DOCKER_IMAGE_TAG
	# Pulling images '${DOCKER_REGISTRY}/{service}:${DOCKER_IMAGE_TAG}'
	@docker compose --file services/docker-compose-deploy.yml pull


.PHONY: push-version push-latest

push-latest: tag-latest
	@export DOCKER_IMAGE_TAG=latest; \
	$(MAKE) push-version

# below BUILD_TARGET gets overwritten but is required when merging yaml files
push-version: tag-version
	# pushing '${DOCKER_REGISTRY}/{service}:${DOCKER_IMAGE_TAG}'
	@export BUILD_TARGET=undefined; \
	docker compose --file services/docker-compose-build.yml --file services/docker-compose-deploy.yml push

pull-externals: ## pulls non-simcore external images defined in docker-compose.yml
	# Pulling external images
	@grep 'image:' services/docker-compose.yml | \
		awk '{print $$2}' | \
		grep -v '\$${DOCKER_IMAGE_TAG}' | \
		grep -v '\$${DOCKER_REGISTRY}' | \
		grep -v '\$${' | \
		grep -v '^$$' | \
		sort | uniq | \
		xargs -r -n 1 docker pull


## ENVIRONMENT -------------------------------

.PHONY: devenv devenv-all node-env

.check-uv-installed:
		@echo "Checking if 'uv' is installed..."
		@if ! command -v uv >/dev/null 2>&1; then \
				curl -LsSf https://astral.sh/uv/install.sh | sh; \
		else \
				printf "\033[32m'uv' is installed. Version: \033[0m"; \
				uv --version; \
		fi
		# upgrading uv
		-@uv self --quiet update


.venv: .check-uv-installed
	@uv venv $@
	@echo "# upgrading tools to latest version in" && $@/bin/python --version
	@uv pip list --python $@

devenv: .venv test_python_version .vscode/settings.json .vscode/launch.json ## create a development environment (configs, virtual-env, hooks, ...)
	@uv pip --quiet install --python $< --requirements requirements/devenv.txt
	# Installing pre-commit hooks in current .git repo
	@$</bin/pre-commit install
	@echo "To activate the venv, execute 'source .venv/bin/activate'"


devenv-all: devenv ## sets up extra development tools (everything else besides python)
	# Upgrading client compiler
	@$(MAKE_C) services/static-webserver/client upgrade
	# Building tools
	@$(MAKE_C) scripts/json-schema-to-openapi-schema


node_modules: package.json
	# checking npm installed
	@npm --version
	# installing package.json
	npm install --package-lock

nodenv: node_modules ## builds node_modules local environ (TODO)


.env: .env-devel ## creates .env file from defaults in .env-devel
	$(if $(wildcard $@), \
	@echo "WARNING #####  $< is newer than $@ ####"; diff -uN $@ $<; false;,\
	@echo "WARNING ##### $@ does not exist, cloning $< as $@ ############"; cp $< $@)


.vscode/settings.json: .vscode/settings.template.json
	$(if $(wildcard $@), \
	@echo "WARNING #####  $< is newer than $@ ####"; diff -uN $@ $<; false;,\
	@echo "WARNING ##### $@ does not exist, cloning $< as $@ ############"; cp $< $@)


.vscode/launch.json: .vscode/launch.template.json
	$(if $(wildcard $@), \
	@echo "WARNING #####  $< is newer than $@ ####"; diff -uN $@ $<; false;,\
	@echo "WARNING ##### $@ does not exist, cloning $< as $@ ############"; cp $< $@)



## TOOLS -------------------------------

.PHONY: pylint


pylint: ## python linting
	# pylint version info
	@pylint --version
	# Running linter in packages and services (except director)
	@folders=$$(find $(CURDIR)/services $(CURDIR)/packages  -type d -not -path "*/director/*" -name 'src' -exec dirname {} \; | sort -u); \
	exit_status=0; \
	for folder in $$folders; do \
		echo "Linting $$folder"; \
		$(MAKE_C) "$$folder" pylint || exit_status=1; \
	done;\
	exit $$exit_status
	# Running linter elsewhere
	@pylint --rcfile=.pylintrc -v $(CURDIR)/tests --ignore=examples
	# See exit codes and command line https://pylint.readthedocs.io/en/latest/user_guide/run.html#exit-codes

ruff: ## python ruffing
	# ruff version info
	@ruff --version
	# Running ruff in packages and services (except director)
	@ruff check \
		--config=$(CURDIR)/.ruff.toml \
		--respect-gitignore \
		--extend-exclude="**/tests" \
		--extend-exclude="**/generated_models" \
		--extend-exclude="**/director/" \
		$(CURDIR)/services \
		$(CURDIR)/packages

.PHONY: new-service
new-service: .venv ## Bakes a new project from cookiecutter-simcore-pyservice and drops it under services/ [UNDER DEV]
	$</bin/pip3 --quiet install cookiecutter
	.venv/bin/cookiecutter gh:itisfoundation/cookiecutter-simcore-pyservice --output-dir $(CURDIR)/services


.PHONY: openapi-specs
openapi-specs: .env _check_venv_active ## generates and validates openapi specifications and schemas of ALL service's API
	@for makefile in $(MAKEFILES_WITH_OPENAPI_SPECS); do \
		echo "Generating openapi-specs using $${makefile}"; \
		$(MAKE_C) $$(dirname $${makefile}) install-dev; \
		$(MAKE_C) $$(dirname $${makefile}) $@; \
		printf "%0.s=" {1..100} && printf "\n"; \
	done


.PHONY: settings-schema.json
settings-schema.json: ## [container] dumps json-schema settings of all services
	@$(MAKE_C) services/agent $@
	@$(MAKE_C) services/api-server $@
	@$(MAKE_C) services/autoscaling $@
	@$(MAKE_C) services/catalog $@
	@$(MAKE_C) services/dask-sidecar $@
	@$(MAKE_C) services/datcore-adapter $@
	@$(MAKE_C) services/director-v2 $@
	@$(MAKE_C) services/invitations $@
	@$(MAKE_C) services/payments $@
	@$(MAKE_C) services/dynamic-scheduler $@
	@$(MAKE_C) services/notifications $@
	@$(MAKE_C) services/storage $@
	@$(MAKE_C) services/web/server $@


.PHONY: auto-doc
auto-doc: .stack-simcore-version.yml ## Auto generates diagrams for README.md
	# Parsing docker compose config $< and creating graph
	@./scripts/docker-compose-viz.bash $<
	# Updating docs/img
	@mv --verbose $<.png docs/img/

.PHONY: SERVICES.md
SERVICES.md: ## Auto generates service.md
	# Making $@
	scripts/echo_services_markdown.py > $@


.PHONY: postgres-upgrade
postgres-upgrade: ## initalize or upgrade postgres db to latest state
	@$(MAKE_C) packages/postgres-database/docker build
	@$(MAKE_C) packages/postgres-database/docker upgrade

.PHONY: CITATION-validate
CITATION-validate: ## validates CITATION.cff file
	@docker run --rm -v $(CURDIR):/app citationcff/cffconvert --validate

## LOCAL DOCKER REGISTRY (for local development only) -------------------------------

LOCAL_REGISTRY_HOSTNAME := registry
LOCAL_REGISTRY_VOLUME   := $(LOCAL_REGISTRY_HOSTNAME)

.PHONY: local-registry rm-registry

rm-registry: ## remove the registry and changes to host/file
	@$(if $(shell grep "127.0.0.1 $(LOCAL_REGISTRY_HOSTNAME)" /etc/hosts),\
		echo removing entry in /etc/hosts...;\
		sudo sed -i "/127.0.0.1 $(LOCAL_REGISTRY_HOSTNAME)/d" /etc/hosts,\
		echo /etc/hosts is already cleaned)
	@$(if $(shell jq -e '."insecure-registries"? // [] | index("http://$(LOCAL_REGISTRY_HOSTNAME):5000") // empty' /etc/docker/daemon.json 2>/dev/null),\
		echo removing entry in /etc/docker/daemon.json...;\
		sudo cp /etc/docker/daemon.json /etc/docker/daemon.json.backup-removal-$(shell date +%Y%m%d-%H%M%S) &&\
		jq 'if .["insecure-registries"] then .["insecure-registries"] |= map(select(. != "http://$(LOCAL_REGISTRY_HOSTNAME):5000")) else . end' /etc/docker/daemon.json > /tmp/daemon.json.removal 2>/dev/null &&\
		(jq empty /tmp/daemon.json.removal 2>/dev/null || (echo "ERROR: Generated invalid JSON during removal" && exit 1)) &&\
		sudo mv /tmp/daemon.json.removal /etc/docker/daemon.json &&\
		echo restarting engine... &&\
		sudo service docker restart &&\
		echo done,\
		echo /etc/docker/daemon.json already cleaned)
	# Clean up old backup files (optional)
	@echo "Backup files available: $(shell ls -la /etc/docker/daemon.json.backup-* 2>/dev/null || echo 'none')"
	# removing container and volume
	-@docker rm --force $(LOCAL_REGISTRY_HOSTNAME)
	-@docker volume rm $(LOCAL_REGISTRY_VOLUME)

local-registry: .env ## creates a local docker registry and configure simcore to use it (NOTE: needs admin rights)
	@command -v jq >/dev/null 2>&1 || { echo "jq missing; install jq first"; exit 1; }
	@$(if $(shell grep "127.0.0.1 $(LOCAL_REGISTRY_HOSTNAME)" /etc/hosts),,\
		echo configuring host file to redirect $(LOCAL_REGISTRY_HOSTNAME) to 127.0.0.1; \
		echo 127.0.0.1 $(LOCAL_REGISTRY_HOSTNAME) | sudo tee -a /etc/hosts >/dev/null;\
		echo done)
	@if [ ! -f /etc/docker/daemon.json ]; then \
		echo "creating /etc/docker/daemon.json..."; \
		echo "{}" | sudo tee /etc/docker/daemon.json >/dev/null; \
	fi
	# Create backup of existing daemon.json
	@sudo cp /etc/docker/daemon.json /etc/docker/daemon.json.backup-$(shell date +%Y%m%d-%H%M%S)
	@if jq -e '.["insecure-registries"]? // [] | map(select(. == "http://$(LOCAL_REGISTRY_HOSTNAME):5000")) | length > 0' /etc/docker/daemon.json >/dev/null 2>&1; then \
		echo "Registry already configured in daemon.json"; \
	else \
		echo "configuring docker engine to use insecure local registry..."; \
		jq 'if .["insecure-registries"] == null then .["insecure-registries"] = ["http://$(LOCAL_REGISTRY_HOSTNAME):5000"] elif (.["insecure-registries"] | type) == "array" and ((.["insecure-registries"] | index("http://$(LOCAL_REGISTRY_HOSTNAME):5000")) == null) then .["insecure-registries"] += ["http://$(LOCAL_REGISTRY_HOSTNAME):5000"] else . end' /etc/docker/daemon.json > /tmp/daemon.json.new 2>/dev/null && \
		(jq empty /tmp/daemon.json.new 2>/dev/null || (echo "ERROR: Generated invalid JSON, restoring backup" && sudo cp /etc/docker/daemon.json.backup-* /etc/docker/daemon.json && rm -f /tmp/daemon.json.new && exit 1)) && \
		sudo mv /tmp/daemon.json.new /etc/docker/daemon.json && \
		echo "Successfully updated daemon.json (backup saved as daemon.json.backup-*)" && \
		echo "restarting engine..." && \
		sudo service docker restart && \
		for i in $$(seq 1 10); do docker info >/dev/null 2>&1 && break || sleep 1; done && \
		echo "done"; \
	fi

	@$(if $(shell docker ps --format="{{.Names}}" | grep -x "$(LOCAL_REGISTRY_HOSTNAME)"),,\
					echo starting registry on http://$(LOCAL_REGISTRY_HOSTNAME):5000...; \
					docker run \
							--detach \
							--init \
							--env REGISTRY_STORAGE_DELETE_ENABLED=true \
							--publish 5000:5000 \
							--volume $(LOCAL_REGISTRY_VOLUME):/var/lib/registry \
							--name $(LOCAL_REGISTRY_HOSTNAME) \
							registry:3)

	# WARNING: environment file .env is now setup to use local registry on port 5000 without any security (take care!)...
	@grep -qxF 'REGISTRY_AUTH=False' .env || echo REGISTRY_AUTH=False >> .env
	@grep -qxF 'REGISTRY_SSL=False' .env || echo REGISTRY_SSL=False >> .env
	@grep -qxF 'REGISTRY_PATH=$(LOCAL_REGISTRY_HOSTNAME):5000' .env || echo REGISTRY_PATH=$(LOCAL_REGISTRY_HOSTNAME):5000 >> .env
	@grep -qxF 'REGISTRY_URL=$(get_my_ip):5000' .env || echo REGISTRY_URL=$(get_my_ip):5000 >> .env
	@grep -qxF 'DIRECTOR_REGISTRY_CACHING=False' .env || echo DIRECTOR_REGISTRY_CACHING=False >> .env
	@grep -qxF 'CATALOG_BACKGROUND_TASK_REST_TIME=1' .env || echo CATALOG_BACKGROUND_TASK_REST_TIME=1 >> .env
	@echo listing images currently in registry...
	# local registry set in $(LOCAL_REGISTRY_HOSTNAME):5000
	# images currently in registry:
	@sleep 3  # Wait for registry to fully start
	@curl --silent --retry 3 --retry-delay 2 $(LOCAL_REGISTRY_HOSTNAME):5000/v2/_catalog | jq '.repositories' 2>/dev/null || echo "Registry starting up..."

info-registry: ## info on local registry (if any)
	# ping API
	curl --silent $(LOCAL_REGISTRY_HOSTNAME):5000/v2
	# list all
	curl --silent $(LOCAL_REGISTRY_HOSTNAME):5000/v2/_catalog | jq
	# target detail info (if set)
	$(if $(target),\
	@echo Tags for $(target); \
	curl --silent $(LOCAL_REGISTRY_HOSTNAME):5000/v2/$(target)/tags/list | jq ,\
	@echo No target set)


## INFO -------------------------------

.PHONY: info info-images info-swarm
info: ## displays setup information
	@echo setup info  --------------------------------
	@echo ' Detected OS          : $(IS_LINUX)$(IS_OSX)$(IS_WSL)$(IS_WSL2)$(IS_WIN)'
	@echo ' SWARM_STACK_NAME     : ${SWARM_STACK_NAME}'
	@echo ' DOCKER_REGISTRY      : $(DOCKER_REGISTRY)'
	@echo ' DOCKER_IMAGE_TAG     : ${DOCKER_IMAGE_TAG}'
	@echo ' BUILD_DATE           : ${BUILD_DATE}'
	@echo ' VCS_* '
	@echo '  - ULR                : ${VCS_URL}'
	@echo '  - REF                : ${VCS_REF}'
	@echo '  - (STATUS)REF_CLIENT : (${VCS_STATUS_CLIENT}) ${VCS_REF_CLIENT}'
	@make --silent info-tools


.PHONY: show-tools
info-tools: ## displays tools versions
	@echo dev-tools versions -------------------------
	@echo ' awk           : $(shell awk -W version 2>&1 | head -n 1)'
	@echo ' docker        : $(shell docker --version)'
	@echo ' docker buildx : $(shell docker buildx version)'
	@echo ' docker compose: $(shell docker compose version)'
	@echo ' jq            : $(shell jq --version)'
	@echo ' make          : $(shell make --version 2>&1 | head -n 1)'
	@echo ' node          : $(shell node --version 2> /dev/null || echo ERROR nodejs missing)'
	@echo ' python        : $(shell python3 --version)'
	@echo ' uv            : $(shell uv --version 2> /dev/null || echo ERROR uv missing)'
	@echo ' ubuntu        : $(shell lsb_release --description --short 2> /dev/null | tail || echo ERROR Not an Ubuntu OS )'



define show-meta
	$(foreach iid,$(shell docker images */$(1):* -q | sort | uniq),\
		docker image inspect $(iid) | jq '.[0] | .RepoTags, .Config.Labels, .Architecture';)
endef

info-images:  ## lists tags and labels of built images. To display one: 'make target=webserver info-images'
ifeq ($(target),)
	@$(foreach service,$(SERVICES_NAMES_TO_BUILD),\
		echo "## $(service) images:";\
			docker images */$(service):*;\
			$(call show-meta,$(service))\
		)
else
	## $(target) images:
	@$(call show-meta,$(target))
endif

info-swarm: ## displays info about stacks and networks
ifneq ($(SWARM_HOSTS), )
	# Stacks in swarm
	@docker stack ls
	# Containers (tasks) running in '$(SWARM_STACK_NAME)' stack
	-@docker stack ps $(SWARM_STACK_NAME)
	# Services in '$(SWARM_STACK_NAME)' stack
	-@docker stack services $(SWARM_STACK_NAME)
	# Services in 'ops' stack
	-@docker stack services ops
	# Networks
	@docker network ls
endif



## CLEAN -------------------------------

.PHONY: clean clean-images clean-venv clean-all clean-more

_git_clean_args := -dx --force --exclude=.vscode --exclude=TODO.md --exclude=.venv --exclude=.python-version --exclude="*keep*"
_running_containers = $(shell docker ps -aq)

.check-clean:
	@git clean -n $(_git_clean_args)
	@echo -n "Are you sure? [y/N] " && read ans && [ $${ans:-N} = y ]
	@echo -n "$(shell whoami), are you REALLY sure? [y/N] " && read ans && [ $${ans:-N} = y ]

clean-venv: devenv ## Purges .venv into original configuration
	# Cleaning your venv
	@uv pip sync  --quiet $(CURDIR)/requirements/devenv.txt
	@uv pip list

clean-hooks: ## Uninstalls git pre-commit hooks
	@-pre-commit uninstall 2> /dev/null || rm .git/hooks/pre-commit

clean: .check-clean ## cleans all unversioned files in project and temp files create by this makefile
	# Cleaning unversioned
	@git clean $(_git_clean_args)
	# Cleaning static-webserver/client
	@$(MAKE_C) services/static-webserver/client clean-files

clean-more: ## cleans containers and unused volumes
	# pruning unused volumes
	-@docker volume prune --force
	# pruning buildx cache
	-@docker buildx prune --force
	# stops and deletes running containers
	@$(if $(_running_containers), docker rm --force $(_running_containers),)

clean-images: ## removes all created images
	# Cleaning all service images
	-$(foreach service,$(SERVICES_NAMES_TO_BUILD)\
		,docker image rm --force $(shell docker images */$(service):* -q);)
	# Cleaning webclient
	-@$(MAKE_C) services/static-webserver/client clean-images
	# Cleaning postgres maintenance
	@$(MAKE_C) packages/postgres-database/docker clean

clean-all: clean clean-more clean-images clean-hooks # Deep clean including .venv and produced images
	-rm -rf .venv


.PHONY: reset
reset: ## restart docker daemon (LINUX ONLY)
	sudo systemctl restart docker


# RELEASE --------------------------------------------------------------------------------------------------------------------------------------------

staging_prefix := staging_
prod_prefix := v
_git_get_current_branch = $(shell git rev-parse --abbrev-ref HEAD)
# NOTE: be careful that GNU Make replaces newlines with space which is why this command cannot work using a Make function
_url_encoded_title = $(if $(findstring -staging, $@),Staging%20$(name),)$(version)
_url_encoded_tag = $(if $(findstring -staging, $@),$(staging_prefix)$(name),$(prod_prefix))$(version)
_url_encoded_target = $(if $(git_sha),$(git_sha),$(if $(findstring -hotfix, $@),$(_git_get_current_branch),master))
_prettify_logs = $$(git log \
		$$(git describe --match="$(if $(findstring -staging, $@),$(staging_prefix),$(prod_prefix))*" --abbrev=0 --tags)..$(if $(git_sha),$(git_sha),HEAD) \
		--pretty=format:"- %s")
define _url_encoded_logs
$(shell \
	scripts/url-encoder.bash \
	"$(_prettify_logs)"\
)
endef
_git_get_repo_orga_name = $(shell git config --get remote.origin.url | \
							grep --perl-regexp --only-matching "((?<=git@github\.com:)|(?<=https:\/\/github\.com\/))(.*?)(?=.git)")

.PHONY: .check-on-master-branch .create_github_release_url
.check-on-master-branch:
	@if [ "$(_git_get_current_branch)" != "master" ]; then\
		echo -e "\e[91mcurrent branch is not master branch."; exit 1;\
	fi

define create_github_release_url
	# ensure tags are uptodate
	git pull --tags && \
	echo -e "\e[33mOpen the following link to create the $(if $(findstring -staging, $@),staging,production) release:" && \
	echo -e "\e[32mhttps://github.com/$(_git_get_repo_orga_name)/releases/new?prerelease=$(if $(findstring -staging, $@),1,0)&target=$(_url_encoded_target)&tag=$(_url_encoded_tag)&title=$(_url_encoded_title)&body=$(_url_encoded_logs)" && \
	echo -e "\e[33mOr open the following link to create the $(if $(findstring -staging, $@),staging,production) release and paste the logs:" && \
	echo -e "\e[32mhttps://github.com/$(_git_get_repo_orga_name)/releases/new?prerelease=$(if $(findstring -staging, $@),1,0)&target=$(_url_encoded_target)&tag=$(_url_encoded_tag)&title=$(_url_encoded_title)" && \
	echo -e "\e[34m$(_prettify_logs)"
endef

.PHONY: release-staging release-prod
release-staging release-prod: .check-on-master-branch  ## Helper to create a staging or production release in Github (usage: make release-staging name=sprint version=1 git_sha=optional or make release-prod version=1.2.3 git_sha=mandatory)
	$(create_github_release_url)

.PHONY: release-hotfix release-staging-hotfix
release-hotfix release-staging-hotfix: ## Helper to create a hotfix release in Github (usage: make release-hotfix version=1.2.4 git_sha=optional or make release-staging-hotfix name=Sprint version=2)
	$(create_github_release_url)

.PHONY: docker-image-fuse
docker-image-fuse:
	$(foreach service, $(SERVICES_NAMES_TO_BUILD),\
		docker buildx imagetools create --tag $(DOCKER_REGISTRY)/$(service):$(DOCKER_IMAGE_TAG) $(DOCKER_REGISTRY)/$(service):$(DOCKER_IMAGE_TAG)-$(SUFFIX) $(DOCKER_REGISTRY)/$(service):$(DOCKER_IMAGE_TAG);)<|MERGE_RESOLUTION|>--- conflicted
+++ resolved
@@ -195,11 +195,7 @@
 	$(if $(findstring $(comma),$(DOCKER_TARGET_PLATFORMS)),,\
 		$(if $(local-dest),\
 			$(foreach service, $(SERVICES_NAMES_TO_BUILD),\
-<<<<<<< HEAD
-			--allow=fs.write=$(local-dest) \
-=======
       --allow=fs.write=$(local-dest) \
->>>>>>> 9273e9c3
 			--set $(service).output="type=docker$(comma)dest=$(local-dest)/$(service).tar") \
 			,--load\
 		)\
