--- conflicted
+++ resolved
@@ -59,21 +59,16 @@
 	$(info + $(v) set to '$($(v))'))
 
 
-<<<<<<< HEAD
-
 ## DOCKER BUILD -------------------------------
 #
 # - all builds are inmediatly tagged as 'local/{service}:${BUILD_TARGET}' where BUILD_TARGET='development', 'production', 'cache'
 # - only production and cache images are released (i.e. tagged pushed into registry)
 #
-=======
-## DOCKER BUILD -------------------------------
 TEMP_COMPOSE_YML := $(if $(IS_WIN)\
 	,$(shell (New-TemporaryFile).FullName)\
 	,$(shell mktemp -d /tmp/$(SWARM_STACK_NAME)-XXXXX)/docker-compose.yml)
 
 SWARM_HOSTS = $(shell $(DOCKER) node ls --format="{{.Hostname}}" 2>$(if $(IS_WIN),null,/dev/null))
->>>>>>> d8e239a1
 
 .PHONY: build
 build: .env ## Builds production images and tags them as 'local/{service-name}:production'
@@ -298,11 +293,7 @@
 	)
 	@echo "----"
 
-<<<<<<< HEAD
-info-images:  ## lists created images
-=======
 info-images:  ## lists created images (mostly for debugging makefile)
->>>>>>> d8e239a1
 	@$(foreach service,$(SERVICES_LIST)\
 		, echo "## $(service) images:"; $(DOCKER) images */$(service):*;)
 
@@ -325,17 +316,11 @@
 .PHONY: clean clean-images
 # TODO: does not clean windows temps
 clean:   ## cleans all unversioned files in project and temp files create by this makefile
-<<<<<<< HEAD
 	# cleaning web/client
 	@$(MAKE) -C services/web/client clean
 	# removing temps
-	@-rm $(wildcard $(dir $(shell mktemp -u))*$(TEMP_SUFFIX))
-	# removing unversioned
-=======
-	# removing temps
 	@-rm -rf $(wildcard /tmp/$(SWARM_STACK_NAME)*)
 	# cleaning unversioned
->>>>>>> d8e239a1
 	@git clean -dxf -e .vscode/
 
 clean-images:  ## removes all created images
