# osparc-simcore general makefile
#
# NOTES:
# 	- GNU make version 4.2 recommended
# 	- Use 'make -n *' to dry-run during debugging
# 	- In windows, only WSL is supported
#
# by sanderegg, pcrespov
#
.DEFAULT_GOAL := help

SHELL := /bin/bash

MAKE_C := $(MAKE) --no-print-directory --directory

# Operating system
ifeq ($(filter Windows_NT,$(OS)),)
IS_WSL  := $(if $(findstring Microsoft,$(shell uname -a)),WSL,)
IS_WSL2 := $(if $(findstring -microsoft-,$(shell uname -a)),WSL2,)
IS_OSX  := $(filter Darwin,$(shell uname -a))
IS_LINUX:= $(if $(or $(IS_WSL),$(IS_OSX)),,$(filter Linux,$(shell uname -a)))
endif

IS_WIN  := $(strip $(if $(or $(IS_LINUX),$(IS_OSX),$(IS_WSL)),,$(OS)))
$(if $(IS_WIN),$(error Windows is not supported in all recipes. Use WSL instead. Follow instructions in README.md),)

# VARIABLES ----------------------------------------------
# NOTE: Name given to any of the services that must be build, regardless
# whether they are part of the simcore stack or not. This list can be obtained from
#
# cat services/docker-compose-build.yml | yq ".services | keys | sort"
#
SERVICES_NAMES_TO_BUILD := \
  agent \
  api-server \
  autoscaling \
  catalog \
	clusters-keeper \
  dask-sidecar \
  datcore-adapter \
  director \
  director-v2 \
  dynamic-sidecar \
	efs-guardian \
	invitations \
  migration \
	osparc-gateway-server \
	payments \
	resource-usage-tracker \
	dynamic-scheduler \
  service-integration \
  static-webserver \
  storage \
  webserver

CLIENT_WEB_OUTPUT       := $(CURDIR)/services/static-webserver/client/source-output

# version control
export VCS_URL          := $(shell git config --get remote.origin.url)
export VCS_REF          := $(shell git rev-parse HEAD)
export VCS_REF_CLIENT   := $(shell git log --pretty=tformat:"%h" -n1 services/static-webserver/client)
export VCS_STATUS_CLIENT:= $(if $(shell git status -s),'modified/untracked','clean')
export BUILD_DATE       := $(shell date -u +"%Y-%m-%dT%H:%M:%SZ")

# api-versions
export AGENT_API_VERSION := $(shell cat $(CURDIR)/services/api-server/VERSION)
export API_SERVER_API_VERSION := $(shell cat $(CURDIR)/services/api-server/VERSION)
export AUTOSCALING_API_VERSION := $(shell cat $(CURDIR)/services/autoscaling/VERSION)
export CATALOG_API_VERSION    := $(shell cat $(CURDIR)/services/catalog/VERSION)
export DIRECTOR_API_VERSION   := $(shell cat $(CURDIR)/services/director/VERSION)
export DIRECTOR_V2_API_VERSION:= $(shell cat $(CURDIR)/services/director-v2/VERSION)
export STORAGE_API_VERSION    := $(shell cat $(CURDIR)/services/storage/VERSION)
export INVITATIONS_API_VERSION  := $(shell cat $(CURDIR)/services/invitations/VERSION)
export PAYMENTS_API_VERSION  := $(shell cat $(CURDIR)/services/payments/VERSION)
export DYNAMIC_SCHEDULER_API_VERSION  := $(shell cat $(CURDIR)/services/dynamic-scheduler/VERSION)
export DATCORE_ADAPTER_API_VERSION    := $(shell cat $(CURDIR)/services/datcore-adapter/VERSION)
export WEBSERVER_API_VERSION  := $(shell cat $(CURDIR)/services/web/server/VERSION)


# swarm stacks
export SWARM_STACK_NAME ?= master-simcore
export SWARM_STACK_NAME_NO_HYPHEN = $(subst -,_,$(SWARM_STACK_NAME))

# version tags
export DOCKER_IMAGE_TAG ?= latest
export DOCKER_REGISTRY  ?= itisfoundation



get_my_ip := $(shell (hostname --all-ip-addresses || hostname -i) 2>/dev/null | cut --delimiter=" " --fields=1)

# NOTE: this is only for WSL2 as the WSL2 subsystem IP is changing on each reboot
ifeq ($(IS_WSL2),WSL2)
S3_ENDPOINT := http://$(get_my_ip):9001
export S3_ENDPOINT
endif

# Check that given variables are set and all have non-empty values,
# die with an error otherwise.
#
# Params:
#   1. Variable name(s) to test.
#   2. (optional) Error message to print.
guard-%:
	@ if [ "${${*}}" = "" ]; then \
		echo "Environment variable $* not set"; \
		exit 1; \
	fi

# Check that given variables are set and all have non-empty values,
# exit with an error otherwise.
#
# Params:
#   1. Variable name(s) to test.
#   2. (optional) Error message to print.
check_defined = \
    $(strip $(foreach 1,$1, \
        $(call __check_defined,$1,$(strip $(value 2)))))
__check_defined = \
    $(if $(value $1),, \
      $(error Undefined $1$(if $2, ($2))))


.PHONY: help

help: ## help on rule's targets
	@awk 'BEGIN {FS = ":.*?## "}; /^[^.[:space:]].*?:.*?## / {if ($$1 != "help" && NF == 2) {printf "\033[36m%-20s\033[0m %s\n", $$1, $$2}}' $(MAKEFILE_LIST)


test_python_version: ## Check Python version, throw error if compilation would fail with the installed version
	# Checking python version
	@.venv/bin/python ./scripts/test_python_version.py


## DOCKER BUILD -------------------------------
#
# - all builds are immediatly tagged as 'local/{service}:${BUILD_TARGET}' where BUILD_TARGET='development', 'production', 'cache'
# - only production and cache images are released (i.e. tagged pushed into registry)
#
SWARM_HOSTS = $(shell docker node ls --format="{{.Hostname}}" 2>$(if $(IS_WIN),NUL,/dev/null))

.PHONY: build build-nc rebuild build-devel build-devel-nc

# docker buildx cache location
DOCKER_BUILDX_CACHE_FROM ?= /tmp/.buildx-cache
DOCKER_BUILDX_CACHE_TO ?= /tmp/.buildx-cache
DOCKER_TARGET_PLATFORMS ?= linux/amd64
comma := ,

define _docker_compose_build
export BUILD_TARGET=$(if $(findstring -devel,$@),development,production) &&\
pushd services &&\
$(foreach service, $(SERVICES_NAMES_TO_BUILD),\
	$(if $(push),\
		export $(subst -,_,$(shell echo $(service) | tr a-z A-Z))_VERSION=$(shell cat services/$(service)/VERSION);\
	,) \
)\
docker buildx bake \
	$(if $(findstring -devel,$@),,\
	--set *.platform=$(DOCKER_TARGET_PLATFORMS) \
	)\
	$(if $(findstring $(comma),$(DOCKER_TARGET_PLATFORMS)),,\
		$(if $(local-dest),\
			$(foreach service, $(SERVICES_NAMES_TO_BUILD),\
				--set $(service).output="type=docker$(comma)dest=$(local-dest)/$(service).tar") \
			,--load\
		)\
	)\
	$(if $(push),--push,) \
	$(if $(push),--file docker-bake.hcl,) --file docker-compose-build.yml $(if $(target),$(target),) \
	$(if $(findstring -nc,$@),--no-cache,\
		$(foreach service, $(SERVICES_NAMES_TO_BUILD),\
			--set $(service).cache-to=type=gha$(comma)mode=max$(comma)scope=$(service) \
			--set $(service).cache-from=type=gha$(comma)scope=$(service)) \
	) &&\
popd;
endef

rebuild: build-nc # alias
build build-nc: .env ## Builds production images and tags them as 'local/{service-name}:production'. For single target e.g. 'make target=webserver build'. To export to a folder: `make local-dest=/tmp/build`
	# Building service$(if $(target),,s) $(target)
	@$(_docker_compose_build)
	# List production images
	@docker images --filter="reference=local/*:production"

load-images: guard-local-src ## loads images from local-src
	# loading from images from $(local-src)...
	@$(foreach service, $(SERVICES_NAMES_TO_BUILD),\
		docker load --input $(local-src)/$(service).tar; \
	)
	# all images loaded
	@docker images

build-devel build-devel-nc: .env ## Builds development images and tags them as 'local/{service-name}:development'. For single target e.g. 'make target=webserver build-devel'
ifeq ($(target),)
	# Building services
	@$(_docker_compose_build)
else
ifeq ($(findstring static-webserver,$(target)),static-webserver)
	# Compiling front-end
	$(MAKE_C) services/static-webserver/client touch compile-dev
endif
	# Building service $(target)
	@$(_docker_compose_build)
endif
	# List development images
	@docker images --filter="reference=local/*:development"


$(CLIENT_WEB_OUTPUT):
	# Ensures source-output folder always exists to avoid issues when mounting webclient->static-webserver dockers. Supports PowerShell
	-mkdir $(if $(IS_WIN),,-p) $(CLIENT_WEB_OUTPUT)


.PHONY: shell
shell:
	docker run -it local/$(target):production /bin/sh


## DOCKER SWARM -------------------------------
#
# - All resolved configuration are named as .stack-${name}-*.yml to distinguish from docker-compose files which can be parametrized
#
SWARM_HOSTS            = $(shell docker node ls --format="{{.Hostname}}" 2>$(if $(IS_WIN),null,/dev/null))
docker-compose-configs = $(wildcard services/docker-compose*.yml)
CPU_COUNT = $(shell cat /proc/cpuinfo | grep processor | wc -l )

# NOTE: fore details on below SEE
# https://github.com/docker/compose/issues/7771#issuecomment-765243575
# below sed operation fixes above issue
# `sed -E "s/cpus: ([0-9\\.]+)/cpus: '\\1'/"`
# remove when this issues is fixed, this will most likely occur
# when upgrading the version of docker-compose

.stack-simcore-development.yml: .env $(docker-compose-configs)
	# Creating config for stack with 'local/{service}:development' to $@
	@export DOCKER_REGISTRY=local && \
	export DOCKER_IMAGE_TAG=development && \
	export DEV_PC_CPU_COUNT=${CPU_COUNT} && \
	scripts/docker/docker-stack-config.bash -e .env \
		services/docker-compose.yml \
		services/docker-compose.local.yml \
		services/docker-compose.devel.yml \
		> $@

.stack-simcore-production.yml: .env $(docker-compose-configs)
	# Creating config for stack with 'local/{service}:production' to $@
	@export DOCKER_REGISTRY=local && \
	export DOCKER_IMAGE_TAG=production && \
	scripts/docker/docker-stack-config.bash -e .env \
		services/docker-compose.yml \
		services/docker-compose.local.yml \
		> $@


.stack-simcore-development-frontend.yml: .env $(docker-compose-configs)
	# Creating config for stack with 'local/{service}:production' (except of static-webserver -> static-webserver:development) to $@
	@export DOCKER_REGISTRY=local && \
	export DOCKER_IMAGE_TAG=production && \
	scripts/docker/docker-stack-config.bash -e $< \
		services/docker-compose.yml \
		services/docker-compose.local.yml \
		services/docker-compose.devel-frontend.yml \
		> $@

.stack-simcore-version.yml: .env $(docker-compose-configs)
	# Creating config for stack with '$(DOCKER_REGISTRY)/{service}:${DOCKER_IMAGE_TAG}' to $@
	@scripts/docker/docker-stack-config.bash -e .env \
		services/docker-compose.yml \
		services/docker-compose.local.yml \
		> $@

.stack-vendor-services.yml: .env $(docker-compose-configs)
	# Creating config for vendors stack to $@
	@scripts/docker/docker-stack-config.bash -e $< \
		services/docker-compose-dev-vendors.yml \
		> $@

.stack-ops.yml: .env $(docker-compose-configs)
	# Creating config for ops stack to $@
ifdef ops_ci
	@$(shell \
		scripts/docker/docker-stack-config.bash -e .env \
		services/docker-compose-ops-ci.yml \
		> $@ \
	)
else
	@$(shell \
		scripts/docker/docker-stack-config.bash -e .env \
		services/docker-compose-ops.yml \
		> $@ \
	)
endif



.PHONY: up-devel up-prod up-prod-ci up-version up-latest .deploy-ops .deploy-vendors

.deploy-vendors: .stack-vendor-services.yml
	# Deploy stack 'vendors'
	docker stack deploy --detach=true --with-registry-auth -c $< vendors

.deploy-ops: .stack-ops.yml
	# Deploy stack 'ops'
ifndef ops_disabled
	docker stack deploy --detach=true --with-registry-auth -c $< ops
else
	@echo "Explicitly disabled with ops_disabled flag in CLI"
endif

define _show_endpoints
# The following endpoints are available
set -o allexport; \
source $(CURDIR)/.env; \
set +o allexport; \
separator=------------------------------------------------------------------------------------;\
separator=$${separator}$${separator}$${separator};\
rows="%-24s | %90s | %12s | %12s\n";\
TableWidth=140;\
printf "%24s | %90s | %12s | %12s\n" Name Endpoint User Password;\
printf "%.$${TableWidth}s\n" "$$separator";\
printf "$$rows" "oSparc platform" "http://$(get_my_ip).nip.io:9081";\
printf "$$rows" "oSparc public API doc" "http://$(get_my_ip).nip.io:8006/dev/doc";\
printf "$$rows" "oSparc web API doc" "http://$(get_my_ip).nip.io:9081/dev/doc";\
printf "$$rows" "Dask Dashboard" "http://$(get_my_ip).nip.io:8787";\
printf "$$rows" "Docker Registry" "http://$${REGISTRY_URL}/v2/_catalog" $${REGISTRY_USER} $${REGISTRY_PW};\
printf "$$rows" "Invitations" "http://$(get_my_ip).nip.io:8008/dev/doc" $${INVITATIONS_USERNAME} $${INVITATIONS_PASSWORD};\
printf "$$rows" "Jaeger" "http://$(get_my_ip).nip.io:16686";\
printf "$$rows" "Payments" "http://$(get_my_ip).nip.io:8011/dev/doc" $${PAYMENTS_USERNAME} $${PAYMENTS_PASSWORD};\
printf "$$rows" "Portainer" "http://$(get_my_ip).nip.io:9000" admin adminadmin;\
printf "$$rows" "Postgres DB" "http://$(get_my_ip).nip.io:18080/?pgsql=postgres&username="$${POSTGRES_USER}"&db="$${POSTGRES_DB}"&ns=public" $${POSTGRES_USER} $${POSTGRES_PASSWORD};\
printf "$$rows" "Rabbit Dashboard" "http://$(get_my_ip).nip.io:15672" admin adminadmin;\
printf "$$rows" "Redis" "http://$(get_my_ip).nip.io:18081";\
printf "$$rows" "Storage S3 Minio" "http://$(get_my_ip).nip.io:9001" 12345678 12345678;\
printf "$$rows" "Traefik Dashboard" "http://$(get_my_ip).nip.io:8080/dashboard/";\
<<<<<<< HEAD
=======
printf "$$rows" "Vendor Manual (Fake)" "http://manual.$(get_my_ip).nip.io:9081";\
>>>>>>> 1032d562

printf "\n%s\n" "⚠️ if a DNS is not used (as displayed above), the interactive services started via dynamic-sidecar";\
echo "⚠️ will not be shown. The frontend accesses them via the uuid.services.YOUR_IP.nip.io:9081";
endef


show-endpoints:
	@$(_show_endpoints)

up-devel: .stack-simcore-development.yml .init-swarm $(CLIENT_WEB_OUTPUT) ## Deploys local development stack, qx-compile+watch and ops stack (pass 'make ops_disabled=1 up-...' to disable)
	# Start compile+watch front-end container [front-end]
	@$(MAKE_C) services/static-webserver/client down compile-dev flags=--watch
	@$(MAKE_C) services/dask-sidecar certificates
	# Deploy stack $(SWARM_STACK_NAME) [back-end]
	@docker stack deploy --detach=true --with-registry-auth -c $< $(SWARM_STACK_NAME)
	@$(MAKE) .deploy-vendors
	@$(MAKE) .deploy-ops
	@$(_show_endpoints)
	@$(MAKE_C) services/static-webserver/client follow-dev-logs

up-devel-frontend: .stack-simcore-development-frontend.yml .init-swarm ## Every service in production except static-webserver. For front-end development
	# Start compile+watch front-end container [front-end]
	@$(MAKE_C) services/static-webserver/client down compile-dev flags=--watch
	@$(MAKE_C) services/dask-sidecar certificates
	# Deploy stack $(SWARM_STACK_NAME)  [back-end]
	@docker stack deploy --detach=true --with-registry-auth -c $< $(SWARM_STACK_NAME)
	@$(MAKE) .deploy-vendors
	@$(MAKE) .deploy-ops
	@$(_show_endpoints)
	@$(MAKE_C) services/static-webserver/client follow-dev-logs


up-prod: .stack-simcore-production.yml .init-swarm ## Deploys local production stack and ops stack (pass 'make ops_disabled=1 ops_ci=1 up-...' to disable or target=<service-name> to deploy a single service)
ifeq ($(target),)
	@$(MAKE_C) services/dask-sidecar certificates
	# Deploy stack $(SWARM_STACK_NAME)
	@docker stack deploy --detach=true --with-registry-auth -c $< $(SWARM_STACK_NAME)
	@$(MAKE) .deploy-vendors
	@$(MAKE) .deploy-ops
else
	# deploys ONLY $(target) service
	@docker compose --file $< up --detach $(target)
endif
	@$(_show_endpoints)

up-version: .stack-simcore-version.yml .init-swarm ## Deploys versioned stack '$(DOCKER_REGISTRY)/{service}:$(DOCKER_IMAGE_TAG)' and ops stack (pass 'make ops_disabled=1 up-...' to disable)
	@$(MAKE_C) services/dask-sidecar certificates
	# Deploy stack $(SWARM_STACK_NAME)
	@docker stack deploy --detach=true --with-registry-auth -c $< $(SWARM_STACK_NAME)
	@$(MAKE) .deploy-vendors
	@$(MAKE) .deploy-ops
	@$(_show_endpoints)

up-latest:
	@export DOCKER_IMAGE_TAG=latest; \
	$(MAKE) up-version
	@$(_show_endpoints)


.PHONY: down leave
down: ## Stops and removes stack
	# Removing stacks in reverse order to creation
	-@$(foreach stack,\
		$(shell docker stack ls --format={{.Name}} | tac),\
		docker stack rm $(stack);)
	# Removing client containers (if any)
	-@$(MAKE_C) services/static-webserver/client down
	# Removing generated docker compose configurations, i.e. .stack-*
ifneq ($(wildcard .stack-*), )
	-@rm $(wildcard .stack-*)
endif
	# Removing local registry if any
	-@docker ps --all --quiet --filter "name=$(LOCAL_REGISTRY_HOSTNAME)" | xargs --no-run-if-empty docker rm --force

leave: ## Forces to stop all services, networks, etc by the node leaving the swarm
	-docker swarm leave -f


.PHONY: .init-swarm
.init-swarm:
	# Ensures swarm is initialized (careful we use a default pool of 172.20.0.0/14. Ensure you do not use private IPs in that range!)
	$(if $(SWARM_HOSTS),,docker swarm init --advertise-addr=$(get_my_ip) --default-addr-pool 172.20.0.0/14)


## DOCKER TAGS  -------------------------------

.PHONY: tag-local tag-version tag-latest

tag-local: ## Tags version '${DOCKER_REGISTRY}/{service}:${DOCKER_IMAGE_TAG}' images as 'local/{service}:production'
	# Tagging all '${DOCKER_REGISTRY}/{service}:${DOCKER_IMAGE_TAG}' as 'local/{service}:production'
	@$(foreach service, $(SERVICES_NAMES_TO_BUILD)\
		,docker tag ${DOCKER_REGISTRY}/$(service):${DOCKER_IMAGE_TAG} local/$(service):production; \
	)

tag-version: ## Tags 'local/{service}:production' images as versioned '${DOCKER_REGISTRY}/{service}:${DOCKER_IMAGE_TAG}'
	# Tagging all 'local/{service}:production' as '${DOCKER_REGISTRY}/{service}:${DOCKER_IMAGE_TAG}'
	@$(foreach service, $(SERVICES_NAMES_TO_BUILD)\
		,docker tag local/$(service):production ${DOCKER_REGISTRY}/$(service):${DOCKER_IMAGE_TAG}; \
	)

tag-latest: ## Tags last locally built production images as '${DOCKER_REGISTRY}/{service}:latest'
	@export DOCKER_IMAGE_TAG=latest; \
	$(MAKE) tag-version



## DOCKER PULL/PUSH  -------------------------------
#
# TODO: cannot push modified/untracked
# TODO: cannot push disceted
#
.PHONY: pull-version

pull-version: .env ## pulls images from DOCKER_REGISTRY tagged as DOCKER_IMAGE_TAG
	# Pulling images '${DOCKER_REGISTRY}/{service}:${DOCKER_IMAGE_TAG}'
	@docker compose --file services/docker-compose-deploy.yml pull


.PHONY: push-version push-latest

push-latest: tag-latest
	@export DOCKER_IMAGE_TAG=latest; \
	$(MAKE) push-version

# below BUILD_TARGET gets overwritten but is required when merging yaml files
push-version: tag-version
	# pushing '${DOCKER_REGISTRY}/{service}:${DOCKER_IMAGE_TAG}'
	@export BUILD_TARGET=undefined; \
	docker compose --file services/docker-compose-build.yml --file services/docker-compose-deploy.yml push


## ENVIRONMENT -------------------------------

.PHONY: devenv devenv-all node-env

.check-uv-installed:
		@echo "Checking if 'uv' is installed..."
		@if ! command -v uv >/dev/null 2>&1; then \
				curl -LsSf https://astral.sh/uv/install.sh | sh; \
		else \
				printf "\033[32m'uv' is installed. Version: \033[0m"; \
				uv --version; \
		fi
		# upgrading uv
		-@uv self --quiet update


.venv: .check-uv-installed
	@uv venv $@
	@echo "# upgrading tools to latest version in" && $@/bin/python --version
	@uv pip --quiet install --upgrade \
		pip~=24.0 \
		wheel \
		setuptools \
		uv
	@uv pip list

devenv: .venv test_python_version .vscode/settings.json .vscode/launch.json ## create a development environment (configs, virtual-env, hooks, ...)
	@uv pip --quiet install -r requirements/devenv.txt
	# Installing pre-commit hooks in current .git repo
	@$</bin/pre-commit install
	@echo "To activate the venv, execute 'source .venv/bin/activate'"


devenv-all: devenv ## sets up extra development tools (everything else besides python)
	# Upgrading client compiler
	@$(MAKE_C) services/static-webserver/client upgrade
	# Building tools
	@$(MAKE_C) scripts/json-schema-to-openapi-schema


node_modules: package.json
	# checking npm installed
	@npm --version
	# installing package.json
	npm install --package-lock

nodenv: node_modules ## builds node_modules local environ (TODO)


.env: .env-devel ## creates .env file from defaults in .env-devel
	$(if $(wildcard $@), \
	@echo "WARNING #####  $< is newer than $@ ####"; diff -uN $@ $<; false;,\
	@echo "WARNING ##### $@ does not exist, cloning $< as $@ ############"; cp $< $@)


.vscode/settings.json: .vscode/settings.template.json
	$(if $(wildcard $@), \
	@echo "WARNING #####  $< is newer than $@ ####"; diff -uN $@ $<; false;,\
	@echo "WARNING ##### $@ does not exist, cloning $< as $@ ############"; cp $< $@)


.vscode/launch.json: .vscode/launch.template.json
	$(if $(wildcard $@), \
	@echo "WARNING #####  $< is newer than $@ ####"; diff -uN $@ $<; false;,\
	@echo "WARNING ##### $@ does not exist, cloning $< as $@ ############"; cp $< $@)



## TOOLS -------------------------------

.PHONY: pylint


pylint: ## python linting
	# pylint version info
	@pylint --version
	# Running linter in packages and services (except director)
	@folders=$$(find $(CURDIR)/services $(CURDIR)/packages  -type d -not -path "*/director/*" -name 'src' -exec dirname {} \; | sort -u); \
	exit_status=0; \
	for folder in $$folders; do \
		echo "Linting $$folder"; \
		$(MAKE_C) "$$folder" pylint || exit_status=1; \
	done;\
	exit $$exit_status
	# Running linter elsewhere
	@pylint --rcfile=.pylintrc -v $(CURDIR)/tests --ignore=examples
	# See exit codes and command line https://pylint.readthedocs.io/en/latest/user_guide/run.html#exit-codes

ruff: ## python ruffing
	# ruff version info
	@ruff --version
	# Running ruff in packages and services (except director)
	@ruff check \
		--config=$(CURDIR)/.ruff.toml \
		--respect-gitignore \
		--extend-exclude="**/tests" \
		--extend-exclude="**/generated_models" \
		--extend-exclude="**/director/" \
		$(CURDIR)/services \
		$(CURDIR)/packages

.PHONY: new-service
new-service: .venv ## Bakes a new project from cookiecutter-simcore-pyservice and drops it under services/ [UNDER DEV]
	$</bin/pip3 --quiet install cookiecutter
	.venv/bin/cookiecutter gh:itisfoundation/cookiecutter-simcore-pyservice --output-dir $(CURDIR)/services


.PHONY: openapi-specs
openapi-specs: ## bundles and validates openapi specifications and schemas of ALL service's API
	@$(MAKE_C) services/web/server $@
	@$(MAKE_C) services/storage $@


.PHONY: settings-schema.json
settings-schema.json: ## [container] dumps json-schema settings of all services
	@$(MAKE_C) services/agent $@
	@$(MAKE_C) services/api-server $@
	@$(MAKE_C) services/autoscaling $@
	@$(MAKE_C) services/catalog $@
	@$(MAKE_C) services/dask-sidecar $@
	@$(MAKE_C) services/datcore-adapter $@
	@$(MAKE_C) services/director-v2 $@
	@$(MAKE_C) services/invitations $@
	@$(MAKE_C) services/payments $@
	@$(MAKE_C) services/dynamic-scheduler $@
	@$(MAKE_C) services/storage $@
	@$(MAKE_C) services/web/server $@


.PHONY: auto-doc
auto-doc: .stack-simcore-version.yml ## updates diagrams for README.md
	# Parsing docker compose config $< and creating graph
	@./scripts/docker-compose-viz.bash $<
	# Updating docs/img
	@mv --verbose $<.png docs/img/


.PHONY: postgres-upgrade
postgres-upgrade: ## initalize or upgrade postgres db to latest state
	@$(MAKE_C) packages/postgres-database/docker build
	@$(MAKE_C) packages/postgres-database/docker upgrade

.PHONY: CITATION-validate
CITATION-validate: ## validates CITATION.cff file
	@docker run --rm -v $(CURDIR):/app citationcff/cffconvert --validate

## LOCAL DOCKER REGISTRY (for local development only) -------------------------------

LOCAL_REGISTRY_HOSTNAME := registry
LOCAL_REGISTRY_VOLUME   := $(LOCAL_REGISTRY_HOSTNAME)

.PHONY: local-registry rm-registry

rm-registry: ## remove the registry and changes to host/file
	@$(if $(shell grep "127.0.0.1 $(LOCAL_REGISTRY_HOSTNAME)" /etc/hosts),\
		echo removing entry in /etc/hosts...;\
		sudo sed -i "/127.0.0.1 $(LOCAL_REGISTRY_HOSTNAME)/d" /etc/hosts,\
		echo /etc/hosts is already cleaned)
	@$(if $(shell jq -e '.["insecure-registries"]? | index("http://$(LOCAL_REGISTRY_HOSTNAME):5000")? // empty' /etc/docker/daemon.json),\
		echo removing entry in /etc/docker/daemon.json...;\
		jq 'if .["insecure-registries"] then .["insecure-registries"] |= map(select(. != "http://$(LOCAL_REGISTRY_HOSTNAME):5000")) else . end' /etc/docker/daemon.json > /tmp/daemon.json && \
		sudo mv /tmp/daemon.json /etc/docker/daemon.json &&\
		echo restarting engine... &&\
		sudo service docker restart &&\
		echo done,\
		echo /etc/docker/daemon.json already cleaned)
	# removing container and volume
	-@docker rm --force $(LOCAL_REGISTRY_HOSTNAME)
	-@docker volume rm $(LOCAL_REGISTRY_VOLUME)

local-registry: .env ## creates a local docker registry and configure simcore to use it (NOTE: needs admin rights)
	@$(if $(shell grep "127.0.0.1 $(LOCAL_REGISTRY_HOSTNAME)" /etc/hosts),,\
					echo configuring host file to redirect $(LOCAL_REGISTRY_HOSTNAME) to 127.0.0.1; \
					sudo echo 127.0.0.1 $(LOCAL_REGISTRY_HOSTNAME) | sudo tee -a /etc/hosts;\
					echo done)
	@$(if $(shell jq -e '.["insecure-registries"]? | index("http://$(LOCAL_REGISTRY_HOSTNAME):5000")? // empty' /etc/docker/daemon.json),,\
					echo configuring docker engine to use insecure local registry...; \
					jq 'if .["insecure-registries"] | index("http://$(LOCAL_REGISTRY_HOSTNAME):5000") then . else .["insecure-registries"] += ["http://$(LOCAL_REGISTRY_HOSTNAME):5000"] end' /etc/docker/daemon.json > /tmp/daemon.json &&\
					sudo mv /tmp/daemon.json /etc/docker/daemon.json &&\
					echo restarting engine... &&\
					sudo service docker restart &&\
					echo done)

	@$(if $(shell docker ps --format="{{.Names}}" | grep registry),,\
					echo starting registry on http://$(LOCAL_REGISTRY_HOSTNAME):5000...; \
					docker run \
							--detach \
							--init \
							--env REGISTRY_STORAGE_DELETE_ENABLED=true \
							--publish 5000:5000 \
							--volume $(LOCAL_REGISTRY_VOLUME):/var/lib/registry \
							--name $(LOCAL_REGISTRY_HOSTNAME) \
							registry:2)

	# WARNING: environment file .env is now setup to use local registry on port 5000 without any security (take care!)...
	@echo REGISTRY_AUTH=False >> .env
	@echo REGISTRY_SSL=False >> .env
	@echo REGISTRY_PATH=$(LOCAL_REGISTRY_HOSTNAME):5000 >> .env
	@echo REGISTRY_URL=$(get_my_ip):5000 >> .env
	@echo DIRECTOR_REGISTRY_CACHING=False >> .env
	@echo CATALOG_BACKGROUND_TASK_REST_TIME=1 >> .env
	# local registry set in $(LOCAL_REGISTRY_HOSTNAME):5000
	# images currently in registry:
	@sleep 3
	curl --silent $(LOCAL_REGISTRY_HOSTNAME):5000/v2/_catalog | jq '.repositories'

info-registry: ## info on local registry (if any)
	# ping API
	curl --silent $(LOCAL_REGISTRY_HOSTNAME):5000/v2
	# list all
	curl --silent $(LOCAL_REGISTRY_HOSTNAME):5000/v2/_catalog | jq
	# target detail info (if set)
	$(if $(target),\
	@echo Tags for $(target); \
	curl --silent $(LOCAL_REGISTRY_HOSTNAME):5000/v2/$(target)/tags/list | jq ,\
	@echo No target set)


## INFO -------------------------------

.PHONY: info info-images info-swarm
info: ## displays setup information
	@echo setup info  --------------------------------
	@echo ' Detected OS          : $(IS_LINUX)$(IS_OSX)$(IS_WSL)$(IS_WSL2)$(IS_WIN)'
	@echo ' SWARM_STACK_NAME     : ${SWARM_STACK_NAME}'
	@echo ' DOCKER_REGISTRY      : $(DOCKER_REGISTRY)'
	@echo ' DOCKER_IMAGE_TAG     : ${DOCKER_IMAGE_TAG}'
	@echo ' BUILD_DATE           : ${BUILD_DATE}'
	@echo ' VCS_* '
	@echo '  - ULR                : ${VCS_URL}'
	@echo '  - REF                : ${VCS_REF}'
	@echo '  - (STATUS)REF_CLIENT : (${VCS_STATUS_CLIENT}) ${VCS_REF_CLIENT}'
	@make --silent info-tools


.PHONY: show-tools
info-tools: ## displays tools versions
	@echo dev-tools versions -------------------------
	@echo ' awk           : $(shell awk -W version 2>&1 | head -n 1)'
	@echo ' docker        : $(shell docker --version)'
	@echo ' docker buildx : $(shell docker buildx version)'
	@echo ' docker compose: $(shell docker compose version)'
	@echo ' jq            : $(shell jq --version)'
	@echo ' make          : $(shell make --version 2>&1 | head -n 1)'
	@echo ' node          : $(shell node --version 2> /dev/null || echo ERROR nodejs missing)'
	@echo ' python        : $(shell python3 --version)'
	@echo ' uv            : $(shell uv --version 2> /dev/null || echo ERROR uv missing)'
	@echo ' ubuntu        : $(shell lsb_release --description --short 2> /dev/null | tail || echo ERROR Not an Ubuntu OS )'



define show-meta
	$(foreach iid,$(shell docker images */$(1):* -q | sort | uniq),\
		docker image inspect $(iid) | jq '.[0] | .RepoTags, .Config.Labels, .Architecture';)
endef

info-images:  ## lists tags and labels of built images. To display one: 'make target=webserver info-images'
ifeq ($(target),)
	@$(foreach service,$(SERVICES_NAMES_TO_BUILD),\
		echo "## $(service) images:";\
			docker images */$(service):*;\
			$(call show-meta,$(service))\
		)
else
	## $(target) images:
	@$(call show-meta,$(target))
endif

info-swarm: ## displays info about stacks and networks
ifneq ($(SWARM_HOSTS), )
	# Stacks in swarm
	@docker stack ls
	# Containers (tasks) running in '$(SWARM_STACK_NAME)' stack
	-@docker stack ps $(SWARM_STACK_NAME)
	# Services in '$(SWARM_STACK_NAME)' stack
	-@docker stack services $(SWARM_STACK_NAME)
	# Services in 'ops' stack
	-@docker stack services ops
	# Networks
	@docker network ls
endif



## CLEAN -------------------------------

.PHONY: clean clean-images clean-venv clean-all clean-more

_git_clean_args := -dx --force --exclude=.vscode --exclude=TODO.md --exclude=.venv --exclude=.python-version --exclude="*keep*"
_running_containers = $(shell docker ps -aq)

.check-clean:
	@git clean -n $(_git_clean_args)
	@echo -n "Are you sure? [y/N] " && read ans && [ $${ans:-N} = y ]
	@echo -n "$(shell whoami), are you REALLY sure? [y/N] " && read ans && [ $${ans:-N} = y ]

clean-venv: devenv ## Purges .venv into original configuration
	# Cleaning your venv
	@uv pip sync  --quiet $(CURDIR)/requirements/devenv.txt
	@uv pip list

clean-hooks: ## Uninstalls git pre-commit hooks
	@-pre-commit uninstall 2> /dev/null || rm .git/hooks/pre-commit

clean: .check-clean ## cleans all unversioned files in project and temp files create by this makefile
	# Cleaning unversioned
	@git clean $(_git_clean_args)
	# Cleaning static-webserver/client
	@$(MAKE_C) services/static-webserver/client clean-files

clean-more: ## cleans containers and unused volumes
	# pruning unused volumes
	-@docker volume prune --force
	# pruning buildx cache
	-@docker buildx prune --force
	# stops and deletes running containers
	@$(if $(_running_containers), docker rm --force $(_running_containers),)

clean-images: ## removes all created images
	# Cleaning all service images
	-$(foreach service,$(SERVICES_NAMES_TO_BUILD)\
		,docker image rm --force $(shell docker images */$(service):* -q);)
	# Cleaning webclient
	-@$(MAKE_C) services/static-webserver/client clean-images
	# Cleaning postgres maintenance
	@$(MAKE_C) packages/postgres-database/docker clean

clean-all: clean clean-more clean-images clean-hooks # Deep clean including .venv and produced images
	-rm -rf .venv


.PHONY: reset
reset: ## restart docker daemon (LINUX ONLY)
	sudo systemctl restart docker


# RELEASE --------------------------------------------------------------------------------------------------------------------------------------------

staging_prefix := staging_
prod_prefix := v
_git_get_current_branch = $(shell git rev-parse --abbrev-ref HEAD)
# NOTE: be careful that GNU Make replaces newlines with space which is why this command cannot work using a Make function
_url_encoded_title = $(if $(findstring -staging, $@),Staging%20$(name),)$(version)
_url_encoded_tag = $(if $(findstring -staging, $@),$(staging_prefix)$(name),$(prod_prefix))$(version)
_url_encoded_target = $(if $(git_sha),$(git_sha),$(if $(findstring -hotfix, $@),$(_git_get_current_branch),master))
_prettify_logs = $$(git log \
		$$(git describe --match="$(if $(findstring -staging, $@),$(staging_prefix),$(prod_prefix))*" --abbrev=0 --tags)..$(if $(git_sha),$(git_sha),HEAD) \
		--pretty=format:"- %s")
define _url_encoded_logs
$(shell \
	scripts/url-encoder.bash \
	"$(_prettify_logs)"\
)
endef
_git_get_repo_orga_name = $(shell git config --get remote.origin.url | \
							grep --perl-regexp --only-matching "((?<=git@github\.com:)|(?<=https:\/\/github\.com\/))(.*?)(?=.git)")

.PHONY: .check-on-master-branch .create_github_release_url
.check-on-master-branch:
	@if [ "$(_git_get_current_branch)" != "master" ]; then\
		echo -e "\e[91mcurrent branch is not master branch."; exit 1;\
	fi

define create_github_release_url
	# ensure tags are uptodate
	git pull --tags && \
	echo -e "\e[33mOpen the following link to create the $(if $(findstring -staging, $@),staging,production) release:" && \
	echo -e "\e[32mhttps://github.com/$(_git_get_repo_orga_name)/releases/new?prerelease=$(if $(findstring -staging, $@),1,0)&target=$(_url_encoded_target)&tag=$(_url_encoded_tag)&title=$(_url_encoded_title)&body=$(_url_encoded_logs)" && \
	echo -e "\e[33mOr open the following link to create the $(if $(findstring -staging, $@),staging,production) release and paste the logs:" && \
	echo -e "\e[32mhttps://github.com/$(_git_get_repo_orga_name)/releases/new?prerelease=$(if $(findstring -staging, $@),1,0)&target=$(_url_encoded_target)&tag=$(_url_encoded_tag)&title=$(_url_encoded_title)" && \
	echo -e "\e[34m$(_prettify_logs)"
endef

.PHONY: release-staging release-prod
release-staging release-prod: .check-on-master-branch  ## Helper to create a staging or production release in Github (usage: make release-staging name=sprint version=1 git_sha=optional or make release-prod version=1.2.3 git_sha=mandatory)
	$(create_github_release_url)

.PHONY: release-hotfix release-staging-hotfix
release-hotfix release-staging-hotfix: ## Helper to create a hotfix release in Github (usage: make release-hotfix version=1.2.4 git_sha=optional or make release-staging-hotfix name=Sprint version=2)
	$(create_github_release_url)<|MERGE_RESOLUTION|>--- conflicted
+++ resolved
@@ -333,10 +333,7 @@
 printf "$$rows" "Redis" "http://$(get_my_ip).nip.io:18081";\
 printf "$$rows" "Storage S3 Minio" "http://$(get_my_ip).nip.io:9001" 12345678 12345678;\
 printf "$$rows" "Traefik Dashboard" "http://$(get_my_ip).nip.io:8080/dashboard/";\
-<<<<<<< HEAD
-=======
 printf "$$rows" "Vendor Manual (Fake)" "http://manual.$(get_my_ip).nip.io:9081";\
->>>>>>> 1032d562
 
 printf "\n%s\n" "⚠️ if a DNS is not used (as displayed above), the interactive services started via dynamic-sidecar";\
 echo "⚠️ will not be shown. The frontend accesses them via the uuid.services.YOUR_IP.nip.io:9081";
