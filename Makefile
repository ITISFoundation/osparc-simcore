# author: Sylvain Anderegg

PY_FILES = $(strip $(shell find services -iname '*.py'))

build:
	docker-compose -f services/docker-compose.yml build --no-cache

deploy_up:
	docker swarm init
	docker-compose -f services/docker-compose.yml -f services/docker-compose.deploy.yml up

deploy_down:
	docker-compose -f services/docker-compose.yml -f services/docker-compose.deploy.yml down
	docker swarm leave -f

start:
	docker-compose -f services/docker-compose.yml up

stop:
	docker-compose -f services/docker-compose.yml down
<<<<<<< HEAD

demo: start
=======
	docker swarm leave -f

pylint:
	# See exit codes and command line https://pylint.readthedocs.io/en/latest/user_guide/run.html#exit-codes
	/bin/bash -c "pylint --rcfile=.pylintrc --disable=import-error --disable=fixme $(PY_FILES)"
>>>>>>> 5376abaf
<|MERGE_RESOLUTION|>--- conflicted
+++ resolved
@@ -18,13 +18,8 @@
 
 stop:
 	docker-compose -f services/docker-compose.yml down
-<<<<<<< HEAD
-
-demo: start
-=======
 	docker swarm leave -f
 
 pylint:
 	# See exit codes and command line https://pylint.readthedocs.io/en/latest/user_guide/run.html#exit-codes
-	/bin/bash -c "pylint --rcfile=.pylintrc --disable=import-error --disable=fixme $(PY_FILES)"
->>>>>>> 5376abaf
+	/bin/bash -c "pylint --rcfile=.pylintrc --disable=import-error --disable=fixme $(PY_FILES)"