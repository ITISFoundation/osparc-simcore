--- conflicted
+++ resolved
@@ -40,13 +40,10 @@
 
 PY_FILES = $(strip $(shell find services packages -iname '*.py' -not -path "*egg*" -not -path "*contrib*" -not -path "*-sdk/python*" -not -path "*generated_code*" -not -path "*datcore.py"))
 
-<<<<<<< HEAD
-=======
 TEMPCOMPOSE := $(shell mktemp)
 
 export PYTHONPATH=${CURDIR}/packages/s3wrapper/src:${CURDIR}/packages/simcore-sdk/src
 
->>>>>>> c258483b
 all:
 	@echo 'run `make build-devel` to build your dev environment'
 	@echo 'run `make up-devel` to start your dev environment.'
