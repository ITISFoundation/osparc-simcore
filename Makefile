--- conflicted
+++ resolved
@@ -25,24 +25,6 @@
 $(if $(IS_WIN),$(error Windows is not supported in all recipes. Use WSL instead. Follow instructions in README.md),)
 
 # VARIABLES ----------------------------------------------
-<<<<<<< HEAD
-# TODO: read from docker-compose file instead $(shell find  $(CURDIR)/services -type f -name 'Dockerfile')
-# or $(notdir $(subst /Dockerfile,,$(wildcard services/*/Dockerfile))) ...
-SERVICES_LIST := \
-	api-server \
-	autoscaling \
-	catalog \
-	dask-sidecar \
-	datcore-adapter \
-	director \
-	director-v2 \
-	dynamic-sidecar \
-	migration \
-	simcore-agent \
-	static-webserver \
-	storage \
-	webserver
-=======
 # NOTE: Name given to any of the services that must be build, regardless
 # whether they are part of the simcore stack or not. This list can be obtained from
 #
@@ -58,11 +40,11 @@
   director-v2 \
   dynamic-sidecar \
   migration \
+	simcore-agent \
   service-integration \
   static-webserver \
   storage \
   webserver
->>>>>>> 3f73cdc7
 
 CLIENT_WEB_OUTPUT       := $(CURDIR)/services/static-webserver/client/source-output
 
