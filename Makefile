# osparc-simcore general makefile
#
# TODO: make fully windows-friendly (e.g. some tools to install or replace e.g. mktemp, ...  )
#
# Recommended: GNU make version 4.2
#
# by sanderegg, pcrespov

PREDEFINED_VARIABLES := $(.VARIABLES)

# TOOLS --------------------------------------

# Operating system
ifeq ($(filter Windows_NT,$(OS)),)
IS_WSL  := $(if $(findstring Microsoft,$(shell uname -a)),WSL,)
IS_OSX  := $(filter Darwin,$(shell uname -a))
IS_LINUX:= $(if $(or $(IS_WSL),$(IS_OSX)),,$(filter Linux,$(shell uname -a)))
endif
IS_WIN  := $(strip $(if $(or $(IS_LINUX),$(IS_OSX),$(IS_WSL)),,$(OS)))

$(info + Detected OS : $(IS_LINUX)$(IS_OSX)$(IS_WSL)$(IS_WIN))
$(if $(IS_WIN),$(warning Windows is not supported in all recipes. Use WSL instead. Follow instructions in README.txt),)

# Makefile's shell
SHELL := $(if $(IS_WIN),powershell.exe,/bin/bash)


DOCKER_COMPOSE=$(if $(IS_WIN),docker-compose.exe,docker-compose)
DOCKER        =$(if $(IS_WIN),docker.exe,docker)



# VARIABLES ----------------------------------------------
# TODO: read from docker-compose file instead
SERVICES_LIST := \
	apihub \
	director \
	sidecar \
	storage \
	webserver

CLIENT_WEB_OUTPUT       := $(CURDIR)/services/web/client/source-output

# version control
export VCS_URL          := $(shell git config --get remote.origin.url)
export VCS_REF          := $(shell git rev-parse --short HEAD)
export VCS_REF_CLIENT   := $(shell git log --pretty=tformat:"%h" -n1 services/web/client)
export VCS_STATUS_CLIENT:= $(if $(shell git status -s),'modified/untracked','clean')
export BUILD_DATE       := $(shell date -u +"%Y-%m-%dT%H:%M:%SZ")

# swarm
export SWARM_STACK_NAME ?= simcore

# version tags
export DOCKER_IMAGE_TAG ?= latest
export DOCKER_REGISTRY  ?= itisfoundation

$(foreach v, \
	SWARM_STACK_NAME DOCKER_IMAGE_TAG DOCKER_REGISTRY, \
	$(info + $(v) set to '$($(v))'))


.PHONY: help
help: ## displays targets
ifeq ($(IS_WIN),)
	@awk 'BEGIN {FS = ":.*?## "} /^[a-zA-Z_-]+:.*?## / {printf "\033[36m%-20s\033[0m %s\n", $$1, $$2}' $(MAKEFILE_LIST)
else
	@awk 'BEGIN {FS = ":.*?## "} /^[a-zA-Z_-]+:.*?## / {printf "%-20s %s\n", $$1, $$2}' $(MAKEFILE_LIST)
endif

.DEFAULT_GOAL := help



## DOCKER BUILD -------------------------------
#
# - all builds are inmediatly tagged as 'local/{service}:${BUILD_TARGET}' where BUILD_TARGET='development', 'production', 'cache'
# - only production and cache images are released (i.e. tagged pushed into registry)
#
TEMP_COMPOSE_YML := $(if $(IS_WIN)\
	,$(shell (New-TemporaryFile).FullName)\
	,$(shell mktemp -d /tmp/$(SWARM_STACK_NAME)-XXXXX)/docker-compose.yml)

SWARM_HOSTS = $(shell $(DOCKER) node ls --format="{{.Hostname}}" 2>$(if $(IS_WIN),NUL,/dev/null))

.PHONY: build
build: .env ## Builds production images and tags them as 'local/{service-name}:production'
	# Compiling front-end
	@$(MAKE) -C services/web/client compile
	# Building services
	@export BUILD_TARGET=production; \
	$(DOCKER_COMPOSE) -f services/docker-compose.build.yml build --parallel


.PHONY: rebuild build-nc
rebuild: build-nc
build-nc: .env ## As build but w/o cache (alias: rebuild)
	# Compiling front-end
	@$(MAKE) -C services/web/client clean compile
	# Building services
	@export BUILD_TARGET=production; \
	$(DOCKER_COMPOSE) -f services/docker-compose.build.yml build --parallel --no-cache


.PHONY: build-devel
build-devel: .env ## Builds development images and tags them as 'local/{service-name}:development'
	# Compiling front-end
	@$(MAKE) -C services/web/client compile-dev
	# Building services
	@export BUILD_TARGET=development; \
	$(DOCKER_COMPOSE) -f services/docker-compose.build.yml build --parallel


.PHONY: build-cache
# TODO: should download cache if any??
build-cache: ## Build cache images and tags them as 'local/{service-name}:cache'
	# Compiling front-end
	@$(MAKE) -C services/web/client compile
	# Building cache images
	@export BUILD_TARGET=cache; \
	$(DOCKER_COMPOSE) -f services/docker-compose.build.yml build --parallel


$(CLIENT_WEB_OUTPUT):
	# Ensures source-output folder always exists to avoid issues when mounting webclient->webserver dockers. Supports PowerShell
	-mkdir $(if $(IS_WIN),,-p) $(CLIENT_WEB_OUTPUT)


## DOCKER SWARM -------------------------------
TEMP_SUFFIX      := $(strip $(SWARM_STACK_NAME)_docker-compose.yml)
TEMP_COMPOSE_YML := $(shell $(if $(IS_WIN), (New-TemporaryFile).FullName,mktemp $(if $(IS_OSX),-t ,--suffix=)$(TEMP_SUFFIX)))
SWARM_HOSTS       = $(shell $(DOCKER) node ls --format="{{.Hostname}}" 2>$(if $(IS_WIN),null,/dev/null))

# docker-compose configs---

docker-compose-configs = $(wildcard services/docker-compose*.yml)

.docker-compose-development.yml: .env $(docker-compose-configs)
	# Creating config for stack with 'local/{service}:development' to $@
	@export DOCKER_REGISTRY=local;       \
	export DOCKER_IMAGE_TAG=development; \
	$(DOCKER_COMPOSE) -f services/docker-compose.yml -f services/docker-compose.local.yml -f services/docker-compose.devel.yml --log-level=ERROR config > $@

.docker-compose-production.yml: .env $(docker-compose-configs)
	# Creating config for stack with 'local/{service}:production' to $@
	@export DOCKER_REGISTRY=local;       \
	export DOCKER_IMAGE_TAG=production; \
	$(DOCKER_COMPOSE) -f services/docker-compose.yml -f services/docker-compose.local.yml --log-level=ERROR config > $@

.docker-compose-version.yml: .env $(docker-compose-configs)
	# Creating config for stack with '$(DOCKER_REGISTRY)/{service}:${DOCKER_IMAGE_TAG}' to $@
	@$(DOCKER_COMPOSE) -f services/docker-compose.yml -f services/docker-compose.local.yml --log-level=ERROR config > $@


.PHONY: up-devel up-prod up-version up-latest up-tools

define deploy_tools
	@$(DOCKER) stack deploy -c services/docker-compose-tools.yml tools
endef

up-devel: .docker-compose-development.yml .init-swarm $(CLIENT_WEB_OUTPUT) ## Deploys local development stack, tools and qx-compile+watch
	# Deploy stack $(SWARM_STACK_NAME) [back-end]
	@$(DOCKER) stack deploy -c .docker-compose-development.yml $(SWARM_STACK_NAME)
	# Deploy stack 'tools'
	@$(call deploy_tools)
	# Start compile+watch front-end container [front-end]
	$(if $(IS_WSL),$(warning WINDOWS: Do not forget to run scripts/win-watcher.bat in cmd),)
	$(MAKE) -C services/web/client compile-dev flags=--watch

up-prod: .docker-compose-production.yml .init-swarm ## Deploys local production stack and tooling
	# Deploy stack $(SWARM_STACK_NAME)
	@$(DOCKER) stack deploy -c .docker-compose-production.yml $(SWARM_STACK_NAME)
	# Deploy stack 'tools'
	@$(call deploy_tools)


up-version: .docker-compose-version.yml .init-swarm ## Deploys stack of services '$(DOCKER_REGISTRY)/{service}:$(DOCKER_IMAGE_TAG)'
	# Deploy stack $(SWARM_STACK_NAME)
	@$(DOCKER) stack deploy -c .docker-compose-version.yml $(SWARM_STACK_NAME)
	# Deploy stack 'tools'
	@$(call deploy_tools)


up-latest:
	@export DOCKER_IMAGE_TAG=latest; \
	$(MAKE) up-version


up-tools: .init-swarm ## Deploys tools
	@$(call deploy_tools)


.PHONY: down leave
down: ## Stops and removes stack
	# Removing stack '$(SWARM_STACK_NAME)'
	-$(DOCKER) stack rm $(SWARM_STACK_NAME)
	# Removing stack 'tools'
	-$(DOCKER) stack rm tools
	# Removing client containers (if any)
	-$(MAKE) -C services/web/client down

leave: ## Forces to stop all services, networks, etc by the node leaving the swarm
	-$(DOCKER) swarm leave -f


.PHONY: .init-swarm
.init-swarm:
	# Ensures swarm is initialized
	$(if $(SWARM_HOSTS),,$(DOCKER) swarm init)


## DOCKER TAGS  -------------------------------

.PHONY: tag-local tag-cache tag-version tag-latest

tag-local: ## Tags version '${DOCKER_REGISTRY}/{service}:${DOCKER_IMAGE_TAG}' images as 'local/{service}:production'
	# Tagging all '${DOCKER_REGISTRY}/{service}:${DOCKER_IMAGE_TAG}' as 'local/{service}:production'
	@$(foreach service, $(SERVICES_LIST)\
		,$(DOCKER) tag ${DOCKER_REGISTRY}/$(service):${DOCKER_IMAGE_TAG} local/$(service):production; \
	)

tag-cache: ## Tags 'local/{service}:cache' images as '${DOCKER_REGISTRY}/{service}:cache'
	# Tagging all 'local/{service}:cache' as '${DOCKER_REGISTRY}/{service}:cache'
	@$(foreach service, $(SERVICES_LIST)\
		,$(DOCKER) tag local/$(service):cache ${DOCKER_REGISTRY}/$(service):cache; \
	)

tag-version: ## Tags 'local/{service}:production' images as versioned '${DOCKER_REGISTRY}/{service}:${DOCKER_IMAGE_TAG}'
	# Tagging all 'local/{service}:production' as '${DOCKER_REGISTRY}/{service}:${DOCKER_IMAGE_TAG}'
	@$(foreach service, $(SERVICES_LIST)\
		,$(DOCKER) tag local/$(service):production ${DOCKER_REGISTRY}/$(service):${DOCKER_IMAGE_TAG}; \
	)

tag-latest: ## Tags last locally built production images as '${DOCKER_REGISTRY}/{service}:latest'
	@export DOCKER_IMAGE_TAG=latest;
	$(MAKE) tag-version



## DOCKER PULL/PUSH  -------------------------------

.PHONY: pull-cache pull-version
pull-cache: .env
	@export DOCKER_IMAGE_TAG=cache; $(MAKE) pull-version

pull-version: .env ## pulls images from DOCKER_REGISTRY tagged as DOCKER_IMAGE_TAG
	# Pulling images '${DOCKER_REGISTRY}/{service}:${DOCKER_IMAGE_TAG}'
	@$(DOCKER_COMPOSE) -f services/docker-compose.yml pull


.PHONY: push-cache push-version push-latest

push-cache: tag-cache ## Pushes service images tagged as 'cache' into current registry
	@export DOCKER_IMAGE_TAG=cache; $(MAKE) push-version

push-latest: tag-latest
	@export DOCKER_IMAGE_TAG=latest;
	$(MAKE) push-version

# NOTE: docker-compose only pushes images with a 'build' section.
# TODO: change to docker-compose push when make config-version available
push-version: tag-version
<<<<<<< HEAD
	# Pushing '${DOCKER_REGISTRY}/{service}:${DOCKER_IMAGE_TAG}'
	$(DOCKER_COMPOSE) -f services/docker-compose.yml push

=======
	# pushing '${DOCKER_REGISTRY}/{service}:${DOCKER_IMAGE_TAG}'
	$(foreach service, $(SERVICES_LIST)\
		,$(DOCKER) push ${DOCKER_REGISTRY}/$(service):${DOCKER_IMAGE_TAG}; \
	)
>>>>>>> 29715379


## PYTHON -------------------------------
.PHONY: pylint

PY_PIP = $(if $(IS_WIN),cd .venv/Scripts && pip.exe,.venv/bin/pip3)

pylint: ## Runs python linter framework's wide
	# See exit codes and command line https://pylint.readthedocs.io/en/latest/user_guide/run.html#exit-codes
	# TODO: NOT windows friendly
	/bin/bash -c "pylint --rcfile=.pylintrc $(strip $(shell find services packages -iname '*.py' \
											-not -path "*egg*" \
											-not -path "*contrib*" \
											-not -path "*-sdk/python*" \
											-not -path "*generated_code*" \
											-not -path "*datcore.py" \
											-not -path "*web/server*"))"

.venv: ## creates a python virtual environment with dev tools (pip, pylint, ...)
	$(if $(IS_WIN),python.exe,python3) -m venv .venv
	$(PY_PIP) install --upgrade pip wheel setuptools
	$(PY_PIP) install pylint autopep8 virtualenv pip-tools
	@echo "To activate the venv, execute $(if $(IS_WIN),'./venv/Scripts/activate.bat','source .venv/bin/activate')"


## MISC -------------------------------

.PHONY: new-service
new-service: .venv ## Bakes a new project from cookiecutter-simcore-pyservice and drops it under services/ [UNDER DEV]
	$(PY_PIP) install cookiecutter
	.venv/bin/cookiecutter gh:itisfoundation/cookiecutter-simcore-pyservice --output-dir $(CURDIR)/services

# TODO: NOT windows friendly
.env: .env-devel ## creates .env file from defaults in .env-devel
	$(if $(wildcard $@), \
	@echo "WARNING #####  $< is newer than $@ ####"; diff -uN $@ $<; false;,\
	@echo "WARNING ##### $@ does not exist, copying $< ############"; cp $< $@)

# TODO: NOT windows friendly
.vscode/settings.json: .vscode-template/settings.json
	$(info WARNING: #####  $< is newer than $@ ####)
	@diff -uN $@ $<
	@false

PHONY: setup-check
setup-check: .env .vscode/settings.json ## checks whether setup is in sync with templates (e.g. vscode settings or .env file)


.PHONY: info info-images info-swarm info-vars info-tools
info: ## displays selected information
	@echo '+ VCS_* '
	@echo '  - ULR                : ${VCS_URL}'
	@echo '  - REF                : ${VCS_REF}'
	@echo '  - (STATUS)REF_CLIENT : (${VCS_STATUS_CLIENT}) ${VCS_REF_CLIENT}'
	@echo '+ BUILD_DATE           : ${BUILD_DATE}'
	@echo '+ DOCKER_REGISTRY      : $(DOCKER_REGISTRY)'
	@echo '+ DOCKER_IMAGE_TAG     : ${DOCKER_IMAGE_TAG}'

info-tools: ## displays tools in place
	# make
	@-echo "$(shell make --version)"
	# jq
	@-echo "$(shell jq --version)"
	# awk
	@-echo "$(shell awk --version)"


info-vars: ## displays all parameters of makefile environments (makefile debugging)
	$(info VARIABLES ------------)
	$(foreach v,                                                                                  \
		$(filter-out $(PREDEFINED_VARIABLES) PREDEFINED_VARIABLES PY_FILES, $(sort $(.VARIABLES))), \
		$(info $(v)=$($(v)) [in $(origin $(v))])                                                    \
	)
	#

define show-meta
	$(foreach iid,$(shell $(DOCKER) images */$(1):* -q | sort | uniq),\
		docker image inspect $(iid) | jq '.[0] | .RepoTags, .ContainerConfig.Labels';)
endef

info-image: ## list image tags and labels for a given service. E.g. make info-image service=webserver
	## $(service) images:
	$(call show-meta, $(service))

info-images:  ## lists created images (mostly for debugging makefile)
	@$(foreach service,$(SERVICES_LIST),\
<<<<<<< HEAD
		echo "## $(service) images:";$(DOCKER) images */$(service):*;)
=======
		echo "## $(service) images:";\
			$(DOCKER) images */$(service):*;\
			$(call show-meta,$(service))\
		)
>>>>>>> 29715379
	## Client images:
	@$(MAKE) -C services/web/client info

info-swarm: ## displays info about stacks and networks
ifneq ($(SWARM_HOSTS), )
	# Stacks in swarm
	@$(DOCKER) stack ls
	# Containers (tasks) running in '$(SWARM_STACK_NAME)' stack
	-@$(DOCKER) stack ps $(SWARM_STACK_NAME)
	# Services in '$(SWARM_STACK_NAME)' stack
	-@$(DOCKER) stack services $(SWARM_STACK_NAME)
	# Networks
	@$(DOCKER) network ls
endif



.PHONY: clean clean-images .check_clean
# TODO: does not clean windows temps
clean:.check_clean   ## cleans all unversioned files in project and temp files create by this makefile
	# Cleaning web/client
	@$(MAKE) -C services/web/client clean
	# Removing temps
	@-rm -rf $(wildcard /tmp/$(SWARM_STACK_NAME)*)
	# Cleaning unversioned
	@git clean -dxf -e .vscode/

clean-images:.check_clean  ## removes all created images
	# Cleaning all service images
	-$(foreach service,$(SERVICES_LIST)\
		,$(DOCKER) image rm -f $(shell $(DOCKER) images */$(service):* -q);)
	# Cleaning webclient
	@$(MAKE) -C services/web/client clean

.check_clean:
	@echo -n "Are you sure? [y/N] " && read ans && [ $${ans:-N} = y ]
	@echo -n "$(shell whoami), are you REALLY sure? [y/N] " && read ans && [ $${ans:-N} = y ]


.PHONY: reset
reset: ## restart docker daemon
	sudo systemctl restart docker<|MERGE_RESOLUTION|>--- conflicted
+++ resolved
@@ -260,16 +260,10 @@
 # NOTE: docker-compose only pushes images with a 'build' section.
 # TODO: change to docker-compose push when make config-version available
 push-version: tag-version
-<<<<<<< HEAD
-	# Pushing '${DOCKER_REGISTRY}/{service}:${DOCKER_IMAGE_TAG}'
-	$(DOCKER_COMPOSE) -f services/docker-compose.yml push
-
-=======
 	# pushing '${DOCKER_REGISTRY}/{service}:${DOCKER_IMAGE_TAG}'
 	$(foreach service, $(SERVICES_LIST)\
 		,$(DOCKER) push ${DOCKER_REGISTRY}/$(service):${DOCKER_IMAGE_TAG}; \
 	)
->>>>>>> 29715379
 
 
 ## PYTHON -------------------------------
@@ -356,14 +350,10 @@
 
 info-images:  ## lists created images (mostly for debugging makefile)
 	@$(foreach service,$(SERVICES_LIST),\
-<<<<<<< HEAD
-		echo "## $(service) images:";$(DOCKER) images */$(service):*;)
-=======
 		echo "## $(service) images:";\
 			$(DOCKER) images */$(service):*;\
 			$(call show-meta,$(service))\
 		)
->>>>>>> 29715379
 	## Client images:
 	@$(MAKE) -C services/web/client info
 
