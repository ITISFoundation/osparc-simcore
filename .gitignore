# Ansible files
*.retry

# Byte-compiled / optimized / DLL files
__pycache__/
*.py[cod]
*$py.class

# C extensions
*.so

# Distribution / packaging
.Python
env/
build/
develop-eggs/
dist/
downloads/
eggs/
.eggs/
lib/
lib64/
parts/
sdist/
var/
wheels/
*.egg-info/
.installed.cfg
*.egg

# PyInstaller
#  Usually these files are written by a python script from a template
#  before PyInstaller builds the exe, so as to inject date/other infos into it.
*.manifest
*.spec

# Installer logs
pip-log.txt
pip-delete-this-directory.txt

# Unit test / coverage reports
htmlcov/
.tox/
.coverage
.coverage.*
.cache
nosetests.xml
coverage.xml
*.cover
.hypothesis/
.pytest_cache/
# Translations
*.mo
*.pot

# Django stuff:
*.log
local_settings.py

# Flask stuff:
instance/
.webassets-cache

# Scrapy stuff:
.scrapy

# Sphinx documentation
docs/_build/

# PyBuilder
target/

# Jupyter Notebook
.ipynb_checkpoints

# pyenv
.python-version

# celery beat schedule file
celerybeat-schedule

# SageMath parsed files
*.sage.py

# dotenv
.env

# virtualenv
.venv
venv/
ENV/

# Spyder project settings
.spyderproject
.spyproject

# Rope project settings
.ropeproject

# mkdocs documentation
/site

# mypy
.mypy_cache/

# node
# Dependency directories
node_modules/

# IDEs config
.vscode/

# Manual overrides
services/docker-compose.override.yml

# swarm files
services/docker-compose.swarm.yml

# mac
.DS_Store

# key-words in filename to ignore them
*secret*
*ignore*

<<<<<<< HEAD
# Any output directory
*output/
=======
# backup files
*~
*.bak
>>>>>>> 13ce0365
<|MERGE_RESOLUTION|>--- conflicted
+++ resolved
@@ -123,11 +123,8 @@
 *secret*
 *ignore*
 
-<<<<<<< HEAD
 # Any output directory
 *output/
-=======
 # backup files
 *~
-*.bak
->>>>>>> 13ce0365
+*.bak