# Ansible files
*.retry

# Byte-compiled / optimized / DLL files
__pycache__/
*.py[cod]
*$py.class

# C extensions
*.so

# Distribution / packaging
.Python
env/
build/
develop-eggs/
dist/
downloads/
eggs/
.eggs/
lib/
lib64/
parts/
sdist/
var/
wheels/
*.egg-info/
.installed.cfg
*.egg
.pytype/

# PyInstaller
#  Usually these files are written by a python script from a template
#  before PyInstaller builds the exe, so as to inject date/other infos into it.
*.manifest
*.spec

# Installer logs
pip-log.txt
pip-delete-this-directory.txt

# Unit test / coverage reports
htmlcov/
.tox/
.coverage
.coverage.*
.cache
nosetests.xml
coverage.xml
*.cover
.hypothesis/
.pytest_cache/
test_failures/
# Translations
*.mo
*.pot

# Django stuff:
*.log
local_settings.py

# Flask stuff:
instance/
.webassets-cache

# Scrapy stuff:
.scrapy

# Sphinx documentation
docs/_build/

# PyBuilder
target/

# Jupyter Notebook
.ipynb_checkpoints

# pyenv
.python-version

# SageMath parsed files
*.sage.py

# dotenv
.env

# virtualenv
.venv27
.venv
venv/
ENV/

# Spyder project settings
.spyderproject
.spyproject

# Rope project settings
.ropeproject

# mkdocs documentation
/site

# mypy
.mypy_cache/

# node
# Dependency directories
node_modules/

# IDEs config (except templates)
.vscode/*
!.vscode/*.template.json

# manual overrides
services/docker-compose.override.yml

# swarm files
services/docker-compose.swarm.yml
services/docker-compose.stack.*.yml

# mac
.DS_Store

# key-words in filename to ignore them
*secret*
*ignore*
!.dockerignore
!.gitignore

# Any generated output folder (e.g. codegen, build, ...)
out/
**/tmp/

# See .vscode-template
pytest.ini

# Any output directory
*output/
itisfoundation.github.io/
TODO.*

# backup files
*~
*.bak

# pylint-profile output
prof/
!ops/**/build

# outputs from make
.stack-*.yml

# copies
services/**/.codeclimate.yml

# WSL
.fake_hostname_file
.bash_history

# pytest-fixture-tools output
artifacts

# dask artifacts in devel mode
dask*-space/

# produced when mounting volumes on docker and pip installing
.local/

# Makefile artifacts
packages/service-integration/compose-spec.json

# temporary files by vscode
Untitled*

<<<<<<< HEAD
# Snyk
=======
# snyk extension cache
>>>>>>> 04ba672f
.dccache<|MERGE_RESOLUTION|>--- conflicted
+++ resolved
@@ -172,9 +172,5 @@
 # temporary files by vscode
 Untitled*
 
-<<<<<<< HEAD
-# Snyk
-=======
 # snyk extension cache
->>>>>>> 04ba672f
 .dccache