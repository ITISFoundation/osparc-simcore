--- conflicted
+++ resolved
@@ -116,14 +116,6 @@
 # mac
 .DS_Store
 
-<<<<<<< HEAD
-# npm packages (TMP)
-package-lock.json
-
-# wildcards for filenames to ignore
-=======
-
 # key-words in filename to ignore them
 *secret*
->>>>>>> 9de51840
 *ignore*