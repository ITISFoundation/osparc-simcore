--- conflicted
+++ resolved
@@ -8,11 +8,7 @@
 export DOCKER_IMAGE_TAG=$(exec ci/travis/helpers/build_docker_image_tag)
 
 before_install() {
-<<<<<<< HEAD
-    bash ci/travis/helpers/update_docker
-=======
     # bash ci/travis/helpers/update_docker
->>>>>>> 857de39b
     bash ci/travis/helpers/install_docker_compose
     bash ci/helpers/show_system_versions
 
