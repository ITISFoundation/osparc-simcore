aiohappyeyeballs==2.6.1
    # via aiohttp
aiohttp==3.12.12
    # via
    #   -c requirements/../../../requirements/constraints.txt
    #   -r requirements/requirements.in
aiosignal==1.3.1
    # via aiohttp
annotated-types==0.7.0
    # via pydantic
anyio==4.3.0
    # via starlette
attrs==23.2.0
    # via aiohttp
certifi==2024.12.14
    # via
    #   -c requirements/../../../requirements/constraints.txt
    #   requests
charset-normalizer==3.4.1
    # via requests
docker==7.1.0
    # via -r requirements/requirements.in
fastapi==0.115.12
    # via -r requirements/requirements.in
frozenlist==1.4.1
    # via
    #   aiohttp
    #   aiosignal
idna==3.7
    # via
    #   anyio
    #   requests
    #   yarl
multidict==6.0.5
    # via
    #   aiohttp
    #   yarl
propcache==0.3.1
    # via
    #   aiohttp
    #   yarl
pydantic==2.11.7
    # via
    #   -c requirements/../../../requirements/constraints.txt
    #   fastapi
pydantic-core==2.33.2
    # via pydantic
requests==2.32.4
    # via docker
sniffio==1.3.1
    # via anyio
starlette==0.46.2
    # via
    #   -c requirements/../../../requirements/constraints.txt
    #   fastapi
typing-extensions==4.14.1
    # via
    #   fastapi
    #   pydantic
    #   pydantic-core
<<<<<<< HEAD
    #   typing-inspection
typing-inspection==0.4.1
    # via pydantic
urllib3==2.3.0
=======
urllib3==2.5.0
>>>>>>> 23ec8aa1
    # via
    #   -c requirements/../../../requirements/constraints.txt
    #   docker
    #   requests
yarl==1.20.0
    # via aiohttp<|MERGE_RESOLUTION|>--- conflicted
+++ resolved
@@ -58,14 +58,7 @@
     #   fastapi
     #   pydantic
     #   pydantic-core
-<<<<<<< HEAD
-    #   typing-inspection
-typing-inspection==0.4.1
-    # via pydantic
-urllib3==2.3.0
-=======
 urllib3==2.5.0
->>>>>>> 23ec8aa1
     # via
     #   -c requirements/../../../requirements/constraints.txt
     #   docker
