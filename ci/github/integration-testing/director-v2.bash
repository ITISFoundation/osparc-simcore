--- conflicted
+++ resolved
@@ -21,24 +21,9 @@
 
 test() {
   echo "testing in services/director-v2/tests/integration/$1"
-
-  # enable logs only for flaky test
-  if [ "$1" == "02" ]
-  then
-  pytest --cov=simcore_service_director_v2 --durations=10 --cov-append \
-    --color=yes --cov-report=term-missing --cov-report=xml --cov-config=.coveragerc \
-<<<<<<< HEAD
-    -vvv -s --log-cli-level=DEBUG \
-    -v -m "not travis" "services/director-v2/tests/integration/$1" --log-level=DEBUG
-  else
   pytest --cov=simcore_service_director_v2 --durations=10 --cov-append \
     --color=yes --cov-report=term-missing --cov-report=xml --cov-config=.coveragerc \
     -v -m "not travis" "services/director-v2/tests/integration/$1" --log-level=DEBUG
-  fi
-=======
-    -vvv \
-    -v -m "not travis" "services/director-v2/tests/integration/$1"
->>>>>>> 677a7181
 }
 
 clean_up() {
