--- conflicted
+++ resolved
@@ -112,13 +112,8 @@
         let button = new qx.ui.form.Button("Open Viewer");
         button.setEnabled(node.getMetadata().viewer.port !== null);
         button.addListener("execute", function(e) {
-<<<<<<< HEAD
-          let url = node.getMetadata().viewer.ip + ":" + node.getMetadata().viewer.port;
-          let modelerWin = this.__createBrowserWindow(url, node.getMetadata().name);
-=======
-          let url = "http://" + window.location.hostname + ":" + node.getMetaData().viewer.port;
-          let modelerWin = scope.createBrowserWindow(url, node.getMetaData().name);
->>>>>>> 058651aa
+          let url = "http://" + window.location.hostname + ":" + node.getMetadata().viewer.port;
+          let modelerWin = scope.createBrowserWindow(url, node.getMetadata().name);
           modelerWin.open();
           // Too hacky
           this.getLayoutParent().getChildren()[1]._desktop.add(modelerWin);
