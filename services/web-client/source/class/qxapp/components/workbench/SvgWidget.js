const LINKS_LAYER_ID = "drawing";

qx.Class.define("qxapp.components.workbench.SvgWidget", {
  extend: qx.ui.core.Widget,

  construct: function() {
    this.base();

    this.addListenerOnce("appear", function() {
      this.__SvgWrapper = new qxapp.wrappers.SvgWrapper();
      this.__SvgWrapper.addListener(("SvgLibReady"), function(e) {
        let ready = e.getData();
        if (ready) {
          let svgPlaceholder = qx.dom.Element.create("div");
          qx.bom.element.Attribute.set(svgPlaceholder, "id", LINKS_LAYER_ID);
          qx.bom.element.Style.set(svgPlaceholder, "z-index", 12);
          qx.bom.element.Style.set(svgPlaceholder, "width", "100%");
          qx.bom.element.Style.set(svgPlaceholder, "height", "100%");
          this.getContentElement().getDomElement()
            .appendChild(svgPlaceholder);

<<<<<<< HEAD
          scope._linksCanvas = scope._svgWrapper.createEmptyCanvas(LINKS_LAYER_ID);

          scope.fireDataEvent("SvgWidgetReady", true);
=======
          this.__LinksCanvas = this.__SvgWrapper.createEmptyCanvas(LINKS_LAYER_ID);
>>>>>>> 438af7f9
        } else {
          console.log("svg.js was not loaded");
        }
      }, this);

      this.__SvgWrapper.init();
    }, this);
  },

  events: {
    "SvgWidgetReady": "qx.event.type.Data"
  },

  members: {
    __SvgWrapper: null,
    __LinksCanvas: null,

<<<<<<< HEAD
    _getControls(x1, y1, x2, y2) {
=======
    __getControls(x1, y1, x2, y2) {
>>>>>>> 438af7f9
      const offset = 50;
      return [{
        x: x1,
        y: y1
      }, {
        x: x1+offset,
        y: y1
      }, {
        x: x2-offset,
        y: y2
      }, {
        x: x2,
        y: y2
      }];
    },

    drawCurve: function(x1, y1, x2, y2) {
      const controls = this.__getControls(x1, y1, x2, y2);
      return this.__SvgWrapper.drawCurve(this.__LinksCanvas, controls);
    },

    updateCurve: function(curve, x1, y1, x2, y2) {
<<<<<<< HEAD
      const controls = this._getControls(x1, y1, x2, y2);
      this._svgWrapper.updateCurve(curve, controls);
    },

    removeCurve: function(curve) {
      this._svgWrapper.removeCurve(curve);
=======
      const controls = this.__getControls(x1, y1, x2, y2);
      this.__SvgWrapper.updateCurve(curve, controls);
>>>>>>> 438af7f9
    }
  }
});<|MERGE_RESOLUTION|>--- conflicted
+++ resolved
@@ -18,14 +18,8 @@
           qx.bom.element.Style.set(svgPlaceholder, "height", "100%");
           this.getContentElement().getDomElement()
             .appendChild(svgPlaceholder);
-
-<<<<<<< HEAD
-          scope._linksCanvas = scope._svgWrapper.createEmptyCanvas(LINKS_LAYER_ID);
-
-          scope.fireDataEvent("SvgWidgetReady", true);
-=======
           this.__LinksCanvas = this.__SvgWrapper.createEmptyCanvas(LINKS_LAYER_ID);
->>>>>>> 438af7f9
+          this.fireDataEvent("SvgWidgetReady", true);
         } else {
           console.log("svg.js was not loaded");
         }
@@ -43,11 +37,7 @@
     __SvgWrapper: null,
     __LinksCanvas: null,
 
-<<<<<<< HEAD
-    _getControls(x1, y1, x2, y2) {
-=======
     __getControls(x1, y1, x2, y2) {
->>>>>>> 438af7f9
       const offset = 50;
       return [{
         x: x1,
@@ -70,17 +60,12 @@
     },
 
     updateCurve: function(curve, x1, y1, x2, y2) {
-<<<<<<< HEAD
-      const controls = this._getControls(x1, y1, x2, y2);
-      this._svgWrapper.updateCurve(curve, controls);
+      const controls = this.__getControls(x1, y1, x2, y2);
+      this.__SvgWrapper.updateCurve(curve, controls);
     },
 
     removeCurve: function(curve) {
-      this._svgWrapper.removeCurve(curve);
-=======
-      const controls = this.__getControls(x1, y1, x2, y2);
-      this.__SvgWrapper.updateCurve(curve, controls);
->>>>>>> 438af7f9
+      this.__SvgWrapper.removeCurve(curve);
     }
   }
 });