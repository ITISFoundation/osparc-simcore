--- conflicted
+++ resolved
@@ -17,25 +17,20 @@
       bottom: 0
     });
 
-<<<<<<< HEAD
-    this._svgWidget.addListener("SvgWidgetReady", function() {
+    this.__SvgWidget.addListener("SvgWidgetReady", function() {
       // Will be called only the first time Svg lib is loaded
-      this._deserializeData();
+      this.__deserializeData();
     }, this);
 
-    this._svgWidget.addListener("SvgWidgetReady", function() {
-      this._svgWidget.addListener("appear", function() {
+    this.__SvgWidget.addListener("SvgWidgetReady", function() {
+      this.__SvgWidget.addListener("appear", function() {
         // Will be called once Svg lib is loaded and appears
-        this._deserializeData();
+        this.__deserializeData();
       }, this);
     }, this);
 
-    this._desktop = new qx.ui.window.Desktop(new qx.ui.window.Manager());
-    this.add(this._desktop, {
-=======
     this.__Desktop = new qx.ui.window.Desktop(new qx.ui.window.Manager());
     this.add(this.__Desktop, {
->>>>>>> 438af7f9
       left: 0,
       top: 0,
       right: 0,
@@ -60,7 +55,7 @@
       bottom: 20
     });
     playButton.addListener("execute", function() {
-      let pipelineDataStructure = this._serializePipelineDataStructure();
+      let pipelineDataStructure = this.__serializeData();
       console.log(pipelineDataStructure);
     }, this);
   },
@@ -70,20 +65,6 @@
   },
 
   members: {
-<<<<<<< HEAD
-    _nodes: null,
-    _links: null,
-    _desktop: null,
-    _svgWidget: null,
-    _plusButton: null,
-    _selection: null,
-    __myData: null,
-
-    _getPlusButton: function() {
-      // TODO: change icon
-      const icon = qxapp.utils.Placeholders.getIcon("fa-plus", 32); // "qxapp/icons/workbench/add-icon.png"
-      let plusButton = new qx.ui.form.MenuButton(null, icon, this._getMatchingServicesMenu());
-=======
     __Nodes: null,
     __Links: null,
     __Desktop: null,
@@ -92,7 +73,6 @@
     __getPlusButton: function() {
       const icon = qxapp.utils.Placeholders.getIcon("fa-plus", 32);
       let plusButton = new qx.ui.form.MenuButton(null, icon, this.__getMatchingServicesMenu());
->>>>>>> 438af7f9
       plusButton.set({
         width: 50,
         height: 50
@@ -120,16 +100,6 @@
         width: 50,
         height: 50
       });
-
-<<<<<<< HEAD
-      let scope = this;
-      playButton.addListener("execute", function() {
-        let pipelineData = scope._serializeData();
-        console.log(pipelineData);
-      }, scope);
-
-=======
->>>>>>> 438af7f9
       return playButton;
     },
 
@@ -140,15 +110,10 @@
         let nodeButton = new qx.ui.menu.Button(node.name);
 
         nodeButton.addListener("execute", function() {
-<<<<<<< HEAD
-          let nodeItem = scope._createNode(node);
-          scope._addNodeToWorkbench(nodeItem);
-          scope._createLinkToLast();
-        }, scope);
-=======
-          this.__addNode(node);
+          let nodeItem = this.__createNode(node);
+          this.__addNodeToWorkbench(nodeItem);
+          this.__createLinkToLastNode();
         }, this);
->>>>>>> 438af7f9
 
         buttonsListMenu.add(nodeButton);
       });
@@ -156,43 +121,18 @@
       return buttonsListMenu;
     },
 
-<<<<<<< HEAD
-    _addNodeToWorkbench(node, position) {
+    __addNodeToWorkbench(node, position) {
       if (position === undefined) {
-        let nNodes = this._nodes.length;
+        let nNodes = this.__Nodes.length;
         node.moveTo(50 + nNodes*250, 200);
-        this._desktop.add(node);
+        this.__Desktop.add(node);
         node.open();
-        this._nodes.push(node);
+        this.__Nodes.push(node);
       } else {
         node.moveTo(position.x, position.y);
-        this._desktop.add(node);
+        this.__Desktop.add(node);
         node.open();
-        this._nodes.push(node);
-      }
-    },
-
-    _createLinkToLast: function(node) {
-      let nNodes = this._nodes.length;
-      if (nNodes > 1) {
-        // force rendering to get the node's updated position
-        qx.ui.core.queue.Layout.flush();
-        this._addLink(this._nodes[nNodes-2], this._nodes[nNodes-1]);
-=======
-    __addNodeToWorkbench(node) {
-      let nNodesB = this.__Nodes.length;
-      node.moveTo(50 + nNodesB*250, 200);
-      this.__Desktop.add(node);
-      node.open();
-      this.__Nodes.push(node);
-
-      // force rendering to get the node"s updated position
-      qx.ui.core.queue.Layout.flush();
-
-      let nNodesA = this.__Nodes.length;
-      if (nNodesA > 1) {
-        this.__addLink(this.__Nodes[nNodesA-2], this.__Nodes[nNodesA-1]);
->>>>>>> 438af7f9
+        this.__Nodes.push(node);
       }
 
       node.addListener("move", function(e) {
@@ -224,15 +164,18 @@
       }, this);
     },
 
-<<<<<<< HEAD
-    _createNode: function(node) {
-      let nodeBase = new qxapp.components.workbench.NodeBase(node);
-=======
-    __addNode: function(node) {
+    __createLinkToLastNode: function() {
+      let nNodes = this.__Nodes.length;
+      if (nNodes > 1) {
+        // force rendering to get the node's updated position
+        qx.ui.core.queue.Layout.flush();
+        this.__addLink(this.__Nodes[nNodes-2], this.__Nodes[nNodes-1]);
+      }
+    },
+
+    __createNode: function(node) {
       let nodeBase = new qxapp.components.workbench.NodeBase();
       nodeBase.setMetadata(node);
-      this.__addNodeToWorkbench(nodeBase);
->>>>>>> 438af7f9
 
       if (nodeBase.getNodeImageId() === "modeler") {
         const slotName = "startModeler";
@@ -255,40 +198,8 @@
         }, this);
         socket.emit(slotName, nodeBase.getNodeId());
       }
-<<<<<<< HEAD
-
-      let scope = this;
-      nodeBase.addListener("move", function(e) {
-        let linksInvolved = new Set([]);
-        nodeBase.getInputLinkIDs().forEach(linkId => {
-          linksInvolved.add(linkId);
-        });
-        nodeBase.getOutputLinkIDs().forEach(linkId => {
-          linksInvolved.add(linkId);
-        });
-
-        linksInvolved.forEach(linkId => {
-          let link = scope._getLink(linkId);
-          if (link) {
-            let node1 = scope._getNode(link.getInputNodeId());
-            let node2 = scope._getNode(link.getOutputNodeId());
-            const pointList = scope._getLinkPoints(node1, node2);
-            const x1 = pointList[0][0];
-            const y1 = pointList[0][1];
-            const x2 = pointList[1][0];
-            const y2 = pointList[1][1];
-            scope._svgWidget.updateCurve(link.getRepresentation(), x1, y1, x2, y2);
-          }
-        });
-      }, scope);
-
-      nodeBase.addListener("dblclick", function(e) {
-        scope.fireDataEvent("NodeDoubleClicked", nodeBase);
-      }, scope);
 
       return nodeBase;
-=======
->>>>>>> 438af7f9
     },
 
     __addLink: function(node1, node2) {
@@ -339,45 +250,34 @@
       return null;
     },
 
-<<<<<<< HEAD
-    _getConnectedLinks: function(id) {
-      let connectedLinks = Set([]);
-      this._links.forEach(link => {
-        if (link.getInputNodeId() === id) {
-          connectedLinks.add(link.getLinkId());
-        }
-        if (link.getOutputNodeId() === id) {
-          connectedLinks.add(link.getLinkId());
-        }
-      });
-      return connectedLinks;
-    },
-
-    _addModeler: function() {
-      const minWidth = 400;
-      const minHeight = 400;
-
-      let win = new qx.ui.window.Window("Modeler");
-      win.setLayout(new qx.ui.layout.VBox());
-      win.setMinWidth(minWidth);
-      win.setMinHeight(minHeight);
-      win.setAllowMaximize(false);
-      win.open();
-
-      let threeWidget = new qxapp.components.workbench.ThreeWidget(minWidth, minHeight, "#3F3F3F");
-      win.add(threeWidget, {
-        flex: 1
-      });
-
-      win.addListener("resize", function(e) {
-        threeWidget.viewResized(e.getData().width, e.getData().height);
-      }, this);
-    },
-
-    _serializeData: function() {
-=======
-    _serializePipelineDataStructure: function() {
->>>>>>> 438af7f9
+    __removeNode: function(node) {
+      this.__Desktop.remove(node);
+    },
+
+    __removeAllNodes: function() {
+      while (this.__Nodes.length > 0) {
+        this.__removeNode(this.__Nodes[this.__Nodes.length-1]);
+        this.__Nodes.pop();
+      }
+    },
+
+    __removeLink: function(link) {
+      this.__SvgWidget.removeCurve(link.getRepresentation());
+    },
+
+    __removeAllLinks: function() {
+      while (this.__Links.length > 0) {
+        this.__removeLink(this.__Links[this.__Links.length-1]);
+        this.__Links.pop();
+      }
+    },
+
+    removeAll: function() {
+      this.__removeAllNodes();
+      this.__removeAllLinks();
+    },
+
+    __serializeData: function() {
       let pipeline = {};
       for (let i = 0; i < this.__Nodes.length; i++) {
         const nodeId = this.__Nodes[i].getNodeId();
@@ -404,53 +304,26 @@
       return pipeline;
     },
 
-<<<<<<< HEAD
     setData: function(pipeData) {
       this.__myData = pipeData;
     },
 
-    __removeNode: function(node) {
-      this._desktop.remove(node);
-    },
-
-    __removeAllNodes: function() {
-      while (this._nodes.length > 0) {
-        this.__removeNode(this._nodes[this._nodes.length-1]);
-        this._nodes.pop();
-      }
-    },
-
-    __removeLink: function(link) {
-      this._svgWidget.removeCurve(link.getRepresentation());
-    },
-
-    __removeAllLinks: function() {
-      while (this._links.length > 0) {
-        this.__removeLink(this._links[this._links.length-1]);
-        this._links.pop();
-      }
-    },
-
-    removeAll: function() {
-      this.__removeAllNodes();
-      this.__removeAllLinks();
-    },
-
-    _deserializeData: function() {
+    __deserializeData: function() {
       console.log("__myData", this.__myData);
+
+      this.removeAll();
       if (this.__myData === null) {
-        this.removeAll();
         return;
       }
 
       // add nodes
       for (let i = 0; i < this.__myData.length; i++) {
-        let nodeItem = this._createNode(this.__myData[i]);
+        let nodeItem = this.__createNode(this.__myData[i]);
         nodeItem.setNodeId(this.__myData[i].uuid);
         if (Object.prototype.hasOwnProperty.call(this.__myData[i], "position")) {
-          this._addNodeToWorkbench(nodeItem, this.__myData[i].position);
+          this.__addNodeToWorkbench(nodeItem, this.__myData[i].position);
         } else {
-          this._addNodeToWorkbench(nodeItem);
+          this.__addNodeToWorkbench(nodeItem);
         }
       }
 
@@ -459,256 +332,28 @@
       // add links
       for (let i = 0; i < this.__myData.length; i++) {
         if (this.__myData[i].children.length > 0) {
-          let node1 = this._getNode(this.__myData[i].uuid);
+          let node1 = this.__getNode(this.__myData[i].uuid);
           for (let j = 0; j < this.__myData[i].children.length; j++) {
-            let node2 = this._getNode(this.__myData[i].children[j]);
-            this._addLink(node1, node2);
-          }
-        }
-      }
-    },
-
-    _getProducers: function() {
+            let node2 = this.__getNode(this.__myData[i].children[j]);
+            this.__addLink(node1, node2);
+          }
+        }
+      }
+    },
+
+    __getProducers: function() {
       const producers = qxapp.data.Fake.getProducers();
-      return this._createMenuFromList(producers);
-    },
-
-    _getComputationals: function() {
+      return this.__createMenuFromList(producers);
+    },
+
+    __getComputationals: function() {
       const computationals = qxapp.data.Fake.getComputationals();
-      return this._createMenuFromList(computationals);
-    },
-
-    _getAnalyses: function() {
+      return this.__createMenuFromList(computationals);
+    },
+
+    __getAnalyses: function() {
       const analyses = qxapp.data.Fake.getAnalyses();
-      return this._createMenuFromList(analyses);
-=======
-    __getProducers: function() {
-      const producers = [{
-        "id": "modeler",
-        "name": "Modeler",
-        "input": [],
-        "output": [{
-          "name": "Scene",
-          "type": "scene",
-          "value": ""
-        }],
-        "settings": [{
-          "name": "ViPModel",
-          "options": [
-            "Rat",
-            "Sphere"
-          ],
-          "text": "Select ViP Model",
-          "type": "select",
-          "value": 0
-        }],
-        "viewer": {
-          "port": null
-        }
-      },
-      {
-        "id": "NumberGeneratorID",
-        "name": "Number Generator",
-        "input": [],
-        "output": [{
-          "name": "Number",
-          "type": "number",
-          "value": ""
-        }],
-        "settings": [{
-          "name": "number",
-          "text": "Number",
-          "type": "number",
-          "value": 0
-        }]
-      }];
-      return this.__createMenuFromList(producers);
-    },
-
-    __getComputationals: function() {
-      const computationals = [{
-        "id": "ColleenClancy",
-        "name": "Colleen Clancy - dummy",
-        "input": [
-          {
-            "name": "NaValue",
-            "type": "number",
-            "value": 10
-          },
-          {
-            "name": "KrValue",
-            "type": "number",
-            "value": 10
-          },
-          {
-            "name": "BCLValue",
-            "type": "number",
-            "value": 10
-          },
-          {
-            "name": "beatsValue",
-            "type": "number",
-            "value": 10
-          },
-          {
-            "name": "LigandValue",
-            "type": "number",
-            "value": 10
-          },
-          {
-            "name": "cAMKIIValue",
-            "type": "number",
-            "value": 10
-          }
-        ],
-        "output": [
-          {
-            "name": "outputFolder",
-            "type": "folder",
-            "value": "url"
-          },
-          {
-            "name": "Allresults",
-            "order": [
-              "t",
-              "I_Ca_store",
-              "Ito",
-              "Itof",
-              "Itos",
-              "INa",
-              "IK1",
-              "s1",
-              "k1",
-              "Jserca",
-              "Iks",
-              "Jleak",
-              "ICFTR",
-              "Incx"
-            ],
-            "type": "csv"
-          }
-        ],
-        "settings": [
-          {
-            "name": "NaValue",
-            "text": "Na blocker drug concentration",
-            "type": "number",
-            "value": 10
-          },
-          {
-            "name": "KrValue",
-            "text": "Kr blocker drug concentration",
-            "type": "number",
-            "value": 10
-          },
-          {
-            "name": "BCLValue",
-            "text": "Basic cycle length (BCL)",
-            "type": "number",
-            "value": 10
-          },
-          {
-            "name": "beatsValue",
-            "text": "Number of beats",
-            "type": "number",
-            "value": 10
-          },
-          {
-            "name": "LigandValue",
-            "text": "Ligand concentration",
-            "type": "number",
-            "value": 10
-          },
-          {
-            "name": "cAMKIIValue",
-            "options": [
-              "A",
-              "B",
-              "C",
-              "D"
-            ],
-            "text": "Adjust cAMKII activity level",
-            "type": "select",
-            "value": 0
-          }
-        ]
-      },
-      {
-        "id": "Computational2",
-        "name": "Computational 2",
-        "input": [{
-          "name": "Scene",
-          "type": "scene",
-          "value": ""
-        }],
-        "output": [{
-          "name": "Other numbers",
-          "type": "number",
-          "value": ""
-        }],
-        "settings": []
-      },
-      {
-        "id": "Computational3",
-        "name": "Computational 3",
-        "input": [{
-          "name": "Number",
-          "type": "number",
-          "value": ""
-        }],
-        "output": [{
-          "name": "Some numbers",
-          "type": "number",
-          "value": ""
-        }],
-        "settings": []
-      },
-      {
-        "id": "Computational4",
-        "name": "Computational 4",
-        "input": [{
-          "name": "Number",
-          "type": "number",
-          "value": ""
-        }],
-        "output": [{
-          "name": "Other numbers",
-          "type": "number",
-          "value": ""
-        }],
-        "settings": []
-      }];
-      return this.__createMenuFromList(computationals);
-    },
-
-    __getAnalyses: function() {
-      const analyses = [{
-        "id": "jupyter-base-notebook",
-        "name": "Jupyter",
-        "input": [{
-          "name": "Number",
-          "type": "number",
-          "value": ""
-        }],
-        "output": [],
-        "settings": [],
-        "viewer": {
-          "port": null
-        }
-      },
-      {
-        "id": "Analysis2",
-        "name": "Analysis 2",
-        "input": [{
-          "name": "Number",
-          "type": "scene",
-          "value": ""
-        }],
-        "output": [],
-        "settings": []
-      }];
       return this.__createMenuFromList(analyses);
->>>>>>> 438af7f9
     }
   }
 });