#
# Targets for DEVELOPMENT of Public API Server
#
include ../../scripts/common.Makefile
include ../../scripts/common-service.Makefile

.PHONY: reqs
reqs: ## compiles pip requirements (.in -> .txt)
	@$(MAKE_C) requirements reqs



.env:
	cp .env-devel $@




# specification of the used openapi-generator-cli (see also https://github.com/ITISFoundation/openapi-generator)
OPENAPI_GENERATOR_NAME := itisfoundation/openapi-generator-cli-openapi-generator-v4.2.3
OPENAPI_GENERATOR_TAG := v0
OPENAPI_GENERATOR_IMAGE := $(OPENAPI_GENERATOR_NAME):$(OPENAPI_GENERATOR_TAG)

define _create_and_validate_openapi
	# generating openapi specs file under $< (NOTE: Skips DEV FEATURES since this OAS is the 'offically released'!)
	@source .env; \
	export API_SERVER_DEV_FEATURES_ENABLED=$1; \
	python3 -c "import json; from $(APP_PACKAGE_NAME).main import *; print( json.dumps(the_app.openapi(), indent=2) )" > $@

	# validates OAS file: $@
	docker run --rm \
			--volume "$(CURDIR):/local" \
			$(OPENAPI_GENERATOR_IMAGE) validate --input-spec /local/$@

endef


.PHONY: openapi-specs openapi.json openapi-dev.json

openapi-specs: openapi.json

openapi.json: .env ## Creates OAS (API_SERVER_DEV_FEATURES_ENABLED=0)
	@$(call _create_and_validate_openapi,0)

openapi-dev.json: .env ## Creates OAS under development (API_SERVER_DEV_FEATURES_ENABLED=1)
	@$(call _create_and_validate_openapi,1)


CLIENT_RELEASE=0.5.0
CLIENT_OAS_PATH=osparc-simcore-clients-$(CLIENT_RELEASE)/api/openapi.json

openapi-client.json:
	# download artifacts for $(CLIENT_RELEASE)
	@temp_dir=$$(mktemp --directory); \
	cd "$$temp_dir"; \
	wget --output-document=artifacts.zip "https://github.com/ITISFoundation/osparc-simcore-clients/archive/refs/tags/v$(CLIENT_RELEASE).zip"; \
	unzip artifacts.zip "$(CLIENT_OAS_PATH)";\
	mv "$(CLIENT_OAS_PATH)" "$(CURDIR)/$@";\
	rm -rf "$$temp_dir"


define _openapi_diff_inputs
	$(SCRIPTS_DIR)/openapi-diff.bash $(foreach f,$^,/specs/$f) --fail-on-incompatible --json=/specs/$@
endef

.PHONY: openapi-diff-dev.json
openapi-dev-diff.json: openapi.json openapi-dev.json ## Diffs against newer openapi-dev.json and checks backwards compatibility
	$(call _openapi_diff_inputs)

openapi-client-diff.json: openapi-client.json openapi.json ## Diffs against older openapi-client.json and checks backwards compatibility
	$(call _openapi_diff_inputs)



# SEE https://schemathesis.readthedocs.io/en/stable/index.html
APP_URL:=http://$(get_my_ip).nip.io:8006

test-api: ## Runs schemathesis against development server (NOTE: make up-devel first)
	@docker run schemathesis/schemathesis:stable run \
		"$(APP_URL)/api/v0/openapi.json"


# GENERATION python client ###########################################################################
.PHONY: python-client generator-help python-client-openapi-branch

<<<<<<< HEAD
# NOTE: assumes this repo exists
GIT_USER_ID := ITISFoundation
GIT_CLIENT_REPO_ID := osparc-simcore-python-client
CLIENT_BRANCH := master
=======
# SEE https://openapi-generator.tech/docs/usage#generate
# SEE https://openapi-generator.tech/docs/generators/python
#
# TODO: put instead to additional-props.yaml and --config=openapi-generator/python-config.yaml
# TODO: copy this code to https://github.com/ITISFoundation/osparc-simcore-clients/blob/master/Makefile
#
# NOTE: assumes this repo exists
GIT_USER_ID := ITISFoundation
GIT_CLIENT_REPO_ID := osparc-simcore-clients
GIT_OPENAPI_REPO_ID := openapi-generator
GENERATOR_NAME := python
ADDITIONAL_PROPS := \
	generateSourceCodeOnly=false\
	hideGenerationTimestamp=true\
	library=urllib3\
	packageName=osparc\
	packageUrl=https://github.com/$(GIT_USER_ID)/${GIT_CLIENT_REPO_ID}.git\
	packageVersion=$(APP_VERSION)\
	projectName=osparc-simcore-python-api
ADDITIONAL_PROPS := $(foreach prop,$(ADDITIONAL_PROPS),$(strip $(prop)))

null  :=
space := $(null) #
comma := ,

client:
	# cloning $(GIT_USER_ID)/$(GIT_CLIENT_REPO_ID) -> $@
	git clone git@github.com:$(GIT_USER_ID)/$(GIT_CLIENT_REPO_ID).git $@
	# TODO: if fails, add -b
	cd client; git checkout -b "upgrade-${APP_VERSION}"

python-client: client openapi.json ## runs python client generator
	# copies latest version of the openapi
	@cp openapi.json client/api/
	# generates
	@source .env; \
	docker run --rm \
			--volume "$(CURDIR):/local" \
			$(OPENAPI_GENERATOR_IMAGE) generate \
			--generator-name=$(GENERATOR_NAME) \
			--git-user-id=$(GIT_USER_ID) \
			--git-repo-id=$(GIT_CLIENT_REPO_ID) \
			--http-user-agent="osparc-api/$(APP_VERSION)/python" \
			--input-spec=/local/openapi.json \
			--output=/local/client \
			--additional-properties=$(subst $(space),$(comma),$(strip $(ADDITIONAL_PROPS))) \
			--package-name=osparc \
			--release-note="Updated to $(APP_VERSION)"

generator-help: ## help on client-api generator
	# generate help
	@docker run --rm $(OPENAPI_GENERATOR_IMAGE) help generate
>>>>>>> 351090a4
<|MERGE_RESOLUTION|>--- conflicted
+++ resolved
@@ -80,65 +80,7 @@
 		"$(APP_URL)/api/v0/openapi.json"
 
 
-# GENERATION python client ###########################################################################
-.PHONY: python-client generator-help python-client-openapi-branch
-
-<<<<<<< HEAD
-# NOTE: assumes this repo exists
+# Python client ###########################################################################
 GIT_USER_ID := ITISFoundation
 GIT_CLIENT_REPO_ID := osparc-simcore-python-client
-CLIENT_BRANCH := master
-=======
-# SEE https://openapi-generator.tech/docs/usage#generate
-# SEE https://openapi-generator.tech/docs/generators/python
-#
-# TODO: put instead to additional-props.yaml and --config=openapi-generator/python-config.yaml
-# TODO: copy this code to https://github.com/ITISFoundation/osparc-simcore-clients/blob/master/Makefile
-#
-# NOTE: assumes this repo exists
-GIT_USER_ID := ITISFoundation
-GIT_CLIENT_REPO_ID := osparc-simcore-clients
-GIT_OPENAPI_REPO_ID := openapi-generator
-GENERATOR_NAME := python
-ADDITIONAL_PROPS := \
-	generateSourceCodeOnly=false\
-	hideGenerationTimestamp=true\
-	library=urllib3\
-	packageName=osparc\
-	packageUrl=https://github.com/$(GIT_USER_ID)/${GIT_CLIENT_REPO_ID}.git\
-	packageVersion=$(APP_VERSION)\
-	projectName=osparc-simcore-python-api
-ADDITIONAL_PROPS := $(foreach prop,$(ADDITIONAL_PROPS),$(strip $(prop)))
-
-null  :=
-space := $(null) #
-comma := ,
-
-client:
-	# cloning $(GIT_USER_ID)/$(GIT_CLIENT_REPO_ID) -> $@
-	git clone git@github.com:$(GIT_USER_ID)/$(GIT_CLIENT_REPO_ID).git $@
-	# TODO: if fails, add -b
-	cd client; git checkout -b "upgrade-${APP_VERSION}"
-
-python-client: client openapi.json ## runs python client generator
-	# copies latest version of the openapi
-	@cp openapi.json client/api/
-	# generates
-	@source .env; \
-	docker run --rm \
-			--volume "$(CURDIR):/local" \
-			$(OPENAPI_GENERATOR_IMAGE) generate \
-			--generator-name=$(GENERATOR_NAME) \
-			--git-user-id=$(GIT_USER_ID) \
-			--git-repo-id=$(GIT_CLIENT_REPO_ID) \
-			--http-user-agent="osparc-api/$(APP_VERSION)/python" \
-			--input-spec=/local/openapi.json \
-			--output=/local/client \
-			--additional-properties=$(subst $(space),$(comma),$(strip $(ADDITIONAL_PROPS))) \
-			--package-name=osparc \
-			--release-note="Updated to $(APP_VERSION)"
-
-generator-help: ## help on client-api generator
-	# generate help
-	@docker run --rm $(OPENAPI_GENERATOR_IMAGE) help generate
->>>>>>> 351090a4
+CLIENT_BRANCH := master