--- conflicted
+++ resolved
@@ -37,15 +37,6 @@
     #   cfn-lint
 aws-xray-sdk==2.14.0
     # via moto
-<<<<<<< HEAD
-boto3==1.35.0
-    # via
-    #   aws-sam-translator
-    #   moto
-boto3-stubs==1.35.0
-    # via types-boto3
-botocore==1.35.0
-=======
 boto3==1.35.1
     # via
     #   aws-sam-translator
@@ -53,17 +44,12 @@
 boto3-stubs==1.35.1
     # via types-boto3
 botocore==1.35.1
->>>>>>> 4fc39bb6
     # via
     #   aws-xray-sdk
     #   boto3
     #   moto
     #   s3transfer
-<<<<<<< HEAD
-botocore-stubs==1.35.0
-=======
 botocore-stubs==1.35.1
->>>>>>> 4fc39bb6
     # via boto3-stubs
 certifi==2024.2.2
     # via
