--- conflicted
+++ resolved
@@ -3,14 +3,10 @@
     #   -r requirements/../../../packages/service-library/requirements/_base.in
     #   -r requirements/../../../packages/simcore-sdk/requirements/../../../packages/service-library/requirements/_base.in
 aiocache==0.12.2
-<<<<<<< HEAD
-    # via -r requirements/../../../packages/simcore-sdk/requirements/_base.in
-=======
-    # via
-    #   -r requirements/../../../packages/service-library/requirements/_base.in
-    #   -r requirements/../../../packages/simcore-sdk/requirements/../../../packages/service-library/requirements/_base.in
-    #   -r requirements/../../../packages/simcore-sdk/requirements/_base.in
->>>>>>> 5528772c
+    # via
+    #   -r requirements/../../../packages/service-library/requirements/_base.in
+    #   -r requirements/../../../packages/simcore-sdk/requirements/../../../packages/service-library/requirements/_base.in
+    #   -r requirements/../../../packages/simcore-sdk/requirements/_base.in
 aiodebug==2.3.0
     # via
     #   -r requirements/../../../packages/service-library/requirements/_base.in
@@ -55,11 +51,8 @@
     # via
     #   -r requirements/../../../packages/postgres-database/requirements/_base.in
     #   -r requirements/../../../packages/simcore-sdk/requirements/../../../packages/postgres-database/requirements/_base.in
-<<<<<<< HEAD
 annotated-types==0.7.0
     # via pydantic
-=======
->>>>>>> 5528772c
 anyio==4.3.0
     # via
     #   fast-depends
@@ -75,11 +68,8 @@
     #   -r requirements/../../../packages/simcore-sdk/requirements/../../../packages/models-library/requirements/_base.in
     #   -r requirements/../../../packages/simcore-sdk/requirements/../../../packages/service-library/requirements/../../../packages/models-library/requirements/_base.in
     #   -r requirements/../../../packages/simcore-sdk/requirements/../../../packages/service-library/requirements/_base.in
-<<<<<<< HEAD
-=======
 asgiref==3.8.1
     # via opentelemetry-instrumentation-asgi
->>>>>>> 5528772c
 async-timeout==4.0.3
     # via
     #   aiopg
@@ -134,15 +124,12 @@
     #   -c requirements/../../../packages/simcore-sdk/requirements/../../../requirements/constraints.txt
     #   -c requirements/../../../requirements/constraints.txt
     #   -r requirements/_base.in
-<<<<<<< HEAD
-=======
 deprecated==1.2.14
     # via
     #   opentelemetry-api
     #   opentelemetry-exporter-otlp-proto-grpc
     #   opentelemetry-exporter-otlp-proto-http
     #   opentelemetry-semantic-conventions
->>>>>>> 5528772c
 dnspython==2.6.1
     # via email-validator
 email-validator==2.1.1
@@ -153,23 +140,20 @@
     # via faststream
 fastapi==0.114.2
     # via
-<<<<<<< HEAD
-=======
-    #   -c requirements/../../../packages/models-library/requirements/../../../requirements/constraints.txt
-    #   -c requirements/../../../packages/postgres-database/requirements/../../../requirements/constraints.txt
-    #   -c requirements/../../../packages/service-library/requirements/../../../packages/models-library/requirements/../../../requirements/constraints.txt
-    #   -c requirements/../../../packages/service-library/requirements/../../../packages/settings-library/requirements/../../../requirements/constraints.txt
-    #   -c requirements/../../../packages/service-library/requirements/../../../requirements/constraints.txt
-    #   -c requirements/../../../packages/settings-library/requirements/../../../requirements/constraints.txt
-    #   -c requirements/../../../packages/simcore-sdk/requirements/../../../packages/models-library/requirements/../../../requirements/constraints.txt
-    #   -c requirements/../../../packages/simcore-sdk/requirements/../../../packages/postgres-database/requirements/../../../requirements/constraints.txt
-    #   -c requirements/../../../packages/simcore-sdk/requirements/../../../packages/service-library/requirements/../../../packages/models-library/requirements/../../../requirements/constraints.txt
-    #   -c requirements/../../../packages/simcore-sdk/requirements/../../../packages/service-library/requirements/../../../packages/settings-library/requirements/../../../requirements/constraints.txt
-    #   -c requirements/../../../packages/simcore-sdk/requirements/../../../packages/service-library/requirements/../../../requirements/constraints.txt
-    #   -c requirements/../../../packages/simcore-sdk/requirements/../../../packages/settings-library/requirements/../../../requirements/constraints.txt
-    #   -c requirements/../../../packages/simcore-sdk/requirements/../../../requirements/constraints.txt
-    #   -c requirements/../../../requirements/constraints.txt
->>>>>>> 5528772c
+    #   -c requirements/../../../packages/models-library/requirements/../../../requirements/constraints.txt
+    #   -c requirements/../../../packages/postgres-database/requirements/../../../requirements/constraints.txt
+    #   -c requirements/../../../packages/service-library/requirements/../../../packages/models-library/requirements/../../../requirements/constraints.txt
+    #   -c requirements/../../../packages/service-library/requirements/../../../packages/settings-library/requirements/../../../requirements/constraints.txt
+    #   -c requirements/../../../packages/service-library/requirements/../../../requirements/constraints.txt
+    #   -c requirements/../../../packages/settings-library/requirements/../../../requirements/constraints.txt
+    #   -c requirements/../../../packages/simcore-sdk/requirements/../../../packages/models-library/requirements/../../../requirements/constraints.txt
+    #   -c requirements/../../../packages/simcore-sdk/requirements/../../../packages/postgres-database/requirements/../../../requirements/constraints.txt
+    #   -c requirements/../../../packages/simcore-sdk/requirements/../../../packages/service-library/requirements/../../../packages/models-library/requirements/../../../requirements/constraints.txt
+    #   -c requirements/../../../packages/simcore-sdk/requirements/../../../packages/service-library/requirements/../../../packages/settings-library/requirements/../../../requirements/constraints.txt
+    #   -c requirements/../../../packages/simcore-sdk/requirements/../../../packages/service-library/requirements/../../../requirements/constraints.txt
+    #   -c requirements/../../../packages/simcore-sdk/requirements/../../../packages/settings-library/requirements/../../../requirements/constraints.txt
+    #   -c requirements/../../../packages/simcore-sdk/requirements/../../../requirements/constraints.txt
+    #   -c requirements/../../../requirements/constraints.txt
     #   -r requirements/../../../packages/service-library/requirements/_fastapi.in
     #   -r requirements/_base.in
     #   fastapi-pagination
@@ -384,8 +368,6 @@
     #   prometheus-fastapi-instrumentator
 prometheus-fastapi-instrumentator==6.1.0
     # via -r requirements/../../../packages/service-library/requirements/_fastapi.in
-<<<<<<< HEAD
-=======
 protobuf==4.25.4
     # via
     #   googleapis-common-protos
@@ -394,7 +376,6 @@
     # via
     #   -r requirements/../../../packages/service-library/requirements/_base.in
     #   -r requirements/../../../packages/simcore-sdk/requirements/../../../packages/service-library/requirements/_base.in
->>>>>>> 5528772c
 psycopg2-binary==2.9.9
     # via
     #   aiopg
@@ -407,10 +388,7 @@
     #   -c requirements/../../../packages/postgres-database/requirements/../../../requirements/constraints.txt
     #   -c requirements/../../../packages/service-library/requirements/../../../packages/models-library/requirements/../../../requirements/constraints.txt
     #   -c requirements/../../../packages/service-library/requirements/../../../packages/settings-library/requirements/../../../requirements/constraints.txt
-<<<<<<< HEAD
-=======
     #   -c requirements/../../../packages/service-library/requirements/../../../packages/settings-library/requirements/_base.in
->>>>>>> 5528772c
     #   -c requirements/../../../packages/service-library/requirements/../../../requirements/constraints.txt
     #   -c requirements/../../../packages/settings-library/requirements/../../../requirements/constraints.txt
     #   -c requirements/../../../packages/simcore-sdk/requirements/../../../packages/models-library/requirements/../../../requirements/constraints.txt
@@ -515,15 +493,12 @@
     #   -c requirements/../../../requirements/constraints.txt
     #   -r requirements/../../../packages/service-library/requirements/_base.in
     #   -r requirements/../../../packages/simcore-sdk/requirements/../../../packages/service-library/requirements/_base.in
-<<<<<<< HEAD
-=======
 repro-zipfile==0.3.1
     # via
     #   -r requirements/../../../packages/service-library/requirements/_base.in
     #   -r requirements/../../../packages/simcore-sdk/requirements/../../../packages/service-library/requirements/_base.in
 requests==2.32.3
     # via opentelemetry-exporter-otlp-proto-http
->>>>>>> 5528772c
 rich==13.7.1
     # via
     #   -r requirements/../../../packages/service-library/requirements/../../../packages/settings-library/requirements/_base.in
@@ -604,10 +579,7 @@
     #   -r requirements/../../../packages/simcore-sdk/requirements/../../../packages/service-library/requirements/../../../packages/settings-library/requirements/_base.in
     #   -r requirements/../../../packages/simcore-sdk/requirements/../../../packages/settings-library/requirements/_base.in
     #   -r requirements/_base.in
-<<<<<<< HEAD
     #   fastapi-cli
-=======
->>>>>>> 5528772c
     #   faststream
 types-python-dateutil==2.9.0.20240316
     # via arrow
@@ -641,8 +613,6 @@
     #   -c requirements/../../../packages/simcore-sdk/requirements/../../../requirements/constraints.txt
     #   -c requirements/../../../requirements/constraints.txt
     #   fastapi
-<<<<<<< HEAD
-=======
 urllib3==2.2.2
     # via
     #   -c requirements/../../../packages/models-library/requirements/../../../requirements/constraints.txt
@@ -660,15 +630,11 @@
     #   -c requirements/../../../packages/simcore-sdk/requirements/../../../requirements/constraints.txt
     #   -c requirements/../../../requirements/constraints.txt
     #   requests
->>>>>>> 5528772c
 uvicorn==0.29.0
     # via
     #   -r requirements/../../../packages/service-library/requirements/_fastapi.in
     #   fastapi
-<<<<<<< HEAD
     #   fastapi-cli
-=======
->>>>>>> 5528772c
 uvloop==0.19.0
     # via uvicorn
 watchfiles==0.21.0
