# api-server

[![image-size]](https://microbadger.com/images/itisfoundation/api-server. "More on itisfoundation/api-server.:staging-latest image")
[![image-badge]](https://microbadger.com/images/itisfoundation/api-server "More on Public API Server image in registry")
[![image-version]](https://microbadger.com/images/itisfoundation/api-server "More on Public API Server image in registry")
[![image-commit]](https://microbadger.com/images/itisfoundation/api-server "More on Public API Server image in registry")

Platform's public API server

<!-- Add badges urls here-->
[image-size]:https://img.shields.io/microbadger/image-size/itisfoundation/api-server./staging-latest.svg?label=api-server.&style=flat
[image-badge]:https://images.microbadger.com/badges/image/itisfoundation/api-server.svg
[image-version]https://images.microbadger.com/badges/version/itisfoundation/api-server.svg
[image-commit]:https://images.microbadger.com/badges/commit/itisfoundation/api-server.svg
<!------------------------->

## Development

Setup environment

```cmd
make devenv
source .venv/bin/activate
cd services/api-server
make install-dev
```

Then

```cmd
make run-devel
```

will start the api-server in development-mode together with a postgres db initialized with test data. Open the following sites and use the test credentials ``user=key, password=secret`` to manually test the API:

- http://127.0.0.1:8000/docs: redoc documentation
- http://127.0.0.1:8000/dev/docs: swagger type of documentation

<<<<<<< HEAD



## Clients

- Python client for osparc-simcore API can be found in https://github.com/ITISFoundation/osparc-simcore-client)
=======
## Backwards compatibility of the server API
The public API is required to be backwards compatible in the sense that a [client](https://github.com/ITISFoundation/osparc-simcore-clients) which is compatible with API version `N` should also be compatible with version `N+1`. Because of this, upgrading the server should never force a user to upgrade their client: The client which they have is already compatible with the new server.

```mermaid

flowchart LR
  subgraph Client
    direction LR
    A2(dev branch) .->|"🔙"| B2(master) .->|"🔙"| C2(staging) .->|"🔙"| D2(production)
    A2(dev branch) ==>|"🔨"| B2(master) ==>|"🔨"| C2(staging) ==>|"🔨"| D2(production)
  end
  subgraph Server
    direction LR
    A1(dev branch) ~~~ B1(master) ~~~ C1(staging) ~~~ D1(production)
    A1(dev branch) ==>|"🔨"| B1(master) ==>|"🔨"| C1(staging) ==>|"🔨"| D1(production)
  end

  A1 .->|"🔙"| A2
  B1 .->|"🔙"| B2
  C1 .->|"🔙"| C2
  D1 .->|"🔙"| D2

  A2 ~~~ A1
  B2 ~~~ B1
  C2 ~~~ C1
  D2 ~~~ D1
```

In this diagram the development workflow/progress is indicated with 🔨-arrows both for the server client. To see which client version a given server version is compatible with one can follow the backwards 🔙-arrows from that server version. E.g. one sees that the server in `staging` is compatible with the client in `staging` and in `production`. Needless to say, to see which versions of the server a given client is compatible with one can follow the dotted lines backwards from the client version. E.g. the client in `master` is seen to be compatible with ther server versions in `master` and in `dev branch`.

>>>>>>> 67cda117

## References

- [Design patterns for modern web APIs](https://blog.feathersjs.com/design-patterns-for-modern-web-apis-1f046635215) by D. Luecke
- [API Design Guide](https://cloud.google.com/apis/design/) by Google Cloud



## Acknowledgments

  Many of the ideas in this design were taken from the **excellent** work at https://github.com/nsidnev/fastapi-realworld-example-app by *Nik Sidnev* using the **extraordinary** [fastapi](https://fastapi.tiangolo.com/) package by *Sebastian Ramirez*.<|MERGE_RESOLUTION|>--- conflicted
+++ resolved
@@ -36,14 +36,12 @@
 - http://127.0.0.1:8000/docs: redoc documentation
 - http://127.0.0.1:8000/dev/docs: swagger type of documentation
 
-<<<<<<< HEAD
-
-
 
 ## Clients
 
 - Python client for osparc-simcore API can be found in https://github.com/ITISFoundation/osparc-simcore-client)
-=======
+
+
 ## Backwards compatibility of the server API
 The public API is required to be backwards compatible in the sense that a [client](https://github.com/ITISFoundation/osparc-simcore-clients) which is compatible with API version `N` should also be compatible with version `N+1`. Because of this, upgrading the server should never force a user to upgrade their client: The client which they have is already compatible with the new server.
 
@@ -74,8 +72,6 @@
 
 In this diagram the development workflow/progress is indicated with 🔨-arrows both for the server client. To see which client version a given server version is compatible with one can follow the backwards 🔙-arrows from that server version. E.g. one sees that the server in `staging` is compatible with the client in `staging` and in `production`. Needless to say, to see which versions of the server a given client is compatible with one can follow the dotted lines backwards from the client version. E.g. the client in `master` is seen to be compatible with ther server versions in `master` and in `dev branch`.
 
->>>>>>> 67cda117
-
 ## References
 
 - [Design patterns for modern web APIs](https://blog.feathersjs.com/design-patterns-for-modern-web-apis-1f046635215) by D. Luecke
