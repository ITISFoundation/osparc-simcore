--- conflicted
+++ resolved
@@ -15,14 +15,10 @@
     ProjectFunctionJob,
     RegisteredFunction,
     RegisteredFunctionJob,
-<<<<<<< HEAD
-    RegisteredFunctionJobCollection,
+    RegisteredFunctionJobPatch,
     RegisteredFunctionJobWithStatus,
-=======
-    RegisteredFunctionJobPatch,
     RegisteredProjectFunctionJobPatch,
     RegisteredSolverFunctionJobPatch,
->>>>>>> e89806fe
     SolverFunctionJob,
     SolverJobID,
     TaskID,
@@ -52,16 +48,9 @@
     FunctionJobProjectMissingError,
 )
 from .models.api_resources import JobLinks
-<<<<<<< HEAD
+from .models.domain.functions import PreRegisteredFunctionJobData
 from .models.schemas.jobs import JobInputs, JobPricingSpecification
 from .services_http.webserver import AuthSession
-=======
-from .models.domain.functions import PreRegisteredFunctionJobData
-from .models.schemas.jobs import (
-    JobInputs,
-    JobPricingSpecification,
-)
->>>>>>> e89806fe
 from .services_rpc.wb_api_server import WbApiRpcClient
 
 
@@ -214,7 +203,7 @@
             and function_job.function_class == FunctionClass.PROJECT
         ):
             if function_job.project_job_id is None:
-                raise FunctionJobProjectMissingError()
+                raise FunctionJobProjectMissingError
             job_status = await self._job_service.inspect_study_job(
                 job_id=function_job.project_job_id,
             )
@@ -222,7 +211,7 @@
             function_job.function_class == FunctionClass.SOLVER
         ):
             if function_job.solver_job_id is None:
-                raise FunctionJobProjectMissingError()
+                raise FunctionJobProjectMissingError
             job_status = await self._job_service.inspect_solver_job(
                 solver_key=function.solver_key,
                 version=function.solver_version,
@@ -307,7 +296,7 @@
                 if job_status.status == RunningState.SUCCESS:
                     return cached_function_job
 
-        raise FunctionJobCacheNotFoundError()
+        raise FunctionJobCacheNotFoundError
 
     async def pre_register_function_job(
         self,
@@ -526,21 +515,7 @@
                 job_links=job_links,
                 x_simcore_parent_project_uuid=x_simcore_parent_project_uuid,
                 x_simcore_parent_node_id=x_simcore_parent_node_id,
-<<<<<<< HEAD
-            )
-            for function_inputs in function_inputs_list
-        ]
-
-        function_job_collection_description = f"Function job collection of map of function {function.uid} with {len(function_inputs_list)} inputs"
-        return await self._web_rpc_client.register_function_job_collection(
-            function_job_collection=FunctionJobCollection(
-                title="Function job collection of function map",
-                description=function_job_collection_description,
-                job_ids=[function_job.uid for function_job in function_jobs],
-            ),
-            user_id=self.user_id,
-            product_name=self.product_name,
-        )
+            )
 
     async def function_job_outputs(
         self,
@@ -600,7 +575,4 @@
             user_id=user_id,
             product_name=product_name,
             outputs=new_outputs,
-        )
-=======
-            )
->>>>>>> e89806fe
+        )