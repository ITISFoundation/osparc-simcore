import logging
from typing import Annotated, Final

from fastapi import APIRouter, Depends, status
from fastapi_pagination.api import create_page
from models_library.api_schemas_webserver.projects import ProjectGet

from ...models.pagination import OnePage, Page, PaginationParams
from ...models.schemas.errors import ErrorGet
from ...models.schemas.studies import Study, StudyID, StudyPort
from ...services.webserver import AuthSession
from ..dependencies.webserver import get_webserver_session
from ._common import API_SERVER_DEV_FEATURES_ENABLED

_logger = logging.getLogger(__name__)
router = APIRouter()

_COMMON_ERROR_RESPONSES: Final[dict] = {
    status.HTTP_404_NOT_FOUND: {
        "description": "Study not found",
        "model": ErrorGet,
    },
}


def _create_study_from_project(project: ProjectGet) -> Study:
    assert isinstance(project, ProjectGet)  # nosec
    return Study.construct(
        uid=project.uuid,
        title=project.name,
        description=project.description,
        _fields_set={"uid", "title", "description"},
    )


@router.get(
    "",
    response_model=Page[Study],
    include_in_schema=API_SERVER_DEV_FEATURES_ENABLED,
)
async def list_studies(
    page_params: Annotated[PaginationParams, Depends()],
    webserver_api: Annotated[AuthSession, Depends(get_webserver_session)],
):
    """

    New in *version 0.5.0* (only with API_SERVER_DEV_FEATURES_ENABLED=1)
    """
    projects_page = await webserver_api.get_projects_page(
        limit=page_params.limit, offset=page_params.offset
    )

    studies: list[Study] = [
        _create_study_from_project(prj) for prj in projects_page.data
    ]

    return create_page(
        studies,
        projects_page.meta.total,
        page_params,
    )


@router.get(
    "/{study_id:uuid}",
    response_model=Study,
    responses={**_COMMON_ERROR_RESPONSES},
    include_in_schema=API_SERVER_DEV_FEATURES_ENABLED,
)
async def get_study(
    study_id: StudyID,
    webserver_api: Annotated[AuthSession, Depends(get_webserver_session)],
):
    """

    New in *version 0.5.0* (only with API_SERVER_DEV_FEATURES_ENABLED=1)
    """
    project: ProjectGet = await webserver_api.get_project(project_id=study_id)
    return _create_study_from_project(project)


@router.post(
    "/{study_id:uuid}:clone",
    response_model=Study,
    status_code=status.HTTP_201_CREATED,
    responses={**_COMMON_ERROR_RESPONSES},
    include_in_schema=API_SERVER_DEV_FEATURES_ENABLED,
)
async def clone_study(
    study_id: StudyID,
    webserver_api: Annotated[AuthSession, Depends(get_webserver_session)],
):
<<<<<<< HEAD
    try:
        project: ProjectGet = await webserver_api.clone_project(
            project_id=study_id, hidden=False
        )
        return _create_study_from_project(project)

    except ProjectNotFoundError:
        return create_error_json_response(
            f"Cannot find study={study_id!r}.",
            status_code=status.HTTP_404_NOT_FOUND,
        )
=======
    project: ProjectGet = await webserver_api.clone_project(project_id=study_id)
    return _create_study_from_project(project)
>>>>>>> c5aa314d


@router.get(
    "/{study_id:uuid}/ports",
    response_model=OnePage[StudyPort],
    responses={**_COMMON_ERROR_RESPONSES},
    include_in_schema=API_SERVER_DEV_FEATURES_ENABLED,
)
async def list_study_ports(
    study_id: StudyID,
    webserver_api: Annotated[AuthSession, Depends(get_webserver_session)],
):
    """Lists metadata on ports of a given study

    New in *version 0.5.0* (only with API_SERVER_DEV_FEATURES_ENABLED=1)
    """
    project_ports: list[StudyPort] = await webserver_api.get_project_metadata_ports(
        project_id=study_id
    )
    return OnePage[StudyPort](items=project_ports)<|MERGE_RESOLUTION|>--- conflicted
+++ resolved
@@ -90,22 +90,8 @@
     study_id: StudyID,
     webserver_api: Annotated[AuthSession, Depends(get_webserver_session)],
 ):
-<<<<<<< HEAD
-    try:
-        project: ProjectGet = await webserver_api.clone_project(
-            project_id=study_id, hidden=False
-        )
-        return _create_study_from_project(project)
-
-    except ProjectNotFoundError:
-        return create_error_json_response(
-            f"Cannot find study={study_id!r}.",
-            status_code=status.HTTP_404_NOT_FOUND,
-        )
-=======
     project: ProjectGet = await webserver_api.clone_project(project_id=study_id)
     return _create_study_from_project(project)
->>>>>>> c5aa314d
 
 
 @router.get(
