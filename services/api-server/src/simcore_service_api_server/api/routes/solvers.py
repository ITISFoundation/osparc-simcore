--- conflicted
+++ resolved
@@ -315,12 +315,8 @@
         version=version,
     )
 
-<<<<<<< HEAD
-    return OnePage[SolverPort].model_validate({"items": ports})
-=======
     solver_ports = [SolverPort.model_validate(port.model_dump()) for port in ports]
     return OnePage[SolverPort].model_validate(dict(items=solver_ports))
->>>>>>> dc395234
 
 
 @router.get(
