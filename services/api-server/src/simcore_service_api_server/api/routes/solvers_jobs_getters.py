--- conflicted
+++ resolved
@@ -13,7 +13,7 @@
 from models_library.api_schemas_webserver.projects import ProjectGet
 from models_library.api_schemas_webserver.resource_usage import PricingUnitGet
 from models_library.api_schemas_webserver.wallets import WalletGetWithAvailableCredits
-from models_library.projects_nodes_io import BaseFileLink, NodeID, NodeIDStr
+from models_library.projects_nodes_io import BaseFileLink
 from pydantic.types import PositiveInt
 from servicelib.logging_utils import log_context
 from simcore_service_api_server.api.dependencies.rabbitmq import LogListener
@@ -22,14 +22,7 @@
 from ...models.basic_types import VersionStr
 from ...models.pagination import Page, PaginationParams
 from ...models.schemas.files import File
-from ...models.schemas.jobs import (
-    ArgumentTypes,
-    Job,
-    JobID,
-    JobLog,
-    JobMetadata,
-    JobOutputs,
-)
+from ...models.schemas.jobs import ArgumentTypes, Job, JobID, JobMetadata, JobOutputs
 from ...models.schemas.solvers import SolverKeyId
 from ...services.catalog import CatalogApi
 from ...services.director_v2 import DirectorV2Api, DownloadLink, NodeName
@@ -365,25 +358,20 @@
         )
 
 
-<<<<<<< HEAD
-@router.get("/{solver_key:path}/releases/{version}/jobs/{job_id:uuid}/logstream")
-=======
 @router.get(
     "/{solver_key:path}/releases/{version}/jobs/{job_id:uuid}/logstream",
     response_class=StreamingResponse,
     include_in_schema=API_SERVER_DEV_FEATURES_ENABLED,
 )
->>>>>>> 33380f12
 async def get_log_stream(
     solver_key: SolverKeyId,
     version: VersionStr,
     job_id: JobID,
-<<<<<<< HEAD
     log_listener: Annotated[LogListener, Depends(LogListener)],
     webserver_api: Annotated[AuthSession, Depends(get_webserver_session)],
 ):
     job_name = _compose_job_resource_name(solver_key, version, job_id)
-    with log_context(_logger, logging.DEBUG, "Stream logs"):
+    with log_context(_logger, logging.DEBUG, "Begin streaming logs"):
         _logger.debug("job: %s", job_name)
         project: ProjectGet = await webserver_api.get_project(project_id=job_id)
         _raise_if_job_not_associated_with_solver(solver_key, version, project)
@@ -392,30 +380,4 @@
             log_listener.log_generator(),
             media_type="application/x-ndjson",
             background=BackgroundTask(log_listener.stop_listening),
-=======
-    webserver_api: Annotated[AuthSession, Depends(get_webserver_session)],
-):
-    async def _fake_generator(node_id: NodeIDStr):
-        for ii in range(100):
-            job_log: JobLog = JobLog(
-                job_id=job_id,
-                node_id=NodeID(node_id),
-                log_level=logging.DEBUG,
-                messages=[f"Hi Manuel. Gruss from the API-server {ii/100}"],
-            )
-            yield job_log.json() + "\n"
-
-    job_name = _compose_job_resource_name(solver_key, version, job_id)
-
-    with log_context(_logger, logging.DEBUG, f"Stream logs for {job_name=}"):
-        project: ProjectGet = await webserver_api.get_project(project_id=job_id)
-        _raise_if_job_not_associated_with_solver(solver_key, version, project)
-
-        node_ids = list(project.workbench.keys())
-        assert len(node_ids) == 1  # nosec
-
-        return StreamingResponse(
-            _fake_generator(node_id=node_ids[0]),
-            media_type="application/x-ndjson",
->>>>>>> 33380f12
         )