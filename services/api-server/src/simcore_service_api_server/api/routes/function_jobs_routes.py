--- conflicted
+++ resolved
@@ -318,7 +318,6 @@
                 )
             ).results
         )
-<<<<<<< HEAD
     else:
         raise UnsupportedFunctionClassError(function_class=function.function_class)
 
@@ -328,8 +327,6 @@
         product_name=product_name,
         outputs=new_outputs,
     )
-=======
-    raise UnsupportedFunctionClassError(function_class=function.function_class)
 
 
 @function_job_router.post(
@@ -390,5 +387,4 @@
             abort_href=app_router.url_path_for("cancel_task", task_id=_task_id),
             result_href=app_router.url_path_for("get_task_result", task_id=_task_id),
         )
-    raise UnsupportedFunctionClassError(function_class=function.function_class)
->>>>>>> acb9f055
+    raise UnsupportedFunctionClassError(function_class=function.function_class)