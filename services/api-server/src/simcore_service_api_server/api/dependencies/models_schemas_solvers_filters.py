from typing import Annotated

from fastapi import Query
<<<<<<< HEAD
=======
from models_library.basic_types import SafeQueryStr
from pydantic.fields import FieldInfo
>>>>>>> 8362d805

from ...models.schemas.solvers_filters import SolversListFilters
from ._utils import _get_query_params


def get_solvers_filters(
    # pylint: disable=unsubscriptable-object
    solver_id: Annotated[
        SafeQueryStr | None,
        Query(**_get_query_params(SolversListFilters.model_fields["solver_id"])),
    ] = None,
    version_display: Annotated[
        SafeQueryStr | None,
        Query(**_get_query_params(SolversListFilters.model_fields["version_display"])),
    ] = None,
) -> SolversListFilters:
    return SolversListFilters(
        solver_id=solver_id,
        version_display=version_display,
    )<|MERGE_RESOLUTION|>--- conflicted
+++ resolved
@@ -1,11 +1,7 @@
 from typing import Annotated
 
 from fastapi import Query
-<<<<<<< HEAD
-=======
 from models_library.basic_types import SafeQueryStr
-from pydantic.fields import FieldInfo
->>>>>>> 8362d805
 
 from ...models.schemas.solvers_filters import SolversListFilters
 from ._utils import _get_query_params
