<<<<<<< HEAD
=======
"""Dependences with any other services (except webserver)"""

>>>>>>> 190be9ab
from collections.abc import Callable
from typing import Annotated

from fastapi import Depends, HTTPException, Request, status
from servicelib.rabbitmq import RabbitMQRPCClient

from ..._service_solvers import SolverService
from ...services_rpc.catalog import CatalogService
from ...services_rpc.wb_api_server import WbApiRpcClient
from ...utils.client_base import BaseServiceClientApi
from .rabbitmq import get_rabbitmq_rpc_client
from .webserver_rpc import get_wb_api_rpc_client


def get_api_client(client_type: type[BaseServiceClientApi]) -> Callable:
    """
    Retrieves API client from backend services EXCEPT web-server (see dependencies/webserver)

    Usage:

        director_client: DirectorApi = Depends(get_api_client(DirectorApi)),
        storage_client: StorageApi = Depends(get_api_client(StorageApi)),
    """
    assert issubclass(client_type, BaseServiceClientApi)  # nosec

    def _get_client_from_app(request: Request) -> BaseServiceClientApi:
        client_obj = client_type.get_instance(request.app)
        if client_obj is None:
            raise HTTPException(
                status.HTTP_503_SERVICE_UNAVAILABLE,
                detail=f"{client_type.service_name.title()} service was disabled",
            )

        assert isinstance(client_obj, client_type)  # nosec
        return client_obj

    return _get_client_from_app


def get_catalog_service(
    rpc_client: Annotated[RabbitMQRPCClient, Depends(get_rabbitmq_rpc_client)],
):
    """
    "Assembles" the CatalogService layer to the RabbitMQ client
    in the context of the rest controller (i.e. api/dependencies)
    """
    return CatalogService(client=rpc_client)


def get_solver_service(
    catalog_service: Annotated[CatalogService, Depends(get_catalog_service)],
    webserver_client: Annotated[WbApiRpcClient, Depends(get_wb_api_rpc_client)],
) -> SolverService:
    """
    "Assembles" the SolverService layer to the underlying service and client interfaces
    in the context of the rest controller (i.e. api/dependencies)
    """

    return SolverService(
        catalog_service=catalog_service,
        webserver_client=webserver_client,
    )<|MERGE_RESOLUTION|>--- conflicted
+++ resolved
@@ -1,8 +1,5 @@
-<<<<<<< HEAD
-=======
 """Dependences with any other services (except webserver)"""
 
->>>>>>> 190be9ab
 from collections.abc import Callable
 from typing import Annotated
 
