import re
import urllib.parse
from typing import Annotated, Any, TypeAlias

<<<<<<< HEAD
from pydantic import BaseModel, Field, TypeAdapter
from pydantic.types import StringConstraints
=======
from common_library.pydantic_basic_types import ConstrainedStr
from pydantic import BaseModel, Field
>>>>>>> 5528772c

# RESOURCE NAMES https://cloud.google.com/apis/design/resource_names
#
#
# API Service Name          Collection ID   Resource ID         Collection ID  Resource ID
# //storage.googleapis.com  /buckets        /bucket-id          /objects       /object-id
# //mail.googleapis.com     /users          /name@example.com   /settings      /customFrom
#
#
# - Relative Resource Name:
#    A URI path (path-noscheme) without the leading "/". It identifies a resource within the API service.
#     "shelves/shelf1/books/book2"
#
# - Resource Name vs URL
#   This is a calendar event resource name.
#    "//calendar.googleapis.com/users/john smith/events/123"
#
#   This is the corresponding HTTP URL.
#
# SEE https://tools.ietf.org/html/rfc3986#appendix-B
#


_RELATIVE_RESOURCE_NAME_RE = r"^([^\s/]+/?){1,10}$"


<<<<<<< HEAD
RelativeResourceName: TypeAlias = Annotated[
    str, StringConstraints(pattern=_RELATIVE_RESOURCE_NAME_RE)
]
=======
class RelativeResourceName(ConstrainedStr):
    regex = re.compile(_RELATIVE_RESOURCE_NAME_RE)
    # TODO: no frozen here with the new type, WHAT TO GCR?

    class Config:
        frozen = True
>>>>>>> 5528772c


# NOTE: we quote parts in a single resource_name and unquote when split


def parse_last_resource_id(resource_name: RelativeResourceName) -> str:
    if match := re.match(_RELATIVE_RESOURCE_NAME_RE, resource_name):
        last_quoted_part = match.group(1)
        return urllib.parse.unquote_plus(last_quoted_part)
    msg = f"Invalid '{resource_name=}' does not match RelativeResourceName"
    raise ValueError(msg)


def compose_resource_name(*collection_or_resource_ids) -> RelativeResourceName:
    quoted_parts = [
        urllib.parse.quote_plus(f"{_id}".lstrip("/"))
        for _id in collection_or_resource_ids
    ]
    return TypeAdapter(RelativeResourceName).validate_python("/".join(quoted_parts))


def split_resource_name(resource_name: RelativeResourceName) -> list[str]:
    quoted_parts = resource_name.split("/")
    return [f"{urllib.parse.unquote_plus(p)}" for p in quoted_parts]


#
# For resource definitions, the first field should be a string field for the resource name,
# and it should be called *name*
# Resource IDs must be clearly documented whether they are assigned by the client, the server, or either
#
class BaseResource(BaseModel):
    name: RelativeResourceName = Field(None, examples=["solvers/isolve/releases/1.2.3"])
    id: Any = Field(None, description="Resource ID", examples=["1.2.3"])  # noqa: A003


class BaseCollection(BaseModel):
    name: RelativeResourceName = Field(None, examples=["solvers/isolve/releases"])
    id: Any = Field(
        None, description="Collection ID", examples=["releases"]
    )  # noqa: A003<|MERGE_RESOLUTION|>--- conflicted
+++ resolved
@@ -2,13 +2,8 @@
 import urllib.parse
 from typing import Annotated, Any, TypeAlias
 
-<<<<<<< HEAD
 from pydantic import BaseModel, Field, TypeAdapter
 from pydantic.types import StringConstraints
-=======
-from common_library.pydantic_basic_types import ConstrainedStr
-from pydantic import BaseModel, Field
->>>>>>> 5528772c
 
 # RESOURCE NAMES https://cloud.google.com/apis/design/resource_names
 #
@@ -35,19 +30,9 @@
 _RELATIVE_RESOURCE_NAME_RE = r"^([^\s/]+/?){1,10}$"
 
 
-<<<<<<< HEAD
 RelativeResourceName: TypeAlias = Annotated[
-    str, StringConstraints(pattern=_RELATIVE_RESOURCE_NAME_RE)
+    str, StringConstraints(pattern=_RELATIVE_RESOURCE_NAME_RE), Field(frozen=True)
 ]
-=======
-class RelativeResourceName(ConstrainedStr):
-    regex = re.compile(_RELATIVE_RESOURCE_NAME_RE)
-    # TODO: no frozen here with the new type, WHAT TO GCR?
-
-    class Config:
-        frozen = True
->>>>>>> 5528772c
-
 
 # NOTE: we quote parts in a single resource_name and unquote when split
 
