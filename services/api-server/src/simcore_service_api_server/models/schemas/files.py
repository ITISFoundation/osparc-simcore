from mimetypes import guess_type
from pathlib import Path
from typing import Annotated
from urllib.parse import quote as _quote
from urllib.parse import unquote as _unquote
from uuid import UUID, uuid3

import aiofiles
from common_library.pydantic_basic_types import ConstrainedStr
from fastapi import UploadFile
from models_library.api_schemas_storage import ETag
from models_library.basic_types import SHA256Str
from models_library.projects_nodes_io import StorageFileID
<<<<<<< HEAD
from pydantic import (
    AnyUrl,
    BaseModel,
    ByteSize,
    ConfigDict,
    Field,
    StringConstraints,
    TypeAdapter,
    ValidationInfo,
    field_validator,
)
=======
from pydantic import AnyUrl, BaseModel, ByteSize, Field, parse_obj_as, validator
>>>>>>> 5528772c
from servicelib.file_utils import create_sha256_checksum

_NAMESPACE_FILEID_KEY = UUID("aa154444-d22d-4290-bb15-df37dba87865")


FileName = Annotated[str, StringConstraints(strip_whitespace=True)]


class ClientFile(BaseModel):
    """Represents a file stored on the client side"""

    filename: FileName = Field(..., description="File name")
    filesize: ByteSize = Field(..., description="File size in bytes")
    sha256_checksum: SHA256Str = Field(..., description="SHA256 checksum")


class File(BaseModel):
    """Represents a file stored on the server side i.e. a unique reference to a file in the cloud."""

    # WARNING: from pydantic import File as FileParam
    # NOTE: see https://ant.apache.org/manual/Tasks/checksum.html

    id: UUID = Field(..., description="Resource identifier")  # noqa: A003

    filename: str = Field(..., description="Name of the file with extension")
    content_type: str | None = Field(
        default=None,
        description="Guess of type content [EXPERIMENTAL]",
        validate_default=True,
    )
    sha256_checksum: SHA256Str | None = Field(
        default=None,
        description="SHA256 hash of the file's content",
        alias="checksum",  # alias for backwards compatibility
    )
    e_tag: ETag | None = Field(default=None, description="S3 entity tag")

    model_config = ConfigDict(
        populate_by_name=True,
        json_schema_extra={
            "examples": [
                # complete
                {
                    "id": "f0e1fb11-208d-3ed2-b5ef-cab7a7398f78",
                    "filename": "Architecture-of-Scalable-Distributed-ETL-System-whitepaper.pdf",
                    "content_type": "application/pdf",
                    "checksum": "1a512547e3ce3427482da14e8c914ecf61da76ad5f749ff532efe906e6bba128",
                },
                # minimum
                {
                    "id": "f0e1fb11-208d-3ed2-b5ef-cab7a7398f78",
                    "filename": "whitepaper.pdf",
                },
            ]
        },
    )

    @field_validator("content_type", mode="before")
    @classmethod
    def guess_content_type(cls, v, info: ValidationInfo):
        if v is None:
            filename = info.data.get("filename")
            if filename:
                mime_content_type, _ = guess_type(filename, strict=False)
                return mime_content_type
        return v

    @classmethod
    async def create_from_path(cls, path: Path) -> "File":
        async with aiofiles.open(path, mode="rb") as file:
            sha256check = await create_sha256_checksum(file)

        return cls(
            id=cls.create_id(sha256check, path.name),
            filename=path.name,
            checksum=SHA256Str(sha256check),
        )

    @classmethod
    async def create_from_file_link(cls, s3_object_path: str, e_tag: str) -> "File":
        filename = Path(s3_object_path).name
        return cls(
            id=cls.create_id(e_tag, filename),
            filename=filename,
            e_tag=e_tag,
        )

    @classmethod
    async def create_from_uploaded(
        cls, file: UploadFile, *, file_size=None, created_at=None
    ) -> "File":
        sha256check = await create_sha256_checksum(file)
        # WARNING: UploadFile wraps a stream and wil checkt its cursor position: file.file.tell() != 0
        # WARNING: await file.seek(0) might introduce race condition if not done carefuly

        return cls(
            id=cls.create_id(sha256check or file_size, file.filename, created_at),
            filename=file.filename or "Undefined",
            content_type=file.content_type,
            checksum=SHA256Str(sha256check),
        )

    @classmethod
    async def create_from_client_file(
        cls,
        client_file: ClientFile,
        created_at: str,
    ) -> "File":
        return cls(
            id=cls.create_id(client_file.filesize, client_file.filename, created_at),
            filename=client_file.filename,
            checksum=client_file.sha256_checksum,
        )

    @classmethod
    async def create_from_quoted_storage_id(cls, quoted_storage_id: str) -> "File":
        storage_file_id: StorageFileID = TypeAdapter(StorageFileID).validate_python(
            _unquote(quoted_storage_id)
        )
        _, fid, fname = Path(storage_file_id).parts
        return cls(id=UUID(fid), filename=fname, checksum=None)

    @classmethod
    def create_id(cls, *keys) -> UUID:
        return uuid3(_NAMESPACE_FILEID_KEY, ":".join(map(str, keys)))

    @property
    def storage_file_id(self) -> StorageFileID:
        """Get the StorageFileId associated with this file"""
        return TypeAdapter(StorageFileID).validate_python(
            f"api/{self.id}/{self.filename}"
        )

    @property
    def quoted_storage_file_id(self) -> str:
        """Quoted version of the StorageFileId"""
        return _quote(self.storage_file_id, safe="")


class UploadLinks(BaseModel):
    abort_upload: str
    complete_upload: str


class FileUploadData(BaseModel):
    chunk_size: ByteSize
    urls: list[AnyUrl]
    links: UploadLinks


class ClientFileUploadData(BaseModel):
    file_id: UUID = Field(..., description="The file resource id")
    upload_schema: FileUploadData = Field(..., description="Schema for uploading file")<|MERGE_RESOLUTION|>--- conflicted
+++ resolved
@@ -11,7 +11,6 @@
 from models_library.api_schemas_storage import ETag
 from models_library.basic_types import SHA256Str
 from models_library.projects_nodes_io import StorageFileID
-<<<<<<< HEAD
 from pydantic import (
     AnyUrl,
     BaseModel,
@@ -23,9 +22,6 @@
     ValidationInfo,
     field_validator,
 )
-=======
-from pydantic import AnyUrl, BaseModel, ByteSize, Field, parse_obj_as, validator
->>>>>>> 5528772c
 from servicelib.file_utils import create_sha256_checksum
 
 _NAMESPACE_FILEID_KEY = UUID("aa154444-d22d-4290-bb15-df37dba87865")
