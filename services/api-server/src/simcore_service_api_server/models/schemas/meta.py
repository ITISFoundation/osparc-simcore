from pydantic import AnyHttpUrl, BaseModel, Field, parse_obj_as

from ..basic_types import VersionStr


class Meta(BaseModel):
    name: str
    version: VersionStr
    released: dict[str, VersionStr] | None = Field(
        None, description="Maps every route's path tag with a released version"
    )
<<<<<<< HEAD
    docs_url: AnyHttpUrl = Field(
        default=parse_obj_as(AnyHttpUrl, "https://docs.osparc.io")
    )
    docs_dev_url: AnyHttpUrl = Field(
        default=parse_obj_as(AnyHttpUrl, "https://api.osparc.io/dev/docs")
    )
=======
    docs_url: AnyHttpUrl
    docs_dev_url: AnyHttpUrl
>>>>>>> d1522704

    class Config:
        schema_extra = {
            "example": {
                "name": "simcore_service_foo",
                "version": "2.4.45",
                "released": {"v1": "1.3.4", "v2": "2.4.45"},
                "docs_url": "https://api.osparc.io/doc",
                "docs_dev_url": "https://api.osparc.io/dev/doc",
            }
        }<|MERGE_RESOLUTION|>--- conflicted
+++ resolved
@@ -1,4 +1,4 @@
-from pydantic import AnyHttpUrl, BaseModel, Field, parse_obj_as
+from pydantic import AnyHttpUrl, BaseModel, Field
 
 from ..basic_types import VersionStr
 
@@ -9,17 +9,9 @@
     released: dict[str, VersionStr] | None = Field(
         None, description="Maps every route's path tag with a released version"
     )
-<<<<<<< HEAD
-    docs_url: AnyHttpUrl = Field(
-        default=parse_obj_as(AnyHttpUrl, "https://docs.osparc.io")
-    )
-    docs_dev_url: AnyHttpUrl = Field(
-        default=parse_obj_as(AnyHttpUrl, "https://api.osparc.io/dev/docs")
-    )
-=======
     docs_url: AnyHttpUrl
+
     docs_dev_url: AnyHttpUrl
->>>>>>> d1522704
 
     class Config:
         schema_extra = {
