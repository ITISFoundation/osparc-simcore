--- conflicted
+++ resolved
@@ -1,11 +1,7 @@
 import datetime
 import hashlib
 import logging
-<<<<<<< HEAD
 from typing import Annotated, TypeAlias
-=======
-from typing import Annotated, Any, ClassVar, TypeAlias
->>>>>>> fbf9fa96
 from uuid import UUID, uuid4
 
 from models_library.projects import ProjectID
@@ -13,11 +9,7 @@
 from models_library.projects_state import RunningState
 from pydantic import (
     BaseModel,
-<<<<<<< HEAD
     ConfigDict,
-=======
-    Extra,
->>>>>>> fbf9fa96
     Field,
     HttpUrl,
     PositiveInt,
@@ -255,11 +247,7 @@
         return self.name
 
 
-<<<<<<< HEAD
-PercentageInt = Annotated[int, Field(ge=0, le=100)]
-=======
 PercentageInt: TypeAlias = Annotated[int, Field(ge=0, le=100)]
->>>>>>> fbf9fa96
 
 
 class JobStatus(BaseModel):
