--- conflicted
+++ resolved
@@ -4,7 +4,7 @@
 from typing import Union
 from uuid import UUID, uuid4
 
-from pydantic import BaseModel, ConstrainedInt, Field, HttpUrl, parse_obj_as, validator
+from pydantic import BaseModel, ConstrainedInt, Field, HttpUrl, validator
 
 from ...models.config import BaseConfig
 from ...models.schemas.files import File
@@ -232,11 +232,7 @@
 
     job_id: UUID
     state: TaskStates
-<<<<<<< HEAD
-    progress: PercentageInt = Field(default=parse_obj_as(PercentageInt, 0))
-=======
     progress: PercentageInt = Field(default=PercentageInt(0))
->>>>>>> d1522704
 
     # Timestamps on states
     # TODO: sync state events and timestamps
