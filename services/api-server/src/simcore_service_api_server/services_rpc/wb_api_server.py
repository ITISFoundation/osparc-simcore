# pylint: disable=too-many-public-methods

from dataclasses import dataclass
from functools import partial
from typing import cast

from common_library.exclude import as_dict_exclude_none
from fastapi import FastAPI
from fastapi_pagination import create_page
from models_library.api_schemas_api_server.functions import (
    Function,
    FunctionID,
    FunctionInputs,
    FunctionInputSchema,
    FunctionJob,
    FunctionJobCollection,
    FunctionJobCollectionID,
    FunctionJobCollectionsListFilters,
    FunctionJobID,
    FunctionOutputSchema,
    RegisteredFunction,
    RegisteredFunctionJob,
    RegisteredFunctionJobCollection,
)
from models_library.api_schemas_webserver.licensed_items import LicensedItemRpcGetPage
from models_library.functions import (
    FunctionJobStatus,
    FunctionOutputs,
    FunctionUserAccessRights,
    FunctionUserApiAccessRights,
<<<<<<< HEAD
    RegisteredFunctionJobWithStatus,
=======
    RegisteredFunctionJobPatch,
>>>>>>> e89806fe
)
from models_library.licenses import LicensedItemID
from models_library.products import ProductName
from models_library.projects import ProjectID
from models_library.resource_tracker_licensed_items_checkouts import (
    LicensedItemCheckoutID,
)
from models_library.rest_pagination import (
    DEFAULT_NUMBER_OF_ITEMS_PER_PAGE,
    PageLimitInt,
    PageMetaInfoLimitOffset,
    PageOffsetInt,
)
from models_library.rpc.webserver.projects import (
    ListProjectsMarkedAsJobRpcFilters,
    MetadataFilterItem,
    ProjectJobRpcGet,
)
from models_library.services_types import ServiceRunID
from models_library.users import UserID
from models_library.wallets import WalletID
from servicelib.fastapi.app_state import SingletonInAppStateMixin
from servicelib.rabbitmq._client_rpc import RabbitMQRPCClient
from servicelib.rabbitmq.rpc_interfaces.resource_usage_tracker.errors import (
    CanNotCheckoutNotEnoughAvailableSeatsError,
)
from servicelib.rabbitmq.rpc_interfaces.resource_usage_tracker.errors import (
    CanNotCheckoutServiceIsNotRunningError as _CanNotCheckoutServiceIsNotRunningError,
)
from servicelib.rabbitmq.rpc_interfaces.resource_usage_tracker.errors import (
    LicensedItemCheckoutNotFoundError as _LicensedItemCheckoutNotFoundError,
)
from servicelib.rabbitmq.rpc_interfaces.resource_usage_tracker.errors import (
    NotEnoughAvailableSeatsError,
)
from servicelib.rabbitmq.rpc_interfaces.webserver import projects as projects_rpc
from servicelib.rabbitmq.rpc_interfaces.webserver.errors import (
    ProjectForbiddenRpcError,
    ProjectNotFoundRpcError,
)
from servicelib.rabbitmq.rpc_interfaces.webserver.functions import (
    functions_rpc_interface,
)
from servicelib.rabbitmq.rpc_interfaces.webserver.licenses.licensed_items import (
    checkout_licensed_item_for_wallet as _checkout_licensed_item_for_wallet,
)
from servicelib.rabbitmq.rpc_interfaces.webserver.licenses.licensed_items import (
    get_available_licensed_items_for_wallet as _get_available_licensed_items_for_wallet,
)
from servicelib.rabbitmq.rpc_interfaces.webserver.licenses.licensed_items import (
    get_licensed_items as _get_licensed_items,
)
from servicelib.rabbitmq.rpc_interfaces.webserver.licenses.licensed_items import (
    release_licensed_item_for_wallet as _release_licensed_item_for_wallet,
)
from simcore_service_api_server.models.basic_types import NameValueTuple

from ..exceptions.backend_errors import (
    CanNotCheckoutServiceIsNotRunningError,
    InsufficientNumberOfSeatsError,
    JobForbiddenAccessError,
    JobNotFoundError,
    LicensedItemCheckoutNotFoundError,
)
from ..exceptions.service_errors_utils import service_exception_mapper
from ..models.api_resources import RelativeResourceName
from ..models.pagination import Page, PaginationParams
from ..models.schemas.model_adapter import (
    LicensedItemCheckoutGet,
    LicensedItemGet,
    LicensedResource,
)

_exception_mapper = partial(service_exception_mapper, service_name="WebApiServer")


def _create_licensed_items_get_page(
    *, licensed_items_page: LicensedItemRpcGetPage, page_params: PaginationParams
) -> Page[LicensedItemGet]:
    page = create_page(
        [
            LicensedItemGet(
                licensed_item_id=elm.licensed_item_id,
                key=elm.key,
                version=elm.version,
                display_name=elm.display_name,
                licensed_resource_type=elm.licensed_resource_type,
                licensed_resources=[
                    LicensedResource.model_validate(res.model_dump())
                    for res in elm.licensed_resources
                ],
                pricing_plan_id=elm.pricing_plan_id,
                is_hidden_on_market=elm.is_hidden_on_market,
                created_at=elm.created_at,
                modified_at=elm.modified_at,
            )
            for elm in licensed_items_page.items
        ],
        total=licensed_items_page.total,
        params=page_params,
    )
    return cast(Page[LicensedItemGet], page)


@dataclass
class WbApiRpcClient(SingletonInAppStateMixin):
    app_state_name = "wb_api_rpc_client"
    _client: RabbitMQRPCClient

    @_exception_mapper(rpc_exception_map={})
    async def get_licensed_items(
        self, *, product_name: ProductName, page_params: PaginationParams
    ) -> Page[LicensedItemGet]:
        licensed_items_page = await _get_licensed_items(
            rabbitmq_rpc_client=self._client,
            product_name=product_name,
            offset=page_params.offset,
            limit=page_params.limit,
        )
        return _create_licensed_items_get_page(
            licensed_items_page=licensed_items_page, page_params=page_params
        )

    @_exception_mapper(rpc_exception_map={})
    async def get_available_licensed_items_for_wallet(
        self,
        *,
        product_name: ProductName,
        wallet_id: WalletID,
        user_id: UserID,
        page_params: PaginationParams,
    ) -> Page[LicensedItemGet]:
        licensed_items_page = await _get_available_licensed_items_for_wallet(
            rabbitmq_rpc_client=self._client,
            product_name=product_name,
            wallet_id=wallet_id,
            user_id=user_id,
            offset=page_params.offset,
            limit=page_params.limit,
        )
        return _create_licensed_items_get_page(
            licensed_items_page=licensed_items_page, page_params=page_params
        )

    @_exception_mapper(
        rpc_exception_map={
            NotEnoughAvailableSeatsError: InsufficientNumberOfSeatsError,
            CanNotCheckoutNotEnoughAvailableSeatsError: InsufficientNumberOfSeatsError,
            _CanNotCheckoutServiceIsNotRunningError: CanNotCheckoutServiceIsNotRunningError,
            # NOTE: missing WalletAccessForbiddenError
        }
    )
    async def checkout_licensed_item_for_wallet(
        self,
        *,
        product_name: ProductName,
        user_id: UserID,
        wallet_id: WalletID,
        licensed_item_id: LicensedItemID,
        num_of_seats: int,
        service_run_id: ServiceRunID,
    ) -> LicensedItemCheckoutGet:
        licensed_item_checkout_get = await _checkout_licensed_item_for_wallet(
            self._client,
            product_name=product_name,
            user_id=user_id,
            wallet_id=wallet_id,
            licensed_item_id=licensed_item_id,
            num_of_seats=num_of_seats,
            service_run_id=service_run_id,
        )
        return LicensedItemCheckoutGet(
            licensed_item_checkout_id=licensed_item_checkout_get.licensed_item_checkout_id,
            licensed_item_id=licensed_item_checkout_get.licensed_item_id,
            key=licensed_item_checkout_get.key,
            version=licensed_item_checkout_get.version,
            wallet_id=licensed_item_checkout_get.wallet_id,
            user_id=licensed_item_checkout_get.user_id,
            product_name=licensed_item_checkout_get.product_name,
            started_at=licensed_item_checkout_get.started_at,
            stopped_at=licensed_item_checkout_get.stopped_at,
            num_of_seats=licensed_item_checkout_get.num_of_seats,
        )

    @_exception_mapper(
        rpc_exception_map={
            _LicensedItemCheckoutNotFoundError: LicensedItemCheckoutNotFoundError
        }
    )
    async def release_licensed_item_for_wallet(
        self,
        *,
        product_name: ProductName,
        user_id: UserID,
        licensed_item_checkout_id: LicensedItemCheckoutID,
    ) -> LicensedItemCheckoutGet:
        licensed_item_checkout_get = await _release_licensed_item_for_wallet(
            self._client,
            product_name=product_name,
            user_id=user_id,
            licensed_item_checkout_id=licensed_item_checkout_id,
        )
        return LicensedItemCheckoutGet(
            licensed_item_checkout_id=licensed_item_checkout_get.licensed_item_checkout_id,
            licensed_item_id=licensed_item_checkout_get.licensed_item_id,
            key=licensed_item_checkout_get.key,
            version=licensed_item_checkout_get.version,
            wallet_id=licensed_item_checkout_get.wallet_id,
            user_id=licensed_item_checkout_get.user_id,
            product_name=licensed_item_checkout_get.product_name,
            started_at=licensed_item_checkout_get.started_at,
            stopped_at=licensed_item_checkout_get.stopped_at,
            num_of_seats=licensed_item_checkout_get.num_of_seats,
        )

    async def mark_project_as_job(
        self,
        product_name: ProductName,
        user_id: UserID,
        project_uuid: ProjectID,
        job_parent_resource_name: RelativeResourceName,
        storage_assets_deleted: bool,  # noqa: FBT001
    ):
        await projects_rpc.mark_project_as_job(
            rpc_client=self._client,
            product_name=product_name,
            user_id=user_id,
            project_uuid=project_uuid,
            job_parent_resource_name=job_parent_resource_name,
            storage_assets_deleted=storage_assets_deleted,
        )

    @_exception_mapper(
        rpc_exception_map={
            ProjectForbiddenRpcError: JobForbiddenAccessError,
            ProjectNotFoundRpcError: JobNotFoundError,
        }
    )
    async def get_project_marked_as_job(
        self,
        *,
        product_name: ProductName,
        user_id: UserID,
        project_id: ProjectID,
        job_parent_resource_name: RelativeResourceName,
    ) -> ProjectJobRpcGet:
        return await projects_rpc.get_project_marked_as_job(
            rpc_client=self._client,
            product_name=product_name,
            user_id=user_id,
            project_uuid=project_id,
            job_parent_resource_name=job_parent_resource_name,
        )

    async def list_projects_marked_as_jobs(
        self,
        *,
        product_name: ProductName,
        user_id: UserID,
        pagination_offset: int = 0,
        pagination_limit: int = 50,
        filter_by_job_parent_resource_name_prefix: str | None,
        filter_any_custom_metadata: list[NameValueTuple] | None,
    ):
        pagination_kwargs = as_dict_exclude_none(
            offset=pagination_offset, limit=pagination_limit
        )

        filters = ListProjectsMarkedAsJobRpcFilters(
            job_parent_resource_name_prefix=filter_by_job_parent_resource_name_prefix,
            any_custom_metadata=(
                [
                    MetadataFilterItem(name=name, pattern=pattern)
                    for name, pattern in filter_any_custom_metadata
                ]
                if filter_any_custom_metadata
                else None
            ),
        )

        return await projects_rpc.list_projects_marked_as_jobs(
            rpc_client=self._client,
            product_name=product_name,
            user_id=user_id,
            filters=filters,
            **pagination_kwargs,
        )

    async def register_function(
        self, *, user_id: UserID, product_name: ProductName, function: Function
    ) -> RegisteredFunction:
        return await functions_rpc_interface.register_function(
            self._client,
            function=function,
            user_id=user_id,
            product_name=product_name,
        )

    async def get_function(
        self, *, user_id: UserID, product_name: ProductName, function_id: FunctionID
    ) -> RegisteredFunction:
        return await functions_rpc_interface.get_function(
            self._client,
            user_id=user_id,
            product_name=product_name,
            function_id=function_id,
        )

    async def delete_function(
        self, *, user_id: UserID, product_name: ProductName, function_id: FunctionID
    ) -> None:
        return await functions_rpc_interface.delete_function(
            self._client,
            user_id=user_id,
            product_name=product_name,
            function_id=function_id,
        )

    async def list_functions(
        self,
        *,
        user_id: UserID,
        product_name: ProductName,
        pagination_offset: PageOffsetInt = 0,
        pagination_limit: PageLimitInt = DEFAULT_NUMBER_OF_ITEMS_PER_PAGE,
    ) -> tuple[list[RegisteredFunction], PageMetaInfoLimitOffset]:

        return await functions_rpc_interface.list_functions(
            self._client,
            user_id=user_id,
            product_name=product_name,
            pagination_offset=pagination_offset,
            pagination_limit=pagination_limit,
        )

    async def list_function_jobs(
        self,
        *,
        user_id: UserID,
        product_name: ProductName,
        pagination_offset: PageOffsetInt = 0,
        pagination_limit: PageLimitInt = DEFAULT_NUMBER_OF_ITEMS_PER_PAGE,
        filter_by_function_id: FunctionID | None = None,
        filter_by_function_job_ids: list[FunctionJobID] | None = None,
        filter_by_function_job_collection_id: FunctionJobCollectionID | None = None,
    ) -> tuple[list[RegisteredFunctionJob], PageMetaInfoLimitOffset]:
        return await functions_rpc_interface.list_function_jobs(
            self._client,
            user_id=user_id,
            product_name=product_name,
            pagination_offset=pagination_offset,
            pagination_limit=pagination_limit,
            filter_by_function_id=filter_by_function_id,
            filter_by_function_job_ids=filter_by_function_job_ids,
            filter_by_function_job_collection_id=filter_by_function_job_collection_id,
        )

    async def list_function_jobs_with_status(
        self,
        *,
        user_id: UserID,
        product_name: ProductName,
        pagination_offset: PageOffsetInt = 0,
        pagination_limit: PageLimitInt = DEFAULT_NUMBER_OF_ITEMS_PER_PAGE,
        filter_by_function_id: FunctionID | None = None,
        filter_by_function_job_ids: list[FunctionJobID] | None = None,
        filter_by_function_job_collection_id: FunctionJobCollectionID | None = None,
    ) -> tuple[
        list[RegisteredFunctionJobWithStatus],
        PageMetaInfoLimitOffset,
    ]:
        return await functions_rpc_interface.list_function_jobs_with_status(
            self._client,
            user_id=user_id,
            product_name=product_name,
            pagination_offset=pagination_offset,
            pagination_limit=pagination_limit,
            filter_by_function_id=filter_by_function_id,
            filter_by_function_job_ids=filter_by_function_job_ids,
            filter_by_function_job_collection_id=filter_by_function_job_collection_id,
        )

    async def list_function_job_collections(
        self,
        *,
        user_id: UserID,
        product_name: ProductName,
        pagination_offset: PageOffsetInt = 0,
        pagination_limit: PageLimitInt = DEFAULT_NUMBER_OF_ITEMS_PER_PAGE,
        filters: FunctionJobCollectionsListFilters | None = None,
    ) -> tuple[list[RegisteredFunctionJobCollection], PageMetaInfoLimitOffset]:
        return await functions_rpc_interface.list_function_job_collections(
            self._client,
            user_id=user_id,
            product_name=product_name,
            pagination_offset=pagination_offset,
            pagination_limit=pagination_limit,
            filters=filters,
        )

    async def run_function(
        self,
        *,
        user_id: UserID,
        product_name: ProductName,
        function_id: FunctionID,
        inputs: FunctionInputs,
    ) -> RegisteredFunctionJob:
        return await functions_rpc_interface.run_function(
            self._client,
            user_id=user_id,
            product_name=product_name,
            function_id=function_id,
            inputs=inputs,
        )

    async def get_function_job(
        self,
        *,
        user_id: UserID,
        product_name: ProductName,
        function_job_id: FunctionJobID,
    ) -> RegisteredFunctionJob:
        return await functions_rpc_interface.get_function_job(
            self._client,
            user_id=user_id,
            product_name=product_name,
            function_job_id=function_job_id,
        )

    async def update_function_title(
        self,
        *,
        user_id: UserID,
        product_name: ProductName,
        function_id: FunctionID,
        title: str,
    ) -> RegisteredFunction:
        return await functions_rpc_interface.update_function_title(
            self._client,
            user_id=user_id,
            product_name=product_name,
            function_id=function_id,
            title=title,
        )

    async def update_function_description(
        self,
        *,
        user_id: UserID,
        product_name: ProductName,
        function_id: FunctionID,
        description: str,
    ) -> RegisteredFunction:
        return await functions_rpc_interface.update_function_description(
            self._client,
            user_id=user_id,
            product_name=product_name,
            function_id=function_id,
            description=description,
        )

    async def delete_function_job(
        self,
        *,
        user_id: UserID,
        product_name: ProductName,
        function_job_id: FunctionJobID,
    ) -> None:
        return await functions_rpc_interface.delete_function_job(
            self._client,
            user_id=user_id,
            product_name=product_name,
            function_job_id=function_job_id,
        )

    async def register_function_job(
        self, *, user_id: UserID, function_job: FunctionJob, product_name: ProductName
    ) -> RegisteredFunctionJob:
        return await functions_rpc_interface.register_function_job(
            self._client,
            user_id=user_id,
            product_name=product_name,
            function_job=function_job,
        )

    async def patch_registered_function_job(
        self,
        *,
        user_id: UserID,
        product_name: ProductName,
        function_job_id: FunctionJobID,
        registered_function_job_patch: RegisteredFunctionJobPatch,
    ) -> RegisteredFunctionJob:
        return await functions_rpc_interface.patch_registered_function_job(
            self._client,
            user_id=user_id,
            product_name=product_name,
            function_job_uuid=function_job_id,
            registered_function_job_patch=registered_function_job_patch,
        )

    async def get_function_input_schema(
        self, *, user_id: UserID, product_name: ProductName, function_id: FunctionID
    ) -> FunctionInputSchema:
        return await functions_rpc_interface.get_function_input_schema(
            self._client,
            user_id=user_id,
            product_name=product_name,
            function_id=function_id,
        )

    async def get_function_output_schema(
        self, *, user_id: UserID, product_name: ProductName, function_id: FunctionID
    ) -> FunctionOutputSchema:
        return await functions_rpc_interface.get_function_output_schema(
            self._client,
            user_id=user_id,
            product_name=product_name,
            function_id=function_id,
        )

    async def get_function_job_status(
        self,
        *,
        user_id: UserID,
        product_name: ProductName,
        function_job_id: FunctionJobID,
    ) -> FunctionJobStatus:
        return await functions_rpc_interface.get_function_job_status(
            self._client,
            user_id=user_id,
            product_name=product_name,
            function_job_id=function_job_id,
        )

    async def get_function_job_outputs(
        self,
        *,
        user_id: UserID,
        product_name: ProductName,
        function_job_id: FunctionJobID,
    ) -> FunctionOutputs:
        return await functions_rpc_interface.get_function_job_outputs(
            self._client,
            user_id=user_id,
            product_name=product_name,
            function_job_id=function_job_id,
        )

    async def update_function_job_status(
        self,
        *,
        function_job_id: FunctionJobID,
        user_id: UserID,
        product_name: ProductName,
        job_status: FunctionJobStatus,
    ) -> FunctionJobStatus:
        return await functions_rpc_interface.update_function_job_status(
            self._client,
            function_job_id=function_job_id,
            user_id=user_id,
            product_name=product_name,
            job_status=job_status,
        )

    async def update_function_job_outputs(
        self,
        *,
        function_job_id: FunctionJobID,
        user_id: UserID,
        product_name: ProductName,
        outputs: FunctionOutputs,
    ) -> FunctionOutputs:
        return await functions_rpc_interface.update_function_job_outputs(
            self._client,
            function_job_id=function_job_id,
            user_id=user_id,
            product_name=product_name,
            outputs=outputs,
        )

    async def find_cached_function_jobs(
        self,
        *,
        user_id: UserID,
        product_name: ProductName,
        function_id: FunctionID,
        inputs: FunctionInputs,
    ) -> list[RegisteredFunctionJob] | None:
        return await functions_rpc_interface.find_cached_function_jobs(
            self._client,
            user_id=user_id,
            product_name=product_name,
            function_id=function_id,
            inputs=inputs,
        )

    async def get_function_job_collection(
        self,
        *,
        user_id: UserID,
        product_name: ProductName,
        function_job_collection_id: FunctionJobCollectionID,
    ) -> RegisteredFunctionJobCollection:
        return await functions_rpc_interface.get_function_job_collection(
            self._client,
            user_id=user_id,
            product_name=product_name,
            function_job_collection_id=function_job_collection_id,
        )

    async def register_function_job_collection(
        self,
        *,
        user_id: UserID,
        function_job_collection: FunctionJobCollection,
        product_name: ProductName,
    ) -> RegisteredFunctionJobCollection:
        return await functions_rpc_interface.register_function_job_collection(
            self._client,
            user_id=user_id,
            function_job_collection=function_job_collection,
            product_name=product_name,
        )

    async def delete_function_job_collection(
        self,
        *,
        user_id: UserID,
        product_name: ProductName,
        function_job_collection_id: FunctionJobCollectionID,
    ) -> None:
        return await functions_rpc_interface.delete_function_job_collection(
            self._client,
            user_id=user_id,
            product_name=product_name,
            function_job_collection_id=function_job_collection_id,
        )

    async def get_function_user_permissions(
        self,
        *,
        user_id: UserID,
        product_name: ProductName,
        function_id: FunctionID,
    ) -> FunctionUserAccessRights:
        return await functions_rpc_interface.get_function_user_permissions(
            self._client,
            user_id=user_id,
            product_name=product_name,
            function_id=function_id,
        )

    async def get_functions_user_api_access_rights(
        self,
        *,
        user_id: UserID,
        product_name: ProductName,
    ) -> FunctionUserApiAccessRights:
        return await functions_rpc_interface.get_functions_user_api_access_rights(
            self._client,
            user_id=user_id,
            product_name=product_name,
        )


def setup(app: FastAPI, rabbitmq_rmp_client: RabbitMQRPCClient):
    wb_api_rpc_client = WbApiRpcClient(_client=rabbitmq_rmp_client)
    wb_api_rpc_client.set_to_app_state(app=app)<|MERGE_RESOLUTION|>--- conflicted
+++ resolved
@@ -28,11 +28,8 @@
     FunctionOutputs,
     FunctionUserAccessRights,
     FunctionUserApiAccessRights,
-<<<<<<< HEAD
+    RegisteredFunctionJobPatch,
     RegisteredFunctionJobWithStatus,
-=======
-    RegisteredFunctionJobPatch,
->>>>>>> e89806fe
 )
 from models_library.licenses import LicensedItemID
 from models_library.products import ProductName
