from dataclasses import dataclass
from functools import partial
from typing import cast

from fastapi import FastAPI
from fastapi_pagination import create_page
from models_library.api_schemas_webserver.functions_wb_schema import (
    Function,
    FunctionID,
    FunctionInputs,
    FunctionInputSchema,
    FunctionJob,
<<<<<<< HEAD
=======
    FunctionJobCollection,
    FunctionJobCollectionID,
>>>>>>> dc395234
    FunctionJobID,
    FunctionOutputSchema,
)
from models_library.api_schemas_webserver.licensed_items import LicensedItemRpcGetPage
from models_library.licenses import LicensedItemID
from models_library.products import ProductName
from models_library.projects import ProjectID
from models_library.resource_tracker_licensed_items_checkouts import (
    LicensedItemCheckoutID,
)
from models_library.rest_pagination import (
    DEFAULT_NUMBER_OF_ITEMS_PER_PAGE,
    PageLimitInt,
    PageMetaInfoLimitOffset,
    PageOffsetInt,
)
from models_library.services_types import ServiceRunID
from models_library.users import UserID
from models_library.wallets import WalletID
from servicelib.fastapi.app_state import SingletonInAppStateMixin
from servicelib.rabbitmq._client_rpc import RabbitMQRPCClient
from servicelib.rabbitmq.rpc_interfaces.resource_usage_tracker.errors import (
    CanNotCheckoutNotEnoughAvailableSeatsError,
)
from servicelib.rabbitmq.rpc_interfaces.resource_usage_tracker.errors import (
    CanNotCheckoutServiceIsNotRunningError as _CanNotCheckoutServiceIsNotRunningError,
)
from servicelib.rabbitmq.rpc_interfaces.resource_usage_tracker.errors import (
    LicensedItemCheckoutNotFoundError as _LicensedItemCheckoutNotFoundError,
)
from servicelib.rabbitmq.rpc_interfaces.resource_usage_tracker.errors import (
    NotEnoughAvailableSeatsError,
)
from servicelib.rabbitmq.rpc_interfaces.webserver import projects as projects_rpc
from servicelib.rabbitmq.rpc_interfaces.webserver.functions.functions_rpc_interface import (
    delete_function as _delete_function,
)
from servicelib.rabbitmq.rpc_interfaces.webserver.functions.functions_rpc_interface import (
    delete_function_job as _delete_function_job,
)
from servicelib.rabbitmq.rpc_interfaces.webserver.functions.functions_rpc_interface import (
<<<<<<< HEAD
=======
    delete_function_job_collection as _delete_function_job_collection,
)
from servicelib.rabbitmq.rpc_interfaces.webserver.functions.functions_rpc_interface import (
>>>>>>> dc395234
    find_cached_function_job as _find_cached_function_job,
)
from servicelib.rabbitmq.rpc_interfaces.webserver.functions.functions_rpc_interface import (
    get_function as _get_function,
)
from servicelib.rabbitmq.rpc_interfaces.webserver.functions.functions_rpc_interface import (
    get_function_input_schema as _get_function_input_schema,
)
from servicelib.rabbitmq.rpc_interfaces.webserver.functions.functions_rpc_interface import (
    get_function_job as _get_function_job,
)
from servicelib.rabbitmq.rpc_interfaces.webserver.functions.functions_rpc_interface import (
<<<<<<< HEAD
    get_function_output_schema as _get_function_output_schema,
)
from servicelib.rabbitmq.rpc_interfaces.webserver.functions.functions_rpc_interface import (
=======
    get_function_job_collection as _get_function_job_collection,
)
from servicelib.rabbitmq.rpc_interfaces.webserver.functions.functions_rpc_interface import (
    get_function_output_schema as _get_function_output_schema,
)
from servicelib.rabbitmq.rpc_interfaces.webserver.functions.functions_rpc_interface import (
    list_function_job_collections as _list_function_job_collections,
)
from servicelib.rabbitmq.rpc_interfaces.webserver.functions.functions_rpc_interface import (
>>>>>>> dc395234
    list_function_jobs as _list_function_jobs,
)
from servicelib.rabbitmq.rpc_interfaces.webserver.functions.functions_rpc_interface import (
    list_functions as _list_functions,
)
from servicelib.rabbitmq.rpc_interfaces.webserver.functions.functions_rpc_interface import (
<<<<<<< HEAD
    ping as _ping,
=======
    register_function as _register_function,
)
from servicelib.rabbitmq.rpc_interfaces.webserver.functions.functions_rpc_interface import (
    register_function_job as _register_function_job,
)
from servicelib.rabbitmq.rpc_interfaces.webserver.functions.functions_rpc_interface import (
    register_function_job_collection as _register_function_job_collection,
)
from servicelib.rabbitmq.rpc_interfaces.webserver.functions.functions_rpc_interface import (
    run_function as _run_function,
>>>>>>> dc395234
)
from servicelib.rabbitmq.rpc_interfaces.webserver.functions.functions_rpc_interface import (
    register_function as _register_function,
)
from servicelib.rabbitmq.rpc_interfaces.webserver.functions.functions_rpc_interface import (
    register_function_job as _register_function_job,
)
from servicelib.rabbitmq.rpc_interfaces.webserver.functions.functions_rpc_interface import (
    run_function as _run_function,
)
from servicelib.rabbitmq.rpc_interfaces.webserver.licenses.licensed_items import (
    checkout_licensed_item_for_wallet as _checkout_licensed_item_for_wallet,
)
from servicelib.rabbitmq.rpc_interfaces.webserver.licenses.licensed_items import (
    get_available_licensed_items_for_wallet as _get_available_licensed_items_for_wallet,
)
from servicelib.rabbitmq.rpc_interfaces.webserver.licenses.licensed_items import (
    get_licensed_items as _get_licensed_items,
)
from servicelib.rabbitmq.rpc_interfaces.webserver.licenses.licensed_items import (
    release_licensed_item_for_wallet as _release_licensed_item_for_wallet,
)

from ..exceptions.backend_errors import (
    CanNotCheckoutServiceIsNotRunningError,
    InsufficientNumberOfSeatsError,
    LicensedItemCheckoutNotFoundError,
)
from ..exceptions.service_errors_utils import service_exception_mapper
from ..models.api_resources import RelativeResourceName
from ..models.pagination import Page, PaginationParams
from ..models.schemas.model_adapter import (
    LicensedItemCheckoutGet,
    LicensedItemGet,
    LicensedResource,
)

_exception_mapper = partial(service_exception_mapper, service_name="WebApiServer")


def _create_licensed_items_get_page(
    *, licensed_items_page: LicensedItemRpcGetPage, page_params: PaginationParams
) -> Page[LicensedItemGet]:
    page = create_page(
        [
            LicensedItemGet(
                licensed_item_id=elm.licensed_item_id,
                key=elm.key,
                version=elm.version,
                display_name=elm.display_name,
                licensed_resource_type=elm.licensed_resource_type,
                licensed_resources=[
                    LicensedResource.model_validate(res.model_dump())
                    for res in elm.licensed_resources
                ],
                pricing_plan_id=elm.pricing_plan_id,
                is_hidden_on_market=elm.is_hidden_on_market,
                created_at=elm.created_at,
                modified_at=elm.modified_at,
            )
            for elm in licensed_items_page.items
        ],
        total=licensed_items_page.total,
        params=page_params,
    )
    return cast(Page[LicensedItemGet], page)


@dataclass
class WbApiRpcClient(SingletonInAppStateMixin):
    app_state_name = "wb_api_rpc_client"
    _client: RabbitMQRPCClient

    @_exception_mapper(rpc_exception_map={})
    async def get_licensed_items(
        self, *, product_name: ProductName, page_params: PaginationParams
    ) -> Page[LicensedItemGet]:
        licensed_items_page = await _get_licensed_items(
            rabbitmq_rpc_client=self._client,
            product_name=product_name,
            offset=page_params.offset,
            limit=page_params.limit,
        )
        return _create_licensed_items_get_page(
            licensed_items_page=licensed_items_page, page_params=page_params
        )

    @_exception_mapper(rpc_exception_map={})
    async def get_available_licensed_items_for_wallet(
        self,
        *,
        product_name: ProductName,
        wallet_id: WalletID,
        user_id: UserID,
        page_params: PaginationParams,
    ) -> Page[LicensedItemGet]:
        licensed_items_page = await _get_available_licensed_items_for_wallet(
            rabbitmq_rpc_client=self._client,
            product_name=product_name,
            wallet_id=wallet_id,
            user_id=user_id,
            offset=page_params.offset,
            limit=page_params.limit,
        )
        return _create_licensed_items_get_page(
            licensed_items_page=licensed_items_page, page_params=page_params
        )

    @_exception_mapper(
        rpc_exception_map={
            NotEnoughAvailableSeatsError: InsufficientNumberOfSeatsError,
            CanNotCheckoutNotEnoughAvailableSeatsError: InsufficientNumberOfSeatsError,
            _CanNotCheckoutServiceIsNotRunningError: CanNotCheckoutServiceIsNotRunningError,
            # NOTE: missing WalletAccessForbiddenError
        }
    )
    async def checkout_licensed_item_for_wallet(
        self,
        *,
        product_name: ProductName,
        user_id: UserID,
        wallet_id: WalletID,
        licensed_item_id: LicensedItemID,
        num_of_seats: int,
        service_run_id: ServiceRunID,
    ) -> LicensedItemCheckoutGet:
        licensed_item_checkout_get = await _checkout_licensed_item_for_wallet(
            self._client,
            product_name=product_name,
            user_id=user_id,
            wallet_id=wallet_id,
            licensed_item_id=licensed_item_id,
            num_of_seats=num_of_seats,
            service_run_id=service_run_id,
        )
        return LicensedItemCheckoutGet(
            licensed_item_checkout_id=licensed_item_checkout_get.licensed_item_checkout_id,
            licensed_item_id=licensed_item_checkout_get.licensed_item_id,
            key=licensed_item_checkout_get.key,
            version=licensed_item_checkout_get.version,
            wallet_id=licensed_item_checkout_get.wallet_id,
            user_id=licensed_item_checkout_get.user_id,
            product_name=licensed_item_checkout_get.product_name,
            started_at=licensed_item_checkout_get.started_at,
            stopped_at=licensed_item_checkout_get.stopped_at,
            num_of_seats=licensed_item_checkout_get.num_of_seats,
        )

    @_exception_mapper(
        rpc_exception_map={
            _LicensedItemCheckoutNotFoundError: LicensedItemCheckoutNotFoundError
        }
    )
    async def release_licensed_item_for_wallet(
        self,
        *,
        product_name: ProductName,
        user_id: UserID,
        licensed_item_checkout_id: LicensedItemCheckoutID,
    ) -> LicensedItemCheckoutGet:
        licensed_item_checkout_get = await _release_licensed_item_for_wallet(
            self._client,
            product_name=product_name,
            user_id=user_id,
            licensed_item_checkout_id=licensed_item_checkout_id,
        )
        return LicensedItemCheckoutGet(
            licensed_item_checkout_id=licensed_item_checkout_get.licensed_item_checkout_id,
            licensed_item_id=licensed_item_checkout_get.licensed_item_id,
            key=licensed_item_checkout_get.key,
            version=licensed_item_checkout_get.version,
            wallet_id=licensed_item_checkout_get.wallet_id,
            user_id=licensed_item_checkout_get.user_id,
            product_name=licensed_item_checkout_get.product_name,
            started_at=licensed_item_checkout_get.started_at,
            stopped_at=licensed_item_checkout_get.stopped_at,
            num_of_seats=licensed_item_checkout_get.num_of_seats,
        )

    async def mark_project_as_job(
        self,
        product_name: ProductName,
        user_id: UserID,
        project_uuid: ProjectID,
        job_parent_resource_name: RelativeResourceName,
    ):
        await projects_rpc.mark_project_as_job(
            rpc_client=self._client,
            product_name=product_name,
            user_id=user_id,
            project_uuid=project_uuid,
            job_parent_resource_name=job_parent_resource_name,
        )

<<<<<<< HEAD
=======
    async def list_projects_marked_as_jobs(
        self,
        *,
        product_name: ProductName,
        user_id: UserID,
        offset: int = 0,
        limit: int = 50,
        job_parent_resource_name_prefix: str | None = None,
    ):
        return await projects_rpc.list_projects_marked_as_jobs(
            rpc_client=self._client,
            product_name=product_name,
            user_id=user_id,
            offset=offset,
            limit=limit,
            job_parent_resource_name_prefix=job_parent_resource_name_prefix,
        )

>>>>>>> dc395234
    async def register_function(self, *, function: Function) -> Function:
        function.input_schema = (
            FunctionInputSchema(**function.input_schema.model_dump())
            if function.input_schema is not None
            else None
        )
        function.output_schema = (
            FunctionOutputSchema(**function.output_schema.model_dump())
            if function.output_schema is not None
            else None
        )
        return await _register_function(
            self._client,
            function=function,
        )

    async def get_function(self, *, function_id: FunctionID) -> Function:
        return await _get_function(self._client, function_id=function_id)

    async def delete_function(self, *, function_id: FunctionID) -> None:
        return await _delete_function(self._client, function_id=function_id)

<<<<<<< HEAD
    async def list_functions(self) -> list[Function]:
        return await _list_functions(self._client)
=======
    async def list_functions(
        self,
        *,
        pagination_offset: PageOffsetInt = 0,
        pagination_limit: PageLimitInt = DEFAULT_NUMBER_OF_ITEMS_PER_PAGE,
    ) -> tuple[list[Function], PageMetaInfoLimitOffset]:

        return await _list_functions(
            self._client,
            pagination_offset=pagination_offset,
            pagination_limit=pagination_limit,
        )

    async def list_function_jobs(
        self,
        *,
        pagination_offset: PageOffsetInt = 0,
        pagination_limit: PageLimitInt = DEFAULT_NUMBER_OF_ITEMS_PER_PAGE,
    ) -> tuple[list[FunctionJob], PageMetaInfoLimitOffset]:
        return await _list_function_jobs(
            self._client,
            pagination_offset=pagination_offset,
            pagination_limit=pagination_limit,
        )

    async def list_function_job_collections(
        self,
        *,
        pagination_offset: PageOffsetInt = 0,
        pagination_limit: PageLimitInt = DEFAULT_NUMBER_OF_ITEMS_PER_PAGE,
    ) -> tuple[list[FunctionJobCollection], PageMetaInfoLimitOffset]:
        return await _list_function_job_collections(
            self._client,
            pagination_offset=pagination_offset,
            pagination_limit=pagination_limit,
        )
>>>>>>> dc395234

    async def run_function(
        self, *, function_id: FunctionID, inputs: FunctionInputs
    ) -> FunctionJob:
        return await _run_function(self._client, function_id=function_id, inputs=inputs)

    async def get_function_job(self, *, function_job_id: FunctionJobID) -> FunctionJob:
        return await _get_function_job(self._client, function_job_id=function_job_id)

    async def delete_function_job(self, *, function_job_id: FunctionJobID) -> None:
        return await _delete_function_job(self._client, function_job_id=function_job_id)

    async def register_function_job(self, *, function_job: FunctionJob) -> FunctionJob:
        return await _register_function_job(self._client, function_job=function_job)

    async def get_function_input_schema(
        self, *, function_id: FunctionID
    ) -> FunctionInputSchema:
        return await _get_function_input_schema(self._client, function_id=function_id)

    async def get_function_output_schema(
        self, *, function_id: FunctionID
    ) -> FunctionOutputSchema:
        return await _get_function_output_schema(self._client, function_id=function_id)

    async def find_cached_function_job(
        self, *, function_id: FunctionID, inputs: FunctionInputs
    ) -> FunctionJob | None:
        return await _find_cached_function_job(
            self._client, function_id=function_id, inputs=inputs
        )

<<<<<<< HEAD
    async def list_function_jobs(self) -> list[FunctionJob]:
        return await _list_function_jobs(self._client)
=======
    async def get_function_job_collection(
        self, *, function_job_collection_id: FunctionJobCollectionID
    ) -> FunctionJobCollection:
        return await _get_function_job_collection(
            self._client, function_job_collection_id=function_job_collection_id
        )

    async def register_function_job_collection(
        self, *, function_job_collection: FunctionJobCollection
    ) -> FunctionJobCollection:
        return await _register_function_job_collection(
            self._client, function_job_collection=function_job_collection
        )

    async def delete_function_job_collection(
        self, *, function_job_collection_id: FunctionJobCollectionID
    ) -> None:
        return await _delete_function_job_collection(
            self._client, function_job_collection_id=function_job_collection_id
        )
>>>>>>> dc395234


def setup(app: FastAPI, rabbitmq_rmp_client: RabbitMQRPCClient):
    wb_api_rpc_client = WbApiRpcClient(_client=rabbitmq_rmp_client)
    wb_api_rpc_client.set_to_app_state(app=app)<|MERGE_RESOLUTION|>--- conflicted
+++ resolved
@@ -10,11 +10,8 @@
     FunctionInputs,
     FunctionInputSchema,
     FunctionJob,
-<<<<<<< HEAD
-=======
     FunctionJobCollection,
     FunctionJobCollectionID,
->>>>>>> dc395234
     FunctionJobID,
     FunctionOutputSchema,
 )
@@ -56,12 +53,9 @@
     delete_function_job as _delete_function_job,
 )
 from servicelib.rabbitmq.rpc_interfaces.webserver.functions.functions_rpc_interface import (
-<<<<<<< HEAD
-=======
     delete_function_job_collection as _delete_function_job_collection,
 )
 from servicelib.rabbitmq.rpc_interfaces.webserver.functions.functions_rpc_interface import (
->>>>>>> dc395234
     find_cached_function_job as _find_cached_function_job,
 )
 from servicelib.rabbitmq.rpc_interfaces.webserver.functions.functions_rpc_interface import (
@@ -74,30 +68,21 @@
     get_function_job as _get_function_job,
 )
 from servicelib.rabbitmq.rpc_interfaces.webserver.functions.functions_rpc_interface import (
-<<<<<<< HEAD
+    get_function_job_collection as _get_function_job_collection,
+)
+from servicelib.rabbitmq.rpc_interfaces.webserver.functions.functions_rpc_interface import (
     get_function_output_schema as _get_function_output_schema,
 )
 from servicelib.rabbitmq.rpc_interfaces.webserver.functions.functions_rpc_interface import (
-=======
-    get_function_job_collection as _get_function_job_collection,
-)
-from servicelib.rabbitmq.rpc_interfaces.webserver.functions.functions_rpc_interface import (
-    get_function_output_schema as _get_function_output_schema,
-)
-from servicelib.rabbitmq.rpc_interfaces.webserver.functions.functions_rpc_interface import (
     list_function_job_collections as _list_function_job_collections,
 )
 from servicelib.rabbitmq.rpc_interfaces.webserver.functions.functions_rpc_interface import (
->>>>>>> dc395234
     list_function_jobs as _list_function_jobs,
 )
 from servicelib.rabbitmq.rpc_interfaces.webserver.functions.functions_rpc_interface import (
     list_functions as _list_functions,
 )
 from servicelib.rabbitmq.rpc_interfaces.webserver.functions.functions_rpc_interface import (
-<<<<<<< HEAD
-    ping as _ping,
-=======
     register_function as _register_function,
 )
 from servicelib.rabbitmq.rpc_interfaces.webserver.functions.functions_rpc_interface import (
@@ -105,16 +90,6 @@
 )
 from servicelib.rabbitmq.rpc_interfaces.webserver.functions.functions_rpc_interface import (
     register_function_job_collection as _register_function_job_collection,
-)
-from servicelib.rabbitmq.rpc_interfaces.webserver.functions.functions_rpc_interface import (
-    run_function as _run_function,
->>>>>>> dc395234
-)
-from servicelib.rabbitmq.rpc_interfaces.webserver.functions.functions_rpc_interface import (
-    register_function as _register_function,
-)
-from servicelib.rabbitmq.rpc_interfaces.webserver.functions.functions_rpc_interface import (
-    register_function_job as _register_function_job,
 )
 from servicelib.rabbitmq.rpc_interfaces.webserver.functions.functions_rpc_interface import (
     run_function as _run_function,
@@ -303,8 +278,6 @@
             job_parent_resource_name=job_parent_resource_name,
         )
 
-<<<<<<< HEAD
-=======
     async def list_projects_marked_as_jobs(
         self,
         *,
@@ -323,7 +296,6 @@
             job_parent_resource_name_prefix=job_parent_resource_name_prefix,
         )
 
->>>>>>> dc395234
     async def register_function(self, *, function: Function) -> Function:
         function.input_schema = (
             FunctionInputSchema(**function.input_schema.model_dump())
@@ -346,10 +318,6 @@
     async def delete_function(self, *, function_id: FunctionID) -> None:
         return await _delete_function(self._client, function_id=function_id)
 
-<<<<<<< HEAD
-    async def list_functions(self) -> list[Function]:
-        return await _list_functions(self._client)
-=======
     async def list_functions(
         self,
         *,
@@ -386,7 +354,6 @@
             pagination_offset=pagination_offset,
             pagination_limit=pagination_limit,
         )
->>>>>>> dc395234
 
     async def run_function(
         self, *, function_id: FunctionID, inputs: FunctionInputs
@@ -419,10 +386,6 @@
             self._client, function_id=function_id, inputs=inputs
         )
 
-<<<<<<< HEAD
-    async def list_function_jobs(self) -> list[FunctionJob]:
-        return await _list_function_jobs(self._client)
-=======
     async def get_function_job_collection(
         self, *, function_job_collection_id: FunctionJobCollectionID
     ) -> FunctionJobCollection:
@@ -443,7 +406,6 @@
         return await _delete_function_job_collection(
             self._client, function_job_collection_id=function_job_collection_id
         )
->>>>>>> dc395234
 
 
 def setup(app: FastAPI, rabbitmq_rmp_client: RabbitMQRPCClient):
