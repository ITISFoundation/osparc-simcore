--- conflicted
+++ resolved
@@ -23,18 +23,13 @@
 from pydantic import HttpUrl
 from servicelib.logging_utils import log_context
 
-<<<<<<< HEAD
 from ._service_solvers import (
     SolverService,
 )
 from .exceptions.custom_errors import SolverServiceListJobsFiltersError
+from .models.api_resources import RelativeResourceName
 from .models.basic_types import NameValueTuple, VersionStr
 from .models.schemas.jobs import Job, JobID, JobInputs, compose_resource_name
-=======
-from .models.api_resources import RelativeResourceName
-from .models.basic_types import NameValueTuple
-from .models.schemas.jobs import Job, JobID, JobInputs
->>>>>>> 8a62bd4b
 from .models.schemas.programs import Program
 from .models.schemas.solvers import Solver, SolverKeyId
 from .models.schemas.studies import StudyID
@@ -60,11 +55,8 @@
     _web_rest_client: AuthSession
     _web_rpc_client: WbApiRpcClient
     _storage_rpc_client: StorageService
-<<<<<<< HEAD
     _director2_api: DirectorV2Api
-=======
     _storage_rest_client: StorageApi
->>>>>>> 8a62bd4b
     _directorv2_rpc_client: DirectorV2Service
     _solver_service: SolverService
     user_id: UserID
@@ -253,7 +245,35 @@
         )
         return async_job_get
 
-<<<<<<< HEAD
+    async def get_job(
+        self, job_parent_resource_name: RelativeResourceName, job_id: JobID
+    ) -> ProjectJobRpcGet:
+        """This method can be used to check that the project exists and has the correct parent resource."""
+        return await self._web_rpc_client.get_project_marked_as_job(
+            product_name=self.product_name,
+            user_id=self.user_id,
+            project_id=job_id,
+            job_parent_resource_name=job_parent_resource_name,
+        )
+
+    async def delete_job_assets(
+        self, job_parent_resource_name: RelativeResourceName, job_id: JobID
+    ):
+        """Marks job project as hidden and deletes S3 assets associated it"""
+        await self._web_rest_client.patch_project(
+            project_id=job_id, patch_params=ProjectPatch(hidden=True)
+        )
+        await self._storage_rest_client.delete_project_s3_assets(
+            user_id=self.user_id, project_id=job_id
+        )
+        await self._web_rpc_client.mark_project_as_job(
+            product_name=self.product_name,
+            user_id=self.user_id,
+            project_uuid=job_id,
+            job_parent_resource_name=job_parent_resource_name,
+            storage_assets_deleted=True,
+        )
+
     async def create_solver_job(
         self,
         *,
@@ -296,34 +316,4 @@
             project_id=job_id, user_id=self.user_id
         )
         job_status: JobStatus = create_jobstatus_from_task(task)
-        return job_status
-=======
-    async def get_job(
-        self, job_parent_resource_name: RelativeResourceName, job_id: JobID
-    ) -> ProjectJobRpcGet:
-        """This method can be used to check that the project exists and has the correct parent resource."""
-        return await self._web_rpc_client.get_project_marked_as_job(
-            product_name=self.product_name,
-            user_id=self.user_id,
-            project_id=job_id,
-            job_parent_resource_name=job_parent_resource_name,
-        )
-
-    async def delete_job_assets(
-        self, job_parent_resource_name: RelativeResourceName, job_id: JobID
-    ):
-        """Marks job project as hidden and deletes S3 assets associated it"""
-        await self._web_rest_client.patch_project(
-            project_id=job_id, patch_params=ProjectPatch(hidden=True)
-        )
-        await self._storage_rest_client.delete_project_s3_assets(
-            user_id=self.user_id, project_id=job_id
-        )
-        await self._web_rpc_client.mark_project_as_job(
-            product_name=self.product_name,
-            user_id=self.user_id,
-            project_uuid=job_id,
-            job_parent_resource_name=job_parent_resource_name,
-            storage_assets_deleted=True,
-        )
->>>>>>> 8a62bd4b
+        return job_status