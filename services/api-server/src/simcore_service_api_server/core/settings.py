from functools import cached_property
from typing import Annotated

from models_library.basic_types import BootModeEnum, LogLevel
from pydantic import (
    AliasChoices,
    Field,
    NonNegativeInt,
    PositiveInt,
    SecretStr,
    field_validator,
)
from servicelib.logging_utils_filtering import LoggerName, MessageSubstring
from settings_library.base import BaseCustomSettings
from settings_library.catalog import CatalogSettings
from settings_library.director_v2 import DirectorV2Settings
from settings_library.postgres import PostgresSettings
from settings_library.rabbit import RabbitSettings
from settings_library.storage import StorageSettings
from settings_library.tracing import TracingSettings
from settings_library.utils_logging import MixinLoggingSettings
from settings_library.utils_session import (
    DEFAULT_SESSION_COOKIE_NAME,
    MixinSessionSettings,
)
from settings_library.webserver import WebServerSettings as WebServerBaseSettings


class WebServerSettings(WebServerBaseSettings, MixinSessionSettings):

    WEBSERVER_SESSION_SECRET_KEY: SecretStr = Field(
        ...,
        description="Secret key to encrypt cookies. "
        'TIP: python3 -c "from cryptography.fernet import *; print(Fernet.generate_key())"',
        min_length=44,
        validation_alias=AliasChoices(
            "SESSION_SECRET_KEY", "WEBSERVER_SESSION_SECRET_KEY"
        ),
    )
    WEBSERVER_SESSION_NAME: str = DEFAULT_SESSION_COOKIE_NAME

    @field_validator("WEBSERVER_SESSION_SECRET_KEY")
    @classmethod
    def check_valid_fernet_key(cls, v):
        return cls.do_check_valid_fernet_key(v)


# MAIN SETTINGS --------------------------------------------


class BasicSettings(BaseCustomSettings, MixinLoggingSettings):
    # DEVELOPMENT
    API_SERVER_DEV_FEATURES_ENABLED: bool = Field(
        default=False,
        validation_alias=AliasChoices(
            "API_SERVER_DEV_FEATURES_ENABLED", "FAKE_API_SERVER_ENABLED"
        ),
    )

    # LOGGING
<<<<<<< HEAD
    LOG_LEVEL: LogLevel = Field(
        default=LogLevel.INFO,
        validation_alias=AliasChoices("API_SERVER_LOGLEVEL", "LOG_LEVEL", "LOGLEVEL"),
    )
=======
    LOG_LEVEL: Annotated[
        LogLevel,
        Field(
            validation_alias=AliasChoices(
                "API_SERVER_LOGLEVEL", "LOG_LEVEL", "LOGLEVEL"
            ),
        ),
    ] = LogLevel.INFO

>>>>>>> e05d046b
    API_SERVER_LOG_FORMAT_LOCAL_DEV_ENABLED: bool = Field(
        default=False,
        validation_alias=AliasChoices(
            "API_SERVER_LOG_FORMAT_LOCAL_DEV_ENABLED", "LOG_FORMAT_LOCAL_DEV_ENABLED"
        ),
        description="Enables local development log format. WARNING: make sure it is disabled if you want to have structured logs!",
    )
    API_SERVER_LOG_FILTER_MAPPING: dict[LoggerName, list[MessageSubstring]] = Field(
        default_factory=dict,
        validation_alias=AliasChoices(
            "API_SERVER_LOG_FILTER_MAPPING", "LOG_FILTER_MAPPING"
        ),
        description="is a dictionary that maps specific loggers (such as 'uvicorn.access' or 'gunicorn.access') to a list of log message patterns that should be filtered out.",
    )

    @field_validator("LOG_LEVEL", mode="before")
    @classmethod
    def _validate_loglevel(cls, value) -> str:
        log_level: str = cls.validate_log_level(value)
        return log_level


class ApplicationSettings(BasicSettings):
    # DOCKER BOOT
    SC_BOOT_MODE: BootModeEnum | None = None

    API_SERVER_POSTGRES: Annotated[
        PostgresSettings | None,
        Field(json_schema_extra={"auto_default_from_env": True}),
    ]

    API_SERVER_RABBITMQ: RabbitSettings | None = Field(
        json_schema_extra={"auto_default_from_env": True},
        description="settings for service/rabbitmq",
    )

    # SERVICES with http API
    API_SERVER_WEBSERVER: WebServerSettings | None = Field(
        json_schema_extra={"auto_default_from_env": True}
    )
    API_SERVER_CATALOG: CatalogSettings | None = Field(
        json_schema_extra={"auto_default_from_env": True}
    )
    API_SERVER_STORAGE: StorageSettings | None = Field(
        json_schema_extra={"auto_default_from_env": True}
    )
    API_SERVER_DIRECTOR_V2: DirectorV2Settings | None = Field(
        json_schema_extra={"auto_default_from_env": True}
    )
    API_SERVER_LOG_CHECK_TIMEOUT_SECONDS: NonNegativeInt = 3 * 60
    API_SERVER_PROMETHEUS_INSTRUMENTATION_ENABLED: bool = True
    API_SERVER_HEALTH_CHECK_TASK_PERIOD_SECONDS: PositiveInt = 30
    API_SERVER_HEALTH_CHECK_TASK_TIMEOUT_SECONDS: PositiveInt = 10
    API_SERVER_ALLOWED_HEALTH_CHECK_FAILURES: PositiveInt = 5
    API_SERVER_PROMETHEUS_INSTRUMENTATION_COLLECT_SECONDS: PositiveInt = 5
    API_SERVER_PROFILING: bool = False
    API_SERVER_TRACING: TracingSettings | None = Field(
        description="settings for opentelemetry tracing",
        json_schema_extra={"auto_default_from_env": True},
    )

    @cached_property
    def debug(self) -> bool:
        """If True, debug tracebacks should be returned on errors."""
        return self.SC_BOOT_MODE is not None and self.SC_BOOT_MODE.is_devel_mode()


__all__: tuple[str, ...] = (
    "ApplicationSettings",
    "BasicSettings",
    "CatalogSettings",
    "DirectorV2Settings",
    "StorageSettings",
    "WebServerSettings",
    "WebServerSettings",
)<|MERGE_RESOLUTION|>--- conflicted
+++ resolved
@@ -58,12 +58,6 @@
     )
 
     # LOGGING
-<<<<<<< HEAD
-    LOG_LEVEL: LogLevel = Field(
-        default=LogLevel.INFO,
-        validation_alias=AliasChoices("API_SERVER_LOGLEVEL", "LOG_LEVEL", "LOGLEVEL"),
-    )
-=======
     LOG_LEVEL: Annotated[
         LogLevel,
         Field(
@@ -73,7 +67,6 @@
         ),
     ] = LogLevel.INFO
 
->>>>>>> e05d046b
     API_SERVER_LOG_FORMAT_LOCAL_DEV_ENABLED: bool = Field(
         default=False,
         validation_alias=AliasChoices(
