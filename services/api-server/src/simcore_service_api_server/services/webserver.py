--- conflicted
+++ resolved
@@ -243,11 +243,7 @@
     async def clone_project(self, *, project_id: UUID, hidden: bool) -> ProjectGet:
         query = {"from_study": project_id, "hidden": hidden}
         response = await self.client.post(
-<<<<<<< HEAD
-            f"/projects", cookies=self.session_cookies, params=query
-=======
             "/projects", cookies=self.session_cookies, params=query
->>>>>>> fb255767
         )
         response.raise_for_status()
         data = Envelope[TaskGet].parse_raw(response.text).data
