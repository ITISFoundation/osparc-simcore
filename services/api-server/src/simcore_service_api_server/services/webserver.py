--- conflicted
+++ resolved
@@ -57,18 +57,6 @@
 
 _logger = logging.getLogger(__name__)
 
-<<<<<<< HEAD
-
-class WebServerValueError(PydanticErrorMixin, ValueError): ...
-
-
-class ProjectNotFoundError(WebServerValueError):
-    code = "webserver.project_not_found"
-    msg_template = "Project '{project_id}' not found"
-
-
-=======
->>>>>>> fb255767
 _exception_mapper = partial(service_exception_mapper, "Webserver")
 
 _JOB_STATUS_MAP: Mapping = {
