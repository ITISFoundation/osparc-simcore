{
  "openapi": "3.1.0",
  "info": {
    "title": "osparc.io public API",
    "description": "osparc-simcore public API specifications",
    "version": "0.7.0"
  },
  "paths": {
    "/v0/meta": {
      "get": {
        "tags": [
          "meta"
        ],
        "summary": "Get Service Metadata",
        "operationId": "get_service_metadata",
        "responses": {
          "200": {
            "description": "Successful Response",
            "content": {
              "application/json": {
                "schema": {
                  "$ref": "#/components/schemas/Meta"
                }
              }
            }
          }
        }
      }
    },
    "/v0/me": {
      "get": {
        "tags": [
          "users"
        ],
        "summary": "Get My Profile",
        "operationId": "get_my_profile",
        "responses": {
          "200": {
            "description": "Successful Response",
            "content": {
              "application/json": {
                "schema": {
                  "$ref": "#/components/schemas/Profile"
                }
              }
            }
          },
          "404": {
            "description": "User not found",
            "content": {
              "application/json": {
                "schema": {
                  "$ref": "#/components/schemas/ErrorGet"
                }
              }
            }
          },
          "429": {
            "description": "Too many requests",
            "content": {
              "application/json": {
                "schema": {
                  "$ref": "#/components/schemas/ErrorGet"
                }
              }
            }
          },
          "500": {
            "description": "Internal server error",
            "content": {
              "application/json": {
                "schema": {
                  "$ref": "#/components/schemas/ErrorGet"
                }
              }
            }
          },
          "502": {
            "description": "Unexpected error when communicating with backend service",
            "content": {
              "application/json": {
                "schema": {
                  "$ref": "#/components/schemas/ErrorGet"
                }
              }
            }
          },
          "503": {
            "description": "Service unavailable",
            "content": {
              "application/json": {
                "schema": {
                  "$ref": "#/components/schemas/ErrorGet"
                }
              }
            }
          },
          "504": {
            "description": "Request to a backend service timed out.",
            "content": {
              "application/json": {
                "schema": {
                  "$ref": "#/components/schemas/ErrorGet"
                }
              }
            }
          }
        },
        "security": [
          {
            "HTTPBasic": []
          }
        ]
      },
      "put": {
        "tags": [
          "users"
        ],
        "summary": "Update My Profile",
        "operationId": "update_my_profile",
        "requestBody": {
          "content": {
            "application/json": {
              "schema": {
                "$ref": "#/components/schemas/ProfileUpdate"
              }
            }
          },
          "required": true
        },
        "responses": {
          "200": {
            "description": "Successful Response",
            "content": {
              "application/json": {
                "schema": {
                  "$ref": "#/components/schemas/Profile"
                }
              }
            }
          },
          "404": {
            "description": "User not found",
            "content": {
              "application/json": {
                "schema": {
                  "$ref": "#/components/schemas/ErrorGet"
                }
              }
            }
          },
          "429": {
            "description": "Too many requests",
            "content": {
              "application/json": {
                "schema": {
                  "$ref": "#/components/schemas/ErrorGet"
                }
              }
            }
          },
          "500": {
            "description": "Internal server error",
            "content": {
              "application/json": {
                "schema": {
                  "$ref": "#/components/schemas/ErrorGet"
                }
              }
            }
          },
          "502": {
            "description": "Unexpected error when communicating with backend service",
            "content": {
              "application/json": {
                "schema": {
                  "$ref": "#/components/schemas/ErrorGet"
                }
              }
            }
          },
          "503": {
            "description": "Service unavailable",
            "content": {
              "application/json": {
                "schema": {
                  "$ref": "#/components/schemas/ErrorGet"
                }
              }
            }
          },
          "504": {
            "description": "Request to a backend service timed out.",
            "content": {
              "application/json": {
                "schema": {
                  "$ref": "#/components/schemas/ErrorGet"
                }
              }
            }
          },
          "422": {
            "description": "Validation Error",
            "content": {
              "application/json": {
                "schema": {
                  "$ref": "#/components/schemas/HTTPValidationError"
                }
              }
            }
          }
        },
        "security": [
          {
            "HTTPBasic": []
          }
        ]
      }
    },
    "/v0/files": {
      "get": {
        "tags": [
          "files"
        ],
        "summary": "List Files",
        "description": "\ud83d\udea8 **Deprecated**: This endpoint is deprecated and will be removed in a future release.\nPlease use `GET /v0/files/page` instead.\n\n\n\nLists all files stored in the system\n\nAdded in *version 0.5*: \n\nRemoved in *version 0.7*: This endpoint is deprecated and will be removed in a future version",
        "operationId": "list_files",
        "responses": {
          "200": {
            "description": "Successful Response",
            "content": {
              "application/json": {
                "schema": {
                  "items": {
                    "$ref": "#/components/schemas/File"
                  },
                  "type": "array",
                  "title": "Response List Files V0 Files Get"
                }
              }
            }
          },
          "404": {
            "description": "File not found",
            "content": {
              "application/json": {
                "schema": {
                  "$ref": "#/components/schemas/ErrorGet"
                }
              }
            }
          },
          "429": {
            "description": "Too many requests",
            "content": {
              "application/json": {
                "schema": {
                  "$ref": "#/components/schemas/ErrorGet"
                }
              }
            }
          },
          "500": {
            "description": "Internal server error",
            "content": {
              "application/json": {
                "schema": {
                  "$ref": "#/components/schemas/ErrorGet"
                }
              }
            }
          },
          "502": {
            "description": "Unexpected error when communicating with backend service",
            "content": {
              "application/json": {
                "schema": {
                  "$ref": "#/components/schemas/ErrorGet"
                }
              }
            }
          },
          "503": {
            "description": "Service unavailable",
            "content": {
              "application/json": {
                "schema": {
                  "$ref": "#/components/schemas/ErrorGet"
                }
              }
            }
          },
          "504": {
            "description": "Request to a backend service timed out.",
            "content": {
              "application/json": {
                "schema": {
                  "$ref": "#/components/schemas/ErrorGet"
                }
              }
            }
          }
        },
        "security": [
          {
            "HTTPBasic": []
          }
        ]
      }
    },
    "/v0/files/content": {
      "put": {
        "tags": [
          "files"
        ],
        "summary": "Upload File",
        "description": "Uploads a single file to the system",
        "operationId": "upload_file",
        "security": [
          {
            "HTTPBasic": []
          }
        ],
        "parameters": [
          {
            "name": "content-length",
            "in": "header",
            "required": false,
            "schema": {
              "anyOf": [
                {
                  "type": "string"
                },
                {
                  "type": "null"
                }
              ],
              "title": "Content-Length"
            }
          }
        ],
        "requestBody": {
          "required": true,
          "content": {
            "multipart/form-data": {
              "schema": {
                "$ref": "#/components/schemas/Body_upload_file_v0_files_content_put"
              }
            }
          }
        },
        "responses": {
          "200": {
            "description": "Successful Response",
            "content": {
              "application/json": {
                "schema": {
                  "$ref": "#/components/schemas/File"
                }
              }
            }
          },
          "404": {
            "description": "File not found",
            "content": {
              "application/json": {
                "schema": {
                  "$ref": "#/components/schemas/ErrorGet"
                }
              }
            }
          },
          "429": {
            "description": "Too many requests",
            "content": {
              "application/json": {
                "schema": {
                  "$ref": "#/components/schemas/ErrorGet"
                }
              }
            }
          },
          "500": {
            "description": "Internal server error",
            "content": {
              "application/json": {
                "schema": {
                  "$ref": "#/components/schemas/ErrorGet"
                }
              }
            }
          },
          "502": {
            "description": "Unexpected error when communicating with backend service",
            "content": {
              "application/json": {
                "schema": {
                  "$ref": "#/components/schemas/ErrorGet"
                }
              }
            }
          },
          "503": {
            "description": "Service unavailable",
            "content": {
              "application/json": {
                "schema": {
                  "$ref": "#/components/schemas/ErrorGet"
                }
              }
            }
          },
          "504": {
            "description": "Request to a backend service timed out.",
            "content": {
              "application/json": {
                "schema": {
                  "$ref": "#/components/schemas/ErrorGet"
                }
              }
            }
          },
          "422": {
            "description": "Validation Error",
            "content": {
              "application/json": {
                "schema": {
                  "$ref": "#/components/schemas/HTTPValidationError"
                }
              }
            }
          }
        }
      },
      "post": {
        "tags": [
          "files"
        ],
        "summary": "Get Upload Links",
        "description": "Get upload links for uploading a file to storage",
        "operationId": "get_upload_links",
        "security": [
          {
            "HTTPBasic": []
          }
        ],
        "requestBody": {
          "required": true,
          "content": {
            "application/json": {
              "schema": {
                "anyOf": [
                  {
                    "$ref": "#/components/schemas/UserFileToProgramJob"
                  },
                  {
                    "$ref": "#/components/schemas/UserFile"
                  }
                ],
                "title": "Client File"
              }
            }
          }
        },
        "responses": {
          "200": {
            "description": "Successful Response",
            "content": {
              "application/json": {
                "schema": {
                  "$ref": "#/components/schemas/ClientFileUploadData"
                }
              }
            }
          },
          "404": {
            "description": "File not found",
            "content": {
              "application/json": {
                "schema": {
                  "$ref": "#/components/schemas/ErrorGet"
                }
              }
            }
          },
          "429": {
            "description": "Too many requests",
            "content": {
              "application/json": {
                "schema": {
                  "$ref": "#/components/schemas/ErrorGet"
                }
              }
            }
          },
          "500": {
            "description": "Internal server error",
            "content": {
              "application/json": {
                "schema": {
                  "$ref": "#/components/schemas/ErrorGet"
                }
              }
            }
          },
          "502": {
            "description": "Unexpected error when communicating with backend service",
            "content": {
              "application/json": {
                "schema": {
                  "$ref": "#/components/schemas/ErrorGet"
                }
              }
            }
          },
          "503": {
            "description": "Service unavailable",
            "content": {
              "application/json": {
                "schema": {
                  "$ref": "#/components/schemas/ErrorGet"
                }
              }
            }
          },
          "504": {
            "description": "Request to a backend service timed out.",
            "content": {
              "application/json": {
                "schema": {
                  "$ref": "#/components/schemas/ErrorGet"
                }
              }
            }
          },
          "422": {
            "description": "Validation Error",
            "content": {
              "application/json": {
                "schema": {
                  "$ref": "#/components/schemas/HTTPValidationError"
                }
              }
            }
          }
        }
      }
    },
    "/v0/files/{file_id}": {
      "get": {
        "tags": [
          "files"
        ],
        "summary": "Get File",
        "description": "Gets metadata for a given file resource",
        "operationId": "get_file",
        "security": [
          {
            "HTTPBasic": []
          }
        ],
        "parameters": [
          {
            "name": "file_id",
            "in": "path",
            "required": true,
            "schema": {
              "type": "string",
              "format": "uuid",
              "title": "File Id"
            }
          }
        ],
        "responses": {
          "200": {
            "description": "Successful Response",
            "content": {
              "application/json": {
                "schema": {
                  "$ref": "#/components/schemas/File"
                }
              }
            }
          },
          "404": {
            "description": "File not found",
            "content": {
              "application/json": {
                "schema": {
                  "$ref": "#/components/schemas/ErrorGet"
                }
              }
            }
          },
          "429": {
            "description": "Too many requests",
            "content": {
              "application/json": {
                "schema": {
                  "$ref": "#/components/schemas/ErrorGet"
                }
              }
            }
          },
          "500": {
            "description": "Internal server error",
            "content": {
              "application/json": {
                "schema": {
                  "$ref": "#/components/schemas/ErrorGet"
                }
              }
            }
          },
          "502": {
            "description": "Unexpected error when communicating with backend service",
            "content": {
              "application/json": {
                "schema": {
                  "$ref": "#/components/schemas/ErrorGet"
                }
              }
            }
          },
          "503": {
            "description": "Service unavailable",
            "content": {
              "application/json": {
                "schema": {
                  "$ref": "#/components/schemas/ErrorGet"
                }
              }
            }
          },
          "504": {
            "description": "Request to a backend service timed out.",
            "content": {
              "application/json": {
                "schema": {
                  "$ref": "#/components/schemas/ErrorGet"
                }
              }
            }
          },
          "422": {
            "description": "Validation Error",
            "content": {
              "application/json": {
                "schema": {
                  "$ref": "#/components/schemas/HTTPValidationError"
                }
              }
            }
          }
        }
      },
      "delete": {
        "tags": [
          "files"
        ],
        "summary": "Delete File",
        "operationId": "delete_file",
        "security": [
          {
            "HTTPBasic": []
          }
        ],
        "parameters": [
          {
            "name": "file_id",
            "in": "path",
            "required": true,
            "schema": {
              "type": "string",
              "format": "uuid",
              "title": "File Id"
            }
          }
        ],
        "responses": {
          "200": {
            "description": "Successful Response",
            "content": {
              "application/json": {
                "schema": {}
              }
            }
          },
          "404": {
            "description": "File not found",
            "content": {
              "application/json": {
                "schema": {
                  "$ref": "#/components/schemas/ErrorGet"
                }
              }
            }
          },
          "429": {
            "description": "Too many requests",
            "content": {
              "application/json": {
                "schema": {
                  "$ref": "#/components/schemas/ErrorGet"
                }
              }
            }
          },
          "500": {
            "description": "Internal server error",
            "content": {
              "application/json": {
                "schema": {
                  "$ref": "#/components/schemas/ErrorGet"
                }
              }
            }
          },
          "502": {
            "description": "Unexpected error when communicating with backend service",
            "content": {
              "application/json": {
                "schema": {
                  "$ref": "#/components/schemas/ErrorGet"
                }
              }
            }
          },
          "503": {
            "description": "Service unavailable",
            "content": {
              "application/json": {
                "schema": {
                  "$ref": "#/components/schemas/ErrorGet"
                }
              }
            }
          },
          "504": {
            "description": "Request to a backend service timed out.",
            "content": {
              "application/json": {
                "schema": {
                  "$ref": "#/components/schemas/ErrorGet"
                }
              }
            }
          },
          "422": {
            "description": "Validation Error",
            "content": {
              "application/json": {
                "schema": {
                  "$ref": "#/components/schemas/HTTPValidationError"
                }
              }
            }
          }
        }
      }
    },
    "/v0/files:search": {
      "get": {
        "tags": [
          "files"
        ],
        "summary": "Search Files Page",
        "description": "Search files",
        "operationId": "search_files_page",
        "security": [
          {
            "HTTPBasic": []
          }
        ],
        "parameters": [
          {
            "name": "sha256_checksum",
            "in": "query",
            "required": false,
            "schema": {
              "anyOf": [
                {
                  "type": "string",
                  "pattern": "^[a-fA-F0-9]{64}$"
                },
                {
                  "type": "null"
                }
              ],
              "title": "Sha256 Checksum"
            }
          },
          {
            "name": "file_id",
            "in": "query",
            "required": false,
            "schema": {
              "anyOf": [
                {
                  "type": "string",
                  "format": "uuid"
                },
                {
                  "type": "null"
                }
              ],
              "title": "File Id"
            }
          },
          {
            "name": "limit",
            "in": "query",
            "required": false,
            "schema": {
              "type": "integer",
              "maximum": 50,
              "minimum": 1,
              "default": 20,
              "title": "Limit"
            }
          },
          {
            "name": "offset",
            "in": "query",
            "required": false,
            "schema": {
              "type": "integer",
              "minimum": 0,
              "default": 0,
              "title": "Offset"
            }
          }
        ],
        "responses": {
          "200": {
            "description": "Successful Response",
            "content": {
              "application/json": {
                "schema": {
                  "$ref": "#/components/schemas/Page_File_"
                }
              }
            }
          },
          "404": {
            "description": "File not found",
            "content": {
              "application/json": {
                "schema": {
                  "$ref": "#/components/schemas/ErrorGet"
                }
              }
            }
          },
          "429": {
            "description": "Too many requests",
            "content": {
              "application/json": {
                "schema": {
                  "$ref": "#/components/schemas/ErrorGet"
                }
              }
            }
          },
          "500": {
            "description": "Internal server error",
            "content": {
              "application/json": {
                "schema": {
                  "$ref": "#/components/schemas/ErrorGet"
                }
              }
            }
          },
          "502": {
            "description": "Unexpected error when communicating with backend service",
            "content": {
              "application/json": {
                "schema": {
                  "$ref": "#/components/schemas/ErrorGet"
                }
              }
            }
          },
          "503": {
            "description": "Service unavailable",
            "content": {
              "application/json": {
                "schema": {
                  "$ref": "#/components/schemas/ErrorGet"
                }
              }
            }
          },
          "504": {
            "description": "Request to a backend service timed out.",
            "content": {
              "application/json": {
                "schema": {
                  "$ref": "#/components/schemas/ErrorGet"
                }
              }
            }
          },
          "422": {
            "description": "Validation Error",
            "content": {
              "application/json": {
                "schema": {
                  "$ref": "#/components/schemas/HTTPValidationError"
                }
              }
            }
          }
        }
      }
    },
    "/v0/files/{file_id}:abort": {
      "post": {
        "tags": [
          "files"
        ],
        "summary": "Abort Multipart Upload",
        "operationId": "abort_multipart_upload",
        "security": [
          {
            "HTTPBasic": []
          }
        ],
        "parameters": [
          {
            "name": "file_id",
            "in": "path",
            "required": true,
            "schema": {
              "type": "string",
              "format": "uuid",
              "title": "File Id"
            }
          }
        ],
        "requestBody": {
          "required": true,
          "content": {
            "application/json": {
              "schema": {
                "$ref": "#/components/schemas/Body_abort_multipart_upload_v0_files__file_id__abort_post"
              }
            }
          }
        },
        "responses": {
          "200": {
            "description": "Successful Response",
            "content": {
              "application/json": {
                "schema": {}
              }
            }
          },
          "429": {
            "description": "Too many requests",
            "content": {
              "application/json": {
                "schema": {
                  "$ref": "#/components/schemas/ErrorGet"
                }
              }
            }
          },
          "500": {
            "description": "Internal server error",
            "content": {
              "application/json": {
                "schema": {
                  "$ref": "#/components/schemas/ErrorGet"
                }
              }
            }
          },
          "502": {
            "description": "Unexpected error when communicating with backend service",
            "content": {
              "application/json": {
                "schema": {
                  "$ref": "#/components/schemas/ErrorGet"
                }
              }
            }
          },
          "503": {
            "description": "Service unavailable",
            "content": {
              "application/json": {
                "schema": {
                  "$ref": "#/components/schemas/ErrorGet"
                }
              }
            }
          },
          "504": {
            "description": "Request to a backend service timed out.",
            "content": {
              "application/json": {
                "schema": {
                  "$ref": "#/components/schemas/ErrorGet"
                }
              }
            }
          },
          "422": {
            "description": "Validation Error",
            "content": {
              "application/json": {
                "schema": {
                  "$ref": "#/components/schemas/HTTPValidationError"
                }
              }
            }
          }
        }
      }
    },
    "/v0/files/{file_id}:complete": {
      "post": {
        "tags": [
          "files"
        ],
        "summary": "Complete Multipart Upload",
        "operationId": "complete_multipart_upload",
        "security": [
          {
            "HTTPBasic": []
          }
        ],
        "parameters": [
          {
            "name": "file_id",
            "in": "path",
            "required": true,
            "schema": {
              "type": "string",
              "format": "uuid",
              "title": "File Id"
            }
          }
        ],
        "requestBody": {
          "required": true,
          "content": {
            "application/json": {
              "schema": {
                "$ref": "#/components/schemas/Body_complete_multipart_upload_v0_files__file_id__complete_post"
              }
            }
          }
        },
        "responses": {
          "200": {
            "description": "Successful Response",
            "content": {
              "application/json": {
                "schema": {
                  "$ref": "#/components/schemas/File"
                }
              }
            }
          },
          "404": {
            "description": "File not found",
            "content": {
              "application/json": {
                "schema": {
                  "$ref": "#/components/schemas/ErrorGet"
                }
              }
            }
          },
          "429": {
            "description": "Too many requests",
            "content": {
              "application/json": {
                "schema": {
                  "$ref": "#/components/schemas/ErrorGet"
                }
              }
            }
          },
          "500": {
            "description": "Internal server error",
            "content": {
              "application/json": {
                "schema": {
                  "$ref": "#/components/schemas/ErrorGet"
                }
              }
            }
          },
          "502": {
            "description": "Unexpected error when communicating with backend service",
            "content": {
              "application/json": {
                "schema": {
                  "$ref": "#/components/schemas/ErrorGet"
                }
              }
            }
          },
          "503": {
            "description": "Service unavailable",
            "content": {
              "application/json": {
                "schema": {
                  "$ref": "#/components/schemas/ErrorGet"
                }
              }
            }
          },
          "504": {
            "description": "Request to a backend service timed out.",
            "content": {
              "application/json": {
                "schema": {
                  "$ref": "#/components/schemas/ErrorGet"
                }
              }
            }
          },
          "422": {
            "description": "Validation Error",
            "content": {
              "application/json": {
                "schema": {
                  "$ref": "#/components/schemas/HTTPValidationError"
                }
              }
            }
          }
        }
      }
    },
    "/v0/files/{file_id}/content": {
      "get": {
        "tags": [
          "files"
        ],
        "summary": "Download File",
        "operationId": "download_file",
        "security": [
          {
            "HTTPBasic": []
          }
        ],
        "parameters": [
          {
            "name": "file_id",
            "in": "path",
            "required": true,
            "schema": {
              "type": "string",
              "format": "uuid",
              "title": "File Id"
            }
          }
        ],
        "responses": {
          "307": {
            "description": "Successful Response"
          },
          "404": {
            "description": "File not found",
            "content": {
              "application/json": {
                "schema": {
                  "$ref": "#/components/schemas/ErrorGet"
                }
              }
            }
          },
          "429": {
            "description": "Too many requests",
            "content": {
              "application/json": {
                "schema": {
                  "$ref": "#/components/schemas/ErrorGet"
                }
              }
            }
          },
          "500": {
            "description": "Internal server error",
            "content": {
              "application/json": {
                "schema": {
                  "$ref": "#/components/schemas/ErrorGet"
                }
              }
            }
          },
          "502": {
            "description": "Unexpected error when communicating with backend service",
            "content": {
              "application/json": {
                "schema": {
                  "$ref": "#/components/schemas/ErrorGet"
                }
              }
            }
          },
          "503": {
            "description": "Service unavailable",
            "content": {
              "application/json": {
                "schema": {
                  "$ref": "#/components/schemas/ErrorGet"
                }
              }
            }
          },
          "504": {
            "description": "Request to a backend service timed out.",
            "content": {
              "application/json": {
                "schema": {
                  "$ref": "#/components/schemas/ErrorGet"
                }
              }
            }
          },
          "200": {
            "content": {
              "application/octet-stream": {
                "schema": {
                  "type": "string",
                  "format": "binary"
                }
              },
              "text/plain": {
                "schema": {
                  "type": "string"
                }
              }
            },
            "description": "Returns a arbitrary binary data"
          },
          "422": {
            "description": "Validation Error",
            "content": {
              "application/json": {
                "schema": {
                  "$ref": "#/components/schemas/HTTPValidationError"
                }
              }
            }
          }
        }
      }
    },
    "/v0/programs/{program_key}/releases/{version}": {
      "get": {
        "tags": [
          "programs"
        ],
        "summary": "Get Program Release",
        "description": "Gets a specific release of a solver",
        "operationId": "get_program_release",
        "security": [
          {
            "HTTPBasic": []
          }
        ],
        "parameters": [
          {
            "name": "program_key",
            "in": "path",
            "required": true,
            "schema": {
              "type": "string",
              "pattern": "^simcore/services/dynamic/([a-z0-9][a-z0-9_.-]*/)*([a-z0-9-_]+[a-z0-9])$",
              "title": "Program Key"
            }
          },
          {
            "name": "version",
            "in": "path",
            "required": true,
            "schema": {
              "type": "string",
              "pattern": "^(0|[1-9]\\d*)(\\.(0|[1-9]\\d*)){2}(-(0|[1-9]\\d*|\\d*[-a-zA-Z][-\\da-zA-Z]*)(\\.(0|[1-9]\\d*|\\d*[-a-zA-Z][-\\da-zA-Z]*))*)?(\\+[-\\da-zA-Z]+(\\.[-\\da-zA-Z-]+)*)?$",
              "title": "Version"
            }
          }
        ],
        "responses": {
          "200": {
            "description": "Successful Response",
            "content": {
              "application/json": {
                "schema": {
                  "$ref": "#/components/schemas/Program"
                }
              }
            }
          },
          "422": {
            "description": "Validation Error",
            "content": {
              "application/json": {
                "schema": {
                  "$ref": "#/components/schemas/HTTPValidationError"
                }
              }
            }
          }
        }
      }
    },
    "/v0/programs/{program_key}/releases/{version}/jobs": {
      "post": {
        "tags": [
          "programs"
        ],
        "summary": "Create Program Job",
        "description": "Creates a program job",
        "operationId": "create_program_job",
        "security": [
          {
            "HTTPBasic": []
          }
        ],
        "parameters": [
          {
            "name": "program_key",
            "in": "path",
            "required": true,
            "schema": {
              "type": "string",
              "pattern": "^simcore/services/dynamic/([a-z0-9][a-z0-9_.-]*/)*([a-z0-9-_]+[a-z0-9])$",
              "title": "Program Key"
            }
          },
          {
            "name": "version",
            "in": "path",
            "required": true,
            "schema": {
              "type": "string",
              "pattern": "^(0|[1-9]\\d*)(\\.(0|[1-9]\\d*)){2}(-(0|[1-9]\\d*|\\d*[-a-zA-Z][-\\da-zA-Z]*)(\\.(0|[1-9]\\d*|\\d*[-a-zA-Z][-\\da-zA-Z]*))*)?(\\+[-\\da-zA-Z]+(\\.[-\\da-zA-Z-]+)*)?$",
              "title": "Version"
            }
          },
          {
            "name": "x-simcore-parent-project-uuid",
            "in": "header",
            "required": false,
            "schema": {
              "anyOf": [
                {
                  "type": "string",
                  "format": "uuid"
                },
                {
                  "type": "null"
                }
              ],
              "title": "X-Simcore-Parent-Project-Uuid"
            }
          },
          {
            "name": "x-simcore-parent-node-id",
            "in": "header",
            "required": false,
            "schema": {
              "anyOf": [
                {
                  "type": "string",
                  "format": "uuid"
                },
                {
                  "type": "null"
                }
              ],
              "title": "X-Simcore-Parent-Node-Id"
            }
          }
        ],
        "requestBody": {
          "content": {
            "application/json": {
              "schema": {
                "$ref": "#/components/schemas/Body_create_program_job_v0_programs__program_key__releases__version__jobs_post"
              }
            }
          }
        },
        "responses": {
          "201": {
            "description": "Successful Response",
            "content": {
              "application/json": {
                "schema": {
                  "$ref": "#/components/schemas/Job"
                }
              }
            }
          },
          "422": {
            "description": "Validation Error",
            "content": {
              "application/json": {
                "schema": {
                  "$ref": "#/components/schemas/HTTPValidationError"
                }
              }
            }
          }
        }
      }
    },
    "/v0/solvers": {
      "get": {
        "tags": [
          "solvers"
        ],
        "summary": "List Solvers",
        "description": "\ud83d\udea8 **Deprecated**: This endpoint is deprecated and will be removed in a future release.\nPlease use `GET /v0/solvers/page` instead.\n\n\n\nLists all available solvers (latest version)\n\nNew in *version 0.5.0*\n\nRemoved in *version 0.7*: This endpoint is deprecated and will be removed in a future version",
        "operationId": "list_solvers",
        "responses": {
          "200": {
            "description": "Successful Response",
            "content": {
              "application/json": {
                "schema": {
                  "items": {
                    "$ref": "#/components/schemas/Solver"
                  },
                  "type": "array",
                  "title": "Response List Solvers V0 Solvers Get"
                }
              }
            }
          },
          "404": {
            "description": "Not found",
            "content": {
              "application/json": {
                "schema": {
                  "$ref": "#/components/schemas/ErrorGet"
                }
              }
            }
          },
          "429": {
            "description": "Too many requests",
            "content": {
              "application/json": {
                "schema": {
                  "$ref": "#/components/schemas/ErrorGet"
                }
              }
            }
          },
          "500": {
            "description": "Internal server error",
            "content": {
              "application/json": {
                "schema": {
                  "$ref": "#/components/schemas/ErrorGet"
                }
              }
            }
          },
          "502": {
            "description": "Unexpected error when communicating with backend service",
            "content": {
              "application/json": {
                "schema": {
                  "$ref": "#/components/schemas/ErrorGet"
                }
              }
            }
          },
          "503": {
            "description": "Service unavailable",
            "content": {
              "application/json": {
                "schema": {
                  "$ref": "#/components/schemas/ErrorGet"
                }
              }
            }
          },
          "504": {
            "description": "Request to a backend service timed out.",
            "content": {
              "application/json": {
                "schema": {
                  "$ref": "#/components/schemas/ErrorGet"
                }
              }
            }
          }
        },
        "security": [
          {
            "HTTPBasic": []
          }
        ]
      }
    },
    "/v0/solvers/releases": {
      "get": {
        "tags": [
          "solvers"
        ],
        "summary": "Lists All Releases",
        "description": "\ud83d\udea8 **Deprecated**: This endpoint is deprecated and will be removed in a future release.\nPlease use `GET /v0/solvers/{solver_key}/releases/page` instead.\n\n\n\nLists all released solvers (not just latest version)\n\nNew in *version 0.5.0*\n\nRemoved in *version 0.7*: This endpoint is deprecated and will be removed in a future version",
        "operationId": "list_solvers_releases",
        "responses": {
          "200": {
            "description": "Successful Response",
            "content": {
              "application/json": {
                "schema": {
                  "items": {
                    "$ref": "#/components/schemas/Solver"
                  },
                  "type": "array",
                  "title": "Response List Solvers Releases V0 Solvers Releases Get"
                }
              }
            }
          },
          "404": {
            "description": "Not found",
            "content": {
              "application/json": {
                "schema": {
                  "$ref": "#/components/schemas/ErrorGet"
                }
              }
            }
          },
          "429": {
            "description": "Too many requests",
            "content": {
              "application/json": {
                "schema": {
                  "$ref": "#/components/schemas/ErrorGet"
                }
              }
            }
          },
          "500": {
            "description": "Internal server error",
            "content": {
              "application/json": {
                "schema": {
                  "$ref": "#/components/schemas/ErrorGet"
                }
              }
            }
          },
          "502": {
            "description": "Unexpected error when communicating with backend service",
            "content": {
              "application/json": {
                "schema": {
                  "$ref": "#/components/schemas/ErrorGet"
                }
              }
            }
          },
          "503": {
            "description": "Service unavailable",
            "content": {
              "application/json": {
                "schema": {
                  "$ref": "#/components/schemas/ErrorGet"
                }
              }
            }
          },
          "504": {
            "description": "Request to a backend service timed out.",
            "content": {
              "application/json": {
                "schema": {
                  "$ref": "#/components/schemas/ErrorGet"
                }
              }
            }
          }
        },
        "security": [
          {
            "HTTPBasic": []
          }
        ]
      }
    },
    "/v0/solvers/{solver_key}/latest": {
      "get": {
        "tags": [
          "solvers"
        ],
        "summary": "Get Latest Release of a Solver",
        "description": "Gets latest release of a solver",
        "operationId": "get_solver",
        "security": [
          {
            "HTTPBasic": []
          }
        ],
        "parameters": [
          {
            "name": "solver_key",
            "in": "path",
            "required": true,
            "schema": {
              "type": "string",
              "pattern": "^simcore/services/comp/([a-z0-9][a-z0-9_.-]*/)*([a-z0-9-_]+[a-z0-9])$",
              "title": "Solver Key"
            }
          }
        ],
        "responses": {
          "200": {
            "description": "Successful Response",
            "content": {
              "application/json": {
                "schema": {
                  "$ref": "#/components/schemas/Solver"
                }
              }
            }
          },
          "404": {
            "description": "Not found",
            "content": {
              "application/json": {
                "schema": {
                  "$ref": "#/components/schemas/ErrorGet"
                }
              }
            }
          },
          "429": {
            "description": "Too many requests",
            "content": {
              "application/json": {
                "schema": {
                  "$ref": "#/components/schemas/ErrorGet"
                }
              }
            }
          },
          "500": {
            "description": "Internal server error",
            "content": {
              "application/json": {
                "schema": {
                  "$ref": "#/components/schemas/ErrorGet"
                }
              }
            }
          },
          "502": {
            "description": "Unexpected error when communicating with backend service",
            "content": {
              "application/json": {
                "schema": {
                  "$ref": "#/components/schemas/ErrorGet"
                }
              }
            }
          },
          "503": {
            "description": "Service unavailable",
            "content": {
              "application/json": {
                "schema": {
                  "$ref": "#/components/schemas/ErrorGet"
                }
              }
            }
          },
          "504": {
            "description": "Request to a backend service timed out.",
            "content": {
              "application/json": {
                "schema": {
                  "$ref": "#/components/schemas/ErrorGet"
                }
              }
            }
          },
          "422": {
            "description": "Validation Error",
            "content": {
              "application/json": {
                "schema": {
                  "$ref": "#/components/schemas/HTTPValidationError"
                }
              }
            }
          }
        }
      }
    },
    "/v0/solvers/{solver_key}/releases": {
      "get": {
        "tags": [
          "solvers"
        ],
        "summary": "List Solver Releases",
        "description": "Lists all releases of a given (one) solver\n\nSEE get_solver_releases_page for a paginated version of this function",
        "operationId": "list_solver_releases",
        "security": [
          {
            "HTTPBasic": []
          }
        ],
        "parameters": [
          {
            "name": "solver_key",
            "in": "path",
            "required": true,
            "schema": {
              "type": "string",
              "pattern": "^simcore/services/comp/([a-z0-9][a-z0-9_.-]*/)*([a-z0-9-_]+[a-z0-9])$",
              "title": "Solver Key"
            }
          }
        ],
        "responses": {
          "200": {
            "description": "Successful Response",
            "content": {
              "application/json": {
                "schema": {
                  "type": "array",
                  "items": {
                    "$ref": "#/components/schemas/Solver"
                  },
                  "title": "Response List Solver Releases V0 Solvers  Solver Key  Releases Get"
                }
              }
            }
          },
          "404": {
            "description": "Not found",
            "content": {
              "application/json": {
                "schema": {
                  "$ref": "#/components/schemas/ErrorGet"
                }
              }
            }
          },
          "429": {
            "description": "Too many requests",
            "content": {
              "application/json": {
                "schema": {
                  "$ref": "#/components/schemas/ErrorGet"
                }
              }
            }
          },
          "500": {
            "description": "Internal server error",
            "content": {
              "application/json": {
                "schema": {
                  "$ref": "#/components/schemas/ErrorGet"
                }
              }
            }
          },
          "502": {
            "description": "Unexpected error when communicating with backend service",
            "content": {
              "application/json": {
                "schema": {
                  "$ref": "#/components/schemas/ErrorGet"
                }
              }
            }
          },
          "503": {
            "description": "Service unavailable",
            "content": {
              "application/json": {
                "schema": {
                  "$ref": "#/components/schemas/ErrorGet"
                }
              }
            }
          },
          "504": {
            "description": "Request to a backend service timed out.",
            "content": {
              "application/json": {
                "schema": {
                  "$ref": "#/components/schemas/ErrorGet"
                }
              }
            }
          },
          "422": {
            "description": "Validation Error",
            "content": {
              "application/json": {
                "schema": {
                  "$ref": "#/components/schemas/HTTPValidationError"
                }
              }
            }
          }
        }
      }
    },
    "/v0/solvers/{solver_key}/releases/{version}": {
      "get": {
        "tags": [
          "solvers"
        ],
        "summary": "Get Solver Release",
        "description": "Gets a specific release of a solver",
        "operationId": "get_solver_release",
        "security": [
          {
            "HTTPBasic": []
          }
        ],
        "parameters": [
          {
            "name": "solver_key",
            "in": "path",
            "required": true,
            "schema": {
              "type": "string",
              "pattern": "^simcore/services/comp/([a-z0-9][a-z0-9_.-]*/)*([a-z0-9-_]+[a-z0-9])$",
              "title": "Solver Key"
            }
          },
          {
            "name": "version",
            "in": "path",
            "required": true,
            "schema": {
              "type": "string",
              "pattern": "^(0|[1-9]\\d*)(\\.(0|[1-9]\\d*)){2}(-(0|[1-9]\\d*|\\d*[-a-zA-Z][-\\da-zA-Z]*)(\\.(0|[1-9]\\d*|\\d*[-a-zA-Z][-\\da-zA-Z]*))*)?(\\+[-\\da-zA-Z]+(\\.[-\\da-zA-Z-]+)*)?$",
              "title": "Version"
            }
          }
        ],
        "responses": {
          "200": {
            "description": "Successful Response",
            "content": {
              "application/json": {
                "schema": {
                  "$ref": "#/components/schemas/Solver"
                }
              }
            }
          },
          "404": {
            "description": "Not found",
            "content": {
              "application/json": {
                "schema": {
                  "$ref": "#/components/schemas/ErrorGet"
                }
              }
            }
          },
          "429": {
            "description": "Too many requests",
            "content": {
              "application/json": {
                "schema": {
                  "$ref": "#/components/schemas/ErrorGet"
                }
              }
            }
          },
          "500": {
            "description": "Internal server error",
            "content": {
              "application/json": {
                "schema": {
                  "$ref": "#/components/schemas/ErrorGet"
                }
              }
            }
          },
          "502": {
            "description": "Unexpected error when communicating with backend service",
            "content": {
              "application/json": {
                "schema": {
                  "$ref": "#/components/schemas/ErrorGet"
                }
              }
            }
          },
          "503": {
            "description": "Service unavailable",
            "content": {
              "application/json": {
                "schema": {
                  "$ref": "#/components/schemas/ErrorGet"
                }
              }
            }
          },
          "504": {
            "description": "Request to a backend service timed out.",
            "content": {
              "application/json": {
                "schema": {
                  "$ref": "#/components/schemas/ErrorGet"
                }
              }
            }
          },
          "422": {
            "description": "Validation Error",
            "content": {
              "application/json": {
                "schema": {
                  "$ref": "#/components/schemas/HTTPValidationError"
                }
              }
            }
          }
        }
      }
    },
    "/v0/solvers/{solver_key}/releases/{version}/ports": {
      "get": {
        "tags": [
          "solvers"
        ],
        "summary": "List Solver Ports",
        "description": "Lists inputs and outputs of a given solver\n\nNew in *version 0.5.0*",
        "operationId": "list_solver_ports",
        "security": [
          {
            "HTTPBasic": []
          }
        ],
        "parameters": [
          {
            "name": "solver_key",
            "in": "path",
            "required": true,
            "schema": {
              "type": "string",
              "pattern": "^simcore/services/comp/([a-z0-9][a-z0-9_.-]*/)*([a-z0-9-_]+[a-z0-9])$",
              "title": "Solver Key"
            }
          },
          {
            "name": "version",
            "in": "path",
            "required": true,
            "schema": {
              "type": "string",
              "pattern": "^(0|[1-9]\\d*)(\\.(0|[1-9]\\d*)){2}(-(0|[1-9]\\d*|\\d*[-a-zA-Z][-\\da-zA-Z]*)(\\.(0|[1-9]\\d*|\\d*[-a-zA-Z][-\\da-zA-Z]*))*)?(\\+[-\\da-zA-Z]+(\\.[-\\da-zA-Z-]+)*)?$",
              "title": "Version"
            }
          }
        ],
        "responses": {
          "200": {
            "description": "Successful Response",
            "content": {
              "application/json": {
                "schema": {
                  "$ref": "#/components/schemas/OnePage_SolverPort_"
                }
              }
            }
          },
          "404": {
            "description": "Not found",
            "content": {
              "application/json": {
                "schema": {
                  "$ref": "#/components/schemas/ErrorGet"
                }
              }
            }
          },
          "429": {
            "description": "Too many requests",
            "content": {
              "application/json": {
                "schema": {
                  "$ref": "#/components/schemas/ErrorGet"
                }
              }
            }
          },
          "500": {
            "description": "Internal server error",
            "content": {
              "application/json": {
                "schema": {
                  "$ref": "#/components/schemas/ErrorGet"
                }
              }
            }
          },
          "502": {
            "description": "Unexpected error when communicating with backend service",
            "content": {
              "application/json": {
                "schema": {
                  "$ref": "#/components/schemas/ErrorGet"
                }
              }
            }
          },
          "503": {
            "description": "Service unavailable",
            "content": {
              "application/json": {
                "schema": {
                  "$ref": "#/components/schemas/ErrorGet"
                }
              }
            }
          },
          "504": {
            "description": "Request to a backend service timed out.",
            "content": {
              "application/json": {
                "schema": {
                  "$ref": "#/components/schemas/ErrorGet"
                }
              }
            }
          },
          "422": {
            "description": "Validation Error",
            "content": {
              "application/json": {
                "schema": {
                  "$ref": "#/components/schemas/HTTPValidationError"
                }
              }
            }
          }
        }
      }
    },
    "/v0/solvers/{solver_key}/releases/{version}/pricing_plan": {
      "get": {
        "tags": [
          "solvers"
        ],
        "summary": "Get Solver Pricing Plan",
        "description": "Gets solver pricing plan\n\nNew in *version 0.7*",
        "operationId": "get_solver_pricing_plan",
        "security": [
          {
            "HTTPBasic": []
          }
        ],
        "parameters": [
          {
            "name": "solver_key",
            "in": "path",
            "required": true,
            "schema": {
              "type": "string",
              "pattern": "^simcore/services/comp/([a-z0-9][a-z0-9_.-]*/)*([a-z0-9-_]+[a-z0-9])$",
              "title": "Solver Key"
            }
          },
          {
            "name": "version",
            "in": "path",
            "required": true,
            "schema": {
              "type": "string",
              "pattern": "^(0|[1-9]\\d*)(\\.(0|[1-9]\\d*)){2}(-(0|[1-9]\\d*|\\d*[-a-zA-Z][-\\da-zA-Z]*)(\\.(0|[1-9]\\d*|\\d*[-a-zA-Z][-\\da-zA-Z]*))*)?(\\+[-\\da-zA-Z]+(\\.[-\\da-zA-Z-]+)*)?$",
              "title": "Version"
            }
          }
        ],
        "responses": {
          "200": {
            "description": "Successful Response",
            "content": {
              "application/json": {
                "schema": {
                  "$ref": "#/components/schemas/ServicePricingPlanGetLegacy"
                }
              }
            }
          },
          "404": {
            "description": "Not found",
            "content": {
              "application/json": {
                "schema": {
                  "$ref": "#/components/schemas/ErrorGet"
                }
              }
            }
          },
          "429": {
            "description": "Too many requests",
            "content": {
              "application/json": {
                "schema": {
                  "$ref": "#/components/schemas/ErrorGet"
                }
              }
            }
          },
          "500": {
            "description": "Internal server error",
            "content": {
              "application/json": {
                "schema": {
                  "$ref": "#/components/schemas/ErrorGet"
                }
              }
            }
          },
          "502": {
            "description": "Unexpected error when communicating with backend service",
            "content": {
              "application/json": {
                "schema": {
                  "$ref": "#/components/schemas/ErrorGet"
                }
              }
            }
          },
          "503": {
            "description": "Service unavailable",
            "content": {
              "application/json": {
                "schema": {
                  "$ref": "#/components/schemas/ErrorGet"
                }
              }
            }
          },
          "504": {
            "description": "Request to a backend service timed out.",
            "content": {
              "application/json": {
                "schema": {
                  "$ref": "#/components/schemas/ErrorGet"
                }
              }
            }
          },
          "422": {
            "description": "Validation Error",
            "content": {
              "application/json": {
                "schema": {
                  "$ref": "#/components/schemas/HTTPValidationError"
                }
              }
            }
          }
        }
      }
    },
    "/v0/solvers/{solver_key}/releases/{version}/jobs": {
      "post": {
        "tags": [
          "solvers"
        ],
        "summary": "Create Solver Job",
        "description": "Creates a job in a specific release with given inputs.\n\nNOTE: This operation does **not** start the job",
        "operationId": "create_solver_job",
        "security": [
          {
            "HTTPBasic": []
          }
        ],
        "parameters": [
          {
            "name": "solver_key",
            "in": "path",
            "required": true,
            "schema": {
              "type": "string",
              "pattern": "^simcore/services/comp/([a-z0-9][a-z0-9_.-]*/)*([a-z0-9-_]+[a-z0-9])$",
              "title": "Solver Key"
            }
          },
          {
            "name": "version",
            "in": "path",
            "required": true,
            "schema": {
              "type": "string",
              "pattern": "^(0|[1-9]\\d*)(\\.(0|[1-9]\\d*)){2}(-(0|[1-9]\\d*|\\d*[-a-zA-Z][-\\da-zA-Z]*)(\\.(0|[1-9]\\d*|\\d*[-a-zA-Z][-\\da-zA-Z]*))*)?(\\+[-\\da-zA-Z]+(\\.[-\\da-zA-Z-]+)*)?$",
              "title": "Version"
            }
          },
          {
            "name": "hidden",
            "in": "query",
            "required": false,
            "schema": {
              "type": "boolean",
              "default": true,
              "title": "Hidden"
            }
          },
          {
            "name": "x-simcore-parent-project-uuid",
            "in": "header",
            "required": false,
            "schema": {
              "anyOf": [
                {
                  "type": "string",
                  "format": "uuid"
                },
                {
                  "type": "null"
                }
              ],
              "title": "X-Simcore-Parent-Project-Uuid"
            }
          },
          {
            "name": "x-simcore-parent-node-id",
            "in": "header",
            "required": false,
            "schema": {
              "anyOf": [
                {
                  "type": "string",
                  "format": "uuid"
                },
                {
                  "type": "null"
                }
              ],
              "title": "X-Simcore-Parent-Node-Id"
            }
          }
        ],
        "requestBody": {
          "required": true,
          "content": {
            "application/json": {
              "schema": {
                "$ref": "#/components/schemas/JobInputs"
              }
            }
          }
        },
        "responses": {
          "201": {
            "description": "Successful Response",
            "content": {
              "application/json": {
                "schema": {
                  "$ref": "#/components/schemas/Job"
                }
              }
            }
          },
          "402": {
            "description": "Payment required",
            "content": {
              "application/json": {
                "schema": {
                  "$ref": "#/components/schemas/ErrorGet"
                }
              }
            }
          },
          "404": {
            "description": "Job/wallet/pricing details not found",
            "content": {
              "application/json": {
                "schema": {
                  "$ref": "#/components/schemas/ErrorGet"
                }
              }
            }
          },
          "429": {
            "description": "Too many requests",
            "content": {
              "application/json": {
                "schema": {
                  "$ref": "#/components/schemas/ErrorGet"
                }
              }
            }
          },
          "500": {
            "description": "Internal server error",
            "content": {
              "application/json": {
                "schema": {
                  "$ref": "#/components/schemas/ErrorGet"
                }
              }
            }
          },
          "502": {
            "description": "Unexpected error when communicating with backend service",
            "content": {
              "application/json": {
                "schema": {
                  "$ref": "#/components/schemas/ErrorGet"
                }
              }
            }
          },
          "503": {
            "description": "Service unavailable",
            "content": {
              "application/json": {
                "schema": {
                  "$ref": "#/components/schemas/ErrorGet"
                }
              }
            }
          },
          "504": {
            "description": "Request to a backend service timed out.",
            "content": {
              "application/json": {
                "schema": {
                  "$ref": "#/components/schemas/ErrorGet"
                }
              }
            }
          },
          "422": {
            "description": "Validation Error",
            "content": {
              "application/json": {
                "schema": {
                  "$ref": "#/components/schemas/HTTPValidationError"
                }
              }
            }
          }
        }
      },
      "get": {
        "tags": [
          "solvers"
        ],
        "summary": "List Jobs",
        "description": "\ud83d\udea8 **Deprecated**: This endpoint is deprecated and will be removed in a future release.\nPlease use `GET /{solver_key}/releases/{version}/jobs/page` instead.\n\n\n\nList of jobs in a specific released solver (limited to 20 jobs)\n\nNew in *version 0.5*\n\nRemoved in *version 0.7*: This endpoint is deprecated and will be removed in a future version",
        "operationId": "list_jobs",
        "security": [
          {
            "HTTPBasic": []
          }
        ],
        "parameters": [
          {
            "name": "solver_key",
            "in": "path",
            "required": true,
            "schema": {
              "type": "string",
              "pattern": "^simcore/services/comp/([a-z0-9][a-z0-9_.-]*/)*([a-z0-9-_]+[a-z0-9])$",
              "title": "Solver Key"
            }
          },
          {
            "name": "version",
            "in": "path",
            "required": true,
            "schema": {
              "type": "string",
              "pattern": "^(0|[1-9]\\d*)(\\.(0|[1-9]\\d*)){2}(-(0|[1-9]\\d*|\\d*[-a-zA-Z][-\\da-zA-Z]*)(\\.(0|[1-9]\\d*|\\d*[-a-zA-Z][-\\da-zA-Z]*))*)?(\\+[-\\da-zA-Z]+(\\.[-\\da-zA-Z-]+)*)?$",
              "title": "Version"
            }
          }
        ],
        "responses": {
          "200": {
            "description": "Successful Response",
            "content": {
              "application/json": {
                "schema": {
                  "type": "array",
                  "items": {
                    "$ref": "#/components/schemas/Job"
                  },
                  "title": "Response List Jobs V0 Solvers  Solver Key  Releases  Version  Jobs Get"
                }
              }
            }
          },
          "402": {
            "description": "Payment required",
            "content": {
              "application/json": {
                "schema": {
                  "$ref": "#/components/schemas/ErrorGet"
                }
              }
            }
          },
          "404": {
            "description": "Job/wallet/pricing details not found",
            "content": {
              "application/json": {
                "schema": {
                  "$ref": "#/components/schemas/ErrorGet"
                }
              }
            }
          },
          "429": {
            "description": "Too many requests",
            "content": {
              "application/json": {
                "schema": {
                  "$ref": "#/components/schemas/ErrorGet"
                }
              }
            }
          },
          "500": {
            "description": "Internal server error",
            "content": {
              "application/json": {
                "schema": {
                  "$ref": "#/components/schemas/ErrorGet"
                }
              }
            }
          },
          "502": {
            "description": "Unexpected error when communicating with backend service",
            "content": {
              "application/json": {
                "schema": {
                  "$ref": "#/components/schemas/ErrorGet"
                }
              }
            }
          },
          "503": {
            "description": "Service unavailable",
            "content": {
              "application/json": {
                "schema": {
                  "$ref": "#/components/schemas/ErrorGet"
                }
              }
            }
          },
          "504": {
            "description": "Request to a backend service timed out.",
            "content": {
              "application/json": {
                "schema": {
                  "$ref": "#/components/schemas/ErrorGet"
                }
              }
            }
          },
          "422": {
            "description": "Validation Error",
            "content": {
              "application/json": {
                "schema": {
                  "$ref": "#/components/schemas/HTTPValidationError"
                }
              }
            }
          }
        }
      }
    },
    "/v0/solvers/{solver_key}/releases/{version}/jobs/{job_id}": {
      "delete": {
        "tags": [
          "solvers"
        ],
        "summary": "Delete Job",
        "description": "Deletes an existing solver job\n\nNew in *version 0.7*",
        "operationId": "delete_job",
        "security": [
          {
            "HTTPBasic": []
          }
        ],
        "parameters": [
          {
            "name": "solver_key",
            "in": "path",
            "required": true,
            "schema": {
              "type": "string",
              "pattern": "^simcore/services/comp/([a-z0-9][a-z0-9_.-]*/)*([a-z0-9-_]+[a-z0-9])$",
              "title": "Solver Key"
            }
          },
          {
            "name": "version",
            "in": "path",
            "required": true,
            "schema": {
              "type": "string",
              "pattern": "^(0|[1-9]\\d*)(\\.(0|[1-9]\\d*)){2}(-(0|[1-9]\\d*|\\d*[-a-zA-Z][-\\da-zA-Z]*)(\\.(0|[1-9]\\d*|\\d*[-a-zA-Z][-\\da-zA-Z]*))*)?(\\+[-\\da-zA-Z]+(\\.[-\\da-zA-Z-]+)*)?$",
              "title": "Version"
            }
          },
          {
            "name": "job_id",
            "in": "path",
            "required": true,
            "schema": {
              "type": "string",
              "format": "uuid",
              "title": "Job Id"
            }
          }
        ],
        "responses": {
          "204": {
            "description": "Successful Response"
          },
          "402": {
            "description": "Payment required",
            "content": {
              "application/json": {
                "schema": {
                  "$ref": "#/components/schemas/ErrorGet"
                }
              }
            }
          },
          "404": {
            "description": "Job/wallet/pricing details not found",
            "content": {
              "application/json": {
                "schema": {
                  "$ref": "#/components/schemas/ErrorGet"
                }
              }
            }
          },
          "429": {
            "description": "Too many requests",
            "content": {
              "application/json": {
                "schema": {
                  "$ref": "#/components/schemas/ErrorGet"
                }
              }
            }
          },
          "500": {
            "description": "Internal server error",
            "content": {
              "application/json": {
                "schema": {
                  "$ref": "#/components/schemas/ErrorGet"
                }
              }
            }
          },
          "502": {
            "description": "Unexpected error when communicating with backend service",
            "content": {
              "application/json": {
                "schema": {
                  "$ref": "#/components/schemas/ErrorGet"
                }
              }
            }
          },
          "503": {
            "description": "Service unavailable",
            "content": {
              "application/json": {
                "schema": {
                  "$ref": "#/components/schemas/ErrorGet"
                }
              }
            }
          },
          "504": {
            "description": "Request to a backend service timed out.",
            "content": {
              "application/json": {
                "schema": {
                  "$ref": "#/components/schemas/ErrorGet"
                }
              }
            }
          },
          "422": {
            "description": "Validation Error",
            "content": {
              "application/json": {
                "schema": {
                  "$ref": "#/components/schemas/HTTPValidationError"
                }
              }
            }
          }
        }
      },
      "get": {
        "tags": [
          "solvers"
        ],
        "summary": "Get Job",
        "description": "Gets job of a given solver",
        "operationId": "get_job",
        "security": [
          {
            "HTTPBasic": []
          }
        ],
        "parameters": [
          {
            "name": "solver_key",
            "in": "path",
            "required": true,
            "schema": {
              "type": "string",
              "pattern": "^simcore/services/comp/([a-z0-9][a-z0-9_.-]*/)*([a-z0-9-_]+[a-z0-9])$",
              "title": "Solver Key"
            }
          },
          {
            "name": "version",
            "in": "path",
            "required": true,
            "schema": {
              "type": "string",
              "pattern": "^(0|[1-9]\\d*)(\\.(0|[1-9]\\d*)){2}(-(0|[1-9]\\d*|\\d*[-a-zA-Z][-\\da-zA-Z]*)(\\.(0|[1-9]\\d*|\\d*[-a-zA-Z][-\\da-zA-Z]*))*)?(\\+[-\\da-zA-Z]+(\\.[-\\da-zA-Z-]+)*)?$",
              "title": "Version"
            }
          },
          {
            "name": "job_id",
            "in": "path",
            "required": true,
            "schema": {
              "type": "string",
              "format": "uuid",
              "title": "Job Id"
            }
          }
        ],
        "responses": {
          "200": {
            "description": "Successful Response",
            "content": {
              "application/json": {
                "schema": {
                  "$ref": "#/components/schemas/Job"
                }
              }
            }
          },
          "402": {
            "description": "Payment required",
            "content": {
              "application/json": {
                "schema": {
                  "$ref": "#/components/schemas/ErrorGet"
                }
              }
            }
          },
          "404": {
            "description": "Job/wallet/pricing details not found",
            "content": {
              "application/json": {
                "schema": {
                  "$ref": "#/components/schemas/ErrorGet"
                }
              }
            }
          },
          "429": {
            "description": "Too many requests",
            "content": {
              "application/json": {
                "schema": {
                  "$ref": "#/components/schemas/ErrorGet"
                }
              }
            }
          },
          "500": {
            "description": "Internal server error",
            "content": {
              "application/json": {
                "schema": {
                  "$ref": "#/components/schemas/ErrorGet"
                }
              }
            }
          },
          "502": {
            "description": "Unexpected error when communicating with backend service",
            "content": {
              "application/json": {
                "schema": {
                  "$ref": "#/components/schemas/ErrorGet"
                }
              }
            }
          },
          "503": {
            "description": "Service unavailable",
            "content": {
              "application/json": {
                "schema": {
                  "$ref": "#/components/schemas/ErrorGet"
                }
              }
            }
          },
          "504": {
            "description": "Request to a backend service timed out.",
            "content": {
              "application/json": {
                "schema": {
                  "$ref": "#/components/schemas/ErrorGet"
                }
              }
            }
          },
          "422": {
            "description": "Validation Error",
            "content": {
              "application/json": {
                "schema": {
                  "$ref": "#/components/schemas/HTTPValidationError"
                }
              }
            }
          }
        }
      }
    },
    "/v0/solvers/{solver_key}/releases/{version}/jobs/{job_id}:start": {
      "post": {
        "tags": [
          "solvers"
        ],
        "summary": "Start Job",
        "description": "Starts job job_id created with the solver solver_key:version\n\nAdded in *version 0.4.3*: query parameter `cluster_id`\nAdded in *version 0.6*: responds with a 202 when successfully starting a computation\nChanged in *version 0.8*: query parameter `cluster_id` deprecated",
        "operationId": "start_job",
        "security": [
          {
            "HTTPBasic": []
          }
        ],
        "parameters": [
          {
            "name": "solver_key",
            "in": "path",
            "required": true,
            "schema": {
              "type": "string",
              "pattern": "^simcore/services/comp/([a-z0-9][a-z0-9_.-]*/)*([a-z0-9-_]+[a-z0-9])$",
              "title": "Solver Key"
            }
          },
          {
            "name": "version",
            "in": "path",
            "required": true,
            "schema": {
              "type": "string",
              "pattern": "^(0|[1-9]\\d*)(\\.(0|[1-9]\\d*)){2}(-(0|[1-9]\\d*|\\d*[-a-zA-Z][-\\da-zA-Z]*)(\\.(0|[1-9]\\d*|\\d*[-a-zA-Z][-\\da-zA-Z]*))*)?(\\+[-\\da-zA-Z]+(\\.[-\\da-zA-Z-]+)*)?$",
              "title": "Version"
            }
          },
          {
            "name": "job_id",
            "in": "path",
            "required": true,
            "schema": {
              "type": "string",
              "format": "uuid",
              "title": "Job Id"
            }
          },
          {
            "name": "cluster_id",
            "in": "query",
            "required": false,
            "schema": {
              "anyOf": [
                {
                  "type": "integer",
                  "minimum": 0
                },
                {
                  "type": "null"
                }
              ],
              "deprecated": true,
              "title": "Cluster Id"
            },
            "deprecated": true
          }
        ],
        "responses": {
          "202": {
            "description": "Successful Response",
            "content": {
              "application/json": {
                "schema": {
                  "$ref": "#/components/schemas/JobStatus"
                }
              }
            }
          },
          "402": {
            "description": "Payment required",
            "content": {
              "application/json": {
                "schema": {
                  "$ref": "#/components/schemas/ErrorGet"
                }
              }
            }
          },
          "404": {
            "description": "Job/wallet/pricing details not found",
            "content": {
              "application/json": {
                "schema": {
                  "$ref": "#/components/schemas/ErrorGet"
                }
              }
            }
          },
          "429": {
            "description": "Too many requests",
            "content": {
              "application/json": {
                "schema": {
                  "$ref": "#/components/schemas/ErrorGet"
                }
              }
            }
          },
          "500": {
            "description": "Internal server error",
            "content": {
              "application/json": {
                "schema": {
                  "$ref": "#/components/schemas/ErrorGet"
                }
              }
            }
          },
          "502": {
            "description": "Unexpected error when communicating with backend service",
            "content": {
              "application/json": {
                "schema": {
                  "$ref": "#/components/schemas/ErrorGet"
                }
              }
            }
          },
          "503": {
            "description": "Service unavailable",
            "content": {
              "application/json": {
                "schema": {
                  "$ref": "#/components/schemas/ErrorGet"
                }
              }
            }
          },
          "504": {
            "description": "Request to a backend service timed out.",
            "content": {
              "application/json": {
                "schema": {
                  "$ref": "#/components/schemas/ErrorGet"
                }
              }
            }
          },
          "200": {
            "description": "Job already started",
            "content": {
              "application/json": {
                "schema": {
                  "$ref": "#/components/schemas/JobStatus"
                }
              }
            }
          },
          "406": {
            "description": "Cluster not found",
            "content": {
              "application/json": {
                "schema": {
                  "$ref": "#/components/schemas/ErrorGet"
                }
              }
            }
          },
          "422": {
            "description": "Configuration error",
            "content": {
              "application/json": {
                "schema": {
                  "$ref": "#/components/schemas/ErrorGet"
                }
              }
            }
          }
        }
      }
    },
    "/v0/solvers/{solver_key}/releases/{version}/jobs/{job_id}:stop": {
      "post": {
        "tags": [
          "solvers"
        ],
        "summary": "Stop Job",
        "operationId": "stop_job",
        "security": [
          {
            "HTTPBasic": []
          }
        ],
        "parameters": [
          {
            "name": "solver_key",
            "in": "path",
            "required": true,
            "schema": {
              "type": "string",
              "pattern": "^simcore/services/comp/([a-z0-9][a-z0-9_.-]*/)*([a-z0-9-_]+[a-z0-9])$",
              "title": "Solver Key"
            }
          },
          {
            "name": "version",
            "in": "path",
            "required": true,
            "schema": {
              "type": "string",
              "pattern": "^(0|[1-9]\\d*)(\\.(0|[1-9]\\d*)){2}(-(0|[1-9]\\d*|\\d*[-a-zA-Z][-\\da-zA-Z]*)(\\.(0|[1-9]\\d*|\\d*[-a-zA-Z][-\\da-zA-Z]*))*)?(\\+[-\\da-zA-Z]+(\\.[-\\da-zA-Z-]+)*)?$",
              "title": "Version"
            }
          },
          {
            "name": "job_id",
            "in": "path",
            "required": true,
            "schema": {
              "type": "string",
              "format": "uuid",
              "title": "Job Id"
            }
          }
        ],
        "responses": {
          "200": {
            "description": "Successful Response",
            "content": {
              "application/json": {
                "schema": {
                  "$ref": "#/components/schemas/JobStatus"
                }
              }
            }
          },
          "402": {
            "description": "Payment required",
            "content": {
              "application/json": {
                "schema": {
                  "$ref": "#/components/schemas/ErrorGet"
                }
              }
            }
          },
          "404": {
            "description": "Job/wallet/pricing details not found",
            "content": {
              "application/json": {
                "schema": {
                  "$ref": "#/components/schemas/ErrorGet"
                }
              }
            }
          },
          "429": {
            "description": "Too many requests",
            "content": {
              "application/json": {
                "schema": {
                  "$ref": "#/components/schemas/ErrorGet"
                }
              }
            }
          },
          "500": {
            "description": "Internal server error",
            "content": {
              "application/json": {
                "schema": {
                  "$ref": "#/components/schemas/ErrorGet"
                }
              }
            }
          },
          "502": {
            "description": "Unexpected error when communicating with backend service",
            "content": {
              "application/json": {
                "schema": {
                  "$ref": "#/components/schemas/ErrorGet"
                }
              }
            }
          },
          "503": {
            "description": "Service unavailable",
            "content": {
              "application/json": {
                "schema": {
                  "$ref": "#/components/schemas/ErrorGet"
                }
              }
            }
          },
          "504": {
            "description": "Request to a backend service timed out.",
            "content": {
              "application/json": {
                "schema": {
                  "$ref": "#/components/schemas/ErrorGet"
                }
              }
            }
          },
          "422": {
            "description": "Validation Error",
            "content": {
              "application/json": {
                "schema": {
                  "$ref": "#/components/schemas/HTTPValidationError"
                }
              }
            }
          }
        }
      }
    },
    "/v0/solvers/{solver_key}/releases/{version}/jobs/{job_id}:inspect": {
      "post": {
        "tags": [
          "solvers"
        ],
        "summary": "Inspect Job",
        "operationId": "inspect_job",
        "security": [
          {
            "HTTPBasic": []
          }
        ],
        "parameters": [
          {
            "name": "solver_key",
            "in": "path",
            "required": true,
            "schema": {
              "type": "string",
              "pattern": "^simcore/services/comp/([a-z0-9][a-z0-9_.-]*/)*([a-z0-9-_]+[a-z0-9])$",
              "title": "Solver Key"
            }
          },
          {
            "name": "version",
            "in": "path",
            "required": true,
            "schema": {
              "type": "string",
              "pattern": "^(0|[1-9]\\d*)(\\.(0|[1-9]\\d*)){2}(-(0|[1-9]\\d*|\\d*[-a-zA-Z][-\\da-zA-Z]*)(\\.(0|[1-9]\\d*|\\d*[-a-zA-Z][-\\da-zA-Z]*))*)?(\\+[-\\da-zA-Z]+(\\.[-\\da-zA-Z-]+)*)?$",
              "title": "Version"
            }
          },
          {
            "name": "job_id",
            "in": "path",
            "required": true,
            "schema": {
              "type": "string",
              "format": "uuid",
              "title": "Job Id"
            }
          }
        ],
        "responses": {
          "200": {
            "description": "Successful Response",
            "content": {
              "application/json": {
                "schema": {
                  "$ref": "#/components/schemas/JobStatus"
                }
              }
            }
          },
          "402": {
            "description": "Payment required",
            "content": {
              "application/json": {
                "schema": {
                  "$ref": "#/components/schemas/ErrorGet"
                }
              }
            }
          },
          "404": {
            "description": "Job/wallet/pricing details not found",
            "content": {
              "application/json": {
                "schema": {
                  "$ref": "#/components/schemas/ErrorGet"
                }
              }
            }
          },
          "429": {
            "description": "Too many requests",
            "content": {
              "application/json": {
                "schema": {
                  "$ref": "#/components/schemas/ErrorGet"
                }
              }
            }
          },
          "500": {
            "description": "Internal server error",
            "content": {
              "application/json": {
                "schema": {
                  "$ref": "#/components/schemas/ErrorGet"
                }
              }
            }
          },
          "502": {
            "description": "Unexpected error when communicating with backend service",
            "content": {
              "application/json": {
                "schema": {
                  "$ref": "#/components/schemas/ErrorGet"
                }
              }
            }
          },
          "503": {
            "description": "Service unavailable",
            "content": {
              "application/json": {
                "schema": {
                  "$ref": "#/components/schemas/ErrorGet"
                }
              }
            }
          },
          "504": {
            "description": "Request to a backend service timed out.",
            "content": {
              "application/json": {
                "schema": {
                  "$ref": "#/components/schemas/ErrorGet"
                }
              }
            }
          },
          "422": {
            "description": "Validation Error",
            "content": {
              "application/json": {
                "schema": {
                  "$ref": "#/components/schemas/HTTPValidationError"
                }
              }
            }
          }
        }
      }
    },
    "/v0/solvers/{solver_key}/releases/{version}/jobs/{job_id}/metadata": {
      "patch": {
        "tags": [
          "solvers"
        ],
        "summary": "Replace Job Custom Metadata",
        "description": "Updates custom metadata from a job\n\nNew in *version 0.7*",
        "operationId": "replace_job_custom_metadata",
        "security": [
          {
            "HTTPBasic": []
          }
        ],
        "parameters": [
          {
            "name": "solver_key",
            "in": "path",
            "required": true,
            "schema": {
              "type": "string",
              "pattern": "^simcore/services/comp/([a-z0-9][a-z0-9_.-]*/)*([a-z0-9-_]+[a-z0-9])$",
              "title": "Solver Key"
            }
          },
          {
            "name": "version",
            "in": "path",
            "required": true,
            "schema": {
              "type": "string",
              "pattern": "^(0|[1-9]\\d*)(\\.(0|[1-9]\\d*)){2}(-(0|[1-9]\\d*|\\d*[-a-zA-Z][-\\da-zA-Z]*)(\\.(0|[1-9]\\d*|\\d*[-a-zA-Z][-\\da-zA-Z]*))*)?(\\+[-\\da-zA-Z]+(\\.[-\\da-zA-Z-]+)*)?$",
              "title": "Version"
            }
          },
          {
            "name": "job_id",
            "in": "path",
            "required": true,
            "schema": {
              "type": "string",
              "format": "uuid",
              "title": "Job Id"
            }
          }
        ],
        "requestBody": {
          "required": true,
          "content": {
            "application/json": {
              "schema": {
                "$ref": "#/components/schemas/JobMetadataUpdate"
              }
            }
          }
        },
        "responses": {
          "200": {
            "description": "Successful Response",
            "content": {
              "application/json": {
                "schema": {
                  "$ref": "#/components/schemas/JobMetadata"
                }
              }
            }
          },
          "404": {
            "description": "Metadata not found",
            "content": {
              "application/json": {
                "schema": {
                  "$ref": "#/components/schemas/ErrorGet"
                }
              }
            }
          },
          "429": {
            "description": "Too many requests",
            "content": {
              "application/json": {
                "schema": {
                  "$ref": "#/components/schemas/ErrorGet"
                }
              }
            }
          },
          "500": {
            "description": "Internal server error",
            "content": {
              "application/json": {
                "schema": {
                  "$ref": "#/components/schemas/ErrorGet"
                }
              }
            }
          },
          "502": {
            "description": "Unexpected error when communicating with backend service",
            "content": {
              "application/json": {
                "schema": {
                  "$ref": "#/components/schemas/ErrorGet"
                }
              }
            }
          },
          "503": {
            "description": "Service unavailable",
            "content": {
              "application/json": {
                "schema": {
                  "$ref": "#/components/schemas/ErrorGet"
                }
              }
            }
          },
          "504": {
            "description": "Request to a backend service timed out.",
            "content": {
              "application/json": {
                "schema": {
                  "$ref": "#/components/schemas/ErrorGet"
                }
              }
            }
          },
          "422": {
            "description": "Validation Error",
            "content": {
              "application/json": {
                "schema": {
                  "$ref": "#/components/schemas/HTTPValidationError"
                }
              }
            }
          }
        }
      },
      "get": {
        "tags": [
          "solvers"
        ],
        "summary": "Get Job Custom Metadata",
        "description": "Gets custom metadata from a job\n\nNew in *version 0.7*",
        "operationId": "get_job_custom_metadata",
        "security": [
          {
            "HTTPBasic": []
          }
        ],
        "parameters": [
          {
            "name": "solver_key",
            "in": "path",
            "required": true,
            "schema": {
              "type": "string",
              "pattern": "^simcore/services/comp/([a-z0-9][a-z0-9_.-]*/)*([a-z0-9-_]+[a-z0-9])$",
              "title": "Solver Key"
            }
          },
          {
            "name": "version",
            "in": "path",
            "required": true,
            "schema": {
              "type": "string",
              "pattern": "^(0|[1-9]\\d*)(\\.(0|[1-9]\\d*)){2}(-(0|[1-9]\\d*|\\d*[-a-zA-Z][-\\da-zA-Z]*)(\\.(0|[1-9]\\d*|\\d*[-a-zA-Z][-\\da-zA-Z]*))*)?(\\+[-\\da-zA-Z]+(\\.[-\\da-zA-Z-]+)*)?$",
              "title": "Version"
            }
          },
          {
            "name": "job_id",
            "in": "path",
            "required": true,
            "schema": {
              "type": "string",
              "format": "uuid",
              "title": "Job Id"
            }
          }
        ],
        "responses": {
          "200": {
            "description": "Successful Response",
            "content": {
              "application/json": {
                "schema": {
                  "$ref": "#/components/schemas/JobMetadata"
                }
              }
            }
          },
          "404": {
            "description": "Metadata not found",
            "content": {
              "application/json": {
                "schema": {
                  "$ref": "#/components/schemas/ErrorGet"
                }
              }
            }
          },
          "429": {
            "description": "Too many requests",
            "content": {
              "application/json": {
                "schema": {
                  "$ref": "#/components/schemas/ErrorGet"
                }
              }
            }
          },
          "500": {
            "description": "Internal server error",
            "content": {
              "application/json": {
                "schema": {
                  "$ref": "#/components/schemas/ErrorGet"
                }
              }
            }
          },
          "502": {
            "description": "Unexpected error when communicating with backend service",
            "content": {
              "application/json": {
                "schema": {
                  "$ref": "#/components/schemas/ErrorGet"
                }
              }
            }
          },
          "503": {
            "description": "Service unavailable",
            "content": {
              "application/json": {
                "schema": {
                  "$ref": "#/components/schemas/ErrorGet"
                }
              }
            }
          },
          "504": {
            "description": "Request to a backend service timed out.",
            "content": {
              "application/json": {
                "schema": {
                  "$ref": "#/components/schemas/ErrorGet"
                }
              }
            }
          },
          "422": {
            "description": "Validation Error",
            "content": {
              "application/json": {
                "schema": {
                  "$ref": "#/components/schemas/HTTPValidationError"
                }
              }
            }
          }
        }
      }
    },
    "/v0/solvers/{solver_key}/releases/{version}/jobs/page": {
      "get": {
        "tags": [
          "solvers"
        ],
        "summary": "Get Jobs Page",
        "description": "List of jobs on a specific released solver (includes pagination)\n\nNew in *version 0.7*",
        "operationId": "get_jobs_page",
        "security": [
          {
            "HTTPBasic": []
          }
        ],
        "parameters": [
          {
            "name": "solver_key",
            "in": "path",
            "required": true,
            "schema": {
              "type": "string",
              "pattern": "^simcore/services/comp/([a-z0-9][a-z0-9_.-]*/)*([a-z0-9-_]+[a-z0-9])$",
              "title": "Solver Key"
            }
          },
          {
            "name": "version",
            "in": "path",
            "required": true,
            "schema": {
              "type": "string",
              "pattern": "^(0|[1-9]\\d*)(\\.(0|[1-9]\\d*)){2}(-(0|[1-9]\\d*|\\d*[-a-zA-Z][-\\da-zA-Z]*)(\\.(0|[1-9]\\d*|\\d*[-a-zA-Z][-\\da-zA-Z]*))*)?(\\+[-\\da-zA-Z]+(\\.[-\\da-zA-Z-]+)*)?$",
              "title": "Version"
            }
          },
          {
            "name": "limit",
            "in": "query",
            "required": false,
            "schema": {
              "type": "integer",
              "maximum": 50,
              "minimum": 1,
              "default": 20,
              "title": "Limit"
            }
          },
          {
            "name": "offset",
            "in": "query",
            "required": false,
            "schema": {
              "type": "integer",
              "minimum": 0,
              "default": 0,
              "title": "Offset"
            }
          }
        ],
        "responses": {
          "200": {
            "description": "Successful Response",
            "content": {
              "application/json": {
                "schema": {
                  "$ref": "#/components/schemas/Page_Job_"
                }
              }
            }
          },
          "402": {
            "description": "Payment required",
            "content": {
              "application/json": {
                "schema": {
                  "$ref": "#/components/schemas/ErrorGet"
                }
              }
            }
          },
          "404": {
            "description": "Job/wallet/pricing details not found",
            "content": {
              "application/json": {
                "schema": {
                  "$ref": "#/components/schemas/ErrorGet"
                }
              }
            }
          },
          "429": {
            "description": "Too many requests",
            "content": {
              "application/json": {
                "schema": {
                  "$ref": "#/components/schemas/ErrorGet"
                }
              }
            }
          },
          "500": {
            "description": "Internal server error",
            "content": {
              "application/json": {
                "schema": {
                  "$ref": "#/components/schemas/ErrorGet"
                }
              }
            }
          },
          "502": {
            "description": "Unexpected error when communicating with backend service",
            "content": {
              "application/json": {
                "schema": {
                  "$ref": "#/components/schemas/ErrorGet"
                }
              }
            }
          },
          "503": {
            "description": "Service unavailable",
            "content": {
              "application/json": {
                "schema": {
                  "$ref": "#/components/schemas/ErrorGet"
                }
              }
            }
          },
          "504": {
            "description": "Request to a backend service timed out.",
            "content": {
              "application/json": {
                "schema": {
                  "$ref": "#/components/schemas/ErrorGet"
                }
              }
            }
          },
          "422": {
            "description": "Validation Error",
            "content": {
              "application/json": {
                "schema": {
                  "$ref": "#/components/schemas/HTTPValidationError"
                }
              }
            }
          }
        }
      }
    },
    "/v0/solvers/{solver_key}/releases/{version}/jobs/{job_id}/outputs": {
      "get": {
        "tags": [
          "solvers"
        ],
        "summary": "Get Job Outputs",
        "operationId": "get_job_outputs",
        "security": [
          {
            "HTTPBasic": []
          }
        ],
        "parameters": [
          {
            "name": "solver_key",
            "in": "path",
            "required": true,
            "schema": {
              "type": "string",
              "pattern": "^simcore/services/comp/([a-z0-9][a-z0-9_.-]*/)*([a-z0-9-_]+[a-z0-9])$",
              "title": "Solver Key"
            }
          },
          {
            "name": "version",
            "in": "path",
            "required": true,
            "schema": {
              "type": "string",
              "pattern": "^(0|[1-9]\\d*)(\\.(0|[1-9]\\d*)){2}(-(0|[1-9]\\d*|\\d*[-a-zA-Z][-\\da-zA-Z]*)(\\.(0|[1-9]\\d*|\\d*[-a-zA-Z][-\\da-zA-Z]*))*)?(\\+[-\\da-zA-Z]+(\\.[-\\da-zA-Z-]+)*)?$",
              "title": "Version"
            }
          },
          {
            "name": "job_id",
            "in": "path",
            "required": true,
            "schema": {
              "type": "string",
              "format": "uuid",
              "title": "Job Id"
            }
          }
        ],
        "responses": {
          "200": {
            "description": "Successful Response",
            "content": {
              "application/json": {
                "schema": {
                  "$ref": "#/components/schemas/JobOutputs"
                }
              }
            }
          },
          "402": {
            "description": "Payment required",
            "content": {
              "application/json": {
                "schema": {
                  "$ref": "#/components/schemas/ErrorGet"
                }
              }
            }
          },
          "404": {
            "description": "Job not found",
            "content": {
              "application/json": {
                "schema": {
                  "$ref": "#/components/schemas/ErrorGet"
                }
              }
            }
          },
          "429": {
            "description": "Too many requests",
            "content": {
              "application/json": {
                "schema": {
                  "$ref": "#/components/schemas/ErrorGet"
                }
              }
            }
          },
          "500": {
            "description": "Internal server error",
            "content": {
              "application/json": {
                "schema": {
                  "$ref": "#/components/schemas/ErrorGet"
                }
              }
            }
          },
          "502": {
            "description": "Unexpected error when communicating with backend service",
            "content": {
              "application/json": {
                "schema": {
                  "$ref": "#/components/schemas/ErrorGet"
                }
              }
            }
          },
          "503": {
            "description": "Service unavailable",
            "content": {
              "application/json": {
                "schema": {
                  "$ref": "#/components/schemas/ErrorGet"
                }
              }
            }
          },
          "504": {
            "description": "Request to a backend service timed out.",
            "content": {
              "application/json": {
                "schema": {
                  "$ref": "#/components/schemas/ErrorGet"
                }
              }
            }
          },
          "422": {
            "description": "Validation Error",
            "content": {
              "application/json": {
                "schema": {
                  "$ref": "#/components/schemas/HTTPValidationError"
                }
              }
            }
          }
        }
      }
    },
    "/v0/solvers/{solver_key}/releases/{version}/jobs/{job_id}/outputs/logfile": {
      "get": {
        "tags": [
          "solvers"
        ],
        "summary": "Get Job Output Logfile",
        "description": "Special extra output with persistent logs file for the solver run.\n\n**NOTE**: this is not a log stream but a predefined output that is only\navailable after the job is done.\n\nNew in *version 0.4.0*",
        "operationId": "get_job_output_logfile",
        "security": [
          {
            "HTTPBasic": []
          }
        ],
        "parameters": [
          {
            "name": "solver_key",
            "in": "path",
            "required": true,
            "schema": {
              "type": "string",
              "pattern": "^simcore/services/comp/([a-z0-9][a-z0-9_.-]*/)*([a-z0-9-_]+[a-z0-9])$",
              "title": "Solver Key"
            }
          },
          {
            "name": "version",
            "in": "path",
            "required": true,
            "schema": {
              "type": "string",
              "pattern": "^(0|[1-9]\\d*)(\\.(0|[1-9]\\d*)){2}(-(0|[1-9]\\d*|\\d*[-a-zA-Z][-\\da-zA-Z]*)(\\.(0|[1-9]\\d*|\\d*[-a-zA-Z][-\\da-zA-Z]*))*)?(\\+[-\\da-zA-Z]+(\\.[-\\da-zA-Z-]+)*)?$",
              "title": "Version"
            }
          },
          {
            "name": "job_id",
            "in": "path",
            "required": true,
            "schema": {
              "type": "string",
              "format": "uuid",
              "title": "Job Id"
            }
          }
        ],
        "responses": {
          "307": {
            "description": "Successful Response"
          },
          "200": {
            "content": {
              "application/octet-stream": {
                "schema": {
                  "type": "string",
                  "format": "binary"
                }
              },
              "application/zip": {
                "schema": {
                  "type": "string",
                  "format": "binary"
                }
              },
              "text/plain": {
                "schema": {
                  "type": "string"
                }
              }
            },
            "description": "Returns a log file"
          },
          "404": {
            "description": "Log not found"
          },
          "429": {
            "description": "Too many requests",
            "content": {
              "application/json": {
                "schema": {
                  "$ref": "#/components/schemas/ErrorGet"
                }
              }
            }
          },
          "500": {
            "description": "Internal server error",
            "content": {
              "application/json": {
                "schema": {
                  "$ref": "#/components/schemas/ErrorGet"
                }
              }
            }
          },
          "502": {
            "description": "Unexpected error when communicating with backend service",
            "content": {
              "application/json": {
                "schema": {
                  "$ref": "#/components/schemas/ErrorGet"
                }
              }
            }
          },
          "503": {
            "description": "Service unavailable",
            "content": {
              "application/json": {
                "schema": {
                  "$ref": "#/components/schemas/ErrorGet"
                }
              }
            }
          },
          "504": {
            "description": "Request to a backend service timed out.",
            "content": {
              "application/json": {
                "schema": {
                  "$ref": "#/components/schemas/ErrorGet"
                }
              }
            }
          },
          "422": {
            "description": "Validation Error",
            "content": {
              "application/json": {
                "schema": {
                  "$ref": "#/components/schemas/HTTPValidationError"
                }
              }
            }
          }
        }
      }
    },
    "/v0/solvers/{solver_key}/releases/{version}/jobs/{job_id}/wallet": {
      "get": {
        "tags": [
          "solvers"
        ],
        "summary": "Get Job Wallet",
        "description": "Get job wallet\n\nNew in *version 0.7*",
        "operationId": "get_job_wallet",
        "security": [
          {
            "HTTPBasic": []
          }
        ],
        "parameters": [
          {
            "name": "solver_key",
            "in": "path",
            "required": true,
            "schema": {
              "type": "string",
              "pattern": "^simcore/services/comp/([a-z0-9][a-z0-9_.-]*/)*([a-z0-9-_]+[a-z0-9])$",
              "title": "Solver Key"
            }
          },
          {
            "name": "version",
            "in": "path",
            "required": true,
            "schema": {
              "type": "string",
              "pattern": "^(0|[1-9]\\d*)(\\.(0|[1-9]\\d*)){2}(-(0|[1-9]\\d*|\\d*[-a-zA-Z][-\\da-zA-Z]*)(\\.(0|[1-9]\\d*|\\d*[-a-zA-Z][-\\da-zA-Z]*))*)?(\\+[-\\da-zA-Z]+(\\.[-\\da-zA-Z-]+)*)?$",
              "title": "Version"
            }
          },
          {
            "name": "job_id",
            "in": "path",
            "required": true,
            "schema": {
              "type": "string",
              "format": "uuid",
              "title": "Job Id"
            }
          }
        ],
        "responses": {
          "200": {
            "description": "Successful Response",
            "content": {
              "application/json": {
                "schema": {
                  "$ref": "#/components/schemas/WalletGetWithAvailableCreditsLegacy"
                }
              }
            }
          },
          "404": {
            "description": "Wallet not found",
            "content": {
              "application/json": {
                "schema": {
                  "$ref": "#/components/schemas/ErrorGet"
                }
              }
            }
          },
          "403": {
            "description": "Access to wallet is not allowed",
            "content": {
              "application/json": {
                "schema": {
                  "$ref": "#/components/schemas/ErrorGet"
                }
              }
            }
          },
          "429": {
            "description": "Too many requests",
            "content": {
              "application/json": {
                "schema": {
                  "$ref": "#/components/schemas/ErrorGet"
                }
              }
            }
          },
          "500": {
            "description": "Internal server error",
            "content": {
              "application/json": {
                "schema": {
                  "$ref": "#/components/schemas/ErrorGet"
                }
              }
            }
          },
          "502": {
            "description": "Unexpected error when communicating with backend service",
            "content": {
              "application/json": {
                "schema": {
                  "$ref": "#/components/schemas/ErrorGet"
                }
              }
            }
          },
          "503": {
            "description": "Service unavailable",
            "content": {
              "application/json": {
                "schema": {
                  "$ref": "#/components/schemas/ErrorGet"
                }
              }
            }
          },
          "504": {
            "description": "Request to a backend service timed out.",
            "content": {
              "application/json": {
                "schema": {
                  "$ref": "#/components/schemas/ErrorGet"
                }
              }
            }
          },
          "422": {
            "description": "Validation Error",
            "content": {
              "application/json": {
                "schema": {
                  "$ref": "#/components/schemas/HTTPValidationError"
                }
              }
            }
          }
        }
      }
    },
    "/v0/solvers/{solver_key}/releases/{version}/jobs/{job_id}/pricing_unit": {
      "get": {
        "tags": [
          "solvers"
        ],
        "summary": "Get Job Pricing Unit",
        "description": "Get job pricing unit\n\nNew in *version 0.7*",
        "operationId": "get_job_pricing_unit",
        "security": [
          {
            "HTTPBasic": []
          }
        ],
        "parameters": [
          {
            "name": "solver_key",
            "in": "path",
            "required": true,
            "schema": {
              "type": "string",
              "pattern": "^simcore/services/comp/([a-z0-9][a-z0-9_.-]*/)*([a-z0-9-_]+[a-z0-9])$",
              "title": "Solver Key"
            }
          },
          {
            "name": "version",
            "in": "path",
            "required": true,
            "schema": {
              "type": "string",
              "pattern": "^(0|[1-9]\\d*)(\\.(0|[1-9]\\d*)){2}(-(0|[1-9]\\d*|\\d*[-a-zA-Z][-\\da-zA-Z]*)(\\.(0|[1-9]\\d*|\\d*[-a-zA-Z][-\\da-zA-Z]*))*)?(\\+[-\\da-zA-Z]+(\\.[-\\da-zA-Z-]+)*)?$",
              "title": "Version"
            }
          },
          {
            "name": "job_id",
            "in": "path",
            "required": true,
            "schema": {
              "type": "string",
              "format": "uuid",
              "title": "Job Id"
            }
          }
        ],
        "responses": {
          "200": {
            "description": "Successful Response",
            "content": {
              "application/json": {
                "schema": {
                  "$ref": "#/components/schemas/PricingUnitGetLegacy"
                }
              }
            }
          },
          "404": {
            "description": "Pricing unit not found",
            "content": {
              "application/json": {
                "schema": {
                  "$ref": "#/components/schemas/ErrorGet"
                }
              }
            }
          },
          "429": {
            "description": "Too many requests",
            "content": {
              "application/json": {
                "schema": {
                  "$ref": "#/components/schemas/ErrorGet"
                }
              }
            }
          },
          "500": {
            "description": "Internal server error",
            "content": {
              "application/json": {
                "schema": {
                  "$ref": "#/components/schemas/ErrorGet"
                }
              }
            }
          },
          "502": {
            "description": "Unexpected error when communicating with backend service",
            "content": {
              "application/json": {
                "schema": {
                  "$ref": "#/components/schemas/ErrorGet"
                }
              }
            }
          },
          "503": {
            "description": "Service unavailable",
            "content": {
              "application/json": {
                "schema": {
                  "$ref": "#/components/schemas/ErrorGet"
                }
              }
            }
          },
          "504": {
            "description": "Request to a backend service timed out.",
            "content": {
              "application/json": {
                "schema": {
                  "$ref": "#/components/schemas/ErrorGet"
                }
              }
            }
          },
          "422": {
            "description": "Validation Error",
            "content": {
              "application/json": {
                "schema": {
                  "$ref": "#/components/schemas/HTTPValidationError"
                }
              }
            }
          }
        }
      }
    },
    "/v0/solvers/{solver_key}/releases/{version}/jobs/{job_id}/logstream": {
      "get": {
        "tags": [
          "solvers"
        ],
        "summary": "Get Log Stream",
        "operationId": "get_log_stream",
        "security": [
          {
            "HTTPBasic": []
          }
        ],
        "parameters": [
          {
            "name": "solver_key",
            "in": "path",
            "required": true,
            "schema": {
              "type": "string",
              "pattern": "^simcore/services/comp/([a-z0-9][a-z0-9_.-]*/)*([a-z0-9-_]+[a-z0-9])$",
              "title": "Solver Key"
            }
          },
          {
            "name": "version",
            "in": "path",
            "required": true,
            "schema": {
              "type": "string",
              "pattern": "^(0|[1-9]\\d*)(\\.(0|[1-9]\\d*)){2}(-(0|[1-9]\\d*|\\d*[-a-zA-Z][-\\da-zA-Z]*)(\\.(0|[1-9]\\d*|\\d*[-a-zA-Z][-\\da-zA-Z]*))*)?(\\+[-\\da-zA-Z]+(\\.[-\\da-zA-Z-]+)*)?$",
              "title": "Version"
            }
          },
          {
            "name": "job_id",
            "in": "path",
            "required": true,
            "schema": {
              "type": "string",
              "format": "uuid",
              "title": "Job Id"
            }
          }
        ],
        "responses": {
          "200": {
            "description": "Returns a JobLog or an ErrorGet",
            "content": {
              "application/x-ndjson": {
                "schema": {
                  "type": "string",
                  "anyOf": [
                    {
                      "$ref": "#/components/schemas/JobLog"
                    },
                    {
                      "$ref": "#/components/schemas/ErrorGet"
                    }
                  ],
                  "title": "Response 200 Get Log Stream V0 Solvers  Solver Key  Releases  Version  Jobs  Job Id  Logstream Get"
                }
              }
            }
          },
          "409": {
            "description": "Conflict: Logs are already being streamed",
            "content": {
              "application/x-ndjson": {
                "schema": {
                  "$ref": "#/components/schemas/ErrorGet"
                }
              }
            }
          },
          "429": {
            "description": "Too many requests",
            "content": {
              "application/x-ndjson": {
                "schema": {
                  "$ref": "#/components/schemas/ErrorGet"
                }
              }
            }
          },
          "500": {
            "description": "Internal server error",
            "content": {
              "application/x-ndjson": {
                "schema": {
                  "$ref": "#/components/schemas/ErrorGet"
                }
              }
            }
          },
          "502": {
            "description": "Unexpected error when communicating with backend service",
            "content": {
              "application/x-ndjson": {
                "schema": {
                  "$ref": "#/components/schemas/ErrorGet"
                }
              }
            }
          },
          "503": {
            "description": "Service unavailable",
            "content": {
              "application/x-ndjson": {
                "schema": {
                  "$ref": "#/components/schemas/ErrorGet"
                }
              }
            }
          },
          "504": {
            "description": "Request to a backend service timed out.",
            "content": {
              "application/x-ndjson": {
                "schema": {
                  "$ref": "#/components/schemas/ErrorGet"
                }
              }
            }
          },
          "422": {
            "description": "Validation Error",
            "content": {
              "application/json": {
                "schema": {
                  "$ref": "#/components/schemas/HTTPValidationError"
                }
              }
            }
          }
        }
      }
    },
    "/v0/studies": {
      "get": {
        "tags": [
          "studies"
        ],
        "summary": "List Studies",
        "description": "New in *version 0.5.0*",
        "operationId": "list_studies",
        "security": [
          {
            "HTTPBasic": []
          }
        ],
        "parameters": [
          {
            "name": "limit",
            "in": "query",
            "required": false,
            "schema": {
              "type": "integer",
              "maximum": 50,
              "minimum": 1,
              "default": 20,
              "title": "Limit"
            }
          },
          {
            "name": "offset",
            "in": "query",
            "required": false,
            "schema": {
              "type": "integer",
              "minimum": 0,
              "default": 0,
              "title": "Offset"
            }
          }
        ],
        "responses": {
          "200": {
            "description": "Successful Response",
            "content": {
              "application/json": {
                "schema": {
                  "$ref": "#/components/schemas/Page_Study_"
                }
              }
            }
          },
          "422": {
            "description": "Validation Error",
            "content": {
              "application/json": {
                "schema": {
                  "$ref": "#/components/schemas/HTTPValidationError"
                }
              }
            }
          }
        }
      }
    },
    "/v0/studies/{study_id}": {
      "get": {
        "tags": [
          "studies"
        ],
        "summary": "Get Study",
        "description": "New in *version 0.5.0*",
        "operationId": "get_study",
        "security": [
          {
            "HTTPBasic": []
          }
        ],
        "parameters": [
          {
            "name": "study_id",
            "in": "path",
            "required": true,
            "schema": {
              "type": "string",
              "format": "uuid",
              "title": "Study Id"
            }
          }
        ],
        "responses": {
          "200": {
            "description": "Successful Response",
            "content": {
              "application/json": {
                "schema": {
                  "$ref": "#/components/schemas/Study"
                }
              }
            }
          },
          "404": {
            "description": "Study not found",
            "content": {
              "application/json": {
                "schema": {
                  "$ref": "#/components/schemas/ErrorGet"
                }
              }
            }
          },
          "422": {
            "description": "Validation Error",
            "content": {
              "application/json": {
                "schema": {
                  "$ref": "#/components/schemas/HTTPValidationError"
                }
              }
            }
          }
        }
      }
    },
    "/v0/studies/{study_id}:clone": {
      "post": {
        "tags": [
          "studies"
        ],
        "summary": "Clone Study",
        "operationId": "clone_study",
        "security": [
          {
            "HTTPBasic": []
          }
        ],
        "parameters": [
          {
            "name": "study_id",
            "in": "path",
            "required": true,
            "schema": {
              "type": "string",
              "format": "uuid",
              "title": "Study Id"
            }
          },
          {
            "name": "x-simcore-parent-project-uuid",
            "in": "header",
            "required": false,
            "schema": {
              "anyOf": [
                {
                  "type": "string",
                  "format": "uuid"
                },
                {
                  "type": "null"
                }
              ],
              "title": "X-Simcore-Parent-Project-Uuid"
            }
          },
          {
            "name": "x-simcore-parent-node-id",
            "in": "header",
            "required": false,
            "schema": {
              "anyOf": [
                {
                  "type": "string",
                  "format": "uuid"
                },
                {
                  "type": "null"
                }
              ],
              "title": "X-Simcore-Parent-Node-Id"
            }
          }
        ],
        "responses": {
          "201": {
            "description": "Successful Response",
            "content": {
              "application/json": {
                "schema": {
                  "$ref": "#/components/schemas/Study"
                }
              }
            }
          },
          "404": {
            "description": "Study not found",
            "content": {
              "application/json": {
                "schema": {
                  "$ref": "#/components/schemas/ErrorGet"
                }
              }
            }
          },
          "422": {
            "description": "Validation Error",
            "content": {
              "application/json": {
                "schema": {
                  "$ref": "#/components/schemas/HTTPValidationError"
                }
              }
            }
          }
        }
      }
    },
    "/v0/studies/{study_id}/ports": {
      "get": {
        "tags": [
          "studies"
        ],
        "summary": "List Study Ports",
        "description": "Lists metadata on ports of a given study\n\nNew in *version 0.5.0*",
        "operationId": "list_study_ports",
        "security": [
          {
            "HTTPBasic": []
          }
        ],
        "parameters": [
          {
            "name": "study_id",
            "in": "path",
            "required": true,
            "schema": {
              "type": "string",
              "format": "uuid",
              "title": "Study Id"
            }
          }
        ],
        "responses": {
          "200": {
            "description": "Successful Response",
            "content": {
              "application/json": {
                "schema": {
                  "$ref": "#/components/schemas/OnePage_StudyPort_"
                }
              }
            }
          },
          "404": {
            "description": "Study not found",
            "content": {
              "application/json": {
                "schema": {
                  "$ref": "#/components/schemas/ErrorGet"
                }
              }
            }
          },
          "422": {
            "description": "Validation Error",
            "content": {
              "application/json": {
                "schema": {
                  "$ref": "#/components/schemas/HTTPValidationError"
                }
              }
            }
          }
        }
      }
    },
    "/v0/studies/{study_id}/jobs": {
      "post": {
        "tags": [
          "studies"
        ],
        "summary": "Create Study Job",
        "description": "hidden -- if True (default) hides project from UI",
        "operationId": "create_study_job",
        "security": [
          {
            "HTTPBasic": []
          }
        ],
        "parameters": [
          {
            "name": "study_id",
            "in": "path",
            "required": true,
            "schema": {
              "type": "string",
              "format": "uuid",
              "title": "Study Id"
            }
          },
          {
            "name": "hidden",
            "in": "query",
            "required": false,
            "schema": {
              "type": "boolean",
              "default": true,
              "title": "Hidden"
            }
          },
          {
            "name": "x-simcore-parent-project-uuid",
            "in": "header",
            "required": false,
            "schema": {
              "anyOf": [
                {
                  "type": "string",
                  "format": "uuid"
                },
                {
                  "type": "null"
                }
              ],
              "title": "X-Simcore-Parent-Project-Uuid"
            }
          },
          {
            "name": "x-simcore-parent-node-id",
            "in": "header",
            "required": false,
            "schema": {
              "anyOf": [
                {
                  "type": "string",
                  "format": "uuid"
                },
                {
                  "type": "null"
                }
              ],
              "title": "X-Simcore-Parent-Node-Id"
            }
          }
        ],
        "requestBody": {
          "required": true,
          "content": {
            "application/json": {
              "schema": {
                "$ref": "#/components/schemas/JobInputs"
              }
            }
          }
        },
        "responses": {
          "200": {
            "description": "Successful Response",
            "content": {
              "application/json": {
                "schema": {
                  "$ref": "#/components/schemas/Job"
                }
              }
            }
          },
          "422": {
            "description": "Validation Error",
            "content": {
              "application/json": {
                "schema": {
                  "$ref": "#/components/schemas/HTTPValidationError"
                }
              }
            }
          }
        }
      }
    },
    "/v0/studies/{study_id}/jobs/{job_id}": {
      "delete": {
        "tags": [
          "studies"
        ],
        "summary": "Delete Study Job",
        "description": "Deletes an existing study job",
        "operationId": "delete_study_job",
        "security": [
          {
            "HTTPBasic": []
          }
        ],
        "parameters": [
          {
            "name": "study_id",
            "in": "path",
            "required": true,
            "schema": {
              "type": "string",
              "format": "uuid",
              "title": "Study Id"
            }
          },
          {
            "name": "job_id",
            "in": "path",
            "required": true,
            "schema": {
              "type": "string",
              "format": "uuid",
              "title": "Job Id"
            }
          }
        ],
        "responses": {
          "204": {
            "description": "Successful Response"
          },
          "404": {
            "content": {
              "application/json": {
                "schema": {
                  "$ref": "#/components/schemas/ErrorGet"
                }
              }
            },
            "description": "Not Found"
          },
          "422": {
            "description": "Validation Error",
            "content": {
              "application/json": {
                "schema": {
                  "$ref": "#/components/schemas/HTTPValidationError"
                }
              }
            }
          }
        }
      }
    },
    "/v0/studies/{study_id}/jobs/{job_id}:start": {
      "post": {
        "tags": [
          "studies"
        ],
        "summary": "Start Study Job",
        "description": "Changed in *version 0.6.0*: Now responds with a 202 when successfully starting a computation\nChanged in *version 0.8*: query parameter `cluster_id` deprecated",
        "operationId": "start_study_job",
        "security": [
          {
            "HTTPBasic": []
          }
        ],
        "parameters": [
          {
            "name": "study_id",
            "in": "path",
            "required": true,
            "schema": {
              "type": "string",
              "format": "uuid",
              "title": "Study Id"
            }
          },
          {
            "name": "job_id",
            "in": "path",
            "required": true,
            "schema": {
              "type": "string",
              "format": "uuid",
              "title": "Job Id"
            }
          },
          {
            "name": "cluster_id",
            "in": "query",
            "required": false,
            "schema": {
              "anyOf": [
                {
                  "type": "integer",
                  "minimum": 0
                },
                {
                  "type": "null"
                }
              ],
              "deprecated": true,
              "title": "Cluster Id"
            },
            "deprecated": true
          }
        ],
        "responses": {
          "202": {
            "description": "Successful Response",
            "content": {
              "application/json": {
                "schema": {
                  "$ref": "#/components/schemas/JobStatus"
                }
              }
            }
          },
          "402": {
            "description": "Payment required",
            "content": {
              "application/json": {
                "schema": {
                  "$ref": "#/components/schemas/ErrorGet"
                }
              }
            }
          },
          "404": {
            "description": "Job/wallet/pricing details not found",
            "content": {
              "application/json": {
                "schema": {
                  "$ref": "#/components/schemas/ErrorGet"
                }
              }
            }
          },
          "429": {
            "description": "Too many requests",
            "content": {
              "application/json": {
                "schema": {
                  "$ref": "#/components/schemas/ErrorGet"
                }
              }
            }
          },
          "500": {
            "description": "Internal server error",
            "content": {
              "application/json": {
                "schema": {
                  "$ref": "#/components/schemas/ErrorGet"
                }
              }
            }
          },
          "502": {
            "description": "Unexpected error when communicating with backend service",
            "content": {
              "application/json": {
                "schema": {
                  "$ref": "#/components/schemas/ErrorGet"
                }
              }
            }
          },
          "503": {
            "description": "Service unavailable",
            "content": {
              "application/json": {
                "schema": {
                  "$ref": "#/components/schemas/ErrorGet"
                }
              }
            }
          },
          "504": {
            "description": "Request to a backend service timed out.",
            "content": {
              "application/json": {
                "schema": {
                  "$ref": "#/components/schemas/ErrorGet"
                }
              }
            }
          },
          "200": {
            "description": "Job already started",
            "content": {
              "application/json": {
                "schema": {
                  "$ref": "#/components/schemas/JobStatus"
                }
              }
            }
          },
          "406": {
            "description": "Cluster not found",
            "content": {
              "application/json": {
                "schema": {
                  "$ref": "#/components/schemas/ErrorGet"
                }
              }
            }
          },
          "422": {
            "description": "Configuration error",
            "content": {
              "application/json": {
                "schema": {
                  "$ref": "#/components/schemas/ErrorGet"
                }
              }
            }
          }
        }
      }
    },
    "/v0/studies/{study_id}/jobs/{job_id}:stop": {
      "post": {
        "tags": [
          "studies"
        ],
        "summary": "Stop Study Job",
        "operationId": "stop_study_job",
        "security": [
          {
            "HTTPBasic": []
          }
        ],
        "parameters": [
          {
            "name": "study_id",
            "in": "path",
            "required": true,
            "schema": {
              "type": "string",
              "format": "uuid",
              "title": "Study Id"
            }
          },
          {
            "name": "job_id",
            "in": "path",
            "required": true,
            "schema": {
              "type": "string",
              "format": "uuid",
              "title": "Job Id"
            }
          }
        ],
        "responses": {
          "200": {
            "description": "Successful Response",
            "content": {
              "application/json": {
                "schema": {
                  "$ref": "#/components/schemas/JobStatus"
                }
              }
            }
          },
          "422": {
            "description": "Validation Error",
            "content": {
              "application/json": {
                "schema": {
                  "$ref": "#/components/schemas/HTTPValidationError"
                }
              }
            }
          }
        }
      }
    },
    "/v0/studies/{study_id}/jobs/{job_id}:inspect": {
      "post": {
        "tags": [
          "studies"
        ],
        "summary": "Inspect Study Job",
        "operationId": "inspect_study_job",
        "security": [
          {
            "HTTPBasic": []
          }
        ],
        "parameters": [
          {
            "name": "study_id",
            "in": "path",
            "required": true,
            "schema": {
              "type": "string",
              "format": "uuid",
              "title": "Study Id"
            }
          },
          {
            "name": "job_id",
            "in": "path",
            "required": true,
            "schema": {
              "type": "string",
              "format": "uuid",
              "title": "Job Id"
            }
          }
        ],
        "responses": {
          "200": {
            "description": "Successful Response",
            "content": {
              "application/json": {
                "schema": {
                  "$ref": "#/components/schemas/JobStatus"
                }
              }
            }
          },
          "422": {
            "description": "Validation Error",
            "content": {
              "application/json": {
                "schema": {
                  "$ref": "#/components/schemas/HTTPValidationError"
                }
              }
            }
          }
        }
      }
    },
    "/v0/studies/{study_id}/jobs/{job_id}/outputs": {
      "post": {
        "tags": [
          "studies"
        ],
        "summary": "Get Study Job Outputs",
        "operationId": "get_study_job_outputs",
        "security": [
          {
            "HTTPBasic": []
          }
        ],
        "parameters": [
          {
            "name": "study_id",
            "in": "path",
            "required": true,
            "schema": {
              "type": "string",
              "format": "uuid",
              "title": "Study Id"
            }
          },
          {
            "name": "job_id",
            "in": "path",
            "required": true,
            "schema": {
              "type": "string",
              "format": "uuid",
              "title": "Job Id"
            }
          }
        ],
        "responses": {
          "200": {
            "description": "Successful Response",
            "content": {
              "application/json": {
                "schema": {
                  "$ref": "#/components/schemas/JobOutputs"
                }
              }
            }
          },
          "422": {
            "description": "Validation Error",
            "content": {
              "application/json": {
                "schema": {
                  "$ref": "#/components/schemas/HTTPValidationError"
                }
              }
            }
          }
        }
      }
    },
    "/v0/studies/{study_id}/jobs/{job_id}/outputs/log-links": {
      "get": {
        "tags": [
          "studies"
        ],
        "summary": "Get download links for study job log files",
        "operationId": "get_study_job_output_logfile",
        "security": [
          {
            "HTTPBasic": []
          }
        ],
        "parameters": [
          {
            "name": "study_id",
            "in": "path",
            "required": true,
            "schema": {
              "type": "string",
              "format": "uuid",
              "title": "Study Id"
            }
          },
          {
            "name": "job_id",
            "in": "path",
            "required": true,
            "schema": {
              "type": "string",
              "format": "uuid",
              "title": "Job Id"
            }
          }
        ],
        "responses": {
          "200": {
            "description": "Successful Response",
            "content": {
              "application/json": {
                "schema": {
                  "$ref": "#/components/schemas/JobLogsMap"
                }
              }
            }
          },
          "422": {
            "description": "Validation Error",
            "content": {
              "application/json": {
                "schema": {
                  "$ref": "#/components/schemas/HTTPValidationError"
                }
              }
            }
          }
        }
      }
    },
    "/v0/studies/{study_id}/jobs/{job_id}/metadata": {
      "get": {
        "tags": [
          "studies"
        ],
        "summary": "Get Study Job Custom Metadata",
        "description": "Get custom metadata from a study's job\n\nNew in *version 0.7*",
        "operationId": "get_study_job_custom_metadata",
        "security": [
          {
            "HTTPBasic": []
          }
        ],
        "parameters": [
          {
            "name": "study_id",
            "in": "path",
            "required": true,
            "schema": {
              "type": "string",
              "format": "uuid",
              "title": "Study Id"
            }
          },
          {
            "name": "job_id",
            "in": "path",
            "required": true,
            "schema": {
              "type": "string",
              "format": "uuid",
              "title": "Job Id"
            }
          }
        ],
        "responses": {
          "200": {
            "description": "Successful Response",
            "content": {
              "application/json": {
                "schema": {
                  "$ref": "#/components/schemas/JobMetadata"
                }
              }
            }
          },
          "422": {
            "description": "Validation Error",
            "content": {
              "application/json": {
                "schema": {
                  "$ref": "#/components/schemas/HTTPValidationError"
                }
              }
            }
          }
        }
      },
      "put": {
        "tags": [
          "studies"
        ],
        "summary": "Replace Study Job Custom Metadata",
        "description": "Changes custom metadata of a study's job\n\nNew in *version 0.7*",
        "operationId": "replace_study_job_custom_metadata",
        "security": [
          {
            "HTTPBasic": []
          }
        ],
        "parameters": [
          {
            "name": "study_id",
            "in": "path",
            "required": true,
            "schema": {
              "type": "string",
              "format": "uuid",
              "title": "Study Id"
            }
          },
          {
            "name": "job_id",
            "in": "path",
            "required": true,
            "schema": {
              "type": "string",
              "format": "uuid",
              "title": "Job Id"
            }
          }
        ],
        "requestBody": {
          "required": true,
          "content": {
            "application/json": {
              "schema": {
                "$ref": "#/components/schemas/JobMetadataUpdate"
              }
            }
          }
        },
        "responses": {
          "200": {
            "description": "Successful Response",
            "content": {
              "application/json": {
                "schema": {
                  "$ref": "#/components/schemas/JobMetadata"
                }
              }
            }
          },
          "422": {
            "description": "Validation Error",
            "content": {
              "application/json": {
                "schema": {
                  "$ref": "#/components/schemas/HTTPValidationError"
                }
              }
            }
          }
        }
      }
    },
<<<<<<< HEAD
    "/v0/functions/ping": {
      "post": {
        "tags": [
          "functions"
        ],
        "summary": "Ping",
        "operationId": "ping",
        "responses": {
          "200": {
            "description": "Successful Response",
            "content": {
              "application/json": {
                "schema": {}
              }
            }
          }
        }
      }
    },
    "/v0/functions": {
      "get": {
        "tags": [
          "functions"
        ],
        "summary": "List Functions",
        "description": "List functions",
        "operationId": "list_functions",
        "responses": {
          "200": {
            "description": "Successful Response",
            "content": {
              "application/json": {
                "schema": {
                  "items": {
                    "oneOf": [
                      {
                        "$ref": "#/components/schemas/ProjectFunction"
                      },
                      {
                        "$ref": "#/components/schemas/PythonCodeFunction"
                      }
                    ],
                    "discriminator": {
                      "propertyName": "function_class",
                      "mapping": {
                        "project": "#/components/schemas/ProjectFunction",
                        "python_code": "#/components/schemas/PythonCodeFunction"
                      }
                    }
                  },
                  "type": "array",
                  "title": "Response List Functions V0 Functions Get"
                }
              }
            }
          }
        }
      },
      "post": {
        "tags": [
          "functions"
        ],
        "summary": "Register Function",
        "description": "Create function",
        "operationId": "register_function",
        "requestBody": {
          "content": {
            "application/json": {
              "schema": {
                "oneOf": [
                  {
                    "$ref": "#/components/schemas/ProjectFunction"
                  },
                  {
                    "$ref": "#/components/schemas/PythonCodeFunction"
                  }
                ],
                "title": "Function",
                "discriminator": {
                  "propertyName": "function_class",
                  "mapping": {
                    "project": "#/components/schemas/ProjectFunction",
                    "python_code": "#/components/schemas/PythonCodeFunction"
                  }
                }
              }
            }
          },
          "required": true
        },
        "responses": {
          "200": {
            "description": "Successful Response",
            "content": {
              "application/json": {
                "schema": {
                  "oneOf": [
                    {
                      "$ref": "#/components/schemas/ProjectFunction"
                    },
                    {
                      "$ref": "#/components/schemas/PythonCodeFunction"
                    }
                  ],
                  "title": "Response Register Function V0 Functions Post",
                  "discriminator": {
                    "propertyName": "function_class",
                    "mapping": {
                      "project": "#/components/schemas/ProjectFunction",
                      "python_code": "#/components/schemas/PythonCodeFunction"
                    }
                  }
                }
              }
            }
          },
          "422": {
            "description": "Validation Error",
            "content": {
              "application/json": {
                "schema": {
                  "$ref": "#/components/schemas/HTTPValidationError"
                }
              }
            }
          }
        }
      }
    },
    "/v0/functions/{function_id}": {
      "get": {
        "tags": [
          "functions"
        ],
        "summary": "Get Function",
        "description": "Get function",
        "operationId": "get_function",
        "parameters": [
          {
            "name": "function_id",
            "in": "path",
            "required": true,
            "schema": {
              "type": "string",
              "format": "uuid",
              "title": "Function Id"
            }
          }
        ],
        "responses": {
          "200": {
            "description": "Successful Response",
            "content": {
              "application/json": {
                "schema": {
                  "oneOf": [
                    {
                      "$ref": "#/components/schemas/ProjectFunction"
                    },
                    {
                      "$ref": "#/components/schemas/PythonCodeFunction"
                    }
                  ],
                  "discriminator": {
                    "propertyName": "function_class",
                    "mapping": {
                      "project": "#/components/schemas/ProjectFunction",
                      "python_code": "#/components/schemas/PythonCodeFunction"
                    }
                  },
                  "title": "Response Get Function V0 Functions  Function Id  Get"
                }
              }
            }
          },
          "404": {
            "description": "Function not found",
            "content": {
              "application/json": {
                "schema": {
                  "$ref": "#/components/schemas/ErrorGet"
                }
              }
            }
          },
          "422": {
            "description": "Validation Error",
            "content": {
              "application/json": {
                "schema": {
                  "$ref": "#/components/schemas/HTTPValidationError"
                }
              }
            }
          }
        }
      },
      "delete": {
        "tags": [
          "functions"
        ],
        "summary": "Delete Function",
        "description": "Delete function",
        "operationId": "delete_function",
        "parameters": [
          {
            "name": "function_id",
            "in": "path",
            "required": true,
            "schema": {
              "type": "string",
              "format": "uuid",
              "title": "Function Id"
            }
          }
        ],
        "responses": {
          "200": {
            "description": "Successful Response",
            "content": {
              "application/json": {
                "schema": {
                  "oneOf": [
                    {
                      "$ref": "#/components/schemas/ProjectFunction"
                    },
                    {
                      "$ref": "#/components/schemas/PythonCodeFunction"
                    }
                  ],
                  "discriminator": {
                    "propertyName": "function_class",
                    "mapping": {
                      "project": "#/components/schemas/ProjectFunction",
                      "python_code": "#/components/schemas/PythonCodeFunction"
                    }
                  },
                  "title": "Response Delete Function V0 Functions  Function Id  Delete"
                }
              }
            }
          },
          "404": {
            "description": "Function not found",
            "content": {
              "application/json": {
                "schema": {
                  "$ref": "#/components/schemas/ErrorGet"
                }
              }
            }
          },
          "422": {
            "description": "Validation Error",
            "content": {
              "application/json": {
                "schema": {
                  "$ref": "#/components/schemas/HTTPValidationError"
                }
              }
            }
          }
        }
      }
    },
    "/v0/functions/{function_id}:run": {
      "post": {
        "tags": [
          "functions"
        ],
        "summary": "Run Function",
        "description": "Run function",
        "operationId": "run_function",
        "security": [
          {
            "HTTPBasic": []
          }
        ],
        "parameters": [
          {
            "name": "function_id",
            "in": "path",
            "required": true,
            "schema": {
              "type": "string",
              "format": "uuid",
              "title": "Function Id"
            }
          }
        ],
        "requestBody": {
          "required": true,
          "content": {
            "application/json": {
              "schema": {
                "anyOf": [
                  {
                    "type": "object"
                  },
                  {
                    "type": "null"
                  }
                ],
                "title": "Function Inputs"
              }
            }
          }
        },
        "responses": {
          "200": {
            "description": "Successful Response",
            "content": {
              "application/json": {
                "schema": {
                  "oneOf": [
                    {
                      "$ref": "#/components/schemas/ProjectFunctionJob"
                    },
                    {
                      "$ref": "#/components/schemas/PythonCodeFunctionJob"
                    }
                  ],
                  "discriminator": {
                    "propertyName": "function_class",
                    "mapping": {
                      "project": "#/components/schemas/ProjectFunctionJob",
                      "python_code": "#/components/schemas/PythonCodeFunctionJob"
                    }
                  },
                  "title": "Response Run Function V0 Functions  Function Id  Run Post"
                }
              }
            }
          },
          "404": {
            "description": "Function not found",
            "content": {
              "application/json": {
                "schema": {
                  "$ref": "#/components/schemas/ErrorGet"
                }
              }
            }
          },
          "422": {
            "description": "Validation Error",
            "content": {
              "application/json": {
                "schema": {
                  "$ref": "#/components/schemas/HTTPValidationError"
                }
              }
            }
          }
        }
      }
    },
    "/v0/functions/{function_id}/input_schema": {
      "get": {
        "tags": [
          "functions"
        ],
        "summary": "Get Function Input Schema",
        "description": "Get function",
        "operationId": "get_function_input_schema",
        "parameters": [
          {
            "name": "function_id",
            "in": "path",
            "required": true,
            "schema": {
              "type": "string",
              "format": "uuid",
              "title": "Function Id"
            }
          }
        ],
        "responses": {
          "200": {
            "description": "Successful Response",
            "content": {
              "application/json": {
                "schema": {
                  "$ref": "#/components/schemas/FunctionInputSchema"
                }
              }
            }
          },
          "404": {
            "description": "Function not found",
            "content": {
              "application/json": {
                "schema": {
                  "$ref": "#/components/schemas/ErrorGet"
                }
              }
            }
          },
          "422": {
            "description": "Validation Error",
            "content": {
              "application/json": {
                "schema": {
                  "$ref": "#/components/schemas/HTTPValidationError"
                }
              }
            }
          }
        }
      }
    },
    "/v0/functions/{function_id}/output_schema": {
      "get": {
        "tags": [
          "functions"
        ],
        "summary": "Get Function Output Schema",
        "description": "Get function",
        "operationId": "get_function_output_schema",
        "parameters": [
          {
            "name": "function_id",
            "in": "path",
            "required": true,
            "schema": {
              "type": "string",
              "format": "uuid",
              "title": "Function Id"
            }
          }
        ],
        "responses": {
          "200": {
            "description": "Successful Response",
            "content": {
              "application/json": {
                "schema": {
                  "$ref": "#/components/schemas/FunctionOutputSchema"
                }
              }
            }
          },
          "404": {
            "description": "Function not found",
            "content": {
              "application/json": {
                "schema": {
                  "$ref": "#/components/schemas/ErrorGet"
                }
              }
            }
          },
          "422": {
            "description": "Validation Error",
            "content": {
              "application/json": {
                "schema": {
                  "$ref": "#/components/schemas/HTTPValidationError"
                }
              }
            }
          }
        }
      }
    },
    "/v0/functions/{function_id}:map": {
      "post": {
        "tags": [
          "functions"
        ],
        "summary": "Map Function",
        "description": "Map function over input parameters",
        "operationId": "map_function",
        "security": [
          {
            "HTTPBasic": []
          }
        ],
        "parameters": [
          {
            "name": "function_id",
            "in": "path",
            "required": true,
            "schema": {
              "type": "string",
              "format": "uuid",
              "title": "Function Id"
            }
          }
        ],
        "requestBody": {
          "required": true,
          "content": {
            "application/json": {
              "schema": {
                "type": "array",
                "items": {
                  "anyOf": [
                    {
                      "type": "object"
                    },
                    {
                      "type": "null"
                    }
                  ]
                },
                "title": "Function Inputs List"
              }
            }
          }
        },
        "responses": {
          "200": {
            "description": "Successful Response",
            "content": {
              "application/json": {
                "schema": {
                  "type": "array",
                  "items": {
                    "oneOf": [
                      {
                        "$ref": "#/components/schemas/ProjectFunctionJob"
                      },
                      {
                        "$ref": "#/components/schemas/PythonCodeFunctionJob"
                      }
                    ],
                    "discriminator": {
                      "propertyName": "function_class",
                      "mapping": {
                        "project": "#/components/schemas/ProjectFunctionJob",
                        "python_code": "#/components/schemas/PythonCodeFunctionJob"
                      }
                    }
                  },
                  "title": "Response Map Function V0 Functions  Function Id  Map Post"
                }
              }
            }
          },
          "404": {
            "description": "Function not found",
            "content": {
              "application/json": {
                "schema": {
                  "$ref": "#/components/schemas/ErrorGet"
                }
              }
            }
          },
          "422": {
            "description": "Validation Error",
            "content": {
              "application/json": {
                "schema": {
                  "$ref": "#/components/schemas/HTTPValidationError"
                }
              }
            }
          }
        }
      }
    },
    "/v0/function_jobs": {
      "get": {
        "tags": [
          "function_jobs"
        ],
        "summary": "List Function Jobs",
        "description": "List function jobs",
        "operationId": "list_function_jobs",
        "responses": {
          "200": {
            "description": "Successful Response",
            "content": {
              "application/json": {
                "schema": {
                  "items": {
                    "oneOf": [
                      {
                        "$ref": "#/components/schemas/ProjectFunctionJob"
                      },
                      {
                        "$ref": "#/components/schemas/PythonCodeFunctionJob"
                      }
                    ],
                    "discriminator": {
                      "propertyName": "function_class",
                      "mapping": {
                        "project": "#/components/schemas/ProjectFunctionJob",
                        "python_code": "#/components/schemas/PythonCodeFunctionJob"
                      }
                    }
                  },
                  "type": "array",
                  "title": "Response List Function Jobs V0 Function Jobs Get"
                }
              }
            }
          }
        }
      },
      "post": {
        "tags": [
          "function_jobs"
        ],
        "summary": "Register Function Job",
        "description": "Create function job",
        "operationId": "register_function_job",
        "requestBody": {
          "content": {
            "application/json": {
              "schema": {
                "oneOf": [
                  {
                    "$ref": "#/components/schemas/ProjectFunctionJob"
                  },
                  {
                    "$ref": "#/components/schemas/PythonCodeFunctionJob"
                  }
                ],
                "title": "Function Job",
                "discriminator": {
                  "propertyName": "function_class",
                  "mapping": {
                    "project": "#/components/schemas/ProjectFunctionJob",
                    "python_code": "#/components/schemas/PythonCodeFunctionJob"
                  }
                }
              }
            }
          },
          "required": true
        },
        "responses": {
          "200": {
            "description": "Successful Response",
            "content": {
              "application/json": {
                "schema": {
                  "oneOf": [
                    {
                      "$ref": "#/components/schemas/ProjectFunctionJob"
                    },
                    {
                      "$ref": "#/components/schemas/PythonCodeFunctionJob"
                    }
                  ],
                  "title": "Response Register Function Job V0 Function Jobs Post",
                  "discriminator": {
                    "propertyName": "function_class",
                    "mapping": {
                      "project": "#/components/schemas/ProjectFunctionJob",
                      "python_code": "#/components/schemas/PythonCodeFunctionJob"
                    }
                  }
                }
              }
            }
          },
          "422": {
            "description": "Validation Error",
            "content": {
              "application/json": {
                "schema": {
                  "$ref": "#/components/schemas/HTTPValidationError"
                }
              }
            }
          }
        }
      }
    },
    "/v0/function_jobs/{function_job_id}": {
      "get": {
        "tags": [
          "function_jobs"
        ],
        "summary": "Get Function Job",
        "description": "Get function job",
        "operationId": "get_function_job",
        "parameters": [
          {
            "name": "function_job_id",
            "in": "path",
            "required": true,
            "schema": {
              "type": "string",
              "format": "uuid",
              "title": "Function Job Id"
            }
          }
        ],
        "responses": {
          "200": {
            "description": "Successful Response",
            "content": {
              "application/json": {
                "schema": {
                  "oneOf": [
                    {
                      "$ref": "#/components/schemas/ProjectFunctionJob"
                    },
                    {
                      "$ref": "#/components/schemas/PythonCodeFunctionJob"
                    }
                  ],
                  "discriminator": {
                    "propertyName": "function_class",
                    "mapping": {
                      "project": "#/components/schemas/ProjectFunctionJob",
                      "python_code": "#/components/schemas/PythonCodeFunctionJob"
                    }
                  },
                  "title": "Response Get Function Job V0 Function Jobs  Function Job Id  Get"
                }
              }
            }
          },
          "404": {
            "description": "Function job not found",
            "content": {
              "application/json": {
                "schema": {
                  "$ref": "#/components/schemas/ErrorGet"
                }
              }
            }
          },
          "422": {
            "description": "Validation Error",
            "content": {
              "application/json": {
                "schema": {
                  "$ref": "#/components/schemas/HTTPValidationError"
                }
              }
            }
          }
        }
      },
      "delete": {
        "tags": [
          "function_jobs"
        ],
        "summary": "Delete Function Job",
        "description": "Delete function job",
        "operationId": "delete_function_job",
        "parameters": [
          {
            "name": "function_job_id",
            "in": "path",
            "required": true,
            "schema": {
              "type": "string",
              "format": "uuid",
              "title": "Function Job Id"
            }
          }
        ],
        "responses": {
          "200": {
            "description": "Successful Response",
            "content": {
              "application/json": {
                "schema": {}
              }
            }
          },
          "404": {
            "description": "Function job not found",
            "content": {
              "application/json": {
                "schema": {
                  "$ref": "#/components/schemas/ErrorGet"
                }
              }
            }
          },
          "422": {
            "description": "Validation Error",
            "content": {
              "application/json": {
                "schema": {
                  "$ref": "#/components/schemas/HTTPValidationError"
                }
              }
            }
          }
        }
      }
    },
    "/v0/function_jobs/{function_job_id}/status": {
      "get": {
        "tags": [
          "function_jobs"
        ],
        "summary": "Function Job Status",
        "description": "Get function job status",
        "operationId": "function_job_status",
        "security": [
          {
            "HTTPBasic": []
          }
        ],
        "parameters": [
          {
            "name": "function_job_id",
            "in": "path",
            "required": true,
            "schema": {
              "type": "string",
              "format": "uuid",
              "title": "Function Job Id"
            }
          }
        ],
        "responses": {
          "200": {
            "description": "Successful Response",
            "content": {
              "application/json": {
                "schema": {
                  "$ref": "#/components/schemas/FunctionJobStatus"
                }
              }
            }
          },
          "404": {
            "description": "Function job not found",
            "content": {
              "application/json": {
                "schema": {
                  "$ref": "#/components/schemas/ErrorGet"
                }
              }
            }
          },
          "422": {
            "description": "Validation Error",
            "content": {
              "application/json": {
                "schema": {
                  "$ref": "#/components/schemas/HTTPValidationError"
                }
              }
            }
          }
        }
      }
    },
    "/v0/function_jobs/{function_job_id}/outputs": {
      "get": {
        "tags": [
          "function_jobs"
        ],
        "summary": "Function Job Outputs",
        "description": "Get function job outputs",
        "operationId": "function_job_outputs",
        "security": [
          {
            "HTTPBasic": []
          }
        ],
        "parameters": [
          {
            "name": "function_job_id",
            "in": "path",
            "required": true,
            "schema": {
              "type": "string",
              "format": "uuid",
              "title": "Function Job Id"
            }
          }
        ],
        "responses": {
          "200": {
            "description": "Successful Response",
            "content": {
              "application/json": {
                "schema": {
                  "anyOf": [
                    {
                      "type": "object"
                    },
                    {
                      "type": "null"
                    }
                  ],
                  "title": "Response Function Job Outputs V0 Function Jobs  Function Job Id  Outputs Get"
                }
              }
            }
          },
          "404": {
            "description": "Function job not found",
            "content": {
              "application/json": {
                "schema": {
                  "$ref": "#/components/schemas/ErrorGet"
                }
              }
            }
          },
          "422": {
            "description": "Validation Error",
            "content": {
              "application/json": {
                "schema": {
                  "$ref": "#/components/schemas/HTTPValidationError"
                }
              }
            }
          }
        }
      }
    },
    "/v0/wallets/default": {
      "get": {
=======
    "/v0/functions": {
      "post": {
>>>>>>> dc395234
        "tags": [
          "functions"
        ],
        "summary": "Register Function",
        "description": "Create function",
        "operationId": "register_function",
        "requestBody": {
          "required": true,
          "content": {
            "application/json": {
              "schema": {
                "oneOf": [
                  {
                    "$ref": "#/components/schemas/ProjectFunction"
                  },
                  {
                    "$ref": "#/components/schemas/PythonCodeFunction"
                  },
                  {
                    "$ref": "#/components/schemas/SolverFunction"
                  }
                ],
                "discriminator": {
                  "propertyName": "function_class",
                  "mapping": {
                    "project": "#/components/schemas/ProjectFunction",
                    "python_code": "#/components/schemas/PythonCodeFunction",
                    "solver": "#/components/schemas/SolverFunction"
                  }
                },
                "title": "Function"
              }
            }
          }
        },
        "responses": {
          "200": {
            "description": "Successful Response",
            "content": {
              "application/json": {
                "schema": {
                  "oneOf": [
                    {
                      "$ref": "#/components/schemas/ProjectFunction"
                    },
                    {
                      "$ref": "#/components/schemas/PythonCodeFunction"
                    },
                    {
                      "$ref": "#/components/schemas/SolverFunction"
                    }
                  ],
                  "discriminator": {
                    "propertyName": "function_class",
                    "mapping": {
                      "project": "#/components/schemas/ProjectFunction",
                      "python_code": "#/components/schemas/PythonCodeFunction",
                      "solver": "#/components/schemas/SolverFunction"
                    }
                  },
                  "title": "Response Register Function V0 Functions Post"
                }
              }
            }
          },
          "404": {
            "description": "Function not found",
            "content": {
              "application/json": {
                "schema": {
                  "$ref": "#/components/schemas/ErrorGet"
                }
              }
            }
          },
          "422": {
            "description": "Validation Error",
            "content": {
              "application/json": {
                "schema": {
                  "$ref": "#/components/schemas/HTTPValidationError"
                }
              }
            }
          }
        }
      },
      "get": {
        "tags": [
          "functions"
        ],
        "summary": "List Functions",
        "description": "List functions",
        "operationId": "list_functions",
        "parameters": [
          {
            "name": "limit",
            "in": "query",
            "required": false,
            "schema": {
              "type": "integer",
              "maximum": 50,
              "minimum": 1,
              "default": 20,
              "title": "Limit"
            }
          },
          {
            "name": "offset",
            "in": "query",
            "required": false,
            "schema": {
              "type": "integer",
              "minimum": 0,
              "default": 0,
              "title": "Offset"
            }
          }
        ],
        "responses": {
          "200": {
            "description": "Successful Response",
            "content": {
              "application/json": {
                "schema": {
                  "$ref": "#/components/schemas/Page_Annotated_Union_ProjectFunction__PythonCodeFunction__SolverFunction___FieldInfo_annotation_NoneType__required_True__discriminator__function_class____"
                }
              }
            }
          },
          "422": {
            "description": "Validation Error",
            "content": {
              "application/json": {
                "schema": {
                  "$ref": "#/components/schemas/HTTPValidationError"
                }
              }
            }
          }
        }
      }
    },
    "/v0/functions/{function_id}": {
      "get": {
        "tags": [
          "functions"
        ],
        "summary": "Get Function",
        "description": "Get function",
        "operationId": "get_function",
        "parameters": [
          {
            "name": "function_id",
            "in": "path",
            "required": true,
            "schema": {
              "type": "string",
              "format": "uuid",
              "title": "Function Id"
            }
          }
        ],
        "responses": {
          "200": {
            "description": "Successful Response",
            "content": {
              "application/json": {
                "schema": {
                  "oneOf": [
                    {
                      "$ref": "#/components/schemas/ProjectFunction"
                    },
                    {
                      "$ref": "#/components/schemas/PythonCodeFunction"
                    },
                    {
                      "$ref": "#/components/schemas/SolverFunction"
                    }
                  ],
                  "discriminator": {
                    "propertyName": "function_class",
                    "mapping": {
                      "project": "#/components/schemas/ProjectFunction",
                      "python_code": "#/components/schemas/PythonCodeFunction",
                      "solver": "#/components/schemas/SolverFunction"
                    }
                  },
                  "title": "Response Get Function V0 Functions  Function Id  Get"
                }
              }
            }
          },
          "404": {
            "description": "Function not found",
            "content": {
              "application/json": {
                "schema": {
                  "$ref": "#/components/schemas/ErrorGet"
                }
              }
            }
          },
          "422": {
            "description": "Validation Error",
            "content": {
              "application/json": {
                "schema": {
                  "$ref": "#/components/schemas/HTTPValidationError"
                }
              }
            }
          }
        }
      },
      "delete": {
        "tags": [
          "functions"
        ],
        "summary": "Delete Function",
        "description": "Delete function",
        "operationId": "delete_function",
        "parameters": [
          {
            "name": "function_id",
            "in": "path",
            "required": true,
            "schema": {
              "type": "string",
              "format": "uuid",
              "title": "Function Id"
            }
          }
        ],
        "responses": {
          "200": {
            "description": "Successful Response",
            "content": {
              "application/json": {
                "schema": {}
              }
            }
          },
          "404": {
            "description": "Function not found",
            "content": {
              "application/json": {
                "schema": {
                  "$ref": "#/components/schemas/ErrorGet"
                }
              }
            }
          },
          "422": {
            "description": "Validation Error",
            "content": {
              "application/json": {
                "schema": {
                  "$ref": "#/components/schemas/HTTPValidationError"
                }
              }
            }
          }
        }
      }
    },
    "/v0/functions/{function_id}/input_schema": {
      "get": {
        "tags": [
          "functions"
        ],
        "summary": "Get Function Inputschema",
        "description": "Get function input schema",
        "operationId": "get_function_inputschema",
        "parameters": [
          {
            "name": "function_id",
            "in": "path",
            "required": true,
            "schema": {
              "type": "string",
              "format": "uuid",
              "title": "Function Id"
            }
          }
        ],
        "responses": {
          "200": {
            "description": "Successful Response",
            "content": {
              "application/json": {
                "schema": {
                  "$ref": "#/components/schemas/FunctionInputSchema"
                }
              }
            }
          },
          "404": {
            "description": "Function not found",
            "content": {
              "application/json": {
                "schema": {
                  "$ref": "#/components/schemas/ErrorGet"
                }
              }
            }
          },
          "422": {
            "description": "Validation Error",
            "content": {
              "application/json": {
                "schema": {
                  "$ref": "#/components/schemas/HTTPValidationError"
                }
              }
            }
          }
        }
      }
    },
    "/v0/functions/{function_id}/output_schema": {
      "get": {
        "tags": [
          "functions"
        ],
        "summary": "Get Function Outputschema",
        "description": "Get function input schema",
        "operationId": "get_function_outputschema",
        "parameters": [
          {
            "name": "function_id",
            "in": "path",
            "required": true,
            "schema": {
              "type": "string",
              "format": "uuid",
              "title": "Function Id"
            }
          }
        ],
        "responses": {
          "200": {
            "description": "Successful Response",
            "content": {
              "application/json": {
                "schema": {
                  "$ref": "#/components/schemas/FunctionInputSchema"
                }
              }
            }
          },
          "404": {
            "description": "Function not found",
            "content": {
              "application/json": {
                "schema": {
                  "$ref": "#/components/schemas/ErrorGet"
                }
              }
            }
          },
          "422": {
            "description": "Validation Error",
            "content": {
              "application/json": {
                "schema": {
                  "$ref": "#/components/schemas/HTTPValidationError"
                }
              }
            }
          }
        }
      }
    },
    "/v0/functions/{function_id}:validate_inputs": {
      "post": {
        "tags": [
          "functions"
        ],
        "summary": "Validate Function Inputs",
        "description": "Validate inputs against the function's input schema",
        "operationId": "validate_function_inputs",
        "parameters": [
          {
            "name": "function_id",
            "in": "path",
            "required": true,
            "schema": {
              "type": "string",
              "format": "uuid",
              "title": "Function Id"
            }
          }
        ],
        "requestBody": {
          "required": true,
          "content": {
            "application/json": {
              "schema": {
                "anyOf": [
                  {
                    "type": "object"
                  },
                  {
                    "type": "null"
                  }
                ],
                "title": "Inputs"
              }
            }
          }
        },
        "responses": {
          "200": {
            "description": "Successful Response",
            "content": {
              "application/json": {
                "schema": {
                  "type": "array",
                  "prefixItems": [
                    {
                      "type": "boolean"
                    },
                    {
                      "type": "string"
                    }
                  ],
                  "minItems": 2,
                  "maxItems": 2,
                  "title": "Response Validate Function Inputs V0 Functions  Function Id  Validate Inputs Post"
                }
              }
            }
          },
          "400": {
            "description": "Invalid inputs"
          },
          "404": {
            "description": "Function not found"
          },
          "422": {
            "description": "Validation Error",
            "content": {
              "application/json": {
                "schema": {
                  "$ref": "#/components/schemas/HTTPValidationError"
                }
              }
            }
          }
        }
      }
    },
    "/v0/functions/{function_id}:run": {
      "post": {
        "tags": [
          "functions"
        ],
        "summary": "Run Function",
        "description": "Run function",
        "operationId": "run_function",
        "security": [
          {
            "HTTPBasic": []
          }
        ],
        "parameters": [
          {
            "name": "function_id",
            "in": "path",
            "required": true,
            "schema": {
              "type": "string",
              "format": "uuid",
              "title": "Function Id"
            }
          }
        ],
        "requestBody": {
          "required": true,
          "content": {
            "application/json": {
              "schema": {
                "anyOf": [
                  {
                    "type": "object"
                  },
                  {
                    "type": "null"
                  }
                ],
                "title": "Function Inputs"
              }
            }
          }
        },
        "responses": {
          "200": {
            "description": "Successful Response",
            "content": {
              "application/json": {
                "schema": {
                  "oneOf": [
                    {
                      "$ref": "#/components/schemas/ProjectFunctionJob"
                    },
                    {
                      "$ref": "#/components/schemas/PythonCodeFunctionJob"
                    },
                    {
                      "$ref": "#/components/schemas/SolverFunctionJob"
                    }
                  ],
                  "discriminator": {
                    "propertyName": "function_class",
                    "mapping": {
                      "project": "#/components/schemas/ProjectFunctionJob",
                      "python_code": "#/components/schemas/PythonCodeFunctionJob",
                      "solver": "#/components/schemas/SolverFunctionJob"
                    }
                  },
                  "title": "Response Run Function V0 Functions  Function Id  Run Post"
                }
              }
            }
          },
          "404": {
            "description": "Function not found",
            "content": {
              "application/json": {
                "schema": {
                  "$ref": "#/components/schemas/ErrorGet"
                }
              }
            }
          },
          "422": {
            "description": "Validation Error",
            "content": {
              "application/json": {
                "schema": {
                  "$ref": "#/components/schemas/HTTPValidationError"
                }
              }
            }
          }
        }
      }
    },
    "/v0/functions/{function_id}:map": {
      "post": {
        "tags": [
          "functions"
        ],
        "summary": "Map Function",
        "description": "Map function over input parameters",
        "operationId": "map_function",
        "security": [
          {
            "HTTPBasic": []
          }
        ],
        "parameters": [
          {
            "name": "function_id",
            "in": "path",
            "required": true,
            "schema": {
              "type": "string",
              "format": "uuid",
              "title": "Function Id"
            }
          }
        ],
        "requestBody": {
          "required": true,
          "content": {
            "application/json": {
              "schema": {
                "type": "array",
                "items": {
                  "anyOf": [
                    {
                      "type": "object"
                    },
                    {
                      "type": "null"
                    }
                  ]
                },
                "title": "Function Inputs List"
              }
            }
          }
        },
        "responses": {
          "200": {
            "description": "Successful Response",
            "content": {
              "application/json": {
                "schema": {
                  "$ref": "#/components/schemas/FunctionJobCollection"
                }
              }
            }
          },
          "404": {
            "description": "Function not found",
            "content": {
              "application/json": {
                "schema": {
                  "$ref": "#/components/schemas/ErrorGet"
                }
              }
            }
          },
          "422": {
            "description": "Validation Error",
            "content": {
              "application/json": {
                "schema": {
                  "$ref": "#/components/schemas/HTTPValidationError"
                }
              }
            }
          }
        }
      }
    },
    "/v0/function_jobs": {
      "get": {
        "tags": [
          "function_jobs"
        ],
        "summary": "List Function Jobs",
        "description": "List function jobs",
        "operationId": "list_function_jobs",
        "parameters": [
          {
            "name": "limit",
            "in": "query",
            "required": false,
            "schema": {
              "type": "integer",
              "maximum": 50,
              "minimum": 1,
              "default": 20,
              "title": "Limit"
            }
          },
          {
            "name": "offset",
            "in": "query",
            "required": false,
            "schema": {
              "type": "integer",
              "minimum": 0,
              "default": 0,
              "title": "Offset"
            }
          }
        ],
        "responses": {
          "200": {
            "description": "Successful Response",
            "content": {
              "application/json": {
                "schema": {
                  "$ref": "#/components/schemas/Page_Annotated_Union_ProjectFunctionJob__PythonCodeFunctionJob__SolverFunctionJob___FieldInfo_annotation_NoneType__required_True__discriminator__function_class____"
                }
              }
            }
          },
          "422": {
            "description": "Validation Error",
            "content": {
              "application/json": {
                "schema": {
                  "$ref": "#/components/schemas/HTTPValidationError"
                }
              }
            }
          }
        }
      },
      "post": {
        "tags": [
          "function_jobs"
        ],
        "summary": "Register Function Job",
        "description": "Create function job",
        "operationId": "register_function_job",
        "requestBody": {
          "required": true,
          "content": {
            "application/json": {
              "schema": {
                "oneOf": [
                  {
                    "$ref": "#/components/schemas/ProjectFunctionJob"
                  },
                  {
                    "$ref": "#/components/schemas/PythonCodeFunctionJob"
                  },
                  {
                    "$ref": "#/components/schemas/SolverFunctionJob"
                  }
                ],
                "discriminator": {
                  "propertyName": "function_class",
                  "mapping": {
                    "project": "#/components/schemas/ProjectFunctionJob",
                    "python_code": "#/components/schemas/PythonCodeFunctionJob",
                    "solver": "#/components/schemas/SolverFunctionJob"
                  }
                },
                "title": "Function Job"
              }
            }
          }
        },
        "responses": {
          "200": {
            "description": "Successful Response",
            "content": {
              "application/json": {
                "schema": {
                  "oneOf": [
                    {
                      "$ref": "#/components/schemas/ProjectFunctionJob"
                    },
                    {
                      "$ref": "#/components/schemas/PythonCodeFunctionJob"
                    },
                    {
                      "$ref": "#/components/schemas/SolverFunctionJob"
                    }
                  ],
                  "discriminator": {
                    "propertyName": "function_class",
                    "mapping": {
                      "project": "#/components/schemas/ProjectFunctionJob",
                      "python_code": "#/components/schemas/PythonCodeFunctionJob",
                      "solver": "#/components/schemas/SolverFunctionJob"
                    }
                  },
                  "title": "Response Register Function Job V0 Function Jobs Post"
                }
              }
            }
          },
          "422": {
            "description": "Validation Error",
            "content": {
              "application/json": {
                "schema": {
                  "$ref": "#/components/schemas/HTTPValidationError"
                }
              }
            }
          }
        }
      }
    },
    "/v0/function_jobs/{function_job_id}": {
      "get": {
        "tags": [
          "function_jobs"
        ],
        "summary": "Get Function Job",
        "description": "Get function job",
        "operationId": "get_function_job",
        "parameters": [
          {
            "name": "function_job_id",
            "in": "path",
            "required": true,
            "schema": {
              "type": "string",
              "format": "uuid",
              "title": "Function Job Id"
            }
          }
        ],
        "responses": {
          "200": {
            "description": "Successful Response",
            "content": {
              "application/json": {
                "schema": {
                  "oneOf": [
                    {
                      "$ref": "#/components/schemas/ProjectFunctionJob"
                    },
                    {
                      "$ref": "#/components/schemas/PythonCodeFunctionJob"
                    },
                    {
                      "$ref": "#/components/schemas/SolverFunctionJob"
                    }
                  ],
                  "discriminator": {
                    "propertyName": "function_class",
                    "mapping": {
                      "project": "#/components/schemas/ProjectFunctionJob",
                      "python_code": "#/components/schemas/PythonCodeFunctionJob",
                      "solver": "#/components/schemas/SolverFunctionJob"
                    }
                  },
                  "title": "Response Get Function Job V0 Function Jobs  Function Job Id  Get"
                }
              }
            }
          },
          "404": {
            "description": "Function job not found",
            "content": {
              "application/json": {
                "schema": {
                  "$ref": "#/components/schemas/ErrorGet"
                }
              }
            }
          },
          "422": {
            "description": "Validation Error",
            "content": {
              "application/json": {
                "schema": {
                  "$ref": "#/components/schemas/HTTPValidationError"
                }
              }
            }
          }
        }
      },
      "delete": {
        "tags": [
          "function_jobs"
        ],
        "summary": "Delete Function Job",
        "description": "Delete function job",
        "operationId": "delete_function_job",
        "parameters": [
          {
            "name": "function_job_id",
            "in": "path",
            "required": true,
            "schema": {
              "type": "string",
              "format": "uuid",
              "title": "Function Job Id"
            }
          }
        ],
        "responses": {
          "200": {
            "description": "Successful Response",
            "content": {
              "application/json": {
                "schema": {}
              }
            }
          },
          "404": {
            "description": "Function job not found",
            "content": {
              "application/json": {
                "schema": {
                  "$ref": "#/components/schemas/ErrorGet"
                }
              }
            }
          },
          "422": {
            "description": "Validation Error",
            "content": {
              "application/json": {
                "schema": {
                  "$ref": "#/components/schemas/HTTPValidationError"
                }
              }
            }
          }
        }
      }
    },
    "/v0/function_jobs/{function_job_id}/status": {
      "get": {
        "tags": [
          "function_jobs"
        ],
        "summary": "Function Job Status",
        "description": "Get function job status",
        "operationId": "function_job_status",
        "security": [
          {
            "HTTPBasic": []
          }
        ],
        "parameters": [
          {
            "name": "function_job_id",
            "in": "path",
            "required": true,
            "schema": {
              "type": "string",
              "format": "uuid",
              "title": "Function Job Id"
            }
          }
        ],
        "responses": {
          "200": {
            "description": "Successful Response",
            "content": {
              "application/json": {
                "schema": {
                  "$ref": "#/components/schemas/FunctionJobStatus"
                }
              }
            }
          },
          "404": {
            "description": "Function job not found",
            "content": {
              "application/json": {
                "schema": {
                  "$ref": "#/components/schemas/ErrorGet"
                }
              }
            }
          },
          "422": {
            "description": "Validation Error",
            "content": {
              "application/json": {
                "schema": {
                  "$ref": "#/components/schemas/HTTPValidationError"
                }
              }
            }
          }
        }
      }
    },
    "/v0/function_jobs/{function_job_id}/outputs": {
      "get": {
        "tags": [
          "function_jobs"
        ],
        "summary": "Function Job Outputs",
        "description": "Get function job outputs",
        "operationId": "function_job_outputs",
        "security": [
          {
            "HTTPBasic": []
          }
        ],
        "parameters": [
          {
            "name": "function_job_id",
            "in": "path",
            "required": true,
            "schema": {
              "type": "string",
              "format": "uuid",
              "title": "Function Job Id"
            }
          }
        ],
        "responses": {
          "200": {
            "description": "Successful Response",
            "content": {
              "application/json": {
                "schema": {
                  "anyOf": [
                    {
                      "type": "object"
                    },
                    {
                      "type": "null"
                    }
                  ],
                  "title": "Response Function Job Outputs V0 Function Jobs  Function Job Id  Outputs Get"
                }
              }
            }
          },
          "404": {
            "description": "Function job not found",
            "content": {
              "application/json": {
                "schema": {
                  "$ref": "#/components/schemas/ErrorGet"
                }
              }
            }
          },
          "422": {
            "description": "Validation Error",
            "content": {
              "application/json": {
                "schema": {
                  "$ref": "#/components/schemas/HTTPValidationError"
                }
              }
            }
          }
        }
      }
    },
    "/v0/function_job_collections": {
      "get": {
        "tags": [
          "function_job_collections"
        ],
        "summary": "List Function Job Collections",
        "description": "List function job collections",
        "operationId": "list_function_job_collections",
        "parameters": [
          {
            "name": "limit",
            "in": "query",
            "required": false,
            "schema": {
              "type": "integer",
              "maximum": 50,
              "minimum": 1,
              "default": 20,
              "title": "Limit"
            }
          },
          {
            "name": "offset",
            "in": "query",
            "required": false,
            "schema": {
              "type": "integer",
              "minimum": 0,
              "default": 0,
              "title": "Offset"
            }
          }
        ],
        "responses": {
          "200": {
            "description": "Successful Response",
            "content": {
              "application/json": {
                "schema": {
                  "$ref": "#/components/schemas/Page_FunctionJobCollection_"
                }
              }
            }
          },
          "422": {
            "description": "Validation Error",
            "content": {
              "application/json": {
                "schema": {
                  "$ref": "#/components/schemas/HTTPValidationError"
                }
              }
            }
          }
        }
      },
      "post": {
        "tags": [
          "function_job_collections"
        ],
        "summary": "Register Function Job Collection",
        "description": "Register function job collection",
        "operationId": "register_function_job_collection",
        "requestBody": {
          "required": true,
          "content": {
            "application/json": {
              "schema": {
                "$ref": "#/components/schemas/FunctionJobCollection"
              }
            }
          }
        },
        "responses": {
          "200": {
            "description": "Successful Response",
            "content": {
              "application/json": {
                "schema": {
                  "$ref": "#/components/schemas/FunctionJobCollection"
                }
              }
            }
          },
          "422": {
            "description": "Validation Error",
            "content": {
              "application/json": {
                "schema": {
                  "$ref": "#/components/schemas/HTTPValidationError"
                }
              }
            }
          }
        }
      }
    },
    "/v0/function_job_collections/{function_job_collection_id}": {
      "get": {
        "tags": [
          "function_job_collections"
        ],
        "summary": "Get Function Job Collection",
        "description": "Get function job collection",
        "operationId": "get_function_job_collection",
        "parameters": [
          {
            "name": "function_job_collection_id",
            "in": "path",
            "required": true,
            "schema": {
              "type": "string",
              "format": "uuid",
              "title": "Function Job Collection Id"
            }
          }
        ],
        "responses": {
          "200": {
            "description": "Successful Response",
            "content": {
              "application/json": {
                "schema": {
                  "$ref": "#/components/schemas/FunctionJobCollection"
                }
              }
            }
          },
          "404": {
            "description": "Function job collection not found",
            "content": {
              "application/json": {
                "schema": {
                  "$ref": "#/components/schemas/ErrorGet"
                }
              }
            }
          },
          "422": {
            "description": "Validation Error",
            "content": {
              "application/json": {
                "schema": {
                  "$ref": "#/components/schemas/HTTPValidationError"
                }
              }
            }
          }
        }
      },
      "delete": {
        "tags": [
          "function_job_collections"
        ],
        "summary": "Delete Function Job Collection",
        "description": "Delete function job collection",
        "operationId": "delete_function_job_collection",
        "parameters": [
          {
            "name": "function_job_collection_id",
            "in": "path",
            "required": true,
            "schema": {
              "type": "string",
              "format": "uuid",
              "title": "Function Job Collection Id"
            }
          }
        ],
        "responses": {
          "200": {
            "description": "Successful Response",
            "content": {
              "application/json": {
                "schema": {}
              }
            }
          },
          "404": {
            "description": "Function job collection not found",
            "content": {
              "application/json": {
                "schema": {
                  "$ref": "#/components/schemas/ErrorGet"
                }
              }
            }
          },
          "422": {
            "description": "Validation Error",
            "content": {
              "application/json": {
                "schema": {
                  "$ref": "#/components/schemas/HTTPValidationError"
                }
              }
            }
          }
        }
      }
    },
    "/v0/function_job_collections/{function_job_collection_id}/function_jobs": {
      "get": {
        "tags": [
          "function_job_collections"
        ],
        "summary": "Function Job Collection List Function Jobs",
        "description": "Get the function jobs in function job collection",
        "operationId": "function_job_collection_list_function_jobs",
        "parameters": [
          {
            "name": "function_job_collection_id",
            "in": "path",
            "required": true,
            "schema": {
              "type": "string",
              "format": "uuid",
              "title": "Function Job Collection Id"
            }
          }
        ],
        "responses": {
          "200": {
            "description": "Successful Response",
            "content": {
              "application/json": {
                "schema": {
                  "type": "array",
                  "items": {
                    "oneOf": [
                      {
                        "$ref": "#/components/schemas/ProjectFunctionJob"
                      },
                      {
                        "$ref": "#/components/schemas/PythonCodeFunctionJob"
                      },
                      {
                        "$ref": "#/components/schemas/SolverFunctionJob"
                      }
                    ],
                    "discriminator": {
                      "propertyName": "function_class",
                      "mapping": {
                        "project": "#/components/schemas/ProjectFunctionJob",
                        "python_code": "#/components/schemas/PythonCodeFunctionJob",
                        "solver": "#/components/schemas/SolverFunctionJob"
                      }
                    }
                  },
                  "title": "Response Function Job Collection List Function Jobs V0 Function Job Collections  Function Job Collection Id  Function Jobs Get"
                }
              }
            }
          },
          "404": {
            "description": "Function job collection not found",
            "content": {
              "application/json": {
                "schema": {
                  "$ref": "#/components/schemas/ErrorGet"
                }
              }
            }
          },
          "422": {
            "description": "Validation Error",
            "content": {
              "application/json": {
                "schema": {
                  "$ref": "#/components/schemas/HTTPValidationError"
                }
              }
            }
          }
        }
      }
    },
    "/v0/function_job_collections/{function_job_collection_id}/status": {
      "get": {
        "tags": [
          "function_job_collections"
        ],
        "summary": "Function Job Collection Status",
        "description": "Get function job collection status",
        "operationId": "function_job_collection_status",
        "security": [
          {
            "HTTPBasic": []
          }
        ],
        "parameters": [
          {
            "name": "function_job_collection_id",
            "in": "path",
            "required": true,
            "schema": {
              "type": "string",
              "format": "uuid",
              "title": "Function Job Collection Id"
            }
          }
        ],
        "responses": {
          "200": {
            "description": "Successful Response",
            "content": {
              "application/json": {
                "schema": {
                  "$ref": "#/components/schemas/FunctionJobCollectionStatus"
                }
              }
            }
          },
          "404": {
            "description": "Function job collection not found",
            "content": {
              "application/json": {
                "schema": {
                  "$ref": "#/components/schemas/ErrorGet"
                }
              }
            }
          },
          "422": {
            "description": "Validation Error",
            "content": {
              "application/json": {
                "schema": {
                  "$ref": "#/components/schemas/HTTPValidationError"
                }
              }
            }
          }
        }
      }
    },
    "/v0/wallets/default": {
      "get": {
        "tags": [
          "wallets"
        ],
        "summary": "Get Default Wallet",
        "description": "Get default wallet\n\nNew in *version 0.7*",
        "operationId": "get_default_wallet",
        "responses": {
          "200": {
            "description": "Successful Response",
            "content": {
              "application/json": {
                "schema": {
                  "$ref": "#/components/schemas/WalletGetWithAvailableCreditsLegacy"
                }
              }
            }
          },
          "404": {
            "description": "Wallet not found",
            "content": {
              "application/json": {
                "schema": {
                  "$ref": "#/components/schemas/ErrorGet"
                }
              }
            }
          },
          "403": {
            "description": "Access to wallet is not allowed",
            "content": {
              "application/json": {
                "schema": {
                  "$ref": "#/components/schemas/ErrorGet"
                }
              }
            }
          },
          "429": {
            "description": "Too many requests",
            "content": {
              "application/json": {
                "schema": {
                  "$ref": "#/components/schemas/ErrorGet"
                }
              }
            }
          },
          "500": {
            "description": "Internal server error",
            "content": {
              "application/json": {
                "schema": {
                  "$ref": "#/components/schemas/ErrorGet"
                }
              }
            }
          },
          "502": {
            "description": "Unexpected error when communicating with backend service",
            "content": {
              "application/json": {
                "schema": {
                  "$ref": "#/components/schemas/ErrorGet"
                }
              }
            }
          },
          "503": {
            "description": "Service unavailable",
            "content": {
              "application/json": {
                "schema": {
                  "$ref": "#/components/schemas/ErrorGet"
                }
              }
            }
          },
          "504": {
            "description": "Request to a backend service timed out.",
            "content": {
              "application/json": {
                "schema": {
                  "$ref": "#/components/schemas/ErrorGet"
                }
              }
            }
          }
        },
        "security": [
          {
            "HTTPBasic": []
          }
        ]
      }
    },
    "/v0/wallets/{wallet_id}": {
      "get": {
        "tags": [
          "wallets"
        ],
        "summary": "Get Wallet",
        "description": "Get wallet\n\nNew in *version 0.7*",
        "operationId": "get_wallet",
        "security": [
          {
            "HTTPBasic": []
          }
        ],
        "parameters": [
          {
            "name": "wallet_id",
            "in": "path",
            "required": true,
            "schema": {
              "type": "integer",
              "title": "Wallet Id"
            }
          }
        ],
        "responses": {
          "200": {
            "description": "Successful Response",
            "content": {
              "application/json": {
                "schema": {
                  "$ref": "#/components/schemas/WalletGetWithAvailableCreditsLegacy"
                }
              }
            }
          },
          "404": {
            "description": "Wallet not found",
            "content": {
              "application/json": {
                "schema": {
                  "$ref": "#/components/schemas/ErrorGet"
                }
              }
            }
          },
          "403": {
            "description": "Access to wallet is not allowed",
            "content": {
              "application/json": {
                "schema": {
                  "$ref": "#/components/schemas/ErrorGet"
                }
              }
            }
          },
          "429": {
            "description": "Too many requests",
            "content": {
              "application/json": {
                "schema": {
                  "$ref": "#/components/schemas/ErrorGet"
                }
              }
            }
          },
          "500": {
            "description": "Internal server error",
            "content": {
              "application/json": {
                "schema": {
                  "$ref": "#/components/schemas/ErrorGet"
                }
              }
            }
          },
          "502": {
            "description": "Unexpected error when communicating with backend service",
            "content": {
              "application/json": {
                "schema": {
                  "$ref": "#/components/schemas/ErrorGet"
                }
              }
            }
          },
          "503": {
            "description": "Service unavailable",
            "content": {
              "application/json": {
                "schema": {
                  "$ref": "#/components/schemas/ErrorGet"
                }
              }
            }
          },
          "504": {
            "description": "Request to a backend service timed out.",
            "content": {
              "application/json": {
                "schema": {
                  "$ref": "#/components/schemas/ErrorGet"
                }
              }
            }
          },
          "422": {
            "description": "Validation Error",
            "content": {
              "application/json": {
                "schema": {
                  "$ref": "#/components/schemas/HTTPValidationError"
                }
              }
            }
          }
        }
      }
    },
    "/v0/wallets/{wallet_id}/licensed-items": {
      "get": {
        "tags": [
          "wallets"
        ],
        "summary": "Get Available Licensed Items For Wallet",
        "description": "Get all available licensed items for a given wallet",
        "operationId": "get_available_licensed_items_for_wallet",
        "security": [
          {
            "HTTPBasic": []
          }
        ],
        "parameters": [
          {
            "name": "wallet_id",
            "in": "path",
            "required": true,
            "schema": {
              "type": "integer",
              "title": "Wallet Id"
            }
          },
          {
            "name": "limit",
            "in": "query",
            "required": false,
            "schema": {
              "type": "integer",
              "maximum": 50,
              "minimum": 1,
              "default": 20,
              "title": "Limit"
            }
          },
          {
            "name": "offset",
            "in": "query",
            "required": false,
            "schema": {
              "type": "integer",
              "minimum": 0,
              "default": 0,
              "title": "Offset"
            }
          }
        ],
        "responses": {
          "200": {
            "description": "Successful Response",
            "content": {
              "application/json": {
                "schema": {
                  "$ref": "#/components/schemas/Page_LicensedItemGet_"
                }
              }
            }
          },
          "404": {
            "description": "Wallet not found",
            "content": {
              "application/json": {
                "schema": {
                  "$ref": "#/components/schemas/ErrorGet"
                }
              }
            }
          },
          "403": {
            "description": "Access to wallet is not allowed",
            "content": {
              "application/json": {
                "schema": {
                  "$ref": "#/components/schemas/ErrorGet"
                }
              }
            }
          },
          "429": {
            "description": "Too many requests",
            "content": {
              "application/json": {
                "schema": {
                  "$ref": "#/components/schemas/ErrorGet"
                }
              }
            }
          },
          "500": {
            "description": "Internal server error",
            "content": {
              "application/json": {
                "schema": {
                  "$ref": "#/components/schemas/ErrorGet"
                }
              }
            }
          },
          "502": {
            "description": "Unexpected error when communicating with backend service",
            "content": {
              "application/json": {
                "schema": {
                  "$ref": "#/components/schemas/ErrorGet"
                }
              }
            }
          },
          "503": {
            "description": "Service unavailable",
            "content": {
              "application/json": {
                "schema": {
                  "$ref": "#/components/schemas/ErrorGet"
                }
              }
            }
          },
          "504": {
            "description": "Request to a backend service timed out.",
            "content": {
              "application/json": {
                "schema": {
                  "$ref": "#/components/schemas/ErrorGet"
                }
              }
            }
          },
          "422": {
            "description": "Validation Error",
            "content": {
              "application/json": {
                "schema": {
                  "$ref": "#/components/schemas/HTTPValidationError"
                }
              }
            }
          }
        }
      }
    },
    "/v0/wallets/{wallet_id}/licensed-items/{licensed_item_id}/checkout": {
      "post": {
        "tags": [
          "wallets"
        ],
        "summary": "Checkout Licensed Item",
        "description": "Checkout licensed item",
        "operationId": "checkout_licensed_item",
        "security": [
          {
            "HTTPBasic": []
          }
        ],
        "parameters": [
          {
            "name": "wallet_id",
            "in": "path",
            "required": true,
            "schema": {
              "type": "integer",
              "title": "Wallet Id"
            }
          },
          {
            "name": "licensed_item_id",
            "in": "path",
            "required": true,
            "schema": {
              "type": "string",
              "format": "uuid",
              "title": "Licensed Item Id"
            }
          }
        ],
        "requestBody": {
          "required": true,
          "content": {
            "application/json": {
              "schema": {
                "$ref": "#/components/schemas/LicensedItemCheckoutData"
              }
            }
          }
        },
        "responses": {
          "200": {
            "description": "Successful Response",
            "content": {
              "application/json": {
                "schema": {
                  "$ref": "#/components/schemas/LicensedItemCheckoutGet"
                }
              }
            }
          },
          "404": {
            "description": "Wallet not found",
            "content": {
              "application/json": {
                "schema": {
                  "$ref": "#/components/schemas/ErrorGet"
                }
              }
            }
          },
          "403": {
            "description": "Access to wallet is not allowed",
            "content": {
              "application/json": {
                "schema": {
                  "$ref": "#/components/schemas/ErrorGet"
                }
              }
            }
          },
          "429": {
            "description": "Too many requests",
            "content": {
              "application/json": {
                "schema": {
                  "$ref": "#/components/schemas/ErrorGet"
                }
              }
            }
          },
          "500": {
            "description": "Internal server error",
            "content": {
              "application/json": {
                "schema": {
                  "$ref": "#/components/schemas/ErrorGet"
                }
              }
            }
          },
          "502": {
            "description": "Unexpected error when communicating with backend service",
            "content": {
              "application/json": {
                "schema": {
                  "$ref": "#/components/schemas/ErrorGet"
                }
              }
            }
          },
          "503": {
            "description": "Service unavailable",
            "content": {
              "application/json": {
                "schema": {
                  "$ref": "#/components/schemas/ErrorGet"
                }
              }
            }
          },
          "504": {
            "description": "Request to a backend service timed out.",
            "content": {
              "application/json": {
                "schema": {
                  "$ref": "#/components/schemas/ErrorGet"
                }
              }
            }
          },
          "422": {
            "description": "Validation Error",
            "content": {
              "application/json": {
                "schema": {
                  "$ref": "#/components/schemas/HTTPValidationError"
                }
              }
            }
          }
        }
      }
    },
    "/v0/credits/price": {
      "get": {
        "tags": [
          "credits"
        ],
        "summary": "Get Credits Price",
        "description": "New in *version 0.6.0*",
        "operationId": "get_credits_price",
        "responses": {
          "200": {
            "description": "Successful Response",
            "content": {
              "application/json": {
                "schema": {
                  "$ref": "#/components/schemas/GetCreditPriceLegacy"
                }
              }
            }
          }
        },
        "security": [
          {
            "HTTPBasic": []
          }
        ]
      }
    },
    "/v0/licensed-items": {
      "get": {
        "tags": [
          "licensed-items"
        ],
        "summary": "Get Licensed Items",
        "description": "Get all licensed items",
        "operationId": "get_licensed_items",
        "security": [
          {
            "HTTPBasic": []
          }
        ],
        "parameters": [
          {
            "name": "limit",
            "in": "query",
            "required": false,
            "schema": {
              "type": "integer",
              "maximum": 50,
              "minimum": 1,
              "default": 20,
              "title": "Limit"
            }
          },
          {
            "name": "offset",
            "in": "query",
            "required": false,
            "schema": {
              "type": "integer",
              "minimum": 0,
              "default": 0,
              "title": "Offset"
            }
          }
        ],
        "responses": {
          "200": {
            "description": "Successful Response",
            "content": {
              "application/json": {
                "schema": {
                  "$ref": "#/components/schemas/Page_LicensedItemGet_"
                }
              }
            }
          },
          "429": {
            "description": "Too many requests",
            "content": {
              "application/json": {
                "schema": {
                  "$ref": "#/components/schemas/ErrorGet"
                }
              }
            }
          },
          "500": {
            "description": "Internal server error",
            "content": {
              "application/json": {
                "schema": {
                  "$ref": "#/components/schemas/ErrorGet"
                }
              }
            }
          },
          "502": {
            "description": "Unexpected error when communicating with backend service",
            "content": {
              "application/json": {
                "schema": {
                  "$ref": "#/components/schemas/ErrorGet"
                }
              }
            }
          },
          "503": {
            "description": "Service unavailable",
            "content": {
              "application/json": {
                "schema": {
                  "$ref": "#/components/schemas/ErrorGet"
                }
              }
            }
          },
          "504": {
            "description": "Request to a backend service timed out.",
            "content": {
              "application/json": {
                "schema": {
                  "$ref": "#/components/schemas/ErrorGet"
                }
              }
            }
          },
          "422": {
            "description": "Validation Error",
            "content": {
              "application/json": {
                "schema": {
                  "$ref": "#/components/schemas/HTTPValidationError"
                }
              }
            }
          }
        }
      }
    },
    "/v0/licensed-items/{licensed_item_id}/checked-out-items/{licensed_item_checkout_id}/release": {
      "post": {
        "tags": [
          "licensed-items"
        ],
        "summary": "Release Licensed Item",
        "description": "Release previously checked out licensed item",
        "operationId": "release_licensed_item",
        "security": [
          {
            "HTTPBasic": []
          }
        ],
        "parameters": [
          {
            "name": "licensed_item_id",
            "in": "path",
            "required": true,
            "schema": {
              "type": "string",
              "format": "uuid",
              "title": "Licensed Item Id"
            }
          },
          {
            "name": "licensed_item_checkout_id",
            "in": "path",
            "required": true,
            "schema": {
              "type": "string",
              "format": "uuid",
              "title": "Licensed Item Checkout Id"
            }
          }
        ],
        "responses": {
          "200": {
            "description": "Successful Response",
            "content": {
              "application/json": {
                "schema": {
                  "$ref": "#/components/schemas/LicensedItemCheckoutGet"
                }
              }
            }
          },
          "429": {
            "description": "Too many requests",
            "content": {
              "application/json": {
                "schema": {
                  "$ref": "#/components/schemas/ErrorGet"
                }
              }
            }
          },
          "500": {
            "description": "Internal server error",
            "content": {
              "application/json": {
                "schema": {
                  "$ref": "#/components/schemas/ErrorGet"
                }
              }
            }
          },
          "502": {
            "description": "Unexpected error when communicating with backend service",
            "content": {
              "application/json": {
                "schema": {
                  "$ref": "#/components/schemas/ErrorGet"
                }
              }
            }
          },
          "503": {
            "description": "Service unavailable",
            "content": {
              "application/json": {
                "schema": {
                  "$ref": "#/components/schemas/ErrorGet"
                }
              }
            }
          },
          "504": {
            "description": "Request to a backend service timed out.",
            "content": {
              "application/json": {
                "schema": {
                  "$ref": "#/components/schemas/ErrorGet"
                }
              }
            }
          },
          "422": {
            "description": "Validation Error",
            "content": {
              "application/json": {
                "schema": {
                  "$ref": "#/components/schemas/HTTPValidationError"
                }
              }
            }
          }
        }
      }
    }
  },
  "components": {
    "schemas": {
      "Body_abort_multipart_upload_v0_files__file_id__abort_post": {
        "properties": {
          "client_file": {
            "anyOf": [
              {
                "$ref": "#/components/schemas/UserFileToProgramJob"
              },
              {
                "$ref": "#/components/schemas/UserFile"
              }
            ],
            "title": "Client File"
          }
        },
        "type": "object",
        "required": [
          "client_file"
        ],
        "title": "Body_abort_multipart_upload_v0_files__file_id__abort_post"
      },
      "Body_complete_multipart_upload_v0_files__file_id__complete_post": {
        "properties": {
          "client_file": {
            "anyOf": [
              {
                "$ref": "#/components/schemas/UserFileToProgramJob"
              },
              {
                "$ref": "#/components/schemas/UserFile"
              }
            ],
            "title": "Client File"
          },
          "uploaded_parts": {
            "$ref": "#/components/schemas/FileUploadCompletionBody"
          }
        },
        "type": "object",
        "required": [
          "client_file",
          "uploaded_parts"
        ],
        "title": "Body_complete_multipart_upload_v0_files__file_id__complete_post"
      },
      "Body_create_program_job_v0_programs__program_key__releases__version__jobs_post": {
        "properties": {
          "name": {
            "anyOf": [
              {
                "type": "string",
                "maxLength": 500
              },
              {
                "type": "null"
              }
            ],
            "title": "Name"
          },
          "description": {
            "anyOf": [
              {
                "type": "string",
                "maxLength": 500
              },
              {
                "type": "null"
              }
            ],
            "title": "Description"
          }
        },
        "type": "object",
        "title": "Body_create_program_job_v0_programs__program_key__releases__version__jobs_post"
      },
      "Body_upload_file_v0_files_content_put": {
        "properties": {
          "file": {
            "type": "string",
            "format": "binary",
            "title": "File"
          }
        },
        "type": "object",
        "required": [
          "file"
        ],
        "title": "Body_upload_file_v0_files_content_put"
      },
      "ClientFileUploadData": {
        "properties": {
          "file_id": {
            "type": "string",
            "format": "uuid",
            "title": "File Id",
            "description": "The file resource id"
          },
          "upload_schema": {
            "$ref": "#/components/schemas/FileUploadData",
            "description": "Schema for uploading file"
          }
        },
        "type": "object",
        "required": [
          "file_id",
          "upload_schema"
        ],
        "title": "ClientFileUploadData"
      },
      "ErrorGet": {
        "properties": {
          "errors": {
            "items": {},
            "type": "array",
            "title": "Errors"
          }
        },
        "type": "object",
        "required": [
          "errors"
        ],
        "title": "ErrorGet",
        "example": {
          "errors": [
            "some error message",
            "another error message"
          ]
        }
      },
      "File": {
        "properties": {
          "id": {
            "type": "string",
            "format": "uuid",
            "title": "Id",
            "description": "Resource identifier"
          },
          "filename": {
            "type": "string",
            "title": "Filename",
            "description": "Name of the file with extension"
          },
          "content_type": {
            "anyOf": [
              {
                "type": "string"
              },
              {
                "type": "null"
              }
            ],
            "title": "Content Type",
            "description": "Guess of type content [EXPERIMENTAL]"
          },
          "checksum": {
            "anyOf": [
              {
                "type": "string",
                "pattern": "^[a-fA-F0-9]{64}$"
              },
              {
                "type": "null"
              }
            ],
            "title": "Checksum",
            "description": "SHA256 hash of the file's content"
          },
          "e_tag": {
            "anyOf": [
              {
                "type": "string"
              },
              {
                "type": "null"
              }
            ],
            "title": "E Tag",
            "description": "S3 entity tag"
          }
        },
        "type": "object",
        "required": [
          "id",
          "filename"
        ],
        "title": "File",
        "description": "Represents a file stored on the server side i.e. a unique reference to a file in the cloud."
      },
      "FileUploadCompletionBody": {
        "properties": {
          "parts": {
            "items": {
              "$ref": "#/components/schemas/UploadedPart"
            },
            "type": "array",
            "title": "Parts"
          }
        },
        "type": "object",
        "required": [
          "parts"
        ],
        "title": "FileUploadCompletionBody"
      },
      "FileUploadData": {
        "properties": {
          "chunk_size": {
            "type": "integer",
            "minimum": 0,
            "title": "Chunk Size"
          },
          "urls": {
            "items": {
              "type": "string",
              "minLength": 1,
              "format": "uri"
            },
            "type": "array",
            "title": "Urls"
          },
          "links": {
            "$ref": "#/components/schemas/UploadLinks"
          }
        },
        "type": "object",
        "required": [
          "chunk_size",
          "urls",
          "links"
        ],
        "title": "FileUploadData"
      },
      "FunctionInputSchema": {
        "properties": {
          "schema_dict": {
            "anyOf": [
              {
                "type": "object"
              },
              {
                "type": "null"
              }
            ],
            "title": "Schema Dict"
          }
        },
        "type": "object",
        "required": [
          "schema_dict"
        ],
        "title": "FunctionInputSchema"
      },
      "FunctionJobCollection": {
        "properties": {
          "uid": {
            "anyOf": [
              {
                "type": "string",
                "format": "uuid"
              },
              {
                "type": "null"
              }
            ],
            "title": "Uid"
          },
          "title": {
            "type": "string",
            "title": "Title",
            "default": ""
          },
          "description": {
            "type": "string",
            "title": "Description",
            "default": ""
          },
          "job_ids": {
            "items": {
              "type": "string",
              "format": "uuid"
            },
            "type": "array",
            "title": "Job Ids"
          }
        },
        "type": "object",
        "required": [
          "uid",
          "job_ids"
        ],
        "title": "FunctionJobCollection",
        "description": "Model for a collection of function jobs"
      },
      "FunctionJobCollectionStatus": {
        "properties": {
          "status": {
            "items": {
              "type": "string"
            },
            "type": "array",
            "title": "Status"
          }
        },
        "type": "object",
        "required": [
          "status"
        ],
        "title": "FunctionJobCollectionStatus"
      },
      "FunctionJobStatus": {
        "properties": {
          "status": {
            "type": "string",
            "title": "Status"
          }
        },
        "type": "object",
        "required": [
          "status"
        ],
        "title": "FunctionJobStatus"
      },
      "FunctionOutputSchema": {
        "properties": {
          "schema_dict": {
            "anyOf": [
              {
                "type": "object"
              },
              {
                "type": "null"
              }
            ],
            "title": "Schema Dict"
          }
        },
        "type": "object",
        "required": [
          "schema_dict"
        ],
        "title": "FunctionOutputSchema"
      },
      "GetCreditPriceLegacy": {
        "properties": {
          "productName": {
            "type": "string",
            "title": "Productname"
          },
          "usdPerCredit": {
            "anyOf": [
              {
                "type": "number",
                "minimum": 0.0
              },
              {
                "type": "null"
              }
            ],
            "title": "Usdpercredit",
            "description": "Price of a credit in USD. If None, then this product's price is UNDEFINED"
          },
          "minPaymentAmountUsd": {
            "anyOf": [
              {
                "type": "integer",
                "minimum": 0
              },
              {
                "type": "null"
              }
            ],
            "title": "Minpaymentamountusd",
            "description": "Minimum amount (included) in USD that can be paid for this productCan be None if this product's price is UNDEFINED"
          }
        },
        "type": "object",
        "required": [
          "productName",
          "usdPerCredit",
          "minPaymentAmountUsd"
        ],
        "title": "GetCreditPriceLegacy"
      },
      "Groups": {
        "properties": {
          "me": {
            "$ref": "#/components/schemas/UsersGroup"
          },
          "organizations": {
            "anyOf": [
              {
                "items": {
                  "$ref": "#/components/schemas/UsersGroup"
                },
                "type": "array"
              },
              {
                "type": "null"
              }
            ],
            "title": "Organizations",
            "default": []
          },
          "all": {
            "$ref": "#/components/schemas/UsersGroup"
          }
        },
        "type": "object",
        "required": [
          "me",
          "all"
        ],
        "title": "Groups"
      },
      "HTTPValidationError": {
        "properties": {
          "errors": {
            "items": {
              "$ref": "#/components/schemas/ValidationError"
            },
            "type": "array",
            "title": "Validation errors"
          }
        },
        "type": "object",
        "title": "HTTPValidationError"
      },
      "Job": {
        "properties": {
          "id": {
            "type": "string",
            "format": "uuid",
            "title": "Id"
          },
          "name": {
            "type": "string",
            "pattern": "^([^\\s/]+/?){1,10}$",
            "title": "Name"
          },
          "inputs_checksum": {
            "type": "string",
            "title": "Inputs Checksum",
            "description": "Input's checksum"
          },
          "created_at": {
            "type": "string",
            "format": "date-time",
            "title": "Created At",
            "description": "Job creation timestamp"
          },
          "runner_name": {
            "type": "string",
            "pattern": "^([^\\s/]+/?){1,10}$",
            "title": "Runner Name",
            "description": "Runner that executes job"
          },
          "url": {
            "anyOf": [
              {
                "type": "string",
                "maxLength": 2083,
                "minLength": 1,
                "format": "uri"
              },
              {
                "type": "null"
              }
            ],
            "title": "Url",
            "description": "Link to get this resource (self)"
          },
          "runner_url": {
            "anyOf": [
              {
                "type": "string",
                "maxLength": 2083,
                "minLength": 1,
                "format": "uri"
              },
              {
                "type": "null"
              }
            ],
            "title": "Runner Url",
            "description": "Link to the solver's job (parent collection)"
          },
          "outputs_url": {
            "anyOf": [
              {
                "type": "string",
                "maxLength": 2083,
                "minLength": 1,
                "format": "uri"
              },
              {
                "type": "null"
              }
            ],
            "title": "Outputs Url",
            "description": "Link to the job outputs (sub-collection)"
          }
        },
        "type": "object",
        "required": [
          "id",
          "name",
          "inputs_checksum",
          "created_at",
          "runner_name",
          "url",
          "runner_url",
          "outputs_url"
        ],
        "title": "Job",
        "example": {
          "created_at": "2021-01-22T23:59:52.322176",
          "id": "f622946d-fd29-35b9-a193-abdd1095167c",
          "inputs_checksum": "12345",
          "name": "solvers/isolve/releases/1.3.4/jobs/f622946d-fd29-35b9-a193-abdd1095167c",
          "outputs_url": "https://api.osparc.io/v0/solvers/isolve/releases/1.3.4/jobs/f622946d-fd29-35b9-a193-abdd1095167c/outputs",
          "runner_name": "solvers/isolve/releases/1.3.4",
          "runner_url": "https://api.osparc.io/v0/solvers/isolve/releases/1.3.4",
          "url": "https://api.osparc.io/v0/solvers/isolve/releases/1.3.4/jobs/f622946d-fd29-35b9-a193-abdd1095167c"
        }
      },
      "JobInputs": {
        "properties": {
          "values": {
            "additionalProperties": {
              "anyOf": [
                {
                  "$ref": "#/components/schemas/File"
                },
                {
                  "type": "number"
                },
                {
                  "type": "integer"
                },
                {
                  "type": "boolean"
                },
                {
                  "type": "string"
                },
                {
                  "items": {},
                  "type": "array"
                },
                {
                  "type": "null"
                }
              ]
            },
            "type": "object",
            "title": "Values"
          }
        },
        "type": "object",
        "required": [
          "values"
        ],
        "title": "JobInputs",
        "example": {
          "values": {
            "enabled": true,
            "input_file": {
              "filename": "input.txt",
              "id": "0a3b2c56-dbcd-4871-b93b-d454b7883f9f"
            },
            "n": 55,
            "title": "Temperature",
            "x": 4.33
          }
        }
      },
      "JobLog": {
        "properties": {
          "job_id": {
            "type": "string",
            "format": "uuid",
            "title": "Job Id"
          },
          "node_id": {
            "anyOf": [
              {
                "type": "string",
                "format": "uuid"
              },
              {
                "type": "null"
              }
            ],
            "title": "Node Id"
          },
          "log_level": {
            "type": "integer",
            "title": "Log Level"
          },
          "messages": {
            "items": {
              "type": "string"
            },
            "type": "array",
            "title": "Messages"
          }
        },
        "type": "object",
        "required": [
          "job_id",
          "log_level",
          "messages"
        ],
        "title": "JobLog",
        "example": {
          "job_id": "145beae4-a3a8-4fde-adbb-4e8257c2c083",
          "log_level": 10,
          "messages": [
            "PROGRESS: 5/10"
          ],
          "node_id": "3742215e-6756-48d2-8b73-4d043065309f"
        }
      },
      "JobLogsMap": {
        "properties": {
          "log_links": {
            "items": {
              "$ref": "#/components/schemas/LogLink"
            },
            "type": "array",
            "title": "Log Links",
            "description": "Array of download links"
          }
        },
        "type": "object",
        "required": [
          "log_links"
        ],
        "title": "JobLogsMap"
      },
      "JobMetadata": {
        "properties": {
          "job_id": {
            "type": "string",
            "format": "uuid",
            "title": "Job Id",
            "description": "Parent Job"
          },
          "metadata": {
            "additionalProperties": {
              "anyOf": [
                {
                  "type": "boolean"
                },
                {
                  "type": "integer"
                },
                {
                  "type": "number"
                },
                {
                  "type": "string"
                }
              ]
            },
            "type": "object",
            "title": "Metadata",
            "description": "Custom key-value map"
          },
          "url": {
            "anyOf": [
              {
                "type": "string",
                "maxLength": 2083,
                "minLength": 1,
                "format": "uri"
              },
              {
                "type": "null"
              }
            ],
            "title": "Url",
            "description": "Link to get this resource (self)"
          }
        },
        "type": "object",
        "required": [
          "job_id",
          "metadata",
          "url"
        ],
        "title": "JobMetadata",
        "example": {
          "job_id": "3497e4de-0e69-41fb-b08f-7f3875a1ac4b",
          "metadata": {
            "bool": "true",
            "float": "3.14",
            "int": "42",
            "str": "hej med dig"
          },
          "url": "https://f02b2452-1dd8-4882-b673-af06373b41b3.fake"
        }
      },
      "JobMetadataUpdate": {
        "properties": {
          "metadata": {
            "additionalProperties": {
              "anyOf": [
                {
                  "type": "boolean"
                },
                {
                  "type": "integer"
                },
                {
                  "type": "number"
                },
                {
                  "type": "string"
                }
              ]
            },
            "type": "object",
            "title": "Metadata",
            "description": "Custom key-value map"
          }
        },
        "type": "object",
        "title": "JobMetadataUpdate",
        "example": {
          "metadata": {
            "bool": "true",
            "float": "3.14",
            "int": "42",
            "str": "hej med dig"
          }
        }
      },
      "JobOutputs": {
        "properties": {
          "job_id": {
            "type": "string",
            "format": "uuid",
            "title": "Job Id",
            "description": "Job that produced this output"
          },
          "results": {
            "additionalProperties": {
              "anyOf": [
                {
                  "$ref": "#/components/schemas/File"
                },
                {
                  "type": "number"
                },
                {
                  "type": "integer"
                },
                {
                  "type": "boolean"
                },
                {
                  "type": "string"
                },
                {
                  "items": {},
                  "type": "array"
                },
                {
                  "type": "null"
                }
              ]
            },
            "type": "object",
            "title": "Results"
          }
        },
        "type": "object",
        "required": [
          "job_id",
          "results"
        ],
        "title": "JobOutputs",
        "example": {
          "job_id": "99d9ac65-9f10-4e2f-a433-b5e412bb037b",
          "results": {
            "enabled": false,
            "maxSAR": 4.33,
            "n": 55,
            "output_file": {
              "filename": "sar_matrix.txt",
              "id": "0a3b2c56-dbcd-4871-b93b-d454b7883f9f"
            },
            "title": "Specific Absorption Rate"
          }
        }
      },
      "JobStatus": {
        "properties": {
          "job_id": {
            "type": "string",
            "format": "uuid",
            "title": "Job Id"
          },
          "state": {
            "$ref": "#/components/schemas/RunningState"
          },
          "progress": {
            "type": "integer",
            "maximum": 100,
            "minimum": 0,
            "title": "Progress",
            "default": 0
          },
          "submitted_at": {
            "type": "string",
            "format": "date-time",
            "title": "Submitted At",
            "description": "Last modification timestamp of the solver job"
          },
          "started_at": {
            "anyOf": [
              {
                "type": "string",
                "format": "date-time"
              },
              {
                "type": "null"
              }
            ],
            "title": "Started At",
            "description": "Timestamp that indicate the moment the solver starts execution or None if the event did not occur"
          },
          "stopped_at": {
            "anyOf": [
              {
                "type": "string",
                "format": "date-time"
              },
              {
                "type": "null"
              }
            ],
            "title": "Stopped At",
            "description": "Timestamp at which the solver finished or killed execution or None if the event did not occur"
          }
        },
        "type": "object",
        "required": [
          "job_id",
          "state",
          "submitted_at"
        ],
        "title": "JobStatus",
        "example": {
          "job_id": "145beae4-a3a8-4fde-adbb-4e8257c2c083",
          "progress": 3,
          "started_at": "2021-04-01 07:16:43.670610",
          "state": "STARTED",
          "submitted_at": "2021-04-01 07:15:54.631007"
        }
      },
      "LicensedItemCheckoutData": {
        "properties": {
          "number_of_seats": {
            "type": "integer",
            "exclusiveMinimum": true,
            "title": "Number Of Seats",
            "minimum": 0
          },
          "service_run_id": {
            "type": "string",
            "title": "Service Run Id"
          }
        },
        "type": "object",
        "required": [
          "number_of_seats",
          "service_run_id"
        ],
        "title": "LicensedItemCheckoutData"
      },
      "LicensedItemCheckoutGet": {
        "properties": {
          "licensed_item_checkout_id": {
            "type": "string",
            "format": "uuid",
            "title": "Licensed Item Checkout Id"
          },
          "licensed_item_id": {
            "type": "string",
            "format": "uuid",
            "title": "Licensed Item Id"
          },
          "key": {
            "type": "string",
            "title": "Key"
          },
          "version": {
            "type": "string",
            "pattern": "^\\d+\\.\\d+\\.\\d+$",
            "title": "Version"
          },
          "wallet_id": {
            "type": "integer",
            "exclusiveMinimum": true,
            "title": "Wallet Id",
            "minimum": 0
          },
          "user_id": {
            "type": "integer",
            "exclusiveMinimum": true,
            "title": "User Id",
            "minimum": 0
          },
          "product_name": {
            "type": "string",
            "title": "Product Name"
          },
          "started_at": {
            "type": "string",
            "format": "date-time",
            "title": "Started At"
          },
          "stopped_at": {
            "anyOf": [
              {
                "type": "string",
                "format": "date-time"
              },
              {
                "type": "null"
              }
            ],
            "title": "Stopped At"
          },
          "num_of_seats": {
            "type": "integer",
            "title": "Num Of Seats"
          }
        },
        "type": "object",
        "required": [
          "licensed_item_checkout_id",
          "licensed_item_id",
          "key",
          "version",
          "wallet_id",
          "user_id",
          "product_name",
          "started_at",
          "stopped_at",
          "num_of_seats"
        ],
        "title": "LicensedItemCheckoutGet"
      },
      "LicensedItemGet": {
        "properties": {
          "licensed_item_id": {
            "type": "string",
            "format": "uuid",
            "title": "Licensed Item Id"
          },
          "key": {
            "type": "string",
            "title": "Key"
          },
          "version": {
            "type": "string",
            "pattern": "^\\d+\\.\\d+\\.\\d+$",
            "title": "Version"
          },
          "display_name": {
            "type": "string",
            "title": "Display Name"
          },
          "licensed_resource_type": {
            "$ref": "#/components/schemas/LicensedResourceType"
          },
          "licensed_resources": {
            "items": {
              "$ref": "#/components/schemas/LicensedResource"
            },
            "type": "array",
            "title": "Licensed Resources"
          },
          "pricing_plan_id": {
            "type": "integer",
            "exclusiveMinimum": true,
            "title": "Pricing Plan Id",
            "minimum": 0
          },
          "is_hidden_on_market": {
            "type": "boolean",
            "title": "Is Hidden On Market"
          },
          "created_at": {
            "type": "string",
            "format": "date-time",
            "title": "Created At"
          },
          "modified_at": {
            "type": "string",
            "format": "date-time",
            "title": "Modified At"
          }
        },
        "type": "object",
        "required": [
<<<<<<< HEAD
          "chunk_size",
          "urls",
          "links"
        ],
        "title": "FileUploadData"
      },
      "FunctionInputSchema": {
        "properties": {
          "schema_dict": {
            "anyOf": [
              {
                "type": "object"
              },
              {
                "type": "null"
              }
            ],
            "title": "Schema Dict"
          }
        },
        "type": "object",
        "required": [
          "schema_dict"
        ],
        "title": "FunctionInputSchema"
      },
      "FunctionJobStatus": {
        "properties": {
          "status": {
            "type": "string",
            "title": "Status"
          }
        },
        "type": "object",
        "required": [
          "status"
        ],
        "title": "FunctionJobStatus"
      },
      "FunctionOutputSchema": {
        "properties": {
          "schema_dict": {
            "anyOf": [
              {
                "type": "object"
              },
              {
                "type": "null"
              }
            ],
            "title": "Schema Dict"
          }
        },
        "type": "object",
        "required": [
          "schema_dict"
        ],
        "title": "FunctionOutputSchema"
=======
          "licensed_item_id",
          "key",
          "version",
          "display_name",
          "licensed_resource_type",
          "licensed_resources",
          "pricing_plan_id",
          "is_hidden_on_market",
          "created_at",
          "modified_at"
        ],
        "title": "LicensedItemGet"
>>>>>>> dc395234
      },
      "LicensedResource": {
        "properties": {
          "source": {
            "$ref": "#/components/schemas/LicensedResourceSource"
          },
          "category_id": {
            "type": "string",
            "maxLength": 100,
            "minLength": 1,
            "title": "Category Id"
          },
          "category_display": {
            "type": "string",
            "title": "Category Display"
          },
          "terms_of_use_url": {
            "anyOf": [
              {
                "type": "string",
                "maxLength": 2083,
                "minLength": 1,
                "format": "uri"
              },
              {
                "type": "null"
              }
            ],
            "title": "Terms Of Use Url"
          }
        },
        "type": "object",
        "required": [
          "source",
          "category_id",
          "category_display",
          "terms_of_use_url"
        ],
        "title": "LicensedResource"
      },
      "LicensedResourceSource": {
        "properties": {
          "id": {
            "type": "integer",
            "title": "Id"
          },
          "description": {
            "type": "string",
            "title": "Description"
          },
          "thumbnail": {
            "type": "string",
            "title": "Thumbnail"
          },
          "features": {
            "$ref": "#/components/schemas/LicensedResourceSourceFeaturesDict"
          },
          "doi": {
            "anyOf": [
              {
                "type": "string"
              },
              {
                "type": "null"
              }
            ],
            "title": "Doi"
          },
          "license_key": {
            "type": "string",
            "title": "License Key"
          },
          "license_version": {
            "type": "string",
            "title": "License Version"
          },
          "protection": {
            "type": "string",
            "enum": [
              "Code",
              "PayPal"
            ],
            "title": "Protection"
          },
          "available_from_url": {
            "anyOf": [
              {
                "type": "string",
                "maxLength": 2083,
                "minLength": 1,
                "format": "uri"
              },
              {
                "type": "null"
              }
            ],
            "title": "Available From Url"
          }
        },
        "type": "object",
        "required": [
          "id",
          "description",
          "thumbnail",
          "features",
          "doi",
          "license_key",
          "license_version",
          "protection",
          "available_from_url"
        ],
        "title": "LicensedResourceSource"
      },
      "LicensedResourceSourceFeaturesDict": {
        "properties": {
          "age": {
            "type": "string",
            "title": "Age"
          },
          "date": {
            "type": "string",
            "format": "date",
            "title": "Date"
          },
          "ethnicity": {
            "type": "string",
            "title": "Ethnicity"
          },
          "functionality": {
            "type": "string",
            "title": "Functionality"
          },
          "height": {
            "type": "string",
            "title": "Height"
          },
          "name": {
            "type": "string",
            "title": "Name"
          },
          "sex": {
            "type": "string",
            "title": "Sex"
          },
          "species": {
            "type": "string",
            "title": "Species"
          },
          "version": {
            "type": "string",
            "title": "Version"
          },
          "weight": {
            "type": "string",
            "title": "Weight"
          }
        },
        "type": "object",
        "required": [
          "date"
        ],
        "title": "LicensedResourceSourceFeaturesDict"
      },
      "LicensedResourceType": {
        "type": "string",
        "enum": [
          "VIP_MODEL"
        ],
        "title": "LicensedResourceType"
      },
      "Links": {
        "properties": {
          "first": {
            "anyOf": [
              {
                "type": "string"
              },
              {
                "type": "null"
              }
            ],
            "title": "First"
          },
          "last": {
            "anyOf": [
              {
                "type": "string"
              },
              {
                "type": "null"
              }
            ],
            "title": "Last"
          },
          "self": {
            "anyOf": [
              {
                "type": "string"
              },
              {
                "type": "null"
              }
            ],
            "title": "Self"
          },
          "next": {
            "anyOf": [
              {
                "type": "string"
              },
              {
                "type": "null"
              }
            ],
            "title": "Next"
          },
          "prev": {
            "anyOf": [
              {
                "type": "string"
              },
              {
                "type": "null"
              }
            ],
            "title": "Prev"
          }
        },
        "type": "object",
        "required": [
          "first",
          "last",
          "self",
          "next",
          "prev"
        ],
        "title": "Links"
      },
      "LogLink": {
        "properties": {
          "node_name": {
            "type": "string",
            "title": "Node Name"
          },
          "download_link": {
            "type": "string",
            "minLength": 1,
            "format": "uri",
            "title": "Download Link"
          }
        },
        "type": "object",
        "required": [
          "node_name",
          "download_link"
        ],
        "title": "LogLink"
      },
      "Meta": {
        "properties": {
          "name": {
            "type": "string",
            "title": "Name"
          },
          "version": {
            "type": "string",
            "pattern": "^(0|[1-9]\\d*)(\\.(0|[1-9]\\d*)){2}(-(0|[1-9]\\d*|\\d*[-a-zA-Z][-\\da-zA-Z]*)(\\.(0|[1-9]\\d*|\\d*[-a-zA-Z][-\\da-zA-Z]*))*)?(\\+[-\\da-zA-Z]+(\\.[-\\da-zA-Z-]+)*)?$",
            "title": "Version"
          },
          "released": {
            "anyOf": [
              {
                "additionalProperties": {
                  "type": "string",
                  "pattern": "^(0|[1-9]\\d*)(\\.(0|[1-9]\\d*)){2}(-(0|[1-9]\\d*|\\d*[-a-zA-Z][-\\da-zA-Z]*)(\\.(0|[1-9]\\d*|\\d*[-a-zA-Z][-\\da-zA-Z]*))*)?(\\+[-\\da-zA-Z]+(\\.[-\\da-zA-Z-]+)*)?$"
                },
                "type": "object"
              },
              {
                "type": "null"
              }
            ],
            "title": "Released",
            "description": "Maps every route's path tag with a released version"
          },
          "docs_url": {
            "type": "string",
            "maxLength": 2083,
            "minLength": 1,
            "format": "uri",
            "title": "Docs Url"
          },
          "docs_dev_url": {
            "type": "string",
            "maxLength": 2083,
            "minLength": 1,
            "format": "uri",
            "title": "Docs Dev Url"
          }
        },
        "type": "object",
        "required": [
          "name",
          "version",
          "docs_url",
          "docs_dev_url"
        ],
        "title": "Meta",
        "example": {
          "docs_dev_url": "https://api.osparc.io/dev/doc",
          "docs_url": "https://api.osparc.io/dev/doc",
          "name": "simcore_service_foo",
          "released": {
            "v1": "1.3.4",
            "v2": "2.4.45"
          },
          "version": "2.4.45"
        }
      },
      "OnePage_SolverPort_": {
        "properties": {
          "items": {
            "items": {
              "$ref": "#/components/schemas/SolverPort"
            },
            "type": "array",
            "title": "Items"
          },
          "total": {
            "anyOf": [
              {
                "type": "integer",
                "minimum": 0
              },
              {
                "type": "null"
              }
            ],
            "title": "Total"
          }
        },
        "type": "object",
        "required": [
          "items"
        ],
        "title": "OnePage[SolverPort]"
      },
      "OnePage_StudyPort_": {
        "properties": {
          "items": {
            "items": {
              "$ref": "#/components/schemas/StudyPort"
            },
            "type": "array",
            "title": "Items"
          },
          "total": {
            "anyOf": [
              {
                "type": "integer",
                "minimum": 0
              },
              {
                "type": "null"
              }
            ],
            "title": "Total"
          }
        },
        "type": "object",
        "required": [
          "items"
        ],
        "title": "OnePage[StudyPort]"
      },
      "Page_Annotated_Union_ProjectFunctionJob__PythonCodeFunctionJob__SolverFunctionJob___FieldInfo_annotation_NoneType__required_True__discriminator__function_class____": {
        "properties": {
          "items": {
            "items": {
              "oneOf": [
                {
                  "$ref": "#/components/schemas/ProjectFunctionJob"
                },
                {
                  "$ref": "#/components/schemas/PythonCodeFunctionJob"
                },
                {
                  "$ref": "#/components/schemas/SolverFunctionJob"
                }
              ],
              "discriminator": {
                "propertyName": "function_class",
                "mapping": {
                  "project": "#/components/schemas/ProjectFunctionJob",
                  "python_code": "#/components/schemas/PythonCodeFunctionJob",
                  "solver": "#/components/schemas/SolverFunctionJob"
                }
              }
            },
            "type": "array",
            "title": "Items"
          },
          "total": {
            "anyOf": [
              {
                "type": "integer",
                "minimum": 0
              },
              {
                "type": "null"
              }
            ],
            "title": "Total"
          },
          "limit": {
            "anyOf": [
              {
                "type": "integer",
                "minimum": 1
              },
              {
                "type": "null"
              }
            ],
            "title": "Limit"
          },
          "offset": {
            "anyOf": [
              {
                "type": "integer",
                "minimum": 0
              },
              {
                "type": "null"
              }
            ],
            "title": "Offset"
          },
          "links": {
            "$ref": "#/components/schemas/Links"
          }
        },
        "type": "object",
        "required": [
          "items",
          "total",
          "limit",
          "offset",
          "links"
        ],
        "title": "Page[Annotated[Union[ProjectFunctionJob, PythonCodeFunctionJob, SolverFunctionJob], FieldInfo(annotation=NoneType, required=True, discriminator='function_class')]]"
      },
      "Page_Annotated_Union_ProjectFunction__PythonCodeFunction__SolverFunction___FieldInfo_annotation_NoneType__required_True__discriminator__function_class____": {
        "properties": {
          "items": {
            "items": {
              "oneOf": [
                {
                  "$ref": "#/components/schemas/ProjectFunction"
                },
                {
                  "$ref": "#/components/schemas/PythonCodeFunction"
                },
                {
                  "$ref": "#/components/schemas/SolverFunction"
                }
              ],
              "discriminator": {
                "propertyName": "function_class",
                "mapping": {
                  "project": "#/components/schemas/ProjectFunction",
                  "python_code": "#/components/schemas/PythonCodeFunction",
                  "solver": "#/components/schemas/SolverFunction"
                }
              }
            },
            "type": "array",
            "title": "Items"
          },
          "total": {
            "anyOf": [
              {
                "type": "integer",
                "minimum": 0
              },
              {
                "type": "null"
              }
            ],
            "title": "Total"
          },
          "limit": {
            "anyOf": [
              {
                "type": "integer",
                "minimum": 1
              },
              {
                "type": "null"
              }
            ],
            "title": "Limit"
          },
          "offset": {
            "anyOf": [
              {
                "type": "integer",
                "minimum": 0
              },
              {
                "type": "null"
              }
            ],
            "title": "Offset"
          },
          "links": {
            "$ref": "#/components/schemas/Links"
          }
        },
        "type": "object",
        "required": [
          "items",
          "total",
          "limit",
          "offset",
          "links"
        ],
        "title": "Page[Annotated[Union[ProjectFunction, PythonCodeFunction, SolverFunction], FieldInfo(annotation=NoneType, required=True, discriminator='function_class')]]"
      },
      "Page_File_": {
        "properties": {
          "items": {
            "items": {
              "$ref": "#/components/schemas/File"
            },
            "type": "array",
            "title": "Items"
          },
          "total": {
            "anyOf": [
              {
                "type": "integer",
                "minimum": 0
              },
              {
                "type": "null"
              }
            ],
            "title": "Total"
          },
          "limit": {
            "anyOf": [
              {
                "type": "integer",
                "minimum": 1
              },
              {
                "type": "null"
              }
            ],
            "title": "Limit"
          },
          "offset": {
            "anyOf": [
              {
                "type": "integer",
                "minimum": 0
              },
              {
                "type": "null"
              }
            ],
            "title": "Offset"
          },
          "links": {
            "$ref": "#/components/schemas/Links"
          }
        },
        "type": "object",
        "required": [
          "items",
          "total",
          "limit",
          "offset",
          "links"
        ],
        "title": "Page[File]"
      },
      "Page_FunctionJobCollection_": {
        "properties": {
          "items": {
            "items": {
              "$ref": "#/components/schemas/FunctionJobCollection"
            },
            "type": "array",
            "title": "Items"
          },
          "total": {
            "anyOf": [
              {
                "type": "integer",
                "minimum": 0
              },
              {
                "type": "null"
              }
            ],
            "title": "Total"
          },
          "limit": {
            "anyOf": [
              {
                "type": "integer",
                "minimum": 1
              },
              {
                "type": "null"
              }
            ],
            "title": "Limit"
          },
          "offset": {
            "anyOf": [
              {
                "type": "integer",
                "minimum": 0
              },
              {
                "type": "null"
              }
            ],
            "title": "Offset"
          },
          "links": {
            "$ref": "#/components/schemas/Links"
          }
        },
        "type": "object",
        "required": [
          "items",
          "total",
          "limit",
          "offset",
          "links"
        ],
        "title": "Page[FunctionJobCollection]"
      },
      "Page_Job_": {
        "properties": {
          "items": {
            "items": {
              "$ref": "#/components/schemas/Job"
            },
            "type": "array",
            "title": "Items"
          },
          "total": {
            "anyOf": [
              {
                "type": "integer",
                "minimum": 0
              },
              {
                "type": "null"
              }
            ],
            "title": "Total"
          },
          "limit": {
            "anyOf": [
              {
                "type": "integer",
                "minimum": 1
              },
              {
                "type": "null"
              }
            ],
            "title": "Limit"
          },
          "offset": {
            "anyOf": [
              {
                "type": "integer",
                "minimum": 0
              },
              {
                "type": "null"
              }
            ],
            "title": "Offset"
          },
          "links": {
            "$ref": "#/components/schemas/Links"
          }
        },
        "type": "object",
        "required": [
          "items",
          "total",
          "limit",
          "offset",
          "links"
        ],
        "title": "Page[Job]"
      },
      "Page_LicensedItemGet_": {
        "properties": {
          "items": {
            "items": {
              "$ref": "#/components/schemas/LicensedItemGet"
            },
            "type": "array",
            "title": "Items"
          },
          "total": {
            "anyOf": [
              {
                "type": "integer",
                "minimum": 0
              },
              {
                "type": "null"
              }
            ],
            "title": "Total"
          },
          "limit": {
            "anyOf": [
              {
                "type": "integer",
                "minimum": 1
              },
              {
                "type": "null"
              }
            ],
            "title": "Limit"
          },
          "offset": {
            "anyOf": [
              {
                "type": "integer",
                "minimum": 0
              },
              {
                "type": "null"
              }
            ],
            "title": "Offset"
          },
          "links": {
            "$ref": "#/components/schemas/Links"
          }
        },
        "type": "object",
        "required": [
          "items",
          "total",
          "limit",
          "offset",
          "links"
        ],
        "title": "Page[LicensedItemGet]"
      },
      "Page_Study_": {
        "properties": {
          "items": {
            "items": {
              "$ref": "#/components/schemas/Study"
            },
            "type": "array",
            "title": "Items"
          },
          "total": {
            "anyOf": [
              {
                "type": "integer",
                "minimum": 0
              },
              {
                "type": "null"
              }
            ],
            "title": "Total"
          },
          "limit": {
            "anyOf": [
              {
                "type": "integer",
                "minimum": 1
              },
              {
                "type": "null"
              }
            ],
            "title": "Limit"
          },
          "offset": {
            "anyOf": [
              {
                "type": "integer",
                "minimum": 0
              },
              {
                "type": "null"
              }
            ],
            "title": "Offset"
          },
          "links": {
            "$ref": "#/components/schemas/Links"
          }
        },
        "type": "object",
        "required": [
          "items",
          "total",
          "limit",
          "offset",
          "links"
        ],
        "title": "Page[Study]"
      },
      "PricingPlanClassification": {
        "type": "string",
        "enum": [
          "TIER",
          "LICENSE"
        ],
        "title": "PricingPlanClassification"
      },
      "PricingUnitGetLegacy": {
        "properties": {
          "pricingUnitId": {
            "type": "integer",
            "exclusiveMinimum": true,
            "title": "Pricingunitid",
            "minimum": 0
          },
          "unitName": {
            "type": "string",
            "title": "Unitname"
          },
          "unitExtraInfo": {
            "$ref": "#/components/schemas/UnitExtraInfoTier"
          },
          "currentCostPerUnit": {
            "type": "number",
            "minimum": 0.0,
            "title": "Currentcostperunit"
          },
          "default": {
            "type": "boolean",
            "title": "Default"
          }
        },
        "type": "object",
        "required": [
          "pricingUnitId",
          "unitName",
          "unitExtraInfo",
          "currentCostPerUnit",
          "default"
        ],
        "title": "PricingUnitGetLegacy"
      },
      "Profile": {
        "properties": {
          "first_name": {
            "anyOf": [
              {
                "type": "string",
                "maxLength": 255
              },
              {
                "type": "null"
              }
            ],
            "title": "First Name"
          },
          "last_name": {
            "anyOf": [
              {
                "type": "string",
                "maxLength": 255
              },
              {
                "type": "null"
              }
            ],
            "title": "Last Name"
          },
          "id": {
            "type": "integer",
            "exclusiveMinimum": true,
            "title": "Id",
            "minimum": 0
          },
          "login": {
            "type": "string",
            "format": "email",
            "title": "Login"
          },
          "role": {
            "$ref": "#/components/schemas/UserRoleEnum"
          },
          "groups": {
            "anyOf": [
              {
                "$ref": "#/components/schemas/Groups"
              },
              {
                "type": "null"
              }
            ]
          },
          "gravatar_id": {
            "anyOf": [
              {
                "type": "string",
                "maxLength": 40
              },
              {
                "type": "null"
              }
            ],
            "title": "Gravatar Id",
            "description": "md5 hash value of email to retrieve an avatar image from https://www.gravatar.com"
          }
        },
        "type": "object",
        "required": [
          "id",
          "login",
          "role"
        ],
        "title": "Profile",
        "example": {
          "first_name": "James",
          "gravatar_id": "9a8930a5b20d7048e37740bac5c1ca4f",
          "groups": {
            "all": {
              "description": "all users",
              "gid": "1",
              "label": "Everyone"
            },
            "me": {
              "description": "primary group",
              "gid": "123",
              "label": "maxy"
            },
            "organizations": []
          },
          "id": "20",
          "last_name": "Maxwell",
          "login": "james-maxwell@itis.swiss",
          "role": "USER"
        }
      },
      "ProfileUpdate": {
        "properties": {
          "first_name": {
            "anyOf": [
              {
                "type": "string",
                "maxLength": 255
              },
              {
                "type": "null"
              }
            ],
            "title": "First Name"
          },
          "last_name": {
            "anyOf": [
              {
                "type": "string",
                "maxLength": 255
              },
              {
                "type": "null"
              }
            ],
            "title": "Last Name"
          }
        },
        "type": "object",
        "title": "ProfileUpdate"
      },
      "Program": {
        "properties": {
          "id": {
            "type": "string",
            "title": "Id",
            "description": "Resource identifier"
          },
          "version": {
            "type": "string",
            "pattern": "^(0|[1-9]\\d*)(\\.(0|[1-9]\\d*)){2}(-(0|[1-9]\\d*|\\d*[-a-zA-Z][-\\da-zA-Z]*)(\\.(0|[1-9]\\d*|\\d*[-a-zA-Z][-\\da-zA-Z]*))*)?(\\+[-\\da-zA-Z]+(\\.[-\\da-zA-Z-]+)*)?$",
            "title": "Version",
            "description": "Semantic version number of the resource"
          },
          "title": {
            "type": "string",
            "maxLength": 100,
            "title": "Title",
            "description": "Human readable name"
          },
          "description": {
            "anyOf": [
              {
                "type": "string",
                "maxLength": 1000
              },
              {
                "type": "null"
              }
            ],
            "title": "Description",
            "description": "Description of the resource"
          },
          "url": {
            "anyOf": [
              {
                "type": "string",
                "maxLength": 2083,
                "minLength": 1,
                "format": "uri"
              },
              {
                "type": "null"
              }
            ],
            "title": "Url",
            "description": "Link to get this resource"
          },
          "version_display": {
            "anyOf": [
              {
                "type": "string"
              },
              {
                "type": "null"
              }
            ],
            "title": "Version Display"
          }
        },
        "type": "object",
        "required": [
          "id",
          "version",
          "title",
          "url",
          "version_display"
        ],
        "title": "Program",
        "description": "A released program with a specific version",
        "example": {
          "description": "Simulation framework",
          "id": "simcore/services/dynamic/sim4life",
          "maintainer": "info@itis.swiss",
          "title": "Sim4life",
          "url": "https://api.osparc.io/v0/solvers/simcore%2Fservices%2Fdynamic%2Fsim4life/releases/8.0.0",
          "version": "8.0.0",
          "version_display": "8.0.0"
        }
      },
      "ProjectFunction": {
        "properties": {
          "function_class": {
            "type": "string",
            "const": "project",
            "title": "Function Class",
            "default": "project"
          },
          "uid": {
            "anyOf": [
              {
                "type": "string",
                "format": "uuid"
              },
              {
                "type": "null"
              }
            ],
            "title": "Uid"
          },
          "title": {
            "type": "string",
            "title": "Title",
            "default": ""
          },
          "description": {
            "type": "string",
            "title": "Description",
            "default": ""
          },
          "input_schema": {
            "anyOf": [
              {
                "$ref": "#/components/schemas/FunctionInputSchema"
              },
              {
                "type": "null"
              }
            ]
          },
          "output_schema": {
            "anyOf": [
              {
                "$ref": "#/components/schemas/FunctionOutputSchema"
              },
              {
                "type": "null"
              }
            ]
          },
          "default_inputs": {
            "anyOf": [
              {
                "type": "object"
              },
              {
                "type": "null"
              }
            ],
            "title": "Default Inputs"
          },
          "project_id": {
            "type": "string",
            "format": "uuid",
            "title": "Project Id"
          }
        },
        "type": "object",
        "required": [
          "uid",
          "input_schema",
          "output_schema",
          "default_inputs",
          "project_id"
        ],
        "title": "ProjectFunction"
      },
      "ProjectFunctionJob": {
        "properties": {
          "uid": {
            "anyOf": [
              {
                "type": "string",
                "format": "uuid"
              },
              {
                "type": "null"
              }
            ],
            "title": "Uid"
          },
          "title": {
            "type": "string",
            "title": "Title",
            "default": ""
          },
          "description": {
            "type": "string",
            "title": "Description",
            "default": ""
          },
          "function_uid": {
            "type": "string",
            "format": "uuid",
            "title": "Function Uid"
          },
          "inputs": {
            "anyOf": [
              {
                "type": "object"
              },
              {
                "type": "null"
              }
            ],
            "title": "Inputs"
          },
          "outputs": {
            "anyOf": [
              {
                "type": "object"
              },
              {
                "type": "null"
              }
            ],
            "title": "Outputs"
          },
          "function_class": {
            "type": "string",
            "const": "project",
            "title": "Function Class",
            "default": "project"
          },
          "project_job_id": {
            "type": "string",
            "format": "uuid",
            "title": "Project Job Id"
          }
        },
        "type": "object",
        "required": [
          "uid",
          "function_uid",
          "inputs",
          "outputs",
          "project_job_id"
        ],
        "title": "ProjectFunctionJob"
      },
      "PythonCodeFunction": {
        "properties": {
          "function_class": {
            "type": "string",
            "const": "python_code",
            "title": "Function Class",
            "default": "python_code"
          },
          "uid": {
            "anyOf": [
              {
                "type": "string",
                "format": "uuid"
              },
              {
                "type": "null"
              }
            ],
            "title": "Uid"
          },
          "title": {
            "type": "string",
            "title": "Title",
            "default": ""
          },
          "description": {
            "type": "string",
            "title": "Description",
            "default": ""
          },
          "input_schema": {
            "anyOf": [
              {
                "$ref": "#/components/schemas/FunctionInputSchema"
              },
              {
                "type": "null"
              }
            ]
          },
          "output_schema": {
            "anyOf": [
              {
                "$ref": "#/components/schemas/FunctionOutputSchema"
              },
              {
                "type": "null"
              }
            ]
          },
          "default_inputs": {
            "anyOf": [
              {
                "type": "object"
              },
              {
                "type": "null"
              }
            ],
            "title": "Default Inputs"
          },
          "code_url": {
            "type": "string",
            "title": "Code Url"
          }
        },
        "type": "object",
        "required": [
          "uid",
          "input_schema",
          "output_schema",
          "default_inputs",
          "code_url"
        ],
        "title": "PythonCodeFunction"
      },
      "PythonCodeFunctionJob": {
        "properties": {
          "uid": {
            "anyOf": [
              {
                "type": "string",
                "format": "uuid"
              },
              {
                "type": "null"
              }
            ],
            "title": "Uid"
          },
          "title": {
            "type": "string",
            "title": "Title",
            "default": ""
          },
          "description": {
            "type": "string",
            "title": "Description",
            "default": ""
          },
          "function_uid": {
            "type": "string",
            "format": "uuid",
            "title": "Function Uid"
          },
          "inputs": {
            "anyOf": [
              {
                "type": "object"
              },
              {
                "type": "null"
              }
            ],
            "title": "Inputs"
          },
          "outputs": {
            "anyOf": [
              {
                "type": "object"
              },
              {
                "type": "null"
              }
            ],
            "title": "Outputs"
          },
          "function_class": {
            "type": "string",
            "const": "python_code",
            "title": "Function Class",
            "default": "python_code"
          }
        },
        "type": "object",
        "required": [
          "uid",
          "function_uid",
          "inputs",
          "outputs"
        ],
        "title": "PythonCodeFunctionJob"
      },
      "ProjectFunction": {
        "properties": {
          "uid": {
            "anyOf": [
              {
                "type": "string",
                "format": "uuid"
              },
              {
                "type": "null"
              }
            ],
            "title": "Uid"
          },
          "title": {
            "anyOf": [
              {
                "type": "string"
              },
              {
                "type": "null"
              }
            ],
            "title": "Title"
          },
          "description": {
            "anyOf": [
              {
                "type": "string"
              },
              {
                "type": "null"
              }
            ],
            "title": "Description"
          },
          "function_class": {
            "type": "string",
            "const": "project",
            "title": "Function Class",
            "default": "project"
          },
          "input_schema": {
            "anyOf": [
              {
                "$ref": "#/components/schemas/FunctionInputSchema"
              },
              {
                "type": "null"
              }
            ]
          },
          "output_schema": {
            "anyOf": [
              {
                "$ref": "#/components/schemas/FunctionOutputSchema"
              },
              {
                "type": "null"
              }
            ]
          },
          "project_id": {
            "type": "string",
            "format": "uuid",
            "title": "Project Id"
          }
        },
        "type": "object",
        "required": [
          "project_id"
        ],
        "title": "ProjectFunction"
      },
      "ProjectFunctionJob": {
        "properties": {
          "uid": {
            "anyOf": [
              {
                "type": "string",
                "format": "uuid"
              },
              {
                "type": "null"
              }
            ],
            "title": "Uid"
          },
          "title": {
            "anyOf": [
              {
                "type": "string"
              },
              {
                "type": "null"
              }
            ],
            "title": "Title"
          },
          "description": {
            "anyOf": [
              {
                "type": "string"
              },
              {
                "type": "null"
              }
            ],
            "title": "Description"
          },
          "function_uid": {
            "type": "string",
            "format": "uuid",
            "title": "Function Uid"
          },
          "inputs": {
            "anyOf": [
              {
                "type": "object"
              },
              {
                "type": "null"
              }
            ],
            "title": "Inputs"
          },
          "outputs": {
            "anyOf": [
              {
                "type": "object"
              },
              {
                "type": "null"
              }
            ],
            "title": "Outputs"
          },
          "function_class": {
            "type": "string",
            "const": "project",
            "title": "Function Class",
            "default": "project"
          },
          "project_job_id": {
            "type": "string",
            "format": "uuid",
            "title": "Project Job Id"
          }
        },
        "type": "object",
        "required": [
          "function_uid",
          "project_job_id"
        ],
        "title": "ProjectFunctionJob"
      },
      "PythonCodeFunction": {
        "properties": {
          "uid": {
            "anyOf": [
              {
                "type": "string",
                "format": "uuid"
              },
              {
                "type": "null"
              }
            ],
            "title": "Uid"
          },
          "title": {
            "anyOf": [
              {
                "type": "string"
              },
              {
                "type": "null"
              }
            ],
            "title": "Title"
          },
          "description": {
            "anyOf": [
              {
                "type": "string"
              },
              {
                "type": "null"
              }
            ],
            "title": "Description"
          },
          "function_class": {
            "type": "string",
            "const": "python_code",
            "title": "Function Class",
            "default": "python_code"
          },
          "input_schema": {
            "anyOf": [
              {
                "$ref": "#/components/schemas/FunctionInputSchema"
              },
              {
                "type": "null"
              }
            ]
          },
          "output_schema": {
            "anyOf": [
              {
                "$ref": "#/components/schemas/FunctionOutputSchema"
              },
              {
                "type": "null"
              }
            ]
          },
          "code_url": {
            "type": "string",
            "title": "Code Url"
          }
        },
        "type": "object",
        "required": [
          "code_url"
        ],
        "title": "PythonCodeFunction"
      },
      "PythonCodeFunctionJob": {
        "properties": {
          "uid": {
            "anyOf": [
              {
                "type": "string",
                "format": "uuid"
              },
              {
                "type": "null"
              }
            ],
            "title": "Uid"
          },
          "title": {
            "anyOf": [
              {
                "type": "string"
              },
              {
                "type": "null"
              }
            ],
            "title": "Title"
          },
          "description": {
            "anyOf": [
              {
                "type": "string"
              },
              {
                "type": "null"
              }
            ],
            "title": "Description"
          },
          "function_uid": {
            "type": "string",
            "format": "uuid",
            "title": "Function Uid"
          },
          "inputs": {
            "anyOf": [
              {
                "type": "object"
              },
              {
                "type": "null"
              }
            ],
            "title": "Inputs"
          },
          "outputs": {
            "anyOf": [
              {
                "type": "object"
              },
              {
                "type": "null"
              }
            ],
            "title": "Outputs"
          },
          "function_class": {
            "type": "string",
            "const": "python_code",
            "title": "Function Class",
            "default": "python_code"
          },
          "code_url": {
            "type": "string",
            "title": "Code Url"
          }
        },
        "type": "object",
        "required": [
          "function_uid",
          "code_url"
        ],
        "title": "PythonCodeFunctionJob"
      },
      "RunningState": {
        "type": "string",
        "enum": [
          "UNKNOWN",
          "PUBLISHED",
          "NOT_STARTED",
          "PENDING",
          "WAITING_FOR_RESOURCES",
          "STARTED",
          "SUCCESS",
          "FAILED",
          "ABORTED",
          "WAITING_FOR_CLUSTER"
        ],
        "title": "RunningState",
        "description": "State of execution of a project's computational workflow\n\nSEE StateType for task state"
      },
      "ServicePricingPlanGetLegacy": {
        "properties": {
          "pricingPlanId": {
            "type": "integer",
            "exclusiveMinimum": true,
            "title": "Pricingplanid",
            "minimum": 0
          },
          "displayName": {
            "type": "string",
            "title": "Displayname"
          },
          "description": {
            "type": "string",
            "title": "Description"
          },
          "classification": {
            "$ref": "#/components/schemas/PricingPlanClassification"
          },
          "createdAt": {
            "type": "string",
            "format": "date-time",
            "title": "Createdat"
          },
          "pricingPlanKey": {
            "type": "string",
            "title": "Pricingplankey"
          },
          "pricingUnits": {
            "items": {
              "$ref": "#/components/schemas/PricingUnitGetLegacy"
            },
            "type": "array",
            "title": "Pricingunits"
          }
        },
        "type": "object",
        "required": [
          "pricingPlanId",
          "displayName",
          "description",
          "classification",
          "createdAt",
          "pricingPlanKey",
          "pricingUnits"
        ],
        "title": "ServicePricingPlanGetLegacy"
      },
      "Solver": {
        "properties": {
          "id": {
            "type": "string",
            "title": "Id",
            "description": "Resource identifier"
          },
          "version": {
            "type": "string",
            "pattern": "^(0|[1-9]\\d*)(\\.(0|[1-9]\\d*)){2}(-(0|[1-9]\\d*|\\d*[-a-zA-Z][-\\da-zA-Z]*)(\\.(0|[1-9]\\d*|\\d*[-a-zA-Z][-\\da-zA-Z]*))*)?(\\+[-\\da-zA-Z]+(\\.[-\\da-zA-Z-]+)*)?$",
            "title": "Version",
            "description": "Semantic version number of the resource"
          },
          "title": {
            "type": "string",
            "maxLength": 100,
            "title": "Title",
            "description": "Human readable name"
          },
          "description": {
            "anyOf": [
              {
                "type": "string",
                "maxLength": 1000
              },
              {
                "type": "null"
              }
            ],
            "title": "Description",
            "description": "Description of the resource"
          },
          "url": {
            "anyOf": [
              {
                "type": "string",
                "maxLength": 2083,
                "minLength": 1,
                "format": "uri"
              },
              {
                "type": "null"
              }
            ],
            "title": "Url",
            "description": "Link to get this resource"
          },
          "maintainer": {
            "type": "string",
            "title": "Maintainer",
            "description": "Maintainer of the solver"
          }
        },
        "type": "object",
        "required": [
          "id",
          "version",
          "title",
          "url",
          "maintainer"
        ],
        "title": "Solver",
        "description": "A released solver with a specific version",
        "example": {
          "description": "EM solver",
          "id": "simcore/services/comp/isolve",
          "maintainer": "info@itis.swiss",
          "title": "iSolve",
          "url": "https://api.osparc.io/v0/solvers/simcore%2Fservices%2Fcomp%2Fisolve/releases/2.1.1",
          "version": "2.1.1"
        }
      },
      "SolverFunction": {
        "properties": {
          "function_class": {
            "type": "string",
            "const": "solver",
            "title": "Function Class",
            "default": "solver"
          },
          "uid": {
            "anyOf": [
              {
                "type": "string",
                "format": "uuid"
              },
              {
                "type": "null"
              }
            ],
            "title": "Uid"
          },
          "title": {
            "type": "string",
            "title": "Title",
            "default": ""
          },
          "description": {
            "type": "string",
            "title": "Description",
            "default": ""
          },
          "input_schema": {
            "anyOf": [
              {
                "$ref": "#/components/schemas/FunctionInputSchema"
              },
              {
                "type": "null"
              }
            ]
          },
          "output_schema": {
            "anyOf": [
              {
                "$ref": "#/components/schemas/FunctionOutputSchema"
              },
              {
                "type": "null"
              }
            ]
          },
          "default_inputs": {
            "anyOf": [
              {
                "type": "object"
              },
              {
                "type": "null"
              }
            ],
            "title": "Default Inputs"
          },
          "solver_key": {
            "type": "string",
            "pattern": "^simcore/services/comp/([a-z0-9][a-z0-9_.-]*/)*([a-z0-9-_]+[a-z0-9])$",
            "title": "Solver Key"
          },
          "solver_version": {
            "type": "string",
            "title": "Solver Version",
            "default": ""
          }
        },
        "type": "object",
        "required": [
          "uid",
          "input_schema",
          "output_schema",
          "default_inputs",
          "solver_key"
        ],
        "title": "SolverFunction"
      },
      "SolverFunctionJob": {
        "properties": {
          "uid": {
            "anyOf": [
              {
                "type": "string",
                "format": "uuid"
              },
              {
                "type": "null"
              }
            ],
            "title": "Uid"
          },
          "title": {
            "type": "string",
            "title": "Title",
            "default": ""
          },
          "description": {
            "type": "string",
            "title": "Description",
            "default": ""
          },
          "function_uid": {
            "type": "string",
            "format": "uuid",
            "title": "Function Uid"
          },
          "inputs": {
            "anyOf": [
              {
                "type": "object"
              },
              {
                "type": "null"
              }
            ],
            "title": "Inputs"
          },
          "outputs": {
            "anyOf": [
              {
                "type": "object"
              },
              {
                "type": "null"
              }
            ],
            "title": "Outputs"
          },
          "function_class": {
            "type": "string",
            "const": "solver",
            "title": "Function Class",
            "default": "solver"
          },
          "solver_job_id": {
            "type": "string",
            "format": "uuid",
            "title": "Solver Job Id"
          }
        },
        "type": "object",
        "required": [
          "uid",
          "function_uid",
          "inputs",
          "outputs",
          "solver_job_id"
        ],
        "title": "SolverFunctionJob"
      },
      "SolverPort": {
        "properties": {
          "key": {
            "type": "string",
            "pattern": "^[^_\\W0-9]\\w*$",
            "title": "Key name",
            "description": "port identifier name"
          },
          "kind": {
            "type": "string",
            "enum": [
              "input",
              "output"
            ],
            "title": "Kind"
          },
          "content_schema": {
            "anyOf": [
              {
                "type": "object"
              },
              {
                "type": "null"
              }
            ],
            "title": "Content Schema",
            "description": "jsonschema for the port's value. SEE https://json-schema.org"
          }
        },
        "type": "object",
        "required": [
          "key",
          "kind"
        ],
        "title": "SolverPort",
        "example": {
          "content_schema": {
            "maximum": 5,
            "minimum": 0,
            "title": "Sleep interval",
            "type": "integer",
            "x_unit": "second"
          },
          "key": "input_2",
          "kind": "input"
        }
      },
      "Study": {
        "properties": {
          "uid": {
            "type": "string",
            "format": "uuid",
            "title": "Uid"
          },
          "title": {
            "anyOf": [
              {
                "type": "string"
              },
              {
                "type": "null"
              }
            ],
            "title": "Title"
          },
          "description": {
            "anyOf": [
              {
                "type": "string"
              },
              {
                "type": "null"
              }
            ],
            "title": "Description"
          }
        },
        "type": "object",
        "required": [
          "uid"
        ],
        "title": "Study"
      },
      "StudyPort": {
        "properties": {
          "key": {
            "type": "string",
            "format": "uuid",
            "title": "Key name",
            "description": "port identifier name.Correponds to the UUID of the parameter/probe node in the study"
          },
          "kind": {
            "type": "string",
            "enum": [
              "input",
              "output"
            ],
            "title": "Kind"
          },
          "content_schema": {
            "anyOf": [
              {
                "type": "object"
              },
              {
                "type": "null"
              }
            ],
            "title": "Content Schema",
            "description": "jsonschema for the port's value. SEE https://json-schema.org"
          }
        },
        "type": "object",
        "required": [
          "key",
          "kind"
        ],
        "title": "StudyPort",
        "example": {
          "content_schema": {
            "maximum": 5,
            "minimum": 0,
            "title": "Sleep interval",
            "type": "integer",
            "x_unit": "second"
          },
          "key": "f763658f-a89a-4a90-ace4-c44631290f12",
          "kind": "input"
        }
      },
      "UnitExtraInfoTier": {
        "properties": {
          "CPU": {
            "type": "integer",
            "minimum": 0,
            "title": "Cpu"
          },
          "RAM": {
            "type": "integer",
            "minimum": 0,
            "title": "Ram"
          },
          "VRAM": {
            "type": "integer",
            "minimum": 0,
            "title": "Vram"
          }
        },
        "additionalProperties": true,
        "type": "object",
        "required": [
          "CPU",
          "RAM",
          "VRAM"
        ],
        "title": "UnitExtraInfoTier",
        "description": "Custom information that is propagated to the frontend. Defined fields are mandatory."
      },
      "UploadLinks": {
        "properties": {
          "abort_upload": {
            "type": "string",
            "title": "Abort Upload"
          },
          "complete_upload": {
            "type": "string",
            "title": "Complete Upload"
          }
        },
        "type": "object",
        "required": [
          "abort_upload",
          "complete_upload"
        ],
        "title": "UploadLinks"
      },
      "UploadedPart": {
        "properties": {
          "number": {
            "type": "integer",
            "exclusiveMinimum": true,
            "title": "Number",
            "minimum": 0
          },
          "e_tag": {
            "type": "string",
            "title": "E Tag"
          }
        },
        "type": "object",
        "required": [
          "number",
          "e_tag"
        ],
        "title": "UploadedPart"
      },
      "UserFile": {
        "properties": {
          "filename": {
            "type": "string",
            "title": "Filename",
            "description": "File name"
          },
          "filesize": {
            "type": "integer",
            "minimum": 0,
            "title": "Filesize",
            "description": "File size in bytes"
          },
          "sha256_checksum": {
            "type": "string",
            "pattern": "^[a-fA-F0-9]{64}$",
            "title": "Sha256 Checksum",
            "description": "SHA256 checksum"
          }
        },
        "type": "object",
        "required": [
          "filename",
          "filesize",
          "sha256_checksum"
        ],
        "title": "UserFile",
        "description": "Represents a file stored on the client side"
      },
      "UserFileToProgramJob": {
        "properties": {
          "filename": {
            "type": "string",
            "pattern": ".+",
            "title": "Filename",
            "description": "File name"
          },
          "filesize": {
            "type": "integer",
            "minimum": 0,
            "title": "Filesize",
            "description": "File size in bytes"
          },
          "sha256_checksum": {
            "type": "string",
            "pattern": "^[a-fA-F0-9]{64}$",
            "title": "Sha256 Checksum",
            "description": "SHA256 checksum"
          },
          "program_key": {
            "type": "string",
            "pattern": "^simcore/services/dynamic/([a-z0-9][a-z0-9_.-]*/)*([a-z0-9-_]+[a-z0-9])$",
            "title": "Program Key",
            "description": "Program identifier"
          },
          "program_version": {
            "type": "string",
            "pattern": "^(0|[1-9]\\d*)(\\.(0|[1-9]\\d*)){2}(-(0|[1-9]\\d*|\\d*[-a-zA-Z][-\\da-zA-Z]*)(\\.(0|[1-9]\\d*|\\d*[-a-zA-Z][-\\da-zA-Z]*))*)?(\\+[-\\da-zA-Z]+(\\.[-\\da-zA-Z-]+)*)?$",
            "title": "Program Version",
            "description": "Program version"
          },
          "job_id": {
            "type": "string",
            "format": "uuid",
            "title": "Job Id",
            "description": "Job identifier"
          },
          "workspace_path": {
            "type": "string",
            "pattern": "^workspace/.*",
            "format": "path",
            "title": "Workspace Path",
            "description": "The file's relative path within the job's workspace directory. E.g. 'workspace/myfile.txt'"
          }
        },
        "type": "object",
        "required": [
          "filename",
          "filesize",
          "sha256_checksum",
          "program_key",
          "program_version",
          "job_id",
          "workspace_path"
        ],
        "title": "UserFileToProgramJob"
      },
      "UserRoleEnum": {
        "type": "string",
        "enum": [
          "ANONYMOUS",
          "GUEST",
          "USER",
          "TESTER",
          "PRODUCT_OWNER",
          "ADMIN"
        ],
        "title": "UserRoleEnum"
      },
      "UsersGroup": {
        "properties": {
          "gid": {
            "type": "string",
            "title": "Gid"
          },
          "label": {
            "type": "string",
            "title": "Label"
          },
          "description": {
            "anyOf": [
              {
                "type": "string"
              },
              {
                "type": "null"
              }
            ],
            "title": "Description"
          }
        },
        "type": "object",
        "required": [
          "gid",
          "label"
        ],
        "title": "UsersGroup"
      },
      "ValidationError": {
        "properties": {
          "loc": {
            "items": {
              "anyOf": [
                {
                  "type": "string"
                },
                {
                  "type": "integer"
                }
              ]
            },
            "type": "array",
            "title": "Location"
          },
          "msg": {
            "type": "string",
            "title": "Message"
          },
          "type": {
            "type": "string",
            "title": "Error Type"
          }
        },
        "type": "object",
        "required": [
          "loc",
          "msg",
          "type"
        ],
        "title": "ValidationError"
      },
      "WalletGetWithAvailableCreditsLegacy": {
        "properties": {
          "walletId": {
            "type": "integer",
            "exclusiveMinimum": true,
            "title": "Walletid",
            "minimum": 0
          },
          "name": {
            "type": "string",
            "maxLength": 100,
            "minLength": 1,
            "title": "Name"
          },
          "description": {
            "anyOf": [
              {
                "type": "string"
              },
              {
                "type": "null"
              }
            ],
            "title": "Description"
          },
          "owner": {
            "type": "integer",
            "exclusiveMinimum": true,
            "title": "Owner",
            "minimum": 0
          },
          "thumbnail": {
            "anyOf": [
              {
                "type": "string"
              },
              {
                "type": "null"
              }
            ],
            "title": "Thumbnail"
          },
          "status": {
            "$ref": "#/components/schemas/WalletStatus"
          },
          "created": {
            "type": "string",
            "format": "date-time",
            "title": "Created"
          },
          "modified": {
            "type": "string",
            "format": "date-time",
            "title": "Modified"
          },
          "availableCredits": {
            "type": "number",
            "minimum": 0.0,
            "title": "Availablecredits"
          }
        },
        "type": "object",
        "required": [
          "walletId",
          "name",
          "owner",
          "status",
          "created",
          "modified",
          "availableCredits"
        ],
        "title": "WalletGetWithAvailableCreditsLegacy"
      },
      "WalletStatus": {
        "type": "string",
        "enum": [
          "ACTIVE",
          "INACTIVE"
        ],
        "title": "WalletStatus"
      }
    },
    "securitySchemes": {
      "HTTPBasic": {
        "type": "http",
        "scheme": "basic"
      }
    }
  }
}<|MERGE_RESOLUTION|>--- conflicted
+++ resolved
@@ -5276,931 +5276,8 @@
         }
       }
     },
-<<<<<<< HEAD
-    "/v0/functions/ping": {
-      "post": {
-        "tags": [
-          "functions"
-        ],
-        "summary": "Ping",
-        "operationId": "ping",
-        "responses": {
-          "200": {
-            "description": "Successful Response",
-            "content": {
-              "application/json": {
-                "schema": {}
-              }
-            }
-          }
-        }
-      }
-    },
-    "/v0/functions": {
-      "get": {
-        "tags": [
-          "functions"
-        ],
-        "summary": "List Functions",
-        "description": "List functions",
-        "operationId": "list_functions",
-        "responses": {
-          "200": {
-            "description": "Successful Response",
-            "content": {
-              "application/json": {
-                "schema": {
-                  "items": {
-                    "oneOf": [
-                      {
-                        "$ref": "#/components/schemas/ProjectFunction"
-                      },
-                      {
-                        "$ref": "#/components/schemas/PythonCodeFunction"
-                      }
-                    ],
-                    "discriminator": {
-                      "propertyName": "function_class",
-                      "mapping": {
-                        "project": "#/components/schemas/ProjectFunction",
-                        "python_code": "#/components/schemas/PythonCodeFunction"
-                      }
-                    }
-                  },
-                  "type": "array",
-                  "title": "Response List Functions V0 Functions Get"
-                }
-              }
-            }
-          }
-        }
-      },
-      "post": {
-        "tags": [
-          "functions"
-        ],
-        "summary": "Register Function",
-        "description": "Create function",
-        "operationId": "register_function",
-        "requestBody": {
-          "content": {
-            "application/json": {
-              "schema": {
-                "oneOf": [
-                  {
-                    "$ref": "#/components/schemas/ProjectFunction"
-                  },
-                  {
-                    "$ref": "#/components/schemas/PythonCodeFunction"
-                  }
-                ],
-                "title": "Function",
-                "discriminator": {
-                  "propertyName": "function_class",
-                  "mapping": {
-                    "project": "#/components/schemas/ProjectFunction",
-                    "python_code": "#/components/schemas/PythonCodeFunction"
-                  }
-                }
-              }
-            }
-          },
-          "required": true
-        },
-        "responses": {
-          "200": {
-            "description": "Successful Response",
-            "content": {
-              "application/json": {
-                "schema": {
-                  "oneOf": [
-                    {
-                      "$ref": "#/components/schemas/ProjectFunction"
-                    },
-                    {
-                      "$ref": "#/components/schemas/PythonCodeFunction"
-                    }
-                  ],
-                  "title": "Response Register Function V0 Functions Post",
-                  "discriminator": {
-                    "propertyName": "function_class",
-                    "mapping": {
-                      "project": "#/components/schemas/ProjectFunction",
-                      "python_code": "#/components/schemas/PythonCodeFunction"
-                    }
-                  }
-                }
-              }
-            }
-          },
-          "422": {
-            "description": "Validation Error",
-            "content": {
-              "application/json": {
-                "schema": {
-                  "$ref": "#/components/schemas/HTTPValidationError"
-                }
-              }
-            }
-          }
-        }
-      }
-    },
-    "/v0/functions/{function_id}": {
-      "get": {
-        "tags": [
-          "functions"
-        ],
-        "summary": "Get Function",
-        "description": "Get function",
-        "operationId": "get_function",
-        "parameters": [
-          {
-            "name": "function_id",
-            "in": "path",
-            "required": true,
-            "schema": {
-              "type": "string",
-              "format": "uuid",
-              "title": "Function Id"
-            }
-          }
-        ],
-        "responses": {
-          "200": {
-            "description": "Successful Response",
-            "content": {
-              "application/json": {
-                "schema": {
-                  "oneOf": [
-                    {
-                      "$ref": "#/components/schemas/ProjectFunction"
-                    },
-                    {
-                      "$ref": "#/components/schemas/PythonCodeFunction"
-                    }
-                  ],
-                  "discriminator": {
-                    "propertyName": "function_class",
-                    "mapping": {
-                      "project": "#/components/schemas/ProjectFunction",
-                      "python_code": "#/components/schemas/PythonCodeFunction"
-                    }
-                  },
-                  "title": "Response Get Function V0 Functions  Function Id  Get"
-                }
-              }
-            }
-          },
-          "404": {
-            "description": "Function not found",
-            "content": {
-              "application/json": {
-                "schema": {
-                  "$ref": "#/components/schemas/ErrorGet"
-                }
-              }
-            }
-          },
-          "422": {
-            "description": "Validation Error",
-            "content": {
-              "application/json": {
-                "schema": {
-                  "$ref": "#/components/schemas/HTTPValidationError"
-                }
-              }
-            }
-          }
-        }
-      },
-      "delete": {
-        "tags": [
-          "functions"
-        ],
-        "summary": "Delete Function",
-        "description": "Delete function",
-        "operationId": "delete_function",
-        "parameters": [
-          {
-            "name": "function_id",
-            "in": "path",
-            "required": true,
-            "schema": {
-              "type": "string",
-              "format": "uuid",
-              "title": "Function Id"
-            }
-          }
-        ],
-        "responses": {
-          "200": {
-            "description": "Successful Response",
-            "content": {
-              "application/json": {
-                "schema": {
-                  "oneOf": [
-                    {
-                      "$ref": "#/components/schemas/ProjectFunction"
-                    },
-                    {
-                      "$ref": "#/components/schemas/PythonCodeFunction"
-                    }
-                  ],
-                  "discriminator": {
-                    "propertyName": "function_class",
-                    "mapping": {
-                      "project": "#/components/schemas/ProjectFunction",
-                      "python_code": "#/components/schemas/PythonCodeFunction"
-                    }
-                  },
-                  "title": "Response Delete Function V0 Functions  Function Id  Delete"
-                }
-              }
-            }
-          },
-          "404": {
-            "description": "Function not found",
-            "content": {
-              "application/json": {
-                "schema": {
-                  "$ref": "#/components/schemas/ErrorGet"
-                }
-              }
-            }
-          },
-          "422": {
-            "description": "Validation Error",
-            "content": {
-              "application/json": {
-                "schema": {
-                  "$ref": "#/components/schemas/HTTPValidationError"
-                }
-              }
-            }
-          }
-        }
-      }
-    },
-    "/v0/functions/{function_id}:run": {
-      "post": {
-        "tags": [
-          "functions"
-        ],
-        "summary": "Run Function",
-        "description": "Run function",
-        "operationId": "run_function",
-        "security": [
-          {
-            "HTTPBasic": []
-          }
-        ],
-        "parameters": [
-          {
-            "name": "function_id",
-            "in": "path",
-            "required": true,
-            "schema": {
-              "type": "string",
-              "format": "uuid",
-              "title": "Function Id"
-            }
-          }
-        ],
-        "requestBody": {
-          "required": true,
-          "content": {
-            "application/json": {
-              "schema": {
-                "anyOf": [
-                  {
-                    "type": "object"
-                  },
-                  {
-                    "type": "null"
-                  }
-                ],
-                "title": "Function Inputs"
-              }
-            }
-          }
-        },
-        "responses": {
-          "200": {
-            "description": "Successful Response",
-            "content": {
-              "application/json": {
-                "schema": {
-                  "oneOf": [
-                    {
-                      "$ref": "#/components/schemas/ProjectFunctionJob"
-                    },
-                    {
-                      "$ref": "#/components/schemas/PythonCodeFunctionJob"
-                    }
-                  ],
-                  "discriminator": {
-                    "propertyName": "function_class",
-                    "mapping": {
-                      "project": "#/components/schemas/ProjectFunctionJob",
-                      "python_code": "#/components/schemas/PythonCodeFunctionJob"
-                    }
-                  },
-                  "title": "Response Run Function V0 Functions  Function Id  Run Post"
-                }
-              }
-            }
-          },
-          "404": {
-            "description": "Function not found",
-            "content": {
-              "application/json": {
-                "schema": {
-                  "$ref": "#/components/schemas/ErrorGet"
-                }
-              }
-            }
-          },
-          "422": {
-            "description": "Validation Error",
-            "content": {
-              "application/json": {
-                "schema": {
-                  "$ref": "#/components/schemas/HTTPValidationError"
-                }
-              }
-            }
-          }
-        }
-      }
-    },
-    "/v0/functions/{function_id}/input_schema": {
-      "get": {
-        "tags": [
-          "functions"
-        ],
-        "summary": "Get Function Input Schema",
-        "description": "Get function",
-        "operationId": "get_function_input_schema",
-        "parameters": [
-          {
-            "name": "function_id",
-            "in": "path",
-            "required": true,
-            "schema": {
-              "type": "string",
-              "format": "uuid",
-              "title": "Function Id"
-            }
-          }
-        ],
-        "responses": {
-          "200": {
-            "description": "Successful Response",
-            "content": {
-              "application/json": {
-                "schema": {
-                  "$ref": "#/components/schemas/FunctionInputSchema"
-                }
-              }
-            }
-          },
-          "404": {
-            "description": "Function not found",
-            "content": {
-              "application/json": {
-                "schema": {
-                  "$ref": "#/components/schemas/ErrorGet"
-                }
-              }
-            }
-          },
-          "422": {
-            "description": "Validation Error",
-            "content": {
-              "application/json": {
-                "schema": {
-                  "$ref": "#/components/schemas/HTTPValidationError"
-                }
-              }
-            }
-          }
-        }
-      }
-    },
-    "/v0/functions/{function_id}/output_schema": {
-      "get": {
-        "tags": [
-          "functions"
-        ],
-        "summary": "Get Function Output Schema",
-        "description": "Get function",
-        "operationId": "get_function_output_schema",
-        "parameters": [
-          {
-            "name": "function_id",
-            "in": "path",
-            "required": true,
-            "schema": {
-              "type": "string",
-              "format": "uuid",
-              "title": "Function Id"
-            }
-          }
-        ],
-        "responses": {
-          "200": {
-            "description": "Successful Response",
-            "content": {
-              "application/json": {
-                "schema": {
-                  "$ref": "#/components/schemas/FunctionOutputSchema"
-                }
-              }
-            }
-          },
-          "404": {
-            "description": "Function not found",
-            "content": {
-              "application/json": {
-                "schema": {
-                  "$ref": "#/components/schemas/ErrorGet"
-                }
-              }
-            }
-          },
-          "422": {
-            "description": "Validation Error",
-            "content": {
-              "application/json": {
-                "schema": {
-                  "$ref": "#/components/schemas/HTTPValidationError"
-                }
-              }
-            }
-          }
-        }
-      }
-    },
-    "/v0/functions/{function_id}:map": {
-      "post": {
-        "tags": [
-          "functions"
-        ],
-        "summary": "Map Function",
-        "description": "Map function over input parameters",
-        "operationId": "map_function",
-        "security": [
-          {
-            "HTTPBasic": []
-          }
-        ],
-        "parameters": [
-          {
-            "name": "function_id",
-            "in": "path",
-            "required": true,
-            "schema": {
-              "type": "string",
-              "format": "uuid",
-              "title": "Function Id"
-            }
-          }
-        ],
-        "requestBody": {
-          "required": true,
-          "content": {
-            "application/json": {
-              "schema": {
-                "type": "array",
-                "items": {
-                  "anyOf": [
-                    {
-                      "type": "object"
-                    },
-                    {
-                      "type": "null"
-                    }
-                  ]
-                },
-                "title": "Function Inputs List"
-              }
-            }
-          }
-        },
-        "responses": {
-          "200": {
-            "description": "Successful Response",
-            "content": {
-              "application/json": {
-                "schema": {
-                  "type": "array",
-                  "items": {
-                    "oneOf": [
-                      {
-                        "$ref": "#/components/schemas/ProjectFunctionJob"
-                      },
-                      {
-                        "$ref": "#/components/schemas/PythonCodeFunctionJob"
-                      }
-                    ],
-                    "discriminator": {
-                      "propertyName": "function_class",
-                      "mapping": {
-                        "project": "#/components/schemas/ProjectFunctionJob",
-                        "python_code": "#/components/schemas/PythonCodeFunctionJob"
-                      }
-                    }
-                  },
-                  "title": "Response Map Function V0 Functions  Function Id  Map Post"
-                }
-              }
-            }
-          },
-          "404": {
-            "description": "Function not found",
-            "content": {
-              "application/json": {
-                "schema": {
-                  "$ref": "#/components/schemas/ErrorGet"
-                }
-              }
-            }
-          },
-          "422": {
-            "description": "Validation Error",
-            "content": {
-              "application/json": {
-                "schema": {
-                  "$ref": "#/components/schemas/HTTPValidationError"
-                }
-              }
-            }
-          }
-        }
-      }
-    },
-    "/v0/function_jobs": {
-      "get": {
-        "tags": [
-          "function_jobs"
-        ],
-        "summary": "List Function Jobs",
-        "description": "List function jobs",
-        "operationId": "list_function_jobs",
-        "responses": {
-          "200": {
-            "description": "Successful Response",
-            "content": {
-              "application/json": {
-                "schema": {
-                  "items": {
-                    "oneOf": [
-                      {
-                        "$ref": "#/components/schemas/ProjectFunctionJob"
-                      },
-                      {
-                        "$ref": "#/components/schemas/PythonCodeFunctionJob"
-                      }
-                    ],
-                    "discriminator": {
-                      "propertyName": "function_class",
-                      "mapping": {
-                        "project": "#/components/schemas/ProjectFunctionJob",
-                        "python_code": "#/components/schemas/PythonCodeFunctionJob"
-                      }
-                    }
-                  },
-                  "type": "array",
-                  "title": "Response List Function Jobs V0 Function Jobs Get"
-                }
-              }
-            }
-          }
-        }
-      },
-      "post": {
-        "tags": [
-          "function_jobs"
-        ],
-        "summary": "Register Function Job",
-        "description": "Create function job",
-        "operationId": "register_function_job",
-        "requestBody": {
-          "content": {
-            "application/json": {
-              "schema": {
-                "oneOf": [
-                  {
-                    "$ref": "#/components/schemas/ProjectFunctionJob"
-                  },
-                  {
-                    "$ref": "#/components/schemas/PythonCodeFunctionJob"
-                  }
-                ],
-                "title": "Function Job",
-                "discriminator": {
-                  "propertyName": "function_class",
-                  "mapping": {
-                    "project": "#/components/schemas/ProjectFunctionJob",
-                    "python_code": "#/components/schemas/PythonCodeFunctionJob"
-                  }
-                }
-              }
-            }
-          },
-          "required": true
-        },
-        "responses": {
-          "200": {
-            "description": "Successful Response",
-            "content": {
-              "application/json": {
-                "schema": {
-                  "oneOf": [
-                    {
-                      "$ref": "#/components/schemas/ProjectFunctionJob"
-                    },
-                    {
-                      "$ref": "#/components/schemas/PythonCodeFunctionJob"
-                    }
-                  ],
-                  "title": "Response Register Function Job V0 Function Jobs Post",
-                  "discriminator": {
-                    "propertyName": "function_class",
-                    "mapping": {
-                      "project": "#/components/schemas/ProjectFunctionJob",
-                      "python_code": "#/components/schemas/PythonCodeFunctionJob"
-                    }
-                  }
-                }
-              }
-            }
-          },
-          "422": {
-            "description": "Validation Error",
-            "content": {
-              "application/json": {
-                "schema": {
-                  "$ref": "#/components/schemas/HTTPValidationError"
-                }
-              }
-            }
-          }
-        }
-      }
-    },
-    "/v0/function_jobs/{function_job_id}": {
-      "get": {
-        "tags": [
-          "function_jobs"
-        ],
-        "summary": "Get Function Job",
-        "description": "Get function job",
-        "operationId": "get_function_job",
-        "parameters": [
-          {
-            "name": "function_job_id",
-            "in": "path",
-            "required": true,
-            "schema": {
-              "type": "string",
-              "format": "uuid",
-              "title": "Function Job Id"
-            }
-          }
-        ],
-        "responses": {
-          "200": {
-            "description": "Successful Response",
-            "content": {
-              "application/json": {
-                "schema": {
-                  "oneOf": [
-                    {
-                      "$ref": "#/components/schemas/ProjectFunctionJob"
-                    },
-                    {
-                      "$ref": "#/components/schemas/PythonCodeFunctionJob"
-                    }
-                  ],
-                  "discriminator": {
-                    "propertyName": "function_class",
-                    "mapping": {
-                      "project": "#/components/schemas/ProjectFunctionJob",
-                      "python_code": "#/components/schemas/PythonCodeFunctionJob"
-                    }
-                  },
-                  "title": "Response Get Function Job V0 Function Jobs  Function Job Id  Get"
-                }
-              }
-            }
-          },
-          "404": {
-            "description": "Function job not found",
-            "content": {
-              "application/json": {
-                "schema": {
-                  "$ref": "#/components/schemas/ErrorGet"
-                }
-              }
-            }
-          },
-          "422": {
-            "description": "Validation Error",
-            "content": {
-              "application/json": {
-                "schema": {
-                  "$ref": "#/components/schemas/HTTPValidationError"
-                }
-              }
-            }
-          }
-        }
-      },
-      "delete": {
-        "tags": [
-          "function_jobs"
-        ],
-        "summary": "Delete Function Job",
-        "description": "Delete function job",
-        "operationId": "delete_function_job",
-        "parameters": [
-          {
-            "name": "function_job_id",
-            "in": "path",
-            "required": true,
-            "schema": {
-              "type": "string",
-              "format": "uuid",
-              "title": "Function Job Id"
-            }
-          }
-        ],
-        "responses": {
-          "200": {
-            "description": "Successful Response",
-            "content": {
-              "application/json": {
-                "schema": {}
-              }
-            }
-          },
-          "404": {
-            "description": "Function job not found",
-            "content": {
-              "application/json": {
-                "schema": {
-                  "$ref": "#/components/schemas/ErrorGet"
-                }
-              }
-            }
-          },
-          "422": {
-            "description": "Validation Error",
-            "content": {
-              "application/json": {
-                "schema": {
-                  "$ref": "#/components/schemas/HTTPValidationError"
-                }
-              }
-            }
-          }
-        }
-      }
-    },
-    "/v0/function_jobs/{function_job_id}/status": {
-      "get": {
-        "tags": [
-          "function_jobs"
-        ],
-        "summary": "Function Job Status",
-        "description": "Get function job status",
-        "operationId": "function_job_status",
-        "security": [
-          {
-            "HTTPBasic": []
-          }
-        ],
-        "parameters": [
-          {
-            "name": "function_job_id",
-            "in": "path",
-            "required": true,
-            "schema": {
-              "type": "string",
-              "format": "uuid",
-              "title": "Function Job Id"
-            }
-          }
-        ],
-        "responses": {
-          "200": {
-            "description": "Successful Response",
-            "content": {
-              "application/json": {
-                "schema": {
-                  "$ref": "#/components/schemas/FunctionJobStatus"
-                }
-              }
-            }
-          },
-          "404": {
-            "description": "Function job not found",
-            "content": {
-              "application/json": {
-                "schema": {
-                  "$ref": "#/components/schemas/ErrorGet"
-                }
-              }
-            }
-          },
-          "422": {
-            "description": "Validation Error",
-            "content": {
-              "application/json": {
-                "schema": {
-                  "$ref": "#/components/schemas/HTTPValidationError"
-                }
-              }
-            }
-          }
-        }
-      }
-    },
-    "/v0/function_jobs/{function_job_id}/outputs": {
-      "get": {
-        "tags": [
-          "function_jobs"
-        ],
-        "summary": "Function Job Outputs",
-        "description": "Get function job outputs",
-        "operationId": "function_job_outputs",
-        "security": [
-          {
-            "HTTPBasic": []
-          }
-        ],
-        "parameters": [
-          {
-            "name": "function_job_id",
-            "in": "path",
-            "required": true,
-            "schema": {
-              "type": "string",
-              "format": "uuid",
-              "title": "Function Job Id"
-            }
-          }
-        ],
-        "responses": {
-          "200": {
-            "description": "Successful Response",
-            "content": {
-              "application/json": {
-                "schema": {
-                  "anyOf": [
-                    {
-                      "type": "object"
-                    },
-                    {
-                      "type": "null"
-                    }
-                  ],
-                  "title": "Response Function Job Outputs V0 Function Jobs  Function Job Id  Outputs Get"
-                }
-              }
-            }
-          },
-          "404": {
-            "description": "Function job not found",
-            "content": {
-              "application/json": {
-                "schema": {
-                  "$ref": "#/components/schemas/ErrorGet"
-                }
-              }
-            }
-          },
-          "422": {
-            "description": "Validation Error",
-            "content": {
-              "application/json": {
-                "schema": {
-                  "$ref": "#/components/schemas/HTTPValidationError"
-                }
-              }
-            }
-          }
-        }
-      }
-    },
-    "/v0/wallets/default": {
-      "get": {
-=======
     "/v0/functions": {
       "post": {
->>>>>>> dc395234
         "tags": [
           "functions"
         ],
@@ -9303,66 +8380,6 @@
         },
         "type": "object",
         "required": [
-<<<<<<< HEAD
-          "chunk_size",
-          "urls",
-          "links"
-        ],
-        "title": "FileUploadData"
-      },
-      "FunctionInputSchema": {
-        "properties": {
-          "schema_dict": {
-            "anyOf": [
-              {
-                "type": "object"
-              },
-              {
-                "type": "null"
-              }
-            ],
-            "title": "Schema Dict"
-          }
-        },
-        "type": "object",
-        "required": [
-          "schema_dict"
-        ],
-        "title": "FunctionInputSchema"
-      },
-      "FunctionJobStatus": {
-        "properties": {
-          "status": {
-            "type": "string",
-            "title": "Status"
-          }
-        },
-        "type": "object",
-        "required": [
-          "status"
-        ],
-        "title": "FunctionJobStatus"
-      },
-      "FunctionOutputSchema": {
-        "properties": {
-          "schema_dict": {
-            "anyOf": [
-              {
-                "type": "object"
-              },
-              {
-                "type": "null"
-              }
-            ],
-            "title": "Schema Dict"
-          }
-        },
-        "type": "object",
-        "required": [
-          "schema_dict"
-        ],
-        "title": "FunctionOutputSchema"
-=======
           "licensed_item_id",
           "key",
           "version",
@@ -9375,7 +8392,6 @@
           "modified_at"
         ],
         "title": "LicensedItemGet"
->>>>>>> dc395234
       },
       "LicensedResource": {
         "properties": {
@@ -10738,316 +9754,6 @@
         ],
         "title": "PythonCodeFunctionJob"
       },
-      "ProjectFunction": {
-        "properties": {
-          "uid": {
-            "anyOf": [
-              {
-                "type": "string",
-                "format": "uuid"
-              },
-              {
-                "type": "null"
-              }
-            ],
-            "title": "Uid"
-          },
-          "title": {
-            "anyOf": [
-              {
-                "type": "string"
-              },
-              {
-                "type": "null"
-              }
-            ],
-            "title": "Title"
-          },
-          "description": {
-            "anyOf": [
-              {
-                "type": "string"
-              },
-              {
-                "type": "null"
-              }
-            ],
-            "title": "Description"
-          },
-          "function_class": {
-            "type": "string",
-            "const": "project",
-            "title": "Function Class",
-            "default": "project"
-          },
-          "input_schema": {
-            "anyOf": [
-              {
-                "$ref": "#/components/schemas/FunctionInputSchema"
-              },
-              {
-                "type": "null"
-              }
-            ]
-          },
-          "output_schema": {
-            "anyOf": [
-              {
-                "$ref": "#/components/schemas/FunctionOutputSchema"
-              },
-              {
-                "type": "null"
-              }
-            ]
-          },
-          "project_id": {
-            "type": "string",
-            "format": "uuid",
-            "title": "Project Id"
-          }
-        },
-        "type": "object",
-        "required": [
-          "project_id"
-        ],
-        "title": "ProjectFunction"
-      },
-      "ProjectFunctionJob": {
-        "properties": {
-          "uid": {
-            "anyOf": [
-              {
-                "type": "string",
-                "format": "uuid"
-              },
-              {
-                "type": "null"
-              }
-            ],
-            "title": "Uid"
-          },
-          "title": {
-            "anyOf": [
-              {
-                "type": "string"
-              },
-              {
-                "type": "null"
-              }
-            ],
-            "title": "Title"
-          },
-          "description": {
-            "anyOf": [
-              {
-                "type": "string"
-              },
-              {
-                "type": "null"
-              }
-            ],
-            "title": "Description"
-          },
-          "function_uid": {
-            "type": "string",
-            "format": "uuid",
-            "title": "Function Uid"
-          },
-          "inputs": {
-            "anyOf": [
-              {
-                "type": "object"
-              },
-              {
-                "type": "null"
-              }
-            ],
-            "title": "Inputs"
-          },
-          "outputs": {
-            "anyOf": [
-              {
-                "type": "object"
-              },
-              {
-                "type": "null"
-              }
-            ],
-            "title": "Outputs"
-          },
-          "function_class": {
-            "type": "string",
-            "const": "project",
-            "title": "Function Class",
-            "default": "project"
-          },
-          "project_job_id": {
-            "type": "string",
-            "format": "uuid",
-            "title": "Project Job Id"
-          }
-        },
-        "type": "object",
-        "required": [
-          "function_uid",
-          "project_job_id"
-        ],
-        "title": "ProjectFunctionJob"
-      },
-      "PythonCodeFunction": {
-        "properties": {
-          "uid": {
-            "anyOf": [
-              {
-                "type": "string",
-                "format": "uuid"
-              },
-              {
-                "type": "null"
-              }
-            ],
-            "title": "Uid"
-          },
-          "title": {
-            "anyOf": [
-              {
-                "type": "string"
-              },
-              {
-                "type": "null"
-              }
-            ],
-            "title": "Title"
-          },
-          "description": {
-            "anyOf": [
-              {
-                "type": "string"
-              },
-              {
-                "type": "null"
-              }
-            ],
-            "title": "Description"
-          },
-          "function_class": {
-            "type": "string",
-            "const": "python_code",
-            "title": "Function Class",
-            "default": "python_code"
-          },
-          "input_schema": {
-            "anyOf": [
-              {
-                "$ref": "#/components/schemas/FunctionInputSchema"
-              },
-              {
-                "type": "null"
-              }
-            ]
-          },
-          "output_schema": {
-            "anyOf": [
-              {
-                "$ref": "#/components/schemas/FunctionOutputSchema"
-              },
-              {
-                "type": "null"
-              }
-            ]
-          },
-          "code_url": {
-            "type": "string",
-            "title": "Code Url"
-          }
-        },
-        "type": "object",
-        "required": [
-          "code_url"
-        ],
-        "title": "PythonCodeFunction"
-      },
-      "PythonCodeFunctionJob": {
-        "properties": {
-          "uid": {
-            "anyOf": [
-              {
-                "type": "string",
-                "format": "uuid"
-              },
-              {
-                "type": "null"
-              }
-            ],
-            "title": "Uid"
-          },
-          "title": {
-            "anyOf": [
-              {
-                "type": "string"
-              },
-              {
-                "type": "null"
-              }
-            ],
-            "title": "Title"
-          },
-          "description": {
-            "anyOf": [
-              {
-                "type": "string"
-              },
-              {
-                "type": "null"
-              }
-            ],
-            "title": "Description"
-          },
-          "function_uid": {
-            "type": "string",
-            "format": "uuid",
-            "title": "Function Uid"
-          },
-          "inputs": {
-            "anyOf": [
-              {
-                "type": "object"
-              },
-              {
-                "type": "null"
-              }
-            ],
-            "title": "Inputs"
-          },
-          "outputs": {
-            "anyOf": [
-              {
-                "type": "object"
-              },
-              {
-                "type": "null"
-              }
-            ],
-            "title": "Outputs"
-          },
-          "function_class": {
-            "type": "string",
-            "const": "python_code",
-            "title": "Function Class",
-            "default": "python_code"
-          },
-          "code_url": {
-            "type": "string",
-            "title": "Code Url"
-          }
-        },
-        "type": "object",
-        "required": [
-          "function_uid",
-          "code_url"
-        ],
-        "title": "PythonCodeFunctionJob"
-      },
       "RunningState": {
         "type": "string",
         "enum": [
