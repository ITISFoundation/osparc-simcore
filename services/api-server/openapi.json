{
  "openapi": "3.1.0",
  "info": {
    "title": "osparc.io public API",
    "description": "osparc-simcore public API specifications",
<<<<<<< HEAD
    "version": "0.10.0"
=======
    "version": "0.9.2"
>>>>>>> 94aab0b3
  },
  "paths": {
    "/v0/meta": {
      "get": {
        "tags": [
          "meta"
        ],
        "summary": "Get Service Metadata",
        "operationId": "get_service_metadata",
        "responses": {
          "200": {
            "description": "Successful Response",
            "content": {
              "application/json": {
                "schema": {
                  "$ref": "#/components/schemas/Meta"
                }
              }
            }
          }
        }
      }
    },
    "/v0/me": {
      "get": {
        "tags": [
          "users"
        ],
        "summary": "Get My Profile",
        "operationId": "get_my_profile",
        "responses": {
          "200": {
            "description": "Successful Response",
            "content": {
              "application/json": {
                "schema": {
                  "$ref": "#/components/schemas/Profile"
                }
              }
            }
          },
          "404": {
            "description": "User not found",
            "content": {
              "application/json": {
                "schema": {
                  "$ref": "#/components/schemas/ErrorGet"
                }
              }
            }
          },
          "429": {
            "description": "Too many requests",
            "content": {
              "application/json": {
                "schema": {
                  "$ref": "#/components/schemas/ErrorGet"
                }
              }
            }
          },
          "500": {
            "description": "Internal server error",
            "content": {
              "application/json": {
                "schema": {
                  "$ref": "#/components/schemas/ErrorGet"
                }
              }
            }
          },
          "502": {
            "description": "Unexpected error when communicating with backend service",
            "content": {
              "application/json": {
                "schema": {
                  "$ref": "#/components/schemas/ErrorGet"
                }
              }
            }
          },
          "503": {
            "description": "Service unavailable",
            "content": {
              "application/json": {
                "schema": {
                  "$ref": "#/components/schemas/ErrorGet"
                }
              }
            }
          },
          "504": {
            "description": "Request to a backend service timed out.",
            "content": {
              "application/json": {
                "schema": {
                  "$ref": "#/components/schemas/ErrorGet"
                }
              }
            }
          }
        },
        "security": [
          {
            "HTTPBasic": []
          }
        ]
      },
      "put": {
        "tags": [
          "users"
        ],
        "summary": "Update My Profile",
        "operationId": "update_my_profile",
        "requestBody": {
          "content": {
            "application/json": {
              "schema": {
                "$ref": "#/components/schemas/ProfileUpdate"
              }
            }
          },
          "required": true
        },
        "responses": {
          "200": {
            "description": "Successful Response",
            "content": {
              "application/json": {
                "schema": {
                  "$ref": "#/components/schemas/Profile"
                }
              }
            }
          },
          "404": {
            "description": "User not found",
            "content": {
              "application/json": {
                "schema": {
                  "$ref": "#/components/schemas/ErrorGet"
                }
              }
            }
          },
          "429": {
            "description": "Too many requests",
            "content": {
              "application/json": {
                "schema": {
                  "$ref": "#/components/schemas/ErrorGet"
                }
              }
            }
          },
          "500": {
            "description": "Internal server error",
            "content": {
              "application/json": {
                "schema": {
                  "$ref": "#/components/schemas/ErrorGet"
                }
              }
            }
          },
          "502": {
            "description": "Unexpected error when communicating with backend service",
            "content": {
              "application/json": {
                "schema": {
                  "$ref": "#/components/schemas/ErrorGet"
                }
              }
            }
          },
          "503": {
            "description": "Service unavailable",
            "content": {
              "application/json": {
                "schema": {
                  "$ref": "#/components/schemas/ErrorGet"
                }
              }
            }
          },
          "504": {
            "description": "Request to a backend service timed out.",
            "content": {
              "application/json": {
                "schema": {
                  "$ref": "#/components/schemas/ErrorGet"
                }
              }
            }
          },
          "422": {
            "description": "Validation Error",
            "content": {
              "application/json": {
                "schema": {
                  "$ref": "#/components/schemas/HTTPValidationError"
                }
              }
            }
          }
        },
        "security": [
          {
            "HTTPBasic": []
          }
        ]
      }
    },
    "/v0/files": {
      "get": {
        "tags": [
          "files"
        ],
        "summary": "List Files",
        "description": "\ud83d\udea8 **Deprecated**: This endpoint is deprecated and will be removed in a future release.\nPlease use `GET /v0/files/page` instead.\n\n\n\nLists all files stored in the system\n\nAdded in *version 0.5*: \n\nRemoved in *version 0.7*: This endpoint is deprecated and will be removed in a future version",
        "operationId": "list_files",
        "responses": {
          "200": {
            "description": "Successful Response",
            "content": {
              "application/json": {
                "schema": {
                  "items": {
                    "$ref": "#/components/schemas/File"
                  },
                  "type": "array",
                  "title": "Response List Files V0 Files Get"
                }
              }
            }
          },
          "404": {
            "description": "File not found",
            "content": {
              "application/json": {
                "schema": {
                  "$ref": "#/components/schemas/ErrorGet"
                }
              }
            }
          },
          "429": {
            "description": "Too many requests",
            "content": {
              "application/json": {
                "schema": {
                  "$ref": "#/components/schemas/ErrorGet"
                }
              }
            }
          },
          "500": {
            "description": "Internal server error",
            "content": {
              "application/json": {
                "schema": {
                  "$ref": "#/components/schemas/ErrorGet"
                }
              }
            }
          },
          "502": {
            "description": "Unexpected error when communicating with backend service",
            "content": {
              "application/json": {
                "schema": {
                  "$ref": "#/components/schemas/ErrorGet"
                }
              }
            }
          },
          "503": {
            "description": "Service unavailable",
            "content": {
              "application/json": {
                "schema": {
                  "$ref": "#/components/schemas/ErrorGet"
                }
              }
            }
          },
          "504": {
            "description": "Request to a backend service timed out.",
            "content": {
              "application/json": {
                "schema": {
                  "$ref": "#/components/schemas/ErrorGet"
                }
              }
            }
          }
        },
        "security": [
          {
            "HTTPBasic": []
          }
        ]
      }
    },
    "/v0/files/content": {
      "put": {
        "tags": [
          "files"
        ],
        "summary": "Upload File",
        "description": "Uploads a single file to the system",
        "operationId": "upload_file",
        "security": [
          {
            "HTTPBasic": []
          }
        ],
        "parameters": [
          {
            "name": "content-length",
            "in": "header",
            "required": false,
            "schema": {
              "anyOf": [
                {
                  "type": "string"
                },
                {
                  "type": "null"
                }
              ],
              "title": "Content-Length"
            }
          }
        ],
        "requestBody": {
          "required": true,
          "content": {
            "multipart/form-data": {
              "schema": {
                "$ref": "#/components/schemas/Body_upload_file_v0_files_content_put"
              }
            }
          }
        },
        "responses": {
          "200": {
            "description": "Successful Response",
            "content": {
              "application/json": {
                "schema": {
                  "$ref": "#/components/schemas/File"
                }
              }
            }
          },
          "404": {
            "description": "File not found",
            "content": {
              "application/json": {
                "schema": {
                  "$ref": "#/components/schemas/ErrorGet"
                }
              }
            }
          },
          "429": {
            "description": "Too many requests",
            "content": {
              "application/json": {
                "schema": {
                  "$ref": "#/components/schemas/ErrorGet"
                }
              }
            }
          },
          "500": {
            "description": "Internal server error",
            "content": {
              "application/json": {
                "schema": {
                  "$ref": "#/components/schemas/ErrorGet"
                }
              }
            }
          },
          "502": {
            "description": "Unexpected error when communicating with backend service",
            "content": {
              "application/json": {
                "schema": {
                  "$ref": "#/components/schemas/ErrorGet"
                }
              }
            }
          },
          "503": {
            "description": "Service unavailable",
            "content": {
              "application/json": {
                "schema": {
                  "$ref": "#/components/schemas/ErrorGet"
                }
              }
            }
          },
          "504": {
            "description": "Request to a backend service timed out.",
            "content": {
              "application/json": {
                "schema": {
                  "$ref": "#/components/schemas/ErrorGet"
                }
              }
            }
          },
          "422": {
            "description": "Validation Error",
            "content": {
              "application/json": {
                "schema": {
                  "$ref": "#/components/schemas/HTTPValidationError"
                }
              }
            }
          }
        }
      },
      "post": {
        "tags": [
          "files"
        ],
        "summary": "Get Upload Links",
        "description": "Get upload links for uploading a file to storage",
        "operationId": "get_upload_links",
        "security": [
          {
            "HTTPBasic": []
          }
        ],
        "requestBody": {
          "required": true,
          "content": {
            "application/json": {
              "schema": {
                "anyOf": [
                  {
                    "$ref": "#/components/schemas/UserFileToProgramJob"
                  },
                  {
                    "$ref": "#/components/schemas/UserFile"
                  }
                ],
                "title": "Client File"
              }
            }
          }
        },
        "responses": {
          "200": {
            "description": "Successful Response",
            "content": {
              "application/json": {
                "schema": {
                  "$ref": "#/components/schemas/ClientFileUploadData"
                }
              }
            }
          },
          "404": {
            "description": "File not found",
            "content": {
              "application/json": {
                "schema": {
                  "$ref": "#/components/schemas/ErrorGet"
                }
              }
            }
          },
          "429": {
            "description": "Too many requests",
            "content": {
              "application/json": {
                "schema": {
                  "$ref": "#/components/schemas/ErrorGet"
                }
              }
            }
          },
          "500": {
            "description": "Internal server error",
            "content": {
              "application/json": {
                "schema": {
                  "$ref": "#/components/schemas/ErrorGet"
                }
              }
            }
          },
          "502": {
            "description": "Unexpected error when communicating with backend service",
            "content": {
              "application/json": {
                "schema": {
                  "$ref": "#/components/schemas/ErrorGet"
                }
              }
            }
          },
          "503": {
            "description": "Service unavailable",
            "content": {
              "application/json": {
                "schema": {
                  "$ref": "#/components/schemas/ErrorGet"
                }
              }
            }
          },
          "504": {
            "description": "Request to a backend service timed out.",
            "content": {
              "application/json": {
                "schema": {
                  "$ref": "#/components/schemas/ErrorGet"
                }
              }
            }
          },
          "422": {
            "description": "Validation Error",
            "content": {
              "application/json": {
                "schema": {
                  "$ref": "#/components/schemas/HTTPValidationError"
                }
              }
            }
          }
        }
      }
    },
    "/v0/files/{file_id}": {
      "get": {
        "tags": [
          "files"
        ],
        "summary": "Get File",
        "description": "Gets metadata for a given file resource",
        "operationId": "get_file",
        "security": [
          {
            "HTTPBasic": []
          }
        ],
        "parameters": [
          {
            "name": "file_id",
            "in": "path",
            "required": true,
            "schema": {
              "type": "string",
              "format": "uuid",
              "title": "File Id"
            }
          }
        ],
        "responses": {
          "200": {
            "description": "Successful Response",
            "content": {
              "application/json": {
                "schema": {
                  "$ref": "#/components/schemas/File"
                }
              }
            }
          },
          "404": {
            "description": "File not found",
            "content": {
              "application/json": {
                "schema": {
                  "$ref": "#/components/schemas/ErrorGet"
                }
              }
            }
          },
          "429": {
            "description": "Too many requests",
            "content": {
              "application/json": {
                "schema": {
                  "$ref": "#/components/schemas/ErrorGet"
                }
              }
            }
          },
          "500": {
            "description": "Internal server error",
            "content": {
              "application/json": {
                "schema": {
                  "$ref": "#/components/schemas/ErrorGet"
                }
              }
            }
          },
          "502": {
            "description": "Unexpected error when communicating with backend service",
            "content": {
              "application/json": {
                "schema": {
                  "$ref": "#/components/schemas/ErrorGet"
                }
              }
            }
          },
          "503": {
            "description": "Service unavailable",
            "content": {
              "application/json": {
                "schema": {
                  "$ref": "#/components/schemas/ErrorGet"
                }
              }
            }
          },
          "504": {
            "description": "Request to a backend service timed out.",
            "content": {
              "application/json": {
                "schema": {
                  "$ref": "#/components/schemas/ErrorGet"
                }
              }
            }
          },
          "422": {
            "description": "Validation Error",
            "content": {
              "application/json": {
                "schema": {
                  "$ref": "#/components/schemas/HTTPValidationError"
                }
              }
            }
          }
        }
      },
      "delete": {
        "tags": [
          "files"
        ],
        "summary": "Delete File",
        "operationId": "delete_file",
        "security": [
          {
            "HTTPBasic": []
          }
        ],
        "parameters": [
          {
            "name": "file_id",
            "in": "path",
            "required": true,
            "schema": {
              "type": "string",
              "format": "uuid",
              "title": "File Id"
            }
          }
        ],
        "responses": {
          "200": {
            "description": "Successful Response",
            "content": {
              "application/json": {
                "schema": {}
              }
            }
          },
          "404": {
            "description": "File not found",
            "content": {
              "application/json": {
                "schema": {
                  "$ref": "#/components/schemas/ErrorGet"
                }
              }
            }
          },
          "429": {
            "description": "Too many requests",
            "content": {
              "application/json": {
                "schema": {
                  "$ref": "#/components/schemas/ErrorGet"
                }
              }
            }
          },
          "500": {
            "description": "Internal server error",
            "content": {
              "application/json": {
                "schema": {
                  "$ref": "#/components/schemas/ErrorGet"
                }
              }
            }
          },
          "502": {
            "description": "Unexpected error when communicating with backend service",
            "content": {
              "application/json": {
                "schema": {
                  "$ref": "#/components/schemas/ErrorGet"
                }
              }
            }
          },
          "503": {
            "description": "Service unavailable",
            "content": {
              "application/json": {
                "schema": {
                  "$ref": "#/components/schemas/ErrorGet"
                }
              }
            }
          },
          "504": {
            "description": "Request to a backend service timed out.",
            "content": {
              "application/json": {
                "schema": {
                  "$ref": "#/components/schemas/ErrorGet"
                }
              }
            }
          },
          "422": {
            "description": "Validation Error",
            "content": {
              "application/json": {
                "schema": {
                  "$ref": "#/components/schemas/HTTPValidationError"
                }
              }
            }
          }
        }
      }
    },
    "/v0/files:search": {
      "get": {
        "tags": [
          "files"
        ],
        "summary": "Search Files Page",
        "description": "Search files",
        "operationId": "search_files_page",
        "security": [
          {
            "HTTPBasic": []
          }
        ],
        "parameters": [
          {
            "name": "sha256_checksum",
            "in": "query",
            "required": false,
            "schema": {
              "anyOf": [
                {
                  "type": "string",
                  "pattern": "^[a-fA-F0-9]{64}$"
                },
                {
                  "type": "null"
                }
              ],
              "title": "Sha256 Checksum"
            }
          },
          {
            "name": "file_id",
            "in": "query",
            "required": false,
            "schema": {
              "anyOf": [
                {
                  "type": "string",
                  "format": "uuid"
                },
                {
                  "type": "null"
                }
              ],
              "title": "File Id"
            }
          },
          {
            "name": "limit",
            "in": "query",
            "required": false,
            "schema": {
              "type": "integer",
              "maximum": 50,
              "minimum": 1,
              "default": 20,
              "title": "Limit"
            }
          },
          {
            "name": "offset",
            "in": "query",
            "required": false,
            "schema": {
              "type": "integer",
              "minimum": 0,
              "default": 0,
              "title": "Offset"
            }
          }
        ],
        "responses": {
          "200": {
            "description": "Successful Response",
            "content": {
              "application/json": {
                "schema": {
                  "$ref": "#/components/schemas/Page_File_"
                }
              }
            }
          },
          "404": {
            "description": "File not found",
            "content": {
              "application/json": {
                "schema": {
                  "$ref": "#/components/schemas/ErrorGet"
                }
              }
            }
          },
          "429": {
            "description": "Too many requests",
            "content": {
              "application/json": {
                "schema": {
                  "$ref": "#/components/schemas/ErrorGet"
                }
              }
            }
          },
          "500": {
            "description": "Internal server error",
            "content": {
              "application/json": {
                "schema": {
                  "$ref": "#/components/schemas/ErrorGet"
                }
              }
            }
          },
          "502": {
            "description": "Unexpected error when communicating with backend service",
            "content": {
              "application/json": {
                "schema": {
                  "$ref": "#/components/schemas/ErrorGet"
                }
              }
            }
          },
          "503": {
            "description": "Service unavailable",
            "content": {
              "application/json": {
                "schema": {
                  "$ref": "#/components/schemas/ErrorGet"
                }
              }
            }
          },
          "504": {
            "description": "Request to a backend service timed out.",
            "content": {
              "application/json": {
                "schema": {
                  "$ref": "#/components/schemas/ErrorGet"
                }
              }
            }
          },
          "422": {
            "description": "Validation Error",
            "content": {
              "application/json": {
                "schema": {
                  "$ref": "#/components/schemas/HTTPValidationError"
                }
              }
            }
          }
        }
      }
    },
    "/v0/files/{file_id}:abort": {
      "post": {
        "tags": [
          "files"
        ],
        "summary": "Abort Multipart Upload",
        "operationId": "abort_multipart_upload",
        "security": [
          {
            "HTTPBasic": []
          }
        ],
        "parameters": [
          {
            "name": "file_id",
            "in": "path",
            "required": true,
            "schema": {
              "type": "string",
              "format": "uuid",
              "title": "File Id"
            }
          }
        ],
        "requestBody": {
          "required": true,
          "content": {
            "application/json": {
              "schema": {
                "$ref": "#/components/schemas/Body_abort_multipart_upload_v0_files__file_id__abort_post"
              }
            }
          }
        },
        "responses": {
          "200": {
            "description": "Successful Response",
            "content": {
              "application/json": {
                "schema": {}
              }
            }
          },
          "429": {
            "description": "Too many requests",
            "content": {
              "application/json": {
                "schema": {
                  "$ref": "#/components/schemas/ErrorGet"
                }
              }
            }
          },
          "500": {
            "description": "Internal server error",
            "content": {
              "application/json": {
                "schema": {
                  "$ref": "#/components/schemas/ErrorGet"
                }
              }
            }
          },
          "502": {
            "description": "Unexpected error when communicating with backend service",
            "content": {
              "application/json": {
                "schema": {
                  "$ref": "#/components/schemas/ErrorGet"
                }
              }
            }
          },
          "503": {
            "description": "Service unavailable",
            "content": {
              "application/json": {
                "schema": {
                  "$ref": "#/components/schemas/ErrorGet"
                }
              }
            }
          },
          "504": {
            "description": "Request to a backend service timed out.",
            "content": {
              "application/json": {
                "schema": {
                  "$ref": "#/components/schemas/ErrorGet"
                }
              }
            }
          },
          "422": {
            "description": "Validation Error",
            "content": {
              "application/json": {
                "schema": {
                  "$ref": "#/components/schemas/HTTPValidationError"
                }
              }
            }
          }
        }
      }
    },
    "/v0/files/{file_id}:complete": {
      "post": {
        "tags": [
          "files"
        ],
        "summary": "Complete Multipart Upload",
        "operationId": "complete_multipart_upload",
        "security": [
          {
            "HTTPBasic": []
          }
        ],
        "parameters": [
          {
            "name": "file_id",
            "in": "path",
            "required": true,
            "schema": {
              "type": "string",
              "format": "uuid",
              "title": "File Id"
            }
          }
        ],
        "requestBody": {
          "required": true,
          "content": {
            "application/json": {
              "schema": {
                "$ref": "#/components/schemas/Body_complete_multipart_upload_v0_files__file_id__complete_post"
              }
            }
          }
        },
        "responses": {
          "200": {
            "description": "Successful Response",
            "content": {
              "application/json": {
                "schema": {
                  "$ref": "#/components/schemas/File"
                }
              }
            }
          },
          "404": {
            "description": "File not found",
            "content": {
              "application/json": {
                "schema": {
                  "$ref": "#/components/schemas/ErrorGet"
                }
              }
            }
          },
          "429": {
            "description": "Too many requests",
            "content": {
              "application/json": {
                "schema": {
                  "$ref": "#/components/schemas/ErrorGet"
                }
              }
            }
          },
          "500": {
            "description": "Internal server error",
            "content": {
              "application/json": {
                "schema": {
                  "$ref": "#/components/schemas/ErrorGet"
                }
              }
            }
          },
          "502": {
            "description": "Unexpected error when communicating with backend service",
            "content": {
              "application/json": {
                "schema": {
                  "$ref": "#/components/schemas/ErrorGet"
                }
              }
            }
          },
          "503": {
            "description": "Service unavailable",
            "content": {
              "application/json": {
                "schema": {
                  "$ref": "#/components/schemas/ErrorGet"
                }
              }
            }
          },
          "504": {
            "description": "Request to a backend service timed out.",
            "content": {
              "application/json": {
                "schema": {
                  "$ref": "#/components/schemas/ErrorGet"
                }
              }
            }
          },
          "422": {
            "description": "Validation Error",
            "content": {
              "application/json": {
                "schema": {
                  "$ref": "#/components/schemas/HTTPValidationError"
                }
              }
            }
          }
        }
      }
    },
    "/v0/files/{file_id}/content": {
      "get": {
        "tags": [
          "files"
        ],
        "summary": "Download File",
        "operationId": "download_file",
        "security": [
          {
            "HTTPBasic": []
          }
        ],
        "parameters": [
          {
            "name": "file_id",
            "in": "path",
            "required": true,
            "schema": {
              "type": "string",
              "format": "uuid",
              "title": "File Id"
            }
          }
        ],
        "responses": {
          "307": {
            "description": "Successful Response"
          },
          "404": {
            "description": "File not found",
            "content": {
              "application/json": {
                "schema": {
                  "$ref": "#/components/schemas/ErrorGet"
                }
              }
            }
          },
          "429": {
            "description": "Too many requests",
            "content": {
              "application/json": {
                "schema": {
                  "$ref": "#/components/schemas/ErrorGet"
                }
              }
            }
          },
          "500": {
            "description": "Internal server error",
            "content": {
              "application/json": {
                "schema": {
                  "$ref": "#/components/schemas/ErrorGet"
                }
              }
            }
          },
          "502": {
            "description": "Unexpected error when communicating with backend service",
            "content": {
              "application/json": {
                "schema": {
                  "$ref": "#/components/schemas/ErrorGet"
                }
              }
            }
          },
          "503": {
            "description": "Service unavailable",
            "content": {
              "application/json": {
                "schema": {
                  "$ref": "#/components/schemas/ErrorGet"
                }
              }
            }
          },
          "504": {
            "description": "Request to a backend service timed out.",
            "content": {
              "application/json": {
                "schema": {
                  "$ref": "#/components/schemas/ErrorGet"
                }
              }
            }
          },
          "200": {
            "content": {
              "application/octet-stream": {
                "schema": {
                  "type": "string",
                  "format": "binary"
                }
              },
              "text/plain": {
                "schema": {
                  "type": "string"
                }
              }
            },
            "description": "Returns a arbitrary binary data"
          },
          "422": {
            "description": "Validation Error",
            "content": {
              "application/json": {
                "schema": {
                  "$ref": "#/components/schemas/HTTPValidationError"
                }
              }
            }
          }
        }
      }
    },
    "/v0/programs/{program_key}/releases/{version}": {
      "get": {
        "tags": [
          "programs"
        ],
        "summary": "Get Program Release",
        "description": "Gets a specific release of a solver",
        "operationId": "get_program_release",
        "security": [
          {
            "HTTPBasic": []
          }
        ],
        "parameters": [
          {
            "name": "program_key",
            "in": "path",
            "required": true,
            "schema": {
              "type": "string",
              "pattern": "^simcore/services/dynamic/([a-z0-9][a-z0-9_.-]*/)*([a-z0-9-_]+[a-z0-9])$",
              "title": "Program Key"
            }
          },
          {
            "name": "version",
            "in": "path",
            "required": true,
            "schema": {
              "type": "string",
              "pattern": "^(0|[1-9]\\d*)(\\.(0|[1-9]\\d*)){2}(-(0|[1-9]\\d*|\\d*[-a-zA-Z][-\\da-zA-Z]*)(\\.(0|[1-9]\\d*|\\d*[-a-zA-Z][-\\da-zA-Z]*))*)?(\\+[-\\da-zA-Z]+(\\.[-\\da-zA-Z-]+)*)?$",
              "title": "Version"
            }
          }
        ],
        "responses": {
          "200": {
            "description": "Successful Response",
            "content": {
              "application/json": {
                "schema": {
                  "$ref": "#/components/schemas/Program"
                }
              }
            }
          },
          "422": {
            "description": "Validation Error",
            "content": {
              "application/json": {
                "schema": {
                  "$ref": "#/components/schemas/HTTPValidationError"
                }
              }
            }
          }
        }
      }
    },
    "/v0/programs/{program_key}/releases/{version}/jobs": {
      "post": {
        "tags": [
          "programs"
        ],
        "summary": "Create Program Job",
        "description": "Creates a program job",
        "operationId": "create_program_job",
        "security": [
          {
            "HTTPBasic": []
          }
        ],
        "parameters": [
          {
            "name": "program_key",
            "in": "path",
            "required": true,
            "schema": {
              "type": "string",
              "pattern": "^simcore/services/dynamic/([a-z0-9][a-z0-9_.-]*/)*([a-z0-9-_]+[a-z0-9])$",
              "title": "Program Key"
            }
          },
          {
            "name": "version",
            "in": "path",
            "required": true,
            "schema": {
              "type": "string",
              "pattern": "^(0|[1-9]\\d*)(\\.(0|[1-9]\\d*)){2}(-(0|[1-9]\\d*|\\d*[-a-zA-Z][-\\da-zA-Z]*)(\\.(0|[1-9]\\d*|\\d*[-a-zA-Z][-\\da-zA-Z]*))*)?(\\+[-\\da-zA-Z]+(\\.[-\\da-zA-Z-]+)*)?$",
              "title": "Version"
            }
          },
          {
            "name": "x-simcore-parent-project-uuid",
            "in": "header",
            "required": false,
            "schema": {
              "anyOf": [
                {
                  "type": "string",
                  "format": "uuid"
                },
                {
                  "type": "null"
                }
              ],
              "title": "X-Simcore-Parent-Project-Uuid"
            }
          },
          {
            "name": "x-simcore-parent-node-id",
            "in": "header",
            "required": false,
            "schema": {
              "anyOf": [
                {
                  "type": "string",
                  "format": "uuid"
                },
                {
                  "type": "null"
                }
              ],
              "title": "X-Simcore-Parent-Node-Id"
            }
          }
        ],
        "requestBody": {
          "content": {
            "application/json": {
              "schema": {
                "$ref": "#/components/schemas/Body_create_program_job_v0_programs__program_key__releases__version__jobs_post"
              }
            }
          }
        },
        "responses": {
          "201": {
            "description": "Successful Response",
            "content": {
              "application/json": {
                "schema": {
                  "$ref": "#/components/schemas/Job"
                }
              }
            }
          },
          "422": {
            "description": "Validation Error",
            "content": {
              "application/json": {
                "schema": {
                  "$ref": "#/components/schemas/HTTPValidationError"
                }
              }
            }
          }
        }
      }
    },
    "/v0/solvers": {
      "get": {
        "tags": [
          "solvers"
        ],
        "summary": "List Solvers",
        "description": "\ud83d\udea8 **Deprecated**: This endpoint is deprecated and will be removed in a future release.\nPlease use `GET /v0/solvers/page` instead.\n\n\n\nLists all available solvers (latest version)\n\nNew in *version 0.5*",
        "operationId": "list_solvers",
        "responses": {
          "200": {
            "description": "Successful Response",
            "content": {
              "application/json": {
                "schema": {
                  "items": {
                    "$ref": "#/components/schemas/Solver"
                  },
                  "type": "array",
                  "title": "Response List Solvers V0 Solvers Get"
                }
              }
            }
          },
          "404": {
            "description": "Not found",
            "content": {
              "application/json": {
                "schema": {
                  "$ref": "#/components/schemas/ErrorGet"
                }
              }
            }
          },
          "429": {
            "description": "Too many requests",
            "content": {
              "application/json": {
                "schema": {
                  "$ref": "#/components/schemas/ErrorGet"
                }
              }
            }
          },
          "500": {
            "description": "Internal server error",
            "content": {
              "application/json": {
                "schema": {
                  "$ref": "#/components/schemas/ErrorGet"
                }
              }
            }
          },
          "502": {
            "description": "Unexpected error when communicating with backend service",
            "content": {
              "application/json": {
                "schema": {
                  "$ref": "#/components/schemas/ErrorGet"
                }
              }
            }
          },
          "503": {
            "description": "Service unavailable",
            "content": {
              "application/json": {
                "schema": {
                  "$ref": "#/components/schemas/ErrorGet"
                }
              }
            }
          },
          "504": {
            "description": "Request to a backend service timed out.",
            "content": {
              "application/json": {
                "schema": {
                  "$ref": "#/components/schemas/ErrorGet"
                }
              }
            }
          }
        },
        "security": [
          {
            "HTTPBasic": []
          }
        ]
      }
    },
    "/v0/solvers/releases": {
      "get": {
        "tags": [
          "solvers"
        ],
        "summary": "Lists All Releases",
        "description": "\ud83d\udea8 **Deprecated**: This endpoint is deprecated and will be removed in a future release.\nPlease use `GET /v0/solvers/{solver_key}/releases/page` instead.\n\n\n\nLists **all** released solvers (not just latest version)\n\nNew in *version 0.5*",
        "operationId": "list_solvers_releases",
        "responses": {
          "200": {
            "description": "Successful Response",
            "content": {
              "application/json": {
                "schema": {
                  "items": {
                    "$ref": "#/components/schemas/Solver"
                  },
                  "type": "array",
                  "title": "Response List Solvers Releases V0 Solvers Releases Get"
                }
              }
            }
          },
          "404": {
            "description": "Not found",
            "content": {
              "application/json": {
                "schema": {
                  "$ref": "#/components/schemas/ErrorGet"
                }
              }
            }
          },
          "429": {
            "description": "Too many requests",
            "content": {
              "application/json": {
                "schema": {
                  "$ref": "#/components/schemas/ErrorGet"
                }
              }
            }
          },
          "500": {
            "description": "Internal server error",
            "content": {
              "application/json": {
                "schema": {
                  "$ref": "#/components/schemas/ErrorGet"
                }
              }
            }
          },
          "502": {
            "description": "Unexpected error when communicating with backend service",
            "content": {
              "application/json": {
                "schema": {
                  "$ref": "#/components/schemas/ErrorGet"
                }
              }
            }
          },
          "503": {
            "description": "Service unavailable",
            "content": {
              "application/json": {
                "schema": {
                  "$ref": "#/components/schemas/ErrorGet"
                }
              }
            }
          },
          "504": {
            "description": "Request to a backend service timed out.",
            "content": {
              "application/json": {
                "schema": {
                  "$ref": "#/components/schemas/ErrorGet"
                }
              }
            }
          }
        },
        "security": [
          {
            "HTTPBasic": []
          }
        ]
      }
    },
    "/v0/solvers/{solver_key}/latest": {
      "get": {
        "tags": [
          "solvers"
        ],
        "summary": "Get Solver",
        "description": "Gets latest release of a solver\n\nAdded in *version 0.7.1*: `version_display` field in the response",
        "operationId": "get_solver",
        "security": [
          {
            "HTTPBasic": []
          }
        ],
        "parameters": [
          {
            "name": "solver_key",
            "in": "path",
            "required": true,
            "schema": {
              "type": "string",
              "pattern": "^simcore/services/comp/([a-z0-9][a-z0-9_.-]*/)*([a-z0-9-_]+[a-z0-9])$",
              "title": "Solver Key"
            }
          }
        ],
        "responses": {
          "200": {
            "description": "Successful Response",
            "content": {
              "application/json": {
                "schema": {
                  "$ref": "#/components/schemas/Solver"
                }
              }
            }
          },
          "404": {
            "description": "Not found",
            "content": {
              "application/json": {
                "schema": {
                  "$ref": "#/components/schemas/ErrorGet"
                }
              }
            }
          },
          "429": {
            "description": "Too many requests",
            "content": {
              "application/json": {
                "schema": {
                  "$ref": "#/components/schemas/ErrorGet"
                }
              }
            }
          },
          "500": {
            "description": "Internal server error",
            "content": {
              "application/json": {
                "schema": {
                  "$ref": "#/components/schemas/ErrorGet"
                }
              }
            }
          },
          "502": {
            "description": "Unexpected error when communicating with backend service",
            "content": {
              "application/json": {
                "schema": {
                  "$ref": "#/components/schemas/ErrorGet"
                }
              }
            }
          },
          "503": {
            "description": "Service unavailable",
            "content": {
              "application/json": {
                "schema": {
                  "$ref": "#/components/schemas/ErrorGet"
                }
              }
            }
          },
          "504": {
            "description": "Request to a backend service timed out.",
            "content": {
              "application/json": {
                "schema": {
                  "$ref": "#/components/schemas/ErrorGet"
                }
              }
            }
          },
          "422": {
            "description": "Validation Error",
            "content": {
              "application/json": {
                "schema": {
                  "$ref": "#/components/schemas/HTTPValidationError"
                }
              }
            }
          }
        }
      }
    },
    "/v0/solvers/{solver_key}/releases": {
      "get": {
        "tags": [
          "solvers"
        ],
        "summary": "List Solver Releases",
        "description": "Lists all releases of a given (one) solver\n\nAdded in *version 0.7.1*: `version_display` field in the response",
        "operationId": "list_solver_releases",
        "security": [
          {
            "HTTPBasic": []
          }
        ],
        "parameters": [
          {
            "name": "solver_key",
            "in": "path",
            "required": true,
            "schema": {
              "type": "string",
              "pattern": "^simcore/services/comp/([a-z0-9][a-z0-9_.-]*/)*([a-z0-9-_]+[a-z0-9])$",
              "title": "Solver Key"
            }
          }
        ],
        "responses": {
          "200": {
            "description": "Successful Response",
            "content": {
              "application/json": {
                "schema": {
                  "type": "array",
                  "items": {
                    "$ref": "#/components/schemas/Solver"
                  },
                  "title": "Response List Solver Releases V0 Solvers  Solver Key  Releases Get"
                }
              }
            }
          },
          "404": {
            "description": "Not found",
            "content": {
              "application/json": {
                "schema": {
                  "$ref": "#/components/schemas/ErrorGet"
                }
              }
            }
          },
          "429": {
            "description": "Too many requests",
            "content": {
              "application/json": {
                "schema": {
                  "$ref": "#/components/schemas/ErrorGet"
                }
              }
            }
          },
          "500": {
            "description": "Internal server error",
            "content": {
              "application/json": {
                "schema": {
                  "$ref": "#/components/schemas/ErrorGet"
                }
              }
            }
          },
          "502": {
            "description": "Unexpected error when communicating with backend service",
            "content": {
              "application/json": {
                "schema": {
                  "$ref": "#/components/schemas/ErrorGet"
                }
              }
            }
          },
          "503": {
            "description": "Service unavailable",
            "content": {
              "application/json": {
                "schema": {
                  "$ref": "#/components/schemas/ErrorGet"
                }
              }
            }
          },
          "504": {
            "description": "Request to a backend service timed out.",
            "content": {
              "application/json": {
                "schema": {
                  "$ref": "#/components/schemas/ErrorGet"
                }
              }
            }
          },
          "422": {
            "description": "Validation Error",
            "content": {
              "application/json": {
                "schema": {
                  "$ref": "#/components/schemas/HTTPValidationError"
                }
              }
            }
          }
        }
      }
    },
    "/v0/solvers/{solver_key}/releases/{version}": {
      "get": {
        "tags": [
          "solvers"
        ],
        "summary": "Get Solver Release",
        "description": "Gets a specific release of a solver\n\nAdded in *version 0.7.1*: `version_display` field in the response",
        "operationId": "get_solver_release",
        "security": [
          {
            "HTTPBasic": []
          }
        ],
        "parameters": [
          {
            "name": "solver_key",
            "in": "path",
            "required": true,
            "schema": {
              "type": "string",
              "pattern": "^simcore/services/comp/([a-z0-9][a-z0-9_.-]*/)*([a-z0-9-_]+[a-z0-9])$",
              "title": "Solver Key"
            }
          },
          {
            "name": "version",
            "in": "path",
            "required": true,
            "schema": {
              "type": "string",
              "pattern": "^(0|[1-9]\\d*)(\\.(0|[1-9]\\d*)){2}(-(0|[1-9]\\d*|\\d*[-a-zA-Z][-\\da-zA-Z]*)(\\.(0|[1-9]\\d*|\\d*[-a-zA-Z][-\\da-zA-Z]*))*)?(\\+[-\\da-zA-Z]+(\\.[-\\da-zA-Z-]+)*)?$",
              "title": "Version"
            }
          }
        ],
        "responses": {
          "200": {
            "description": "Successful Response",
            "content": {
              "application/json": {
                "schema": {
                  "$ref": "#/components/schemas/Solver"
                }
              }
            }
          },
          "404": {
            "description": "Not found",
            "content": {
              "application/json": {
                "schema": {
                  "$ref": "#/components/schemas/ErrorGet"
                }
              }
            }
          },
          "429": {
            "description": "Too many requests",
            "content": {
              "application/json": {
                "schema": {
                  "$ref": "#/components/schemas/ErrorGet"
                }
              }
            }
          },
          "500": {
            "description": "Internal server error",
            "content": {
              "application/json": {
                "schema": {
                  "$ref": "#/components/schemas/ErrorGet"
                }
              }
            }
          },
          "502": {
            "description": "Unexpected error when communicating with backend service",
            "content": {
              "application/json": {
                "schema": {
                  "$ref": "#/components/schemas/ErrorGet"
                }
              }
            }
          },
          "503": {
            "description": "Service unavailable",
            "content": {
              "application/json": {
                "schema": {
                  "$ref": "#/components/schemas/ErrorGet"
                }
              }
            }
          },
          "504": {
            "description": "Request to a backend service timed out.",
            "content": {
              "application/json": {
                "schema": {
                  "$ref": "#/components/schemas/ErrorGet"
                }
              }
            }
          },
          "422": {
            "description": "Validation Error",
            "content": {
              "application/json": {
                "schema": {
                  "$ref": "#/components/schemas/HTTPValidationError"
                }
              }
            }
          }
        }
      }
    },
    "/v0/solvers/{solver_key}/releases/{version}/ports": {
      "get": {
        "tags": [
          "solvers"
        ],
        "summary": "List Solver Ports",
        "description": "Lists inputs and outputs of a given solver\n\nNew in *version 0.5*\n\nAdded in *version 0.7.1*: `version_display` field in the response",
        "operationId": "list_solver_ports",
        "security": [
          {
            "HTTPBasic": []
          }
        ],
        "parameters": [
          {
            "name": "solver_key",
            "in": "path",
            "required": true,
            "schema": {
              "type": "string",
              "pattern": "^simcore/services/comp/([a-z0-9][a-z0-9_.-]*/)*([a-z0-9-_]+[a-z0-9])$",
              "title": "Solver Key"
            }
          },
          {
            "name": "version",
            "in": "path",
            "required": true,
            "schema": {
              "type": "string",
              "pattern": "^(0|[1-9]\\d*)(\\.(0|[1-9]\\d*)){2}(-(0|[1-9]\\d*|\\d*[-a-zA-Z][-\\da-zA-Z]*)(\\.(0|[1-9]\\d*|\\d*[-a-zA-Z][-\\da-zA-Z]*))*)?(\\+[-\\da-zA-Z]+(\\.[-\\da-zA-Z-]+)*)?$",
              "title": "Version"
            }
          }
        ],
        "responses": {
          "200": {
            "description": "Successful Response",
            "content": {
              "application/json": {
                "schema": {
                  "$ref": "#/components/schemas/OnePage_SolverPort_"
                }
              }
            }
          },
          "404": {
            "description": "Not found",
            "content": {
              "application/json": {
                "schema": {
                  "$ref": "#/components/schemas/ErrorGet"
                }
              }
            }
          },
          "429": {
            "description": "Too many requests",
            "content": {
              "application/json": {
                "schema": {
                  "$ref": "#/components/schemas/ErrorGet"
                }
              }
            }
          },
          "500": {
            "description": "Internal server error",
            "content": {
              "application/json": {
                "schema": {
                  "$ref": "#/components/schemas/ErrorGet"
                }
              }
            }
          },
          "502": {
            "description": "Unexpected error when communicating with backend service",
            "content": {
              "application/json": {
                "schema": {
                  "$ref": "#/components/schemas/ErrorGet"
                }
              }
            }
          },
          "503": {
            "description": "Service unavailable",
            "content": {
              "application/json": {
                "schema": {
                  "$ref": "#/components/schemas/ErrorGet"
                }
              }
            }
          },
          "504": {
            "description": "Request to a backend service timed out.",
            "content": {
              "application/json": {
                "schema": {
                  "$ref": "#/components/schemas/ErrorGet"
                }
              }
            }
          },
          "422": {
            "description": "Validation Error",
            "content": {
              "application/json": {
                "schema": {
                  "$ref": "#/components/schemas/HTTPValidationError"
                }
              }
            }
          }
        }
      }
    },
    "/v0/solvers/{solver_key}/releases/{version}/pricing_plan": {
      "get": {
        "tags": [
          "solvers"
        ],
        "summary": "Get Solver Pricing Plan",
        "description": "Gets solver pricing plan\n\nNew in *version 0.7*\n\nAdded in *version 0.7.1*: `version_display` field in the response",
        "operationId": "get_solver_pricing_plan",
        "security": [
          {
            "HTTPBasic": []
          }
        ],
        "parameters": [
          {
            "name": "solver_key",
            "in": "path",
            "required": true,
            "schema": {
              "type": "string",
              "pattern": "^simcore/services/comp/([a-z0-9][a-z0-9_.-]*/)*([a-z0-9-_]+[a-z0-9])$",
              "title": "Solver Key"
            }
          },
          {
            "name": "version",
            "in": "path",
            "required": true,
            "schema": {
              "type": "string",
              "pattern": "^(0|[1-9]\\d*)(\\.(0|[1-9]\\d*)){2}(-(0|[1-9]\\d*|\\d*[-a-zA-Z][-\\da-zA-Z]*)(\\.(0|[1-9]\\d*|\\d*[-a-zA-Z][-\\da-zA-Z]*))*)?(\\+[-\\da-zA-Z]+(\\.[-\\da-zA-Z-]+)*)?$",
              "title": "Version"
            }
          }
        ],
        "responses": {
          "200": {
            "description": "Successful Response",
            "content": {
              "application/json": {
                "schema": {
                  "$ref": "#/components/schemas/ServicePricingPlanGetLegacy"
                }
              }
            }
          },
          "404": {
            "description": "Not found",
            "content": {
              "application/json": {
                "schema": {
                  "$ref": "#/components/schemas/ErrorGet"
                }
              }
            }
          },
          "429": {
            "description": "Too many requests",
            "content": {
              "application/json": {
                "schema": {
                  "$ref": "#/components/schemas/ErrorGet"
                }
              }
            }
          },
          "500": {
            "description": "Internal server error",
            "content": {
              "application/json": {
                "schema": {
                  "$ref": "#/components/schemas/ErrorGet"
                }
              }
            }
          },
          "502": {
            "description": "Unexpected error when communicating with backend service",
            "content": {
              "application/json": {
                "schema": {
                  "$ref": "#/components/schemas/ErrorGet"
                }
              }
            }
          },
          "503": {
            "description": "Service unavailable",
            "content": {
              "application/json": {
                "schema": {
                  "$ref": "#/components/schemas/ErrorGet"
                }
              }
            }
          },
          "504": {
            "description": "Request to a backend service timed out.",
            "content": {
              "application/json": {
                "schema": {
                  "$ref": "#/components/schemas/ErrorGet"
                }
              }
            }
          },
          "422": {
            "description": "Validation Error",
            "content": {
              "application/json": {
                "schema": {
                  "$ref": "#/components/schemas/HTTPValidationError"
                }
              }
            }
          }
        }
      }
    },
    "/v0/solvers/{solver_key}/releases/{version}/jobs": {
      "post": {
        "tags": [
          "solvers"
        ],
        "summary": "Create Solver Job",
        "description": "Creates a job in a specific release with given inputs. This operation does not start the job.\n\nNew in *version 0.5*",
        "operationId": "create_solver_job",
        "security": [
          {
            "HTTPBasic": []
          }
        ],
        "parameters": [
          {
            "name": "solver_key",
            "in": "path",
            "required": true,
            "schema": {
              "type": "string",
              "pattern": "^simcore/services/comp/([a-z0-9][a-z0-9_.-]*/)*([a-z0-9-_]+[a-z0-9])$",
              "title": "Solver Key"
            }
          },
          {
            "name": "version",
            "in": "path",
            "required": true,
            "schema": {
              "type": "string",
              "pattern": "^(0|[1-9]\\d*)(\\.(0|[1-9]\\d*)){2}(-(0|[1-9]\\d*|\\d*[-a-zA-Z][-\\da-zA-Z]*)(\\.(0|[1-9]\\d*|\\d*[-a-zA-Z][-\\da-zA-Z]*))*)?(\\+[-\\da-zA-Z]+(\\.[-\\da-zA-Z-]+)*)?$",
              "title": "Version"
            }
          },
          {
            "name": "hidden",
            "in": "query",
            "required": false,
            "schema": {
              "type": "boolean",
              "default": true,
              "title": "Hidden"
            }
          },
          {
            "name": "x-simcore-parent-project-uuid",
            "in": "header",
            "required": false,
            "schema": {
              "anyOf": [
                {
                  "type": "string",
                  "format": "uuid"
                },
                {
                  "type": "null"
                }
              ],
              "title": "X-Simcore-Parent-Project-Uuid"
            }
          },
          {
            "name": "x-simcore-parent-node-id",
            "in": "header",
            "required": false,
            "schema": {
              "anyOf": [
                {
                  "type": "string",
                  "format": "uuid"
                },
                {
                  "type": "null"
                }
              ],
              "title": "X-Simcore-Parent-Node-Id"
            }
          }
        ],
        "requestBody": {
          "required": true,
          "content": {
            "application/json": {
              "schema": {
                "$ref": "#/components/schemas/JobInputs"
              }
            }
          }
        },
        "responses": {
          "201": {
            "description": "Successful Response",
            "content": {
              "application/json": {
                "schema": {
                  "$ref": "#/components/schemas/Job"
                }
              }
            }
          },
          "402": {
            "description": "Payment required",
            "content": {
              "application/json": {
                "schema": {
                  "$ref": "#/components/schemas/ErrorGet"
                }
              }
            }
          },
          "404": {
            "description": "Job/wallet/pricing details not found",
            "content": {
              "application/json": {
                "schema": {
                  "$ref": "#/components/schemas/ErrorGet"
                }
              }
            }
          },
          "429": {
            "description": "Too many requests",
            "content": {
              "application/json": {
                "schema": {
                  "$ref": "#/components/schemas/ErrorGet"
                }
              }
            }
          },
          "500": {
            "description": "Internal server error",
            "content": {
              "application/json": {
                "schema": {
                  "$ref": "#/components/schemas/ErrorGet"
                }
              }
            }
          },
          "502": {
            "description": "Unexpected error when communicating with backend service",
            "content": {
              "application/json": {
                "schema": {
                  "$ref": "#/components/schemas/ErrorGet"
                }
              }
            }
          },
          "503": {
            "description": "Service unavailable",
            "content": {
              "application/json": {
                "schema": {
                  "$ref": "#/components/schemas/ErrorGet"
                }
              }
            }
          },
          "504": {
            "description": "Request to a backend service timed out.",
            "content": {
              "application/json": {
                "schema": {
                  "$ref": "#/components/schemas/ErrorGet"
                }
              }
            }
          },
          "422": {
            "description": "Validation Error",
            "content": {
              "application/json": {
                "schema": {
                  "$ref": "#/components/schemas/HTTPValidationError"
                }
              }
            }
          }
        }
      },
      "get": {
        "tags": [
          "solvers"
        ],
        "summary": "List Jobs",
        "description": "\ud83d\udea8 **Deprecated**: This endpoint is deprecated and will be removed in a future release.\nPlease use `GET /{solver_key}/releases/{version}/jobs/page` instead.\n\n\n\nList of jobs in a specific released solver (limited to 20 jobs)\n\nNew in *version 0.5*\n\nRemoved in *version 0.7*: This endpoint is deprecated and will be removed in a future version",
        "operationId": "list_jobs",
        "security": [
          {
            "HTTPBasic": []
          }
        ],
        "parameters": [
          {
            "name": "solver_key",
            "in": "path",
            "required": true,
            "schema": {
              "type": "string",
              "pattern": "^simcore/services/comp/([a-z0-9][a-z0-9_.-]*/)*([a-z0-9-_]+[a-z0-9])$",
              "title": "Solver Key"
            }
          },
          {
            "name": "version",
            "in": "path",
            "required": true,
            "schema": {
              "type": "string",
              "pattern": "^(0|[1-9]\\d*)(\\.(0|[1-9]\\d*)){2}(-(0|[1-9]\\d*|\\d*[-a-zA-Z][-\\da-zA-Z]*)(\\.(0|[1-9]\\d*|\\d*[-a-zA-Z][-\\da-zA-Z]*))*)?(\\+[-\\da-zA-Z]+(\\.[-\\da-zA-Z-]+)*)?$",
              "title": "Version"
            }
          }
        ],
        "responses": {
          "200": {
            "description": "Successful Response",
            "content": {
              "application/json": {
                "schema": {
                  "type": "array",
                  "items": {
                    "$ref": "#/components/schemas/Job"
                  },
                  "title": "Response List Jobs V0 Solvers  Solver Key  Releases  Version  Jobs Get"
                }
              }
            }
          },
          "402": {
            "description": "Payment required",
            "content": {
              "application/json": {
                "schema": {
                  "$ref": "#/components/schemas/ErrorGet"
                }
              }
            }
          },
          "404": {
            "description": "Job/wallet/pricing details not found",
            "content": {
              "application/json": {
                "schema": {
                  "$ref": "#/components/schemas/ErrorGet"
                }
              }
            }
          },
          "429": {
            "description": "Too many requests",
            "content": {
              "application/json": {
                "schema": {
                  "$ref": "#/components/schemas/ErrorGet"
                }
              }
            }
          },
          "500": {
            "description": "Internal server error",
            "content": {
              "application/json": {
                "schema": {
                  "$ref": "#/components/schemas/ErrorGet"
                }
              }
            }
          },
          "502": {
            "description": "Unexpected error when communicating with backend service",
            "content": {
              "application/json": {
                "schema": {
                  "$ref": "#/components/schemas/ErrorGet"
                }
              }
            }
          },
          "503": {
            "description": "Service unavailable",
            "content": {
              "application/json": {
                "schema": {
                  "$ref": "#/components/schemas/ErrorGet"
                }
              }
            }
          },
          "504": {
            "description": "Request to a backend service timed out.",
            "content": {
              "application/json": {
                "schema": {
                  "$ref": "#/components/schemas/ErrorGet"
                }
              }
            }
          },
          "422": {
            "description": "Validation Error",
            "content": {
              "application/json": {
                "schema": {
                  "$ref": "#/components/schemas/HTTPValidationError"
                }
              }
            }
          }
        }
      }
    },
    "/v0/solvers/{solver_key}/releases/{version}/jobs/{job_id}": {
      "delete": {
        "tags": [
          "solvers"
        ],
        "summary": "Delete Job",
        "description": "Deletes an existing solver job\n\nNew in *version 0.7*",
        "operationId": "delete_job",
        "security": [
          {
            "HTTPBasic": []
          }
        ],
        "parameters": [
          {
            "name": "solver_key",
            "in": "path",
            "required": true,
            "schema": {
              "type": "string",
              "pattern": "^simcore/services/comp/([a-z0-9][a-z0-9_.-]*/)*([a-z0-9-_]+[a-z0-9])$",
              "title": "Solver Key"
            }
          },
          {
            "name": "version",
            "in": "path",
            "required": true,
            "schema": {
              "type": "string",
              "pattern": "^(0|[1-9]\\d*)(\\.(0|[1-9]\\d*)){2}(-(0|[1-9]\\d*|\\d*[-a-zA-Z][-\\da-zA-Z]*)(\\.(0|[1-9]\\d*|\\d*[-a-zA-Z][-\\da-zA-Z]*))*)?(\\+[-\\da-zA-Z]+(\\.[-\\da-zA-Z-]+)*)?$",
              "title": "Version"
            }
          },
          {
            "name": "job_id",
            "in": "path",
            "required": true,
            "schema": {
              "type": "string",
              "format": "uuid",
              "title": "Job Id"
            }
          }
        ],
        "responses": {
          "204": {
            "description": "Successful Response"
          },
          "402": {
            "description": "Payment required",
            "content": {
              "application/json": {
                "schema": {
                  "$ref": "#/components/schemas/ErrorGet"
                }
              }
            }
          },
          "404": {
            "description": "Job/wallet/pricing details not found",
            "content": {
              "application/json": {
                "schema": {
                  "$ref": "#/components/schemas/ErrorGet"
                }
              }
            }
          },
          "429": {
            "description": "Too many requests",
            "content": {
              "application/json": {
                "schema": {
                  "$ref": "#/components/schemas/ErrorGet"
                }
              }
            }
          },
          "500": {
            "description": "Internal server error",
            "content": {
              "application/json": {
                "schema": {
                  "$ref": "#/components/schemas/ErrorGet"
                }
              }
            }
          },
          "502": {
            "description": "Unexpected error when communicating with backend service",
            "content": {
              "application/json": {
                "schema": {
                  "$ref": "#/components/schemas/ErrorGet"
                }
              }
            }
          },
          "503": {
            "description": "Service unavailable",
            "content": {
              "application/json": {
                "schema": {
                  "$ref": "#/components/schemas/ErrorGet"
                }
              }
            }
          },
          "504": {
            "description": "Request to a backend service timed out.",
            "content": {
              "application/json": {
                "schema": {
                  "$ref": "#/components/schemas/ErrorGet"
                }
              }
            }
          },
          "422": {
            "description": "Validation Error",
            "content": {
              "application/json": {
                "schema": {
                  "$ref": "#/components/schemas/HTTPValidationError"
                }
              }
            }
          }
        }
      },
      "get": {
        "tags": [
          "solvers"
        ],
        "summary": "Get Job",
        "description": "Gets job of a given solver",
        "operationId": "get_job",
        "security": [
          {
            "HTTPBasic": []
          }
        ],
        "parameters": [
          {
            "name": "solver_key",
            "in": "path",
            "required": true,
            "schema": {
              "type": "string",
              "pattern": "^simcore/services/comp/([a-z0-9][a-z0-9_.-]*/)*([a-z0-9-_]+[a-z0-9])$",
              "title": "Solver Key"
            }
          },
          {
            "name": "version",
            "in": "path",
            "required": true,
            "schema": {
              "type": "string",
              "pattern": "^(0|[1-9]\\d*)(\\.(0|[1-9]\\d*)){2}(-(0|[1-9]\\d*|\\d*[-a-zA-Z][-\\da-zA-Z]*)(\\.(0|[1-9]\\d*|\\d*[-a-zA-Z][-\\da-zA-Z]*))*)?(\\+[-\\da-zA-Z]+(\\.[-\\da-zA-Z-]+)*)?$",
              "title": "Version"
            }
          },
          {
            "name": "job_id",
            "in": "path",
            "required": true,
            "schema": {
              "type": "string",
              "format": "uuid",
              "title": "Job Id"
            }
          }
        ],
        "responses": {
          "200": {
            "description": "Successful Response",
            "content": {
              "application/json": {
                "schema": {
                  "$ref": "#/components/schemas/Job"
                }
              }
            }
          },
          "402": {
            "description": "Payment required",
            "content": {
              "application/json": {
                "schema": {
                  "$ref": "#/components/schemas/ErrorGet"
                }
              }
            }
          },
          "404": {
            "description": "Job/wallet/pricing details not found",
            "content": {
              "application/json": {
                "schema": {
                  "$ref": "#/components/schemas/ErrorGet"
                }
              }
            }
          },
          "429": {
            "description": "Too many requests",
            "content": {
              "application/json": {
                "schema": {
                  "$ref": "#/components/schemas/ErrorGet"
                }
              }
            }
          },
          "500": {
            "description": "Internal server error",
            "content": {
              "application/json": {
                "schema": {
                  "$ref": "#/components/schemas/ErrorGet"
                }
              }
            }
          },
          "502": {
            "description": "Unexpected error when communicating with backend service",
            "content": {
              "application/json": {
                "schema": {
                  "$ref": "#/components/schemas/ErrorGet"
                }
              }
            }
          },
          "503": {
            "description": "Service unavailable",
            "content": {
              "application/json": {
                "schema": {
                  "$ref": "#/components/schemas/ErrorGet"
                }
              }
            }
          },
          "504": {
            "description": "Request to a backend service timed out.",
            "content": {
              "application/json": {
                "schema": {
                  "$ref": "#/components/schemas/ErrorGet"
                }
              }
            }
          },
          "422": {
            "description": "Validation Error",
            "content": {
              "application/json": {
                "schema": {
                  "$ref": "#/components/schemas/HTTPValidationError"
                }
              }
            }
          }
        }
      }
    },
    "/v0/solvers/{solver_key}/releases/{version}/jobs/{job_id}:start": {
      "post": {
        "tags": [
          "solvers"
        ],
        "summary": "Start Job",
        "description": "Starts job job_id created with the solver solver_key:version\n\nAdded in *version 0.4.3*: query parameter `cluster_id`\n\nAdded in *version 0.6*: responds with a 202 when successfully starting a computation\n\nChanged in *version 0.7*: query parameter `cluster_id` deprecated",
        "operationId": "start_job",
        "security": [
          {
            "HTTPBasic": []
          }
        ],
        "parameters": [
          {
            "name": "solver_key",
            "in": "path",
            "required": true,
            "schema": {
              "type": "string",
              "pattern": "^simcore/services/comp/([a-z0-9][a-z0-9_.-]*/)*([a-z0-9-_]+[a-z0-9])$",
              "title": "Solver Key"
            }
          },
          {
            "name": "version",
            "in": "path",
            "required": true,
            "schema": {
              "type": "string",
              "pattern": "^(0|[1-9]\\d*)(\\.(0|[1-9]\\d*)){2}(-(0|[1-9]\\d*|\\d*[-a-zA-Z][-\\da-zA-Z]*)(\\.(0|[1-9]\\d*|\\d*[-a-zA-Z][-\\da-zA-Z]*))*)?(\\+[-\\da-zA-Z]+(\\.[-\\da-zA-Z-]+)*)?$",
              "title": "Version"
            }
          },
          {
            "name": "job_id",
            "in": "path",
            "required": true,
            "schema": {
              "type": "string",
              "format": "uuid",
              "title": "Job Id"
            }
          },
          {
            "name": "cluster_id",
            "in": "query",
            "required": false,
            "schema": {
              "anyOf": [
                {
                  "type": "integer",
                  "minimum": 0
                },
                {
                  "type": "null"
                }
              ],
              "deprecated": true,
              "title": "Cluster Id"
            },
            "deprecated": true
          }
        ],
        "responses": {
          "202": {
            "description": "Successful Response",
            "content": {
              "application/json": {
                "schema": {
                  "$ref": "#/components/schemas/JobStatus"
                }
              }
            }
          },
          "402": {
            "description": "Payment required",
            "content": {
              "application/json": {
                "schema": {
                  "$ref": "#/components/schemas/ErrorGet"
                }
              }
            }
          },
          "404": {
            "description": "Job/wallet/pricing details not found",
            "content": {
              "application/json": {
                "schema": {
                  "$ref": "#/components/schemas/ErrorGet"
                }
              }
            }
          },
          "429": {
            "description": "Too many requests",
            "content": {
              "application/json": {
                "schema": {
                  "$ref": "#/components/schemas/ErrorGet"
                }
              }
            }
          },
          "500": {
            "description": "Internal server error",
            "content": {
              "application/json": {
                "schema": {
                  "$ref": "#/components/schemas/ErrorGet"
                }
              }
            }
          },
          "502": {
            "description": "Unexpected error when communicating with backend service",
            "content": {
              "application/json": {
                "schema": {
                  "$ref": "#/components/schemas/ErrorGet"
                }
              }
            }
          },
          "503": {
            "description": "Service unavailable",
            "content": {
              "application/json": {
                "schema": {
                  "$ref": "#/components/schemas/ErrorGet"
                }
              }
            }
          },
          "504": {
            "description": "Request to a backend service timed out.",
            "content": {
              "application/json": {
                "schema": {
                  "$ref": "#/components/schemas/ErrorGet"
                }
              }
            }
          },
          "200": {
            "description": "Job already started",
            "content": {
              "application/json": {
                "schema": {
                  "$ref": "#/components/schemas/JobStatus"
                }
              }
            }
          },
          "406": {
            "description": "Cluster not found",
            "content": {
              "application/json": {
                "schema": {
                  "$ref": "#/components/schemas/ErrorGet"
                }
              }
            }
          },
          "422": {
            "description": "Configuration error",
            "content": {
              "application/json": {
                "schema": {
                  "$ref": "#/components/schemas/ErrorGet"
                }
              }
            }
          }
        }
      }
    },
    "/v0/solvers/{solver_key}/releases/{version}/jobs/{job_id}:stop": {
      "post": {
        "tags": [
          "solvers"
        ],
        "summary": "Stop Job",
        "description": "Stops a running job\n\nNew in *version 0.5*",
        "operationId": "stop_job",
        "security": [
          {
            "HTTPBasic": []
          }
        ],
        "parameters": [
          {
            "name": "solver_key",
            "in": "path",
            "required": true,
            "schema": {
              "type": "string",
              "pattern": "^simcore/services/comp/([a-z0-9][a-z0-9_.-]*/)*([a-z0-9-_]+[a-z0-9])$",
              "title": "Solver Key"
            }
          },
          {
            "name": "version",
            "in": "path",
            "required": true,
            "schema": {
              "type": "string",
              "pattern": "^(0|[1-9]\\d*)(\\.(0|[1-9]\\d*)){2}(-(0|[1-9]\\d*|\\d*[-a-zA-Z][-\\da-zA-Z]*)(\\.(0|[1-9]\\d*|\\d*[-a-zA-Z][-\\da-zA-Z]*))*)?(\\+[-\\da-zA-Z]+(\\.[-\\da-zA-Z-]+)*)?$",
              "title": "Version"
            }
          },
          {
            "name": "job_id",
            "in": "path",
            "required": true,
            "schema": {
              "type": "string",
              "format": "uuid",
              "title": "Job Id"
            }
          }
        ],
        "responses": {
          "200": {
            "description": "Successful Response",
            "content": {
              "application/json": {
                "schema": {
                  "$ref": "#/components/schemas/JobStatus"
                }
              }
            }
          },
          "402": {
            "description": "Payment required",
            "content": {
              "application/json": {
                "schema": {
                  "$ref": "#/components/schemas/ErrorGet"
                }
              }
            }
          },
          "404": {
            "description": "Job/wallet/pricing details not found",
            "content": {
              "application/json": {
                "schema": {
                  "$ref": "#/components/schemas/ErrorGet"
                }
              }
            }
          },
          "429": {
            "description": "Too many requests",
            "content": {
              "application/json": {
                "schema": {
                  "$ref": "#/components/schemas/ErrorGet"
                }
              }
            }
          },
          "500": {
            "description": "Internal server error",
            "content": {
              "application/json": {
                "schema": {
                  "$ref": "#/components/schemas/ErrorGet"
                }
              }
            }
          },
          "502": {
            "description": "Unexpected error when communicating with backend service",
            "content": {
              "application/json": {
                "schema": {
                  "$ref": "#/components/schemas/ErrorGet"
                }
              }
            }
          },
          "503": {
            "description": "Service unavailable",
            "content": {
              "application/json": {
                "schema": {
                  "$ref": "#/components/schemas/ErrorGet"
                }
              }
            }
          },
          "504": {
            "description": "Request to a backend service timed out.",
            "content": {
              "application/json": {
                "schema": {
                  "$ref": "#/components/schemas/ErrorGet"
                }
              }
            }
          },
          "422": {
            "description": "Validation Error",
            "content": {
              "application/json": {
                "schema": {
                  "$ref": "#/components/schemas/HTTPValidationError"
                }
              }
            }
          }
        }
      }
    },
    "/v0/solvers/{solver_key}/releases/{version}/jobs/{job_id}:inspect": {
      "post": {
        "tags": [
          "solvers"
        ],
        "summary": "Inspect Job",
        "description": "Inspects the current status of a job\n\nNew in *version 0.5*",
        "operationId": "inspect_job",
        "security": [
          {
            "HTTPBasic": []
          }
        ],
        "parameters": [
          {
            "name": "solver_key",
            "in": "path",
            "required": true,
            "schema": {
              "type": "string",
              "pattern": "^simcore/services/comp/([a-z0-9][a-z0-9_.-]*/)*([a-z0-9-_]+[a-z0-9])$",
              "title": "Solver Key"
            }
          },
          {
            "name": "version",
            "in": "path",
            "required": true,
            "schema": {
              "type": "string",
              "pattern": "^(0|[1-9]\\d*)(\\.(0|[1-9]\\d*)){2}(-(0|[1-9]\\d*|\\d*[-a-zA-Z][-\\da-zA-Z]*)(\\.(0|[1-9]\\d*|\\d*[-a-zA-Z][-\\da-zA-Z]*))*)?(\\+[-\\da-zA-Z]+(\\.[-\\da-zA-Z-]+)*)?$",
              "title": "Version"
            }
          },
          {
            "name": "job_id",
            "in": "path",
            "required": true,
            "schema": {
              "type": "string",
              "format": "uuid",
              "title": "Job Id"
            }
          }
        ],
        "responses": {
          "200": {
            "description": "Successful Response",
            "content": {
              "application/json": {
                "schema": {
                  "$ref": "#/components/schemas/JobStatus"
                }
              }
            }
          },
          "402": {
            "description": "Payment required",
            "content": {
              "application/json": {
                "schema": {
                  "$ref": "#/components/schemas/ErrorGet"
                }
              }
            }
          },
          "404": {
            "description": "Job/wallet/pricing details not found",
            "content": {
              "application/json": {
                "schema": {
                  "$ref": "#/components/schemas/ErrorGet"
                }
              }
            }
          },
          "429": {
            "description": "Too many requests",
            "content": {
              "application/json": {
                "schema": {
                  "$ref": "#/components/schemas/ErrorGet"
                }
              }
            }
          },
          "500": {
            "description": "Internal server error",
            "content": {
              "application/json": {
                "schema": {
                  "$ref": "#/components/schemas/ErrorGet"
                }
              }
            }
          },
          "502": {
            "description": "Unexpected error when communicating with backend service",
            "content": {
              "application/json": {
                "schema": {
                  "$ref": "#/components/schemas/ErrorGet"
                }
              }
            }
          },
          "503": {
            "description": "Service unavailable",
            "content": {
              "application/json": {
                "schema": {
                  "$ref": "#/components/schemas/ErrorGet"
                }
              }
            }
          },
          "504": {
            "description": "Request to a backend service timed out.",
            "content": {
              "application/json": {
                "schema": {
                  "$ref": "#/components/schemas/ErrorGet"
                }
              }
            }
          },
          "422": {
            "description": "Validation Error",
            "content": {
              "application/json": {
                "schema": {
                  "$ref": "#/components/schemas/HTTPValidationError"
                }
              }
            }
          }
        }
      }
    },
    "/v0/solvers/{solver_key}/releases/{version}/jobs/{job_id}/metadata": {
      "patch": {
        "tags": [
          "solvers"
        ],
        "summary": "Replace Job Custom Metadata",
        "description": "Updates custom metadata from a job\n\nNew in *version 0.7*",
        "operationId": "replace_job_custom_metadata",
        "security": [
          {
            "HTTPBasic": []
          }
        ],
        "parameters": [
          {
            "name": "solver_key",
            "in": "path",
            "required": true,
            "schema": {
              "type": "string",
              "pattern": "^simcore/services/comp/([a-z0-9][a-z0-9_.-]*/)*([a-z0-9-_]+[a-z0-9])$",
              "title": "Solver Key"
            }
          },
          {
            "name": "version",
            "in": "path",
            "required": true,
            "schema": {
              "type": "string",
              "pattern": "^(0|[1-9]\\d*)(\\.(0|[1-9]\\d*)){2}(-(0|[1-9]\\d*|\\d*[-a-zA-Z][-\\da-zA-Z]*)(\\.(0|[1-9]\\d*|\\d*[-a-zA-Z][-\\da-zA-Z]*))*)?(\\+[-\\da-zA-Z]+(\\.[-\\da-zA-Z-]+)*)?$",
              "title": "Version"
            }
          },
          {
            "name": "job_id",
            "in": "path",
            "required": true,
            "schema": {
              "type": "string",
              "format": "uuid",
              "title": "Job Id"
            }
          }
        ],
        "requestBody": {
          "required": true,
          "content": {
            "application/json": {
              "schema": {
                "$ref": "#/components/schemas/JobMetadataUpdate"
              }
            }
          }
        },
        "responses": {
          "200": {
            "description": "Successful Response",
            "content": {
              "application/json": {
                "schema": {
                  "$ref": "#/components/schemas/JobMetadata"
                }
              }
            }
          },
          "404": {
            "description": "Metadata not found",
            "content": {
              "application/json": {
                "schema": {
                  "$ref": "#/components/schemas/ErrorGet"
                }
              }
            }
          },
          "429": {
            "description": "Too many requests",
            "content": {
              "application/json": {
                "schema": {
                  "$ref": "#/components/schemas/ErrorGet"
                }
              }
            }
          },
          "500": {
            "description": "Internal server error",
            "content": {
              "application/json": {
                "schema": {
                  "$ref": "#/components/schemas/ErrorGet"
                }
              }
            }
          },
          "502": {
            "description": "Unexpected error when communicating with backend service",
            "content": {
              "application/json": {
                "schema": {
                  "$ref": "#/components/schemas/ErrorGet"
                }
              }
            }
          },
          "503": {
            "description": "Service unavailable",
            "content": {
              "application/json": {
                "schema": {
                  "$ref": "#/components/schemas/ErrorGet"
                }
              }
            }
          },
          "504": {
            "description": "Request to a backend service timed out.",
            "content": {
              "application/json": {
                "schema": {
                  "$ref": "#/components/schemas/ErrorGet"
                }
              }
            }
          },
          "422": {
            "description": "Validation Error",
            "content": {
              "application/json": {
                "schema": {
                  "$ref": "#/components/schemas/HTTPValidationError"
                }
              }
            }
          }
        }
      },
      "get": {
        "tags": [
          "solvers"
        ],
        "summary": "Get Job Custom Metadata",
        "description": "Gets custom metadata from a job\n\nNew in *version 0.7*",
        "operationId": "get_job_custom_metadata",
        "security": [
          {
            "HTTPBasic": []
          }
        ],
        "parameters": [
          {
            "name": "solver_key",
            "in": "path",
            "required": true,
            "schema": {
              "type": "string",
              "pattern": "^simcore/services/comp/([a-z0-9][a-z0-9_.-]*/)*([a-z0-9-_]+[a-z0-9])$",
              "title": "Solver Key"
            }
          },
          {
            "name": "version",
            "in": "path",
            "required": true,
            "schema": {
              "type": "string",
              "pattern": "^(0|[1-9]\\d*)(\\.(0|[1-9]\\d*)){2}(-(0|[1-9]\\d*|\\d*[-a-zA-Z][-\\da-zA-Z]*)(\\.(0|[1-9]\\d*|\\d*[-a-zA-Z][-\\da-zA-Z]*))*)?(\\+[-\\da-zA-Z]+(\\.[-\\da-zA-Z-]+)*)?$",
              "title": "Version"
            }
          },
          {
            "name": "job_id",
            "in": "path",
            "required": true,
            "schema": {
              "type": "string",
              "format": "uuid",
              "title": "Job Id"
            }
          }
        ],
        "responses": {
          "200": {
            "description": "Successful Response",
            "content": {
              "application/json": {
                "schema": {
                  "$ref": "#/components/schemas/JobMetadata"
                }
              }
            }
          },
          "404": {
            "description": "Metadata not found",
            "content": {
              "application/json": {
                "schema": {
                  "$ref": "#/components/schemas/ErrorGet"
                }
              }
            }
          },
          "429": {
            "description": "Too many requests",
            "content": {
              "application/json": {
                "schema": {
                  "$ref": "#/components/schemas/ErrorGet"
                }
              }
            }
          },
          "500": {
            "description": "Internal server error",
            "content": {
              "application/json": {
                "schema": {
                  "$ref": "#/components/schemas/ErrorGet"
                }
              }
            }
          },
          "502": {
            "description": "Unexpected error when communicating with backend service",
            "content": {
              "application/json": {
                "schema": {
                  "$ref": "#/components/schemas/ErrorGet"
                }
              }
            }
          },
          "503": {
            "description": "Service unavailable",
            "content": {
              "application/json": {
                "schema": {
                  "$ref": "#/components/schemas/ErrorGet"
                }
              }
            }
          },
          "504": {
            "description": "Request to a backend service timed out.",
            "content": {
              "application/json": {
                "schema": {
                  "$ref": "#/components/schemas/ErrorGet"
                }
              }
            }
          },
          "422": {
            "description": "Validation Error",
            "content": {
              "application/json": {
                "schema": {
                  "$ref": "#/components/schemas/HTTPValidationError"
                }
              }
            }
          }
        }
      }
    },
    "/v0/solvers/{solver_key}/releases/{version}/jobs/page": {
      "get": {
        "tags": [
          "solvers"
        ],
        "summary": "List Jobs Paginated",
        "description": "List of jobs on a specific released solver (includes pagination)\n\nNew in *version 0.7*",
        "operationId": "list_jobs_paginated",
        "security": [
          {
            "HTTPBasic": []
          }
        ],
        "parameters": [
          {
            "name": "solver_key",
            "in": "path",
            "required": true,
            "schema": {
              "type": "string",
              "pattern": "^simcore/services/comp/([a-z0-9][a-z0-9_.-]*/)*([a-z0-9-_]+[a-z0-9])$",
              "title": "Solver Key"
            }
          },
          {
            "name": "version",
            "in": "path",
            "required": true,
            "schema": {
              "type": "string",
              "pattern": "^(0|[1-9]\\d*)(\\.(0|[1-9]\\d*)){2}(-(0|[1-9]\\d*|\\d*[-a-zA-Z][-\\da-zA-Z]*)(\\.(0|[1-9]\\d*|\\d*[-a-zA-Z][-\\da-zA-Z]*))*)?(\\+[-\\da-zA-Z]+(\\.[-\\da-zA-Z-]+)*)?$",
              "title": "Version"
            }
          },
          {
            "name": "limit",
            "in": "query",
            "required": false,
            "schema": {
              "type": "integer",
              "maximum": 50,
              "minimum": 1,
              "default": 20,
              "title": "Limit"
            }
          },
          {
            "name": "offset",
            "in": "query",
            "required": false,
            "schema": {
              "type": "integer",
              "minimum": 0,
              "default": 0,
              "title": "Offset"
            }
          }
        ],
        "responses": {
          "200": {
            "description": "Successful Response",
            "content": {
              "application/json": {
                "schema": {
                  "$ref": "#/components/schemas/Page_Job_"
                }
              }
            }
          },
          "402": {
            "description": "Payment required",
            "content": {
              "application/json": {
                "schema": {
                  "$ref": "#/components/schemas/ErrorGet"
                }
              }
            }
          },
          "404": {
            "description": "Job/wallet/pricing details not found",
            "content": {
              "application/json": {
                "schema": {
                  "$ref": "#/components/schemas/ErrorGet"
                }
              }
            }
          },
          "429": {
            "description": "Too many requests",
            "content": {
              "application/json": {
                "schema": {
                  "$ref": "#/components/schemas/ErrorGet"
                }
              }
            }
          },
          "500": {
            "description": "Internal server error",
            "content": {
              "application/json": {
                "schema": {
                  "$ref": "#/components/schemas/ErrorGet"
                }
              }
            }
          },
          "502": {
            "description": "Unexpected error when communicating with backend service",
            "content": {
              "application/json": {
                "schema": {
                  "$ref": "#/components/schemas/ErrorGet"
                }
              }
            }
          },
          "503": {
            "description": "Service unavailable",
            "content": {
              "application/json": {
                "schema": {
                  "$ref": "#/components/schemas/ErrorGet"
                }
              }
            }
          },
          "504": {
            "description": "Request to a backend service timed out.",
            "content": {
              "application/json": {
                "schema": {
                  "$ref": "#/components/schemas/ErrorGet"
                }
              }
            }
          },
          "422": {
            "description": "Validation Error",
            "content": {
              "application/json": {
                "schema": {
                  "$ref": "#/components/schemas/HTTPValidationError"
                }
              }
            }
          }
        }
      }
    },
    "/v0/solvers/{solver_key}/releases/{version}/jobs/{job_id}/outputs": {
      "get": {
        "tags": [
          "solvers"
        ],
        "summary": "Get Job Outputs",
        "operationId": "get_job_outputs",
        "security": [
          {
            "HTTPBasic": []
          }
        ],
        "parameters": [
          {
            "name": "solver_key",
            "in": "path",
            "required": true,
            "schema": {
              "type": "string",
              "pattern": "^simcore/services/comp/([a-z0-9][a-z0-9_.-]*/)*([a-z0-9-_]+[a-z0-9])$",
              "title": "Solver Key"
            }
          },
          {
            "name": "version",
            "in": "path",
            "required": true,
            "schema": {
              "type": "string",
              "pattern": "^(0|[1-9]\\d*)(\\.(0|[1-9]\\d*)){2}(-(0|[1-9]\\d*|\\d*[-a-zA-Z][-\\da-zA-Z]*)(\\.(0|[1-9]\\d*|\\d*[-a-zA-Z][-\\da-zA-Z]*))*)?(\\+[-\\da-zA-Z]+(\\.[-\\da-zA-Z-]+)*)?$",
              "title": "Version"
            }
          },
          {
            "name": "job_id",
            "in": "path",
            "required": true,
            "schema": {
              "type": "string",
              "format": "uuid",
              "title": "Job Id"
            }
          }
        ],
        "responses": {
          "200": {
            "description": "Successful Response",
            "content": {
              "application/json": {
                "schema": {
                  "$ref": "#/components/schemas/JobOutputs"
                }
              }
            }
          },
          "402": {
            "description": "Payment required",
            "content": {
              "application/json": {
                "schema": {
                  "$ref": "#/components/schemas/ErrorGet"
                }
              }
            }
          },
          "404": {
            "description": "Job not found",
            "content": {
              "application/json": {
                "schema": {
                  "$ref": "#/components/schemas/ErrorGet"
                }
              }
            }
          },
          "429": {
            "description": "Too many requests",
            "content": {
              "application/json": {
                "schema": {
                  "$ref": "#/components/schemas/ErrorGet"
                }
              }
            }
          },
          "500": {
            "description": "Internal server error",
            "content": {
              "application/json": {
                "schema": {
                  "$ref": "#/components/schemas/ErrorGet"
                }
              }
            }
          },
          "502": {
            "description": "Unexpected error when communicating with backend service",
            "content": {
              "application/json": {
                "schema": {
                  "$ref": "#/components/schemas/ErrorGet"
                }
              }
            }
          },
          "503": {
            "description": "Service unavailable",
            "content": {
              "application/json": {
                "schema": {
                  "$ref": "#/components/schemas/ErrorGet"
                }
              }
            }
          },
          "504": {
            "description": "Request to a backend service timed out.",
            "content": {
              "application/json": {
                "schema": {
                  "$ref": "#/components/schemas/ErrorGet"
                }
              }
            }
          },
          "422": {
            "description": "Validation Error",
            "content": {
              "application/json": {
                "schema": {
                  "$ref": "#/components/schemas/HTTPValidationError"
                }
              }
            }
          }
        }
      }
    },
    "/v0/solvers/{solver_key}/releases/{version}/jobs/{job_id}/outputs/logfile": {
      "get": {
        "tags": [
          "solvers"
        ],
        "summary": "Get Job Output Logfile",
        "description": "Special extra output with persistent logs file for the solver run.\n\n**NOTE**: this is not a log stream but a predefined output that is only\navailable after the job is done\n\nNew in *version 0.4*",
        "operationId": "get_job_output_logfile",
        "security": [
          {
            "HTTPBasic": []
          }
        ],
        "parameters": [
          {
            "name": "solver_key",
            "in": "path",
            "required": true,
            "schema": {
              "type": "string",
              "pattern": "^simcore/services/comp/([a-z0-9][a-z0-9_.-]*/)*([a-z0-9-_]+[a-z0-9])$",
              "title": "Solver Key"
            }
          },
          {
            "name": "version",
            "in": "path",
            "required": true,
            "schema": {
              "type": "string",
              "pattern": "^(0|[1-9]\\d*)(\\.(0|[1-9]\\d*)){2}(-(0|[1-9]\\d*|\\d*[-a-zA-Z][-\\da-zA-Z]*)(\\.(0|[1-9]\\d*|\\d*[-a-zA-Z][-\\da-zA-Z]*))*)?(\\+[-\\da-zA-Z]+(\\.[-\\da-zA-Z-]+)*)?$",
              "title": "Version"
            }
          },
          {
            "name": "job_id",
            "in": "path",
            "required": true,
            "schema": {
              "type": "string",
              "format": "uuid",
              "title": "Job Id"
            }
          }
        ],
        "responses": {
          "307": {
            "description": "Successful Response"
          },
          "200": {
            "content": {
              "application/octet-stream": {
                "schema": {
                  "type": "string",
                  "format": "binary"
                }
              },
              "application/zip": {
                "schema": {
                  "type": "string",
                  "format": "binary"
                }
              },
              "text/plain": {
                "schema": {
                  "type": "string"
                }
              }
            },
            "description": "Returns a log file"
          },
          "404": {
            "description": "Log not found"
          },
          "429": {
            "description": "Too many requests",
            "content": {
              "application/json": {
                "schema": {
                  "$ref": "#/components/schemas/ErrorGet"
                }
              }
            }
          },
          "500": {
            "description": "Internal server error",
            "content": {
              "application/json": {
                "schema": {
                  "$ref": "#/components/schemas/ErrorGet"
                }
              }
            }
          },
          "502": {
            "description": "Unexpected error when communicating with backend service",
            "content": {
              "application/json": {
                "schema": {
                  "$ref": "#/components/schemas/ErrorGet"
                }
              }
            }
          },
          "503": {
            "description": "Service unavailable",
            "content": {
              "application/json": {
                "schema": {
                  "$ref": "#/components/schemas/ErrorGet"
                }
              }
            }
          },
          "504": {
            "description": "Request to a backend service timed out.",
            "content": {
              "application/json": {
                "schema": {
                  "$ref": "#/components/schemas/ErrorGet"
                }
              }
            }
          },
          "422": {
            "description": "Validation Error",
            "content": {
              "application/json": {
                "schema": {
                  "$ref": "#/components/schemas/HTTPValidationError"
                }
              }
            }
          }
        }
      }
    },
    "/v0/solvers/{solver_key}/releases/{version}/jobs/{job_id}/wallet": {
      "get": {
        "tags": [
          "solvers"
        ],
        "summary": "Get Job Wallet",
        "description": "Get job wallet\n\nNew in *version 0.7*",
        "operationId": "get_job_wallet",
        "security": [
          {
            "HTTPBasic": []
          }
        ],
        "parameters": [
          {
            "name": "solver_key",
            "in": "path",
            "required": true,
            "schema": {
              "type": "string",
              "pattern": "^simcore/services/comp/([a-z0-9][a-z0-9_.-]*/)*([a-z0-9-_]+[a-z0-9])$",
              "title": "Solver Key"
            }
          },
          {
            "name": "version",
            "in": "path",
            "required": true,
            "schema": {
              "type": "string",
              "pattern": "^(0|[1-9]\\d*)(\\.(0|[1-9]\\d*)){2}(-(0|[1-9]\\d*|\\d*[-a-zA-Z][-\\da-zA-Z]*)(\\.(0|[1-9]\\d*|\\d*[-a-zA-Z][-\\da-zA-Z]*))*)?(\\+[-\\da-zA-Z]+(\\.[-\\da-zA-Z-]+)*)?$",
              "title": "Version"
            }
          },
          {
            "name": "job_id",
            "in": "path",
            "required": true,
            "schema": {
              "type": "string",
              "format": "uuid",
              "title": "Job Id"
            }
          }
        ],
        "responses": {
          "200": {
            "description": "Successful Response",
            "content": {
              "application/json": {
                "schema": {
                  "$ref": "#/components/schemas/WalletGetWithAvailableCreditsLegacy"
                }
              }
            }
          },
          "404": {
            "description": "Wallet not found",
            "content": {
              "application/json": {
                "schema": {
                  "$ref": "#/components/schemas/ErrorGet"
                }
              }
            }
          },
          "403": {
            "description": "Access to wallet is not allowed",
            "content": {
              "application/json": {
                "schema": {
                  "$ref": "#/components/schemas/ErrorGet"
                }
              }
            }
          },
          "429": {
            "description": "Too many requests",
            "content": {
              "application/json": {
                "schema": {
                  "$ref": "#/components/schemas/ErrorGet"
                }
              }
            }
          },
          "500": {
            "description": "Internal server error",
            "content": {
              "application/json": {
                "schema": {
                  "$ref": "#/components/schemas/ErrorGet"
                }
              }
            }
          },
          "502": {
            "description": "Unexpected error when communicating with backend service",
            "content": {
              "application/json": {
                "schema": {
                  "$ref": "#/components/schemas/ErrorGet"
                }
              }
            }
          },
          "503": {
            "description": "Service unavailable",
            "content": {
              "application/json": {
                "schema": {
                  "$ref": "#/components/schemas/ErrorGet"
                }
              }
            }
          },
          "504": {
            "description": "Request to a backend service timed out.",
            "content": {
              "application/json": {
                "schema": {
                  "$ref": "#/components/schemas/ErrorGet"
                }
              }
            }
          },
          "422": {
            "description": "Validation Error",
            "content": {
              "application/json": {
                "schema": {
                  "$ref": "#/components/schemas/HTTPValidationError"
                }
              }
            }
          }
        }
      }
    },
    "/v0/solvers/{solver_key}/releases/{version}/jobs/{job_id}/pricing_unit": {
      "get": {
        "tags": [
          "solvers"
        ],
        "summary": "Get Job Pricing Unit",
        "description": "Get job pricing unit\n\nNew in *version 0.7*",
        "operationId": "get_job_pricing_unit",
        "security": [
          {
            "HTTPBasic": []
          }
        ],
        "parameters": [
          {
            "name": "solver_key",
            "in": "path",
            "required": true,
            "schema": {
              "type": "string",
              "pattern": "^simcore/services/comp/([a-z0-9][a-z0-9_.-]*/)*([a-z0-9-_]+[a-z0-9])$",
              "title": "Solver Key"
            }
          },
          {
            "name": "version",
            "in": "path",
            "required": true,
            "schema": {
              "type": "string",
              "pattern": "^(0|[1-9]\\d*)(\\.(0|[1-9]\\d*)){2}(-(0|[1-9]\\d*|\\d*[-a-zA-Z][-\\da-zA-Z]*)(\\.(0|[1-9]\\d*|\\d*[-a-zA-Z][-\\da-zA-Z]*))*)?(\\+[-\\da-zA-Z]+(\\.[-\\da-zA-Z-]+)*)?$",
              "title": "Version"
            }
          },
          {
            "name": "job_id",
            "in": "path",
            "required": true,
            "schema": {
              "type": "string",
              "format": "uuid",
              "title": "Job Id"
            }
          }
        ],
        "responses": {
          "200": {
            "description": "Successful Response",
            "content": {
              "application/json": {
                "schema": {
                  "$ref": "#/components/schemas/PricingUnitGetLegacy"
                }
              }
            }
          },
          "404": {
            "description": "Pricing unit not found",
            "content": {
              "application/json": {
                "schema": {
                  "$ref": "#/components/schemas/ErrorGet"
                }
              }
            }
          },
          "429": {
            "description": "Too many requests",
            "content": {
              "application/json": {
                "schema": {
                  "$ref": "#/components/schemas/ErrorGet"
                }
              }
            }
          },
          "500": {
            "description": "Internal server error",
            "content": {
              "application/json": {
                "schema": {
                  "$ref": "#/components/schemas/ErrorGet"
                }
              }
            }
          },
          "502": {
            "description": "Unexpected error when communicating with backend service",
            "content": {
              "application/json": {
                "schema": {
                  "$ref": "#/components/schemas/ErrorGet"
                }
              }
            }
          },
          "503": {
            "description": "Service unavailable",
            "content": {
              "application/json": {
                "schema": {
                  "$ref": "#/components/schemas/ErrorGet"
                }
              }
            }
          },
          "504": {
            "description": "Request to a backend service timed out.",
            "content": {
              "application/json": {
                "schema": {
                  "$ref": "#/components/schemas/ErrorGet"
                }
              }
            }
          },
          "422": {
            "description": "Validation Error",
            "content": {
              "application/json": {
                "schema": {
                  "$ref": "#/components/schemas/HTTPValidationError"
                }
              }
            }
          }
        }
      }
    },
    "/v0/solvers/{solver_key}/releases/{version}/jobs/{job_id}/logstream": {
      "get": {
        "tags": [
          "solvers"
        ],
        "summary": "Get Log Stream",
        "operationId": "get_log_stream",
        "security": [
          {
            "HTTPBasic": []
          }
        ],
        "parameters": [
          {
            "name": "solver_key",
            "in": "path",
            "required": true,
            "schema": {
              "type": "string",
              "pattern": "^simcore/services/comp/([a-z0-9][a-z0-9_.-]*/)*([a-z0-9-_]+[a-z0-9])$",
              "title": "Solver Key"
            }
          },
          {
            "name": "version",
            "in": "path",
            "required": true,
            "schema": {
              "type": "string",
              "pattern": "^(0|[1-9]\\d*)(\\.(0|[1-9]\\d*)){2}(-(0|[1-9]\\d*|\\d*[-a-zA-Z][-\\da-zA-Z]*)(\\.(0|[1-9]\\d*|\\d*[-a-zA-Z][-\\da-zA-Z]*))*)?(\\+[-\\da-zA-Z]+(\\.[-\\da-zA-Z-]+)*)?$",
              "title": "Version"
            }
          },
          {
            "name": "job_id",
            "in": "path",
            "required": true,
            "schema": {
              "type": "string",
              "format": "uuid",
              "title": "Job Id"
            }
          }
        ],
        "responses": {
          "200": {
            "description": "Returns a JobLog or an ErrorGet",
            "content": {
              "application/x-ndjson": {
                "schema": {
                  "type": "string",
                  "anyOf": [
                    {
                      "$ref": "#/components/schemas/JobLog"
                    },
                    {
                      "$ref": "#/components/schemas/ErrorGet"
                    }
                  ],
                  "title": "Response 200 Get Log Stream V0 Solvers  Solver Key  Releases  Version  Jobs  Job Id  Logstream Get"
                }
              }
            }
          },
          "409": {
            "description": "Conflict: Logs are already being streamed",
            "content": {
              "application/x-ndjson": {
                "schema": {
                  "$ref": "#/components/schemas/ErrorGet"
                }
              }
            }
          },
          "429": {
            "description": "Too many requests",
            "content": {
              "application/x-ndjson": {
                "schema": {
                  "$ref": "#/components/schemas/ErrorGet"
                }
              }
            }
          },
          "500": {
            "description": "Internal server error",
            "content": {
              "application/x-ndjson": {
                "schema": {
                  "$ref": "#/components/schemas/ErrorGet"
                }
              }
            }
          },
          "502": {
            "description": "Unexpected error when communicating with backend service",
            "content": {
              "application/x-ndjson": {
                "schema": {
                  "$ref": "#/components/schemas/ErrorGet"
                }
              }
            }
          },
          "503": {
            "description": "Service unavailable",
            "content": {
              "application/x-ndjson": {
                "schema": {
                  "$ref": "#/components/schemas/ErrorGet"
                }
              }
            }
          },
          "504": {
            "description": "Request to a backend service timed out.",
            "content": {
              "application/x-ndjson": {
                "schema": {
                  "$ref": "#/components/schemas/ErrorGet"
                }
              }
            }
          },
          "422": {
            "description": "Validation Error",
            "content": {
              "application/json": {
                "schema": {
                  "$ref": "#/components/schemas/HTTPValidationError"
                }
              }
            }
          }
        }
      }
    },
    "/v0/studies": {
      "get": {
        "tags": [
          "studies"
        ],
        "summary": "List Studies",
        "description": "List all studies\n\nNew in *version 0.5*",
        "operationId": "list_studies",
        "security": [
          {
            "HTTPBasic": []
          }
        ],
        "parameters": [
          {
            "name": "limit",
            "in": "query",
            "required": false,
            "schema": {
              "type": "integer",
              "maximum": 50,
              "minimum": 1,
              "default": 20,
              "title": "Limit"
            }
          },
          {
            "name": "offset",
            "in": "query",
            "required": false,
            "schema": {
              "type": "integer",
              "minimum": 0,
              "default": 0,
              "title": "Offset"
            }
          }
        ],
        "responses": {
          "200": {
            "description": "Successful Response",
            "content": {
              "application/json": {
                "schema": {
                  "$ref": "#/components/schemas/Page_Study_"
                }
              }
            }
          },
          "422": {
            "description": "Validation Error",
            "content": {
              "application/json": {
                "schema": {
                  "$ref": "#/components/schemas/HTTPValidationError"
                }
              }
            }
          }
        }
      }
    },
    "/v0/studies/{study_id}": {
      "get": {
        "tags": [
          "studies"
        ],
        "summary": "Get Study",
        "description": "Get study by ID\n\nNew in *version 0.5*",
        "operationId": "get_study",
        "security": [
          {
            "HTTPBasic": []
          }
        ],
        "parameters": [
          {
            "name": "study_id",
            "in": "path",
            "required": true,
            "schema": {
              "type": "string",
              "format": "uuid",
              "title": "Study Id"
            }
          }
        ],
        "responses": {
          "200": {
            "description": "Successful Response",
            "content": {
              "application/json": {
                "schema": {
                  "$ref": "#/components/schemas/Study"
                }
              }
            }
          },
          "404": {
            "description": "Study not found",
            "content": {
              "application/json": {
                "schema": {
                  "$ref": "#/components/schemas/ErrorGet"
                }
              }
            }
          },
          "422": {
            "description": "Validation Error",
            "content": {
              "application/json": {
                "schema": {
                  "$ref": "#/components/schemas/HTTPValidationError"
                }
              }
            }
          }
        }
      }
    },
    "/v0/studies/{study_id}:clone": {
      "post": {
        "tags": [
          "studies"
        ],
        "summary": "Clone Study",
        "operationId": "clone_study",
        "security": [
          {
            "HTTPBasic": []
          }
        ],
        "parameters": [
          {
            "name": "study_id",
            "in": "path",
            "required": true,
            "schema": {
              "type": "string",
              "format": "uuid",
              "title": "Study Id"
            }
          },
          {
            "name": "hidden",
            "in": "query",
            "required": false,
            "schema": {
              "type": "boolean",
              "default": false,
              "title": "Hidden"
            }
          },
          {
            "name": "x-simcore-parent-project-uuid",
            "in": "header",
            "required": false,
            "schema": {
              "anyOf": [
                {
                  "type": "string",
                  "format": "uuid"
                },
                {
                  "type": "null"
                }
              ],
              "title": "X-Simcore-Parent-Project-Uuid"
            }
          },
          {
            "name": "x-simcore-parent-node-id",
            "in": "header",
            "required": false,
            "schema": {
              "anyOf": [
                {
                  "type": "string",
                  "format": "uuid"
                },
                {
                  "type": "null"
                }
              ],
              "title": "X-Simcore-Parent-Node-Id"
            }
          }
        ],
        "requestBody": {
          "content": {
            "application/json": {
              "schema": {
                "$ref": "#/components/schemas/Body_clone_study_v0_studies__study_id__clone_post"
              }
            }
          }
        },
        "responses": {
          "201": {
            "description": "Successful Response",
            "content": {
              "application/json": {
                "schema": {
                  "$ref": "#/components/schemas/Study"
                }
              }
            }
          },
          "404": {
            "description": "Study not found",
            "content": {
              "application/json": {
                "schema": {
                  "$ref": "#/components/schemas/ErrorGet"
                }
              }
            }
          },
          "422": {
            "description": "Validation Error",
            "content": {
              "application/json": {
                "schema": {
                  "$ref": "#/components/schemas/HTTPValidationError"
                }
              }
            }
          }
        }
      }
    },
    "/v0/studies/{study_id}/ports": {
      "get": {
        "tags": [
          "studies"
        ],
        "summary": "List Study Ports",
        "description": "Lists metadata on ports of a given study\n\nNew in *version 0.5*",
        "operationId": "list_study_ports",
        "security": [
          {
            "HTTPBasic": []
          }
        ],
        "parameters": [
          {
            "name": "study_id",
            "in": "path",
            "required": true,
            "schema": {
              "type": "string",
              "format": "uuid",
              "title": "Study Id"
            }
          }
        ],
        "responses": {
          "200": {
            "description": "Successful Response",
            "content": {
              "application/json": {
                "schema": {
                  "$ref": "#/components/schemas/OnePage_StudyPort_"
                }
              }
            }
          },
          "404": {
            "description": "Study not found",
            "content": {
              "application/json": {
                "schema": {
                  "$ref": "#/components/schemas/ErrorGet"
                }
              }
            }
          },
          "422": {
            "description": "Validation Error",
            "content": {
              "application/json": {
                "schema": {
                  "$ref": "#/components/schemas/HTTPValidationError"
                }
              }
            }
          }
        }
      }
    },
    "/v0/studies/{study_id}/jobs": {
      "post": {
        "tags": [
          "studies"
        ],
        "summary": "Create Study Job",
        "description": "hidden -- if True (default) hides project from UI",
        "operationId": "create_study_job",
        "security": [
          {
            "HTTPBasic": []
          }
        ],
        "parameters": [
          {
            "name": "study_id",
            "in": "path",
            "required": true,
            "schema": {
              "type": "string",
              "format": "uuid",
              "title": "Study Id"
            }
          },
          {
            "name": "hidden",
            "in": "query",
            "required": false,
            "schema": {
              "type": "boolean",
              "default": true,
              "title": "Hidden"
            }
          },
          {
            "name": "x-simcore-parent-project-uuid",
            "in": "header",
            "required": false,
            "schema": {
              "anyOf": [
                {
                  "type": "string",
                  "format": "uuid"
                },
                {
                  "type": "null"
                }
              ],
              "title": "X-Simcore-Parent-Project-Uuid"
            }
          },
          {
            "name": "x-simcore-parent-node-id",
            "in": "header",
            "required": false,
            "schema": {
              "anyOf": [
                {
                  "type": "string",
                  "format": "uuid"
                },
                {
                  "type": "null"
                }
              ],
              "title": "X-Simcore-Parent-Node-Id"
            }
          }
        ],
        "requestBody": {
          "required": true,
          "content": {
            "application/json": {
              "schema": {
                "$ref": "#/components/schemas/JobInputs"
              }
            }
          }
        },
        "responses": {
          "200": {
            "description": "Successful Response",
            "content": {
              "application/json": {
                "schema": {
                  "$ref": "#/components/schemas/Job"
                }
              }
            }
          },
          "422": {
            "description": "Validation Error",
            "content": {
              "application/json": {
                "schema": {
                  "$ref": "#/components/schemas/HTTPValidationError"
                }
              }
            }
          }
        }
      }
    },
    "/v0/studies/{study_id}/jobs/{job_id}": {
      "delete": {
        "tags": [
          "studies"
        ],
        "summary": "Delete Study Job",
        "description": "Deletes an existing study job",
        "operationId": "delete_study_job",
        "security": [
          {
            "HTTPBasic": []
          }
        ],
        "parameters": [
          {
            "name": "study_id",
            "in": "path",
            "required": true,
            "schema": {
              "type": "string",
              "format": "uuid",
              "title": "Study Id"
            }
          },
          {
            "name": "job_id",
            "in": "path",
            "required": true,
            "schema": {
              "type": "string",
              "format": "uuid",
              "title": "Job Id"
            }
          }
        ],
        "responses": {
          "204": {
            "description": "Successful Response"
          },
          "404": {
            "content": {
              "application/json": {
                "schema": {
                  "$ref": "#/components/schemas/ErrorGet"
                }
              }
            },
            "description": "Not Found"
          },
          "422": {
            "description": "Validation Error",
            "content": {
              "application/json": {
                "schema": {
                  "$ref": "#/components/schemas/HTTPValidationError"
                }
              }
            }
          }
        }
      }
    },
    "/v0/studies/{study_id}/jobs/{job_id}:start": {
      "post": {
        "tags": [
          "studies"
        ],
        "summary": "Start Study Job",
        "description": "Changed in *version 0.6*: Now responds with a 202 when successfully starting a computation",
        "operationId": "start_study_job",
        "security": [
          {
            "HTTPBasic": []
          }
        ],
        "parameters": [
          {
            "name": "study_id",
            "in": "path",
            "required": true,
            "schema": {
              "type": "string",
              "format": "uuid",
              "title": "Study Id"
            }
          },
          {
            "name": "job_id",
            "in": "path",
            "required": true,
            "schema": {
              "type": "string",
              "format": "uuid",
              "title": "Job Id"
            }
          },
          {
            "name": "cluster_id",
            "in": "query",
            "required": false,
            "schema": {
              "anyOf": [
                {
                  "type": "integer",
                  "minimum": 0
                },
                {
                  "type": "null"
                }
              ],
              "description": "Changed in *version 0.7*: query parameter `cluster_id` deprecated\n",
              "deprecated": true,
              "title": "Cluster Id"
            },
            "description": "Changed in *version 0.7*: query parameter `cluster_id` deprecated\n",
            "deprecated": true
          }
        ],
        "responses": {
          "202": {
            "description": "Successful Response",
            "content": {
              "application/json": {
                "schema": {
                  "$ref": "#/components/schemas/JobStatus"
                }
              }
            }
          },
          "402": {
            "description": "Payment required",
            "content": {
              "application/json": {
                "schema": {
                  "$ref": "#/components/schemas/ErrorGet"
                }
              }
            }
          },
          "404": {
            "description": "Job/wallet/pricing details not found",
            "content": {
              "application/json": {
                "schema": {
                  "$ref": "#/components/schemas/ErrorGet"
                }
              }
            }
          },
          "429": {
            "description": "Too many requests",
            "content": {
              "application/json": {
                "schema": {
                  "$ref": "#/components/schemas/ErrorGet"
                }
              }
            }
          },
          "500": {
            "description": "Internal server error",
            "content": {
              "application/json": {
                "schema": {
                  "$ref": "#/components/schemas/ErrorGet"
                }
              }
            }
          },
          "502": {
            "description": "Unexpected error when communicating with backend service",
            "content": {
              "application/json": {
                "schema": {
                  "$ref": "#/components/schemas/ErrorGet"
                }
              }
            }
          },
          "503": {
            "description": "Service unavailable",
            "content": {
              "application/json": {
                "schema": {
                  "$ref": "#/components/schemas/ErrorGet"
                }
              }
            }
          },
          "504": {
            "description": "Request to a backend service timed out.",
            "content": {
              "application/json": {
                "schema": {
                  "$ref": "#/components/schemas/ErrorGet"
                }
              }
            }
          },
          "200": {
            "description": "Job already started",
            "content": {
              "application/json": {
                "schema": {
                  "$ref": "#/components/schemas/JobStatus"
                }
              }
            }
          },
          "406": {
            "description": "Cluster not found",
            "content": {
              "application/json": {
                "schema": {
                  "$ref": "#/components/schemas/ErrorGet"
                }
              }
            }
          },
          "422": {
            "description": "Configuration error",
            "content": {
              "application/json": {
                "schema": {
                  "$ref": "#/components/schemas/ErrorGet"
                }
              }
            }
          }
        }
      }
    },
    "/v0/studies/{study_id}/jobs/{job_id}:stop": {
      "post": {
        "tags": [
          "studies"
        ],
        "summary": "Stop Study Job",
        "operationId": "stop_study_job",
        "security": [
          {
            "HTTPBasic": []
          }
        ],
        "parameters": [
          {
            "name": "study_id",
            "in": "path",
            "required": true,
            "schema": {
              "type": "string",
              "format": "uuid",
              "title": "Study Id"
            }
          },
          {
            "name": "job_id",
            "in": "path",
            "required": true,
            "schema": {
              "type": "string",
              "format": "uuid",
              "title": "Job Id"
            }
          }
        ],
        "responses": {
          "200": {
            "description": "Successful Response",
            "content": {
              "application/json": {
                "schema": {
                  "$ref": "#/components/schemas/JobStatus"
                }
              }
            }
          },
          "422": {
            "description": "Validation Error",
            "content": {
              "application/json": {
                "schema": {
                  "$ref": "#/components/schemas/HTTPValidationError"
                }
              }
            }
          }
        }
      }
    },
    "/v0/studies/{study_id}/jobs/{job_id}:inspect": {
      "post": {
        "tags": [
          "studies"
        ],
        "summary": "Inspect Study Job",
        "operationId": "inspect_study_job",
        "security": [
          {
            "HTTPBasic": []
          }
        ],
        "parameters": [
          {
            "name": "study_id",
            "in": "path",
            "required": true,
            "schema": {
              "type": "string",
              "format": "uuid",
              "title": "Study Id"
            }
          },
          {
            "name": "job_id",
            "in": "path",
            "required": true,
            "schema": {
              "type": "string",
              "format": "uuid",
              "title": "Job Id"
            }
          }
        ],
        "responses": {
          "200": {
            "description": "Successful Response",
            "content": {
              "application/json": {
                "schema": {
                  "$ref": "#/components/schemas/JobStatus"
                }
              }
            }
          },
          "422": {
            "description": "Validation Error",
            "content": {
              "application/json": {
                "schema": {
                  "$ref": "#/components/schemas/HTTPValidationError"
                }
              }
            }
          }
        }
      }
    },
    "/v0/studies/{study_id}/jobs/{job_id}/outputs": {
      "post": {
        "tags": [
          "studies"
        ],
        "summary": "Get Study Job Outputs",
        "operationId": "get_study_job_outputs",
        "security": [
          {
            "HTTPBasic": []
          }
        ],
        "parameters": [
          {
            "name": "study_id",
            "in": "path",
            "required": true,
            "schema": {
              "type": "string",
              "format": "uuid",
              "title": "Study Id"
            }
          },
          {
            "name": "job_id",
            "in": "path",
            "required": true,
            "schema": {
              "type": "string",
              "format": "uuid",
              "title": "Job Id"
            }
          }
        ],
        "responses": {
          "200": {
            "description": "Successful Response",
            "content": {
              "application/json": {
                "schema": {
                  "$ref": "#/components/schemas/JobOutputs"
                }
              }
            }
          },
          "422": {
            "description": "Validation Error",
            "content": {
              "application/json": {
                "schema": {
                  "$ref": "#/components/schemas/HTTPValidationError"
                }
              }
            }
          }
        }
      }
    },
    "/v0/studies/{study_id}/jobs/{job_id}/outputs/log-links": {
      "get": {
        "tags": [
          "studies"
        ],
        "summary": "Get download links for study job log files",
        "operationId": "get_study_job_output_logfile",
        "security": [
          {
            "HTTPBasic": []
          }
        ],
        "parameters": [
          {
            "name": "study_id",
            "in": "path",
            "required": true,
            "schema": {
              "type": "string",
              "format": "uuid",
              "title": "Study Id"
            }
          },
          {
            "name": "job_id",
            "in": "path",
            "required": true,
            "schema": {
              "type": "string",
              "format": "uuid",
              "title": "Job Id"
            }
          }
        ],
        "responses": {
          "200": {
            "description": "Successful Response",
            "content": {
              "application/json": {
                "schema": {
                  "$ref": "#/components/schemas/JobLogsMap"
                }
              }
            }
          },
          "422": {
            "description": "Validation Error",
            "content": {
              "application/json": {
                "schema": {
                  "$ref": "#/components/schemas/HTTPValidationError"
                }
              }
            }
          }
        }
      }
    },
    "/v0/studies/{study_id}/jobs/{job_id}/metadata": {
      "get": {
        "tags": [
          "studies"
        ],
        "summary": "Get Study Job Custom Metadata",
        "description": "Get custom metadata from a study's job\n\nNew in *version 0.7*",
        "operationId": "get_study_job_custom_metadata",
        "security": [
          {
            "HTTPBasic": []
          }
        ],
        "parameters": [
          {
            "name": "study_id",
            "in": "path",
            "required": true,
            "schema": {
              "type": "string",
              "format": "uuid",
              "title": "Study Id"
            }
          },
          {
            "name": "job_id",
            "in": "path",
            "required": true,
            "schema": {
              "type": "string",
              "format": "uuid",
              "title": "Job Id"
            }
          }
        ],
        "responses": {
          "200": {
            "description": "Successful Response",
            "content": {
              "application/json": {
                "schema": {
                  "$ref": "#/components/schemas/JobMetadata"
                }
              }
            }
          },
          "422": {
            "description": "Validation Error",
            "content": {
              "application/json": {
                "schema": {
                  "$ref": "#/components/schemas/HTTPValidationError"
                }
              }
            }
          }
        }
      },
      "put": {
        "tags": [
          "studies"
        ],
        "summary": "Replace Study Job Custom Metadata",
        "description": "Changes custom metadata of a study's job\n\nNew in *version 0.7*",
        "operationId": "replace_study_job_custom_metadata",
        "security": [
          {
            "HTTPBasic": []
          }
        ],
        "parameters": [
          {
            "name": "study_id",
            "in": "path",
            "required": true,
            "schema": {
              "type": "string",
              "format": "uuid",
              "title": "Study Id"
            }
          },
          {
            "name": "job_id",
            "in": "path",
            "required": true,
            "schema": {
              "type": "string",
              "format": "uuid",
              "title": "Job Id"
            }
          }
        ],
        "requestBody": {
          "required": true,
          "content": {
            "application/json": {
              "schema": {
                "$ref": "#/components/schemas/JobMetadataUpdate"
              }
            }
          }
        },
        "responses": {
          "200": {
            "description": "Successful Response",
            "content": {
              "application/json": {
                "schema": {
                  "$ref": "#/components/schemas/JobMetadata"
                }
              }
            }
          },
          "422": {
            "description": "Validation Error",
            "content": {
              "application/json": {
                "schema": {
                  "$ref": "#/components/schemas/HTTPValidationError"
                }
              }
            }
          }
        }
      }
    },
    "/v0/function_jobs": {
      "get": {
        "tags": [
          "function_jobs"
        ],
        "summary": "List Function Jobs",
        "description": "List function jobs\n\nNew in *version 0.8.0*\n\nAdded in *version 0.9.0*: add `created_at` field in the registered function-related objects",
        "operationId": "list_function_jobs",
        "security": [
          {
            "HTTPBasic": []
          }
        ],
        "parameters": [
          {
            "name": "limit",
            "in": "query",
            "required": false,
            "schema": {
              "type": "integer",
              "maximum": 50,
              "minimum": 1,
              "default": 20,
              "title": "Limit"
            }
          },
          {
            "name": "offset",
            "in": "query",
            "required": false,
            "schema": {
              "type": "integer",
              "minimum": 0,
              "default": 0,
              "title": "Offset"
            }
          }
        ],
        "responses": {
          "200": {
            "description": "Successful Response",
            "content": {
              "application/json": {
                "schema": {
                  "$ref": "#/components/schemas/Page_Annotated_Union_RegisteredProjectFunctionJob__RegisteredPythonCodeFunctionJob__RegisteredSolverFunctionJob___FieldInfo_annotation_NoneType__required_True__discriminator__function_class____"
                }
              }
            }
          },
          "422": {
            "description": "Validation Error",
            "content": {
              "application/json": {
                "schema": {
                  "$ref": "#/components/schemas/HTTPValidationError"
                }
              }
            }
          }
        }
      },
      "post": {
        "tags": [
          "function_jobs"
        ],
        "summary": "Register Function Job",
        "description": "Create function job\n\nNew in *version 0.8.0*\n\nAdded in *version 0.9.0*: add `created_at` field in the registered function-related objects",
        "operationId": "register_function_job",
        "security": [
          {
            "HTTPBasic": []
          }
        ],
        "requestBody": {
          "required": true,
          "content": {
            "application/json": {
              "schema": {
                "oneOf": [
                  {
                    "$ref": "#/components/schemas/ProjectFunctionJob"
                  },
                  {
                    "$ref": "#/components/schemas/PythonCodeFunctionJob"
                  },
                  {
                    "$ref": "#/components/schemas/SolverFunctionJob"
                  }
                ],
                "discriminator": {
                  "propertyName": "function_class",
                  "mapping": {
                    "PROJECT": "#/components/schemas/ProjectFunctionJob",
                    "PYTHON_CODE": "#/components/schemas/PythonCodeFunctionJob",
                    "SOLVER": "#/components/schemas/SolverFunctionJob"
                  }
                },
                "title": "Function Job"
              }
            }
          }
        },
        "responses": {
          "200": {
            "description": "Successful Response",
            "content": {
              "application/json": {
                "schema": {
                  "oneOf": [
                    {
                      "$ref": "#/components/schemas/RegisteredProjectFunctionJob"
                    },
                    {
                      "$ref": "#/components/schemas/RegisteredPythonCodeFunctionJob"
                    },
                    {
                      "$ref": "#/components/schemas/RegisteredSolverFunctionJob"
                    }
                  ],
                  "discriminator": {
                    "propertyName": "function_class",
                    "mapping": {
                      "PROJECT": "#/components/schemas/RegisteredProjectFunctionJob",
                      "PYTHON_CODE": "#/components/schemas/RegisteredPythonCodeFunctionJob",
                      "SOLVER": "#/components/schemas/RegisteredSolverFunctionJob"
                    }
                  },
                  "title": "Response Register Function Job V0 Function Jobs Post"
                }
              }
            }
          },
          "422": {
            "description": "Validation Error",
            "content": {
              "application/json": {
                "schema": {
                  "$ref": "#/components/schemas/HTTPValidationError"
                }
              }
            }
          }
        }
      }
    },
    "/v0/function_jobs/{function_job_id}": {
      "get": {
        "tags": [
          "function_jobs"
        ],
        "summary": "Get Function Job",
        "description": "Get function job\n\nNew in *version 0.8.0*\n\nAdded in *version 0.9.0*: add `created_at` field in the registered function-related objects",
        "operationId": "get_function_job",
        "security": [
          {
            "HTTPBasic": []
          }
        ],
        "parameters": [
          {
            "name": "function_job_id",
            "in": "path",
            "required": true,
            "schema": {
              "type": "string",
              "format": "uuid",
              "title": "Function Job Id"
            }
          }
        ],
        "responses": {
          "200": {
            "description": "Successful Response",
            "content": {
              "application/json": {
                "schema": {
                  "oneOf": [
                    {
                      "$ref": "#/components/schemas/RegisteredProjectFunctionJob"
                    },
                    {
                      "$ref": "#/components/schemas/RegisteredPythonCodeFunctionJob"
                    },
                    {
                      "$ref": "#/components/schemas/RegisteredSolverFunctionJob"
                    }
                  ],
                  "discriminator": {
                    "propertyName": "function_class",
                    "mapping": {
                      "PROJECT": "#/components/schemas/RegisteredProjectFunctionJob",
                      "PYTHON_CODE": "#/components/schemas/RegisteredPythonCodeFunctionJob",
                      "SOLVER": "#/components/schemas/RegisteredSolverFunctionJob"
                    }
                  },
                  "title": "Response Get Function Job V0 Function Jobs  Function Job Id  Get"
                }
              }
            }
          },
          "404": {
            "description": "Function job not found",
            "content": {
              "application/json": {
                "schema": {
                  "$ref": "#/components/schemas/ErrorGet"
                }
              }
            }
          },
          "422": {
            "description": "Validation Error",
            "content": {
              "application/json": {
                "schema": {
                  "$ref": "#/components/schemas/HTTPValidationError"
                }
              }
            }
          }
        }
      },
      "delete": {
        "tags": [
          "function_jobs"
        ],
        "summary": "Delete Function Job",
        "description": "Delete function job\n\nNew in *version 0.8.0*",
        "operationId": "delete_function_job",
        "security": [
          {
            "HTTPBasic": []
          }
        ],
        "parameters": [
          {
            "name": "function_job_id",
            "in": "path",
            "required": true,
            "schema": {
              "type": "string",
              "format": "uuid",
              "title": "Function Job Id"
            }
          }
        ],
        "responses": {
          "200": {
            "description": "Successful Response",
            "content": {
              "application/json": {
                "schema": {}
              }
            }
          },
          "404": {
            "description": "Function job not found",
            "content": {
              "application/json": {
                "schema": {
                  "$ref": "#/components/schemas/ErrorGet"
                }
              }
            }
          },
          "422": {
            "description": "Validation Error",
            "content": {
              "application/json": {
                "schema": {
                  "$ref": "#/components/schemas/HTTPValidationError"
                }
              }
            }
          }
        }
      }
    },
    "/v0/function_jobs/{function_job_id}/status": {
      "get": {
        "tags": [
          "function_jobs"
        ],
        "summary": "Function Job Status",
        "description": "Get function job status\n\nNew in *version 0.8.0*",
        "operationId": "function_job_status",
        "security": [
          {
            "HTTPBasic": []
          }
        ],
        "parameters": [
          {
            "name": "function_job_id",
            "in": "path",
            "required": true,
            "schema": {
              "type": "string",
              "format": "uuid",
              "title": "Function Job Id"
            }
          }
        ],
        "responses": {
          "200": {
            "description": "Successful Response",
            "content": {
              "application/json": {
                "schema": {
                  "$ref": "#/components/schemas/FunctionJobStatus"
                }
              }
            }
          },
          "404": {
            "description": "Function job not found",
            "content": {
              "application/json": {
                "schema": {
                  "$ref": "#/components/schemas/ErrorGet"
                }
              }
            }
          },
          "422": {
            "description": "Validation Error",
            "content": {
              "application/json": {
                "schema": {
                  "$ref": "#/components/schemas/HTTPValidationError"
                }
              }
            }
          }
        }
      }
    },
    "/v0/function_jobs/{function_job_id}/outputs": {
      "get": {
        "tags": [
          "function_jobs"
        ],
        "summary": "Function Job Outputs",
        "description": "Get function job outputs\n\nNew in *version 0.8.0*",
        "operationId": "function_job_outputs",
        "security": [
          {
            "HTTPBasic": []
          }
        ],
        "parameters": [
          {
            "name": "function_job_id",
            "in": "path",
            "required": true,
            "schema": {
              "type": "string",
              "format": "uuid",
              "title": "Function Job Id"
            }
          }
        ],
        "responses": {
          "200": {
            "description": "Successful Response",
            "content": {
              "application/json": {
                "schema": {
                  "anyOf": [
                    {
                      "type": "object",
                      "additionalProperties": true
                    },
                    {
                      "type": "null"
                    }
                  ],
                  "title": "Response Function Job Outputs V0 Function Jobs  Function Job Id  Outputs Get"
                }
              }
            }
          },
          "404": {
            "description": "Function job not found",
            "content": {
              "application/json": {
                "schema": {
                  "$ref": "#/components/schemas/ErrorGet"
                }
              }
            }
          },
          "422": {
            "description": "Validation Error",
            "content": {
              "application/json": {
                "schema": {
                  "$ref": "#/components/schemas/HTTPValidationError"
                }
              }
            }
          }
        }
      }
    },
    "/v0/function_jobs/{function_job_id}/log": {
      "post": {
        "tags": [
          "function_jobs"
        ],
        "summary": "Start Function Job Logs",
        "operationId": "start_function_job_logs",
        "security": [
          {
            "HTTPBasic": []
          }
        ],
        "parameters": [
          {
            "name": "function_job_id",
            "in": "path",
            "required": true,
            "schema": {
              "type": "string",
              "format": "uuid",
              "title": "Function Job Id"
            }
          }
        ],
        "responses": {
          "200": {
            "description": "Successful Response",
            "content": {
              "application/json": {
                "schema": {
                  "$ref": "#/components/schemas/TaskGet"
                }
              }
            }
          },
          "404": {
            "description": "Function job not found",
            "content": {
              "application/json": {
                "schema": {
                  "$ref": "#/components/schemas/ErrorGet"
                }
              }
            }
          },
          "422": {
            "description": "Validation Error",
            "content": {
              "application/json": {
                "schema": {
                  "$ref": "#/components/schemas/HTTPValidationError"
                }
              }
            }
          }
        }
      }
    },
    "/v0/function_job_collections": {
      "get": {
        "tags": [
          "function_job_collections"
        ],
        "summary": "List Function Job Collections",
        "description": "List function job collections\n\nNew in *version 0.8.0*",
        "operationId": "list_function_job_collections",
        "security": [
          {
            "HTTPBasic": []
          }
        ],
        "parameters": [
          {
            "name": "limit",
            "in": "query",
            "required": false,
            "schema": {
              "type": "integer",
              "maximum": 50,
              "minimum": 1,
              "default": 20,
              "title": "Limit"
            }
          },
          {
            "name": "offset",
            "in": "query",
            "required": false,
            "schema": {
              "type": "integer",
              "minimum": 0,
              "default": 0,
              "title": "Offset"
            }
          },
          {
            "name": "has_function_id",
            "in": "query",
            "required": false,
            "schema": {
              "anyOf": [
                {
                  "type": "string",
                  "pattern": "[0-9a-fA-F]{8}-?[0-9a-fA-F]{4}-?[0-9a-fA-F]{4}-?[0-9a-fA-F]{4}-?[0-9a-fA-F]{12}"
                },
                {
                  "type": "null"
                }
              ],
              "title": "Has Function Id"
            }
          }
        ],
        "responses": {
          "200": {
            "description": "Successful Response",
            "content": {
              "application/json": {
                "schema": {
                  "$ref": "#/components/schemas/Page_RegisteredFunctionJobCollection_"
                }
              }
            }
          },
          "422": {
            "description": "Validation Error",
            "content": {
              "application/json": {
                "schema": {
                  "$ref": "#/components/schemas/HTTPValidationError"
                }
              }
            }
          }
        }
      },
      "post": {
        "tags": [
          "function_job_collections"
        ],
        "summary": "Register Function Job Collection",
        "description": "Register function job collection\n\nNew in *version 0.8.0*",
        "operationId": "register_function_job_collection",
        "security": [
          {
            "HTTPBasic": []
          }
        ],
        "requestBody": {
          "required": true,
          "content": {
            "application/json": {
              "schema": {
                "$ref": "#/components/schemas/FunctionJobCollection"
              }
            }
          }
        },
        "responses": {
          "200": {
            "description": "Successful Response",
            "content": {
              "application/json": {
                "schema": {
                  "$ref": "#/components/schemas/RegisteredFunctionJobCollection"
                }
              }
            }
          },
          "422": {
            "description": "Validation Error",
            "content": {
              "application/json": {
                "schema": {
                  "$ref": "#/components/schemas/HTTPValidationError"
                }
              }
            }
          }
        }
      }
    },
    "/v0/function_job_collections/{function_job_collection_id}": {
      "get": {
        "tags": [
          "function_job_collections"
        ],
        "summary": "Get Function Job Collection",
        "description": "Get function job collection\n\nNew in *version 0.8.0*",
        "operationId": "get_function_job_collection",
        "security": [
          {
            "HTTPBasic": []
          }
        ],
        "parameters": [
          {
            "name": "function_job_collection_id",
            "in": "path",
            "required": true,
            "schema": {
              "type": "string",
              "format": "uuid",
              "title": "Function Job Collection Id"
            }
          }
        ],
        "responses": {
          "200": {
            "description": "Successful Response",
            "content": {
              "application/json": {
                "schema": {
                  "$ref": "#/components/schemas/RegisteredFunctionJobCollection"
                }
              }
            }
          },
          "404": {
            "description": "Function job collection not found",
            "content": {
              "application/json": {
                "schema": {
                  "$ref": "#/components/schemas/ErrorGet"
                }
              }
            }
          },
          "422": {
            "description": "Validation Error",
            "content": {
              "application/json": {
                "schema": {
                  "$ref": "#/components/schemas/HTTPValidationError"
                }
              }
            }
          }
        }
      },
      "delete": {
        "tags": [
          "function_job_collections"
        ],
        "summary": "Delete Function Job Collection",
        "description": "Delete function job collection\n\nNew in *version 0.8.0*",
        "operationId": "delete_function_job_collection",
        "security": [
          {
            "HTTPBasic": []
          }
        ],
        "parameters": [
          {
            "name": "function_job_collection_id",
            "in": "path",
            "required": true,
            "schema": {
              "type": "string",
              "format": "uuid",
              "title": "Function Job Collection Id"
            }
          }
        ],
        "responses": {
          "200": {
            "description": "Successful Response",
            "content": {
              "application/json": {
                "schema": {}
              }
            }
          },
          "404": {
            "description": "Function job collection not found",
            "content": {
              "application/json": {
                "schema": {
                  "$ref": "#/components/schemas/ErrorGet"
                }
              }
            }
          },
          "422": {
            "description": "Validation Error",
            "content": {
              "application/json": {
                "schema": {
                  "$ref": "#/components/schemas/HTTPValidationError"
                }
              }
            }
          }
        }
      }
    },
    "/v0/function_job_collections/{function_job_collection_id}/function_jobs": {
      "get": {
        "tags": [
          "function_job_collections"
        ],
        "summary": "Function Job Collection List Function Jobs",
        "description": "Get the function jobs in function job collection\n\nNew in *version 0.8.0*",
        "operationId": "function_job_collection_list_function_jobs",
        "security": [
          {
            "HTTPBasic": []
          }
        ],
        "parameters": [
          {
            "name": "function_job_collection_id",
            "in": "path",
            "required": true,
            "schema": {
              "type": "string",
              "format": "uuid",
              "title": "Function Job Collection Id"
            }
          }
        ],
        "responses": {
          "200": {
            "description": "Successful Response",
            "content": {
              "application/json": {
                "schema": {
                  "type": "array",
                  "items": {
                    "oneOf": [
                      {
                        "$ref": "#/components/schemas/RegisteredProjectFunctionJob"
                      },
                      {
                        "$ref": "#/components/schemas/RegisteredPythonCodeFunctionJob"
                      },
                      {
                        "$ref": "#/components/schemas/RegisteredSolverFunctionJob"
                      }
                    ],
                    "discriminator": {
                      "propertyName": "function_class",
                      "mapping": {
                        "PROJECT": "#/components/schemas/RegisteredProjectFunctionJob",
                        "PYTHON_CODE": "#/components/schemas/RegisteredPythonCodeFunctionJob",
                        "SOLVER": "#/components/schemas/RegisteredSolverFunctionJob"
                      }
                    }
                  },
                  "title": "Response Function Job Collection List Function Jobs V0 Function Job Collections  Function Job Collection Id  Function Jobs Get"
                }
              }
            }
          },
          "404": {
            "description": "Function job collection not found",
            "content": {
              "application/json": {
                "schema": {
                  "$ref": "#/components/schemas/ErrorGet"
                }
              }
            }
          },
          "422": {
            "description": "Validation Error",
            "content": {
              "application/json": {
                "schema": {
                  "$ref": "#/components/schemas/HTTPValidationError"
                }
              }
            }
          }
        }
      }
    },
    "/v0/function_job_collections/{function_job_collection_id}/status": {
      "get": {
        "tags": [
          "function_job_collections"
        ],
        "summary": "Function Job Collection Status",
        "description": "Get function job collection status\n\nNew in *version 0.8.0*",
        "operationId": "function_job_collection_status",
        "security": [
          {
            "HTTPBasic": []
          }
        ],
        "parameters": [
          {
            "name": "function_job_collection_id",
            "in": "path",
            "required": true,
            "schema": {
              "type": "string",
              "format": "uuid",
              "title": "Function Job Collection Id"
            }
          }
        ],
        "responses": {
          "200": {
            "description": "Successful Response",
            "content": {
              "application/json": {
                "schema": {
                  "$ref": "#/components/schemas/FunctionJobCollectionStatus"
                }
              }
            }
          },
          "404": {
            "description": "Function job collection not found",
            "content": {
              "application/json": {
                "schema": {
                  "$ref": "#/components/schemas/ErrorGet"
                }
              }
            }
          },
          "422": {
            "description": "Validation Error",
            "content": {
              "application/json": {
                "schema": {
                  "$ref": "#/components/schemas/HTTPValidationError"
                }
              }
            }
          }
        }
      }
    },
    "/v0/wallets/default": {
      "get": {
        "tags": [
          "wallets"
        ],
        "summary": "Get Default Wallet",
        "description": "Get default wallet\n\nNew in *version 0.7*",
        "operationId": "get_default_wallet",
        "responses": {
          "200": {
            "description": "Successful Response",
            "content": {
              "application/json": {
                "schema": {
                  "$ref": "#/components/schemas/WalletGetWithAvailableCreditsLegacy"
                }
              }
            }
          },
          "404": {
            "description": "Wallet not found",
            "content": {
              "application/json": {
                "schema": {
                  "$ref": "#/components/schemas/ErrorGet"
                }
              }
            }
          },
          "403": {
            "description": "Access to wallet is not allowed",
            "content": {
              "application/json": {
                "schema": {
                  "$ref": "#/components/schemas/ErrorGet"
                }
              }
            }
          },
          "429": {
            "description": "Too many requests",
            "content": {
              "application/json": {
                "schema": {
                  "$ref": "#/components/schemas/ErrorGet"
                }
              }
            }
          },
          "500": {
            "description": "Internal server error",
            "content": {
              "application/json": {
                "schema": {
                  "$ref": "#/components/schemas/ErrorGet"
                }
              }
            }
          },
          "502": {
            "description": "Unexpected error when communicating with backend service",
            "content": {
              "application/json": {
                "schema": {
                  "$ref": "#/components/schemas/ErrorGet"
                }
              }
            }
          },
          "503": {
            "description": "Service unavailable",
            "content": {
              "application/json": {
                "schema": {
                  "$ref": "#/components/schemas/ErrorGet"
                }
              }
            }
          },
          "504": {
            "description": "Request to a backend service timed out.",
            "content": {
              "application/json": {
                "schema": {
                  "$ref": "#/components/schemas/ErrorGet"
                }
              }
            }
          }
        },
        "security": [
          {
            "HTTPBasic": []
          }
        ]
      }
    },
    "/v0/wallets/{wallet_id}": {
      "get": {
        "tags": [
          "wallets"
        ],
        "summary": "Get Wallet",
        "description": "Get wallet\n\nNew in *version 0.7*",
        "operationId": "get_wallet",
        "security": [
          {
            "HTTPBasic": []
          }
        ],
        "parameters": [
          {
            "name": "wallet_id",
            "in": "path",
            "required": true,
            "schema": {
              "type": "integer",
              "title": "Wallet Id"
            }
          }
        ],
        "responses": {
          "200": {
            "description": "Successful Response",
            "content": {
              "application/json": {
                "schema": {
                  "$ref": "#/components/schemas/WalletGetWithAvailableCreditsLegacy"
                }
              }
            }
          },
          "404": {
            "description": "Wallet not found",
            "content": {
              "application/json": {
                "schema": {
                  "$ref": "#/components/schemas/ErrorGet"
                }
              }
            }
          },
          "403": {
            "description": "Access to wallet is not allowed",
            "content": {
              "application/json": {
                "schema": {
                  "$ref": "#/components/schemas/ErrorGet"
                }
              }
            }
          },
          "429": {
            "description": "Too many requests",
            "content": {
              "application/json": {
                "schema": {
                  "$ref": "#/components/schemas/ErrorGet"
                }
              }
            }
          },
          "500": {
            "description": "Internal server error",
            "content": {
              "application/json": {
                "schema": {
                  "$ref": "#/components/schemas/ErrorGet"
                }
              }
            }
          },
          "502": {
            "description": "Unexpected error when communicating with backend service",
            "content": {
              "application/json": {
                "schema": {
                  "$ref": "#/components/schemas/ErrorGet"
                }
              }
            }
          },
          "503": {
            "description": "Service unavailable",
            "content": {
              "application/json": {
                "schema": {
                  "$ref": "#/components/schemas/ErrorGet"
                }
              }
            }
          },
          "504": {
            "description": "Request to a backend service timed out.",
            "content": {
              "application/json": {
                "schema": {
                  "$ref": "#/components/schemas/ErrorGet"
                }
              }
            }
          },
          "422": {
            "description": "Validation Error",
            "content": {
              "application/json": {
                "schema": {
                  "$ref": "#/components/schemas/HTTPValidationError"
                }
              }
            }
          }
        }
      }
    },
    "/v0/wallets/{wallet_id}/licensed-items": {
      "get": {
        "tags": [
          "wallets"
        ],
        "summary": "Get Available Licensed Items For Wallet",
        "description": "Get all available licensed items for a given wallet\n\nNew in *version 0.6*",
        "operationId": "get_available_licensed_items_for_wallet",
        "security": [
          {
            "HTTPBasic": []
          }
        ],
        "parameters": [
          {
            "name": "wallet_id",
            "in": "path",
            "required": true,
            "schema": {
              "type": "integer",
              "title": "Wallet Id"
            }
          },
          {
            "name": "limit",
            "in": "query",
            "required": false,
            "schema": {
              "type": "integer",
              "maximum": 50,
              "minimum": 1,
              "default": 20,
              "title": "Limit"
            }
          },
          {
            "name": "offset",
            "in": "query",
            "required": false,
            "schema": {
              "type": "integer",
              "minimum": 0,
              "default": 0,
              "title": "Offset"
            }
          }
        ],
        "responses": {
          "200": {
            "description": "Successful Response",
            "content": {
              "application/json": {
                "schema": {
                  "$ref": "#/components/schemas/Page_LicensedItemGet_"
                }
              }
            }
          },
          "404": {
            "description": "Wallet not found",
            "content": {
              "application/json": {
                "schema": {
                  "$ref": "#/components/schemas/ErrorGet"
                }
              }
            }
          },
          "403": {
            "description": "Access to wallet is not allowed",
            "content": {
              "application/json": {
                "schema": {
                  "$ref": "#/components/schemas/ErrorGet"
                }
              }
            }
          },
          "429": {
            "description": "Too many requests",
            "content": {
              "application/json": {
                "schema": {
                  "$ref": "#/components/schemas/ErrorGet"
                }
              }
            }
          },
          "500": {
            "description": "Internal server error",
            "content": {
              "application/json": {
                "schema": {
                  "$ref": "#/components/schemas/ErrorGet"
                }
              }
            }
          },
          "502": {
            "description": "Unexpected error when communicating with backend service",
            "content": {
              "application/json": {
                "schema": {
                  "$ref": "#/components/schemas/ErrorGet"
                }
              }
            }
          },
          "503": {
            "description": "Service unavailable",
            "content": {
              "application/json": {
                "schema": {
                  "$ref": "#/components/schemas/ErrorGet"
                }
              }
            }
          },
          "504": {
            "description": "Request to a backend service timed out.",
            "content": {
              "application/json": {
                "schema": {
                  "$ref": "#/components/schemas/ErrorGet"
                }
              }
            }
          },
          "422": {
            "description": "Validation Error",
            "content": {
              "application/json": {
                "schema": {
                  "$ref": "#/components/schemas/HTTPValidationError"
                }
              }
            }
          }
        }
      }
    },
    "/v0/wallets/{wallet_id}/licensed-items/{licensed_item_id}/checkout": {
      "post": {
        "tags": [
          "wallets"
        ],
        "summary": "Checkout Licensed Item",
        "description": "Checkout licensed item",
        "operationId": "checkout_licensed_item",
        "security": [
          {
            "HTTPBasic": []
          }
        ],
        "parameters": [
          {
            "name": "wallet_id",
            "in": "path",
            "required": true,
            "schema": {
              "type": "integer",
              "title": "Wallet Id"
            }
          },
          {
            "name": "licensed_item_id",
            "in": "path",
            "required": true,
            "schema": {
              "type": "string",
              "format": "uuid",
              "title": "Licensed Item Id"
            }
          }
        ],
        "requestBody": {
          "required": true,
          "content": {
            "application/json": {
              "schema": {
                "$ref": "#/components/schemas/LicensedItemCheckoutData"
              }
            }
          }
        },
        "responses": {
          "200": {
            "description": "Successful Response",
            "content": {
              "application/json": {
                "schema": {
                  "$ref": "#/components/schemas/LicensedItemCheckoutGet"
                }
              }
            }
          },
          "404": {
            "description": "Wallet not found",
            "content": {
              "application/json": {
                "schema": {
                  "$ref": "#/components/schemas/ErrorGet"
                }
              }
            }
          },
          "403": {
            "description": "Access to wallet is not allowed",
            "content": {
              "application/json": {
                "schema": {
                  "$ref": "#/components/schemas/ErrorGet"
                }
              }
            }
          },
          "429": {
            "description": "Too many requests",
            "content": {
              "application/json": {
                "schema": {
                  "$ref": "#/components/schemas/ErrorGet"
                }
              }
            }
          },
          "500": {
            "description": "Internal server error",
            "content": {
              "application/json": {
                "schema": {
                  "$ref": "#/components/schemas/ErrorGet"
                }
              }
            }
          },
          "502": {
            "description": "Unexpected error when communicating with backend service",
            "content": {
              "application/json": {
                "schema": {
                  "$ref": "#/components/schemas/ErrorGet"
                }
              }
            }
          },
          "503": {
            "description": "Service unavailable",
            "content": {
              "application/json": {
                "schema": {
                  "$ref": "#/components/schemas/ErrorGet"
                }
              }
            }
          },
          "504": {
            "description": "Request to a backend service timed out.",
            "content": {
              "application/json": {
                "schema": {
                  "$ref": "#/components/schemas/ErrorGet"
                }
              }
            }
          },
          "422": {
            "description": "Validation Error",
            "content": {
              "application/json": {
                "schema": {
                  "$ref": "#/components/schemas/HTTPValidationError"
                }
              }
            }
          }
        }
      }
    },
    "/v0/credits/price": {
      "get": {
        "tags": [
          "credits"
        ],
        "summary": "Get Credits Price",
        "description": "New in *version 0.6*",
        "operationId": "get_credits_price",
        "responses": {
          "200": {
            "description": "Successful Response",
            "content": {
              "application/json": {
                "schema": {
                  "$ref": "#/components/schemas/GetCreditPriceLegacy"
                }
              }
            }
          }
        },
        "security": [
          {
            "HTTPBasic": []
          }
        ]
      }
    },
    "/v0/licensed-items": {
      "get": {
        "tags": [
          "licensed-items"
        ],
        "summary": "Get Licensed Items",
        "description": "Get all licensed items",
        "operationId": "get_licensed_items",
        "security": [
          {
            "HTTPBasic": []
          }
        ],
        "parameters": [
          {
            "name": "limit",
            "in": "query",
            "required": false,
            "schema": {
              "type": "integer",
              "maximum": 50,
              "minimum": 1,
              "default": 20,
              "title": "Limit"
            }
          },
          {
            "name": "offset",
            "in": "query",
            "required": false,
            "schema": {
              "type": "integer",
              "minimum": 0,
              "default": 0,
              "title": "Offset"
            }
          }
        ],
        "responses": {
          "200": {
            "description": "Successful Response",
            "content": {
              "application/json": {
                "schema": {
                  "$ref": "#/components/schemas/Page_LicensedItemGet_"
                }
              }
            }
          },
          "429": {
            "description": "Too many requests",
            "content": {
              "application/json": {
                "schema": {
                  "$ref": "#/components/schemas/ErrorGet"
                }
              }
            }
          },
          "500": {
            "description": "Internal server error",
            "content": {
              "application/json": {
                "schema": {
                  "$ref": "#/components/schemas/ErrorGet"
                }
              }
            }
          },
          "502": {
            "description": "Unexpected error when communicating with backend service",
            "content": {
              "application/json": {
                "schema": {
                  "$ref": "#/components/schemas/ErrorGet"
                }
              }
            }
          },
          "503": {
            "description": "Service unavailable",
            "content": {
              "application/json": {
                "schema": {
                  "$ref": "#/components/schemas/ErrorGet"
                }
              }
            }
          },
          "504": {
            "description": "Request to a backend service timed out.",
            "content": {
              "application/json": {
                "schema": {
                  "$ref": "#/components/schemas/ErrorGet"
                }
              }
            }
          },
          "422": {
            "description": "Validation Error",
            "content": {
              "application/json": {
                "schema": {
                  "$ref": "#/components/schemas/HTTPValidationError"
                }
              }
            }
          }
        }
      }
    },
    "/v0/licensed-items/{licensed_item_id}/checked-out-items/{licensed_item_checkout_id}/release": {
      "post": {
        "tags": [
          "licensed-items"
        ],
        "summary": "Release Licensed Item",
        "description": "Release previously checked out licensed item",
        "operationId": "release_licensed_item",
        "security": [
          {
            "HTTPBasic": []
          }
        ],
        "parameters": [
          {
            "name": "licensed_item_id",
            "in": "path",
            "required": true,
            "schema": {
              "type": "string",
              "format": "uuid",
              "title": "Licensed Item Id"
            }
          },
          {
            "name": "licensed_item_checkout_id",
            "in": "path",
            "required": true,
            "schema": {
              "type": "string",
              "format": "uuid",
              "title": "Licensed Item Checkout Id"
            }
          }
        ],
        "responses": {
          "200": {
            "description": "Successful Response",
            "content": {
              "application/json": {
                "schema": {
                  "$ref": "#/components/schemas/LicensedItemCheckoutGet"
                }
              }
            }
          },
          "429": {
            "description": "Too many requests",
            "content": {
              "application/json": {
                "schema": {
                  "$ref": "#/components/schemas/ErrorGet"
                }
              }
            }
          },
          "500": {
            "description": "Internal server error",
            "content": {
              "application/json": {
                "schema": {
                  "$ref": "#/components/schemas/ErrorGet"
                }
              }
            }
          },
          "502": {
            "description": "Unexpected error when communicating with backend service",
            "content": {
              "application/json": {
                "schema": {
                  "$ref": "#/components/schemas/ErrorGet"
                }
              }
            }
          },
          "503": {
            "description": "Service unavailable",
            "content": {
              "application/json": {
                "schema": {
                  "$ref": "#/components/schemas/ErrorGet"
                }
              }
            }
          },
          "504": {
            "description": "Request to a backend service timed out.",
            "content": {
              "application/json": {
                "schema": {
                  "$ref": "#/components/schemas/ErrorGet"
                }
              }
            }
          },
          "422": {
            "description": "Validation Error",
            "content": {
              "application/json": {
                "schema": {
                  "$ref": "#/components/schemas/HTTPValidationError"
                }
              }
            }
          }
        }
      }
    },
    "/v0/functions": {
      "post": {
        "tags": [
          "functions"
        ],
        "summary": "Register Function",
        "description": "Create function\n\nNew in *version 0.8.0*\n\nAdded in *version 0.9.0*: add `created_at` field in the registered function-related objects",
        "operationId": "register_function",
        "security": [
          {
            "HTTPBasic": []
          }
        ],
        "requestBody": {
          "required": true,
          "content": {
            "application/json": {
              "schema": {
                "oneOf": [
                  {
                    "$ref": "#/components/schemas/ProjectFunction"
                  },
                  {
                    "$ref": "#/components/schemas/PythonCodeFunction"
                  },
                  {
                    "$ref": "#/components/schemas/SolverFunction"
                  }
                ],
                "discriminator": {
                  "propertyName": "function_class",
                  "mapping": {
                    "PROJECT": "#/components/schemas/ProjectFunction",
                    "PYTHON_CODE": "#/components/schemas/PythonCodeFunction",
                    "SOLVER": "#/components/schemas/SolverFunction"
                  }
                },
                "title": "Function"
              }
            }
          }
        },
        "responses": {
          "200": {
            "description": "Successful Response",
            "content": {
              "application/json": {
                "schema": {
                  "oneOf": [
                    {
                      "$ref": "#/components/schemas/RegisteredProjectFunction"
                    },
                    {
                      "$ref": "#/components/schemas/RegisteredPythonCodeFunction"
                    },
                    {
                      "$ref": "#/components/schemas/RegisteredSolverFunction"
                    }
                  ],
                  "discriminator": {
                    "propertyName": "function_class",
                    "mapping": {
                      "PROJECT": "#/components/schemas/RegisteredProjectFunction",
                      "PYTHON_CODE": "#/components/schemas/RegisteredPythonCodeFunction",
                      "SOLVER": "#/components/schemas/RegisteredSolverFunction"
                    }
                  },
                  "title": "Response Register Function V0 Functions Post"
                }
              }
            }
          },
          "404": {
            "description": "Function not found",
            "content": {
              "application/json": {
                "schema": {
                  "$ref": "#/components/schemas/ErrorGet"
                }
              }
            }
          },
          "422": {
            "description": "Validation Error",
            "content": {
              "application/json": {
                "schema": {
                  "$ref": "#/components/schemas/HTTPValidationError"
                }
              }
            }
          }
        }
      },
      "get": {
        "tags": [
          "functions"
        ],
        "summary": "List Functions",
        "description": "List functions\n\nNew in *version 0.8.0*\n\nAdded in *version 0.9.0*: add `created_at` field in the registered function-related objects",
        "operationId": "list_functions",
        "security": [
          {
            "HTTPBasic": []
          }
        ],
        "parameters": [
          {
            "name": "limit",
            "in": "query",
            "required": false,
            "schema": {
              "type": "integer",
              "maximum": 50,
              "minimum": 1,
              "default": 20,
              "title": "Limit"
            }
          },
          {
            "name": "offset",
            "in": "query",
            "required": false,
            "schema": {
              "type": "integer",
              "minimum": 0,
              "default": 0,
              "title": "Offset"
            }
          }
        ],
        "responses": {
          "200": {
            "description": "Successful Response",
            "content": {
              "application/json": {
                "schema": {
                  "$ref": "#/components/schemas/Page_Annotated_Union_RegisteredProjectFunction__RegisteredPythonCodeFunction__RegisteredSolverFunction___FieldInfo_annotation_NoneType__required_True__discriminator__function_class____"
                }
              }
            }
          },
          "422": {
            "description": "Validation Error",
            "content": {
              "application/json": {
                "schema": {
                  "$ref": "#/components/schemas/HTTPValidationError"
                }
              }
            }
          }
        }
      }
    },
    "/v0/functions/{function_id}": {
      "get": {
        "tags": [
          "functions"
        ],
        "summary": "Get Function",
        "description": "Get function\n\nNew in *version 0.8.0*\n\nAdded in *version 0.9.0*: add `created_at` field in the registered function-related objects",
        "operationId": "get_function",
        "security": [
          {
            "HTTPBasic": []
          }
        ],
        "parameters": [
          {
            "name": "function_id",
            "in": "path",
            "required": true,
            "schema": {
              "type": "string",
              "format": "uuid",
              "title": "Function Id"
            }
          }
        ],
        "responses": {
          "200": {
            "description": "Successful Response",
            "content": {
              "application/json": {
                "schema": {
                  "oneOf": [
                    {
                      "$ref": "#/components/schemas/RegisteredProjectFunction"
                    },
                    {
                      "$ref": "#/components/schemas/RegisteredPythonCodeFunction"
                    },
                    {
                      "$ref": "#/components/schemas/RegisteredSolverFunction"
                    }
                  ],
                  "discriminator": {
                    "propertyName": "function_class",
                    "mapping": {
                      "PROJECT": "#/components/schemas/RegisteredProjectFunction",
                      "PYTHON_CODE": "#/components/schemas/RegisteredPythonCodeFunction",
                      "SOLVER": "#/components/schemas/RegisteredSolverFunction"
                    }
                  },
                  "title": "Response Get Function V0 Functions  Function Id  Get"
                }
              }
            }
          },
          "404": {
            "description": "Function not found",
            "content": {
              "application/json": {
                "schema": {
                  "$ref": "#/components/schemas/ErrorGet"
                }
              }
            }
          },
          "422": {
            "description": "Validation Error",
            "content": {
              "application/json": {
                "schema": {
                  "$ref": "#/components/schemas/HTTPValidationError"
                }
              }
            }
          }
        }
      },
      "delete": {
        "tags": [
          "functions"
        ],
        "summary": "Delete Function",
        "description": "Delete function\n\nNew in *version 0.8.0*",
        "operationId": "delete_function",
        "security": [
          {
            "HTTPBasic": []
          }
        ],
        "parameters": [
          {
            "name": "function_id",
            "in": "path",
            "required": true,
            "schema": {
              "type": "string",
              "format": "uuid",
              "title": "Function Id"
            }
          }
        ],
        "responses": {
          "200": {
            "description": "Successful Response",
            "content": {
              "application/json": {
                "schema": {}
              }
            }
          },
          "404": {
            "description": "Function not found",
            "content": {
              "application/json": {
                "schema": {
                  "$ref": "#/components/schemas/ErrorGet"
                }
              }
            }
          },
          "422": {
            "description": "Validation Error",
            "content": {
              "application/json": {
                "schema": {
                  "$ref": "#/components/schemas/HTTPValidationError"
                }
              }
            }
          }
        }
      }
    },
    "/v0/functions/{function_id}/jobs": {
      "get": {
        "tags": [
          "functions"
        ],
        "summary": "List Function Jobs For Functionid",
        "description": "List function jobs for a function\n\nNew in *version 0.8.0*\n\nAdded in *version 0.9.0*: add `created_at` field in the registered function-related objects",
        "operationId": "list_function_jobs_for_functionid",
        "security": [
          {
            "HTTPBasic": []
          }
        ],
        "parameters": [
          {
            "name": "function_id",
            "in": "path",
            "required": true,
            "schema": {
              "type": "string",
              "format": "uuid",
              "title": "Function Id"
            }
          },
          {
            "name": "limit",
            "in": "query",
            "required": false,
            "schema": {
              "type": "integer",
              "maximum": 50,
              "minimum": 1,
              "default": 20,
              "title": "Limit"
            }
          },
          {
            "name": "offset",
            "in": "query",
            "required": false,
            "schema": {
              "type": "integer",
              "minimum": 0,
              "default": 0,
              "title": "Offset"
            }
          }
        ],
        "responses": {
          "200": {
            "description": "Successful Response",
            "content": {
              "application/json": {
                "schema": {
                  "$ref": "#/components/schemas/Page_Annotated_Union_RegisteredProjectFunctionJob__RegisteredPythonCodeFunctionJob__RegisteredSolverFunctionJob___FieldInfo_annotation_NoneType__required_True__discriminator__function_class____"
                }
              }
            }
          },
          "422": {
            "description": "Validation Error",
            "content": {
              "application/json": {
                "schema": {
                  "$ref": "#/components/schemas/HTTPValidationError"
                }
              }
            }
          }
        }
      }
    },
    "/v0/functions/{function_id}/title": {
      "patch": {
        "tags": [
          "functions"
        ],
        "summary": "Update Function Title",
        "description": "Update function\n\nNew in *version 0.8.0*\n\nAdded in *version 0.9.0*: add `created_at` field in the registered function-related objects",
        "operationId": "update_function_title",
        "security": [
          {
            "HTTPBasic": []
          }
        ],
        "parameters": [
          {
            "name": "function_id",
            "in": "path",
            "required": true,
            "schema": {
              "type": "string",
              "format": "uuid",
              "title": "Function Id"
            }
          },
          {
            "name": "title",
            "in": "query",
            "required": true,
            "schema": {
              "type": "string",
              "title": "Title"
            }
          }
        ],
        "responses": {
          "200": {
            "description": "Successful Response",
            "content": {
              "application/json": {
                "schema": {
                  "oneOf": [
                    {
                      "$ref": "#/components/schemas/RegisteredProjectFunction"
                    },
                    {
                      "$ref": "#/components/schemas/RegisteredPythonCodeFunction"
                    },
                    {
                      "$ref": "#/components/schemas/RegisteredSolverFunction"
                    }
                  ],
                  "discriminator": {
                    "propertyName": "function_class",
                    "mapping": {
                      "PROJECT": "#/components/schemas/RegisteredProjectFunction",
                      "PYTHON_CODE": "#/components/schemas/RegisteredPythonCodeFunction",
                      "SOLVER": "#/components/schemas/RegisteredSolverFunction"
                    }
                  },
                  "title": "Response Update Function Title V0 Functions  Function Id  Title Patch"
                }
              }
            }
          },
          "404": {
            "description": "Function not found",
            "content": {
              "application/json": {
                "schema": {
                  "$ref": "#/components/schemas/ErrorGet"
                }
              }
            }
          },
          "422": {
            "description": "Validation Error",
            "content": {
              "application/json": {
                "schema": {
                  "$ref": "#/components/schemas/HTTPValidationError"
                }
              }
            }
          }
        }
      }
    },
    "/v0/functions/{function_id}/description": {
      "patch": {
        "tags": [
          "functions"
        ],
        "summary": "Update Function Description",
        "description": "Update function\n\nNew in *version 0.8.0*\n\nAdded in *version 0.9.0*: add `created_at` field in the registered function-related objects",
        "operationId": "update_function_description",
        "security": [
          {
            "HTTPBasic": []
          }
        ],
        "parameters": [
          {
            "name": "function_id",
            "in": "path",
            "required": true,
            "schema": {
              "type": "string",
              "format": "uuid",
              "title": "Function Id"
            }
          },
          {
            "name": "description",
            "in": "query",
            "required": true,
            "schema": {
              "type": "string",
              "title": "Description"
            }
          }
        ],
        "responses": {
          "200": {
            "description": "Successful Response",
            "content": {
              "application/json": {
                "schema": {
                  "oneOf": [
                    {
                      "$ref": "#/components/schemas/RegisteredProjectFunction"
                    },
                    {
                      "$ref": "#/components/schemas/RegisteredPythonCodeFunction"
                    },
                    {
                      "$ref": "#/components/schemas/RegisteredSolverFunction"
                    }
                  ],
                  "discriminator": {
                    "propertyName": "function_class",
                    "mapping": {
                      "PROJECT": "#/components/schemas/RegisteredProjectFunction",
                      "PYTHON_CODE": "#/components/schemas/RegisteredPythonCodeFunction",
                      "SOLVER": "#/components/schemas/RegisteredSolverFunction"
                    }
                  },
                  "title": "Response Update Function Description V0 Functions  Function Id  Description Patch"
                }
              }
            }
          },
          "404": {
            "description": "Function not found",
            "content": {
              "application/json": {
                "schema": {
                  "$ref": "#/components/schemas/ErrorGet"
                }
              }
            }
          },
          "422": {
            "description": "Validation Error",
            "content": {
              "application/json": {
                "schema": {
                  "$ref": "#/components/schemas/HTTPValidationError"
                }
              }
            }
          }
        }
      }
    },
    "/v0/functions/{function_id}/input_schema": {
      "get": {
        "tags": [
          "functions"
        ],
        "summary": "Get Function Inputschema",
        "description": "Get function input schema\n\nNew in *version 0.8.0*",
        "operationId": "get_function_inputschema",
        "security": [
          {
            "HTTPBasic": []
          }
        ],
        "parameters": [
          {
            "name": "function_id",
            "in": "path",
            "required": true,
            "schema": {
              "type": "string",
              "format": "uuid",
              "title": "Function Id"
            }
          }
        ],
        "responses": {
          "200": {
            "description": "Successful Response",
            "content": {
              "application/json": {
                "schema": {
                  "oneOf": [
                    {
                      "$ref": "#/components/schemas/JSONFunctionInputSchema"
                    }
                  ],
                  "discriminator": {
                    "propertyName": "schema_class",
                    "mapping": {
                      "application/schema+json": "#/components/schemas/JSONFunctionInputSchema"
                    }
                  },
                  "title": "Response Get Function Inputschema V0 Functions  Function Id  Input Schema Get"
                }
              }
            }
          },
          "404": {
            "description": "Function not found",
            "content": {
              "application/json": {
                "schema": {
                  "$ref": "#/components/schemas/ErrorGet"
                }
              }
            }
          },
          "422": {
            "description": "Validation Error",
            "content": {
              "application/json": {
                "schema": {
                  "$ref": "#/components/schemas/HTTPValidationError"
                }
              }
            }
          }
        }
      }
    },
    "/v0/functions/{function_id}/output_schema": {
      "get": {
        "tags": [
          "functions"
        ],
        "summary": "Get Function Outputschema",
        "description": "Get function output schema\n\nNew in *version 0.8.0*",
        "operationId": "get_function_outputschema",
        "security": [
          {
            "HTTPBasic": []
          }
        ],
        "parameters": [
          {
            "name": "function_id",
            "in": "path",
            "required": true,
            "schema": {
              "type": "string",
              "format": "uuid",
              "title": "Function Id"
            }
          }
        ],
        "responses": {
          "200": {
            "description": "Successful Response",
            "content": {
              "application/json": {
                "schema": {
                  "oneOf": [
                    {
                      "$ref": "#/components/schemas/JSONFunctionInputSchema"
                    }
                  ],
                  "discriminator": {
                    "propertyName": "schema_class",
                    "mapping": {
                      "application/schema+json": "#/components/schemas/JSONFunctionInputSchema"
                    }
                  },
                  "title": "Response Get Function Outputschema V0 Functions  Function Id  Output Schema Get"
                }
              }
            }
          },
          "404": {
            "description": "Function not found",
            "content": {
              "application/json": {
                "schema": {
                  "$ref": "#/components/schemas/ErrorGet"
                }
              }
            }
          },
          "422": {
            "description": "Validation Error",
            "content": {
              "application/json": {
                "schema": {
                  "$ref": "#/components/schemas/HTTPValidationError"
                }
              }
            }
          }
        }
      }
    },
    "/v0/functions/{function_id}:validate_inputs": {
      "post": {
        "tags": [
          "functions"
        ],
        "summary": "Validate Function Inputs",
        "description": "Validate inputs against the function's input schema\n\nNew in *version 0.8.0*",
        "operationId": "validate_function_inputs",
        "security": [
          {
            "HTTPBasic": []
          }
        ],
        "parameters": [
          {
            "name": "function_id",
            "in": "path",
            "required": true,
            "schema": {
              "type": "string",
              "format": "uuid",
              "title": "Function Id"
            }
          }
        ],
        "requestBody": {
          "required": true,
          "content": {
            "application/json": {
              "schema": {
                "anyOf": [
                  {
                    "type": "object",
                    "additionalProperties": true
                  },
                  {
                    "type": "null"
                  }
                ],
                "title": "Inputs"
              }
            }
          }
        },
        "responses": {
          "200": {
            "description": "Successful Response",
            "content": {
              "application/json": {
                "schema": {
                  "type": "array",
                  "prefixItems": [
                    {
                      "type": "boolean"
                    },
                    {
                      "type": "string"
                    }
                  ],
                  "minItems": 2,
                  "maxItems": 2,
                  "title": "Response Validate Function Inputs V0 Functions  Function Id  Validate Inputs Post"
                }
              }
            }
          },
          "400": {
            "description": "Invalid inputs"
          },
          "404": {
            "description": "Function not found"
          },
          "422": {
            "description": "Validation Error",
            "content": {
              "application/json": {
                "schema": {
                  "$ref": "#/components/schemas/HTTPValidationError"
                }
              }
            }
          }
        }
      }
    },
    "/v0/functions/{function_id}:run": {
      "post": {
        "tags": [
          "functions"
        ],
        "summary": "Run Function",
        "description": "Run function\n\nNew in *version 0.8.0*\n\nAdded in *version 0.9.0*: add `created_at` field in the registered function-related objects",
        "operationId": "run_function",
        "security": [
          {
            "HTTPBasic": []
          }
        ],
        "parameters": [
          {
            "name": "function_id",
            "in": "path",
            "required": true,
            "schema": {
              "type": "string",
              "format": "uuid",
              "title": "Function Id"
            }
          },
          {
            "name": "x-simcore-parent-project-uuid",
            "in": "header",
            "required": true,
            "schema": {
              "anyOf": [
                {
                  "type": "string",
                  "format": "uuid"
                },
                {
                  "const": "null",
                  "type": "string"
                }
              ],
              "title": "X-Simcore-Parent-Project-Uuid"
            }
          },
          {
            "name": "x-simcore-parent-node-id",
            "in": "header",
            "required": true,
            "schema": {
              "anyOf": [
                {
                  "type": "string",
                  "format": "uuid"
                },
                {
                  "const": "null",
                  "type": "string"
                }
              ],
              "title": "X-Simcore-Parent-Node-Id"
            }
          }
        ],
        "requestBody": {
          "required": true,
          "content": {
            "application/json": {
              "schema": {
                "anyOf": [
                  {
                    "type": "object",
                    "additionalProperties": true
                  },
                  {
                    "type": "null"
                  }
                ],
                "title": "Function Inputs"
              }
            }
          }
        },
        "responses": {
          "200": {
            "description": "Successful Response",
            "content": {
              "application/json": {
                "schema": {
                  "oneOf": [
                    {
                      "$ref": "#/components/schemas/RegisteredProjectFunctionJob"
                    },
                    {
                      "$ref": "#/components/schemas/RegisteredPythonCodeFunctionJob"
                    },
                    {
                      "$ref": "#/components/schemas/RegisteredSolverFunctionJob"
                    }
                  ],
                  "discriminator": {
                    "propertyName": "function_class",
                    "mapping": {
                      "PROJECT": "#/components/schemas/RegisteredProjectFunctionJob",
                      "PYTHON_CODE": "#/components/schemas/RegisteredPythonCodeFunctionJob",
                      "SOLVER": "#/components/schemas/RegisteredSolverFunctionJob"
                    }
                  },
                  "title": "Response Run Function V0 Functions  Function Id  Run Post"
                }
              }
            }
          },
          "404": {
            "description": "Function not found",
            "content": {
              "application/json": {
                "schema": {
                  "$ref": "#/components/schemas/ErrorGet"
                }
              }
            }
          },
          "422": {
            "description": "Validation Error",
            "content": {
              "application/json": {
                "schema": {
                  "$ref": "#/components/schemas/HTTPValidationError"
                }
              }
            }
          }
        }
      }
    },
    "/v0/functions/{function_id}:map": {
      "post": {
        "tags": [
          "functions"
        ],
        "summary": "Map Function",
        "description": "Map function over input parameters\n\nNew in *version 0.8.0*\n\nAdded in *version 0.9.0*: add `created_at` field in the registered function-related objects",
        "operationId": "map_function",
        "security": [
          {
            "HTTPBasic": []
          }
        ],
        "parameters": [
          {
            "name": "function_id",
            "in": "path",
            "required": true,
            "schema": {
              "type": "string",
              "format": "uuid",
              "title": "Function Id"
            }
          },
          {
            "name": "x-simcore-parent-project-uuid",
            "in": "header",
            "required": true,
            "schema": {
              "anyOf": [
                {
                  "type": "string",
                  "format": "uuid"
                },
                {
                  "const": "null",
                  "type": "string"
                }
              ],
              "title": "X-Simcore-Parent-Project-Uuid"
            }
          },
          {
            "name": "x-simcore-parent-node-id",
            "in": "header",
            "required": true,
            "schema": {
              "anyOf": [
                {
                  "type": "string",
                  "format": "uuid"
                },
                {
                  "const": "null",
                  "type": "string"
                }
              ],
              "title": "X-Simcore-Parent-Node-Id"
            }
          }
        ],
        "requestBody": {
          "required": true,
          "content": {
            "application/json": {
              "schema": {
                "type": "array",
                "items": {
                  "anyOf": [
                    {
                      "type": "object",
                      "additionalProperties": true
                    },
                    {
                      "type": "null"
                    }
                  ]
                },
                "maxItems": 50,
                "title": "Function Inputs List"
              }
            }
          }
        },
        "responses": {
          "200": {
            "description": "Successful Response",
            "content": {
              "application/json": {
                "schema": {
                  "$ref": "#/components/schemas/RegisteredFunctionJobCollection"
                }
              }
            }
          },
          "404": {
            "description": "Function not found",
            "content": {
              "application/json": {
                "schema": {
                  "$ref": "#/components/schemas/ErrorGet"
                }
              }
            }
          },
          "422": {
            "description": "Validation Error",
            "content": {
              "application/json": {
                "schema": {
                  "$ref": "#/components/schemas/HTTPValidationError"
                }
              }
            }
          }
        }
      }
    },
    "/v0/tasks": {
      "get": {
        "tags": [
          "tasks"
        ],
        "summary": "List Tasks",
        "description": "List all tasks\n\nNew in *version 0.10-rc1*",
        "operationId": "list_tasks",
        "responses": {
          "200": {
            "description": "Successful Response",
            "content": {
              "application/json": {
                "schema": {
                  "$ref": "#/components/schemas/ApiServerEnvelope_list_TaskGet__"
                }
              }
            }
          },
          "500": {
            "description": "Internal server error",
            "content": {
              "application/json": {
                "schema": {
                  "$ref": "#/components/schemas/ErrorGet"
                }
              }
            }
          }
        },
        "security": [
          {
            "HTTPBasic": []
          }
        ]
      }
    },
    "/v0/tasks/{task_id}": {
      "get": {
        "tags": [
          "tasks"
        ],
        "summary": "Get Task Status",
        "description": "Get task status\n\nNew in *version 0.10-rc1*",
        "operationId": "get_task_status",
        "security": [
          {
            "HTTPBasic": []
          }
        ],
        "parameters": [
          {
            "name": "task_id",
            "in": "path",
            "required": true,
            "schema": {
              "type": "string",
              "format": "uuid",
              "title": "Task Id"
            }
          }
        ],
        "responses": {
          "200": {
            "description": "Successful Response",
            "content": {
              "application/json": {
                "schema": {
                  "$ref": "#/components/schemas/TaskStatus"
                }
              }
            }
          },
          "500": {
            "description": "Internal server error",
            "content": {
              "application/json": {
                "schema": {
                  "$ref": "#/components/schemas/ErrorGet"
                }
              }
            }
          },
          "422": {
            "description": "Validation Error",
            "content": {
              "application/json": {
                "schema": {
                  "$ref": "#/components/schemas/HTTPValidationError"
                }
              }
            }
          }
        }
      }
    },
    "/v0/tasks/{task_id}:cancel": {
      "post": {
        "tags": [
          "tasks"
        ],
        "summary": "Cancel Task",
        "description": "Cancel task\n\nNew in *version 0.10-rc1*",
        "operationId": "cancel_task",
        "security": [
          {
            "HTTPBasic": []
          }
        ],
        "parameters": [
          {
            "name": "task_id",
            "in": "path",
            "required": true,
            "schema": {
              "type": "string",
              "format": "uuid",
              "title": "Task Id"
            }
          }
        ],
        "responses": {
          "204": {
            "description": "Successful Response"
          },
          "500": {
            "description": "Internal server error",
            "content": {
              "application/json": {
                "schema": {
                  "$ref": "#/components/schemas/ErrorGet"
                }
              }
            }
          },
          "422": {
            "description": "Validation Error",
            "content": {
              "application/json": {
                "schema": {
                  "$ref": "#/components/schemas/HTTPValidationError"
                }
              }
            }
          }
        }
      }
    },
    "/v0/tasks/{task_id}/result": {
      "get": {
        "tags": [
          "tasks"
        ],
        "summary": "Get Task Result",
        "description": "Get task result\n\nNew in *version 0.10-rc1*",
        "operationId": "get_task_result",
        "security": [
          {
            "HTTPBasic": []
          }
        ],
        "parameters": [
          {
            "name": "task_id",
            "in": "path",
            "required": true,
            "schema": {
              "type": "string",
              "format": "uuid",
              "title": "Task Id"
            }
          }
        ],
        "responses": {
          "200": {
            "description": "Successful Response",
            "content": {
              "application/json": {
                "schema": {
                  "$ref": "#/components/schemas/TaskResult"
                }
              }
            }
          },
          "404": {
            "description": "Task result not found",
            "content": {
              "application/json": {
                "schema": {
                  "$ref": "#/components/schemas/ErrorGet"
                }
              }
            }
          },
          "409": {
            "description": "Task is cancelled",
            "content": {
              "application/json": {
                "schema": {
                  "$ref": "#/components/schemas/ErrorGet"
                }
              }
            }
          },
          "500": {
            "description": "Internal server error",
            "content": {
              "application/json": {
                "schema": {
                  "$ref": "#/components/schemas/ErrorGet"
                }
              }
            }
          },
          "422": {
            "description": "Validation Error",
            "content": {
              "application/json": {
                "schema": {
                  "$ref": "#/components/schemas/HTTPValidationError"
                }
              }
            }
          }
        }
      }
    }
  },
  "components": {
    "schemas": {
      "ApiServerEnvelope_list_TaskGet__": {
        "properties": {
          "data": {
            "items": {
              "$ref": "#/components/schemas/TaskGet"
            },
            "type": "array",
            "title": "Data"
          }
        },
        "type": "object",
        "required": [
          "data"
        ],
        "title": "ApiServerEnvelope[list[TaskGet]]"
      },
      "Body_abort_multipart_upload_v0_files__file_id__abort_post": {
        "properties": {
          "client_file": {
            "anyOf": [
              {
                "$ref": "#/components/schemas/UserFileToProgramJob"
              },
              {
                "$ref": "#/components/schemas/UserFile"
              }
            ],
            "title": "Client File"
          }
        },
        "type": "object",
        "required": [
          "client_file"
        ],
        "title": "Body_abort_multipart_upload_v0_files__file_id__abort_post"
      },
      "Body_clone_study_v0_studies__study_id__clone_post": {
        "properties": {
          "title": {
            "anyOf": [
              {
                "type": "string"
              },
              {
                "type": "null"
              }
            ],
            "title": "Title",
            "empty": true
          },
          "description": {
            "anyOf": [
              {
                "type": "string"
              },
              {
                "type": "null"
              }
            ],
            "title": "Description",
            "empty": true
          }
        },
        "type": "object",
        "title": "Body_clone_study_v0_studies__study_id__clone_post"
      },
      "Body_complete_multipart_upload_v0_files__file_id__complete_post": {
        "properties": {
          "client_file": {
            "anyOf": [
              {
                "$ref": "#/components/schemas/UserFileToProgramJob"
              },
              {
                "$ref": "#/components/schemas/UserFile"
              }
            ],
            "title": "Client File"
          },
          "uploaded_parts": {
            "$ref": "#/components/schemas/FileUploadCompletionBody"
          }
        },
        "type": "object",
        "required": [
          "client_file",
          "uploaded_parts"
        ],
        "title": "Body_complete_multipart_upload_v0_files__file_id__complete_post"
      },
      "Body_create_program_job_v0_programs__program_key__releases__version__jobs_post": {
        "properties": {
          "name": {
            "anyOf": [
              {
                "type": "string",
                "maxLength": 500
              },
              {
                "type": "null"
              }
            ],
            "title": "Name"
          },
          "description": {
            "anyOf": [
              {
                "type": "string",
                "maxLength": 500
              },
              {
                "type": "null"
              }
            ],
            "title": "Description"
          }
        },
        "type": "object",
        "title": "Body_create_program_job_v0_programs__program_key__releases__version__jobs_post"
      },
      "Body_upload_file_v0_files_content_put": {
        "properties": {
          "file": {
            "type": "string",
            "format": "binary",
            "title": "File"
          }
        },
        "type": "object",
        "required": [
          "file"
        ],
        "title": "Body_upload_file_v0_files_content_put"
      },
      "ClientFileUploadData": {
        "properties": {
          "file_id": {
            "type": "string",
            "format": "uuid",
            "title": "File Id",
            "description": "The file resource id"
          },
          "upload_schema": {
            "$ref": "#/components/schemas/FileUploadData",
            "description": "Schema for uploading file"
          }
        },
        "type": "object",
        "required": [
          "file_id",
          "upload_schema"
        ],
        "title": "ClientFileUploadData"
      },
      "ErrorGet": {
        "properties": {
          "errors": {
            "items": {},
            "type": "array",
            "title": "Errors"
          },
          "support_id": {
            "anyOf": [
              {
                "type": "string",
                "pattern": "OEC:([a-fA-F0-9]{12})-(\\d{13,14})"
              },
              {
                "type": "null"
              }
            ],
            "title": "Support Id"
          }
        },
        "type": "object",
        "required": [
          "errors"
        ],
        "title": "ErrorGet",
        "example": {
          "errors": [
            "some error message",
            "another error message"
          ]
        }
      },
      "File": {
        "properties": {
          "id": {
            "type": "string",
            "format": "uuid",
            "title": "Id",
            "description": "Resource identifier"
          },
          "filename": {
            "type": "string",
            "title": "Filename",
            "description": "Name of the file with extension"
          },
          "content_type": {
            "anyOf": [
              {
                "type": "string"
              },
              {
                "type": "null"
              }
            ],
            "title": "Content Type",
            "description": "Guess of type content [EXPERIMENTAL]"
          },
          "checksum": {
            "anyOf": [
              {
                "type": "string",
                "pattern": "^[a-fA-F0-9]{64}$"
              },
              {
                "type": "null"
              }
            ],
            "title": "Checksum",
            "description": "SHA256 hash of the file's content"
          },
          "e_tag": {
            "anyOf": [
              {
                "type": "string"
              },
              {
                "type": "null"
              }
            ],
            "title": "E Tag",
            "description": "S3 entity tag"
          }
        },
        "type": "object",
        "required": [
          "id",
          "filename"
        ],
        "title": "File",
        "description": "Represents a file stored on the server side i.e. a unique reference to a file in the cloud."
      },
      "FileUploadCompletionBody": {
        "properties": {
          "parts": {
            "items": {
              "$ref": "#/components/schemas/UploadedPart"
            },
            "type": "array",
            "title": "Parts"
          }
        },
        "type": "object",
        "required": [
          "parts"
        ],
        "title": "FileUploadCompletionBody"
      },
      "FileUploadData": {
        "properties": {
          "chunk_size": {
            "type": "integer",
            "minimum": 0,
            "title": "Chunk Size"
          },
          "urls": {
            "items": {
              "type": "string",
              "minLength": 1,
              "format": "uri"
            },
            "type": "array",
            "title": "Urls"
          },
          "links": {
            "$ref": "#/components/schemas/UploadLinks"
          }
        },
        "type": "object",
        "required": [
          "chunk_size",
          "urls",
          "links"
        ],
        "title": "FileUploadData"
      },
      "FunctionJobCollection": {
        "properties": {
          "title": {
            "type": "string",
            "title": "Title",
            "default": ""
          },
          "description": {
            "type": "string",
            "title": "Description",
            "default": ""
          },
          "job_ids": {
            "items": {
              "type": "string",
              "format": "uuid"
            },
            "type": "array",
            "title": "Job Ids",
            "default": []
          }
        },
        "type": "object",
        "title": "FunctionJobCollection",
        "description": "Model for a collection of function jobs"
      },
      "FunctionJobCollectionStatus": {
        "properties": {
          "status": {
            "items": {
              "type": "string"
            },
            "type": "array",
            "title": "Status"
          }
        },
        "type": "object",
        "required": [
          "status"
        ],
        "title": "FunctionJobCollectionStatus"
      },
      "FunctionJobStatus": {
        "properties": {
          "status": {
            "type": "string",
            "title": "Status"
          }
        },
        "type": "object",
        "required": [
          "status"
        ],
        "title": "FunctionJobStatus"
      },
      "GetCreditPriceLegacy": {
        "properties": {
          "productName": {
            "type": "string",
            "title": "Productname"
          },
          "usdPerCredit": {
            "anyOf": [
              {
                "type": "number",
                "minimum": 0.0
              },
              {
                "type": "null"
              }
            ],
            "title": "Usdpercredit",
            "description": "Price of a credit in USD. If None, then this product's price is UNDEFINED"
          },
          "minPaymentAmountUsd": {
            "anyOf": [
              {
                "type": "integer",
                "minimum": 0
              },
              {
                "type": "null"
              }
            ],
            "title": "Minpaymentamountusd",
            "description": "Minimum amount (included) in USD that can be paid for this productCan be None if this product's price is UNDEFINED"
          }
        },
        "type": "object",
        "required": [
          "productName",
          "usdPerCredit",
          "minPaymentAmountUsd"
        ],
        "title": "GetCreditPriceLegacy"
      },
      "Groups": {
        "properties": {
          "me": {
            "$ref": "#/components/schemas/UsersGroup"
          },
          "organizations": {
            "anyOf": [
              {
                "items": {
                  "$ref": "#/components/schemas/UsersGroup"
                },
                "type": "array"
              },
              {
                "type": "null"
              }
            ],
            "title": "Organizations",
            "default": []
          },
          "all": {
            "$ref": "#/components/schemas/UsersGroup"
          }
        },
        "type": "object",
        "required": [
          "me",
          "all"
        ],
        "title": "Groups"
      },
      "HTTPValidationError": {
        "properties": {
          "errors": {
            "items": {
              "$ref": "#/components/schemas/ValidationError"
            },
            "type": "array",
            "title": "Validation errors"
          }
        },
        "type": "object",
        "title": "HTTPValidationError"
      },
      "JSONFunctionInputSchema": {
        "properties": {
          "schema_content": {
            "additionalProperties": true,
            "type": "object",
            "title": "JSON Schema",
            "description": "JSON Schema",
            "default": {}
          },
          "schema_class": {
            "type": "string",
            "const": "application/schema+json",
            "title": "Schema Class",
            "default": "application/schema+json"
          }
        },
        "type": "object",
        "title": "JSONFunctionInputSchema"
      },
      "JSONFunctionOutputSchema": {
        "properties": {
          "schema_content": {
            "additionalProperties": true,
            "type": "object",
            "title": "JSON Schema",
            "description": "JSON Schema",
            "default": {}
          },
          "schema_class": {
            "type": "string",
            "const": "application/schema+json",
            "title": "Schema Class",
            "default": "application/schema+json"
          }
        },
        "type": "object",
        "title": "JSONFunctionOutputSchema"
      },
      "Job": {
        "properties": {
          "id": {
            "type": "string",
            "format": "uuid",
            "title": "Id"
          },
          "name": {
            "type": "string",
            "pattern": "^([^\\s/]+/?){1,10}$",
            "title": "Name"
          },
          "inputs_checksum": {
            "type": "string",
            "title": "Inputs Checksum",
            "description": "Input's checksum"
          },
          "created_at": {
            "type": "string",
            "format": "date-time",
            "title": "Created At",
            "description": "Job creation timestamp"
          },
          "runner_name": {
            "type": "string",
            "pattern": "^([^\\s/]+/?){1,10}$",
            "title": "Runner Name",
            "description": "Runner that executes job"
          },
          "url": {
            "anyOf": [
              {
                "type": "string",
                "maxLength": 2083,
                "minLength": 1,
                "format": "uri"
              },
              {
                "type": "null"
              }
            ],
            "title": "Url",
            "description": "Link to get this resource (self)"
          },
          "runner_url": {
            "anyOf": [
              {
                "type": "string",
                "maxLength": 2083,
                "minLength": 1,
                "format": "uri"
              },
              {
                "type": "null"
              }
            ],
            "title": "Runner Url",
            "description": "Link to the solver's job (parent collection)"
          },
          "outputs_url": {
            "anyOf": [
              {
                "type": "string",
                "maxLength": 2083,
                "minLength": 1,
                "format": "uri"
              },
              {
                "type": "null"
              }
            ],
            "title": "Outputs Url",
            "description": "Link to the job outputs (sub-collection)"
          }
        },
        "type": "object",
        "required": [
          "id",
          "name",
          "inputs_checksum",
          "created_at",
          "runner_name",
          "url",
          "runner_url",
          "outputs_url"
        ],
        "title": "Job",
        "example": {
          "created_at": "2021-01-22T23:59:52.322176",
          "id": "f622946d-fd29-35b9-a193-abdd1095167c",
          "inputs_checksum": "12345",
          "name": "solvers/isolve/releases/1.3.4/jobs/f622946d-fd29-35b9-a193-abdd1095167c",
          "outputs_url": "https://api.osparc.io/v0/solvers/isolve/releases/1.3.4/jobs/f622946d-fd29-35b9-a193-abdd1095167c/outputs",
          "runner_name": "solvers/isolve/releases/1.3.4",
          "runner_url": "https://api.osparc.io/v0/solvers/isolve/releases/1.3.4",
          "url": "https://api.osparc.io/v0/solvers/isolve/releases/1.3.4/jobs/f622946d-fd29-35b9-a193-abdd1095167c"
        }
      },
      "JobInputs": {
        "properties": {
          "values": {
            "additionalProperties": {
              "anyOf": [
                {
                  "$ref": "#/components/schemas/File"
                },
                {
                  "type": "number"
                },
                {
                  "type": "integer"
                },
                {
                  "type": "boolean"
                },
                {
                  "type": "string"
                },
                {
                  "items": {},
                  "type": "array"
                },
                {
                  "type": "null"
                }
              ]
            },
            "type": "object",
            "title": "Values"
          }
        },
        "type": "object",
        "required": [
          "values"
        ],
        "title": "JobInputs",
        "example": {
          "values": {
            "enabled": true,
            "input_file": {
              "filename": "input.txt",
              "id": "0a3b2c56-dbcd-4871-b93b-d454b7883f9f"
            },
            "n": 55,
            "title": "Temperature",
            "x": 4.33
          }
        }
      },
      "JobLog": {
        "properties": {
          "job_id": {
            "type": "string",
            "format": "uuid",
            "title": "Job Id"
          },
          "node_id": {
            "anyOf": [
              {
                "type": "string",
                "format": "uuid"
              },
              {
                "type": "null"
              }
            ],
            "title": "Node Id"
          },
          "log_level": {
            "type": "integer",
            "title": "Log Level"
          },
          "messages": {
            "items": {
              "type": "string"
            },
            "type": "array",
            "title": "Messages"
          }
        },
        "type": "object",
        "required": [
          "job_id",
          "log_level",
          "messages"
        ],
        "title": "JobLog",
        "example": {
          "job_id": "145beae4-a3a8-4fde-adbb-4e8257c2c083",
          "log_level": 10,
          "messages": [
            "PROGRESS: 5/10"
          ],
          "node_id": "3742215e-6756-48d2-8b73-4d043065309f"
        }
      },
      "JobLogsMap": {
        "properties": {
          "log_links": {
            "items": {
              "$ref": "#/components/schemas/LogLink"
            },
            "type": "array",
            "title": "Log Links",
            "description": "Array of download links"
          }
        },
        "type": "object",
        "required": [
          "log_links"
        ],
        "title": "JobLogsMap"
      },
      "JobMetadata": {
        "properties": {
          "job_id": {
            "type": "string",
            "format": "uuid",
            "title": "Job Id",
            "description": "Parent Job"
          },
          "metadata": {
            "additionalProperties": {
              "anyOf": [
                {
                  "type": "boolean"
                },
                {
                  "type": "integer"
                },
                {
                  "type": "number"
                },
                {
                  "type": "string"
                }
              ]
            },
            "type": "object",
            "title": "Metadata",
            "description": "Custom key-value map"
          },
          "url": {
            "anyOf": [
              {
                "type": "string",
                "maxLength": 2083,
                "minLength": 1,
                "format": "uri"
              },
              {
                "type": "null"
              }
            ],
            "title": "Url",
            "description": "Link to get this resource (self)"
          }
        },
        "type": "object",
        "required": [
          "job_id",
          "metadata",
          "url"
        ],
        "title": "JobMetadata",
        "example": {
          "job_id": "3497e4de-0e69-41fb-b08f-7f3875a1ac4b",
          "metadata": {
            "bool": "true",
            "float": "3.14",
            "int": "42",
            "str": "hej med dig"
          },
          "url": "https://f02b2452-1dd8-4882-b673-af06373b41b3.fake"
        }
      },
      "JobMetadataUpdate": {
        "properties": {
          "metadata": {
            "additionalProperties": {
              "anyOf": [
                {
                  "type": "boolean"
                },
                {
                  "type": "integer"
                },
                {
                  "type": "number"
                },
                {
                  "type": "string"
                }
              ]
            },
            "type": "object",
            "title": "Metadata",
            "description": "Custom key-value map"
          }
        },
        "type": "object",
        "title": "JobMetadataUpdate",
        "example": {
          "metadata": {
            "bool": "true",
            "float": "3.14",
            "int": "42",
            "str": "hej med dig"
          }
        }
      },
      "JobOutputs": {
        "properties": {
          "job_id": {
            "type": "string",
            "format": "uuid",
            "title": "Job Id",
            "description": "Job that produced this output"
          },
          "results": {
            "additionalProperties": {
              "anyOf": [
                {
                  "$ref": "#/components/schemas/File"
                },
                {
                  "type": "number"
                },
                {
                  "type": "integer"
                },
                {
                  "type": "boolean"
                },
                {
                  "type": "string"
                },
                {
                  "items": {},
                  "type": "array"
                },
                {
                  "type": "null"
                }
              ]
            },
            "type": "object",
            "title": "Results"
          }
        },
        "type": "object",
        "required": [
          "job_id",
          "results"
        ],
        "title": "JobOutputs",
        "example": {
          "job_id": "99d9ac65-9f10-4e2f-a433-b5e412bb037b",
          "results": {
            "enabled": false,
            "maxSAR": 4.33,
            "n": 55,
            "output_file": {
              "filename": "sar_matrix.txt",
              "id": "0a3b2c56-dbcd-4871-b93b-d454b7883f9f"
            },
            "title": "Specific Absorption Rate"
          }
        }
      },
      "JobStatus": {
        "properties": {
          "job_id": {
            "type": "string",
            "format": "uuid",
            "title": "Job Id"
          },
          "state": {
            "$ref": "#/components/schemas/RunningState"
          },
          "progress": {
            "type": "integer",
            "maximum": 100,
            "minimum": 0,
            "title": "Progress",
            "default": 0
          },
          "submitted_at": {
            "type": "string",
            "format": "date-time",
            "title": "Submitted At",
            "description": "Last modification timestamp of the solver job"
          },
          "started_at": {
            "anyOf": [
              {
                "type": "string",
                "format": "date-time"
              },
              {
                "type": "null"
              }
            ],
            "title": "Started At",
            "description": "Timestamp that indicate the moment the solver starts execution or None if the event did not occur"
          },
          "stopped_at": {
            "anyOf": [
              {
                "type": "string",
                "format": "date-time"
              },
              {
                "type": "null"
              }
            ],
            "title": "Stopped At",
            "description": "Timestamp at which the solver finished or killed execution or None if the event did not occur"
          }
        },
        "type": "object",
        "required": [
          "job_id",
          "state",
          "submitted_at"
        ],
        "title": "JobStatus",
        "example": {
          "job_id": "145beae4-a3a8-4fde-adbb-4e8257c2c083",
          "progress": 3,
          "started_at": "2021-04-01 07:16:43.670610",
          "state": "STARTED",
          "submitted_at": "2021-04-01 07:15:54.631007"
        }
      },
      "LicensedItemCheckoutData": {
        "properties": {
          "number_of_seats": {
            "type": "integer",
            "exclusiveMinimum": true,
            "title": "Number Of Seats",
            "minimum": 0
          },
          "service_run_id": {
            "type": "string",
            "title": "Service Run Id"
          }
        },
        "type": "object",
        "required": [
          "number_of_seats",
          "service_run_id"
        ],
        "title": "LicensedItemCheckoutData"
      },
      "LicensedItemCheckoutGet": {
        "properties": {
          "licensed_item_checkout_id": {
            "type": "string",
            "format": "uuid",
            "title": "Licensed Item Checkout Id"
          },
          "licensed_item_id": {
            "type": "string",
            "format": "uuid",
            "title": "Licensed Item Id"
          },
          "key": {
            "type": "string",
            "title": "Key"
          },
          "version": {
            "type": "string",
            "pattern": "^\\d+\\.\\d+\\.\\d+$",
            "title": "Version"
          },
          "wallet_id": {
            "type": "integer",
            "exclusiveMinimum": true,
            "title": "Wallet Id",
            "minimum": 0
          },
          "user_id": {
            "type": "integer",
            "exclusiveMinimum": true,
            "title": "User Id",
            "minimum": 0
          },
          "product_name": {
            "type": "string",
            "title": "Product Name"
          },
          "started_at": {
            "type": "string",
            "format": "date-time",
            "title": "Started At"
          },
          "stopped_at": {
            "anyOf": [
              {
                "type": "string",
                "format": "date-time"
              },
              {
                "type": "null"
              }
            ],
            "title": "Stopped At"
          },
          "num_of_seats": {
            "type": "integer",
            "title": "Num Of Seats"
          }
        },
        "type": "object",
        "required": [
          "licensed_item_checkout_id",
          "licensed_item_id",
          "key",
          "version",
          "wallet_id",
          "user_id",
          "product_name",
          "started_at",
          "stopped_at",
          "num_of_seats"
        ],
        "title": "LicensedItemCheckoutGet"
      },
      "LicensedItemGet": {
        "properties": {
          "licensed_item_id": {
            "type": "string",
            "format": "uuid",
            "title": "Licensed Item Id"
          },
          "key": {
            "type": "string",
            "title": "Key"
          },
          "version": {
            "type": "string",
            "pattern": "^\\d+\\.\\d+\\.\\d+$",
            "title": "Version"
          },
          "display_name": {
            "type": "string",
            "title": "Display Name"
          },
          "licensed_resource_type": {
            "$ref": "#/components/schemas/LicensedResourceType"
          },
          "licensed_resources": {
            "items": {
              "$ref": "#/components/schemas/LicensedResource"
            },
            "type": "array",
            "title": "Licensed Resources"
          },
          "pricing_plan_id": {
            "type": "integer",
            "exclusiveMinimum": true,
            "title": "Pricing Plan Id",
            "minimum": 0
          },
          "is_hidden_on_market": {
            "type": "boolean",
            "title": "Is Hidden On Market"
          },
          "created_at": {
            "type": "string",
            "format": "date-time",
            "title": "Created At"
          },
          "modified_at": {
            "type": "string",
            "format": "date-time",
            "title": "Modified At"
          }
        },
        "type": "object",
        "required": [
          "licensed_item_id",
          "key",
          "version",
          "display_name",
          "licensed_resource_type",
          "licensed_resources",
          "pricing_plan_id",
          "is_hidden_on_market",
          "created_at",
          "modified_at"
        ],
        "title": "LicensedItemGet"
      },
      "LicensedResource": {
        "properties": {
          "source": {
            "$ref": "#/components/schemas/LicensedResourceSource"
          },
          "category_id": {
            "type": "string",
            "maxLength": 100,
            "minLength": 1,
            "title": "Category Id"
          },
          "category_display": {
            "type": "string",
            "title": "Category Display"
          },
          "terms_of_use_url": {
            "anyOf": [
              {
                "type": "string",
                "maxLength": 2083,
                "minLength": 1,
                "format": "uri"
              },
              {
                "type": "null"
              }
            ],
            "title": "Terms Of Use Url"
          }
        },
        "type": "object",
        "required": [
          "source",
          "category_id",
          "category_display",
          "terms_of_use_url"
        ],
        "title": "LicensedResource"
      },
      "LicensedResourceSource": {
        "properties": {
          "id": {
            "type": "integer",
            "title": "Id"
          },
          "description": {
            "type": "string",
            "title": "Description"
          },
          "thumbnail": {
            "type": "string",
            "title": "Thumbnail"
          },
          "features": {
            "$ref": "#/components/schemas/LicensedResourceSourceFeaturesDict"
          },
          "doi": {
            "anyOf": [
              {
                "type": "string"
              },
              {
                "type": "null"
              }
            ],
            "title": "Doi"
          },
          "license_key": {
            "type": "string",
            "title": "License Key"
          },
          "license_version": {
            "type": "string",
            "title": "License Version"
          },
          "protection": {
            "type": "string",
            "enum": [
              "Code",
              "PayPal"
            ],
            "title": "Protection"
          },
          "available_from_url": {
            "anyOf": [
              {
                "type": "string",
                "maxLength": 2083,
                "minLength": 1,
                "format": "uri"
              },
              {
                "type": "null"
              }
            ],
            "title": "Available From Url"
          }
        },
        "type": "object",
        "required": [
          "id",
          "description",
          "thumbnail",
          "features",
          "doi",
          "license_key",
          "license_version",
          "protection",
          "available_from_url"
        ],
        "title": "LicensedResourceSource"
      },
      "LicensedResourceSourceFeaturesDict": {
        "properties": {
          "age": {
            "type": "string",
            "title": "Age"
          },
          "date": {
            "type": "string",
            "format": "date",
            "title": "Date"
          },
          "ethnicity": {
            "type": "string",
            "title": "Ethnicity"
          },
          "functionality": {
            "type": "string",
            "title": "Functionality"
          },
          "height": {
            "type": "string",
            "title": "Height"
          },
          "name": {
            "type": "string",
            "title": "Name"
          },
          "sex": {
            "type": "string",
            "title": "Sex"
          },
          "species": {
            "type": "string",
            "title": "Species"
          },
          "version": {
            "type": "string",
            "title": "Version"
          },
          "weight": {
            "type": "string",
            "title": "Weight"
          }
        },
        "type": "object",
        "required": [
          "date"
        ],
        "title": "LicensedResourceSourceFeaturesDict"
      },
      "LicensedResourceType": {
        "type": "string",
        "enum": [
          "VIP_MODEL"
        ],
        "title": "LicensedResourceType"
      },
      "Links": {
        "properties": {
          "first": {
            "anyOf": [
              {
                "type": "string"
              },
              {
                "type": "null"
              }
            ],
            "title": "First"
          },
          "last": {
            "anyOf": [
              {
                "type": "string"
              },
              {
                "type": "null"
              }
            ],
            "title": "Last"
          },
          "self": {
            "anyOf": [
              {
                "type": "string"
              },
              {
                "type": "null"
              }
            ],
            "title": "Self"
          },
          "next": {
            "anyOf": [
              {
                "type": "string"
              },
              {
                "type": "null"
              }
            ],
            "title": "Next"
          },
          "prev": {
            "anyOf": [
              {
                "type": "string"
              },
              {
                "type": "null"
              }
            ],
            "title": "Prev"
          }
        },
        "type": "object",
        "required": [
          "first",
          "last",
          "self",
          "next",
          "prev"
        ],
        "title": "Links"
      },
      "LogLink": {
        "properties": {
          "node_name": {
            "type": "string",
            "title": "Node Name"
          },
          "download_link": {
            "type": "string",
            "minLength": 1,
            "format": "uri",
            "title": "Download Link"
          }
        },
        "type": "object",
        "required": [
          "node_name",
          "download_link"
        ],
        "title": "LogLink"
      },
      "Meta": {
        "properties": {
          "name": {
            "type": "string",
            "title": "Name"
          },
          "version": {
            "type": "string",
            "pattern": "^(0|[1-9]\\d*)(\\.(0|[1-9]\\d*)){2}(-(0|[1-9]\\d*|\\d*[-a-zA-Z][-\\da-zA-Z]*)(\\.(0|[1-9]\\d*|\\d*[-a-zA-Z][-\\da-zA-Z]*))*)?(\\+[-\\da-zA-Z]+(\\.[-\\da-zA-Z-]+)*)?$",
            "title": "Version"
          },
          "released": {
            "anyOf": [
              {
                "additionalProperties": {
                  "type": "string",
                  "pattern": "^(0|[1-9]\\d*)(\\.(0|[1-9]\\d*)){2}(-(0|[1-9]\\d*|\\d*[-a-zA-Z][-\\da-zA-Z]*)(\\.(0|[1-9]\\d*|\\d*[-a-zA-Z][-\\da-zA-Z]*))*)?(\\+[-\\da-zA-Z]+(\\.[-\\da-zA-Z-]+)*)?$"
                },
                "type": "object"
              },
              {
                "type": "null"
              }
            ],
            "title": "Released",
            "description": "Maps every route's path tag with a released version"
          },
          "docs_url": {
            "type": "string",
            "maxLength": 2083,
            "minLength": 1,
            "format": "uri",
            "title": "Docs Url"
          },
          "docs_dev_url": {
            "type": "string",
            "maxLength": 2083,
            "minLength": 1,
            "format": "uri",
            "title": "Docs Dev Url"
          }
        },
        "type": "object",
        "required": [
          "name",
          "version",
          "docs_url",
          "docs_dev_url"
        ],
        "title": "Meta",
        "example": {
          "docs_dev_url": "https://api.osparc.io/dev/doc",
          "docs_url": "https://api.osparc.io/dev/doc",
          "name": "simcore_service_foo",
          "released": {
            "v1": "1.3.4",
            "v2": "2.4.45"
          },
          "version": "2.4.45"
        }
      },
      "OnePage_SolverPort_": {
        "properties": {
          "items": {
            "items": {
              "$ref": "#/components/schemas/SolverPort"
            },
            "type": "array",
            "title": "Items"
          },
          "total": {
            "anyOf": [
              {
                "type": "integer",
                "minimum": 0
              },
              {
                "type": "null"
              }
            ],
            "title": "Total"
          }
        },
        "type": "object",
        "required": [
          "items"
        ],
        "title": "OnePage[SolverPort]"
      },
      "OnePage_StudyPort_": {
        "properties": {
          "items": {
            "items": {
              "$ref": "#/components/schemas/StudyPort"
            },
            "type": "array",
            "title": "Items"
          },
          "total": {
            "anyOf": [
              {
                "type": "integer",
                "minimum": 0
              },
              {
                "type": "null"
              }
            ],
            "title": "Total"
          }
        },
        "type": "object",
        "required": [
          "items"
        ],
        "title": "OnePage[StudyPort]"
      },
      "Page_Annotated_Union_RegisteredProjectFunctionJob__RegisteredPythonCodeFunctionJob__RegisteredSolverFunctionJob___FieldInfo_annotation_NoneType__required_True__discriminator__function_class____": {
        "properties": {
          "items": {
            "items": {
              "oneOf": [
                {
                  "$ref": "#/components/schemas/RegisteredProjectFunctionJob"
                },
                {
                  "$ref": "#/components/schemas/RegisteredPythonCodeFunctionJob"
                },
                {
                  "$ref": "#/components/schemas/RegisteredSolverFunctionJob"
                }
              ],
              "discriminator": {
                "propertyName": "function_class",
                "mapping": {
                  "PROJECT": "#/components/schemas/RegisteredProjectFunctionJob",
                  "PYTHON_CODE": "#/components/schemas/RegisteredPythonCodeFunctionJob",
                  "SOLVER": "#/components/schemas/RegisteredSolverFunctionJob"
                }
              }
            },
            "type": "array",
            "title": "Items"
          },
          "total": {
            "anyOf": [
              {
                "type": "integer",
                "minimum": 0
              },
              {
                "type": "null"
              }
            ],
            "title": "Total"
          },
          "limit": {
            "anyOf": [
              {
                "type": "integer",
                "minimum": 1
              },
              {
                "type": "null"
              }
            ],
            "title": "Limit"
          },
          "offset": {
            "anyOf": [
              {
                "type": "integer",
                "minimum": 0
              },
              {
                "type": "null"
              }
            ],
            "title": "Offset"
          },
          "links": {
            "$ref": "#/components/schemas/Links"
          }
        },
        "type": "object",
        "required": [
          "items",
          "total",
          "limit",
          "offset",
          "links"
        ],
        "title": "Page[Annotated[Union[RegisteredProjectFunctionJob, RegisteredPythonCodeFunctionJob, RegisteredSolverFunctionJob], FieldInfo(annotation=NoneType, required=True, discriminator='function_class')]]"
      },
      "Page_Annotated_Union_RegisteredProjectFunction__RegisteredPythonCodeFunction__RegisteredSolverFunction___FieldInfo_annotation_NoneType__required_True__discriminator__function_class____": {
        "properties": {
          "items": {
            "items": {
              "oneOf": [
                {
                  "$ref": "#/components/schemas/RegisteredProjectFunction"
                },
                {
                  "$ref": "#/components/schemas/RegisteredPythonCodeFunction"
                },
                {
                  "$ref": "#/components/schemas/RegisteredSolverFunction"
                }
              ],
              "discriminator": {
                "propertyName": "function_class",
                "mapping": {
                  "PROJECT": "#/components/schemas/RegisteredProjectFunction",
                  "PYTHON_CODE": "#/components/schemas/RegisteredPythonCodeFunction",
                  "SOLVER": "#/components/schemas/RegisteredSolverFunction"
                }
              }
            },
            "type": "array",
            "title": "Items"
          },
          "total": {
            "anyOf": [
              {
                "type": "integer",
                "minimum": 0
              },
              {
                "type": "null"
              }
            ],
            "title": "Total"
          },
          "limit": {
            "anyOf": [
              {
                "type": "integer",
                "minimum": 1
              },
              {
                "type": "null"
              }
            ],
            "title": "Limit"
          },
          "offset": {
            "anyOf": [
              {
                "type": "integer",
                "minimum": 0
              },
              {
                "type": "null"
              }
            ],
            "title": "Offset"
          },
          "links": {
            "$ref": "#/components/schemas/Links"
          }
        },
        "type": "object",
        "required": [
          "items",
          "total",
          "limit",
          "offset",
          "links"
        ],
        "title": "Page[Annotated[Union[RegisteredProjectFunction, RegisteredPythonCodeFunction, RegisteredSolverFunction], FieldInfo(annotation=NoneType, required=True, discriminator='function_class')]]"
      },
      "Page_File_": {
        "properties": {
          "items": {
            "items": {
              "$ref": "#/components/schemas/File"
            },
            "type": "array",
            "title": "Items"
          },
          "total": {
            "anyOf": [
              {
                "type": "integer",
                "minimum": 0
              },
              {
                "type": "null"
              }
            ],
            "title": "Total"
          },
          "limit": {
            "anyOf": [
              {
                "type": "integer",
                "minimum": 1
              },
              {
                "type": "null"
              }
            ],
            "title": "Limit"
          },
          "offset": {
            "anyOf": [
              {
                "type": "integer",
                "minimum": 0
              },
              {
                "type": "null"
              }
            ],
            "title": "Offset"
          },
          "links": {
            "$ref": "#/components/schemas/Links"
          }
        },
        "type": "object",
        "required": [
          "items",
          "total",
          "limit",
          "offset",
          "links"
        ],
        "title": "Page[File]"
      },
      "Page_Job_": {
        "properties": {
          "items": {
            "items": {
              "$ref": "#/components/schemas/Job"
            },
            "type": "array",
            "title": "Items"
          },
          "total": {
            "anyOf": [
              {
                "type": "integer",
                "minimum": 0
              },
              {
                "type": "null"
              }
            ],
            "title": "Total"
          },
          "limit": {
            "anyOf": [
              {
                "type": "integer",
                "minimum": 1
              },
              {
                "type": "null"
              }
            ],
            "title": "Limit"
          },
          "offset": {
            "anyOf": [
              {
                "type": "integer",
                "minimum": 0
              },
              {
                "type": "null"
              }
            ],
            "title": "Offset"
          },
          "links": {
            "$ref": "#/components/schemas/Links"
          }
        },
        "type": "object",
        "required": [
          "items",
          "total",
          "limit",
          "offset",
          "links"
        ],
        "title": "Page[Job]"
      },
      "Page_LicensedItemGet_": {
        "properties": {
          "items": {
            "items": {
              "$ref": "#/components/schemas/LicensedItemGet"
            },
            "type": "array",
            "title": "Items"
          },
          "total": {
            "anyOf": [
              {
                "type": "integer",
                "minimum": 0
              },
              {
                "type": "null"
              }
            ],
            "title": "Total"
          },
          "limit": {
            "anyOf": [
              {
                "type": "integer",
                "minimum": 1
              },
              {
                "type": "null"
              }
            ],
            "title": "Limit"
          },
          "offset": {
            "anyOf": [
              {
                "type": "integer",
                "minimum": 0
              },
              {
                "type": "null"
              }
            ],
            "title": "Offset"
          },
          "links": {
            "$ref": "#/components/schemas/Links"
          }
        },
        "type": "object",
        "required": [
          "items",
          "total",
          "limit",
          "offset",
          "links"
        ],
        "title": "Page[LicensedItemGet]"
      },
      "Page_RegisteredFunctionJobCollection_": {
        "properties": {
          "items": {
            "items": {
              "$ref": "#/components/schemas/RegisteredFunctionJobCollection"
            },
            "type": "array",
            "title": "Items"
          },
          "total": {
            "anyOf": [
              {
                "type": "integer",
                "minimum": 0
              },
              {
                "type": "null"
              }
            ],
            "title": "Total"
          },
          "limit": {
            "anyOf": [
              {
                "type": "integer",
                "minimum": 1
              },
              {
                "type": "null"
              }
            ],
            "title": "Limit"
          },
          "offset": {
            "anyOf": [
              {
                "type": "integer",
                "minimum": 0
              },
              {
                "type": "null"
              }
            ],
            "title": "Offset"
          },
          "links": {
            "$ref": "#/components/schemas/Links"
          }
        },
        "type": "object",
        "required": [
          "items",
          "total",
          "limit",
          "offset",
          "links"
        ],
        "title": "Page[RegisteredFunctionJobCollection]"
      },
      "Page_Study_": {
        "properties": {
          "items": {
            "items": {
              "$ref": "#/components/schemas/Study"
            },
            "type": "array",
            "title": "Items"
          },
          "total": {
            "anyOf": [
              {
                "type": "integer",
                "minimum": 0
              },
              {
                "type": "null"
              }
            ],
            "title": "Total"
          },
          "limit": {
            "anyOf": [
              {
                "type": "integer",
                "minimum": 1
              },
              {
                "type": "null"
              }
            ],
            "title": "Limit"
          },
          "offset": {
            "anyOf": [
              {
                "type": "integer",
                "minimum": 0
              },
              {
                "type": "null"
              }
            ],
            "title": "Offset"
          },
          "links": {
            "$ref": "#/components/schemas/Links"
          }
        },
        "type": "object",
        "required": [
          "items",
          "total",
          "limit",
          "offset",
          "links"
        ],
        "title": "Page[Study]"
      },
      "PricingPlanClassification": {
        "type": "string",
        "enum": [
          "TIER",
          "LICENSE"
        ],
        "title": "PricingPlanClassification"
      },
      "PricingUnitGetLegacy": {
        "properties": {
          "pricingUnitId": {
            "type": "integer",
            "exclusiveMinimum": true,
            "title": "Pricingunitid",
            "minimum": 0
          },
          "unitName": {
            "type": "string",
            "title": "Unitname"
          },
          "unitExtraInfo": {
            "$ref": "#/components/schemas/UnitExtraInfoTier"
          },
          "currentCostPerUnit": {
            "type": "number",
            "minimum": 0.0,
            "title": "Currentcostperunit"
          },
          "default": {
            "type": "boolean",
            "title": "Default"
          }
        },
        "type": "object",
        "required": [
          "pricingUnitId",
          "unitName",
          "unitExtraInfo",
          "currentCostPerUnit",
          "default"
        ],
        "title": "PricingUnitGetLegacy"
      },
      "Profile": {
        "properties": {
          "first_name": {
            "anyOf": [
              {
                "type": "string",
                "maxLength": 255
              },
              {
                "type": "null"
              }
            ],
            "title": "First Name"
          },
          "last_name": {
            "anyOf": [
              {
                "type": "string",
                "maxLength": 255
              },
              {
                "type": "null"
              }
            ],
            "title": "Last Name"
          },
          "id": {
            "type": "integer",
            "exclusiveMinimum": true,
            "title": "Id",
            "minimum": 0
          },
          "login": {
            "type": "string",
            "format": "email",
            "title": "Login"
          },
          "role": {
            "$ref": "#/components/schemas/UserRoleEnum"
          },
          "groups": {
            "anyOf": [
              {
                "$ref": "#/components/schemas/Groups"
              },
              {
                "type": "null"
              }
            ]
          },
          "gravatar_id": {
            "anyOf": [
              {
                "type": "string",
                "maxLength": 40
              },
              {
                "type": "null"
              }
            ],
            "title": "Gravatar Id",
            "description": "md5 hash value of email to retrieve an avatar image from https://www.gravatar.com"
          }
        },
        "type": "object",
        "required": [
          "id",
          "login",
          "role"
        ],
        "title": "Profile",
        "example": {
          "first_name": "James",
          "gravatar_id": "9a8930a5b20d7048e37740bac5c1ca4f",
          "groups": {
            "all": {
              "description": "all users",
              "gid": "1",
              "label": "Everyone"
            },
            "me": {
              "description": "primary group",
              "gid": "123",
              "label": "maxy"
            },
            "organizations": []
          },
          "id": "20",
          "last_name": "Maxwell",
          "login": "james-maxwell@itis.swiss",
          "role": "USER"
        }
      },
      "ProfileUpdate": {
        "properties": {
          "first_name": {
            "anyOf": [
              {
                "type": "string",
                "maxLength": 255
              },
              {
                "type": "null"
              }
            ],
            "title": "First Name"
          },
          "last_name": {
            "anyOf": [
              {
                "type": "string",
                "maxLength": 255
              },
              {
                "type": "null"
              }
            ],
            "title": "Last Name"
          }
        },
        "type": "object",
        "title": "ProfileUpdate"
      },
      "Program": {
        "properties": {
          "id": {
            "type": "string",
            "title": "Id",
            "description": "Resource identifier"
          },
          "version": {
            "type": "string",
            "pattern": "^(0|[1-9]\\d*)(\\.(0|[1-9]\\d*)){2}(-(0|[1-9]\\d*|\\d*[-a-zA-Z][-\\da-zA-Z]*)(\\.(0|[1-9]\\d*|\\d*[-a-zA-Z][-\\da-zA-Z]*))*)?(\\+[-\\da-zA-Z]+(\\.[-\\da-zA-Z-]+)*)?$",
            "title": "Version",
            "description": "Semantic version number of the resource"
          },
          "title": {
            "type": "string",
            "maxLength": 100,
            "title": "Title",
            "description": "Human readable name"
          },
          "description": {
            "anyOf": [
              {
                "type": "string",
                "maxLength": 1000
              },
              {
                "type": "null"
              }
            ],
            "title": "Description",
            "description": "Description of the resource"
          },
          "url": {
            "anyOf": [
              {
                "type": "string",
                "maxLength": 2083,
                "minLength": 1,
                "format": "uri"
              },
              {
                "type": "null"
              }
            ],
            "title": "Url",
            "description": "Link to get this resource"
          },
          "version_display": {
            "anyOf": [
              {
                "type": "string"
              },
              {
                "type": "null"
              }
            ],
            "title": "Version Display"
          }
        },
        "type": "object",
        "required": [
          "id",
          "version",
          "title",
          "url",
          "version_display"
        ],
        "title": "Program",
        "description": "A released program with a specific version",
        "example": {
          "description": "Simulation framework",
          "id": "simcore/services/dynamic/sim4life",
          "maintainer": "info@itis.swiss",
          "title": "Sim4life",
          "url": "https://api.osparc.io/v0/solvers/simcore%2Fservices%2Fdynamic%2Fsim4life/releases/8.0.0",
          "version": "8.0.0",
          "version_display": "8.0.0"
        }
      },
      "ProjectFunction": {
        "properties": {
          "function_class": {
            "type": "string",
            "const": "PROJECT",
            "title": "Function Class",
            "default": "PROJECT"
          },
          "title": {
            "type": "string",
            "title": "Title",
            "default": ""
          },
          "description": {
            "type": "string",
            "title": "Description",
            "default": ""
          },
          "input_schema": {
            "oneOf": [
              {
                "$ref": "#/components/schemas/JSONFunctionInputSchema"
              }
            ],
            "title": "Input Schema",
            "discriminator": {
              "propertyName": "schema_class",
              "mapping": {
                "application/schema+json": "#/components/schemas/JSONFunctionInputSchema"
              }
            }
          },
          "output_schema": {
            "oneOf": [
              {
                "$ref": "#/components/schemas/JSONFunctionOutputSchema"
              }
            ],
            "title": "Output Schema",
            "discriminator": {
              "propertyName": "schema_class",
              "mapping": {
                "application/schema+json": "#/components/schemas/JSONFunctionOutputSchema"
              }
            }
          },
          "default_inputs": {
            "anyOf": [
              {
                "additionalProperties": true,
                "type": "object"
              },
              {
                "type": "null"
              }
            ],
            "title": "Default Inputs"
          },
          "project_id": {
            "type": "string",
            "format": "uuid",
            "title": "Project Id"
          }
        },
        "type": "object",
        "required": [
          "input_schema",
          "output_schema",
          "default_inputs",
          "project_id"
        ],
        "title": "ProjectFunction"
      },
      "ProjectFunctionJob": {
        "properties": {
          "title": {
            "type": "string",
            "title": "Title",
            "default": ""
          },
          "description": {
            "type": "string",
            "title": "Description",
            "default": ""
          },
          "function_uid": {
            "type": "string",
            "format": "uuid",
            "title": "Function Uid"
          },
          "inputs": {
            "anyOf": [
              {
                "additionalProperties": true,
                "type": "object"
              },
              {
                "type": "null"
              }
            ],
            "title": "Inputs"
          },
          "outputs": {
            "anyOf": [
              {
                "additionalProperties": true,
                "type": "object"
              },
              {
                "type": "null"
              }
            ],
            "title": "Outputs"
          },
          "function_class": {
            "type": "string",
            "const": "PROJECT",
            "title": "Function Class",
            "default": "PROJECT"
          },
          "project_job_id": {
            "type": "string",
            "format": "uuid",
            "title": "Project Job Id"
          }
        },
        "type": "object",
        "required": [
          "function_uid",
          "inputs",
          "outputs",
          "project_job_id"
        ],
        "title": "ProjectFunctionJob"
      },
      "PythonCodeFunction": {
        "properties": {
          "function_class": {
            "type": "string",
            "const": "PYTHON_CODE",
            "title": "Function Class",
            "default": "PYTHON_CODE"
          },
          "title": {
            "type": "string",
            "title": "Title",
            "default": ""
          },
          "description": {
            "type": "string",
            "title": "Description",
            "default": ""
          },
          "input_schema": {
            "oneOf": [
              {
                "$ref": "#/components/schemas/JSONFunctionInputSchema"
              }
            ],
            "title": "Input Schema",
            "discriminator": {
              "propertyName": "schema_class",
              "mapping": {
                "application/schema+json": "#/components/schemas/JSONFunctionInputSchema"
              }
            }
          },
          "output_schema": {
            "oneOf": [
              {
                "$ref": "#/components/schemas/JSONFunctionOutputSchema"
              }
            ],
            "title": "Output Schema",
            "discriminator": {
              "propertyName": "schema_class",
              "mapping": {
                "application/schema+json": "#/components/schemas/JSONFunctionOutputSchema"
              }
            }
          },
          "default_inputs": {
            "anyOf": [
              {
                "additionalProperties": true,
                "type": "object"
              },
              {
                "type": "null"
              }
            ],
            "title": "Default Inputs"
          },
          "code_url": {
            "type": "string",
            "title": "Code Url"
          }
        },
        "type": "object",
        "required": [
          "input_schema",
          "output_schema",
          "default_inputs",
          "code_url"
        ],
        "title": "PythonCodeFunction"
      },
      "PythonCodeFunctionJob": {
        "properties": {
          "title": {
            "type": "string",
            "title": "Title",
            "default": ""
          },
          "description": {
            "type": "string",
            "title": "Description",
            "default": ""
          },
          "function_uid": {
            "type": "string",
            "format": "uuid",
            "title": "Function Uid"
          },
          "inputs": {
            "anyOf": [
              {
                "additionalProperties": true,
                "type": "object"
              },
              {
                "type": "null"
              }
            ],
            "title": "Inputs"
          },
          "outputs": {
            "anyOf": [
              {
                "additionalProperties": true,
                "type": "object"
              },
              {
                "type": "null"
              }
            ],
            "title": "Outputs"
          },
          "function_class": {
            "type": "string",
            "const": "PYTHON_CODE",
            "title": "Function Class",
            "default": "PYTHON_CODE"
          }
        },
        "type": "object",
        "required": [
          "function_uid",
          "inputs",
          "outputs"
        ],
        "title": "PythonCodeFunctionJob"
      },
      "RegisteredFunctionJobCollection": {
        "properties": {
          "title": {
            "type": "string",
            "title": "Title",
            "default": ""
          },
          "description": {
            "type": "string",
            "title": "Description",
            "default": ""
          },
          "job_ids": {
            "items": {
              "type": "string",
              "format": "uuid"
            },
            "type": "array",
            "title": "Job Ids",
            "default": []
          },
          "uid": {
            "type": "string",
            "format": "uuid",
            "title": "Uid"
          },
          "created_at": {
            "type": "string",
            "format": "date-time",
            "title": "Created At"
          }
        },
        "type": "object",
        "required": [
          "uid",
          "created_at"
        ],
        "title": "RegisteredFunctionJobCollection"
      },
      "RegisteredProjectFunction": {
        "properties": {
          "function_class": {
            "type": "string",
            "const": "PROJECT",
            "title": "Function Class",
            "default": "PROJECT"
          },
          "title": {
            "type": "string",
            "title": "Title",
            "default": ""
          },
          "description": {
            "type": "string",
            "title": "Description",
            "default": ""
          },
          "input_schema": {
            "oneOf": [
              {
                "$ref": "#/components/schemas/JSONFunctionInputSchema"
              }
            ],
            "title": "Input Schema",
            "discriminator": {
              "propertyName": "schema_class",
              "mapping": {
                "application/schema+json": "#/components/schemas/JSONFunctionInputSchema"
              }
            }
          },
          "output_schema": {
            "oneOf": [
              {
                "$ref": "#/components/schemas/JSONFunctionOutputSchema"
              }
            ],
            "title": "Output Schema",
            "discriminator": {
              "propertyName": "schema_class",
              "mapping": {
                "application/schema+json": "#/components/schemas/JSONFunctionOutputSchema"
              }
            }
          },
          "default_inputs": {
            "anyOf": [
              {
                "additionalProperties": true,
                "type": "object"
              },
              {
                "type": "null"
              }
            ],
            "title": "Default Inputs"
          },
          "uid": {
            "type": "string",
            "format": "uuid",
            "title": "Uid"
          },
          "created_at": {
            "type": "string",
            "format": "date-time",
            "title": "Created At"
          },
          "project_id": {
            "type": "string",
            "format": "uuid",
            "title": "Project Id"
          }
        },
        "type": "object",
        "required": [
          "input_schema",
          "output_schema",
          "default_inputs",
          "uid",
          "created_at",
          "project_id"
        ],
        "title": "RegisteredProjectFunction"
      },
      "RegisteredProjectFunctionJob": {
        "properties": {
          "title": {
            "type": "string",
            "title": "Title",
            "default": ""
          },
          "description": {
            "type": "string",
            "title": "Description",
            "default": ""
          },
          "function_uid": {
            "type": "string",
            "format": "uuid",
            "title": "Function Uid"
          },
          "inputs": {
            "anyOf": [
              {
                "additionalProperties": true,
                "type": "object"
              },
              {
                "type": "null"
              }
            ],
            "title": "Inputs"
          },
          "outputs": {
            "anyOf": [
              {
                "additionalProperties": true,
                "type": "object"
              },
              {
                "type": "null"
              }
            ],
            "title": "Outputs"
          },
          "function_class": {
            "type": "string",
            "const": "PROJECT",
            "title": "Function Class",
            "default": "PROJECT"
          },
          "uid": {
            "type": "string",
            "format": "uuid",
            "title": "Uid"
          },
          "created_at": {
            "type": "string",
            "format": "date-time",
            "title": "Created At"
          },
          "project_job_id": {
            "type": "string",
            "format": "uuid",
            "title": "Project Job Id"
          }
        },
        "type": "object",
        "required": [
          "function_uid",
          "inputs",
          "outputs",
          "uid",
          "created_at",
          "project_job_id"
        ],
        "title": "RegisteredProjectFunctionJob"
      },
      "RegisteredPythonCodeFunction": {
        "properties": {
          "function_class": {
            "type": "string",
            "const": "PYTHON_CODE",
            "title": "Function Class",
            "default": "PYTHON_CODE"
          },
          "title": {
            "type": "string",
            "title": "Title",
            "default": ""
          },
          "description": {
            "type": "string",
            "title": "Description",
            "default": ""
          },
          "input_schema": {
            "oneOf": [
              {
                "$ref": "#/components/schemas/JSONFunctionInputSchema"
              }
            ],
            "title": "Input Schema",
            "discriminator": {
              "propertyName": "schema_class",
              "mapping": {
                "application/schema+json": "#/components/schemas/JSONFunctionInputSchema"
              }
            }
          },
          "output_schema": {
            "oneOf": [
              {
                "$ref": "#/components/schemas/JSONFunctionOutputSchema"
              }
            ],
            "title": "Output Schema",
            "discriminator": {
              "propertyName": "schema_class",
              "mapping": {
                "application/schema+json": "#/components/schemas/JSONFunctionOutputSchema"
              }
            }
          },
          "default_inputs": {
            "anyOf": [
              {
                "additionalProperties": true,
                "type": "object"
              },
              {
                "type": "null"
              }
            ],
            "title": "Default Inputs"
          },
          "uid": {
            "type": "string",
            "format": "uuid",
            "title": "Uid"
          },
          "created_at": {
            "type": "string",
            "format": "date-time",
            "title": "Created At"
          },
          "code_url": {
            "type": "string",
            "title": "Code Url"
          }
        },
        "type": "object",
        "required": [
          "input_schema",
          "output_schema",
          "default_inputs",
          "uid",
          "created_at",
          "code_url"
        ],
        "title": "RegisteredPythonCodeFunction"
      },
      "RegisteredPythonCodeFunctionJob": {
        "properties": {
          "title": {
            "type": "string",
            "title": "Title",
            "default": ""
          },
          "description": {
            "type": "string",
            "title": "Description",
            "default": ""
          },
          "function_uid": {
            "type": "string",
            "format": "uuid",
            "title": "Function Uid"
          },
          "inputs": {
            "anyOf": [
              {
                "additionalProperties": true,
                "type": "object"
              },
              {
                "type": "null"
              }
            ],
            "title": "Inputs"
          },
          "outputs": {
            "anyOf": [
              {
                "additionalProperties": true,
                "type": "object"
              },
              {
                "type": "null"
              }
            ],
            "title": "Outputs"
          },
          "function_class": {
            "type": "string",
            "const": "PYTHON_CODE",
            "title": "Function Class",
            "default": "PYTHON_CODE"
          },
          "uid": {
            "type": "string",
            "format": "uuid",
            "title": "Uid"
          },
          "created_at": {
            "type": "string",
            "format": "date-time",
            "title": "Created At"
          }
        },
        "type": "object",
        "required": [
          "function_uid",
          "inputs",
          "outputs",
          "uid",
          "created_at"
        ],
        "title": "RegisteredPythonCodeFunctionJob"
      },
      "RegisteredSolverFunction": {
        "properties": {
          "function_class": {
            "type": "string",
            "const": "SOLVER",
            "title": "Function Class",
            "default": "SOLVER"
          },
          "title": {
            "type": "string",
            "title": "Title",
            "default": ""
          },
          "description": {
            "type": "string",
            "title": "Description",
            "default": ""
          },
          "input_schema": {
            "oneOf": [
              {
                "$ref": "#/components/schemas/JSONFunctionInputSchema"
              }
            ],
            "title": "Input Schema",
            "discriminator": {
              "propertyName": "schema_class",
              "mapping": {
                "application/schema+json": "#/components/schemas/JSONFunctionInputSchema"
              }
            }
          },
          "output_schema": {
            "oneOf": [
              {
                "$ref": "#/components/schemas/JSONFunctionOutputSchema"
              }
            ],
            "title": "Output Schema",
            "discriminator": {
              "propertyName": "schema_class",
              "mapping": {
                "application/schema+json": "#/components/schemas/JSONFunctionOutputSchema"
              }
            }
          },
          "default_inputs": {
            "anyOf": [
              {
                "additionalProperties": true,
                "type": "object"
              },
              {
                "type": "null"
              }
            ],
            "title": "Default Inputs"
          },
          "uid": {
            "type": "string",
            "format": "uuid",
            "title": "Uid"
          },
          "created_at": {
            "type": "string",
            "format": "date-time",
            "title": "Created At"
          },
          "solver_key": {
            "type": "string",
            "pattern": "^simcore/services/((comp|dynamic|frontend))/([a-z0-9][a-z0-9_.-]*/)*([a-z0-9-_]+[a-z0-9])$",
            "title": "Solver Key"
          },
          "solver_version": {
            "type": "string",
            "pattern": "^(0|[1-9]\\d*)(\\.(0|[1-9]\\d*)){2}(-(0|[1-9]\\d*|\\d*[-a-zA-Z][-\\da-zA-Z]*)(\\.(0|[1-9]\\d*|\\d*[-a-zA-Z][-\\da-zA-Z]*))*)?(\\+[-\\da-zA-Z]+(\\.[-\\da-zA-Z-]+)*)?$",
            "title": "Solver Version"
          }
        },
        "type": "object",
        "required": [
          "input_schema",
          "output_schema",
          "default_inputs",
          "uid",
          "created_at",
          "solver_key",
          "solver_version"
        ],
        "title": "RegisteredSolverFunction"
      },
      "RegisteredSolverFunctionJob": {
        "properties": {
          "title": {
            "type": "string",
            "title": "Title",
            "default": ""
          },
          "description": {
            "type": "string",
            "title": "Description",
            "default": ""
          },
          "function_uid": {
            "type": "string",
            "format": "uuid",
            "title": "Function Uid"
          },
          "inputs": {
            "anyOf": [
              {
                "additionalProperties": true,
                "type": "object"
              },
              {
                "type": "null"
              }
            ],
            "title": "Inputs"
          },
          "outputs": {
            "anyOf": [
              {
                "additionalProperties": true,
                "type": "object"
              },
              {
                "type": "null"
              }
            ],
            "title": "Outputs"
          },
          "function_class": {
            "type": "string",
            "const": "SOLVER",
            "title": "Function Class",
            "default": "SOLVER"
          },
          "uid": {
            "type": "string",
            "format": "uuid",
            "title": "Uid"
          },
          "created_at": {
            "type": "string",
            "format": "date-time",
            "title": "Created At"
          },
          "solver_job_id": {
            "type": "string",
            "format": "uuid",
            "title": "Solver Job Id"
          }
        },
        "type": "object",
        "required": [
          "function_uid",
          "inputs",
          "outputs",
          "uid",
          "created_at",
          "solver_job_id"
        ],
        "title": "RegisteredSolverFunctionJob"
      },
      "RunningState": {
        "type": "string",
        "enum": [
          "UNKNOWN",
          "NOT_STARTED",
          "PUBLISHED",
          "PENDING",
          "WAITING_FOR_CLUSTER",
          "WAITING_FOR_RESOURCES",
          "STARTED",
          "SUCCESS",
          "FAILED",
          "ABORTED"
        ],
        "title": "RunningState",
        "description": "State of execution of a project's computational workflow\n\nSEE StateType for task state\n\n# Computational backend states explained:\n- UNKNOWN - The backend doesn't know about the task anymore, it has disappeared from the system or it was never created (eg. when we are asking for the task)\n- NOT_STARTED - Default state when the task is created\n- PUBLISHED - The task has been submitted to the computational backend (click on \"Run\" button in the UI)\n- PENDING - Task has been transferred to the Dask scheduler and is waiting for a worker to pick it up (director-v2 --> Dask scheduler)\n   - But! it is also transition state (ex. PENDING -> WAITING_FOR_CLUSTER -> PENDING -> WAITING_FOR_RESOURCES -> PENDING -> STARTED)\n- WAITING_FOR_CLUSTER - No cluster (Dask scheduler) is available to run the task; waiting for one to become available\n- WAITING_FOR_RESOURCES - No worker (Dask worker) is available to run the task; waiting for one to become available\n- STARTED - A worker has picked up the task and is executing it\n- SUCCESS - Task finished successfully\n- FAILED - Task finished with an error\n- ABORTED - Task was aborted before completion"
      },
      "ServicePricingPlanGetLegacy": {
        "properties": {
          "pricingPlanId": {
            "type": "integer",
            "exclusiveMinimum": true,
            "title": "Pricingplanid",
            "minimum": 0
          },
          "displayName": {
            "type": "string",
            "title": "Displayname"
          },
          "description": {
            "type": "string",
            "title": "Description"
          },
          "classification": {
            "$ref": "#/components/schemas/PricingPlanClassification"
          },
          "createdAt": {
            "type": "string",
            "format": "date-time",
            "title": "Createdat"
          },
          "pricingPlanKey": {
            "type": "string",
            "title": "Pricingplankey"
          },
          "pricingUnits": {
            "items": {
              "$ref": "#/components/schemas/PricingUnitGetLegacy"
            },
            "type": "array",
            "title": "Pricingunits"
          }
        },
        "type": "object",
        "required": [
          "pricingPlanId",
          "displayName",
          "description",
          "classification",
          "createdAt",
          "pricingPlanKey",
          "pricingUnits"
        ],
        "title": "ServicePricingPlanGetLegacy"
      },
      "Solver": {
        "properties": {
          "id": {
            "type": "string",
            "title": "Id",
            "description": "Resource identifier"
          },
          "version": {
            "type": "string",
            "pattern": "^(0|[1-9]\\d*)(\\.(0|[1-9]\\d*)){2}(-(0|[1-9]\\d*|\\d*[-a-zA-Z][-\\da-zA-Z]*)(\\.(0|[1-9]\\d*|\\d*[-a-zA-Z][-\\da-zA-Z]*))*)?(\\+[-\\da-zA-Z]+(\\.[-\\da-zA-Z-]+)*)?$",
            "title": "Version",
            "description": "Semantic version number of the resource"
          },
          "title": {
            "type": "string",
            "maxLength": 100,
            "title": "Title",
            "description": "Human readable name"
          },
          "description": {
            "anyOf": [
              {
                "type": "string",
                "maxLength": 1000
              },
              {
                "type": "null"
              }
            ],
            "title": "Description",
            "description": "Description of the resource"
          },
          "url": {
            "anyOf": [
              {
                "type": "string",
                "maxLength": 2083,
                "minLength": 1,
                "format": "uri"
              },
              {
                "type": "null"
              }
            ],
            "title": "Url",
            "description": "Link to get this resource"
          },
          "maintainer": {
            "type": "string",
            "title": "Maintainer",
            "description": "Maintainer of the solver"
          },
          "version_display": {
            "anyOf": [
              {
                "type": "string"
              },
              {
                "type": "null"
              }
            ],
            "title": "Version Display",
            "description": "A user-friendly or marketing name for the release."
          }
        },
        "type": "object",
        "required": [
          "id",
          "version",
          "title",
          "url",
          "maintainer"
        ],
        "title": "Solver",
        "description": "A released solver with a specific version",
        "example": {
          "description": "EM solver",
          "id": "simcore/services/comp/isolve",
          "maintainer": "info@itis.swiss",
          "title": "iSolve",
          "url": "https://api.osparc.io/v0/solvers/simcore%2Fservices%2Fcomp%2Fisolve/releases/2.1.1",
          "version": "2.1.1",
          "version_display": "2.1.1-2023-10-01"
        }
      },
      "SolverFunction": {
        "properties": {
          "function_class": {
            "type": "string",
            "const": "SOLVER",
            "title": "Function Class",
            "default": "SOLVER"
          },
          "title": {
            "type": "string",
            "title": "Title",
            "default": ""
          },
          "description": {
            "type": "string",
            "title": "Description",
            "default": ""
          },
          "input_schema": {
            "oneOf": [
              {
                "$ref": "#/components/schemas/JSONFunctionInputSchema"
              }
            ],
            "title": "Input Schema",
            "discriminator": {
              "propertyName": "schema_class",
              "mapping": {
                "application/schema+json": "#/components/schemas/JSONFunctionInputSchema"
              }
            }
          },
          "output_schema": {
            "oneOf": [
              {
                "$ref": "#/components/schemas/JSONFunctionOutputSchema"
              }
            ],
            "title": "Output Schema",
            "discriminator": {
              "propertyName": "schema_class",
              "mapping": {
                "application/schema+json": "#/components/schemas/JSONFunctionOutputSchema"
              }
            }
          },
          "default_inputs": {
            "anyOf": [
              {
                "additionalProperties": true,
                "type": "object"
              },
              {
                "type": "null"
              }
            ],
            "title": "Default Inputs"
          },
          "solver_key": {
            "type": "string",
            "pattern": "^simcore/services/((comp|dynamic|frontend))/([a-z0-9][a-z0-9_.-]*/)*([a-z0-9-_]+[a-z0-9])$",
            "title": "Solver Key"
          },
          "solver_version": {
            "type": "string",
            "pattern": "^(0|[1-9]\\d*)(\\.(0|[1-9]\\d*)){2}(-(0|[1-9]\\d*|\\d*[-a-zA-Z][-\\da-zA-Z]*)(\\.(0|[1-9]\\d*|\\d*[-a-zA-Z][-\\da-zA-Z]*))*)?(\\+[-\\da-zA-Z]+(\\.[-\\da-zA-Z-]+)*)?$",
            "title": "Solver Version"
          }
        },
        "type": "object",
        "required": [
          "input_schema",
          "output_schema",
          "default_inputs",
          "solver_key",
          "solver_version"
        ],
        "title": "SolverFunction"
      },
      "SolverFunctionJob": {
        "properties": {
          "title": {
            "type": "string",
            "title": "Title",
            "default": ""
          },
          "description": {
            "type": "string",
            "title": "Description",
            "default": ""
          },
          "function_uid": {
            "type": "string",
            "format": "uuid",
            "title": "Function Uid"
          },
          "inputs": {
            "anyOf": [
              {
                "additionalProperties": true,
                "type": "object"
              },
              {
                "type": "null"
              }
            ],
            "title": "Inputs"
          },
          "outputs": {
            "anyOf": [
              {
                "additionalProperties": true,
                "type": "object"
              },
              {
                "type": "null"
              }
            ],
            "title": "Outputs"
          },
          "function_class": {
            "type": "string",
            "const": "SOLVER",
            "title": "Function Class",
            "default": "SOLVER"
          },
          "solver_job_id": {
            "type": "string",
            "format": "uuid",
            "title": "Solver Job Id"
          }
        },
        "type": "object",
        "required": [
          "function_uid",
          "inputs",
          "outputs",
          "solver_job_id"
        ],
        "title": "SolverFunctionJob"
      },
      "SolverPort": {
        "properties": {
          "key": {
            "type": "string",
            "pattern": "^[^_\\W0-9]\\w*$",
            "title": "Key name",
            "description": "port identifier name"
          },
          "kind": {
            "type": "string",
            "enum": [
              "input",
              "output"
            ],
            "title": "Kind"
          },
          "content_schema": {
            "anyOf": [
              {
                "additionalProperties": true,
                "type": "object"
              },
              {
                "type": "null"
              }
            ],
            "title": "Content Schema",
            "description": "jsonschema for the port's value. SEE https://json-schema.org"
          }
        },
        "type": "object",
        "required": [
          "key",
          "kind"
        ],
        "title": "SolverPort",
        "example": {
          "content_schema": {
            "maximum": 5,
            "minimum": 0,
            "title": "Sleep interval",
            "type": "integer",
            "x_unit": "second"
          },
          "key": "input_2",
          "kind": "input"
        }
      },
      "Study": {
        "properties": {
          "uid": {
            "type": "string",
            "format": "uuid",
            "title": "Uid"
          },
          "title": {
            "anyOf": [
              {
                "type": "string"
              },
              {
                "type": "null"
              }
            ],
            "title": "Title"
          },
          "description": {
            "anyOf": [
              {
                "type": "string"
              },
              {
                "type": "null"
              }
            ],
            "title": "Description"
          }
        },
        "type": "object",
        "required": [
          "uid"
        ],
        "title": "Study"
      },
      "StudyPort": {
        "properties": {
          "key": {
            "type": "string",
            "format": "uuid",
            "title": "Key name",
            "description": "port identifier name.Correponds to the UUID of the parameter/probe node in the study"
          },
          "kind": {
            "type": "string",
            "enum": [
              "input",
              "output"
            ],
            "title": "Kind"
          },
          "content_schema": {
            "anyOf": [
              {
                "additionalProperties": true,
                "type": "object"
              },
              {
                "type": "null"
              }
            ],
            "title": "Content Schema",
            "description": "jsonschema for the port's value. SEE https://json-schema.org"
          }
        },
        "type": "object",
        "required": [
          "key",
          "kind"
        ],
        "title": "StudyPort",
        "example": {
          "content_schema": {
            "maximum": 5,
            "minimum": 0,
            "title": "Sleep interval",
            "type": "integer",
            "x_unit": "second"
          },
          "key": "f763658f-a89a-4a90-ace4-c44631290f12",
          "kind": "input"
        }
      },
      "TaskGet": {
        "properties": {
          "task_id": {
            "type": "string",
            "title": "Task Id"
          },
          "task_name": {
            "type": "string",
            "title": "Task Name"
          },
          "status_href": {
            "type": "string",
            "title": "Status Href"
          },
          "result_href": {
            "type": "string",
            "title": "Result Href"
          },
          "abort_href": {
            "type": "string",
            "title": "Abort Href"
          }
        },
        "type": "object",
        "required": [
          "task_id",
          "task_name",
          "status_href",
          "result_href",
          "abort_href"
        ],
        "title": "TaskGet"
      },
      "TaskProgress": {
        "properties": {
          "task_id": {
            "anyOf": [
              {
                "type": "string"
              },
              {
                "type": "null"
              }
            ],
            "title": "Task Id"
          },
          "message": {
            "type": "string",
            "title": "Message",
            "default": ""
          },
          "percent": {
            "type": "number",
            "maximum": 1.0,
            "minimum": 0.0,
            "title": "Percent",
            "default": 0.0
          }
        },
        "type": "object",
        "title": "TaskProgress",
        "description": "Helps the user to keep track of the progress. Progress is expected to be\ndefined as a float bound between 0.0 and 1.0"
      },
      "TaskResult": {
        "properties": {
          "result": {
            "anyOf": [
              {},
              {
                "type": "null"
              }
            ],
            "title": "Result"
          },
          "error": {
            "anyOf": [
              {},
              {
                "type": "null"
              }
            ],
            "title": "Error"
          }
        },
        "type": "object",
        "required": [
          "result",
          "error"
        ],
        "title": "TaskResult"
      },
      "TaskStatus": {
        "properties": {
          "task_progress": {
            "$ref": "#/components/schemas/TaskProgress"
          },
          "done": {
            "type": "boolean",
            "title": "Done"
          },
          "started": {
            "anyOf": [
              {
                "type": "string",
                "format": "date-time"
              },
              {
                "type": "null"
              }
            ],
            "title": "Started"
          }
        },
        "type": "object",
        "required": [
          "task_progress",
          "done",
          "started"
        ],
        "title": "TaskStatus"
      },
      "UnitExtraInfoTier": {
        "properties": {
          "CPU": {
            "type": "integer",
            "minimum": 0,
            "title": "Cpu"
          },
          "RAM": {
            "type": "integer",
            "minimum": 0,
            "title": "Ram"
          },
          "VRAM": {
            "type": "integer",
            "minimum": 0,
            "title": "Vram"
          }
        },
        "additionalProperties": true,
        "type": "object",
        "required": [
          "CPU",
          "RAM",
          "VRAM"
        ],
        "title": "UnitExtraInfoTier",
        "description": "Custom information that is propagated to the frontend. Defined fields are mandatory."
      },
      "UploadLinks": {
        "properties": {
          "abort_upload": {
            "type": "string",
            "title": "Abort Upload"
          },
          "complete_upload": {
            "type": "string",
            "title": "Complete Upload"
          }
        },
        "type": "object",
        "required": [
          "abort_upload",
          "complete_upload"
        ],
        "title": "UploadLinks"
      },
      "UploadedPart": {
        "properties": {
          "number": {
            "type": "integer",
            "exclusiveMinimum": true,
            "title": "Number",
            "minimum": 0
          },
          "e_tag": {
            "type": "string",
            "title": "E Tag"
          }
        },
        "type": "object",
        "required": [
          "number",
          "e_tag"
        ],
        "title": "UploadedPart"
      },
      "UserFile": {
        "properties": {
          "filename": {
            "type": "string",
            "title": "Filename",
            "description": "File name"
          },
          "filesize": {
            "type": "integer",
            "minimum": 0,
            "title": "Filesize",
            "description": "File size in bytes"
          },
          "sha256_checksum": {
            "type": "string",
            "pattern": "^[a-fA-F0-9]{64}$",
            "title": "Sha256 Checksum",
            "description": "SHA256 checksum"
          }
        },
        "type": "object",
        "required": [
          "filename",
          "filesize",
          "sha256_checksum"
        ],
        "title": "UserFile",
        "description": "Represents a file stored on the client side"
      },
      "UserFileToProgramJob": {
        "properties": {
          "filename": {
            "type": "string",
            "pattern": ".+",
            "title": "Filename",
            "description": "File name"
          },
          "filesize": {
            "type": "integer",
            "minimum": 0,
            "title": "Filesize",
            "description": "File size in bytes"
          },
          "sha256_checksum": {
            "type": "string",
            "pattern": "^[a-fA-F0-9]{64}$",
            "title": "Sha256 Checksum",
            "description": "SHA256 checksum"
          },
          "program_key": {
            "type": "string",
            "pattern": "^simcore/services/dynamic/([a-z0-9][a-z0-9_.-]*/)*([a-z0-9-_]+[a-z0-9])$",
            "title": "Program Key",
            "description": "Program identifier"
          },
          "program_version": {
            "type": "string",
            "pattern": "^(0|[1-9]\\d*)(\\.(0|[1-9]\\d*)){2}(-(0|[1-9]\\d*|\\d*[-a-zA-Z][-\\da-zA-Z]*)(\\.(0|[1-9]\\d*|\\d*[-a-zA-Z][-\\da-zA-Z]*))*)?(\\+[-\\da-zA-Z]+(\\.[-\\da-zA-Z-]+)*)?$",
            "title": "Program Version",
            "description": "Program version"
          },
          "job_id": {
            "type": "string",
            "format": "uuid",
            "title": "Job Id",
            "description": "Job identifier"
          },
          "workspace_path": {
            "type": "string",
            "format": "path",
            "title": "Workspace Path",
            "description": "The file's relative path within the job's workspace directory. E.g. 'workspace/myfile.txt'"
          }
        },
        "type": "object",
        "required": [
          "filename",
          "filesize",
          "sha256_checksum",
          "program_key",
          "program_version",
          "job_id",
          "workspace_path"
        ],
        "title": "UserFileToProgramJob"
      },
      "UserRoleEnum": {
        "type": "string",
        "enum": [
          "ANONYMOUS",
          "GUEST",
          "USER",
          "TESTER",
          "PRODUCT_OWNER",
          "ADMIN"
        ],
        "title": "UserRoleEnum"
      },
      "UsersGroup": {
        "properties": {
          "gid": {
            "type": "string",
            "title": "Gid"
          },
          "label": {
            "type": "string",
            "title": "Label"
          },
          "description": {
            "anyOf": [
              {
                "type": "string"
              },
              {
                "type": "null"
              }
            ],
            "title": "Description"
          }
        },
        "type": "object",
        "required": [
          "gid",
          "label"
        ],
        "title": "UsersGroup"
      },
      "ValidationError": {
        "properties": {
          "loc": {
            "items": {
              "anyOf": [
                {
                  "type": "string"
                },
                {
                  "type": "integer"
                }
              ]
            },
            "type": "array",
            "title": "Location"
          },
          "msg": {
            "type": "string",
            "title": "Message"
          },
          "type": {
            "type": "string",
            "title": "Error Type"
          }
        },
        "type": "object",
        "required": [
          "loc",
          "msg",
          "type"
        ],
        "title": "ValidationError"
      },
      "WalletGetWithAvailableCreditsLegacy": {
        "properties": {
          "walletId": {
            "type": "integer",
            "exclusiveMinimum": true,
            "title": "Walletid",
            "minimum": 0
          },
          "name": {
            "type": "string",
            "maxLength": 100,
            "minLength": 1,
            "title": "Name"
          },
          "description": {
            "anyOf": [
              {
                "type": "string"
              },
              {
                "type": "null"
              }
            ],
            "title": "Description"
          },
          "owner": {
            "type": "integer",
            "exclusiveMinimum": true,
            "title": "Owner",
            "minimum": 0
          },
          "thumbnail": {
            "anyOf": [
              {
                "type": "string"
              },
              {
                "type": "null"
              }
            ],
            "title": "Thumbnail"
          },
          "status": {
            "$ref": "#/components/schemas/WalletStatus"
          },
          "created": {
            "type": "string",
            "format": "date-time",
            "title": "Created"
          },
          "modified": {
            "type": "string",
            "format": "date-time",
            "title": "Modified"
          },
          "availableCredits": {
            "type": "number",
            "minimum": 0.0,
            "title": "Availablecredits"
          }
        },
        "type": "object",
        "required": [
          "walletId",
          "name",
          "owner",
          "status",
          "created",
          "modified",
          "availableCredits"
        ],
        "title": "WalletGetWithAvailableCreditsLegacy"
      },
      "WalletStatus": {
        "type": "string",
        "enum": [
          "ACTIVE",
          "INACTIVE"
        ],
        "title": "WalletStatus"
      }
    },
    "securitySchemes": {
      "HTTPBasic": {
        "type": "http",
        "scheme": "basic"
      }
    }
  }
}<|MERGE_RESOLUTION|>--- conflicted
+++ resolved
@@ -3,11 +3,7 @@
   "info": {
     "title": "osparc.io public API",
     "description": "osparc-simcore public API specifications",
-<<<<<<< HEAD
     "version": "0.10.0"
-=======
-    "version": "0.9.2"
->>>>>>> 94aab0b3
   },
   "paths": {
     "/v0/meta": {
