# pylint: disable=unused-argument
# pylint: disable=unused-variable
# pylint: disable=too-many-arguments

import json
from functools import partial
from pathlib import Path
from typing import Any

import httpx
import pytest
from faker import Faker
from fastapi import status
from httpx import AsyncClient
from models_library.api_schemas_storage.storage_schemas import FileUploadSchema
from models_library.users import UserID
from pytest_mock import MockerFixture, MockType
from pytest_simcore.helpers.httpx_calls_capture_models import (
    CreateRespxMockCallback,
    HttpApiCallCaptureModel,
)
from simcore_service_api_server._meta import API_VTAG
from simcore_service_api_server.models.schemas.jobs import Job
from simcore_service_api_server.models.schemas.programs import Program

_faker = Faker()


async def test_get_program_release(
    auth: httpx.BasicAuth,
    client: AsyncClient,
    mocked_catalog_rpc_api: dict[str, MockType],
    mocker: MockerFixture,
    user_id: UserID,
):
    # Arrange
    program_key = "simcore/services/dynamic/my_program"
    version = "1.0.0"

    response = await client.get(
        f"/{API_VTAG}/programs/{program_key}/releases/{version}", auth=auth
    )

    # Assert
    assert response.status_code == status.HTTP_200_OK
    program = Program.model_validate(response.json())
    assert program.id == program_key
    assert program.version == version
    assert program.version_display is not None


@pytest.mark.parametrize(
    "job_name,job_description",
    [
        (None, None),
        (_faker.name(), None),
        (None, _faker.sentence()),
        (_faker.name(), _faker.sentence()),
    ],
)
@pytest.mark.parametrize("capture_name", ["create_program_job_success.json"])
async def test_create_program_job(
    auth: httpx.BasicAuth,
    client: AsyncClient,
    mocked_webserver_rest_api_base,
<<<<<<< HEAD
    mocked_rpc_catalog_service_api: dict[str, MockType],
    mocked_webserver_rpc_api: dict[str, MockType],
=======
    mocked_catalog_rpc_api: dict[str, MockType],
>>>>>>> 396202b7
    create_respx_mock_from_capture: CreateRespxMockCallback,
    mocker: MockerFixture,
    user_id: UserID,
    capture_name: str,
    project_tests_dir: Path,
    job_name: str | None,
    job_description: str | None,
):

    mocker.patch(
        "simcore_service_api_server.api.routes.programs.get_upload_links_from_s3",
        return_value=(
            None,
            FileUploadSchema.model_validate(
                next(iter(FileUploadSchema.model_json_schema()["examples"]))
            ),
        ),
    )
    mocker.patch("simcore_service_api_server.api.routes.programs.complete_file_upload")

    def _side_effect(
        server_state: dict,
        request: httpx.Request,
        kwargs: dict[str, Any],
        capture: HttpApiCallCaptureModel,
    ) -> dict[str, Any]:

        response_body = capture.response_body

        # first call creates project
        if server_state.get("project_uuid") is None:
            get_body_field = lambda field: json.loads(
                request.content.decode("utf-8")
            ).get(field)

            _project_uuid = get_body_field("uuid")
            assert _project_uuid
            server_state["project_uuid"] = _project_uuid

            _name = get_body_field("name")
            assert _name
            server_state["name"] = _name

            _description = get_body_field("description")
            assert _description
            server_state["description"] = _description

            if job_name:
                assert job_name == get_body_field("name")
            if job_description:
                assert job_description == get_body_field("description")

        if request.url.path.endswith("/result"):
            response_body["data"]["uuid"] = server_state["project_uuid"]
            response_body["data"]["name"] = server_state["name"]
            response_body["data"]["description"] = server_state["description"]
        assert isinstance(response_body, dict)
        return response_body

    # simulate server state
    _server_state = dict()

    create_respx_mock_from_capture(
        respx_mocks=[mocked_webserver_rest_api_base],
        capture_path=project_tests_dir / "mocks" / capture_name,
        side_effects_callbacks=3 * [partial(_side_effect, _server_state)],
    )

    program_key = "simcore/services/dynamic/electrode-selector"
    version = "2.1.3"

    body = {"name": job_name, "description": job_description}

    response = await client.post(
        f"/{API_VTAG}/programs/{program_key}/releases/{version}/jobs",
        auth=auth,
        json={k: v for k, v in body.items() if v is not None},
    )

    # Assert
    assert response.status_code == status.HTTP_201_CREATED
    job = Job.model_validate(response.json())<|MERGE_RESOLUTION|>--- conflicted
+++ resolved
@@ -63,12 +63,8 @@
     auth: httpx.BasicAuth,
     client: AsyncClient,
     mocked_webserver_rest_api_base,
-<<<<<<< HEAD
-    mocked_rpc_catalog_service_api: dict[str, MockType],
     mocked_webserver_rpc_api: dict[str, MockType],
-=======
     mocked_catalog_rpc_api: dict[str, MockType],
->>>>>>> 396202b7
     create_respx_mock_from_capture: CreateRespxMockCallback,
     mocker: MockerFixture,
     user_id: UserID,
