# pylint: disable=redefined-outer-name
# pylint: disable=unused-argument


from typing import Literal

import pytest
from celery.exceptions import CeleryError  # pylint: disable=no-name-in-module
from faker import Faker
from fastapi import status
from httpx import AsyncClient, BasicAuth
from models_library.api_schemas_long_running_tasks.tasks import TaskGet, TaskStatus
from models_library.progress_bar import ProgressReport, ProgressStructuredMessage
from models_library.utils.json_schema import GenerateResolvedJsonSchema
from pytest_mock import MockerFixture, MockType
from servicelib.celery.models import TaskState
from servicelib.celery.models import TaskStatus as CeleryTaskStatus
from servicelib.celery.models import TaskUUID
from simcore_service_api_server.api.routes import tasks as task_routes
from simcore_service_api_server.models.schemas.base import ApiServerEnvelope

pytest_simcore_core_services_selection = ["postgres", "rabbit"]
pytest_plugins = [
    "pytest_simcore.celery_library_mocks",
]

_faker = Faker()


@pytest.fixture
def mock_task_manager(
    mocker: MockerFixture, mock_task_manager_object: MockType
) -> MockType:

    def _get_task_manager(app):
        return mock_task_manager_object

    mocker.patch.object(task_routes, "get_task_manager", _get_task_manager)
    return mock_task_manager_object


async def test_list_celery_tasks(
    mock_task_manager: MockType,
    client: AsyncClient,
    auth: BasicAuth,
):

    response = await client.get("/v0/tasks", auth=auth)
    assert mock_task_manager.list_tasks.called
    assert response.status_code == status.HTTP_200_OK

    result = ApiServerEnvelope[list[TaskGet]].model_validate_json(response.text)
    assert len(result.data) > 0
    assert all(isinstance(task, TaskGet) for task in result.data)
    task = result.data[0]
    assert task.abort_href == f"/v0/tasks/{task.task_id}:cancel"
    assert task.result_href == f"/v0/tasks/{task.task_id}/result"
    assert task.status_href == f"/v0/tasks/{task.task_id}"


async def test_get_task_status(
    mock_task_manager: MockType,
    client: AsyncClient,
    auth: BasicAuth,
):
    task_id = f"{_faker.uuid4()}"
    response = await client.get(f"/v0/tasks/{task_id}", auth=auth)
    assert mock_task_manager.get_task_status.called
    assert response.status_code == status.HTTP_200_OK
    TaskStatus.model_validate_json(response.text)


async def test_cancel_task(
    mock_task_manager: MockType,
    client: AsyncClient,
    auth: BasicAuth,
):
    task_id = f"{_faker.uuid4()}"
    response = await client.post(f"/v0/tasks/{task_id}:cancel", auth=auth)
    assert mock_task_manager.cancel_task.called
    assert response.status_code == status.HTTP_204_NO_CONTENT


async def test_get_task_result(
    mock_task_manager: MockType,
    client: AsyncClient,
    auth: BasicAuth,
):
    task_id = f"{_faker.uuid4()}"
    response = await client.get(f"/v0/tasks/{task_id}/result", auth=auth)
    assert response.status_code == status.HTTP_200_OK
    assert mock_task_manager.get_task_result.called
    assert f"{mock_task_manager.get_task_result.call_args[1]['task_uuid']}" == task_id


@pytest.mark.parametrize(
    "method, url, list_tasks_return_value, get_task_status_return_value, cancel_task_return_value, get_task_result_return_value, expected_status_code",
    [
        (
            "GET",
            "/v0/tasks",
            CeleryError(),
            None,
            None,
            None,
            status.HTTP_503_SERVICE_UNAVAILABLE,
        ),
        (
            "GET",
            f"/v0/tasks/{_faker.uuid4()}",
            None,
            CeleryError(),
            None,
            None,
            status.HTTP_503_SERVICE_UNAVAILABLE,
        ),
        (
            "POST",
            f"/v0/tasks/{_faker.uuid4()}:cancel",
            None,
            None,
            CeleryError(),
            None,
            status.HTTP_503_SERVICE_UNAVAILABLE,
        ),
        (
            "GET",
            f"/v0/tasks/{_faker.uuid4()}/result",
            None,
            CeleryError(),
            None,
            None,
            status.HTTP_503_SERVICE_UNAVAILABLE,
        ),
        (
            "GET",
            f"/v0/tasks/{_faker.uuid4()}/result",
            None,
            CeleryTaskStatus(
                task_uuid=TaskUUID("123e4567-e89b-12d3-a456-426614174000"),
                task_state=TaskState.STARTED,
                progress_report=ProgressReport(
                    actual_value=0.5,
                    total=1.0,
                    unit="Byte",
                    message=ProgressStructuredMessage.model_validate(
                        ProgressStructuredMessage.model_json_schema(
                            schema_generator=GenerateResolvedJsonSchema
                        )["examples"][0]
                    ),
                ),
            ),
            None,
            None,
            status.HTTP_404_NOT_FOUND,
        ),
<<<<<<< HEAD
=======
        (
            "GET",
            f"/v0/tasks/{_faker.uuid4()}/result",
            None,
            CeleryTaskStatus(
                task_uuid=TaskUUID("123e4567-e89b-12d3-a456-426614174000"),
                task_state=TaskState.ABORTED,
                progress_report=ProgressReport(
                    actual_value=0.5,
                    total=1.0,
                    unit="Byte",
                    message=ProgressStructuredMessage.model_validate(
                        ProgressStructuredMessage.model_json_schema(
                            schema_generator=GenerateResolvedJsonSchema
                        )["examples"][0]
                    ),
                ),
            ),
            None,
            None,
            status.HTTP_409_CONFLICT,
        ),
>>>>>>> 572751c8
    ],
)
async def test_celery_error_propagation(
    mock_task_manager: MockType,
    client: AsyncClient,
    auth: BasicAuth,
    method: Literal["GET", "POST"],
    url: str,
    expected_status_code: int,
):
    response = await client.request(method=method, url=url, auth=auth)
    assert response.status_code == expected_status_code<|MERGE_RESOLUTION|>--- conflicted
+++ resolved
@@ -154,31 +154,6 @@
             None,
             status.HTTP_404_NOT_FOUND,
         ),
-<<<<<<< HEAD
-=======
-        (
-            "GET",
-            f"/v0/tasks/{_faker.uuid4()}/result",
-            None,
-            CeleryTaskStatus(
-                task_uuid=TaskUUID("123e4567-e89b-12d3-a456-426614174000"),
-                task_state=TaskState.ABORTED,
-                progress_report=ProgressReport(
-                    actual_value=0.5,
-                    total=1.0,
-                    unit="Byte",
-                    message=ProgressStructuredMessage.model_validate(
-                        ProgressStructuredMessage.model_json_schema(
-                            schema_generator=GenerateResolvedJsonSchema
-                        )["examples"][0]
-                    ),
-                ),
-            ),
-            None,
-            None,
-            status.HTTP_409_CONFLICT,
-        ),
->>>>>>> 572751c8
     ],
 )
 async def test_celery_error_propagation(
