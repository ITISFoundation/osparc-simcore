--- conflicted
+++ resolved
@@ -5,7 +5,6 @@
 import httpx
 import pytest
 import respx
-from faker import Faker
 from httpx import AsyncClient
 from models_library.api_schemas_webserver.resource_usage import PricingUnitGet
 from pydantic import parse_obj_as
@@ -19,24 +18,6 @@
 # pylint: disable=unused-variable
 
 
-<<<<<<< HEAD
-@pytest.mark.testit
-=======
-def get_start_job_side_effect(job_id: str) -> SideEffectCallback:
-    def _start_job_side_effect(
-        request: httpx.Request,
-        path_params: dict[str, Any],
-        capture: HttpApiCallCaptureModel,
-    ) -> Any:
-        response = capture.response_body
-        assert isinstance(response, dict)
-        response["id"] = job_id
-        return response
-
-    return _start_job_side_effect
-
-
->>>>>>> 8c728c84
 @pytest.mark.parametrize(
     "capture", ["get_job_wallet_found.json", "get_job_wallet_not_found.json"]
 )
@@ -44,13 +25,13 @@
     client: AsyncClient,
     mocked_webserver_service_api_base,
     respx_mock_from_capture: Callable[
-        [list[respx.MockRouter], Path, list[SideEffectCallback] | None],
-        list[respx.MockRouter],
+        [respx.MockRouter, Path, list[SideEffectCallback] | None], respx.MockRouter
     ],
     auth: httpx.BasicAuth,
     project_tests_dir: Path,
     capture: str,
 ):
+
     _wallet_id: int = 1826
 
     def _get_job_wallet_side_effect(
@@ -80,7 +61,7 @@
         return response
 
     respx_mock = respx_mock_from_capture(
-        [mocked_webserver_service_api_base],
+        mocked_webserver_service_api_base,
         project_tests_dir / "mocks" / capture,
         [_get_job_wallet_side_effect, _get_wallet_side_effect],
     )
@@ -119,13 +100,13 @@
     client: AsyncClient,
     mocked_webserver_service_api_base,
     respx_mock_from_capture: Callable[
-        [list[respx.MockRouter], Path, list[SideEffectCallback] | None],
-        list[respx.MockRouter],
+        [respx.MockRouter, Path, list[SideEffectCallback] | None], respx.MockRouter
     ],
     auth: httpx.BasicAuth,
     project_tests_dir: Path,
     capture_file: str,
 ):
+
     solver_key: str = "simcore/services/comp/my_super_hpc_solver"
     solver_version: str = "3.14.0"
     job_id: UUID = UUID("87643648-3a38-44e2-9cfe-d86ab3d50629")
@@ -158,7 +139,7 @@
         return capture.response_body
 
     respx_mock = respx_mock_from_capture(
-        [mocked_webserver_service_api_base],
+        mocked_webserver_service_api_base,
         project_tests_dir / "mocks" / capture_file,
         [_get_job_side_effect, _get_pricing_unit_side_effect]
         if capture_file == "get_job_pricing_unit_success.json"
@@ -177,105 +158,4 @@
     elif capture_file == "get_job_pricing_unit_invalid_solver.json":
         assert response.status_code == 422
     else:
-        pytest.fail()
-
-
-async def test_get_solver_job_pricing_unit_with_payment(
-    client: AsyncClient,
-    mocked_webserver_service_api_base,
-    mocked_directorv2_service_api_base,
-    mocked_groups_extra_properties,
-    respx_mock_from_capture: Callable[
-        [list[respx.MockRouter], Path, list[SideEffectCallback] | None],
-        list[respx.MockRouter],
-    ],
-    auth: httpx.BasicAuth,
-    project_tests_dir: Path,
-    faker: Faker,
-):
-    assert mocked_groups_extra_properties
-    _solver_key: str = "simcore/services/comp/isolve"
-    _version: str = "2.1.24"
-    _job_id: str = "6e52228c-6edd-4505-9131-e901fdad5b17"
-    _pricing_plan_id: int = faker.pyint(min_value=1)
-    _pricing_unit_id: int = faker.pyint(min_value=1)
-
-    def _get_job_side_effect(
-        request: httpx.Request,
-        path_params: dict[str, Any],
-        capture: HttpApiCallCaptureModel,
-    ) -> Any:
-        response: dict[str, str] = capture.response_body  # type: ignore
-        data = response.get("data")
-        assert isinstance(data, dict)
-        data["name"] = Job.compose_resource_name(
-            parent_name=Solver.compose_resource_name(_solver_key, _version),  # type: ignore
-            job_id=UUID(_job_id),
-        )
-        data["uuid"] = _job_id
-        response["data"] = data
-        return response
-
-    def _put_pricing_plan_and_unit_side_effect(
-        request: httpx.Request,
-        path_params: dict[str, Any],
-        capture: HttpApiCallCaptureModel,
-    ) -> Any:
-        _put_pricing_plan_and_unit_side_effect.was_called = True
-        assert int(path_params["pricing_plan_id"]) == _pricing_plan_id
-        assert int(path_params["pricing_unit_id"]) == _pricing_unit_id
-        return capture.response_body
-
-    _put_pricing_plan_and_unit_side_effect.was_called = False
-    respx_mock = respx_mock_from_capture(
-        [mocked_webserver_service_api_base] * 2 + [mocked_directorv2_service_api_base],
-        project_tests_dir / "mocks" / "start_job_with_payment.json",
-        [
-            _get_job_side_effect,
-            _put_pricing_plan_and_unit_side_effect,
-            get_start_job_side_effect(job_id=_job_id),
-        ],
-    )
-
-    response = await client.post(
-        f"{API_VTAG}/solvers/{_solver_key}/releases/{_version}/jobs/{_job_id}:start",
-        auth=auth,
-        headers={
-            "x-pricing-plan": f"{_pricing_plan_id}",
-            "x-pricing-unit": f"{_pricing_unit_id}",
-        },
-    )
-    assert response.status_code == 200
-    assert _put_pricing_plan_and_unit_side_effect.was_called
-    assert response.json()["job_id"] == _job_id
-
-
-async def test_get_solver_job_pricing_unit_no_payment(
-    client: AsyncClient,
-    mocked_directorv2_service_api_base,
-    mocked_groups_extra_properties,
-    respx_mock_from_capture: Callable[
-        [list[respx.MockRouter], Path, list[SideEffectCallback]],
-        list[respx.MockRouter],
-    ],
-    auth: httpx.BasicAuth,
-    project_tests_dir: Path,
-):
-    assert mocked_groups_extra_properties
-    _solver_key: str = "simcore/services/comp/isolve"
-    _version: str = "2.1.24"
-    _job_id: str = "1eefc09b-5d08-4022-bc18-33dedbbd7d0f"
-
-    respx_mock = respx_mock_from_capture(
-        [mocked_directorv2_service_api_base],
-        project_tests_dir / "mocks" / "start_job_no_payment.json",
-        [get_start_job_side_effect(job_id=_job_id)],
-    )
-
-    response = await client.post(
-        f"{API_VTAG}/solvers/{_solver_key}/releases/{_version}/jobs/{_job_id}:start",
-        auth=auth,
-    )
-
-    assert response.status_code == 200
-    assert response.json()["job_id"] == _job_id+        pytest.fail()