--- conflicted
+++ resolved
@@ -21,11 +21,7 @@
 import sys
 from urllib.request import urlopen
 
-<<<<<<< HEAD
-from celery_library.worker.heartbeat import is_heartbeat_fresh
-=======
 from celery_library.worker.heartbeat import is_healthy
->>>>>>> 40fd4b99
 from simcore_service_api_server.core.settings import ApplicationSettings
 
 SUCCESS, UNHEALTHY = 0, 1
@@ -40,11 +36,7 @@
 # pylint: disable=consider-using-with
 ok = (
     ok
-<<<<<<< HEAD
-    or (app_settings.API_SERVER_WORKER_MODE and is_heartbeat_fresh())
-=======
     or (app_settings.API_SERVER_WORKER_MODE and is_healthy())
->>>>>>> 40fd4b99
     or urlopen(
         "{host}{baseurl}".format(
             host=sys.argv[1], baseurl=os.environ.get("SIMCORE_NODE_BASEPATH", "")
