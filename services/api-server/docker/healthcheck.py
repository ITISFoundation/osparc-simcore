--- conflicted
+++ resolved
@@ -27,11 +27,7 @@
 SUCCESS, UNHEALTHY = 0, 1
 
 # Disabled if boots with debugger
-<<<<<<< HEAD
-is_debug = os.environ.get("SC_BOOT_MODE", "").lower() == "debug"
-=======
 is_debug_mode = os.environ.get("SC_BOOT_MODE", "").lower() == "debug"
->>>>>>> 45fa44dd
 
 
 def is_service_healthy() -> bool:
@@ -39,17 +35,6 @@
 
     if settings.API_SERVER_WORKER_MODE:
         return is_healthy()
-<<<<<<< HEAD
-    return (
-        urlopen(
-            "{host}{baseurl}".format(
-                host=sys.argv[1], baseurl=os.environ.get("SIMCORE_NODE_BASEPATH", "")
-            )  # adds a base-path if defined in environ
-        ).getcode()
-        == 200
-    )
-=======
->>>>>>> 45fa44dd
 
     return (
         # Queries host
@@ -61,9 +46,5 @@
         == 200
     )
 
-<<<<<<< HEAD
-sys.exit(SUCCESS if is_debug or is_service_healthy() else UNHEALTHY)
-=======
 
-sys.exit(SUCCESS if is_debug_mode or is_service_healthy() else UNHEALTHY)
->>>>>>> 45fa44dd
+sys.exit(SUCCESS if is_debug_mode or is_service_healthy() else UNHEALTHY)