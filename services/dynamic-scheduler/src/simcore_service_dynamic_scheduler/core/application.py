--- conflicted
+++ resolved
@@ -1,13 +1,9 @@
 from collections.abc import AsyncIterator
 
 from fastapi import FastAPI
-<<<<<<< HEAD
+from fastapi_lifespan_manager import State
 from servicelib.docker_utils import get_lifespan_remote_docker_client
-from servicelib.fastapi.lifespan_utils import combine_lfiespan_context_managers
-=======
-from fastapi_lifespan_manager import State
 from servicelib.fastapi.lifespan_utils import LifespanGenerator, combine_lifespans
->>>>>>> d4d8e651
 from servicelib.fastapi.openapi import override_fastapi_openapi_method
 from servicelib.fastapi.profiler import initialize_profiler
 from servicelib.fastapi.prometheus_instrumentation import (
@@ -59,6 +55,7 @@
         lifespan_service_tracker,
         lifespan_deferred_manager,
         lifespan_status_monitor,
+        get_lifespan_remote_docker_client("DYNAMIC_SCHEDULER_DOCKER_API_PROXY"),
     ]
 
     if app_settings.DYNAMIC_SCHEDULER_PROMETHEUS_INSTRUMENTATION_ENABLED:
@@ -77,15 +74,8 @@
         docs_url=(
             "/doc" if app_settings.DYNAMIC_SCHEDULER_SWAGGER_API_DOC_ENABLED else None
         ),
-<<<<<<< HEAD
-        redoc_url=None,  # default disabled, see below
-        lifespan=combine_lfiespan_context_managers(
-            get_lifespan_remote_docker_client("DYNAMIC_SCHEDULER_DOCKER_API_PROXY")
-        ),
-=======
         redoc_url=None,
         lifespan=combine_lifespans(*lifespans, _lifespan_banner),
->>>>>>> d4d8e651
     )
     override_fastapi_openapi_method(app)
 
