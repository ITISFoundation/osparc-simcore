from collections.abc import AsyncIterator

from fastapi import FastAPI
from fastapi_lifespan_manager import State
from servicelib.fastapi.lifespan_utils import LifespanGenerator, combine_lifespans
from servicelib.fastapi.openapi import override_fastapi_openapi_method
from servicelib.fastapi.profiler import initialize_profiler
from servicelib.fastapi.prometheus_instrumentation import (
    initialize_prometheus_instrumentation,
    lifespan_prometheus_instrumentation,
)
from servicelib.fastapi.tracing import initialize_tracing

from .._meta import (
    API_VERSION,
    API_VTAG,
    APP_FINISHED_BANNER_MSG,
    APP_NAME,
    APP_STARTED_BANNER_MSG,
    PROJECT_NAME,
    SUMMARY,
)
<<<<<<< HEAD
from ..api.frontend import setup_frontend
from ..api.rest.routes import setup_rest_api
from ..api.rpc.routes import setup_rpc_api_routes
from ..services.catalog import setup_catalog
from ..services.deferred_manager import setup_deferred_manager
from ..services.director_v0 import setup_director_v0
from ..services.director_v2 import setup_director_v2
from ..services.notifier import setup_notifier
from ..services.rabbitmq import setup_rabbitmq
from ..services.redis import setup_redis
from ..services.service_tracker import setup_service_tracker
from ..services.status_monitor import setup_status_monitor
=======
from ..api.frontend import initialize_frontend
from ..api.rest.routes import initialize_rest_api
from ..api.rpc.routes import lifespan_rpc_api_routes
from ..services.deferred_manager import lifespan_deferred_manager
from ..services.director_v0 import lifespan_director_v0
from ..services.director_v2 import lifespan_director_v2
from ..services.notifier import get_notifier_lifespans
from ..services.rabbitmq import lifespan_rabbitmq
from ..services.redis import lifespan_redis
from ..services.service_tracker import lifespan_service_tracker
from ..services.status_monitor import lifespan_status_monitor
>>>>>>> 4653f364
from .settings import ApplicationSettings


async def _lifespan_banner(app: FastAPI) -> AsyncIterator[State]:
    _ = app
    print(APP_STARTED_BANNER_MSG, flush=True)  # noqa: T201
    yield {}
    print(APP_FINISHED_BANNER_MSG, flush=True)  # noqa: T201


def create_app(settings: ApplicationSettings | None = None) -> FastAPI:
    app_settings = settings or ApplicationSettings.create_from_envs()

    lifespans: list[LifespanGenerator] = [
        lifespan_director_v2,
        lifespan_director_v0,
        lifespan_rabbitmq,
        lifespan_rpc_api_routes,
        lifespan_redis,
        *get_notifier_lifespans(),
        lifespan_service_tracker,
        lifespan_deferred_manager,
        lifespan_status_monitor,
    ]

    if app_settings.DYNAMIC_SCHEDULER_PROMETHEUS_INSTRUMENTATION_ENABLED:
        lifespans.append(lifespan_prometheus_instrumentation)

    app = FastAPI(
        title=f"{PROJECT_NAME} web API",
        description=SUMMARY,
        version=API_VERSION,
        openapi_url=f"/api/{API_VTAG}/openapi.json",
        docs_url=(
            "/doc" if app_settings.DYNAMIC_SCHEDULER_SWAGGER_API_DOC_ENABLED else None
        ),
        redoc_url=None,
        lifespan=combine_lifespans(*lifespans, _lifespan_banner),
    )
    override_fastapi_openapi_method(app)

    # STATE
    app.state.settings = app_settings
    assert app.state.settings.API_VERSION == API_VERSION  # nosec

<<<<<<< HEAD
    if app.state.settings.DYNAMIC_SCHEDULER_PROMETHEUS_INSTRUMENTATION_ENABLED:
        setup_prometheus_instrumentation(app)

    if app.state.settings.DYNAMIC_SCHEDULER_PROFILING:
        app.add_middleware(ProfilerMiddleware)
    if app.state.settings.DYNAMIC_SCHEDULER_TRACING:
        setup_tracing(
            app,
            app.state.settings.DYNAMIC_SCHEDULER_TRACING,
            APP_NAME,
        )

    # PLUGINS SETUP

    setup_director_v2(app)
    setup_director_v0(app)
    setup_catalog(app)

    setup_rabbitmq(app)
    setup_rpc_api_routes(app)

    setup_redis(app)

    setup_notifier(app)

    setup_service_tracker(app)
    setup_deferred_manager(app)
    setup_status_monitor(app)

    setup_rest_api(app)
    setup_frontend(app)
=======
    initialize_rest_api(app)
>>>>>>> 4653f364

    initialize_prometheus_instrumentation(app)

    initialize_frontend(app)

    if app_settings.DYNAMIC_SCHEDULER_TRACING:
        initialize_tracing(app, app_settings.DYNAMIC_SCHEDULER_TRACING, APP_NAME)

    if app_settings.DYNAMIC_SCHEDULER_PROFILING:
        initialize_profiler(app)

    return app<|MERGE_RESOLUTION|>--- conflicted
+++ resolved
@@ -20,23 +20,10 @@
     PROJECT_NAME,
     SUMMARY,
 )
-<<<<<<< HEAD
-from ..api.frontend import setup_frontend
-from ..api.rest.routes import setup_rest_api
-from ..api.rpc.routes import setup_rpc_api_routes
-from ..services.catalog import setup_catalog
-from ..services.deferred_manager import setup_deferred_manager
-from ..services.director_v0 import setup_director_v0
-from ..services.director_v2 import setup_director_v2
-from ..services.notifier import setup_notifier
-from ..services.rabbitmq import setup_rabbitmq
-from ..services.redis import setup_redis
-from ..services.service_tracker import setup_service_tracker
-from ..services.status_monitor import setup_status_monitor
-=======
 from ..api.frontend import initialize_frontend
 from ..api.rest.routes import initialize_rest_api
 from ..api.rpc.routes import lifespan_rpc_api_routes
+from ..services.catalog import lifespan_catalog
 from ..services.deferred_manager import lifespan_deferred_manager
 from ..services.director_v0 import lifespan_director_v0
 from ..services.director_v2 import lifespan_director_v2
@@ -45,7 +32,6 @@
 from ..services.redis import lifespan_redis
 from ..services.service_tracker import lifespan_service_tracker
 from ..services.status_monitor import lifespan_status_monitor
->>>>>>> 4653f364
 from .settings import ApplicationSettings
 
 
@@ -62,6 +48,7 @@
     lifespans: list[LifespanGenerator] = [
         lifespan_director_v2,
         lifespan_director_v0,
+        lifespan_catalog,
         lifespan_rabbitmq,
         lifespan_rpc_api_routes,
         lifespan_redis,
@@ -91,41 +78,7 @@
     app.state.settings = app_settings
     assert app.state.settings.API_VERSION == API_VERSION  # nosec
 
-<<<<<<< HEAD
-    if app.state.settings.DYNAMIC_SCHEDULER_PROMETHEUS_INSTRUMENTATION_ENABLED:
-        setup_prometheus_instrumentation(app)
-
-    if app.state.settings.DYNAMIC_SCHEDULER_PROFILING:
-        app.add_middleware(ProfilerMiddleware)
-    if app.state.settings.DYNAMIC_SCHEDULER_TRACING:
-        setup_tracing(
-            app,
-            app.state.settings.DYNAMIC_SCHEDULER_TRACING,
-            APP_NAME,
-        )
-
-    # PLUGINS SETUP
-
-    setup_director_v2(app)
-    setup_director_v0(app)
-    setup_catalog(app)
-
-    setup_rabbitmq(app)
-    setup_rpc_api_routes(app)
-
-    setup_redis(app)
-
-    setup_notifier(app)
-
-    setup_service_tracker(app)
-    setup_deferred_manager(app)
-    setup_status_monitor(app)
-
-    setup_rest_api(app)
-    setup_frontend(app)
-=======
     initialize_rest_api(app)
->>>>>>> 4653f364
 
     initialize_prometheus_instrumentation(app)
 
