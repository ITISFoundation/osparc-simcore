--- conflicted
+++ resolved
@@ -12,11 +12,8 @@
 from models_library.api_schemas_webserver.projects_nodes import NodeGet, NodeGetIdle
 from models_library.projects import ProjectID
 from models_library.projects_nodes_io import NodeID
-<<<<<<< HEAD
 from models_library.services_types import ServicePortKey
-=======
 from models_library.users import UserID
->>>>>>> 3960405a
 from pydantic import TypeAdapter
 from servicelib.fastapi.app_state import SingletonInAppStateMixin
 from servicelib.fastapi.http_client import AttachLifespanMixin, HasClientSetupInterface
@@ -82,11 +79,7 @@
         node_id: NodeID,
         simcore_user_agent: str,
         save_state: bool,
-<<<<<<< HEAD
         timeout: datetime.timedelta  # noqa: ASYNC109
-=======
-        timeout: datetime.timedelta,  # noqa: ASYNC109
->>>>>>> 3960405a
     ) -> None:
         try:
             await self.thin_client.delete_dynamic_service(
@@ -111,7 +104,6 @@
 
             raise
 
-<<<<<<< HEAD
     async def retrieve_inputs(
         self,
         *,
@@ -124,7 +116,7 @@
         )
         dict_response: dict[str, Any] = response.json()
         return TypeAdapter(RetrieveDataOutEnveloped).validate_python(dict_response)
-=======
+
     async def list_tracked_dynamic_services(
         self, *, user_id: UserID | None = None, project_id: ProjectID | None = None
     ) -> list[DynamicServiceGet]:
@@ -132,7 +124,6 @@
             user_id=user_id, project_id=project_id
         )
         return TypeAdapter(list[DynamicServiceGet]).validate_python(response.json())
->>>>>>> 3960405a
 
 
 def setup_director_v2(app: FastAPI) -> None:
