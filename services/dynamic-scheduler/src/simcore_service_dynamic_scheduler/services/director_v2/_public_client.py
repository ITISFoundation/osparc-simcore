--- conflicted
+++ resolved
@@ -4,11 +4,8 @@
 from fastapi import FastAPI, status
 from models_library.api_schemas_directorv2.dynamic_services import (
     DynamicServiceGet,
-<<<<<<< HEAD
     GetProjectInactivityResponse,
-=======
     RetrieveDataOutEnveloped,
->>>>>>> f7e3e86f
 )
 from models_library.api_schemas_dynamic_scheduler.dynamic_services import (
     DynamicServiceStart,
@@ -129,7 +126,6 @@
         )
         return TypeAdapter(list[DynamicServiceGet]).validate_python(response.json())
 
-<<<<<<< HEAD
     async def get_project_inactivity(
         self, *, project_id: ProjectID, max_inactivity_seconds: NonNegativeInt
     ) -> GetProjectInactivityResponse:
@@ -139,13 +135,12 @@
         return TypeAdapter(GetProjectInactivityResponse).validate_python(
             response.json()
         )
-=======
+
     async def restart_user_services(self, *, node_id: NodeID) -> None:
         await self.thin_client.post_restart(node_id=node_id)
 
     async def update_projects_networks(self, *, project_id: ProjectID) -> None:
         await self.thin_client.patch_projects_networks(project_id=project_id)
->>>>>>> f7e3e86f
 
 
 def setup_director_v2(app: FastAPI) -> None:
