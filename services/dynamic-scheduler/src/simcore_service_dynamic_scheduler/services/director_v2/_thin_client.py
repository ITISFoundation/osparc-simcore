--- conflicted
+++ resolved
@@ -144,12 +144,12 @@
 
     @retry_on_errors()
     @expect_status(status.HTTP_204_NO_CONTENT)
-<<<<<<< HEAD
     async def post_restart(self, *, node_id: NodeID) -> Response:
         return await self.client.post(f"/dynamic_services/{node_id}:restart")
-=======
+
+    @retry_on_errors()
+    @expect_status(status.HTTP_204_NO_CONTENT)
     async def patch_projects_networks(self, *, project_id: ProjectID) -> Response:
         return await self.client.patch(
             f"/dynamic_services/projects/{project_id}/-/networks"
-        )
->>>>>>> acd677ae
+        )