import datetime
from typing import cast

from common_library.json_serialization import json_dumps
from common_library.unset import UnSet, as_dict_exclude_unset
from fastapi import FastAPI, status
from httpx import Response, Timeout
from models_library.api_schemas_dynamic_scheduler.dynamic_services import (
    DynamicServiceStart,
)
from models_library.projects import ProjectID
from models_library.projects_nodes_io import NodeID
from models_library.services_resources import ServiceResourcesDictHelpers
<<<<<<< HEAD
from models_library.services_types import ServicePortKey
=======
from models_library.users import UserID
>>>>>>> 3960405a
from servicelib.common_headers import (
    X_DYNAMIC_SIDECAR_REQUEST_DNS,
    X_DYNAMIC_SIDECAR_REQUEST_SCHEME,
    X_SIMCORE_USER_AGENT,
)
from servicelib.fastapi.http_client import AttachLifespanMixin
from servicelib.fastapi.http_client_thin import (
    BaseThinClient,
    expect_status,
    retry_on_errors,
)
from servicelib.rabbitmq.rpc_interfaces.dynamic_scheduler.services import (
    DEFAULT_LEGACY_WB_TO_DV2_HTTP_REQUESTS_TIMEOUT_S,
)

from ...core.settings import ApplicationSettings


class DirectorV2ThinClient(BaseThinClient, AttachLifespanMixin):
    def __init__(self, app: FastAPI) -> None:
        settings: ApplicationSettings = app.state.settings
        super().__init__(
            total_retry_interval=DEFAULT_LEGACY_WB_TO_DV2_HTTP_REQUESTS_TIMEOUT_S,
            base_url=settings.DYNAMIC_SCHEDULER_DIRECTOR_V2_SETTINGS.api_base_url,
            default_http_client_timeout=Timeout(
                DEFAULT_LEGACY_WB_TO_DV2_HTTP_REQUESTS_TIMEOUT_S
            ),
            extra_allowed_method_names={"attach_lifespan_to"},
            tracing_settings=settings.DYNAMIC_SCHEDULER_TRACING,
        )

    @retry_on_errors()
    @expect_status(status.HTTP_200_OK)
    async def get_status(self, node_id: NodeID) -> Response:
        return await self.client.get(
            f"/dynamic_services/{node_id}", follow_redirects=True
        )

    @retry_on_errors()
    @expect_status(status.HTTP_201_CREATED)
    async def post_dynamic_service(
        self, dynamic_service_start: DynamicServiceStart
    ) -> Response:
        post_data = {
            "product_name": dynamic_service_start.product_name,
            "can_save": dynamic_service_start.can_save,
            "user_id": dynamic_service_start.user_id,
            "project_id": dynamic_service_start.project_id,
            "key": dynamic_service_start.key,
            "version": dynamic_service_start.version,
            "node_uuid": dynamic_service_start.node_uuid,
            "basepath": f"/x/{dynamic_service_start.node_uuid}",
            "service_resources": ServiceResourcesDictHelpers.create_jsonable(
                dynamic_service_start.service_resources
            ),
            "wallet_info": dynamic_service_start.wallet_info,
            "pricing_info": dynamic_service_start.pricing_info,
            "hardware_info": dynamic_service_start.hardware_info,
        }

        headers = {
            X_DYNAMIC_SIDECAR_REQUEST_DNS: dynamic_service_start.request_dns,
            X_DYNAMIC_SIDECAR_REQUEST_SCHEME: dynamic_service_start.request_scheme,
            X_SIMCORE_USER_AGENT: dynamic_service_start.simcore_user_agent,
        }

        return await self.client.post(
            "/dynamic_services",
            content=json_dumps(post_data),
            headers=headers,
            follow_redirects=True,
        )

    async def delete_dynamic_service(
        self,
        *,
        node_id: NodeID,
        simcore_user_agent: str,
        save_state: bool,
        timeout: datetime.timedelta,  # noqa: ASYNC109
    ) -> Response:
        @retry_on_errors(total_retry_timeout_overwrite=timeout.total_seconds())
        @expect_status(status.HTTP_204_NO_CONTENT)
        async def _(
            self,  # NOTE: required by retry_on_errors
        ) -> Response:
            headers = {X_SIMCORE_USER_AGENT: simcore_user_agent}

            return cast(
                Response,
                await self.client.delete(
                    f"dynamic_services/{node_id}?can_save={f'{save_state}'.lower()}",
                    headers=headers,
                    timeout=timeout.total_seconds(),
                    follow_redirects=True,
                ),
            )

        return await _(self)

<<<<<<< HEAD
    async def dynamic_service_retrieve(
        self,
        *,
        node_id: NodeID,
        port_keys: list[ServicePortKey],
        timeout: datetime.timedelta,  # noqa: ASYNC109
    ) -> Response:
        post_data = {"port_keys": port_keys}
        return await self.client.post(
            f"/dynamic_services/{node_id}:retrieve",
            content=json_dumps(post_data),
            timeout=timeout.total_seconds(),
=======
    @retry_on_errors()
    @expect_status(status.HTTP_200_OK)
    async def get_dynamic_services(
        self,
        *,
        user_id: UserID | None | UnSet = UnSet.VALUE,
        project_id: ProjectID | None | UnSet = UnSet.VALUE,
    ) -> Response:
        return await self.client.get(
            "/dynamic_services",
            params=as_dict_exclude_unset(user_id=user_id, project_id=project_id),
>>>>>>> 3960405a
        )<|MERGE_RESOLUTION|>--- conflicted
+++ resolved
@@ -11,11 +11,8 @@
 from models_library.projects import ProjectID
 from models_library.projects_nodes_io import NodeID
 from models_library.services_resources import ServiceResourcesDictHelpers
-<<<<<<< HEAD
 from models_library.services_types import ServicePortKey
-=======
 from models_library.users import UserID
->>>>>>> 3960405a
 from servicelib.common_headers import (
     X_DYNAMIC_SIDECAR_REQUEST_DNS,
     X_DYNAMIC_SIDECAR_REQUEST_SCHEME,
@@ -89,6 +86,8 @@
             follow_redirects=True,
         )
 
+    @retry_on_errors()
+    @expect_status(status.HTTP_200_OK)
     async def delete_dynamic_service(
         self,
         *,
@@ -116,7 +115,8 @@
 
         return await _(self)
 
-<<<<<<< HEAD
+    @retry_on_errors()
+    @expect_status(status.HTTP_200_OK)
     async def dynamic_service_retrieve(
         self,
         *,
@@ -129,7 +129,8 @@
             f"/dynamic_services/{node_id}:retrieve",
             content=json_dumps(post_data),
             timeout=timeout.total_seconds(),
-=======
+        )
+
     @retry_on_errors()
     @expect_status(status.HTTP_200_OK)
     async def get_dynamic_services(
@@ -141,5 +142,4 @@
         return await self.client.get(
             "/dynamic_services",
             params=as_dict_exclude_unset(user_id=user_id, project_id=project_id),
->>>>>>> 3960405a
         )