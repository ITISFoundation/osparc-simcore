--- conflicted
+++ resolved
@@ -1,11 +1,8 @@
 from fastapi import FastAPI
 from models_library.api_schemas_directorv2.dynamic_services import (
     DynamicServiceGet,
-<<<<<<< HEAD
     GetProjectInactivityResponse,
-=======
     RetrieveDataOutEnveloped,
->>>>>>> f7e3e86f
 )
 from models_library.api_schemas_dynamic_scheduler.dynamic_services import (
     DynamicServiceStart,
@@ -84,26 +81,29 @@
     await set_request_as_stopped(app, dynamic_service_stop)
 
 
-<<<<<<< HEAD
 async def get_project_inactivity(
     app: FastAPI, *, project_id: ProjectID, max_inactivity_seconds: NonNegativeInt
 ) -> GetProjectInactivityResponse:
-=======
-async def restart_user_services(app: FastAPI, *, node_id: NodeID) -> None:
->>>>>>> f7e3e86f
     settings: ApplicationSettings = app.state.settings
     if settings.DYNAMIC_SCHEDULER_USE_INTERNAL_SCHEDULER:
         raise NotImplementedError
 
     director_v2_client = DirectorV2Client.get_from_app_state(app)
-<<<<<<< HEAD
     response: GetProjectInactivityResponse = (
         await director_v2_client.get_project_inactivity(
             project_id=project_id, max_inactivity_seconds=max_inactivity_seconds
         )
     )
     return response
-=======
+
+
+async def restart_user_services(app: FastAPI, *, node_id: NodeID) -> None:
+    settings: ApplicationSettings = app.state.settings
+    if settings.DYNAMIC_SCHEDULER_USE_INTERNAL_SCHEDULER:
+        raise NotImplementedError
+
+    director_v2_client = DirectorV2Client.get_from_app_state(app)
+
     await director_v2_client.restart_user_services(node_id=node_id)
 
 
@@ -128,5 +128,4 @@
         raise NotImplementedError
 
     director_v2_client = DirectorV2Client.get_from_app_state(app)
-    await director_v2_client.update_projects_networks(project_id=project_id)
->>>>>>> f7e3e86f
+    await director_v2_client.update_projects_networks(project_id=project_id)