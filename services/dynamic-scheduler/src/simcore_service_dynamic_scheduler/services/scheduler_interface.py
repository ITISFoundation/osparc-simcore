from fastapi import FastAPI
from models_library.api_schemas_directorv2.dynamic_services import (
    DynamicServiceGet,
    RetrieveDataOutEnveloped,
)
from models_library.api_schemas_dynamic_scheduler.dynamic_services import (
    DynamicServiceStart,
    DynamicServiceStop,
)
from models_library.api_schemas_webserver.projects_nodes import NodeGet, NodeGetIdle
from models_library.projects import ProjectID
from models_library.projects_nodes_io import NodeID
from models_library.services_types import ServicePortKey
from models_library.users import UserID

from ..core.settings import ApplicationSettings
from .director_v2 import DirectorV2Client
from .service_tracker import set_request_as_running, set_request_as_stopped


async def list_tracked_dynamic_services(
    app: FastAPI, *, user_id: UserID | None = None, project_id: ProjectID | None = None
) -> list[DynamicServiceGet]:
    settings: ApplicationSettings = app.state.settings
    if settings.DYNAMIC_SCHEDULER_USE_INTERNAL_SCHEDULER:
        raise NotImplementedError

    director_v2_client = DirectorV2Client.get_from_app_state(app)
    return await director_v2_client.list_tracked_dynamic_services(
        user_id=user_id, project_id=project_id
    )


async def get_service_status(
    app: FastAPI, *, node_id: NodeID
) -> NodeGet | DynamicServiceGet | NodeGetIdle:
    settings: ApplicationSettings = app.state.settings
    if settings.DYNAMIC_SCHEDULER_USE_INTERNAL_SCHEDULER:
        raise NotImplementedError

    director_v2_client = DirectorV2Client.get_from_app_state(app)
    response: NodeGet | DynamicServiceGet | NodeGetIdle = (
        await director_v2_client.get_status(node_id)
    )
    return response


async def run_dynamic_service(
    app: FastAPI, *, dynamic_service_start: DynamicServiceStart
) -> NodeGet | DynamicServiceGet:
    settings: ApplicationSettings = app.state.settings
    if settings.DYNAMIC_SCHEDULER_USE_INTERNAL_SCHEDULER:
        raise NotImplementedError

    director_v2_client = DirectorV2Client.get_from_app_state(app)
    response: NodeGet | DynamicServiceGet = (
        await director_v2_client.run_dynamic_service(dynamic_service_start)
    )

    await set_request_as_running(app, dynamic_service_start)
    return response


async def stop_dynamic_service(
    app: FastAPI, *, dynamic_service_stop: DynamicServiceStop
) -> None:
    settings: ApplicationSettings = app.state.settings
    if settings.DYNAMIC_SCHEDULER_USE_INTERNAL_SCHEDULER:
        raise NotImplementedError

    director_v2_client = DirectorV2Client.get_from_app_state(app)
    await director_v2_client.stop_dynamic_service(
        node_id=dynamic_service_stop.node_id,
        simcore_user_agent=dynamic_service_stop.simcore_user_agent,
        save_state=dynamic_service_stop.save_state,
        timeout=settings.DYNAMIC_SCHEDULER_STOP_SERVICE_TIMEOUT,
    )

    await set_request_as_stopped(app, dynamic_service_stop)


<<<<<<< HEAD
async def restart_user_services(app: FastAPI, *, node_id: NodeID) -> None:
=======
async def retrieve_inputs(
    app: FastAPI, *, node_id: NodeID, port_keys: list[ServicePortKey]
) -> RetrieveDataOutEnveloped:
>>>>>>> acd677ae
    settings: ApplicationSettings = app.state.settings
    if settings.DYNAMIC_SCHEDULER_USE_INTERNAL_SCHEDULER:
        raise NotImplementedError

    director_v2_client = DirectorV2Client.get_from_app_state(app)
<<<<<<< HEAD
    await director_v2_client.restart_user_services(node_id=node_id)
=======
    return await director_v2_client.retrieve_inputs(
        node_id=node_id,
        port_keys=port_keys,
        timeout=settings.DYNAMIC_SCHEDULER_SERVICE_UPLOAD_DOWNLOAD_TIMEOUT,
    )


async def update_projects_networks(app: FastAPI, *, project_id: ProjectID) -> None:
    settings: ApplicationSettings = app.state.settings
    if settings.DYNAMIC_SCHEDULER_USE_INTERNAL_SCHEDULER:
        raise NotImplementedError

    director_v2_client = DirectorV2Client.get_from_app_state(app)
    await director_v2_client.update_projects_networks(project_id=project_id)
>>>>>>> acd677ae
<|MERGE_RESOLUTION|>--- conflicted
+++ resolved
@@ -79,21 +79,23 @@
     await set_request_as_stopped(app, dynamic_service_stop)
 
 
-<<<<<<< HEAD
 async def restart_user_services(app: FastAPI, *, node_id: NodeID) -> None:
-=======
-async def retrieve_inputs(
-    app: FastAPI, *, node_id: NodeID, port_keys: list[ServicePortKey]
-) -> RetrieveDataOutEnveloped:
->>>>>>> acd677ae
     settings: ApplicationSettings = app.state.settings
     if settings.DYNAMIC_SCHEDULER_USE_INTERNAL_SCHEDULER:
         raise NotImplementedError
 
     director_v2_client = DirectorV2Client.get_from_app_state(app)
-<<<<<<< HEAD
     await director_v2_client.restart_user_services(node_id=node_id)
-=======
+
+
+async def retrieve_inputs(
+    app: FastAPI, *, node_id: NodeID, port_keys: list[ServicePortKey]
+) -> RetrieveDataOutEnveloped:
+    settings: ApplicationSettings = app.state.settings
+    if settings.DYNAMIC_SCHEDULER_USE_INTERNAL_SCHEDULER:
+        raise NotImplementedError
+
+    director_v2_client = DirectorV2Client.get_from_app_state(app)
     return await director_v2_client.retrieve_inputs(
         node_id=node_id,
         port_keys=port_keys,
@@ -107,5 +109,4 @@
         raise NotImplementedError
 
     director_v2_client = DirectorV2Client.get_from_app_state(app)
-    await director_v2_client.update_projects_networks(project_id=project_id)
->>>>>>> acd677ae
+    await director_v2_client.update_projects_networks(project_id=project_id)