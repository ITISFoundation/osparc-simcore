--- conflicted
+++ resolved
@@ -35,17 +35,11 @@
     app: FastAPI, *, dynamic_service_start: DynamicServiceStart
 ) -> NodeGet | DynamicServiceGet:
     director_v2_client = DirectorV2Client.get_from_app_state(app)
-<<<<<<< HEAD
-    result = await director_v2_client.run_dynamic_service(dynamic_service_start)
-
-    await set_request_as_running(app, dynamic_service_start)
-    return result
-=======
     response: NodeGet | DynamicServiceGet = (
         await director_v2_client.run_dynamic_service(dynamic_service_start)
     )
+    await set_request_as_running(app, dynamic_service_start)
     return response
->>>>>>> 48e27912
 
 
 @router.expose(
@@ -59,17 +53,6 @@
 ) -> NodeGet | DynamicServiceGet:
     director_v2_client = DirectorV2Client.get_from_app_state(app)
     settings: ApplicationSettings = app.state.settings
-<<<<<<< HEAD
-    result = await director_v2_client.stop_dynamic_service(
-        node_id=dynamic_service_stop.node_id,
-        simcore_user_agent=dynamic_service_stop.simcore_user_agent,
-        save_state=dynamic_service_stop.save_state,
-        timeout=settings.DYNAMIC_SCHEDULER_STOP_SERVICE_TIMEOUT,
-    )
-
-    await set_request_as_stopped(app, dynamic_service_stop=dynamic_service_stop)
-    return result
-=======
     response: NodeGet | DynamicServiceGet = (
         await director_v2_client.stop_dynamic_service(
             node_id=dynamic_service_stop.node_id,
@@ -78,5 +61,5 @@
             timeout=settings.DYNAMIC_SCHEDULER_STOP_SERVICE_TIMEOUT,
         )
     )
-    return response
->>>>>>> 48e27912
+    await set_request_as_stopped(app, dynamic_service_stop=dynamic_service_stop)
+    return response