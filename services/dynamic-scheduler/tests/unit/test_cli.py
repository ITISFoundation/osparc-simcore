# pylint:disable=unused-argument

import os
import traceback

import pytest
from click.testing import Result
from pytest_simcore.helpers.monkeypatch_envs import load_dotenv, setenvs_from_dict
from pytest_simcore.helpers.typing_env import EnvVarsDict
from simcore_service_dynamic_scheduler._meta import API_VERSION
from simcore_service_dynamic_scheduler.cli import main as cli_main
from simcore_service_dynamic_scheduler.core.settings import ApplicationSettings
from typer.testing import CliRunner


def _format_cli_error(result: Result) -> str:
    assert result.exception
    tb_message = "\n".join(traceback.format_tb(result.exception.__traceback__))
    return f"Below exception was raised by the cli:\n{tb_message}"


def test_cli_help_and_version(cli_runner: CliRunner):
    # simcore-service-dynamic-scheduler --help
    result = cli_runner.invoke(cli_main, "--help")
    assert result.exit_code == os.EX_OK, _format_cli_error(result)

    result = cli_runner.invoke(cli_main, "--version")
    assert result.exit_code == os.EX_OK, _format_cli_error(result)
    assert result.stdout.strip() == API_VERSION


def test_echo_dotenv(cli_runner: CliRunner, monkeypatch: pytest.MonkeyPatch):
    # simcore-service-dynamic-scheduler echo-dotenv
    result = cli_runner.invoke(cli_main, "echo-dotenv")
    assert result.exit_code == os.EX_OK, _format_cli_error(result)

    environs = load_dotenv(result.stdout)

    with monkeypatch.context() as patch:
        setenvs_from_dict(patch, environs)
        ApplicationSettings.create_from_envs()


<<<<<<< HEAD
def test_list_settings(cli_runner: CliRunner, app_environment: EnvVarsDict):
    # simcore-service-dynamic-scheduler settings --show-secrets --as-json
    result = cli_runner.invoke(cli_main, ["settings", "--show-secrets", "--as-json"])
    assert result.exit_code == os.EX_OK, _format_cli_error(result)
=======
def test_list_settings(
    cli_runner: CliRunner, app_environment: EnvVarsDict, monkeypatch: pytest.MonkeyPatch
):
    with monkeypatch.context() as patch:
        setenvs_from_dict(
            patch,
            {
                **app_environment,
                "DYNAMIC_SCHEDULER_TRACING": "{}",
                "TRACING_OPENTELEMETRY_COLLECTOR_ENDPOINT": "http://replace-with-opentelemetry-collector",
                "TRACING_OPENTELEMETRY_COLLECTOR_PORT": "4318",
            },
        )

        # simcore-service-dynamic-scheduler settings --show-secrets --as-json
        result = cli_runner.invoke(
            cli_main, ["settings", "--show-secrets", "--as-json"]
        )
        assert result.exit_code == os.EX_OK, _format_cli_error(result)
>>>>>>> 931595e4

    print(result.output)
    settings = ApplicationSettings(result.output)
    assert settings.model_dump() == ApplicationSettings.create_from_envs().model_dump()


def test_main(app_environment: EnvVarsDict):
    from simcore_service_dynamic_scheduler.main import the_app

    assert the_app<|MERGE_RESOLUTION|>--- conflicted
+++ resolved
@@ -41,12 +41,6 @@
         ApplicationSettings.create_from_envs()
 
 
-<<<<<<< HEAD
-def test_list_settings(cli_runner: CliRunner, app_environment: EnvVarsDict):
-    # simcore-service-dynamic-scheduler settings --show-secrets --as-json
-    result = cli_runner.invoke(cli_main, ["settings", "--show-secrets", "--as-json"])
-    assert result.exit_code == os.EX_OK, _format_cli_error(result)
-=======
 def test_list_settings(
     cli_runner: CliRunner, app_environment: EnvVarsDict, monkeypatch: pytest.MonkeyPatch
 ):
@@ -66,7 +60,6 @@
             cli_main, ["settings", "--show-secrets", "--as-json"]
         )
         assert result.exit_code == os.EX_OK, _format_cli_error(result)
->>>>>>> 931595e4
 
     print(result.output)
     settings = ApplicationSettings(result.output)
