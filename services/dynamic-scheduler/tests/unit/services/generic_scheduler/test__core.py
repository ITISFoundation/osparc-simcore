# pylint:disable=redefined-outer-name
# pylint:disable=too-many-arguments
# pylint:disable=unused-argument

import asyncio
import logging
import re
from collections.abc import AsyncIterable, Awaitable, Callable, Iterable
from contextlib import AsyncExitStack
from datetime import timedelta
from secrets import choice
from typing import Any, Final

import pytest
from asgi_lifespan import LifespanManager
from asyncpg import NoDataFoundError
from fastapi import FastAPI
<<<<<<< HEAD
from pydantic import NonNegativeInt, TypeAdapter
from pytest_simcore.helpers.dynamic_scheduler import (
    EXECUTED,
    REVERTED,
    BaseExpectedStepOrder,
    ExecuteRandom,
    ExecuteSequence,
    RevertRandom,
    RevertSequence,
    ensure_expected_order,
    ensure_keys_in_store,
)
=======
from pydantic import NonNegativeFloat, NonNegativeInt, TypeAdapter
>>>>>>> 8b86539d
from pytest_simcore.helpers.typing_env import EnvVarsDict
from servicelib.utils import limited_gather
from settings_library.rabbit import RabbitSettings
from settings_library.redis import RedisSettings
from simcore_service_dynamic_scheduler.core.application import create_app
from simcore_service_dynamic_scheduler.services.generic_scheduler import (
    BaseStep,
    Operation,
    OperationName,
    ParallelStepGroup,
    ProvidedOperationContext,
    RequiredOperationContext,
    ScheduleId,
    SingleStepGroup,
    StepStoreProxy,
    cancel_operation,
    get_operation_name_or_none,
    restart_operation_step_stuck_during_revert,
    restart_operation_step_stuck_in_manual_intervention_during_execute,
    start_operation,
)
from simcore_service_dynamic_scheduler.services.generic_scheduler._core import (
    Core,
    Store,
)
from simcore_service_dynamic_scheduler.services.generic_scheduler._deferred_runner import (
    StepGroupName,
)
from simcore_service_dynamic_scheduler.services.generic_scheduler._errors import (
    CannotCancelWhileWaitingForManualInterventionError,
    InitialOperationContextKeyNotAllowedError,
    OperationNotCancellableError,
    ProvidedOperationContextKeysAreMissingError,
    StepNameNotInCurrentGroupError,
    StepNotInErrorStateError,
    StepNotWaitingForManualInterventionError,
)
from simcore_service_dynamic_scheduler.services.generic_scheduler._models import (
    OperationContext,
)
from tenacity import (
    AsyncRetrying,
    retry_if_exception_type,
    stop_after_delay,
    wait_fixed,
)

pytest_simcore_core_services_selection = [
    "rabbit",
    "redis",
]
pytest_simcore_ops_services_selection = [
    "redis-commander",
]


_RETRY_PARAMS: Final[dict[str, Any]] = {
    "wait": wait_fixed(0.1),
    "stop": stop_after_delay(5),
    "retry": retry_if_exception_type(AssertionError),
}


_PARALLEL_APP_CREATION: Final[NonNegativeInt] = 5
_PARALLEL_RESTARTS: Final[NonNegativeInt] = 5
_DEFERRED_FINALIZATION_TIMEOUT: Final[NonNegativeFloat] = 1.0


@pytest.fixture
def app_environment(
    disable_scheduler_lifespan: None,
    disable_postgres_lifespan: None,
    disable_service_tracker_lifespan: None,
    disable_notifier_lifespan: None,
    disable_status_monitor_lifespan: None,
    app_environment: EnvVarsDict,
    rabbit_service: RabbitSettings,
    redis_service: RedisSettings,
    remove_redis_data: None,
) -> EnvVarsDict:
    return app_environment


@pytest.fixture
async def get_app(
    app_environment: EnvVarsDict,
) -> AsyncIterable[Callable[[], Awaitable[FastAPI]]]:
    exit_stack = AsyncExitStack()

    started_apps: list[FastAPI] = []

    async def _() -> FastAPI:
        app = create_app()
        started_apps.append(app)

        await exit_stack.enter_async_context(LifespanManager(app))
        return app

    yield _

    await exit_stack.aclose()


@pytest.fixture
async def selected_app(
    get_app: Callable[[], Awaitable[FastAPI]], app_count: NonNegativeInt
) -> FastAPI:
    # initialize a bunch of apps and randomly select one
    # this will make sure that there is competition events catching possible issues
    apps: list[FastAPI] = await limited_gather(
        *[get_app() for _ in range(app_count)], limit=_PARALLEL_APP_CREATION
    )
    return choice(apps)


@pytest.fixture
def operation_name() -> OperationName:
    return "test_op"


_STEPS_CALL_ORDER: list[tuple[str, str]] = []


@pytest.fixture
def steps_call_order() -> Iterable[list[tuple[str, str]]]:
    _STEPS_CALL_ORDER.clear()
    yield _STEPS_CALL_ORDER
    _STEPS_CALL_ORDER.clear()


class _BS(BaseStep):
    @classmethod
    async def execute(
        cls, app: FastAPI, required_context: RequiredOperationContext
    ) -> ProvidedOperationContext | None:
        _ = app
        _ = required_context
        _STEPS_CALL_ORDER.append((cls.__name__, EXECUTED))

        return {
            **required_context,
            **{k: _CTX_VALUE for k in cls.get_execute_provides_context_keys()},
        }

    @classmethod
    async def revert(
        cls, app: FastAPI, required_context: RequiredOperationContext
    ) -> ProvidedOperationContext | None:
        _ = app
        _ = required_context
        _STEPS_CALL_ORDER.append((cls.__name__, REVERTED))

        return {
            **required_context,
            **{k: _CTX_VALUE for k in cls.get_revert_provides_context_keys()},
        }


class _RevertBS(_BS):
    @classmethod
    async def execute(
        cls, app: FastAPI, required_context: RequiredOperationContext
    ) -> ProvidedOperationContext | None:
        await super().execute(app, required_context)
        msg = "always fails only on EXECUTE"
        raise RuntimeError(msg)


class _GlobalStepIssueTracker:
    has_issue: bool = True

    @classmethod
    def set_issue_solved(cls) -> None:
        cls.has_issue = False


@pytest.fixture
def reset_step_issue_tracker() -> Iterable[None]:
    _GlobalStepIssueTracker.has_issue = True
    yield
    _GlobalStepIssueTracker.has_issue = True


class _FailOnExecuteAndRevertBS(_BS):
    @classmethod
    async def execute(
        cls, app: FastAPI, required_context: RequiredOperationContext
    ) -> ProvidedOperationContext | None:
        await super().execute(app, required_context)
        msg = "always fails on EXECUTE"
        raise RuntimeError(msg)

    @classmethod
    async def revert(
        cls, app: FastAPI, required_context: RequiredOperationContext
    ) -> ProvidedOperationContext | None:
        await super().revert(app, required_context)
        if _GlobalStepIssueTracker.has_issue:
            msg = "sometimes fails only on REVERT"
            raise RuntimeError(msg)


class _SleepsForeverBS(_BS):
    @classmethod
    async def execute(
        cls, app: FastAPI, required_context: RequiredOperationContext
    ) -> ProvidedOperationContext | None:
        await super().execute(app, required_context)
        await asyncio.sleep(1e10)


class _WaitManualInerventionBS(_BS):
    @classmethod
    async def execute(
        cls, app: FastAPI, required_context: RequiredOperationContext
    ) -> ProvidedOperationContext | None:
        await super().execute(app, required_context)
        if _GlobalStepIssueTracker.has_issue:
            msg = "sometimes fails only on EXECUTE"
            raise RuntimeError(msg)

    @classmethod
    def wait_for_manual_intervention(cls) -> bool:
        return True


def _get_steps_matching_class(
    operation: Operation, *, match: type[BaseStep]
) -> list[type]:
    return [
        step
        for group in operation.step_groups
        for step in group.get_step_subgroup_to_run()
        if issubclass(step, match)
    ]


def _compose_key(
    key_nuber: int | None, *, with_revert: bool, is_executing: bool, is_providing: bool
) -> str:
    key_parts = [
        "bs",
        "revert" if with_revert else "",
        "e" if is_executing else "r",
        "prov" if is_providing else "req",
        f"{key_nuber}",
    ]
    return "_".join(key_parts)


_CTX_VALUE: Final[str] = "a_value"


class _MixingGetKeNumber:
    @classmethod
    def get_key_number(cls) -> int:
        # key number if fetched form the calss name as the last digits or 0
        key_number: int = 0
        match = re.search(r"(\d+)\D*$", cls.__name__)
        if match:
            key_number = int(match.group(1))
        return key_number


class _BaseRequiresProvidesContext(_BS, _MixingGetKeNumber):
    @classmethod
    def get_execute_requires_context_keys(cls) -> set[str]:
        return {
            _compose_key(
                cls.get_key_number(),
                with_revert=False,
                is_executing=True,
                is_providing=False,
            )
        }

    @classmethod
    def get_execute_provides_context_keys(cls) -> set[str]:
        return {
            _compose_key(
                cls.get_key_number(),
                with_revert=False,
                is_executing=True,
                is_providing=True,
            )
        }


class _BaseRequiresProvidesRevertContext(_RevertBS, _MixingGetKeNumber):
    @classmethod
    def get_execute_requires_context_keys(cls) -> set[str]:
        return {
            _compose_key(
                cls.get_key_number(),
                with_revert=True,
                is_executing=True,
                is_providing=False,
            )
        }

    @classmethod
    def get_execute_provides_context_keys(cls) -> set[str]:
        return {
            _compose_key(
                cls.get_key_number(),
                with_revert=True,
                is_executing=True,
                is_providing=True,
            )
        }

    @classmethod
    def get_revert_requires_context_keys(cls) -> set[str]:
        return {
            _compose_key(
                cls.get_key_number(),
                with_revert=True,
                is_executing=False,
                is_providing=False,
            )
        }

    @classmethod
    def get_revert_provides_context_keys(cls) -> set[str]:
        return {
            _compose_key(
                cls.get_key_number(),
                with_revert=True,
                is_executing=False,
                is_providing=True,
            )
        }


async def _ensure_log_mesage(caplog: pytest.LogCaptureFixture, *, message: str) -> None:
    async for attempt in AsyncRetrying(**_RETRY_PARAMS):
        with attempt:
            await asyncio.sleep(0)  # wait for event to trigger
            assert message in caplog.text


async def _esnure_steps_have_status(
    app: FastAPI,
    schedule_id: ScheduleId,
    operation_name: OperationName,
    *,
    step_group_name: StepGroupName,
    steps: Iterable[type[BaseStep]],
) -> None:
    store = Store.get_from_app_state(app)

    store_proxies = [
        StepStoreProxy(
            store=store,
            schedule_id=schedule_id,
            operation_name=operation_name,
            step_group_name=step_group_name,
            step_name=step.get_step_name(),
            is_executing=True,
        )
        for step in steps
    ]

    async for attempt in AsyncRetrying(**_RETRY_PARAMS):
        with attempt:
            for step_proxy in store_proxies:
                try:
                    await step_proxy.read("status")
                except NoDataFoundError:
                    msg = f"Step {step_proxy.step_name} has no status"
                    raise AssertionError(msg) from None


async def _ensure_one_step_in_manual_intervention(
    app: FastAPI,
    schedule_id: ScheduleId,
    operation_name: OperationName,
    *,
    step_group_name: StepGroupName,
    steps: Iterable[type[BaseStep]],
) -> None:
    store_proxies = [
        StepStoreProxy(
            store=Store.get_from_app_state(app),
            schedule_id=schedule_id,
            operation_name=operation_name,
            step_group_name=step_group_name,
            step_name=step.get_step_name(),
            is_executing=True,
        )
        for step in steps
    ]

    async for attempt in AsyncRetrying(**_RETRY_PARAMS):
        with attempt:
            reuires_intervention = False
            for proxy in store_proxies:
                try:
                    requires_manual_intervention = await proxy.read(
                        "requires_manual_intervention"
                    )
                    if requires_manual_intervention:
                        reuires_intervention = True
                        break
                except NoDataFoundError:
                    pass

            assert reuires_intervention is True


############## TESTS ##############


# Below always succeed (expected)


class _S1(_BS): ...


class _S2(_BS): ...


class _S3(_BS): ...


class _S4(_BS): ...


class _S5(_BS): ...


class _S6(_BS): ...


class _S7(_BS): ...


class _S8(_BS): ...


class _S9(_BS): ...


class _S10(_BS): ...


# Below fail on execute (expected)


class _RS1(_RevertBS): ...


class _RS2(_RevertBS): ...


class _RS3(_RevertBS): ...


class _RS4(_RevertBS): ...


class _RS5(_RevertBS): ...


class _RS6(_RevertBS): ...


class _RS7(_RevertBS): ...


class _RS8(_RevertBS): ...


class _RS9(_RevertBS): ...


class _RS10(_RevertBS): ...


# Below fail both on execute and revert (unexpected)


class _FCR1(_FailOnExecuteAndRevertBS): ...


class _FCR2(_FailOnExecuteAndRevertBS): ...


class _FCR3(_FailOnExecuteAndRevertBS): ...


# Below will sleep forever


class _SF1(_SleepsForeverBS): ...


class _SF2(_SleepsForeverBS): ...


# Below will wait for manual intervention after it fails on execute


class _WMI1(_WaitManualInerventionBS): ...


class _WMI2(_WaitManualInerventionBS): ...


class _WMI3(_WaitManualInerventionBS): ...


# Below steps which require and provide context keys


class RPCtxS1(_BaseRequiresProvidesContext): ...


class RPCtxS2(_BaseRequiresProvidesContext): ...


class RPCtxR1(_BaseRequiresProvidesRevertContext): ...


class RPCtxR2(_BaseRequiresProvidesRevertContext): ...


@pytest.mark.parametrize("app_count", [10])
@pytest.mark.parametrize(
    "operation, expected_order",
    [
        pytest.param(
            Operation(
                SingleStepGroup(_S1),
            ),
            [
                ExecuteSequence(_S1),
            ],
            id="s1",
        ),
        pytest.param(
            Operation(
                ParallelStepGroup(_S1, _S2),
            ),
            [
                ExecuteRandom(_S1, _S2),
            ],
            id="p2",
        ),
        pytest.param(
            Operation(
                ParallelStepGroup(_S1, _S2, _S3, _S4, _S5, _S6, _S7, _S8, _S9, _S10),
            ),
            [
                ExecuteRandom(_S1, _S2, _S3, _S4, _S5, _S6, _S7, _S8, _S9, _S10),
            ],
            id="p10",
        ),
        pytest.param(
            Operation(
                SingleStepGroup(_S1),
                SingleStepGroup(_S2),
                SingleStepGroup(_S3),
                ParallelStepGroup(_S4, _S5, _S6, _S7, _S8, _S9),
                SingleStepGroup(_S10),
            ),
            [
                ExecuteSequence(_S1, _S2, _S3),
                ExecuteRandom(_S4, _S5, _S6, _S7, _S8, _S9),
                ExecuteSequence(_S10),
            ],
            id="s1-s1-s1-p6-s1",
        ),
        pytest.param(
            Operation(
                SingleStepGroup(_RS1),
            ),
            [
                ExecuteSequence(_RS1),
                RevertSequence(_RS1),
            ],
            id="s1(1r)",
        ),
        pytest.param(
            Operation(
                ParallelStepGroup(_RS1, _S1, _S2, _S3, _S4, _S5, _S6),
            ),
            [
                ExecuteRandom(_S1, _S2, _S3, _S4, _S5, _S6, _RS1),
                RevertRandom(_S1, _S2, _S3, _S4, _S5, _S6, _RS1),
            ],
            id="p7(1r)",
        ),
        pytest.param(
            Operation(
                SingleStepGroup(_S1),
                ParallelStepGroup(_S2, _S3, _S4, _S5, _S6),
                SingleStepGroup(_RS1),
                SingleStepGroup(_S7),  # will not execute
                ParallelStepGroup(_S8, _S9),  # will not execute
            ),
            [
                ExecuteSequence(_S1),
                ExecuteRandom(_S2, _S3, _S4, _S5, _S6),
                ExecuteSequence(_RS1),
                RevertSequence(_RS1),
                RevertRandom(_S2, _S3, _S4, _S5, _S6),
                RevertSequence(_S1),
            ],
            id="s1-p5-s1(1r)-s1-p2",
        ),
        pytest.param(
            Operation(
                SingleStepGroup(_S1),
                ParallelStepGroup(_RS1, _S2, _S3, _S4, _S5, _S6),
                SingleStepGroup(_S7),  # will not execute
                ParallelStepGroup(_S8, _S9),  # will not execute
            ),
            [
                ExecuteSequence(_S1),
                ExecuteRandom(_S2, _S3, _S4, _S5, _S6, _RS1),
                RevertRandom(_S2, _S3, _S4, _S5, _S6, _RS1),
                RevertSequence(_S1),
            ],
            id="s1-p6(1r)-s1-p2",
        ),
        pytest.param(
            Operation(
                ParallelStepGroup(
                    _S1,
                    _S2,
                    _S3,
                    _S4,
                    _S5,
                    _S6,
                    _S7,
                    _S8,
                    _S9,
                    _S10,
                    _RS1,
                    _RS2,
                    _RS3,
                    _RS4,
                    _RS5,
                    _RS6,
                    _RS7,
                    _RS8,
                    _RS9,
                    _RS10,
                ),
            ),
            [
                ExecuteRandom(
                    _S1,
                    _S2,
                    _S3,
                    _S4,
                    _S5,
                    _S6,
                    _S7,
                    _S8,
                    _S9,
                    _S10,
                    _RS1,
                    _RS2,
                    _RS3,
                    _RS4,
                    _RS5,
                    _RS6,
                    _RS7,
                    _RS8,
                    _RS9,
                    _RS10,
                ),
                RevertRandom(
                    _S1,
                    _S2,
                    _S3,
                    _S4,
                    _S5,
                    _S6,
                    _S7,
                    _S8,
                    _S9,
                    _S10,
                    _RS1,
                    _RS2,
                    _RS3,
                    _RS4,
                    _RS5,
                    _RS6,
                    _RS7,
                    _RS8,
                    _RS9,
                    _RS10,
                ),
            ],
            id="p20(10r)",
        ),
    ],
)
async def test_execute_revert_order(
    preserve_caplog_for_async_logging: None,
    steps_call_order: list[tuple[str, str]],
    selected_app: FastAPI,
    register_operation: Callable[[OperationName, Operation], None],
    operation: Operation,
    operation_name: OperationName,
    expected_order: list[BaseExpectedStepOrder],
):
    register_operation(operation_name, operation)

    schedule_id = await start_operation(selected_app, operation_name, {})
    assert TypeAdapter(ScheduleId).validate_python(schedule_id)

    await ensure_expected_order(steps_call_order, expected_order)

    await ensure_keys_in_store(selected_app, expected_keys=set())


@pytest.mark.parametrize("app_count", [10])
@pytest.mark.parametrize(
    "operation, expected_order, expected_keys",
    [
        pytest.param(
            Operation(
                SingleStepGroup(_FCR1),
            ),
            [
                ExecuteSequence(_FCR1),
                RevertSequence(_FCR1),
            ],
            {
                "SCH:{schedule_id}",
                "SCH:{schedule_id}:OP_CTX:test_op",
                "SCH:{schedule_id}:GROUPS:test_op:0S:E",
                "SCH:{schedule_id}:GROUPS:test_op:0S:R",
                "SCH:{schedule_id}:STEPS:test_op:0S:E:_FCR1",
                "SCH:{schedule_id}:STEPS:test_op:0S:R:_FCR1",
            },
            id="s1(1rf)",
        ),
        pytest.param(
            Operation(
                SingleStepGroup(_S1),
                SingleStepGroup(_FCR1),
            ),
            [
                ExecuteSequence(_S1, _FCR1),
                RevertSequence(_FCR1),
            ],
            {
                "SCH:{schedule_id}",
                "SCH:{schedule_id}:OP_CTX:test_op",
                "SCH:{schedule_id}:GROUPS:test_op:0S:E",
                "SCH:{schedule_id}:GROUPS:test_op:1S:E",
                "SCH:{schedule_id}:GROUPS:test_op:1S:R",
                "SCH:{schedule_id}:STEPS:test_op:0S:E:_S1",
                "SCH:{schedule_id}:STEPS:test_op:1S:E:_FCR1",
                "SCH:{schedule_id}:STEPS:test_op:1S:R:_FCR1",
            },
            id="s2(1rf)",
        ),
        pytest.param(
            Operation(
                SingleStepGroup(_S1),
                ParallelStepGroup(_FCR1, _S2, _S3),
            ),
            [
                ExecuteSequence(_S1),
                ExecuteRandom(_S2, _S3, _FCR1),
                RevertRandom(_S2, _S3, _FCR1),
            ],
            {
                "SCH:{schedule_id}",
                "SCH:{schedule_id}:OP_CTX:test_op",
                "SCH:{schedule_id}:GROUPS:test_op:0S:E",
                "SCH:{schedule_id}:GROUPS:test_op:1P:E",
                "SCH:{schedule_id}:GROUPS:test_op:1P:R",
                "SCH:{schedule_id}:STEPS:test_op:0S:E:_S1",
                "SCH:{schedule_id}:STEPS:test_op:1P:E:_FCR1",
                "SCH:{schedule_id}:STEPS:test_op:1P:E:_S2",
                "SCH:{schedule_id}:STEPS:test_op:1P:E:_S3",
                "SCH:{schedule_id}:STEPS:test_op:1P:R:_FCR1",
                "SCH:{schedule_id}:STEPS:test_op:1P:R:_S2",
                "SCH:{schedule_id}:STEPS:test_op:1P:R:_S3",
            },
            id="s1p3(1rf)",
        ),
        pytest.param(
            Operation(
                SingleStepGroup(_S1),
                ParallelStepGroup(_FCR1, _FCR2, _S2, _S3),
            ),
            [
                ExecuteSequence(_S1),
                ExecuteRandom(_S2, _S3, _FCR1, _FCR2),
                RevertRandom(_S2, _S3, _FCR2, _FCR1),
            ],
            {
                "SCH:{schedule_id}",
                "SCH:{schedule_id}:OP_CTX:test_op",
                "SCH:{schedule_id}:GROUPS:test_op:0S:E",
                "SCH:{schedule_id}:GROUPS:test_op:1P:E",
                "SCH:{schedule_id}:GROUPS:test_op:1P:R",
                "SCH:{schedule_id}:STEPS:test_op:0S:E:_S1",
                "SCH:{schedule_id}:STEPS:test_op:1P:E:_FCR1",
                "SCH:{schedule_id}:STEPS:test_op:1P:E:_FCR2",
                "SCH:{schedule_id}:STEPS:test_op:1P:E:_S2",
                "SCH:{schedule_id}:STEPS:test_op:1P:E:_S3",
                "SCH:{schedule_id}:STEPS:test_op:1P:R:_FCR1",
                "SCH:{schedule_id}:STEPS:test_op:1P:R:_FCR2",
                "SCH:{schedule_id}:STEPS:test_op:1P:R:_S2",
                "SCH:{schedule_id}:STEPS:test_op:1P:R:_S3",
            },
            id="s1p4(2rf)",
        ),
    ],
)
async def test_fails_during_revert_is_in_error_state(
    preserve_caplog_for_async_logging: None,
    steps_call_order: list[tuple[str, str]],
    selected_app: FastAPI,
    register_operation: Callable[[OperationName, Operation], None],
    operation: Operation,
    operation_name: OperationName,
    expected_order: list[BaseExpectedStepOrder],
    expected_keys: set[str],
):
    register_operation(operation_name, operation)

    schedule_id = await start_operation(selected_app, operation_name, {})
    assert TypeAdapter(ScheduleId).validate_python(schedule_id)

    await ensure_expected_order(steps_call_order, expected_order)

    formatted_expected_keys = {k.format(schedule_id=schedule_id) for k in expected_keys}
    await ensure_keys_in_store(selected_app, expected_keys=formatted_expected_keys)


@pytest.mark.parametrize("cancel_count", [1, 10])
@pytest.mark.parametrize("app_count", [10])
@pytest.mark.parametrize(
    "operation, expected_before_cancel_order, expected_order",
    [
        pytest.param(
            Operation(
                SingleStepGroup(_S1),
                ParallelStepGroup(_S2, _S3, _S4),
                SingleStepGroup(_SF1),
            ),
            [
                ExecuteSequence(_S1),
                ExecuteRandom(_S2, _S3, _S4),
                ExecuteSequence(_SF1),
            ],
            [
                ExecuteSequence(_S1),
                ExecuteRandom(_S2, _S3, _S4),
                ExecuteSequence(_SF1),
                RevertSequence(_SF1),
                RevertRandom(_S2, _S3, _S4),
                RevertSequence(_S1),
            ],
            id="s1p3s1(1sf)",
        ),
        pytest.param(
            Operation(
                SingleStepGroup(_S1),
                ParallelStepGroup(_S2, _S3, _S4, _SF1, _SF2),
            ),
            [
                ExecuteSequence(_S1),
                ExecuteRandom(_SF1, _SF2, _S2, _S3, _S4),
            ],
            [
                ExecuteSequence(_S1),
                ExecuteRandom(_S2, _S3, _S4, _SF1, _SF2),
                RevertRandom(_S2, _S3, _S4, _SF2, _SF1),
                RevertSequence(_S1),
            ],
            id="s1p5(2sf)",
        ),
    ],
)
async def test_cancelled_finishes_nicely(
    preserve_caplog_for_async_logging: None,
    steps_call_order: list[tuple[str, str]],
    selected_app: FastAPI,
    register_operation: Callable[[OperationName, Operation], None],
    operation: Operation,
    operation_name: OperationName,
    expected_before_cancel_order: list[BaseExpectedStepOrder],
    expected_order: list[BaseExpectedStepOrder],
    cancel_count: NonNegativeInt,
):
    register_operation(operation_name, operation)

    schedule_id = await start_operation(selected_app, operation_name, {})
    assert TypeAdapter(ScheduleId).validate_python(schedule_id)

    await ensure_expected_order(steps_call_order, expected_before_cancel_order)

    # cancel in parallel multiple times (worst case)
    await asyncio.gather(
        *[cancel_operation(selected_app, schedule_id) for _ in range(cancel_count)]
    )

    await ensure_expected_order(steps_call_order, expected_order)

    await ensure_keys_in_store(selected_app, expected_keys=set())


_FAST_REPEAT_INTERVAL: Final[timedelta] = timedelta(seconds=0.1)
_REPAT_COUNT: Final[NonNegativeInt] = 10


@pytest.mark.parametrize("app_count", [10])
@pytest.mark.parametrize(
    "operation, expected_before_cancel_order, expected_order",
    [
        pytest.param(
            Operation(
                SingleStepGroup(
                    _S1, repeat_steps=True, wait_before_repeat=_FAST_REPEAT_INTERVAL
                ),
            ),
            [ExecuteSequence(_S1) for _ in range(_REPAT_COUNT)],
            [
                *[ExecuteSequence(_S1) for _ in range(_REPAT_COUNT)],
                RevertSequence(_S1),
            ],
            id="s1(r)",
        ),
        pytest.param(
            Operation(
                ParallelStepGroup(
                    _S1,
                    _S2,
                    repeat_steps=True,
                    wait_before_repeat=_FAST_REPEAT_INTERVAL,
                ),
            ),
            [ExecuteRandom(_S1, _S2) for _ in range(_REPAT_COUNT)],
            [
                *[ExecuteRandom(_S1, _S2) for _ in range(_REPAT_COUNT)],
                RevertRandom(_S1, _S2),
            ],
            id="p2(r)",
        ),
        pytest.param(
            Operation(
                SingleStepGroup(
                    _RS1, repeat_steps=True, wait_before_repeat=_FAST_REPEAT_INTERVAL
                ),
            ),
            [ExecuteSequence(_RS1) for _ in range(_REPAT_COUNT)],
            [
                *[ExecuteSequence(_RS1) for _ in range(_REPAT_COUNT)],
                RevertSequence(_RS1),
            ],
            id="s1(rf)",
        ),
        pytest.param(
            Operation(
                ParallelStepGroup(
                    _RS1,
                    _RS2,
                    repeat_steps=True,
                    wait_before_repeat=_FAST_REPEAT_INTERVAL,
                ),
            ),
            [ExecuteRandom(_RS1, _RS2) for _ in range(_REPAT_COUNT)],
            [
                *[ExecuteRandom(_RS1, _RS2) for _ in range(_REPAT_COUNT)],
                RevertRandom(_RS1, _RS2),
            ],
            id="p2(rf)",
        ),
    ],
)
async def test_repeating_step(
    preserve_caplog_for_async_logging: None,
    steps_call_order: list[tuple[str, str]],
    selected_app: FastAPI,
    register_operation: Callable[[OperationName, Operation], None],
    operation: Operation,
    operation_name: OperationName,
    expected_before_cancel_order: list[BaseExpectedStepOrder],
    expected_order: list[BaseExpectedStepOrder],
):
    register_operation(operation_name, operation)

    schedule_id = await start_operation(selected_app, operation_name, {})
    assert TypeAdapter(ScheduleId).validate_python(schedule_id)

    await ensure_expected_order(
        steps_call_order, expected_before_cancel_order, use_only_first_entries=True
    )

    # cancelling stops the loop and causes revert to run
    await cancel_operation(selected_app, schedule_id)

    await ensure_expected_order(
        steps_call_order, expected_order, use_only_last_entries=True
    )

    await ensure_keys_in_store(selected_app, expected_keys=set())


async def _wait_for_deferred_to_finalize() -> None:
    # give some time for background deferred to finish
    await asyncio.sleep(_DEFERRED_FINALIZATION_TIMEOUT)


@pytest.mark.parametrize("app_count", [10])
@pytest.mark.parametrize(
    "operation, expected_order, expected_keys, after_restart_expected_order",
    [
        pytest.param(
            Operation(
                SingleStepGroup(_S1),
                ParallelStepGroup(_S2, _S3, _S4),
                SingleStepGroup(_WMI1),
                # below are not included when waiting for manual intervention
                ParallelStepGroup(_S5, _S6),
                SingleStepGroup(_S7),
            ),
            [
                ExecuteSequence(_S1),
                ExecuteRandom(_S2, _S3, _S4),
                ExecuteSequence(_WMI1),
            ],
            {
                "SCH:{schedule_id}",
                "SCH:{schedule_id}:OP_CTX:test_op",
                "SCH:{schedule_id}:GROUPS:test_op:0S:E",
                "SCH:{schedule_id}:GROUPS:test_op:1P:E",
                "SCH:{schedule_id}:GROUPS:test_op:2S:E",
                "SCH:{schedule_id}:STEPS:test_op:0S:E:_S1",
                "SCH:{schedule_id}:STEPS:test_op:1P:E:_S2",
                "SCH:{schedule_id}:STEPS:test_op:1P:E:_S3",
                "SCH:{schedule_id}:STEPS:test_op:1P:E:_S4",
                "SCH:{schedule_id}:STEPS:test_op:2S:E:_WMI1",
            },
            [
                ExecuteSequence(_S1),
                ExecuteRandom(_S2, _S3, _S4),
                ExecuteSequence(_WMI1),
                ExecuteSequence(_WMI1),  # retried step
                ExecuteRandom(_S5, _S6),  # it is completed now
                ExecuteSequence(_S7),  # it is completed now
            ],
            id="s1-p3-s1(1mi)",
        ),
        pytest.param(
            Operation(
                SingleStepGroup(_S1),
                ParallelStepGroup(_S2, _S3, _S4),
                ParallelStepGroup(_WMI1, _WMI2, _WMI3, _S5, _S6, _S7),
                # below are not included when waiting for manual intervention
                SingleStepGroup(_S8),
                ParallelStepGroup(_S9, _S10),
            ),
            [
                ExecuteSequence(_S1),
                ExecuteRandom(_S2, _S3, _S4),
                ExecuteRandom(_WMI1, _WMI2, _WMI3, _S5, _S6, _S7),
            ],
            {
                "SCH:{schedule_id}",
                "SCH:{schedule_id}:OP_CTX:test_op",
                "SCH:{schedule_id}:GROUPS:test_op:0S:E",
                "SCH:{schedule_id}:GROUPS:test_op:1P:E",
                "SCH:{schedule_id}:GROUPS:test_op:2P:E",
                "SCH:{schedule_id}:STEPS:test_op:0S:E:_S1",
                "SCH:{schedule_id}:STEPS:test_op:1P:E:_S2",
                "SCH:{schedule_id}:STEPS:test_op:1P:E:_S3",
                "SCH:{schedule_id}:STEPS:test_op:1P:E:_S4",
                "SCH:{schedule_id}:STEPS:test_op:2P:E:_S5",
                "SCH:{schedule_id}:STEPS:test_op:2P:E:_S6",
                "SCH:{schedule_id}:STEPS:test_op:2P:E:_S7",
                "SCH:{schedule_id}:STEPS:test_op:2P:E:_WMI1",
                "SCH:{schedule_id}:STEPS:test_op:2P:E:_WMI2",
                "SCH:{schedule_id}:STEPS:test_op:2P:E:_WMI3",
            },
            [
                ExecuteSequence(_S1),
                ExecuteRandom(_S2, _S3, _S4),
                ExecuteRandom(_WMI1, _WMI2, _WMI3, _S5, _S6, _S7),
                ExecuteRandom(_WMI1, _WMI2, _WMI3),  # retried steps
                ExecuteSequence(_S8),  # it is completed now
                ExecuteRandom(_S9, _S10),  # it is completed now
            ],
            id="s1-p3-p6(3mi)",
        ),
    ],
)
async def test_wait_for_manual_intervention(
    reset_step_issue_tracker: None,
    preserve_caplog_for_async_logging: None,
    steps_call_order: list[tuple[str, str]],
    selected_app: FastAPI,
    register_operation: Callable[[OperationName, Operation], None],
    operation: Operation,
    operation_name: OperationName,
    expected_order: list[BaseExpectedStepOrder],
    expected_keys: set[str],
    after_restart_expected_order: list[BaseExpectedStepOrder],
):
    register_operation(operation_name, operation)

    schedule_id = await start_operation(selected_app, operation_name, {})
    assert TypeAdapter(ScheduleId).validate_python(schedule_id)

    formatted_expected_keys = {k.format(schedule_id=schedule_id) for k in expected_keys}

    await ensure_expected_order(steps_call_order, expected_order)

    await ensure_keys_in_store(selected_app, expected_keys=formatted_expected_keys)

    group_index = len(expected_order) - 1
    step_group_name = operation.step_groups[group_index].get_step_group_name(
        index=group_index
    )
    await _esnure_steps_have_status(
        selected_app,
        schedule_id,
        operation_name,
        step_group_name=step_group_name,
        steps=expected_order[-1].steps,
    )
    await _wait_for_deferred_to_finalize()

    # even if cancelled, state of waiting for manual intervention remains the same
    await _ensure_one_step_in_manual_intervention(
        selected_app,
        schedule_id,
        operation_name,
        step_group_name=step_group_name,
        steps=expected_order[-1].steps,
    )
    with pytest.raises(CannotCancelWhileWaitingForManualInterventionError):
        await cancel_operation(selected_app, schedule_id)

    await ensure_keys_in_store(selected_app, expected_keys=formatted_expected_keys)

    # set step to no longer raise and restart the failed steps
    steps_to_restart = _get_steps_matching_class(
        operation, match=_WaitManualInerventionBS
    )
    _GlobalStepIssueTracker.set_issue_solved()
    await limited_gather(
        *(
            restart_operation_step_stuck_in_manual_intervention_during_execute(
                selected_app, schedule_id, step.get_step_name()
            )
            for step in steps_to_restart
        ),
        limit=_PARALLEL_RESTARTS,
    )
    # should finish schedule operation
    await ensure_expected_order(steps_call_order, after_restart_expected_order)
    await ensure_keys_in_store(selected_app, expected_keys=set())


@pytest.mark.parametrize("app_count", [10])
async def test_operation_is_not_cancellable(
    reset_step_issue_tracker: None,
    preserve_caplog_for_async_logging: None,
    selected_app: FastAPI,
    register_operation: Callable[[OperationName, Operation], None],
    operation_name: OperationName,
):
    operation = Operation(SingleStepGroup(_S1), is_cancellable=False)
    register_operation(operation_name, operation)

    schedule_id = await start_operation(selected_app, operation_name, {})

    # even if cancelled, state of waiting for manual intervention remains the same
    with pytest.raises(OperationNotCancellableError):
        await cancel_operation(selected_app, schedule_id)


@pytest.mark.parametrize("app_count", [10])
@pytest.mark.parametrize(
    "operation, expected_order, expected_keys, after_restart_expected_order",
    [
        pytest.param(
            Operation(
                SingleStepGroup(_S1),
                ParallelStepGroup(_S2, _S3, _S4),
                SingleStepGroup(_FCR1),
                # below are not included in any expected order
                ParallelStepGroup(_S5, _S6),
                SingleStepGroup(_S7),
            ),
            [
                ExecuteSequence(_S1),
                ExecuteRandom(_S2, _S3, _S4),
                ExecuteSequence(_FCR1),
                RevertSequence(_FCR1),
            ],
            {
                "SCH:{schedule_id}",
                "SCH:{schedule_id}:OP_CTX:test_op",
                "SCH:{schedule_id}:GROUPS:test_op:0S:E",
                "SCH:{schedule_id}:GROUPS:test_op:1P:E",
                "SCH:{schedule_id}:GROUPS:test_op:2S:E",
                "SCH:{schedule_id}:GROUPS:test_op:2S:R",
                "SCH:{schedule_id}:STEPS:test_op:0S:E:_S1",
                "SCH:{schedule_id}:STEPS:test_op:1P:E:_S2",
                "SCH:{schedule_id}:STEPS:test_op:1P:E:_S3",
                "SCH:{schedule_id}:STEPS:test_op:1P:E:_S4",
                "SCH:{schedule_id}:STEPS:test_op:2S:E:_FCR1",
                "SCH:{schedule_id}:STEPS:test_op:2S:R:_FCR1",
            },
            [
                ExecuteSequence(_S1),
                ExecuteRandom(_S2, _S3, _S4),
                ExecuteSequence(_FCR1),
                RevertSequence(_FCR1),
                RevertSequence(_FCR1),  # this one is retried
                RevertRandom(_S2, _S3, _S4),
                RevertSequence(_S1),
            ],
            id="s1-p3-s1(1r)",
        ),
        pytest.param(
            Operation(
                SingleStepGroup(_S1),
                ParallelStepGroup(_S2, _S3, _S4),
                ParallelStepGroup(_FCR1, _FCR2, _FCR3, _S5, _S6, _S7),
                # below are not included in any expected order
                SingleStepGroup(_S8),
                ParallelStepGroup(_S9, _S10),
            ),
            [
                ExecuteSequence(_S1),
                ExecuteRandom(_S2, _S3, _S4),
                ExecuteRandom(_FCR1, _FCR2, _FCR3, _S5, _S6, _S7),
                RevertRandom(_FCR1, _FCR2, _FCR3, _S5, _S6, _S7),
            ],
            {
                "SCH:{schedule_id}",
                "SCH:{schedule_id}:OP_CTX:test_op",
                "SCH:{schedule_id}:GROUPS:test_op:0S:E",
                "SCH:{schedule_id}:GROUPS:test_op:1P:E",
                "SCH:{schedule_id}:GROUPS:test_op:2P:E",
                "SCH:{schedule_id}:GROUPS:test_op:2P:R",
                "SCH:{schedule_id}:STEPS:test_op:0S:E:_S1",
                "SCH:{schedule_id}:STEPS:test_op:1P:E:_S2",
                "SCH:{schedule_id}:STEPS:test_op:1P:E:_S3",
                "SCH:{schedule_id}:STEPS:test_op:1P:E:_S4",
                "SCH:{schedule_id}:STEPS:test_op:2P:E:_S5",
                "SCH:{schedule_id}:STEPS:test_op:2P:E:_S6",
                "SCH:{schedule_id}:STEPS:test_op:2P:E:_S7",
                "SCH:{schedule_id}:STEPS:test_op:2P:E:_FCR1",
                "SCH:{schedule_id}:STEPS:test_op:2P:E:_FCR2",
                "SCH:{schedule_id}:STEPS:test_op:2P:E:_FCR3",
                "SCH:{schedule_id}:STEPS:test_op:2P:R:_S5",
                "SCH:{schedule_id}:STEPS:test_op:2P:R:_S6",
                "SCH:{schedule_id}:STEPS:test_op:2P:R:_S7",
                "SCH:{schedule_id}:STEPS:test_op:2P:R:_FCR1",
                "SCH:{schedule_id}:STEPS:test_op:2P:R:_FCR2",
                "SCH:{schedule_id}:STEPS:test_op:2P:R:_FCR3",
            },
            [
                ExecuteSequence(_S1),
                ExecuteRandom(_S2, _S3, _S4),
                ExecuteRandom(_FCR1, _FCR2, _FCR3, _S5, _S6, _S7),
                RevertRandom(_FCR1, _FCR2, _FCR3, _S5, _S6, _S7),
                RevertRandom(_FCR1, _FCR2, _FCR3),  # retried steps
                RevertRandom(_S2, _S3, _S4),
                RevertSequence(_S1),
            ],
            id="s1-p3-p6(3r)",
        ),
    ],
)
async def test_restart_revert_operation_step_in_error(
    reset_step_issue_tracker: None,
    preserve_caplog_for_async_logging: None,
    steps_call_order: list[tuple[str, str]],
    selected_app: FastAPI,
    register_operation: Callable[[OperationName, Operation], None],
    operation: Operation,
    operation_name: OperationName,
    expected_order: list[BaseExpectedStepOrder],
    expected_keys: set[str],
    after_restart_expected_order: list[BaseExpectedStepOrder],
):
    register_operation(operation_name, operation)

    schedule_id = await start_operation(selected_app, operation_name, {})
    assert TypeAdapter(ScheduleId).validate_python(schedule_id)

    formatted_expected_keys = {k.format(schedule_id=schedule_id) for k in expected_keys}

    await ensure_expected_order(steps_call_order, expected_order)
    await ensure_keys_in_store(selected_app, expected_keys=formatted_expected_keys)

    await _esnure_steps_have_status(
        selected_app,
        schedule_id,
        operation_name,
        step_group_name=operation.step_groups[
            len(expected_order) - 2
        ].get_step_group_name(index=len(expected_order) - 2),
        steps=expected_order[-1].steps,
    )

    # set step to no longer raise and restart the failed steps
    steps_to_restart = _get_steps_matching_class(
        operation, match=_FailOnExecuteAndRevertBS
    )
    _GlobalStepIssueTracker.set_issue_solved()

    await _wait_for_deferred_to_finalize()
    await limited_gather(
        *(
            restart_operation_step_stuck_during_revert(
                selected_app, schedule_id, step.get_step_name()
            )
            for step in steps_to_restart
        ),
        limit=_PARALLEL_RESTARTS,
    )
    # should finish schedule operation
    await ensure_expected_order(steps_call_order, after_restart_expected_order)
    await ensure_keys_in_store(selected_app, expected_keys=set())


@pytest.mark.parametrize("app_count", [10])
@pytest.mark.parametrize("in_manual_intervention", [True, False])
async def test_errors_with_restart_operation_step_in_error(
    preserve_caplog_for_async_logging: None,
    steps_call_order: list[tuple[str, str]],
    selected_app: FastAPI,
    register_operation: Callable[[OperationName, Operation], None],
    operation_name: OperationName,
    in_manual_intervention: bool,
):
    operation = Operation(
        SingleStepGroup(_S1),
        ParallelStepGroup(_S2, _S3, _S4),
        ParallelStepGroup(_SF1, _FCR1),  # sleeps here forever
    )
    register_operation(operation_name, operation)

    schedule_id = await start_operation(selected_app, operation_name, {})
    assert TypeAdapter(ScheduleId).validate_python(schedule_id)

    await ensure_expected_order(
        steps_call_order,
        [
            ExecuteSequence(_S1),
            ExecuteRandom(_S2, _S3, _S4),
            ExecuteRandom(_SF1, _FCR1),
        ],
    )

    await _esnure_steps_have_status(
        selected_app,
        schedule_id,
        operation_name,
        step_group_name=operation.step_groups[2].get_step_group_name(index=2),
        steps=operation.step_groups[-1].steps,
    )

    with pytest.raises(StepNameNotInCurrentGroupError):
        await Core.get_from_app_state(
            selected_app
        ).restart_operation_step_stuck_in_error(
            schedule_id,
            _S5.get_step_name(),
            in_manual_intervention=in_manual_intervention,
        )

    with pytest.raises(StepNotInErrorStateError):
        await Core.get_from_app_state(
            selected_app
        ).restart_operation_step_stuck_in_error(
            schedule_id,
            _SF1.get_step_name(),
            in_manual_intervention=in_manual_intervention,
        )

    if not in_manual_intervention:
        # force restart of step as it would be in manual intervention
        # this is not allowed
        await _wait_for_deferred_to_finalize()
        with pytest.raises(StepNotWaitingForManualInterventionError):
            await Core.get_from_app_state(
                selected_app
            ).restart_operation_step_stuck_in_error(
                schedule_id,
                _FCR1.get_step_name(),
                in_manual_intervention=True,
            )


@pytest.mark.parametrize("app_count", [10])
@pytest.mark.parametrize(
    "operation, initial_context, expected_order",
    [
        pytest.param(
            Operation(
                SingleStepGroup(RPCtxS1),
            ),
            {
                "bs__e_req_1": _CTX_VALUE,  # required by execute
            },
            [
                ExecuteSequence(RPCtxS1),
            ],
            id="s1",
        ),
        pytest.param(
            Operation(
                ParallelStepGroup(RPCtxS1, RPCtxS2),
            ),
            {
                "bs__e_req_1": _CTX_VALUE,  # required by execute
                "bs__e_req_2": _CTX_VALUE,  # required by execute
            },
            [
                ExecuteRandom(RPCtxS1, RPCtxS2),
            ],
            id="p2",
        ),
        pytest.param(
            Operation(
                SingleStepGroup(RPCtxR1),
            ),
            {
                "bs_revert_e_req_1": _CTX_VALUE,  # required by execute
                "bs_revert_r_req_1": _CTX_VALUE,  # not executed automatically since crete fails
            },
            [
                ExecuteSequence(RPCtxR1),
                RevertSequence(RPCtxR1),
            ],
            id="s1(1r)",
        ),
        pytest.param(
            Operation(
                ParallelStepGroup(RPCtxR1, RPCtxR2),
            ),
            {
                "bs_revert_e_req_1": _CTX_VALUE,  # required by execute
                "bs_revert_e_req_2": _CTX_VALUE,  # required by execute
                "bs_revert_r_req_1": _CTX_VALUE,  # not executed automatically since crete fails
                "bs_revert_r_req_2": _CTX_VALUE,  # not executed automatically since crete fails
            },
            [
                ExecuteRandom(RPCtxR1, RPCtxR2),
                RevertRandom(RPCtxR1, RPCtxR2),
            ],
            id="p2(2r)",
        ),
    ],
)
async def test_operation_context_usage(
    preserve_caplog_for_async_logging: None,
    caplog: pytest.LogCaptureFixture,
    steps_call_order: list[tuple[str, str]],
    selected_app: FastAPI,
    register_operation: Callable[[OperationName, Operation], None],
    operation: Operation,
    operation_name: OperationName,
    initial_context: OperationContext,
    expected_order: list[BaseExpectedStepOrder],
):
    caplog.at_level(logging.DEBUG)
    caplog.clear()

    register_operation(operation_name, operation)

    schedule_id = await start_operation(selected_app, operation_name, initial_context)
    assert TypeAdapter(ScheduleId).validate_python(schedule_id)

    # NOTE: might fail because it raised ProvidedOperationContextKeysAreMissingError check logs
    await ensure_expected_order(steps_call_order, expected_order)

    await ensure_keys_in_store(selected_app, expected_keys=set())

    assert f"{ProvidedOperationContextKeysAreMissingError.__name__}" not in caplog.text


@pytest.mark.parametrize("app_count", [10])
@pytest.mark.parametrize(
    "operation, initial_context",
    [
        pytest.param(
            Operation(
                SingleStepGroup(RPCtxS1),
            ),
            {
                "bs__e_prov_1": _CTX_VALUE,  # already provied by step execute issue
            },
            id="s1",
        ),
        pytest.param(
            Operation(
                SingleStepGroup(RPCtxR1),
            ),
            {
                "bs_revert_e_prov_1": _CTX_VALUE,  # already provied by step execute issue
            },
            id="s1",
        ),
        pytest.param(
            Operation(
                SingleStepGroup(RPCtxR1),
            ),
            {
                "bs_revert_r_prov_1": _CTX_VALUE,  # already provied by step execute issue
            },
            id="s1",
        ),
    ],
)
async def test_operation_initial_context_using_key_provided_by_step(
    preserve_caplog_for_async_logging: None,
    selected_app: FastAPI,
    register_operation: Callable[[OperationName, Operation], None],
    operation: Operation,
    operation_name: OperationName,
    initial_context: OperationContext,
):
    register_operation(operation_name, operation)

    with pytest.raises(InitialOperationContextKeyNotAllowedError):
        await start_operation(selected_app, operation_name, initial_context)

    await ensure_keys_in_store(selected_app, expected_keys=set())


class _BadImplementedStep(BaseStep):
    @classmethod
    def _get_provided_context(
        cls, required_context: RequiredOperationContext
    ) -> ProvidedOperationContext:
        print("GOT", required_context)
        return_values = {}
        to_return = required_context["to_return"]
        if to_return["add_to_return"]:
            return_values.update(to_return["keys"])

        return return_values

    # EXECUTE

    @classmethod
    def get_execute_requires_context_keys(cls) -> set[str]:
        return {"to_return", "trigger_revert"}

    @classmethod
    def get_execute_provides_context_keys(cls) -> set[str]:
        return {"a_key"}

    @classmethod
    async def execute(
        cls, app: FastAPI, required_context: RequiredOperationContext
    ) -> ProvidedOperationContext | None:
        print("INJECTED_CONTEXT_C", required_context)
        _ = app
        _STEPS_CALL_ORDER.append((cls.__name__, EXECUTED))

        if required_context.get("trigger_revert"):
            msg = "triggering revert"
            raise RuntimeError(msg)

        return cls._get_provided_context(required_context)

    # REVERT

    @classmethod
    def get_revert_requires_context_keys(cls) -> set[str]:
        return {"to_return", "trigger_revert"}

    @classmethod
    def get_revert_provides_context_keys(cls) -> set[str]:
        return {"a_key"}

    @classmethod
    async def revert(
        cls, app: FastAPI, required_context: RequiredOperationContext
    ) -> ProvidedOperationContext | None:
        print("INJECTED_CONTEXT_R", required_context)
        _ = app
        _STEPS_CALL_ORDER.append((cls.__name__, REVERTED))

        return cls._get_provided_context(required_context)


@pytest.mark.parametrize("app_count", [10])
@pytest.mark.parametrize(
    "operation, initial_context, expected_error_str, expected_order, expected_keys",
    [
        pytest.param(
            Operation(
                SingleStepGroup(_BadImplementedStep),
            ),
            {
                "trigger_revert": False,
                "to_return": {
                    "add_to_return": False,
                },
            },
            f"{ProvidedOperationContextKeysAreMissingError.__name__}: Provided context {{}} is missing keys {{'a_key'",
            [
                ExecuteSequence(_BadImplementedStep),
                RevertSequence(_BadImplementedStep),
            ],
            {
                "SCH:{schedule_id}",
                "SCH:{schedule_id}:GROUPS:test_op:0S:E",
                "SCH:{schedule_id}:GROUPS:test_op:0S:R",
                "SCH:{schedule_id}:OP_CTX:test_op",
                "SCH:{schedule_id}:STEPS:test_op:0S:E:_BadImplementedStep",
                "SCH:{schedule_id}:STEPS:test_op:0S:R:_BadImplementedStep",
            },
            id="execute-does-not-set-the-key-to-return",
        ),
        pytest.param(
            Operation(
                SingleStepGroup(_BadImplementedStep),
            ),
            {
                "trigger_revert": True,
                "to_return": {
                    "add_to_return": False,
                },
            },
            f"{ProvidedOperationContextKeysAreMissingError.__name__}: Provided context {{}} is missing keys {{'a_key'",
            [
                ExecuteSequence(_BadImplementedStep),
                RevertSequence(_BadImplementedStep),
            ],
            {
                "SCH:{schedule_id}",
                "SCH:{schedule_id}:GROUPS:test_op:0S:E",
                "SCH:{schedule_id}:GROUPS:test_op:0S:R",
                "SCH:{schedule_id}:OP_CTX:test_op",
                "SCH:{schedule_id}:STEPS:test_op:0S:E:_BadImplementedStep",
                "SCH:{schedule_id}:STEPS:test_op:0S:R:_BadImplementedStep",
            },
            id="revert-does-not-set-the-key-to-return",
        ),
    ],
)
async def test_step_does_not_provide_declared_key_or_is_none(
    preserve_caplog_for_async_logging: None,
    caplog: pytest.LogCaptureFixture,
    steps_call_order: list[tuple[str, str]],
    selected_app: FastAPI,
    register_operation: Callable[[OperationName, Operation], None],
    operation: Operation,
    operation_name: OperationName,
    initial_context: OperationContext,
    expected_error_str: str,
    expected_order: list[BaseExpectedStepOrder],
    expected_keys: set[str],
):
    caplog.at_level(logging.DEBUG)
    caplog.clear()

    register_operation(operation_name, operation)

    schedule_id = await start_operation(selected_app, operation_name, initial_context)
    assert TypeAdapter(ScheduleId).validate_python(schedule_id)

    await _ensure_log_mesage(caplog, message=expected_error_str)

    await ensure_expected_order(steps_call_order, expected_order)

    formatted_expected_keys = {k.format(schedule_id=schedule_id) for k in expected_keys}
    await ensure_keys_in_store(selected_app, expected_keys=formatted_expected_keys)


@pytest.mark.parametrize("app_count", [10])
async def test_get_operation_name_or_none(
    preserve_caplog_for_async_logging: None,
    operation_name: OperationName,
    selected_app: FastAPI,
    register_operation: Callable[[OperationName, Operation], None],
):
    assert (
        await get_operation_name_or_none(selected_app, "non_existing_schedule_id")
        is None
    )

    operation = Operation(SingleStepGroup(_S1))
    register_operation(operation_name, operation)

    schedule_id = await start_operation(selected_app, operation_name, {})

    assert await get_operation_name_or_none(selected_app, schedule_id) == operation_name<|MERGE_RESOLUTION|>--- conflicted
+++ resolved
@@ -15,8 +15,7 @@
 from asgi_lifespan import LifespanManager
 from asyncpg import NoDataFoundError
 from fastapi import FastAPI
-<<<<<<< HEAD
-from pydantic import NonNegativeInt, TypeAdapter
+from pydantic import NonNegativeFloat, NonNegativeInt, TypeAdapter
 from pytest_simcore.helpers.dynamic_scheduler import (
     EXECUTED,
     REVERTED,
@@ -28,9 +27,6 @@
     ensure_expected_order,
     ensure_keys_in_store,
 )
-=======
-from pydantic import NonNegativeFloat, NonNegativeInt, TypeAdapter
->>>>>>> 8b86539d
 from pytest_simcore.helpers.typing_env import EnvVarsDict
 from servicelib.utils import limited_gather
 from settings_library.rabbit import RabbitSettings
