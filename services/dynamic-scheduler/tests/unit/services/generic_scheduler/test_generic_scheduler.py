--- conflicted
+++ resolved
@@ -48,23 +48,12 @@
     register_to_start_after_on_reverted_completed,
     start_operation,
 )
-<<<<<<< HEAD
-=======
 from simcore_service_dynamic_scheduler.services.generic_scheduler._core import (
     OperationContext,
 )
 from simcore_service_dynamic_scheduler.services.generic_scheduler._errors import (
     OperationInitialContextKeyNotFoundError,
 )
-from utils import (
-    BaseExpectedStepOrder,
-    ExecuteRandom,
-    ExecuteSequence,
-    RevertSequence,
-    ensure_expected_order,
-    ensure_keys_in_store,
-)
->>>>>>> b781c6ad
 
 pytest_simcore_core_services_selection = [
     "rabbit",
