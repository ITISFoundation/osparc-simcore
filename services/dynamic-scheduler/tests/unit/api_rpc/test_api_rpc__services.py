--- conflicted
+++ resolved
@@ -494,17 +494,12 @@
 
 
 @pytest.fixture
-<<<<<<< HEAD
 def mock_director_v2_service_retrieve_inputs(node_id: NodeID) -> Iterator[None]:
-=======
-def mock_director_v2_update_projects_networks(project_id: ProjectID) -> Iterator[None]:
->>>>>>> 1ce9f08e
     with respx.mock(
         base_url="http://director-v2:8000/v2",
         assert_all_called=False,
         assert_all_mocked=True,  # IMPORTANT: KEEP always True!
     ) as mock:
-<<<<<<< HEAD
         request_ok = mock.post(f"/dynamic_services/{node_id}:retrieve")
 
         request_ok.respond(
@@ -531,7 +526,15 @@
         results.model_dump(mode="python")
         == RetrieveDataOutEnveloped.model_json_schema()["examples"][0]
     )
-=======
+
+
+@pytest.fixture
+def mock_director_v2_update_projects_networks(project_id: ProjectID) -> Iterator[None]:
+    with respx.mock(
+        base_url="http://director-v2:8000/v2",
+        assert_all_called=False,
+        assert_all_mocked=True,  # IMPORTANT: KEEP always True!
+    ) as mock:
         mock.patch(f"/dynamic_services/projects/{project_id}/-/networks").respond(
             status.HTTP_204_NO_CONTENT
         )
@@ -543,5 +546,4 @@
     rpc_client: RabbitMQRPCClient,
     project_id: ProjectID,
 ):
-    await services.update_projects_networks(rpc_client, project_id=project_id)
->>>>>>> 1ce9f08e
+    await services.update_projects_networks(rpc_client, project_id=project_id)