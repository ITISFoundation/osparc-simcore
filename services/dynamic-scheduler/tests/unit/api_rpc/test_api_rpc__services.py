# pylint:disable=redefined-outer-name
# pylint:disable=unused-argument

import json
from collections.abc import Awaitable, Callable, Iterator

import pytest
import respx
from faker import Faker
from fastapi import FastAPI, status
from fastapi.encoders import jsonable_encoder
from models_library.api_schemas_directorv2.dynamic_services import (
    DynamicServiceGet,
<<<<<<< HEAD
    GetProjectInactivityResponse,
=======
    RetrieveDataOutEnveloped,
>>>>>>> f7e3e86f
)
from models_library.api_schemas_dynamic_scheduler.dynamic_services import (
    DynamicServiceStart,
    DynamicServiceStop,
)
from models_library.api_schemas_webserver.projects_nodes import NodeGet, NodeGetIdle
from models_library.projects import ProjectID
from models_library.projects_nodes_io import NodeID
from models_library.users import UserID
from pydantic import TypeAdapter
from pytest_mock import MockerFixture
from pytest_simcore.helpers.monkeypatch_envs import setenvs_from_dict
from pytest_simcore.helpers.typing_env import EnvVarsDict
from servicelib.rabbitmq import RabbitMQRPCClient, RPCServerError
from servicelib.rabbitmq.rpc_interfaces.dynamic_scheduler import services
from servicelib.rabbitmq.rpc_interfaces.dynamic_scheduler.errors import (
    ServiceWaitingForManualInterventionError,
    ServiceWasNotFoundError,
)
from settings_library.rabbit import RabbitSettings
from settings_library.redis import RedisSettings

pytest_simcore_core_services_selection = [
    "redis",
    "rabbit",
]


@pytest.fixture
def node_id_new_style(faker: Faker) -> NodeID:
    return faker.uuid4(cast_to=None)


@pytest.fixture
def node_id_legacy(faker: Faker) -> NodeID:
    return faker.uuid4(cast_to=None)


@pytest.fixture
def node_not_found(faker: Faker) -> NodeID:
    return faker.uuid4(cast_to=None)


@pytest.fixture
def service_status_new_style() -> DynamicServiceGet:
    return TypeAdapter(DynamicServiceGet).validate_python(
        DynamicServiceGet.model_json_schema()["examples"][1]
    )


@pytest.fixture
def service_status_legacy() -> NodeGet:
    return TypeAdapter(NodeGet).validate_python(
        NodeGet.model_json_schema()["examples"][1]
    )


@pytest.fixture
def fake_director_v0_base_url() -> str:
    return "http://fake-director-v0"


@pytest.fixture
def mock_director_v0_service_state(
    fake_director_v0_base_url: str,
    node_id_legacy: NodeID,
    node_not_found: NodeID,
    service_status_legacy: NodeGet,
) -> Iterator[None]:
    with respx.mock(
        base_url=fake_director_v0_base_url,
        assert_all_called=False,
        assert_all_mocked=True,  # IMPORTANT: KEEP always True!
    ) as mock:
        mock.get(f"/fake-status/{node_id_legacy}").respond(
            status.HTTP_200_OK,
            text=json.dumps(
                jsonable_encoder({"data": service_status_legacy.model_dump()})
            ),
        )

        # service was not found response
        mock.get(f"fake-status/{node_not_found}").respond(status.HTTP_404_NOT_FOUND)

        yield None


@pytest.fixture
def mock_director_v2_service_state(
    node_id_new_style: NodeID,
    node_id_legacy: NodeID,
    node_not_found: NodeID,
    service_status_new_style: DynamicServiceGet,
    fake_director_v0_base_url: str,
) -> Iterator[None]:
    with respx.mock(
        base_url="http://director-v2:8000/v2",
        assert_all_called=False,
        assert_all_mocked=True,  # IMPORTANT: KEEP always True!
    ) as mock:
        mock.get("/dynamic_services").respond(
            status.HTTP_200_OK,
            text=json.dumps(
                jsonable_encoder(DynamicServiceGet.model_json_schema()["examples"])
            ),
        )

        mock.get(f"/dynamic_services/{node_id_new_style}").respond(
            status.HTTP_200_OK, text=service_status_new_style.model_dump_json()
        )

        # emulate redirect response to director-v0

        # this will provide a reply
        mock.get(f"/dynamic_services/{node_id_legacy}").respond(
            status.HTTP_307_TEMPORARY_REDIRECT,
            headers={
                "Location": f"{fake_director_v0_base_url}/fake-status/{node_id_legacy}"
            },
        )

        # will result in not being found
        mock.get(f"/dynamic_services/{node_not_found}").respond(
            status.HTTP_307_TEMPORARY_REDIRECT,
            headers={
                "Location": f"{fake_director_v0_base_url}/fake-status/{node_not_found}"
            },
        )

        yield None


@pytest.fixture(
    params=[
        False,
        pytest.param(
            True,
            marks=pytest.mark.xfail(
                reason="INTERNAL scheduler implementation is missing"
            ),
        ),
    ]
)
def use_internal_scheduler(request: pytest.FixtureRequest) -> bool:
    return request.param


@pytest.fixture
def app_environment(
    app_environment: EnvVarsDict,
    rabbit_service: RabbitSettings,
    redis_service: RedisSettings,
    use_internal_scheduler: bool,
    monkeypatch: pytest.MonkeyPatch,
) -> EnvVarsDict:
    setenvs_from_dict(
        monkeypatch,
        {
            "DYNAMIC_SCHEDULER_USE_INTERNAL_SCHEDULER": f"{use_internal_scheduler}",
        },
    )
    return app_environment


@pytest.fixture
async def rpc_client(
    app_environment: EnvVarsDict,
    mock_director_v2_service_state: None,
    mock_director_v0_service_state: None,
    app: FastAPI,
    rabbitmq_rpc_client: Callable[[str], Awaitable[RabbitMQRPCClient]],
) -> RabbitMQRPCClient:
    return await rabbitmq_rpc_client("client")


async def test_list_tracked_dynamic_services(rpc_client: RabbitMQRPCClient):
    results = await services.list_tracked_dynamic_services(
        rpc_client, user_id=None, project_id=None
    )
    assert len(results) == 2
    assert results == [
        TypeAdapter(DynamicServiceGet).validate_python(x)
        for x in DynamicServiceGet.model_json_schema()["examples"]
    ]


async def test_get_state(
    rpc_client: RabbitMQRPCClient,
    node_id_new_style: NodeID,
    node_id_legacy: NodeID,
    node_not_found: NodeID,
    service_status_new_style: DynamicServiceGet,
    service_status_legacy: NodeGet,
):
    # status from director-v2

    result = await services.get_service_status(rpc_client, node_id=node_id_new_style)
    assert result == service_status_new_style

    # status from director-v0
    result = await services.get_service_status(rpc_client, node_id=node_id_legacy)
    assert result == service_status_legacy

    # node not tracked any of the two directors
    result = await services.get_service_status(rpc_client, node_id=node_not_found)
    assert result == NodeGetIdle.from_node_id(node_not_found)


@pytest.fixture
def dynamic_service_start() -> DynamicServiceStart:
    # one for legacy and one for new style?
    return TypeAdapter(DynamicServiceStart).validate_python(
        DynamicServiceStart.model_json_schema()["example"]
    )


@pytest.fixture
def mock_director_v0_service_run(
    fake_director_v0_base_url: str, service_status_legacy: NodeGet
) -> Iterator[None]:
    with respx.mock(
        base_url=fake_director_v0_base_url,
        assert_all_called=False,
        assert_all_mocked=True,  # IMPORTANT: KEEP always True!
    ) as mock:
        mock.post("/fake-service-run").respond(
            status.HTTP_201_CREATED,
            text=json.dumps(
                jsonable_encoder({"data": service_status_legacy.model_dump()})
            ),
        )

        yield None


@pytest.fixture
def mock_director_v2_service_run(
    is_legacy: bool,
    service_status_new_style: DynamicServiceGet,
    service_status_legacy: NodeGet,
    fake_director_v0_base_url: str,
) -> Iterator[None]:
    with respx.mock(
        base_url="http://director-v2:8000/v2",
        assert_all_called=False,
        assert_all_mocked=True,  # IMPORTANT: KEEP always True!
    ) as mock:
        request = mock.post("/dynamic_services")
        if is_legacy:
            request.respond(
                status.HTTP_307_TEMPORARY_REDIRECT,
                headers={"Location": f"{fake_director_v0_base_url}/fake-service-run"},
            )
        else:
            request.respond(
                status.HTTP_201_CREATED,
                text=service_status_new_style.model_dump_json(),
            )
        yield None


@pytest.mark.parametrize("is_legacy", [True, False])
async def test_run_dynamic_service(
    mock_director_v0_service_run: None,
    mock_director_v2_service_run: None,
    rpc_client: RabbitMQRPCClient,
    dynamic_service_start: DynamicServiceStart,
    is_legacy: bool,
):
    result = await services.run_dynamic_service(
        rpc_client, dynamic_service_start=dynamic_service_start
    )

    if is_legacy:
        assert isinstance(result, NodeGet)
    else:
        assert isinstance(result, DynamicServiceGet)


@pytest.fixture
def simcore_user_agent(faker: Faker) -> str:
    return faker.pystr()


@pytest.fixture
def node_id(faker: Faker) -> NodeID:
    return faker.uuid4(cast_to=None)


@pytest.fixture
def node_id_not_found(faker: Faker) -> NodeID:
    return faker.uuid4(cast_to=None)


@pytest.fixture
def node_id_manual_intervention(faker: Faker) -> NodeID:
    return faker.uuid4(cast_to=None)


@pytest.fixture
def user_id() -> UserID:
    return 42


@pytest.fixture
def project_id(faker: Faker) -> ProjectID:
    return faker.uuid4(cast_to=None)


@pytest.fixture
def mock_director_v0_service_stop(
    fake_director_v0_base_url: str,
    node_id: NodeID,
    node_id_not_found: NodeID,
    node_id_manual_intervention: NodeID,
    save_state: bool,
) -> Iterator[None]:
    can_save_str = f"{save_state}".lower()
    with respx.mock(
        base_url=fake_director_v0_base_url,
        assert_all_called=False,
        assert_all_mocked=True,  # IMPORTANT: KEEP always True!
    ) as mock:
        mock.delete(f"/fake-service-stop-ok/{node_id}?can_save={can_save_str}").respond(
            status.HTTP_204_NO_CONTENT
        )

        mock.delete(
            f"/fake-service-stop-not-found/{node_id_not_found}?can_save={can_save_str}"
        ).respond(status.HTTP_404_NOT_FOUND)

        mock.delete(
            f"/fake-service-stop-manual/{node_id_manual_intervention}?can_save={can_save_str}"
        ).respond(status.HTTP_409_CONFLICT)

        yield None


@pytest.fixture
def mock_director_v2_service_stop(
    node_id: NodeID,
    node_id_not_found: NodeID,
    node_id_manual_intervention: NodeID,
    is_legacy: bool,
    fake_director_v0_base_url: str,
    save_state: bool,
) -> Iterator[None]:
    can_save_str = f"{save_state}".lower()
    with respx.mock(
        base_url="http://director-v2:8000/v2",
        assert_all_called=False,
        assert_all_mocked=True,  # IMPORTANT: KEEP always True!
    ) as mock:
        request_ok = mock.delete(f"/dynamic_services/{node_id}?can_save={can_save_str}")
        if is_legacy:
            request_ok.respond(
                status.HTTP_307_TEMPORARY_REDIRECT,
                headers={
                    "Location": f"{fake_director_v0_base_url}/fake-service-stop-ok/{node_id}?can_save={can_save_str}"
                },
            )
        else:
            request_ok.respond(status.HTTP_204_NO_CONTENT)

        request_not_found = mock.delete(
            f"/dynamic_services/{node_id_not_found}?can_save={can_save_str}"
        )
        if is_legacy:
            request_not_found.respond(
                status.HTTP_307_TEMPORARY_REDIRECT,
                headers={
                    "Location": f"{fake_director_v0_base_url}/fake-service-stop-not-found/{node_id_not_found}?can_save={can_save_str}"
                },
            )
        else:
            request_not_found.respond(status.HTTP_404_NOT_FOUND)

        request_manual_intervention = mock.delete(
            f"/dynamic_services/{node_id_manual_intervention}?can_save={can_save_str}"
        )
        if is_legacy:
            request_manual_intervention.respond(
                status.HTTP_307_TEMPORARY_REDIRECT,
                headers={
                    "Location": f"{fake_director_v0_base_url}/fake-service-stop-manual/{node_id_manual_intervention}?can_save={can_save_str}"
                },
            )
        else:
            request_manual_intervention.respond(status.HTTP_409_CONFLICT)

        yield None


@pytest.mark.parametrize("is_legacy", [True, False])
@pytest.mark.parametrize("save_state", [True, False])
async def test_stop_dynamic_service(
    mock_director_v0_service_stop: None,
    mock_director_v2_service_stop: None,
    rpc_client: RabbitMQRPCClient,
    user_id: UserID,
    project_id: ProjectID,
    node_id: NodeID,
    node_id_not_found: NodeID,
    node_id_manual_intervention: NodeID,
    simcore_user_agent: str,
    save_state: bool,
):
    def _get_rpc_stop(with_node_id: NodeID) -> DynamicServiceStop:
        return DynamicServiceStop(
            user_id=user_id,
            project_id=project_id,
            node_id=with_node_id,
            simcore_user_agent=simcore_user_agent,
            save_state=save_state,
        )

    # service was stopped
    result = await services.stop_dynamic_service(
        rpc_client,
        dynamic_service_stop=_get_rpc_stop(node_id),
        timeout_s=5,
    )
    assert result is None

    # service was not found
    with pytest.raises(ServiceWasNotFoundError):
        await services.stop_dynamic_service(
            rpc_client,
            dynamic_service_stop=_get_rpc_stop(node_id_not_found),
            timeout_s=5,
        )

    # service awaits for manual intervention
    with pytest.raises(ServiceWaitingForManualInterventionError):
        await services.stop_dynamic_service(
            rpc_client,
            dynamic_service_stop=_get_rpc_stop(node_id_manual_intervention),
            timeout_s=5,
        )


@pytest.fixture
def mock_raise_generic_error(
    mocker: MockerFixture,
) -> None:
    module_base = (
        "simcore_service_dynamic_scheduler.services.director_v2._public_client"
    )
    mocker.patch(
        f"{module_base}.DirectorV2Client.stop_dynamic_service",
        autospec=True,
        side_effect=Exception("raised as expected"),
    )


@pytest.mark.parametrize("save_state", [True, False])
async def test_stop_dynamic_service_serializes_generic_errors(
    mock_raise_generic_error: None,
    rpc_client: RabbitMQRPCClient,
    user_id: UserID,
    project_id: ProjectID,
    node_id: NodeID,
    simcore_user_agent: str,
    save_state: bool,
):
    with pytest.raises(
        RPCServerError, match="While running method 'stop_dynamic_service'"
    ):
        await services.stop_dynamic_service(
            rpc_client,
            dynamic_service_stop=DynamicServiceStop(
                user_id=user_id,
                project_id=project_id,
                node_id=node_id,
                simcore_user_agent=simcore_user_agent,
                save_state=save_state,
            ),
            timeout_s=5,
        )


@pytest.fixture
<<<<<<< HEAD
def inactivity_response() -> GetProjectInactivityResponse:
    return TypeAdapter(GetProjectInactivityResponse).validate_python(
        GetProjectInactivityResponse.model_json_schema()["example"]
=======
def mock_director_v2_restart_user_services(node_id: NodeID) -> Iterator[None]:
    with respx.mock(
        base_url="http://director-v2:8000/v2",
        assert_all_called=False,
        assert_all_mocked=True,  # IMPORTANT: KEEP always True!
    ) as mock:
        mock.post(f"/dynamic_services/{node_id}:restart").respond(
            status.HTTP_204_NO_CONTENT
        )
        yield None


async def test_restart_user_services(
    mock_director_v2_restart_user_services: None,
    rpc_client: RabbitMQRPCClient,
    node_id: NodeID,
):
    await services.restart_user_services(rpc_client, node_id=node_id, timeout_s=5)


@pytest.fixture
def mock_director_v2_service_retrieve_inputs(node_id: NodeID) -> Iterator[None]:
    with respx.mock(
        base_url="http://director-v2:8000/v2",
        assert_all_called=False,
        assert_all_mocked=True,  # IMPORTANT: KEEP always True!
    ) as mock:
        mock.post(f"/dynamic_services/{node_id}:retrieve").respond(
            status.HTTP_200_OK,
            text=TypeAdapter(RetrieveDataOutEnveloped)
            .validate_python(
                RetrieveDataOutEnveloped.model_json_schema()["examples"][0]
            )
            .model_dump_json(),
        )

        yield None


async def test_retrieve_inputs(
    mock_director_v2_service_retrieve_inputs: None,
    rpc_client: RabbitMQRPCClient,
    node_id: NodeID,
):
    results = await services.retrieve_inputs(
        rpc_client, node_id=node_id, port_keys=[], timeout_s=10
    )
    assert (
        results.model_dump(mode="python")
        == RetrieveDataOutEnveloped.model_json_schema()["examples"][0]
>>>>>>> f7e3e86f
    )


@pytest.fixture
<<<<<<< HEAD
def mock_director_v2_get_project_inactivity(
    project_id: ProjectID, inactivity_response: GetProjectInactivityResponse
) -> Iterator[None]:
=======
def mock_director_v2_update_projects_networks(project_id: ProjectID) -> Iterator[None]:
>>>>>>> f7e3e86f
    with respx.mock(
        base_url="http://director-v2:8000/v2",
        assert_all_called=False,
        assert_all_mocked=True,  # IMPORTANT: KEEP always True!
    ) as mock:
<<<<<<< HEAD
        mock.get(f"/dynamic_services/projects/{project_id}/inactivity").respond(
            status.HTTP_200_OK, text=inactivity_response.model_dump_json()
=======
        mock.patch(f"/dynamic_services/projects/{project_id}/-/networks").respond(
            status.HTTP_204_NO_CONTENT
>>>>>>> f7e3e86f
        )
        yield None


<<<<<<< HEAD
async def test_get_project_inactivity(
    mock_director_v2_get_project_inactivity: None,
    rpc_client: RabbitMQRPCClient,
    project_id: ProjectID,
    inactivity_response: GetProjectInactivityResponse,
):
    result = await services.get_project_inactivity(
        rpc_client, project_id=project_id, max_inactivity_seconds=5
    )
    assert result == inactivity_response
=======
async def test_update_projects_networks(
    mock_director_v2_update_projects_networks: None,
    rpc_client: RabbitMQRPCClient,
    project_id: ProjectID,
):
    await services.update_projects_networks(rpc_client, project_id=project_id)
>>>>>>> f7e3e86f
<|MERGE_RESOLUTION|>--- conflicted
+++ resolved
@@ -11,11 +11,8 @@
 from fastapi.encoders import jsonable_encoder
 from models_library.api_schemas_directorv2.dynamic_services import (
     DynamicServiceGet,
-<<<<<<< HEAD
     GetProjectInactivityResponse,
-=======
     RetrieveDataOutEnveloped,
->>>>>>> f7e3e86f
 )
 from models_library.api_schemas_dynamic_scheduler.dynamic_services import (
     DynamicServiceStart,
@@ -498,11 +495,40 @@
 
 
 @pytest.fixture
-<<<<<<< HEAD
 def inactivity_response() -> GetProjectInactivityResponse:
     return TypeAdapter(GetProjectInactivityResponse).validate_python(
         GetProjectInactivityResponse.model_json_schema()["example"]
-=======
+    )
+
+
+@pytest.fixture
+def mock_director_v2_get_project_inactivity(
+    project_id: ProjectID, inactivity_response: GetProjectInactivityResponse
+) -> Iterator[None]:
+    with respx.mock(
+        base_url="http://director-v2:8000/v2",
+        assert_all_called=False,
+        assert_all_mocked=True,  # IMPORTANT: KEEP always True!
+    ) as mock:
+        mock.get(f"/dynamic_services/projects/{project_id}/inactivity").respond(
+            status.HTTP_200_OK, text=inactivity_response.model_dump_json()
+        )
+        yield None
+
+
+async def test_get_project_inactivity(
+    mock_director_v2_get_project_inactivity: None,
+    rpc_client: RabbitMQRPCClient,
+    project_id: ProjectID,
+    inactivity_response: GetProjectInactivityResponse,
+):
+    result = await services.get_project_inactivity(
+        rpc_client, project_id=project_id, max_inactivity_seconds=5
+    )
+    assert result == inactivity_response
+
+
+@pytest.fixture
 def mock_director_v2_restart_user_services(node_id: NodeID) -> Iterator[None]:
     with respx.mock(
         base_url="http://director-v2:8000/v2",
@@ -553,50 +579,25 @@
     assert (
         results.model_dump(mode="python")
         == RetrieveDataOutEnveloped.model_json_schema()["examples"][0]
->>>>>>> f7e3e86f
-    )
-
-
-@pytest.fixture
-<<<<<<< HEAD
-def mock_director_v2_get_project_inactivity(
-    project_id: ProjectID, inactivity_response: GetProjectInactivityResponse
-) -> Iterator[None]:
-=======
+    )
+
+
+@pytest.fixture
 def mock_director_v2_update_projects_networks(project_id: ProjectID) -> Iterator[None]:
->>>>>>> f7e3e86f
     with respx.mock(
         base_url="http://director-v2:8000/v2",
         assert_all_called=False,
         assert_all_mocked=True,  # IMPORTANT: KEEP always True!
     ) as mock:
-<<<<<<< HEAD
-        mock.get(f"/dynamic_services/projects/{project_id}/inactivity").respond(
-            status.HTTP_200_OK, text=inactivity_response.model_dump_json()
-=======
         mock.patch(f"/dynamic_services/projects/{project_id}/-/networks").respond(
             status.HTTP_204_NO_CONTENT
->>>>>>> f7e3e86f
-        )
-        yield None
-
-
-<<<<<<< HEAD
-async def test_get_project_inactivity(
-    mock_director_v2_get_project_inactivity: None,
-    rpc_client: RabbitMQRPCClient,
-    project_id: ProjectID,
-    inactivity_response: GetProjectInactivityResponse,
-):
-    result = await services.get_project_inactivity(
-        rpc_client, project_id=project_id, max_inactivity_seconds=5
-    )
-    assert result == inactivity_response
-=======
+        )
+        yield None
+
+
 async def test_update_projects_networks(
     mock_director_v2_update_projects_networks: None,
     rpc_client: RabbitMQRPCClient,
     project_id: ProjectID,
 ):
-    await services.update_projects_networks(rpc_client, project_id=project_id)
->>>>>>> f7e3e86f
+    await services.update_projects_networks(rpc_client, project_id=project_id)