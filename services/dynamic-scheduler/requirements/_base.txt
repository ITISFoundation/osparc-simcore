aio-pika==9.4.3
    # via -r requirements/../../../packages/service-library/requirements/_base.in
aiocache==0.12.3
    # via -r requirements/../../../packages/service-library/requirements/_base.in
aiodebug==2.3.0
    # via -r requirements/../../../packages/service-library/requirements/_base.in
aiodocker==0.23.0
    # via -r requirements/../../../packages/service-library/requirements/_base.in
aiofiles==24.1.0
    # via -r requirements/../../../packages/service-library/requirements/_base.in
aiohappyeyeballs==2.4.3
    # via aiohttp
aiohttp==3.10.10
    # via
    #   -c requirements/../../../packages/common-library/requirements/../../../requirements/constraints.txt
    #   -c requirements/../../../packages/models-library/requirements/../../../packages/common-library/requirements/../../../requirements/constraints.txt
    #   -c requirements/../../../packages/models-library/requirements/../../../requirements/constraints.txt
    #   -c requirements/../../../packages/postgres-database/requirements/../../../packages/common-library/requirements/../../../requirements/constraints.txt
    #   -c requirements/../../../packages/postgres-database/requirements/../../../requirements/constraints.txt
    #   -c requirements/../../../packages/service-library/requirements/../../../packages/common-library/requirements/../../../requirements/constraints.txt
    #   -c requirements/../../../packages/service-library/requirements/../../../packages/models-library/requirements/../../../packages/common-library/requirements/../../../requirements/constraints.txt
    #   -c requirements/../../../packages/service-library/requirements/../../../packages/models-library/requirements/../../../requirements/constraints.txt
    #   -c requirements/../../../packages/service-library/requirements/../../../packages/settings-library/requirements/../../../packages/common-library/requirements/../../../requirements/constraints.txt
    #   -c requirements/../../../packages/service-library/requirements/../../../packages/settings-library/requirements/../../../requirements/constraints.txt
    #   -c requirements/../../../packages/service-library/requirements/../../../requirements/constraints.txt
    #   -c requirements/../../../packages/settings-library/requirements/../../../packages/common-library/requirements/../../../requirements/constraints.txt
    #   -c requirements/../../../packages/settings-library/requirements/../../../requirements/constraints.txt
    #   -c requirements/../../../requirements/constraints.txt
    #   aiodocker
aiormq==6.8.1
    # via aio-pika
aiosignal==1.3.1
    # via aiohttp
alembic==1.13.3
    # via -r requirements/../../../packages/postgres-database/requirements/_base.in
annotated-types==0.7.0
    # via pydantic
anyio==4.6.2.post1
    # via
    #   fast-depends
    #   faststream
    #   httpx
    #   starlette
    #   watchfiles
arrow==1.3.0
    # via
    #   -r requirements/../../../packages/models-library/requirements/_base.in
    #   -r requirements/../../../packages/service-library/requirements/../../../packages/models-library/requirements/_base.in
    #   -r requirements/../../../packages/service-library/requirements/_base.in
    #   -r requirements/_base.in
asgiref==3.8.1
    # via opentelemetry-instrumentation-asgi
async-timeout==4.0.3
    # via asyncpg
asyncpg==0.29.0
    # via sqlalchemy
attrs==24.2.0
    # via
    #   aiohttp
    #   jsonschema
    #   referencing
bidict==0.23.1
    # via python-socketio
certifi==2024.8.30
    # via
    #   -c requirements/../../../packages/common-library/requirements/../../../requirements/constraints.txt
    #   -c requirements/../../../packages/models-library/requirements/../../../packages/common-library/requirements/../../../requirements/constraints.txt
    #   -c requirements/../../../packages/models-library/requirements/../../../requirements/constraints.txt
    #   -c requirements/../../../packages/postgres-database/requirements/../../../packages/common-library/requirements/../../../requirements/constraints.txt
    #   -c requirements/../../../packages/postgres-database/requirements/../../../requirements/constraints.txt
    #   -c requirements/../../../packages/service-library/requirements/../../../packages/common-library/requirements/../../../requirements/constraints.txt
    #   -c requirements/../../../packages/service-library/requirements/../../../packages/models-library/requirements/../../../packages/common-library/requirements/../../../requirements/constraints.txt
    #   -c requirements/../../../packages/service-library/requirements/../../../packages/models-library/requirements/../../../requirements/constraints.txt
    #   -c requirements/../../../packages/service-library/requirements/../../../packages/settings-library/requirements/../../../packages/common-library/requirements/../../../requirements/constraints.txt
    #   -c requirements/../../../packages/service-library/requirements/../../../packages/settings-library/requirements/../../../requirements/constraints.txt
    #   -c requirements/../../../packages/service-library/requirements/../../../requirements/constraints.txt
    #   -c requirements/../../../packages/settings-library/requirements/../../../packages/common-library/requirements/../../../requirements/constraints.txt
    #   -c requirements/../../../packages/settings-library/requirements/../../../requirements/constraints.txt
    #   -c requirements/../../../requirements/constraints.txt
    #   httpcore
    #   httpx
    #   requests
charset-normalizer==3.4.0
    # via requests
click==8.1.7
    # via
    #   typer
    #   uvicorn
deprecated==1.2.14
    # via
    #   opentelemetry-api
    #   opentelemetry-exporter-otlp-proto-grpc
    #   opentelemetry-exporter-otlp-proto-http
    #   opentelemetry-semantic-conventions
dnspython==2.7.0
    # via email-validator
email-validator==2.2.0
    # via pydantic
fast-depends==2.4.12
    # via faststream
fastapi==0.115.2
    # via
    #   -r requirements/../../../packages/service-library/requirements/_fastapi.in
    #   -r requirements/_base.in
<<<<<<< HEAD
faststream==0.5.27
=======
    #   prometheus-fastapi-instrumentator
faststream==0.5.28
>>>>>>> 6bfab60a
    # via -r requirements/../../../packages/service-library/requirements/_base.in
frozenlist==1.4.1
    # via
    #   aiohttp
    #   aiosignal
googleapis-common-protos==1.65.0
    # via
    #   opentelemetry-exporter-otlp-proto-grpc
    #   opentelemetry-exporter-otlp-proto-http
greenlet==3.1.1
    # via sqlalchemy
grpcio==1.67.0
    # via opentelemetry-exporter-otlp-proto-grpc
h11==0.14.0
    # via
    #   httpcore
    #   uvicorn
    #   wsproto
httpcore==1.0.6
    # via httpx
httptools==0.6.2
    # via uvicorn
httpx==0.27.2
    # via
    #   -c requirements/../../../packages/common-library/requirements/../../../requirements/constraints.txt
    #   -c requirements/../../../packages/models-library/requirements/../../../packages/common-library/requirements/../../../requirements/constraints.txt
    #   -c requirements/../../../packages/models-library/requirements/../../../requirements/constraints.txt
    #   -c requirements/../../../packages/postgres-database/requirements/../../../packages/common-library/requirements/../../../requirements/constraints.txt
    #   -c requirements/../../../packages/postgres-database/requirements/../../../requirements/constraints.txt
    #   -c requirements/../../../packages/service-library/requirements/../../../packages/common-library/requirements/../../../requirements/constraints.txt
    #   -c requirements/../../../packages/service-library/requirements/../../../packages/models-library/requirements/../../../packages/common-library/requirements/../../../requirements/constraints.txt
    #   -c requirements/../../../packages/service-library/requirements/../../../packages/models-library/requirements/../../../requirements/constraints.txt
    #   -c requirements/../../../packages/service-library/requirements/../../../packages/settings-library/requirements/../../../packages/common-library/requirements/../../../requirements/constraints.txt
    #   -c requirements/../../../packages/service-library/requirements/../../../packages/settings-library/requirements/../../../requirements/constraints.txt
    #   -c requirements/../../../packages/service-library/requirements/../../../requirements/constraints.txt
    #   -c requirements/../../../packages/settings-library/requirements/../../../packages/common-library/requirements/../../../requirements/constraints.txt
    #   -c requirements/../../../packages/settings-library/requirements/../../../requirements/constraints.txt
    #   -c requirements/../../../requirements/constraints.txt
    #   -r requirements/../../../packages/service-library/requirements/_fastapi.in
    #   -r requirements/_base.in
idna==3.10
    # via
    #   anyio
    #   email-validator
    #   httpx
    #   requests
    #   yarl
importlib-metadata==8.4.0
    # via opentelemetry-api
jsonschema==4.23.0
    # via
    #   -r requirements/../../../packages/models-library/requirements/_base.in
    #   -r requirements/../../../packages/service-library/requirements/../../../packages/models-library/requirements/_base.in
jsonschema-specifications==2023.7.1
    # via jsonschema
mako==1.3.5
    # via
    #   -c requirements/../../../packages/common-library/requirements/../../../requirements/constraints.txt
    #   -c requirements/../../../packages/models-library/requirements/../../../packages/common-library/requirements/../../../requirements/constraints.txt
    #   -c requirements/../../../packages/models-library/requirements/../../../requirements/constraints.txt
    #   -c requirements/../../../packages/postgres-database/requirements/../../../packages/common-library/requirements/../../../requirements/constraints.txt
    #   -c requirements/../../../packages/postgres-database/requirements/../../../requirements/constraints.txt
    #   -c requirements/../../../packages/service-library/requirements/../../../packages/common-library/requirements/../../../requirements/constraints.txt
    #   -c requirements/../../../packages/service-library/requirements/../../../packages/models-library/requirements/../../../packages/common-library/requirements/../../../requirements/constraints.txt
    #   -c requirements/../../../packages/service-library/requirements/../../../packages/models-library/requirements/../../../requirements/constraints.txt
    #   -c requirements/../../../packages/service-library/requirements/../../../packages/settings-library/requirements/../../../packages/common-library/requirements/../../../requirements/constraints.txt
    #   -c requirements/../../../packages/service-library/requirements/../../../packages/settings-library/requirements/../../../requirements/constraints.txt
    #   -c requirements/../../../packages/service-library/requirements/../../../requirements/constraints.txt
    #   -c requirements/../../../packages/settings-library/requirements/../../../packages/common-library/requirements/../../../requirements/constraints.txt
    #   -c requirements/../../../packages/settings-library/requirements/../../../requirements/constraints.txt
    #   -c requirements/../../../requirements/constraints.txt
    #   alembic
markdown-it-py==3.0.0
    # via rich
markupsafe==3.0.1
    # via mako
mdurl==0.1.2
    # via markdown-it-py
multidict==6.1.0
    # via
    #   aiohttp
    #   yarl
opentelemetry-api==1.27.0
    # via
    #   -r requirements/../../../packages/service-library/requirements/_base.in
    #   opentelemetry-exporter-otlp-proto-grpc
    #   opentelemetry-exporter-otlp-proto-http
    #   opentelemetry-instrumentation
    #   opentelemetry-instrumentation-asgi
    #   opentelemetry-instrumentation-fastapi
    #   opentelemetry-instrumentation-requests
    #   opentelemetry-sdk
    #   opentelemetry-semantic-conventions
opentelemetry-exporter-otlp==1.27.0
    # via -r requirements/../../../packages/service-library/requirements/_base.in
opentelemetry-exporter-otlp-proto-common==1.27.0
    # via
    #   opentelemetry-exporter-otlp-proto-grpc
    #   opentelemetry-exporter-otlp-proto-http
opentelemetry-exporter-otlp-proto-grpc==1.27.0
    # via opentelemetry-exporter-otlp
opentelemetry-exporter-otlp-proto-http==1.27.0
    # via opentelemetry-exporter-otlp
opentelemetry-instrumentation==0.48b0
    # via
    #   opentelemetry-instrumentation-asgi
    #   opentelemetry-instrumentation-fastapi
    #   opentelemetry-instrumentation-requests
opentelemetry-instrumentation-asgi==0.48b0
    # via opentelemetry-instrumentation-fastapi
opentelemetry-instrumentation-fastapi==0.48b0
    # via -r requirements/../../../packages/service-library/requirements/_fastapi.in
opentelemetry-instrumentation-requests==0.48b0
    # via -r requirements/../../../packages/service-library/requirements/_base.in
opentelemetry-proto==1.27.0
    # via
    #   opentelemetry-exporter-otlp-proto-common
    #   opentelemetry-exporter-otlp-proto-grpc
    #   opentelemetry-exporter-otlp-proto-http
opentelemetry-sdk==1.27.0
    # via
    #   -r requirements/../../../packages/service-library/requirements/_base.in
    #   opentelemetry-exporter-otlp-proto-grpc
    #   opentelemetry-exporter-otlp-proto-http
opentelemetry-semantic-conventions==0.48b0
    # via
    #   opentelemetry-instrumentation-asgi
    #   opentelemetry-instrumentation-fastapi
    #   opentelemetry-instrumentation-requests
    #   opentelemetry-sdk
opentelemetry-util-http==0.48b0
    # via
    #   opentelemetry-instrumentation-asgi
    #   opentelemetry-instrumentation-fastapi
    #   opentelemetry-instrumentation-requests
orjson==3.10.7
    # via
    #   -c requirements/../../../packages/common-library/requirements/../../../requirements/constraints.txt
    #   -c requirements/../../../packages/models-library/requirements/../../../packages/common-library/requirements/../../../requirements/constraints.txt
    #   -c requirements/../../../packages/models-library/requirements/../../../requirements/constraints.txt
    #   -c requirements/../../../packages/postgres-database/requirements/../../../packages/common-library/requirements/../../../requirements/constraints.txt
    #   -c requirements/../../../packages/postgres-database/requirements/../../../requirements/constraints.txt
    #   -c requirements/../../../packages/service-library/requirements/../../../packages/common-library/requirements/../../../requirements/constraints.txt
    #   -c requirements/../../../packages/service-library/requirements/../../../packages/models-library/requirements/../../../packages/common-library/requirements/../../../requirements/constraints.txt
    #   -c requirements/../../../packages/service-library/requirements/../../../packages/models-library/requirements/../../../requirements/constraints.txt
    #   -c requirements/../../../packages/service-library/requirements/../../../packages/settings-library/requirements/../../../packages/common-library/requirements/../../../requirements/constraints.txt
    #   -c requirements/../../../packages/service-library/requirements/../../../packages/settings-library/requirements/../../../requirements/constraints.txt
    #   -c requirements/../../../packages/service-library/requirements/../../../requirements/constraints.txt
    #   -c requirements/../../../packages/settings-library/requirements/../../../packages/common-library/requirements/../../../requirements/constraints.txt
    #   -c requirements/../../../packages/settings-library/requirements/../../../requirements/constraints.txt
    #   -c requirements/../../../requirements/constraints.txt
    #   -r requirements/../../../packages/models-library/requirements/_base.in
    #   -r requirements/../../../packages/service-library/requirements/../../../packages/models-library/requirements/_base.in
packaging==24.1
    # via -r requirements/_base.in
pamqp==3.3.0
    # via aiormq
prometheus-client==0.21.0
    # via
    #   -r requirements/../../../packages/service-library/requirements/_fastapi.in
    #   prometheus-fastapi-instrumentator
prometheus-fastapi-instrumentator==7.0.0
    # via -r requirements/../../../packages/service-library/requirements/_fastapi.in
propcache==0.2.0
    # via yarl
protobuf==4.25.5
    # via
    #   googleapis-common-protos
    #   opentelemetry-proto
psutil==6.0.0
    # via -r requirements/../../../packages/service-library/requirements/_base.in
psycopg2-binary==2.9.10
    # via sqlalchemy
pydantic==2.9.2
    # via
    #   -c requirements/../../../packages/common-library/requirements/../../../requirements/constraints.txt
    #   -c requirements/../../../packages/models-library/requirements/../../../packages/common-library/requirements/../../../requirements/constraints.txt
    #   -c requirements/../../../packages/models-library/requirements/../../../requirements/constraints.txt
    #   -c requirements/../../../packages/postgres-database/requirements/../../../packages/common-library/requirements/../../../requirements/constraints.txt
    #   -c requirements/../../../packages/postgres-database/requirements/../../../requirements/constraints.txt
    #   -c requirements/../../../packages/service-library/requirements/../../../packages/common-library/requirements/../../../requirements/constraints.txt
    #   -c requirements/../../../packages/service-library/requirements/../../../packages/models-library/requirements/../../../packages/common-library/requirements/../../../requirements/constraints.txt
    #   -c requirements/../../../packages/service-library/requirements/../../../packages/models-library/requirements/../../../requirements/constraints.txt
    #   -c requirements/../../../packages/service-library/requirements/../../../packages/settings-library/requirements/../../../packages/common-library/requirements/../../../requirements/constraints.txt
    #   -c requirements/../../../packages/service-library/requirements/../../../packages/settings-library/requirements/../../../requirements/constraints.txt
    #   -c requirements/../../../packages/service-library/requirements/../../../requirements/constraints.txt
    #   -c requirements/../../../packages/settings-library/requirements/../../../packages/common-library/requirements/../../../requirements/constraints.txt
    #   -c requirements/../../../packages/settings-library/requirements/../../../requirements/constraints.txt
    #   -c requirements/../../../requirements/constraints.txt
    #   -r requirements/../../../packages/common-library/requirements/_base.in
    #   -r requirements/../../../packages/models-library/requirements/../../../packages/common-library/requirements/_base.in
    #   -r requirements/../../../packages/models-library/requirements/_base.in
    #   -r requirements/../../../packages/postgres-database/requirements/../../../packages/common-library/requirements/_base.in
    #   -r requirements/../../../packages/postgres-database/requirements/_base.in
    #   -r requirements/../../../packages/service-library/requirements/../../../packages/common-library/requirements/_base.in
    #   -r requirements/../../../packages/service-library/requirements/../../../packages/models-library/requirements/../../../packages/common-library/requirements/_base.in
    #   -r requirements/../../../packages/service-library/requirements/../../../packages/models-library/requirements/_base.in
    #   -r requirements/../../../packages/service-library/requirements/../../../packages/settings-library/requirements/../../../packages/common-library/requirements/_base.in
    #   -r requirements/../../../packages/service-library/requirements/../../../packages/settings-library/requirements/_base.in
    #   -r requirements/../../../packages/service-library/requirements/_base.in
    #   -r requirements/../../../packages/settings-library/requirements/../../../packages/common-library/requirements/_base.in
    #   -r requirements/../../../packages/settings-library/requirements/_base.in
    #   fast-depends
    #   fastapi
    #   pydantic-extra-types
    #   pydantic-settings
pydantic-core==2.23.4
    # via pydantic
pydantic-extra-types==2.9.0
    # via
    #   -r requirements/../../../packages/models-library/requirements/_base.in
    #   -r requirements/../../../packages/service-library/requirements/../../../packages/models-library/requirements/_base.in
pydantic-settings==2.5.2
    # via
    #   -r requirements/../../../packages/models-library/requirements/_base.in
    #   -r requirements/../../../packages/service-library/requirements/../../../packages/models-library/requirements/_base.in
    #   -r requirements/../../../packages/service-library/requirements/../../../packages/settings-library/requirements/_base.in
    #   -r requirements/../../../packages/settings-library/requirements/_base.in
pygments==2.18.0
    # via rich
pyinstrument==5.0.0
    # via -r requirements/../../../packages/service-library/requirements/_base.in
python-dateutil==2.9.0.post0
    # via arrow
python-dotenv==1.0.1
    # via
    #   pydantic-settings
    #   uvicorn
python-engineio==4.10.1
    # via python-socketio
python-socketio==5.11.4
    # via -r requirements/_base.in
pyyaml==6.0.2
    # via
    #   -c requirements/../../../packages/common-library/requirements/../../../requirements/constraints.txt
    #   -c requirements/../../../packages/models-library/requirements/../../../packages/common-library/requirements/../../../requirements/constraints.txt
    #   -c requirements/../../../packages/models-library/requirements/../../../requirements/constraints.txt
    #   -c requirements/../../../packages/postgres-database/requirements/../../../packages/common-library/requirements/../../../requirements/constraints.txt
    #   -c requirements/../../../packages/postgres-database/requirements/../../../requirements/constraints.txt
    #   -c requirements/../../../packages/service-library/requirements/../../../packages/common-library/requirements/../../../requirements/constraints.txt
    #   -c requirements/../../../packages/service-library/requirements/../../../packages/models-library/requirements/../../../packages/common-library/requirements/../../../requirements/constraints.txt
    #   -c requirements/../../../packages/service-library/requirements/../../../packages/models-library/requirements/../../../requirements/constraints.txt
    #   -c requirements/../../../packages/service-library/requirements/../../../packages/settings-library/requirements/../../../packages/common-library/requirements/../../../requirements/constraints.txt
    #   -c requirements/../../../packages/service-library/requirements/../../../packages/settings-library/requirements/../../../requirements/constraints.txt
    #   -c requirements/../../../packages/service-library/requirements/../../../requirements/constraints.txt
    #   -c requirements/../../../packages/settings-library/requirements/../../../packages/common-library/requirements/../../../requirements/constraints.txt
    #   -c requirements/../../../packages/settings-library/requirements/../../../requirements/constraints.txt
    #   -c requirements/../../../requirements/constraints.txt
    #   -r requirements/../../../packages/service-library/requirements/_base.in
    #   uvicorn
redis==5.1.1
    # via
    #   -c requirements/../../../packages/common-library/requirements/../../../requirements/constraints.txt
    #   -c requirements/../../../packages/models-library/requirements/../../../packages/common-library/requirements/../../../requirements/constraints.txt
    #   -c requirements/../../../packages/models-library/requirements/../../../requirements/constraints.txt
    #   -c requirements/../../../packages/postgres-database/requirements/../../../packages/common-library/requirements/../../../requirements/constraints.txt
    #   -c requirements/../../../packages/postgres-database/requirements/../../../requirements/constraints.txt
    #   -c requirements/../../../packages/service-library/requirements/../../../packages/common-library/requirements/../../../requirements/constraints.txt
    #   -c requirements/../../../packages/service-library/requirements/../../../packages/models-library/requirements/../../../packages/common-library/requirements/../../../requirements/constraints.txt
    #   -c requirements/../../../packages/service-library/requirements/../../../packages/models-library/requirements/../../../requirements/constraints.txt
    #   -c requirements/../../../packages/service-library/requirements/../../../packages/settings-library/requirements/../../../packages/common-library/requirements/../../../requirements/constraints.txt
    #   -c requirements/../../../packages/service-library/requirements/../../../packages/settings-library/requirements/../../../requirements/constraints.txt
    #   -c requirements/../../../packages/service-library/requirements/../../../requirements/constraints.txt
    #   -c requirements/../../../packages/settings-library/requirements/../../../packages/common-library/requirements/../../../requirements/constraints.txt
    #   -c requirements/../../../packages/settings-library/requirements/../../../requirements/constraints.txt
    #   -c requirements/../../../requirements/constraints.txt
    #   -r requirements/../../../packages/service-library/requirements/_base.in
referencing==0.29.3
    # via
    #   -c requirements/../../../packages/service-library/requirements/./constraints.txt
    #   jsonschema
    #   jsonschema-specifications
repro-zipfile==0.3.1
    # via -r requirements/../../../packages/service-library/requirements/_base.in
requests==2.32.3
    # via opentelemetry-exporter-otlp-proto-http
rich==13.9.2
    # via
    #   -r requirements/../../../packages/service-library/requirements/../../../packages/settings-library/requirements/_base.in
    #   -r requirements/../../../packages/settings-library/requirements/_base.in
    #   typer
rpds-py==0.20.0
    # via
    #   jsonschema
    #   referencing
setuptools==75.2.0
    # via opentelemetry-instrumentation
shellingham==1.5.4
    # via typer
simple-websocket==1.1.0
    # via python-engineio
six==1.16.0
    # via python-dateutil
sniffio==1.3.1
    # via
    #   anyio
    #   httpx
sqlalchemy==1.4.54
    # via
    #   -c requirements/../../../packages/common-library/requirements/../../../requirements/constraints.txt
    #   -c requirements/../../../packages/models-library/requirements/../../../packages/common-library/requirements/../../../requirements/constraints.txt
    #   -c requirements/../../../packages/models-library/requirements/../../../requirements/constraints.txt
    #   -c requirements/../../../packages/postgres-database/requirements/../../../packages/common-library/requirements/../../../requirements/constraints.txt
    #   -c requirements/../../../packages/postgres-database/requirements/../../../requirements/constraints.txt
    #   -c requirements/../../../packages/service-library/requirements/../../../packages/common-library/requirements/../../../requirements/constraints.txt
    #   -c requirements/../../../packages/service-library/requirements/../../../packages/models-library/requirements/../../../packages/common-library/requirements/../../../requirements/constraints.txt
    #   -c requirements/../../../packages/service-library/requirements/../../../packages/models-library/requirements/../../../requirements/constraints.txt
    #   -c requirements/../../../packages/service-library/requirements/../../../packages/settings-library/requirements/../../../packages/common-library/requirements/../../../requirements/constraints.txt
    #   -c requirements/../../../packages/service-library/requirements/../../../packages/settings-library/requirements/../../../requirements/constraints.txt
    #   -c requirements/../../../packages/service-library/requirements/../../../requirements/constraints.txt
    #   -c requirements/../../../packages/settings-library/requirements/../../../packages/common-library/requirements/../../../requirements/constraints.txt
    #   -c requirements/../../../packages/settings-library/requirements/../../../requirements/constraints.txt
    #   -c requirements/../../../requirements/constraints.txt
    #   -r requirements/../../../packages/postgres-database/requirements/_base.in
    #   alembic
starlette==0.40.0
    # via
    #   -c requirements/../../../packages/common-library/requirements/../../../requirements/constraints.txt
    #   -c requirements/../../../packages/models-library/requirements/../../../packages/common-library/requirements/../../../requirements/constraints.txt
    #   -c requirements/../../../packages/models-library/requirements/../../../requirements/constraints.txt
    #   -c requirements/../../../packages/postgres-database/requirements/../../../packages/common-library/requirements/../../../requirements/constraints.txt
    #   -c requirements/../../../packages/postgres-database/requirements/../../../requirements/constraints.txt
    #   -c requirements/../../../packages/service-library/requirements/../../../packages/common-library/requirements/../../../requirements/constraints.txt
    #   -c requirements/../../../packages/service-library/requirements/../../../packages/models-library/requirements/../../../packages/common-library/requirements/../../../requirements/constraints.txt
    #   -c requirements/../../../packages/service-library/requirements/../../../packages/models-library/requirements/../../../requirements/constraints.txt
    #   -c requirements/../../../packages/service-library/requirements/../../../packages/settings-library/requirements/../../../packages/common-library/requirements/../../../requirements/constraints.txt
    #   -c requirements/../../../packages/service-library/requirements/../../../packages/settings-library/requirements/../../../requirements/constraints.txt
    #   -c requirements/../../../packages/service-library/requirements/../../../requirements/constraints.txt
    #   -c requirements/../../../packages/settings-library/requirements/../../../packages/common-library/requirements/../../../requirements/constraints.txt
    #   -c requirements/../../../packages/settings-library/requirements/../../../requirements/constraints.txt
    #   -c requirements/../../../requirements/constraints.txt
    #   fastapi
    #   prometheus-fastapi-instrumentator
tenacity==9.0.0
    # via -r requirements/../../../packages/service-library/requirements/_base.in
toolz==1.0.0
    # via -r requirements/../../../packages/service-library/requirements/_base.in
tqdm==4.66.5
    # via -r requirements/../../../packages/service-library/requirements/_base.in
typer==0.12.5
    # via
    #   -r requirements/../../../packages/service-library/requirements/../../../packages/settings-library/requirements/_base.in
    #   -r requirements/../../../packages/settings-library/requirements/_base.in
    #   -r requirements/_base.in
<<<<<<< HEAD
types-python-dateutil==2.9.0.20241003
=======
types-python-dateutil==2.9.0.20240316
>>>>>>> 6bfab60a
    # via arrow
typing-extensions==4.12.2
    # via
    #   aiodebug
    #   alembic
    #   fastapi
    #   faststream
    #   opentelemetry-sdk
    #   pydantic
    #   pydantic-core
    #   typer
urllib3==2.2.3
    # via
    #   -c requirements/../../../packages/common-library/requirements/../../../requirements/constraints.txt
    #   -c requirements/../../../packages/models-library/requirements/../../../packages/common-library/requirements/../../../requirements/constraints.txt
    #   -c requirements/../../../packages/models-library/requirements/../../../requirements/constraints.txt
    #   -c requirements/../../../packages/postgres-database/requirements/../../../packages/common-library/requirements/../../../requirements/constraints.txt
    #   -c requirements/../../../packages/postgres-database/requirements/../../../requirements/constraints.txt
    #   -c requirements/../../../packages/service-library/requirements/../../../packages/common-library/requirements/../../../requirements/constraints.txt
    #   -c requirements/../../../packages/service-library/requirements/../../../packages/models-library/requirements/../../../packages/common-library/requirements/../../../requirements/constraints.txt
    #   -c requirements/../../../packages/service-library/requirements/../../../packages/models-library/requirements/../../../requirements/constraints.txt
    #   -c requirements/../../../packages/service-library/requirements/../../../packages/settings-library/requirements/../../../packages/common-library/requirements/../../../requirements/constraints.txt
    #   -c requirements/../../../packages/service-library/requirements/../../../packages/settings-library/requirements/../../../requirements/constraints.txt
    #   -c requirements/../../../packages/service-library/requirements/../../../requirements/constraints.txt
    #   -c requirements/../../../packages/settings-library/requirements/../../../packages/common-library/requirements/../../../requirements/constraints.txt
    #   -c requirements/../../../packages/settings-library/requirements/../../../requirements/constraints.txt
    #   -c requirements/../../../requirements/constraints.txt
    #   requests
uvicorn==0.32.0
    # via
    #   -r requirements/../../../packages/service-library/requirements/_fastapi.in
    #   -r requirements/_base.in
uvloop==0.21.0
    # via uvicorn
watchfiles==0.24.0
    # via uvicorn
websockets==13.1
    # via uvicorn
wrapt==1.16.0
    # via
    #   deprecated
    #   opentelemetry-instrumentation
wsproto==1.2.0
    # via simple-websocket
yarl==1.15.3
    # via
    #   -r requirements/../../../packages/postgres-database/requirements/_base.in
    #   aio-pika
    #   aiohttp
    #   aiormq
zipp==3.20.2
    # via importlib-metadata<|MERGE_RESOLUTION|>--- conflicted
+++ resolved
@@ -102,12 +102,8 @@
     # via
     #   -r requirements/../../../packages/service-library/requirements/_fastapi.in
     #   -r requirements/_base.in
-<<<<<<< HEAD
-faststream==0.5.27
-=======
     #   prometheus-fastapi-instrumentator
 faststream==0.5.28
->>>>>>> 6bfab60a
     # via -r requirements/../../../packages/service-library/requirements/_base.in
 frozenlist==1.4.1
     # via
@@ -452,11 +448,7 @@
     #   -r requirements/../../../packages/service-library/requirements/../../../packages/settings-library/requirements/_base.in
     #   -r requirements/../../../packages/settings-library/requirements/_base.in
     #   -r requirements/_base.in
-<<<<<<< HEAD
 types-python-dateutil==2.9.0.20241003
-=======
-types-python-dateutil==2.9.0.20240316
->>>>>>> 6bfab60a
     # via arrow
 typing-extensions==4.12.2
     # via
