aio-pika==9.4.3
    # via -r requirements/../../../packages/service-library/requirements/_base.in
aiocache==0.12.3
    # via -r requirements/../../../packages/service-library/requirements/_base.in
aiodebug==2.3.0
    # via -r requirements/../../../packages/service-library/requirements/_base.in
aiodocker==0.23.0
    # via -r requirements/../../../packages/service-library/requirements/_base.in
aiofiles==24.1.0
    # via -r requirements/../../../packages/service-library/requirements/_base.in
aiohappyeyeballs==2.4.3
    # via aiohttp
aiohttp==3.10.10
    # via
    #   -c requirements/../../../packages/common-library/requirements/../../../requirements/constraints.txt
    #   -c requirements/../../../packages/models-library/requirements/../../../packages/common-library/requirements/../../../requirements/constraints.txt
    #   -c requirements/../../../packages/models-library/requirements/../../../requirements/constraints.txt
    #   -c requirements/../../../packages/postgres-database/requirements/../../../packages/common-library/requirements/../../../requirements/constraints.txt
    #   -c requirements/../../../packages/postgres-database/requirements/../../../requirements/constraints.txt
    #   -c requirements/../../../packages/service-library/requirements/../../../packages/common-library/requirements/../../../requirements/constraints.txt
    #   -c requirements/../../../packages/service-library/requirements/../../../packages/models-library/requirements/../../../packages/common-library/requirements/../../../requirements/constraints.txt
    #   -c requirements/../../../packages/service-library/requirements/../../../packages/models-library/requirements/../../../requirements/constraints.txt
    #   -c requirements/../../../packages/service-library/requirements/../../../packages/settings-library/requirements/../../../packages/common-library/requirements/../../../requirements/constraints.txt
    #   -c requirements/../../../packages/service-library/requirements/../../../packages/settings-library/requirements/../../../requirements/constraints.txt
    #   -c requirements/../../../packages/service-library/requirements/../../../requirements/constraints.txt
    #   -c requirements/../../../packages/settings-library/requirements/../../../packages/common-library/requirements/../../../requirements/constraints.txt
    #   -c requirements/../../../packages/settings-library/requirements/../../../requirements/constraints.txt
    #   -c requirements/../../../requirements/constraints.txt
    #   aiodocker
aiormq==6.8.1
    # via aio-pika
aiosignal==1.3.1
    # via aiohttp
alembic==1.13.3
    # via -r requirements/../../../packages/postgres-database/requirements/_base.in
annotated-types==0.7.0
    # via pydantic
anyio==4.6.2.post1
    # via
    #   fast-depends
    #   faststream
    #   httpx
    #   starlette
    #   watchfiles
arrow==1.3.0
    # via
    #   -r requirements/../../../packages/models-library/requirements/_base.in
    #   -r requirements/../../../packages/service-library/requirements/../../../packages/models-library/requirements/_base.in
    #   -r requirements/../../../packages/service-library/requirements/_base.in
    #   -r requirements/_base.in
asgiref==3.8.1
    # via opentelemetry-instrumentation-asgi
async-timeout==4.0.3
    # via asyncpg
asyncpg==0.29.0
    # via sqlalchemy
attrs==24.2.0
    # via
    #   aiohttp
    #   jsonschema
    #   referencing
bidict==0.23.1
    # via python-socketio
certifi==2024.8.30
    # via
    #   -c requirements/../../../packages/common-library/requirements/../../../requirements/constraints.txt
    #   -c requirements/../../../packages/models-library/requirements/../../../packages/common-library/requirements/../../../requirements/constraints.txt
    #   -c requirements/../../../packages/models-library/requirements/../../../requirements/constraints.txt
    #   -c requirements/../../../packages/postgres-database/requirements/../../../packages/common-library/requirements/../../../requirements/constraints.txt
    #   -c requirements/../../../packages/postgres-database/requirements/../../../requirements/constraints.txt
    #   -c requirements/../../../packages/service-library/requirements/../../../packages/common-library/requirements/../../../requirements/constraints.txt
    #   -c requirements/../../../packages/service-library/requirements/../../../packages/models-library/requirements/../../../packages/common-library/requirements/../../../requirements/constraints.txt
    #   -c requirements/../../../packages/service-library/requirements/../../../packages/models-library/requirements/../../../requirements/constraints.txt
    #   -c requirements/../../../packages/service-library/requirements/../../../packages/settings-library/requirements/../../../packages/common-library/requirements/../../../requirements/constraints.txt
    #   -c requirements/../../../packages/service-library/requirements/../../../packages/settings-library/requirements/../../../requirements/constraints.txt
    #   -c requirements/../../../packages/service-library/requirements/../../../requirements/constraints.txt
    #   -c requirements/../../../packages/settings-library/requirements/../../../packages/common-library/requirements/../../../requirements/constraints.txt
    #   -c requirements/../../../packages/settings-library/requirements/../../../requirements/constraints.txt
    #   -c requirements/../../../requirements/constraints.txt
    #   httpcore
    #   httpx
    #   requests
charset-normalizer==3.4.0
    # via requests
click==8.1.7
    # via
    #   typer
    #   uvicorn
deprecated==1.2.14
    # via
    #   opentelemetry-api
    #   opentelemetry-exporter-otlp-proto-grpc
    #   opentelemetry-exporter-otlp-proto-http
    #   opentelemetry-semantic-conventions
dnspython==2.7.0
    # via email-validator
email-validator==2.2.0
    # via pydantic
<<<<<<< HEAD
fast-depends==2.4.11
=======
fast-depends==2.4.12
>>>>>>> e5dca048
    # via faststream
fastapi==0.115.2
    # via
    #   -r requirements/../../../packages/service-library/requirements/_fastapi.in
    #   -r requirements/_base.in
faststream==0.5.27
    # via -r requirements/../../../packages/service-library/requirements/_base.in
frozenlist==1.4.1
    # via
    #   aiohttp
    #   aiosignal
googleapis-common-protos==1.65.0
    # via
    #   opentelemetry-exporter-otlp-proto-grpc
    #   opentelemetry-exporter-otlp-proto-http
greenlet==3.1.1
    # via sqlalchemy
grpcio==1.67.0
    # via opentelemetry-exporter-otlp-proto-grpc
h11==0.14.0
    # via
    #   httpcore
    #   uvicorn
    #   wsproto
httpcore==1.0.6
    # via httpx
httptools==0.6.2
    # via uvicorn
httpx==0.27.2
    # via
    #   -c requirements/../../../packages/common-library/requirements/../../../requirements/constraints.txt
    #   -c requirements/../../../packages/models-library/requirements/../../../packages/common-library/requirements/../../../requirements/constraints.txt
    #   -c requirements/../../../packages/models-library/requirements/../../../requirements/constraints.txt
    #   -c requirements/../../../packages/postgres-database/requirements/../../../packages/common-library/requirements/../../../requirements/constraints.txt
    #   -c requirements/../../../packages/postgres-database/requirements/../../../requirements/constraints.txt
    #   -c requirements/../../../packages/service-library/requirements/../../../packages/common-library/requirements/../../../requirements/constraints.txt
    #   -c requirements/../../../packages/service-library/requirements/../../../packages/models-library/requirements/../../../packages/common-library/requirements/../../../requirements/constraints.txt
    #   -c requirements/../../../packages/service-library/requirements/../../../packages/models-library/requirements/../../../requirements/constraints.txt
    #   -c requirements/../../../packages/service-library/requirements/../../../packages/settings-library/requirements/../../../packages/common-library/requirements/../../../requirements/constraints.txt
    #   -c requirements/../../../packages/service-library/requirements/../../../packages/settings-library/requirements/../../../requirements/constraints.txt
    #   -c requirements/../../../packages/service-library/requirements/../../../requirements/constraints.txt
    #   -c requirements/../../../packages/settings-library/requirements/../../../packages/common-library/requirements/../../../requirements/constraints.txt
    #   -c requirements/../../../packages/settings-library/requirements/../../../requirements/constraints.txt
    #   -c requirements/../../../requirements/constraints.txt
    #   -r requirements/../../../packages/service-library/requirements/_fastapi.in
    #   -r requirements/_base.in
idna==3.10
    # via
    #   anyio
    #   email-validator
    #   httpx
    #   requests
    #   yarl
importlib-metadata==8.4.0
    # via opentelemetry-api
jsonschema==4.23.0
    # via
    #   -r requirements/../../../packages/models-library/requirements/_base.in
    #   -r requirements/../../../packages/service-library/requirements/../../../packages/models-library/requirements/_base.in
jsonschema-specifications==2023.7.1
    # via jsonschema
mako==1.3.5
    # via
    #   -c requirements/../../../packages/common-library/requirements/../../../requirements/constraints.txt
    #   -c requirements/../../../packages/models-library/requirements/../../../packages/common-library/requirements/../../../requirements/constraints.txt
    #   -c requirements/../../../packages/models-library/requirements/../../../requirements/constraints.txt
    #   -c requirements/../../../packages/postgres-database/requirements/../../../packages/common-library/requirements/../../../requirements/constraints.txt
    #   -c requirements/../../../packages/postgres-database/requirements/../../../requirements/constraints.txt
    #   -c requirements/../../../packages/service-library/requirements/../../../packages/common-library/requirements/../../../requirements/constraints.txt
    #   -c requirements/../../../packages/service-library/requirements/../../../packages/models-library/requirements/../../../packages/common-library/requirements/../../../requirements/constraints.txt
    #   -c requirements/../../../packages/service-library/requirements/../../../packages/models-library/requirements/../../../requirements/constraints.txt
    #   -c requirements/../../../packages/service-library/requirements/../../../packages/settings-library/requirements/../../../packages/common-library/requirements/../../../requirements/constraints.txt
    #   -c requirements/../../../packages/service-library/requirements/../../../packages/settings-library/requirements/../../../requirements/constraints.txt
    #   -c requirements/../../../packages/service-library/requirements/../../../requirements/constraints.txt
    #   -c requirements/../../../packages/settings-library/requirements/../../../packages/common-library/requirements/../../../requirements/constraints.txt
    #   -c requirements/../../../packages/settings-library/requirements/../../../requirements/constraints.txt
    #   -c requirements/../../../requirements/constraints.txt
    #   alembic
markdown-it-py==3.0.0
    # via rich
markupsafe==3.0.1
    # via mako
mdurl==0.1.2
    # via markdown-it-py
multidict==6.1.0
    # via
    #   aiohttp
    #   yarl
opentelemetry-api==1.27.0
    # via
    #   -r requirements/../../../packages/service-library/requirements/_base.in
    #   opentelemetry-exporter-otlp-proto-grpc
    #   opentelemetry-exporter-otlp-proto-http
    #   opentelemetry-instrumentation
    #   opentelemetry-instrumentation-asgi
    #   opentelemetry-instrumentation-fastapi
    #   opentelemetry-instrumentation-requests
    #   opentelemetry-sdk
    #   opentelemetry-semantic-conventions
opentelemetry-exporter-otlp==1.27.0
    # via -r requirements/../../../packages/service-library/requirements/_base.in
opentelemetry-exporter-otlp-proto-common==1.27.0
    # via
    #   opentelemetry-exporter-otlp-proto-grpc
    #   opentelemetry-exporter-otlp-proto-http
opentelemetry-exporter-otlp-proto-grpc==1.27.0
    # via opentelemetry-exporter-otlp
opentelemetry-exporter-otlp-proto-http==1.27.0
    # via opentelemetry-exporter-otlp
opentelemetry-instrumentation==0.48b0
    # via
    #   opentelemetry-instrumentation-asgi
    #   opentelemetry-instrumentation-fastapi
    #   opentelemetry-instrumentation-requests
opentelemetry-instrumentation-asgi==0.48b0
    # via opentelemetry-instrumentation-fastapi
opentelemetry-instrumentation-fastapi==0.48b0
    # via -r requirements/../../../packages/service-library/requirements/_fastapi.in
opentelemetry-instrumentation-requests==0.48b0
    # via -r requirements/../../../packages/service-library/requirements/_base.in
opentelemetry-proto==1.27.0
    # via
    #   opentelemetry-exporter-otlp-proto-common
    #   opentelemetry-exporter-otlp-proto-grpc
    #   opentelemetry-exporter-otlp-proto-http
opentelemetry-sdk==1.27.0
    # via
    #   -r requirements/../../../packages/service-library/requirements/_base.in
    #   opentelemetry-exporter-otlp-proto-grpc
    #   opentelemetry-exporter-otlp-proto-http
opentelemetry-semantic-conventions==0.48b0
    # via
    #   opentelemetry-instrumentation-asgi
    #   opentelemetry-instrumentation-fastapi
    #   opentelemetry-instrumentation-requests
    #   opentelemetry-sdk
opentelemetry-util-http==0.48b0
    # via
    #   opentelemetry-instrumentation-asgi
    #   opentelemetry-instrumentation-fastapi
    #   opentelemetry-instrumentation-requests
orjson==3.10.7
    # via
    #   -c requirements/../../../packages/common-library/requirements/../../../requirements/constraints.txt
    #   -c requirements/../../../packages/models-library/requirements/../../../packages/common-library/requirements/../../../requirements/constraints.txt
    #   -c requirements/../../../packages/models-library/requirements/../../../requirements/constraints.txt
    #   -c requirements/../../../packages/postgres-database/requirements/../../../packages/common-library/requirements/../../../requirements/constraints.txt
    #   -c requirements/../../../packages/postgres-database/requirements/../../../requirements/constraints.txt
    #   -c requirements/../../../packages/service-library/requirements/../../../packages/common-library/requirements/../../../requirements/constraints.txt
    #   -c requirements/../../../packages/service-library/requirements/../../../packages/models-library/requirements/../../../packages/common-library/requirements/../../../requirements/constraints.txt
    #   -c requirements/../../../packages/service-library/requirements/../../../packages/models-library/requirements/../../../requirements/constraints.txt
    #   -c requirements/../../../packages/service-library/requirements/../../../packages/settings-library/requirements/../../../packages/common-library/requirements/../../../requirements/constraints.txt
    #   -c requirements/../../../packages/service-library/requirements/../../../packages/settings-library/requirements/../../../requirements/constraints.txt
    #   -c requirements/../../../packages/service-library/requirements/../../../requirements/constraints.txt
    #   -c requirements/../../../packages/settings-library/requirements/../../../packages/common-library/requirements/../../../requirements/constraints.txt
    #   -c requirements/../../../packages/settings-library/requirements/../../../requirements/constraints.txt
    #   -c requirements/../../../requirements/constraints.txt
    #   -r requirements/../../../packages/models-library/requirements/_base.in
    #   -r requirements/../../../packages/service-library/requirements/../../../packages/models-library/requirements/_base.in
packaging==24.1
    # via -r requirements/_base.in
pamqp==3.3.0
    # via aiormq
prometheus-client==0.21.0
    # via
    #   -r requirements/../../../packages/service-library/requirements/_fastapi.in
    #   prometheus-fastapi-instrumentator
prometheus-fastapi-instrumentator==7.0.0
    # via -r requirements/../../../packages/service-library/requirements/_fastapi.in
propcache==0.2.0
    # via yarl
protobuf==4.25.5
    # via
    #   googleapis-common-protos
    #   opentelemetry-proto
psutil==6.0.0
    # via -r requirements/../../../packages/service-library/requirements/_base.in
psycopg2-binary==2.9.10
    # via sqlalchemy
pydantic==2.9.2
    # via
    #   -c requirements/../../../packages/common-library/requirements/../../../requirements/constraints.txt
    #   -c requirements/../../../packages/models-library/requirements/../../../packages/common-library/requirements/../../../requirements/constraints.txt
    #   -c requirements/../../../packages/models-library/requirements/../../../requirements/constraints.txt
    #   -c requirements/../../../packages/postgres-database/requirements/../../../packages/common-library/requirements/../../../requirements/constraints.txt
    #   -c requirements/../../../packages/postgres-database/requirements/../../../requirements/constraints.txt
    #   -c requirements/../../../packages/service-library/requirements/../../../packages/common-library/requirements/../../../requirements/constraints.txt
    #   -c requirements/../../../packages/service-library/requirements/../../../packages/models-library/requirements/../../../packages/common-library/requirements/../../../requirements/constraints.txt
    #   -c requirements/../../../packages/service-library/requirements/../../../packages/models-library/requirements/../../../requirements/constraints.txt
    #   -c requirements/../../../packages/service-library/requirements/../../../packages/settings-library/requirements/../../../packages/common-library/requirements/../../../requirements/constraints.txt
    #   -c requirements/../../../packages/service-library/requirements/../../../packages/settings-library/requirements/../../../requirements/constraints.txt
    #   -c requirements/../../../packages/service-library/requirements/../../../requirements/constraints.txt
    #   -c requirements/../../../packages/settings-library/requirements/../../../packages/common-library/requirements/../../../requirements/constraints.txt
    #   -c requirements/../../../packages/settings-library/requirements/../../../requirements/constraints.txt
    #   -c requirements/../../../requirements/constraints.txt
    #   -r requirements/../../../packages/common-library/requirements/_base.in
    #   -r requirements/../../../packages/models-library/requirements/../../../packages/common-library/requirements/_base.in
    #   -r requirements/../../../packages/models-library/requirements/_base.in
    #   -r requirements/../../../packages/postgres-database/requirements/../../../packages/common-library/requirements/_base.in
    #   -r requirements/../../../packages/postgres-database/requirements/_base.in
    #   -r requirements/../../../packages/service-library/requirements/../../../packages/common-library/requirements/_base.in
    #   -r requirements/../../../packages/service-library/requirements/../../../packages/models-library/requirements/../../../packages/common-library/requirements/_base.in
    #   -r requirements/../../../packages/service-library/requirements/../../../packages/models-library/requirements/_base.in
    #   -r requirements/../../../packages/service-library/requirements/../../../packages/settings-library/requirements/../../../packages/common-library/requirements/_base.in
    #   -r requirements/../../../packages/service-library/requirements/../../../packages/settings-library/requirements/_base.in
    #   -r requirements/../../../packages/service-library/requirements/_base.in
    #   -r requirements/../../../packages/settings-library/requirements/../../../packages/common-library/requirements/_base.in
    #   -r requirements/../../../packages/settings-library/requirements/_base.in
    #   fast-depends
    #   fastapi
    #   pydantic-extra-types
    #   pydantic-settings
pydantic-core==2.23.4
    # via pydantic
pydantic-extra-types==2.9.0
    # via
    #   -r requirements/../../../packages/models-library/requirements/_base.in
    #   -r requirements/../../../packages/service-library/requirements/../../../packages/models-library/requirements/_base.in
pydantic-settings==2.5.2
    # via
    #   -r requirements/../../../packages/models-library/requirements/_base.in
    #   -r requirements/../../../packages/service-library/requirements/../../../packages/models-library/requirements/_base.in
    #   -r requirements/../../../packages/service-library/requirements/../../../packages/settings-library/requirements/_base.in
    #   -r requirements/../../../packages/settings-library/requirements/_base.in
pygments==2.18.0
    # via rich
pyinstrument==5.0.0
    # via -r requirements/../../../packages/service-library/requirements/_base.in
python-dateutil==2.9.0.post0
    # via arrow
python-dotenv==1.0.1
    # via
    #   pydantic-settings
    #   uvicorn
python-engineio==4.10.1
    # via python-socketio
python-socketio==5.11.4
    # via -r requirements/_base.in
pyyaml==6.0.2
    # via
    #   -c requirements/../../../packages/common-library/requirements/../../../requirements/constraints.txt
    #   -c requirements/../../../packages/models-library/requirements/../../../packages/common-library/requirements/../../../requirements/constraints.txt
    #   -c requirements/../../../packages/models-library/requirements/../../../requirements/constraints.txt
    #   -c requirements/../../../packages/postgres-database/requirements/../../../packages/common-library/requirements/../../../requirements/constraints.txt
    #   -c requirements/../../../packages/postgres-database/requirements/../../../requirements/constraints.txt
    #   -c requirements/../../../packages/service-library/requirements/../../../packages/common-library/requirements/../../../requirements/constraints.txt
    #   -c requirements/../../../packages/service-library/requirements/../../../packages/models-library/requirements/../../../packages/common-library/requirements/../../../requirements/constraints.txt
    #   -c requirements/../../../packages/service-library/requirements/../../../packages/models-library/requirements/../../../requirements/constraints.txt
    #   -c requirements/../../../packages/service-library/requirements/../../../packages/settings-library/requirements/../../../packages/common-library/requirements/../../../requirements/constraints.txt
    #   -c requirements/../../../packages/service-library/requirements/../../../packages/settings-library/requirements/../../../requirements/constraints.txt
    #   -c requirements/../../../packages/service-library/requirements/../../../requirements/constraints.txt
    #   -c requirements/../../../packages/settings-library/requirements/../../../packages/common-library/requirements/../../../requirements/constraints.txt
    #   -c requirements/../../../packages/settings-library/requirements/../../../requirements/constraints.txt
    #   -c requirements/../../../requirements/constraints.txt
    #   -r requirements/../../../packages/service-library/requirements/_base.in
    #   uvicorn
redis==5.1.1
    # via
    #   -c requirements/../../../packages/common-library/requirements/../../../requirements/constraints.txt
    #   -c requirements/../../../packages/models-library/requirements/../../../packages/common-library/requirements/../../../requirements/constraints.txt
    #   -c requirements/../../../packages/models-library/requirements/../../../requirements/constraints.txt
    #   -c requirements/../../../packages/postgres-database/requirements/../../../packages/common-library/requirements/../../../requirements/constraints.txt
    #   -c requirements/../../../packages/postgres-database/requirements/../../../requirements/constraints.txt
    #   -c requirements/../../../packages/service-library/requirements/../../../packages/common-library/requirements/../../../requirements/constraints.txt
    #   -c requirements/../../../packages/service-library/requirements/../../../packages/models-library/requirements/../../../packages/common-library/requirements/../../../requirements/constraints.txt
    #   -c requirements/../../../packages/service-library/requirements/../../../packages/models-library/requirements/../../../requirements/constraints.txt
    #   -c requirements/../../../packages/service-library/requirements/../../../packages/settings-library/requirements/../../../packages/common-library/requirements/../../../requirements/constraints.txt
    #   -c requirements/../../../packages/service-library/requirements/../../../packages/settings-library/requirements/../../../requirements/constraints.txt
    #   -c requirements/../../../packages/service-library/requirements/../../../requirements/constraints.txt
    #   -c requirements/../../../packages/settings-library/requirements/../../../packages/common-library/requirements/../../../requirements/constraints.txt
    #   -c requirements/../../../packages/settings-library/requirements/../../../requirements/constraints.txt
    #   -c requirements/../../../requirements/constraints.txt
    #   -r requirements/../../../packages/service-library/requirements/_base.in
referencing==0.29.3
    # via
    #   -c requirements/../../../packages/service-library/requirements/./constraints.txt
    #   jsonschema
    #   jsonschema-specifications
repro-zipfile==0.3.1
    # via -r requirements/../../../packages/service-library/requirements/_base.in
requests==2.32.3
    # via opentelemetry-exporter-otlp-proto-http
rich==13.9.2
    # via
    #   -r requirements/../../../packages/service-library/requirements/../../../packages/settings-library/requirements/_base.in
    #   -r requirements/../../../packages/settings-library/requirements/_base.in
    #   typer
rpds-py==0.20.0
    # via
    #   jsonschema
    #   referencing
setuptools==75.2.0
    # via opentelemetry-instrumentation
shellingham==1.5.4
    # via typer
simple-websocket==1.1.0
    # via python-engineio
six==1.16.0
    # via python-dateutil
sniffio==1.3.1
    # via
    #   anyio
    #   httpx
sqlalchemy==1.4.54
    # via
    #   -c requirements/../../../packages/common-library/requirements/../../../requirements/constraints.txt
    #   -c requirements/../../../packages/models-library/requirements/../../../packages/common-library/requirements/../../../requirements/constraints.txt
    #   -c requirements/../../../packages/models-library/requirements/../../../requirements/constraints.txt
    #   -c requirements/../../../packages/postgres-database/requirements/../../../packages/common-library/requirements/../../../requirements/constraints.txt
    #   -c requirements/../../../packages/postgres-database/requirements/../../../requirements/constraints.txt
    #   -c requirements/../../../packages/service-library/requirements/../../../packages/common-library/requirements/../../../requirements/constraints.txt
    #   -c requirements/../../../packages/service-library/requirements/../../../packages/models-library/requirements/../../../packages/common-library/requirements/../../../requirements/constraints.txt
    #   -c requirements/../../../packages/service-library/requirements/../../../packages/models-library/requirements/../../../requirements/constraints.txt
    #   -c requirements/../../../packages/service-library/requirements/../../../packages/settings-library/requirements/../../../packages/common-library/requirements/../../../requirements/constraints.txt
    #   -c requirements/../../../packages/service-library/requirements/../../../packages/settings-library/requirements/../../../requirements/constraints.txt
    #   -c requirements/../../../packages/service-library/requirements/../../../requirements/constraints.txt
    #   -c requirements/../../../packages/settings-library/requirements/../../../packages/common-library/requirements/../../../requirements/constraints.txt
    #   -c requirements/../../../packages/settings-library/requirements/../../../requirements/constraints.txt
    #   -c requirements/../../../requirements/constraints.txt
    #   -r requirements/../../../packages/postgres-database/requirements/_base.in
    #   alembic
starlette==0.40.0
    # via
    #   -c requirements/../../../packages/common-library/requirements/../../../requirements/constraints.txt
    #   -c requirements/../../../packages/models-library/requirements/../../../packages/common-library/requirements/../../../requirements/constraints.txt
    #   -c requirements/../../../packages/models-library/requirements/../../../requirements/constraints.txt
    #   -c requirements/../../../packages/postgres-database/requirements/../../../packages/common-library/requirements/../../../requirements/constraints.txt
    #   -c requirements/../../../packages/postgres-database/requirements/../../../requirements/constraints.txt
    #   -c requirements/../../../packages/service-library/requirements/../../../packages/common-library/requirements/../../../requirements/constraints.txt
    #   -c requirements/../../../packages/service-library/requirements/../../../packages/models-library/requirements/../../../packages/common-library/requirements/../../../requirements/constraints.txt
    #   -c requirements/../../../packages/service-library/requirements/../../../packages/models-library/requirements/../../../requirements/constraints.txt
    #   -c requirements/../../../packages/service-library/requirements/../../../packages/settings-library/requirements/../../../packages/common-library/requirements/../../../requirements/constraints.txt
    #   -c requirements/../../../packages/service-library/requirements/../../../packages/settings-library/requirements/../../../requirements/constraints.txt
    #   -c requirements/../../../packages/service-library/requirements/../../../requirements/constraints.txt
    #   -c requirements/../../../packages/settings-library/requirements/../../../packages/common-library/requirements/../../../requirements/constraints.txt
    #   -c requirements/../../../packages/settings-library/requirements/../../../requirements/constraints.txt
    #   -c requirements/../../../requirements/constraints.txt
    #   fastapi
    #   prometheus-fastapi-instrumentator
tenacity==9.0.0
    # via -r requirements/../../../packages/service-library/requirements/_base.in
toolz==1.0.0
    # via -r requirements/../../../packages/service-library/requirements/_base.in
tqdm==4.66.5
    # via -r requirements/../../../packages/service-library/requirements/_base.in
typer==0.12.5
    # via
    #   -r requirements/../../../packages/service-library/requirements/../../../packages/settings-library/requirements/_base.in
    #   -r requirements/../../../packages/settings-library/requirements/_base.in
    #   -r requirements/_base.in
types-python-dateutil==2.9.0.20241003
    # via arrow
typing-extensions==4.12.2
    # via
    #   aiodebug
    #   alembic
    #   fastapi
    #   faststream
    #   opentelemetry-sdk
    #   pydantic
    #   pydantic-core
    #   typer
urllib3==2.2.3
    # via
    #   -c requirements/../../../packages/common-library/requirements/../../../requirements/constraints.txt
    #   -c requirements/../../../packages/models-library/requirements/../../../packages/common-library/requirements/../../../requirements/constraints.txt
    #   -c requirements/../../../packages/models-library/requirements/../../../requirements/constraints.txt
    #   -c requirements/../../../packages/postgres-database/requirements/../../../packages/common-library/requirements/../../../requirements/constraints.txt
    #   -c requirements/../../../packages/postgres-database/requirements/../../../requirements/constraints.txt
    #   -c requirements/../../../packages/service-library/requirements/../../../packages/common-library/requirements/../../../requirements/constraints.txt
    #   -c requirements/../../../packages/service-library/requirements/../../../packages/models-library/requirements/../../../packages/common-library/requirements/../../../requirements/constraints.txt
    #   -c requirements/../../../packages/service-library/requirements/../../../packages/models-library/requirements/../../../requirements/constraints.txt
    #   -c requirements/../../../packages/service-library/requirements/../../../packages/settings-library/requirements/../../../packages/common-library/requirements/../../../requirements/constraints.txt
    #   -c requirements/../../../packages/service-library/requirements/../../../packages/settings-library/requirements/../../../requirements/constraints.txt
    #   -c requirements/../../../packages/service-library/requirements/../../../requirements/constraints.txt
    #   -c requirements/../../../packages/settings-library/requirements/../../../packages/common-library/requirements/../../../requirements/constraints.txt
    #   -c requirements/../../../packages/settings-library/requirements/../../../requirements/constraints.txt
    #   -c requirements/../../../requirements/constraints.txt
    #   requests
uvicorn==0.32.0
    # via
    #   -r requirements/../../../packages/service-library/requirements/_fastapi.in
    #   -r requirements/_base.in
uvloop==0.21.0
    # via uvicorn
watchfiles==0.24.0
    # via uvicorn
websockets==13.1
    # via uvicorn
wrapt==1.16.0
    # via
    #   deprecated
    #   opentelemetry-instrumentation
wsproto==1.2.0
    # via simple-websocket
yarl==1.15.3
    # via
    #   -r requirements/../../../packages/postgres-database/requirements/_base.in
    #   aio-pika
    #   aiohttp
    #   aiormq
zipp==3.20.2
    # via importlib-metadata<|MERGE_RESOLUTION|>--- conflicted
+++ resolved
@@ -96,11 +96,7 @@
     # via email-validator
 email-validator==2.2.0
     # via pydantic
-<<<<<<< HEAD
-fast-depends==2.4.11
-=======
 fast-depends==2.4.12
->>>>>>> e5dca048
     # via faststream
 fastapi==0.115.2
     # via
