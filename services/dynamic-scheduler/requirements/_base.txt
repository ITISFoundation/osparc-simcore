--- conflicted
+++ resolved
@@ -109,12 +109,7 @@
     # via
     #   -r requirements/../../../packages/service-library/requirements/_fastapi.in
     #   -r requirements/_base.in
-<<<<<<< HEAD
-    #   nicegui
-faststream==0.5.28
-=======
 faststream==0.5.30
->>>>>>> 5fcb5cf5
     # via -r requirements/../../../packages/service-library/requirements/_base.in
 frozenlist==1.5.0
     # via
@@ -163,13 +158,7 @@
     #   httpx
     #   requests
     #   yarl
-<<<<<<< HEAD
-ifaddr==0.2.0
-    # via nicegui
-importlib-metadata==8.4.0
-=======
 importlib-metadata==8.5.0
->>>>>>> 5fcb5cf5
     # via opentelemetry-api
 itsdangerous==2.2.0
     # via nicegui
@@ -215,30 +204,15 @@
     #   alembic
 markdown-it-py==3.0.0
     # via rich
-<<<<<<< HEAD
-markdown2==2.5.1
-    # via nicegui
-markupsafe==3.0.1
-    # via
-    #   jinja2
-    #   mako
-=======
 markupsafe==3.0.2
     # via mako
->>>>>>> 5fcb5cf5
 mdurl==0.1.2
     # via markdown-it-py
 multidict==6.1.0
     # via
     #   aiohttp
     #   yarl
-<<<<<<< HEAD
-nicegui==2.7.0
-    # via -r requirements/_base.in
-opentelemetry-api==1.27.0
-=======
 opentelemetry-api==1.28.2
->>>>>>> 5fcb5cf5
     # via
     #   -r requirements/../../../packages/service-library/requirements/_base.in
     #   opentelemetry-exporter-otlp-proto-grpc
@@ -333,16 +307,10 @@
     #   -r requirements/../../../packages/service-library/requirements/../../../packages/models-library/requirements/_base.in
     #   -r requirements/../../../packages/service-library/requirements/../../../packages/settings-library/requirements/../../../packages/common-library/requirements/_base.in
     #   -r requirements/../../../packages/settings-library/requirements/../../../packages/common-library/requirements/_base.in
-<<<<<<< HEAD
-    #   nicegui
-packaging==24.1
-    # via -r requirements/_base.in
-=======
 packaging==24.2
     # via
     #   -r requirements/_base.in
     #   opentelemetry-instrumentation
->>>>>>> 5fcb5cf5
 pamqp==3.3.0
     # via aiormq
 prometheus-client==0.21.0
@@ -359,13 +327,7 @@
     # via
     #   googleapis-common-protos
     #   opentelemetry-proto
-<<<<<<< HEAD
-pscript==0.7.7
-    # via vbuild
-psutil==6.0.0
-=======
 psutil==6.1.0
->>>>>>> 5fcb5cf5
     # via -r requirements/../../../packages/service-library/requirements/_base.in
 psycopg2-binary==2.9.10
     # via sqlalchemy
@@ -483,15 +445,8 @@
 repro-zipfile==0.3.1
     # via -r requirements/../../../packages/service-library/requirements/_base.in
 requests==2.32.3
-<<<<<<< HEAD
-    # via
-    #   nicegui
-    #   opentelemetry-exporter-otlp-proto-http
-rich==13.9.2
-=======
     # via opentelemetry-exporter-otlp-proto-http
 rich==13.9.4
->>>>>>> 5fcb5cf5
     # via
     #   -r requirements/../../../packages/service-library/requirements/../../../packages/settings-library/requirements/_base.in
     #   -r requirements/../../../packages/settings-library/requirements/_base.in
@@ -598,19 +553,9 @@
     #   nicegui
 uvloop==0.21.0
     # via uvicorn
-<<<<<<< HEAD
-vbuild==0.8.2
-    # via nicegui
-watchfiles==0.24.0
-    # via
-    #   nicegui
-    #   uvicorn
-websockets==13.1
-=======
 watchfiles==1.0.0
     # via uvicorn
 websockets==14.1
->>>>>>> 5fcb5cf5
     # via uvicorn
 wrapt==1.17.0
     # via
