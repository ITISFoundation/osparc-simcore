aio-pika==9.4.1
    # via -r requirements/../../../packages/service-library/requirements/_base.in
aiocache==0.12.2
    # via -r requirements/../../../packages/service-library/requirements/_base.in
aiodebug==2.3.0
    # via -r requirements/../../../packages/service-library/requirements/_base.in
aiodocker==0.21.0
    # via -r requirements/../../../packages/service-library/requirements/_base.in
aiofiles==23.2.1
    # via -r requirements/../../../packages/service-library/requirements/_base.in
aiohttp==3.9.3
    # via
    #   -c requirements/../../../packages/models-library/requirements/../../../requirements/constraints.txt
    #   -c requirements/../../../packages/postgres-database/requirements/../../../requirements/constraints.txt
    #   -c requirements/../../../packages/service-library/requirements/../../../packages/models-library/requirements/../../../requirements/constraints.txt
    #   -c requirements/../../../packages/service-library/requirements/../../../packages/settings-library/requirements/../../../requirements/constraints.txt
    #   -c requirements/../../../packages/service-library/requirements/../../../requirements/constraints.txt
    #   -c requirements/../../../packages/settings-library/requirements/../../../requirements/constraints.txt
    #   -c requirements/../../../requirements/constraints.txt
    #   aiodocker
aiormq==6.8.0
    # via aio-pika
aiosignal==1.3.1
    # via aiohttp
alembic==1.13.1
    # via -r requirements/../../../packages/postgres-database/requirements/_base.in
anyio==4.3.0
    # via
    #   fast-depends
    #   faststream
    #   httpx
    #   starlette
    #   watchfiles
arrow==1.3.0
    # via
    #   -r requirements/../../../packages/models-library/requirements/_base.in
    #   -r requirements/../../../packages/service-library/requirements/../../../packages/models-library/requirements/_base.in
    #   -r requirements/../../../packages/service-library/requirements/_base.in
<<<<<<< HEAD
    #   -r requirements/_base.in
=======
asgiref==3.8.1
    # via opentelemetry-instrumentation-asgi
>>>>>>> 9057d013
async-timeout==4.0.3
    # via asyncpg
asyncpg==0.29.0
    # via sqlalchemy
attrs==23.2.0
    # via
    #   aiohttp
    #   jsonschema
    #   referencing
bidict==0.23.1
    # via python-socketio
certifi==2024.2.2
    # via
    #   -c requirements/../../../packages/models-library/requirements/../../../requirements/constraints.txt
    #   -c requirements/../../../packages/postgres-database/requirements/../../../requirements/constraints.txt
    #   -c requirements/../../../packages/service-library/requirements/../../../packages/models-library/requirements/../../../requirements/constraints.txt
    #   -c requirements/../../../packages/service-library/requirements/../../../packages/settings-library/requirements/../../../requirements/constraints.txt
    #   -c requirements/../../../packages/service-library/requirements/../../../requirements/constraints.txt
    #   -c requirements/../../../packages/settings-library/requirements/../../../requirements/constraints.txt
    #   -c requirements/../../../requirements/constraints.txt
    #   httpcore
    #   httpx
    #   requests
charset-normalizer==3.3.2
    # via requests
click==8.1.7
    # via
    #   typer
    #   uvicorn
deprecated==1.2.14
    # via
    #   opentelemetry-api
    #   opentelemetry-exporter-otlp-proto-grpc
    #   opentelemetry-exporter-otlp-proto-http
    #   opentelemetry-semantic-conventions
dnspython==2.6.1
    # via email-validator
email-validator==2.1.1
    # via pydantic
fast-depends==2.4.2
    # via faststream
fastapi==0.99.1
    # via
    #   -c requirements/../../../packages/models-library/requirements/../../../requirements/constraints.txt
    #   -c requirements/../../../packages/postgres-database/requirements/../../../requirements/constraints.txt
    #   -c requirements/../../../packages/service-library/requirements/../../../packages/models-library/requirements/../../../requirements/constraints.txt
    #   -c requirements/../../../packages/service-library/requirements/../../../packages/settings-library/requirements/../../../requirements/constraints.txt
    #   -c requirements/../../../packages/service-library/requirements/../../../requirements/constraints.txt
    #   -c requirements/../../../packages/settings-library/requirements/../../../requirements/constraints.txt
    #   -c requirements/../../../requirements/constraints.txt
    #   -r requirements/../../../packages/service-library/requirements/_fastapi.in
    #   -r requirements/_base.in
    #   prometheus-fastapi-instrumentator
faststream==0.5.10
    # via -r requirements/../../../packages/service-library/requirements/_base.in
frozenlist==1.4.1
    # via
    #   aiohttp
    #   aiosignal
googleapis-common-protos==1.65.0
    # via
    #   opentelemetry-exporter-otlp-proto-grpc
    #   opentelemetry-exporter-otlp-proto-http
greenlet==3.0.3
    # via sqlalchemy
grpcio==1.66.0
    # via opentelemetry-exporter-otlp-proto-grpc
h11==0.14.0
    # via
    #   httpcore
    #   uvicorn
    #   wsproto
httpcore==1.0.5
    # via httpx
httptools==0.6.1
    # via uvicorn
httpx==0.27.0
    # via
    #   -c requirements/../../../packages/models-library/requirements/../../../requirements/constraints.txt
    #   -c requirements/../../../packages/postgres-database/requirements/../../../requirements/constraints.txt
    #   -c requirements/../../../packages/service-library/requirements/../../../packages/models-library/requirements/../../../requirements/constraints.txt
    #   -c requirements/../../../packages/service-library/requirements/../../../packages/settings-library/requirements/../../../requirements/constraints.txt
    #   -c requirements/../../../packages/service-library/requirements/../../../requirements/constraints.txt
    #   -c requirements/../../../packages/settings-library/requirements/../../../requirements/constraints.txt
    #   -c requirements/../../../requirements/constraints.txt
    #   -r requirements/../../../packages/service-library/requirements/_fastapi.in
    #   -r requirements/_base.in
idna==3.6
    # via
    #   anyio
    #   email-validator
    #   httpx
    #   requests
    #   yarl
importlib-metadata==8.0.0
    # via opentelemetry-api
jsonschema==4.21.1
    # via
    #   -r requirements/../../../packages/models-library/requirements/_base.in
    #   -r requirements/../../../packages/service-library/requirements/../../../packages/models-library/requirements/_base.in
jsonschema-specifications==2023.7.1
    # via jsonschema
mako==1.3.2
    # via
    #   -c requirements/../../../packages/models-library/requirements/../../../requirements/constraints.txt
    #   -c requirements/../../../packages/postgres-database/requirements/../../../requirements/constraints.txt
    #   -c requirements/../../../packages/service-library/requirements/../../../packages/models-library/requirements/../../../requirements/constraints.txt
    #   -c requirements/../../../packages/service-library/requirements/../../../packages/settings-library/requirements/../../../requirements/constraints.txt
    #   -c requirements/../../../packages/service-library/requirements/../../../requirements/constraints.txt
    #   -c requirements/../../../packages/settings-library/requirements/../../../requirements/constraints.txt
    #   -c requirements/../../../requirements/constraints.txt
    #   alembic
markdown-it-py==3.0.0
    # via rich
markupsafe==2.1.5
    # via mako
mdurl==0.1.2
    # via markdown-it-py
multidict==6.0.5
    # via
    #   aiohttp
    #   yarl
opentelemetry-api==1.26.0
    # via
    #   -r requirements/../../../packages/service-library/requirements/_base.in
    #   opentelemetry-exporter-otlp-proto-grpc
    #   opentelemetry-exporter-otlp-proto-http
    #   opentelemetry-instrumentation
    #   opentelemetry-instrumentation-asgi
    #   opentelemetry-instrumentation-fastapi
    #   opentelemetry-instrumentation-requests
    #   opentelemetry-sdk
    #   opentelemetry-semantic-conventions
opentelemetry-exporter-otlp==1.26.0
    # via -r requirements/../../../packages/service-library/requirements/_base.in
opentelemetry-exporter-otlp-proto-common==1.26.0
    # via
    #   opentelemetry-exporter-otlp-proto-grpc
    #   opentelemetry-exporter-otlp-proto-http
opentelemetry-exporter-otlp-proto-grpc==1.26.0
    # via opentelemetry-exporter-otlp
opentelemetry-exporter-otlp-proto-http==1.26.0
    # via opentelemetry-exporter-otlp
opentelemetry-instrumentation==0.47b0
    # via
    #   opentelemetry-instrumentation-asgi
    #   opentelemetry-instrumentation-fastapi
    #   opentelemetry-instrumentation-requests
opentelemetry-instrumentation-asgi==0.47b0
    # via opentelemetry-instrumentation-fastapi
opentelemetry-instrumentation-fastapi==0.47b0
    # via -r requirements/../../../packages/service-library/requirements/_fastapi.in
opentelemetry-instrumentation-requests==0.47b0
    # via -r requirements/../../../packages/service-library/requirements/_base.in
opentelemetry-proto==1.26.0
    # via
    #   opentelemetry-exporter-otlp-proto-common
    #   opentelemetry-exporter-otlp-proto-grpc
    #   opentelemetry-exporter-otlp-proto-http
opentelemetry-sdk==1.26.0
    # via
    #   -r requirements/../../../packages/service-library/requirements/_base.in
    #   opentelemetry-exporter-otlp-proto-grpc
    #   opentelemetry-exporter-otlp-proto-http
opentelemetry-semantic-conventions==0.47b0
    # via
    #   opentelemetry-instrumentation-asgi
    #   opentelemetry-instrumentation-fastapi
    #   opentelemetry-instrumentation-requests
    #   opentelemetry-sdk
opentelemetry-util-http==0.47b0
    # via
    #   opentelemetry-instrumentation-asgi
    #   opentelemetry-instrumentation-fastapi
    #   opentelemetry-instrumentation-requests
orjson==3.10.0
    # via
    #   -c requirements/../../../packages/models-library/requirements/../../../requirements/constraints.txt
    #   -c requirements/../../../packages/postgres-database/requirements/../../../requirements/constraints.txt
    #   -c requirements/../../../packages/service-library/requirements/../../../packages/models-library/requirements/../../../requirements/constraints.txt
    #   -c requirements/../../../packages/service-library/requirements/../../../packages/settings-library/requirements/../../../requirements/constraints.txt
    #   -c requirements/../../../packages/service-library/requirements/../../../requirements/constraints.txt
    #   -c requirements/../../../packages/settings-library/requirements/../../../requirements/constraints.txt
    #   -c requirements/../../../requirements/constraints.txt
    #   -r requirements/../../../packages/models-library/requirements/_base.in
    #   -r requirements/../../../packages/service-library/requirements/../../../packages/models-library/requirements/_base.in
packaging==24.0
    # via -r requirements/_base.in
pamqp==3.3.0
    # via aiormq
prometheus-client==0.20.0
    # via
    #   -r requirements/../../../packages/service-library/requirements/_fastapi.in
    #   prometheus-fastapi-instrumentator
prometheus-fastapi-instrumentator==6.1.0
    # via -r requirements/../../../packages/service-library/requirements/_fastapi.in
protobuf==4.25.4
    # via
    #   googleapis-common-protos
    #   opentelemetry-proto
psutil==6.0.0
    # via -r requirements/../../../packages/service-library/requirements/_base.in
psycopg2-binary==2.9.9
    # via sqlalchemy
pydantic==1.10.15
    # via
    #   -c requirements/../../../packages/models-library/requirements/../../../requirements/constraints.txt
    #   -c requirements/../../../packages/postgres-database/requirements/../../../requirements/constraints.txt
    #   -c requirements/../../../packages/service-library/requirements/../../../packages/models-library/requirements/../../../requirements/constraints.txt
    #   -c requirements/../../../packages/service-library/requirements/../../../packages/settings-library/requirements/../../../requirements/constraints.txt
    #   -c requirements/../../../packages/service-library/requirements/../../../packages/settings-library/requirements/_base.in
    #   -c requirements/../../../packages/service-library/requirements/../../../requirements/constraints.txt
    #   -c requirements/../../../packages/settings-library/requirements/../../../requirements/constraints.txt
    #   -c requirements/../../../requirements/constraints.txt
    #   -r requirements/../../../packages/models-library/requirements/_base.in
    #   -r requirements/../../../packages/postgres-database/requirements/_base.in
    #   -r requirements/../../../packages/service-library/requirements/../../../packages/models-library/requirements/_base.in
    #   -r requirements/../../../packages/service-library/requirements/../../../packages/settings-library/requirements/_base.in
    #   -r requirements/../../../packages/service-library/requirements/_base.in
    #   -r requirements/../../../packages/settings-library/requirements/_base.in
    #   fast-depends
    #   fastapi
pygments==2.17.2
    # via rich
pyinstrument==4.6.2
    # via -r requirements/../../../packages/service-library/requirements/_base.in
python-dateutil==2.9.0.post0
    # via arrow
python-dotenv==1.0.1
    # via uvicorn
python-engineio==4.9.1
    # via python-socketio
python-socketio==5.11.2
    # via -r requirements/_base.in
pyyaml==6.0.1
    # via
    #   -c requirements/../../../packages/models-library/requirements/../../../requirements/constraints.txt
    #   -c requirements/../../../packages/postgres-database/requirements/../../../requirements/constraints.txt
    #   -c requirements/../../../packages/service-library/requirements/../../../packages/models-library/requirements/../../../requirements/constraints.txt
    #   -c requirements/../../../packages/service-library/requirements/../../../packages/settings-library/requirements/../../../requirements/constraints.txt
    #   -c requirements/../../../packages/service-library/requirements/../../../requirements/constraints.txt
    #   -c requirements/../../../packages/settings-library/requirements/../../../requirements/constraints.txt
    #   -c requirements/../../../requirements/constraints.txt
    #   -r requirements/../../../packages/service-library/requirements/_base.in
    #   uvicorn
redis==5.0.4
    # via
    #   -c requirements/../../../packages/models-library/requirements/../../../requirements/constraints.txt
    #   -c requirements/../../../packages/postgres-database/requirements/../../../requirements/constraints.txt
    #   -c requirements/../../../packages/service-library/requirements/../../../packages/models-library/requirements/../../../requirements/constraints.txt
    #   -c requirements/../../../packages/service-library/requirements/../../../packages/settings-library/requirements/../../../requirements/constraints.txt
    #   -c requirements/../../../packages/service-library/requirements/../../../requirements/constraints.txt
    #   -c requirements/../../../packages/settings-library/requirements/../../../requirements/constraints.txt
    #   -c requirements/../../../requirements/constraints.txt
    #   -r requirements/../../../packages/service-library/requirements/_base.in
referencing==0.29.3
    # via
    #   -c requirements/../../../packages/service-library/requirements/./constraints.txt
    #   jsonschema
    #   jsonschema-specifications
requests==2.32.3
    # via opentelemetry-exporter-otlp-proto-http
rich==13.7.1
    # via
    #   -r requirements/../../../packages/service-library/requirements/../../../packages/settings-library/requirements/_base.in
    #   -r requirements/../../../packages/settings-library/requirements/_base.in
    #   typer
rpds-py==0.18.0
    # via
    #   jsonschema
    #   referencing
setuptools==74.0.0
    # via opentelemetry-instrumentation
shellingham==1.5.4
    # via typer
simple-websocket==1.0.0
    # via python-engineio
six==1.16.0
    # via python-dateutil
sniffio==1.3.1
    # via
    #   anyio
    #   httpx
sqlalchemy==1.4.52
    # via
    #   -c requirements/../../../packages/models-library/requirements/../../../requirements/constraints.txt
    #   -c requirements/../../../packages/postgres-database/requirements/../../../requirements/constraints.txt
    #   -c requirements/../../../packages/service-library/requirements/../../../packages/models-library/requirements/../../../requirements/constraints.txt
    #   -c requirements/../../../packages/service-library/requirements/../../../packages/settings-library/requirements/../../../requirements/constraints.txt
    #   -c requirements/../../../packages/service-library/requirements/../../../requirements/constraints.txt
    #   -c requirements/../../../packages/settings-library/requirements/../../../requirements/constraints.txt
    #   -c requirements/../../../requirements/constraints.txt
    #   -r requirements/../../../packages/postgres-database/requirements/_base.in
    #   alembic
starlette==0.27.0
    # via
    #   -c requirements/../../../packages/models-library/requirements/../../../requirements/constraints.txt
    #   -c requirements/../../../packages/postgres-database/requirements/../../../requirements/constraints.txt
    #   -c requirements/../../../packages/service-library/requirements/../../../packages/models-library/requirements/../../../requirements/constraints.txt
    #   -c requirements/../../../packages/service-library/requirements/../../../packages/settings-library/requirements/../../../requirements/constraints.txt
    #   -c requirements/../../../packages/service-library/requirements/../../../requirements/constraints.txt
    #   -c requirements/../../../packages/settings-library/requirements/../../../requirements/constraints.txt
    #   -c requirements/../../../requirements/constraints.txt
    #   fastapi
tenacity==8.5.0
    # via -r requirements/../../../packages/service-library/requirements/_base.in
toolz==0.12.1
    # via -r requirements/../../../packages/service-library/requirements/_base.in
tqdm==4.66.2
    # via -r requirements/../../../packages/service-library/requirements/_base.in
typer==0.12.3
    # via
    #   -r requirements/../../../packages/service-library/requirements/../../../packages/settings-library/requirements/_base.in
    #   -r requirements/../../../packages/settings-library/requirements/_base.in
    #   -r requirements/_base.in
    #   faststream
types-python-dateutil==2.9.0.20240316
    # via arrow
typing-extensions==4.10.0
    # via
    #   aiodebug
    #   aiodocker
    #   alembic
    #   fastapi
    #   faststream
    #   opentelemetry-sdk
    #   pydantic
    #   typer
urllib3==2.2.2
    # via
    #   -c requirements/../../../packages/models-library/requirements/../../../requirements/constraints.txt
    #   -c requirements/../../../packages/postgres-database/requirements/../../../requirements/constraints.txt
    #   -c requirements/../../../packages/service-library/requirements/../../../packages/models-library/requirements/../../../requirements/constraints.txt
    #   -c requirements/../../../packages/service-library/requirements/../../../packages/settings-library/requirements/../../../requirements/constraints.txt
    #   -c requirements/../../../packages/service-library/requirements/../../../requirements/constraints.txt
    #   -c requirements/../../../packages/settings-library/requirements/../../../requirements/constraints.txt
    #   -c requirements/../../../requirements/constraints.txt
    #   requests
uvicorn==0.29.0
    # via
    #   -r requirements/../../../packages/service-library/requirements/_fastapi.in
    #   -r requirements/_base.in
uvloop==0.19.0
    # via uvicorn
watchfiles==0.21.0
    # via uvicorn
websockets==12.0
    # via uvicorn
<<<<<<< HEAD
wsproto==1.2.0
    # via simple-websocket
=======
wrapt==1.16.0
    # via
    #   deprecated
    #   opentelemetry-instrumentation
>>>>>>> 9057d013
yarl==1.9.4
    # via
    #   -r requirements/../../../packages/postgres-database/requirements/_base.in
    #   aio-pika
    #   aiohttp
    #   aiormq
zipp==3.20.1
    # via importlib-metadata<|MERGE_RESOLUTION|>--- conflicted
+++ resolved
@@ -36,12 +36,8 @@
     #   -r requirements/../../../packages/models-library/requirements/_base.in
     #   -r requirements/../../../packages/service-library/requirements/../../../packages/models-library/requirements/_base.in
     #   -r requirements/../../../packages/service-library/requirements/_base.in
-<<<<<<< HEAD
-    #   -r requirements/_base.in
-=======
 asgiref==3.8.1
     # via opentelemetry-instrumentation-asgi
->>>>>>> 9057d013
 async-timeout==4.0.3
     # via asyncpg
 asyncpg==0.29.0
@@ -390,15 +386,10 @@
     # via uvicorn
 websockets==12.0
     # via uvicorn
-<<<<<<< HEAD
-wsproto==1.2.0
-    # via simple-websocket
-=======
 wrapt==1.16.0
     # via
     #   deprecated
     #   opentelemetry-instrumentation
->>>>>>> 9057d013
 yarl==1.9.4
     # via
     #   -r requirements/../../../packages/postgres-database/requirements/_base.in
