# USAGE:  docker-compose -f docker-compose.yml -f docker-compose.deploy.yml ...
# FIXME: add secrets in production?
# FIXME: remove explicit dns
version: '3.4'
services:
  director:
    #image: masu.speag.com/simcore/workbench/director:2.3
    image: services_director:latest
    dns:
      - 172.16.8.15
    deploy:
      placement:
       constraints:
          - node.platform.os == linux
          - node.role == manager
    environment:
      - POSTGRES_ENDPOINT=postgres
      - POSTGRES_USER=simcore
      - POSTGRES_PASSWORD=simcore
      - POSTGRES_DB=simcoredb
      - RABBITMQ_USER=simcore
      - RABBITMQ_PASSWORD=simcore
      - RABBITMQ_PROGRESS_CHANNEL=comp.backend.channels.progress
      - RABBITMQ_LOG_CHANNEL=comp.backend.channels.log
      - S3_ENDPOINT=minio:9000
      - S3_ACCESS_KEY=12345678
      - S3_SECRET_KEY=12345678
      - S3_BUCKET_NAME=simcore
  webserver:
    #image: masu.speag.com/simcore/workbench/webserver:2.3
    image: services_webserver:latest
    dns:
      - 172.16.8.15
    deploy:
      placement:
        constraints:
          - node.platform.os == linux
          - node.role == manager
<<<<<<< HEAD
    environment:
      - POSTGRES_ENDPOINT=postgres
      - POSTGRES_USER=simcore
      - POSTGRES_PASSWORD=simcore
      - POSTGRES_DB=simcoredb
      - RABBITMQ_USER=simcore
      - RABBITMQ_PASSWORD=simcore
      - RABBITMQ_PROGRESS_CHANNEL=comp.backend.channels.progress
      - RABBITMQ_LOG_CHANNEL=comp.backend.channels.log
      - S3_ENDPOINT=minio:9000
      - S3_ACCESS_KEY=12345678
      - S3_SECRET_KEY=12345678
      - S3_BUCKET_NAME=simcore
  rabbit:
    image: rabbitmq:3-management
    environment:
      - RABBITMQ_DEFAULT_USER=simcore
      - RABBITMQ_DEFAULT_PASS=simcore
  postgres:
    image: postgres:10
    environment:      
      - POSTGRES_USER=simcore
      - POSTGRES_PASSWORD=simcore
      - POSTGRES_DB=simcoredb
  adminer:
    image: adminer    
    depends_on:
      - postgres
  sidecar:
    image: services_sidecar:latest
    environment:
      - POSTGRES_ENDPOINT=postgres
      - POSTGRES_USER=simcore
      - POSTGRES_PASSWORD=simcore
      - POSTGRES_DB=simcoredb
      - RABBITMQ_USER=simcore
      - RABBITMQ_PASSWORD=simcore
      - RABBITMQ_PROGRESS_CHANNEL=comp.backend.channels.progress
      - RABBITMQ_LOG_CHANNEL=comp.backend.channels.log
      - S3_ENDPOINT=minio:9000
      - S3_ACCESS_KEY=12345678
      - S3_SECRET_KEY=12345678
      - S3_BUCKET_NAME=simcore
  minio:
    environment:
      - MINIO_ACCESS_KEY=12345678
      - MINIO_SECRET_KEY=12345678
=======
  sidecar:
    image: services_sidecar:latest
>>>>>>> 5b9efd8d
<|MERGE_RESOLUTION|>--- conflicted
+++ resolved
@@ -36,7 +36,6 @@
         constraints:
           - node.platform.os == linux
           - node.role == manager
-<<<<<<< HEAD
     environment:
       - POSTGRES_ENDPOINT=postgres
       - POSTGRES_USER=simcore
@@ -83,8 +82,4 @@
   minio:
     environment:
       - MINIO_ACCESS_KEY=12345678
-      - MINIO_SECRET_KEY=12345678
-=======
-  sidecar:
-    image: services_sidecar:latest
->>>>>>> 5b9efd8d
+      - MINIO_SECRET_KEY=12345678