# pylint: disable=redefined-outer-name
# pylint: disable=unused-argument
# pylint: disable=unused-variable

import re
import subprocess
from collections.abc import Callable
from pathlib import Path
from typing import Any

import pytest
from aws_library.ec2 import (
    AWSTagKey,
    AWSTagValue,
    EC2InstanceBootSpecific,
    EC2InstanceData,
)
from faker import Faker
from models_library.api_schemas_clusters_keeper.clusters import ClusterState
from models_library.clusters import (
    InternalClusterAuthentication,
    NoAuthentication,
    TLSAuthentication,
)
from models_library.utils.json_serialization import json_dumps
from pydantic import ByteSize, TypeAdapter
from pytest_simcore.helpers.monkeypatch_envs import EnvVarsDict, setenvs_from_dict
from simcore_service_clusters_keeper.core.settings import ApplicationSettings
from simcore_service_clusters_keeper.utils.clusters import (
    _prepare_environment_variables,
    create_cluster_from_ec2_instance,
    create_deploy_cluster_stack_script,
    create_startup_script,
)
from types_aiobotocore_ec2.literals import InstanceStateNameType


@pytest.fixture
def cluster_machines_name_prefix(faker: Faker) -> str:
    return faker.pystr()


@pytest.fixture
def ec2_boot_specs(app_settings: ApplicationSettings) -> EC2InstanceBootSpecific:
    assert app_settings.CLUSTERS_KEEPER_PRIMARY_EC2_INSTANCES
    ec2_boot_specs = next(
        iter(
            app_settings.CLUSTERS_KEEPER_PRIMARY_EC2_INSTANCES.PRIMARY_EC2_INSTANCES_ALLOWED_TYPES.values()
        )
    )
    assert isinstance(ec2_boot_specs, EC2InstanceBootSpecific)
    return ec2_boot_specs


@pytest.fixture(params=[TLSAuthentication, NoAuthentication])
def backend_cluster_auth(
    request: pytest.FixtureRequest,
) -> InternalClusterAuthentication:
    return request.param


@pytest.fixture
def app_environment(
    app_environment: EnvVarsDict,
    monkeypatch: pytest.MonkeyPatch,
    backend_cluster_auth: InternalClusterAuthentication,
) -> EnvVarsDict:
    return app_environment | setenvs_from_dict(
        monkeypatch,
        {
            "CLUSTERS_KEEPER_COMPUTATIONAL_BACKEND_DEFAULT_CLUSTER_AUTH": json_dumps(
<<<<<<< HEAD
                TLSAuthentication.model_config["json_schema_extra"]["examples"][0]
=======
                TLSAuthentication.Config.schema_extra["examples"][0]
                if isinstance(backend_cluster_auth, TLSAuthentication)
                else NoAuthentication.Config.schema_extra["examples"][0]
>>>>>>> 682d4fac
            )
        },
    )


def test_create_startup_script(
    disabled_rabbitmq: None,
    mocked_ec2_server_envs: EnvVarsDict,
    mocked_ssm_server_envs: EnvVarsDict,
    mocked_redis_server: None,
    app_settings: ApplicationSettings,
    ec2_boot_specs: EC2InstanceBootSpecific,
):
    startup_script = create_startup_script(
        app_settings,
        ec2_boot_specific=ec2_boot_specs,
    )
    assert isinstance(startup_script, str)
    assert len(ec2_boot_specs.custom_boot_scripts) > 0
    for boot_script in ec2_boot_specs.custom_boot_scripts:
        assert boot_script in startup_script


def test_create_deploy_cluster_stack_script(
    disabled_rabbitmq: None,
    mocked_ec2_server_envs: EnvVarsDict,
    mocked_ssm_server_envs: EnvVarsDict,
    mocked_redis_server: None,
    app_settings: ApplicationSettings,
    cluster_machines_name_prefix: str,
    clusters_keeper_docker_compose: dict[str, Any],
):
    additional_custom_tags = {
        AWSTagKey("pytest-tag-key"): AWSTagValue("pytest-tag-value")
    }
    deploy_script = create_deploy_cluster_stack_script(
        app_settings,
        cluster_machines_name_prefix=cluster_machines_name_prefix,
        additional_custom_tags=additional_custom_tags,
    )
    assert isinstance(deploy_script, str)
    # we have commands to pipe into a docker-compose file
    assert " | base64 -d > /docker-compose.yml" in deploy_script
    # we have commands to init a docker-swarm
    assert "docker swarm init --default-addr-pool" in deploy_script
    # we have commands to deploy a stack
    assert (
        "docker stack deploy --with-registry-auth --compose-file=/docker-compose.yml dask_stack"
        in deploy_script
    )
    # before that we have commands that setup ENV variables, let's check we have all of them as defined in the docker-compose
    # let's get what was set in the startup script and compare with the expected one of the docker-compose
    startup_script_envs_definition = (
        deploy_script.splitlines()[-1].split("docker stack deploy")[0].strip()
    )
    assert startup_script_envs_definition
    # Use regular expression to split the string into key-value pairs (courtesy of chatGPT)
    startup_script_key_value_pairs: list[tuple[str, str]] = re.findall(
        r"(\S+)=([\S\s]+?)(?=\S+=|$)", startup_script_envs_definition
    )
    startup_script_env_keys_names = [key for key, _ in startup_script_key_value_pairs]
    # docker-compose expected values
    docker_compose_expected_environment: dict[str, str] = {}
    assert "services" in clusters_keeper_docker_compose
    assert isinstance(clusters_keeper_docker_compose["services"], dict)
    for service_details in clusters_keeper_docker_compose["services"].values():
        if "environment" in service_details:
            assert isinstance(service_details["environment"], dict)
            docker_compose_expected_environment |= service_details["environment"]

    # check the expected environment variables are set so the docker-compose will be complete (we define enough)
    expected_env_keys = [
        v[2:-1].split(":")[0]
        for v in docker_compose_expected_environment.values()
        if isinstance(v, str) and v.startswith("${")
    ] + ["DOCKER_IMAGE_TAG"]
    for env_key in expected_env_keys:
        assert (
            env_key in startup_script_env_keys_names
        ), f"{env_key} is missing from startup script! please adjust"

    # check we do not define "too much"
    for env_key in startup_script_env_keys_names:
        assert env_key in expected_env_keys

    # check lists have \" written in them
    list_settings = [
        "WORKERS_EC2_INSTANCES_SECURITY_GROUP_IDS",
    ]
    assert all(
        re.search(rf"{i}=\[(\\\".+\\\")*\]", deploy_script) for i in list_settings
    )

    # check dicts have \' in front
    dict_settings = [
        "WORKERS_EC2_INSTANCES_ALLOWED_TYPES",
        "WORKERS_EC2_INSTANCES_CUSTOM_TAGS",
    ]
    assert all(
        re.search(rf"{i}=\'{{(\".+\":\s\".*\")+}}\'", deploy_script)
        for i in dict_settings
    )

    # check the additional tags are in
    assert all(
        f'"{key}": "{value}"' in deploy_script
        for key, value in additional_custom_tags.items()
    )


def test_create_deploy_cluster_stack_script_below_64kb(
    disabled_rabbitmq: None,
    mocked_ec2_server_envs: EnvVarsDict,
    mocked_ssm_server_envs: EnvVarsDict,
    mocked_redis_server: None,
    app_settings: ApplicationSettings,
    cluster_machines_name_prefix: str,
    clusters_keeper_docker_compose: dict[str, Any],
):
    additional_custom_tags = {
        AWSTagKey("pytest-tag-key"): AWSTagValue("pytest-tag-value")
    }
    deploy_script = create_deploy_cluster_stack_script(
        app_settings,
        cluster_machines_name_prefix=cluster_machines_name_prefix,
        additional_custom_tags=additional_custom_tags,
    )
    deploy_script_size_in_bytes = len(deploy_script.encode("utf-8"))
    assert deploy_script_size_in_bytes < 64000, (
        f"script size is {deploy_script_size_in_bytes} bytes that exceeds the SSM command of 64KB. "
        "TIP: split commands or reduce size."
    )


def test_create_startup_script_script_size_below_16kb(
    disabled_rabbitmq: None,
    mocked_ec2_server_envs: EnvVarsDict,
    mocked_ssm_server_envs: EnvVarsDict,
    mocked_redis_server: None,
    app_settings: ApplicationSettings,
    cluster_machines_name_prefix: str,
    clusters_keeper_docker_compose: dict[str, Any],
    ec2_boot_specs: EC2InstanceBootSpecific,
):
    startup_script = create_startup_script(
        app_settings,
        ec2_boot_specific=ec2_boot_specs,
    )
    script_size_in_bytes = len(startup_script.encode("utf-8"))

    print(
        f"current script size is {TypeAdapter(ByteSize).validate_python(script_size_in_bytes).human_readable()}"
    )
    # NOTE: EC2 user data cannot be above 16KB, we keep some margin here
    assert script_size_in_bytes < 15 * 1024


def test__prepare_environment_variables_defines_all_envs_for_docker_compose(
    disabled_rabbitmq: None,
    mocked_ec2_server_envs: EnvVarsDict,
    mocked_ssm_server_envs: EnvVarsDict,
    mocked_redis_server: None,
    app_settings: ApplicationSettings,
    cluster_machines_name_prefix: str,
    clusters_keeper_docker_compose_file: Path,
):
    additional_custom_tags = {
        AWSTagKey("pytest-tag-key"): AWSTagValue("pytest-tag-value")
    }
    environment_variables = _prepare_environment_variables(
        app_settings,
        cluster_machines_name_prefix=cluster_machines_name_prefix,
        additional_custom_tags=additional_custom_tags,
    )
    assert environment_variables
    process = subprocess.run(  # noqa: S603
        [  # noqa: S607
            "docker",
            "compose",
            "--dry-run",
            f"--file={clusters_keeper_docker_compose_file}",
            "up",
        ],
        capture_output=True,
        check=True,
        env={
            e.split("=", maxsplit=1)[0]: e.split("=", maxsplit=1)[1]
            for e in environment_variables
        },
    )
    assert process
    assert process.stderr
    _ENV_VARIABLE_NOT_SET_ERROR = "variable is not set"
    assert _ENV_VARIABLE_NOT_SET_ERROR not in process.stderr.decode()
    assert process.stdout


@pytest.mark.parametrize(
    "ec2_state, expected_cluster_state",
    [
        ("pending", ClusterState.STARTED),
        ("running", ClusterState.RUNNING),
        ("shutting-down", ClusterState.STOPPED),
        ("stopped", ClusterState.STOPPED),
        ("stopping", ClusterState.STOPPED),
        ("terminated", ClusterState.STOPPED),
        ("whatever", ClusterState.STOPPED),
    ],
)
@pytest.mark.parametrize(
    "authentication",
    [
        NoAuthentication(),
        TLSAuthentication(
            **TLSAuthentication.model_config["json_schema_extra"]["examples"][0]
        ),
    ],
)
def test_create_cluster_from_ec2_instance(
    fake_ec2_instance_data: Callable[..., EC2InstanceData],
    faker: Faker,
    ec2_state: InstanceStateNameType,
    expected_cluster_state: ClusterState,
    authentication: InternalClusterAuthentication,
):
    instance_data = fake_ec2_instance_data(state=ec2_state)
    cluster_instance = create_cluster_from_ec2_instance(
        instance_data,
        faker.pyint(),
        faker.pyint(),
        dask_scheduler_ready=faker.pybool(),
        cluster_auth=authentication,
        max_cluster_start_time=faker.time_delta(),
    )
    assert cluster_instance
    assert cluster_instance.state is expected_cluster_state
    assert cluster_instance.authentication == authentication<|MERGE_RESOLUTION|>--- conflicted
+++ resolved
@@ -69,13 +69,9 @@
         monkeypatch,
         {
             "CLUSTERS_KEEPER_COMPUTATIONAL_BACKEND_DEFAULT_CLUSTER_AUTH": json_dumps(
-<<<<<<< HEAD
                 TLSAuthentication.model_config["json_schema_extra"]["examples"][0]
-=======
-                TLSAuthentication.Config.schema_extra["examples"][0]
                 if isinstance(backend_cluster_auth, TLSAuthentication)
-                else NoAuthentication.Config.schema_extra["examples"][0]
->>>>>>> 682d4fac
+                else NoAuthentication.model_config["json_schema_extra"]["examples"][0]
             )
         },
     )
