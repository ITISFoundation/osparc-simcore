import datetime
from functools import cached_property
from typing import Annotated, Final, Literal, cast

from aws_library.ec2 import EC2InstanceBootSpecific, EC2Tags
from fastapi import FastAPI
from models_library.basic_types import (
    BootModeEnum,
    BuildTargetEnum,
    LogLevel,
    VersionTag,
)
from models_library.clusters import InternalClusterAuthentication
from pydantic import (
    AliasChoices,
    BeforeValidator,
    Field,
    NonNegativeFloat,
    NonNegativeInt,
    PositiveInt,
    SecretStr,
    TypeAdapter,
    WrapValidator,
    field_validator,
)
from pydantic_settings import SettingsConfigDict
from settings_library.base import BaseCustomSettings
from settings_library.docker_registry import RegistrySettings
from settings_library.ec2 import EC2Settings
from settings_library.rabbit import RabbitSettings
from settings_library.redis import RedisSettings
from settings_library.ssm import SSMSettings
from settings_library.tracing import TracingSettings
from settings_library.utils_logging import MixinLoggingSettings
from types_aiobotocore_ec2.literals import InstanceTypeType

from .._meta import API_VERSION, API_VTAG, APP_NAME

CLUSTERS_KEEPER_ENV_PREFIX: Final[str] = "CLUSTERS_KEEPER_"


class ClustersKeeperEC2Settings(EC2Settings):
    model_config = SettingsConfigDict(
        env_prefix=CLUSTERS_KEEPER_ENV_PREFIX,
        json_schema_extra={
            "examples": [
                {
                    f"{CLUSTERS_KEEPER_ENV_PREFIX}EC2_ACCESS_KEY_ID": "my_access_key_id",
                    f"{CLUSTERS_KEEPER_ENV_PREFIX}EC2_ENDPOINT": "https://my_ec2_endpoint.com",
                    f"{CLUSTERS_KEEPER_ENV_PREFIX}EC2_REGION_NAME": "us-east-1",
                    f"{CLUSTERS_KEEPER_ENV_PREFIX}EC2_SECRET_ACCESS_KEY": "my_secret_access_key",
                }
            ],
        },
    )


class ClustersKeeperSSMSettings(SSMSettings):
    class Config(SSMSettings.Config):
        env_prefix = CLUSTERS_KEEPER_ENV_PREFIX

        schema_extra: ClassVar[dict[str, Any]] = {  # type: ignore[misc]
            "examples": [
                {
                    f"{CLUSTERS_KEEPER_ENV_PREFIX}{key}": var
                    for key, var in example.items()
                }
                for example in SSMSettings.Config.schema_extra["examples"]
            ],
        }


class WorkersEC2InstancesSettings(BaseCustomSettings):
    WORKERS_EC2_INSTANCES_ALLOWED_TYPES: dict[str, EC2InstanceBootSpecific] = Field(
        ...,
        description="Defines which EC2 instances are considered as candidates for new EC2 instance and their respective boot specific parameters",
    )

    WORKERS_EC2_INSTANCES_KEY_NAME: str = Field(
        ...,
        min_length=1,
        description="SSH key filename (without ext) to access the instance through SSH"
        " (https://docs.aws.amazon.com/AWSEC2/latest/UserGuide/ec2-key-pairs.html),"
        "this is required to start a new EC2 instance",
    )
    # BUFFER is not exposed since we set it to 0
    WORKERS_EC2_INSTANCES_MAX_START_TIME: datetime.timedelta = Field(
        default=datetime.timedelta(minutes=1),
        description="Usual time taken an EC2 instance with the given AMI takes to join the cluster "
        "(default to seconds, or see https://pydantic-docs.helpmanual.io/usage/types/#datetime-types for string formating)."
        "NOTE: be careful that this time should always be a factor larger than the real time, as EC2 instances"
        "that take longer than this time will be terminated as sometimes it happens that EC2 machine fail on start.",
    )
    WORKERS_EC2_INSTANCES_MAX_INSTANCES: int = Field(
        default=10,
        description="Defines the maximum number of instances the clusters_keeper app may create",
    )
    # NAME PREFIX is not exposed since we override it anyway
    WORKERS_EC2_INSTANCES_SECURITY_GROUP_IDS: list[str] = Field(
        ...,
        min_length=1,
        description="A security group acts as a virtual firewall for your EC2 instances to control incoming and outgoing traffic"
        " (https://docs.aws.amazon.com/AWSEC2/latest/UserGuide/ec2-security-groups.html), "
        " this is required to start a new EC2 instance",
    )
    WORKERS_EC2_INSTANCES_SUBNET_ID: str = Field(
        ...,
        min_length=1,
        description="A subnet is a range of IP addresses in your VPC "
        " (https://docs.aws.amazon.com/vpc/latest/userguide/configure-subnets.html), "
        "this is required to start a new EC2 instance",
    )

    WORKERS_EC2_INSTANCES_TIME_BEFORE_DRAINING: datetime.timedelta = Field(
        default=datetime.timedelta(minutes=1),
        description="Time after which an EC2 instance may be terminated (min 0 max 1 minute) "
        "(default to seconds, or see https://pydantic-docs.helpmanual.io/usage/types/#datetime-types for string formating)",
    )

    WORKERS_EC2_INSTANCES_TIME_BEFORE_TERMINATION: datetime.timedelta = Field(
        default=datetime.timedelta(minutes=3),
        description="Time after which an EC2 instance may be terminated (min 0, max 59 minutes) "
        "(default to seconds, or see https://pydantic-docs.helpmanual.io/usage/types/#datetime-types for string formating)",
    )

    WORKERS_EC2_INSTANCES_CUSTOM_TAGS: EC2Tags = Field(
        ...,
        description="Allows to define tags that should be added to the created EC2 instance default tags. "
        "a tag must have a key and an optional value. see [https://docs.aws.amazon.com/AWSEC2/latest/UserGuide/Using_Tags.html]",
    )

    @field_validator("WORKERS_EC2_INSTANCES_ALLOWED_TYPES")
    @classmethod
    def check_valid_instance_names(
        cls, value: dict[str, EC2InstanceBootSpecific]
    ) -> dict[str, EC2InstanceBootSpecific]:
        # NOTE: needed because of a flaw in BaseCustomSettings
        # issubclass raises TypeError if used on Aliases
        TypeAdapter(list[InstanceTypeType]).validate_python(list(value))
        return value


class PrimaryEC2InstancesSettings(BaseCustomSettings):
    PRIMARY_EC2_INSTANCES_ALLOWED_TYPES: dict[str, EC2InstanceBootSpecific] = Field(
        ...,
        description="Defines which EC2 instances are considered as candidates for new EC2 instance and their respective boot specific parameters",
    )
    PRIMARY_EC2_INSTANCES_MAX_INSTANCES: int = Field(
        default=10,
        description="Defines the maximum number of instances the clusters_keeper app may create",
    )
    PRIMARY_EC2_INSTANCES_SECURITY_GROUP_IDS: list[str] = Field(
        ...,
        min_length=1,
        description="A security group acts as a virtual firewall for your EC2 instances to control incoming and outgoing traffic"
        " (https://docs.aws.amazon.com/AWSEC2/latest/UserGuide/ec2-security-groups.html), "
        " this is required to start a new EC2 instance",
    )
    PRIMARY_EC2_INSTANCES_SUBNET_ID: str = Field(
        ...,
        min_length=1,
        description="A subnet is a range of IP addresses in your VPC "
        " (https://docs.aws.amazon.com/vpc/latest/userguide/configure-subnets.html), "
        "this is required to start a new EC2 instance",
    )
    PRIMARY_EC2_INSTANCES_KEY_NAME: str = Field(
        ...,
        min_length=1,
        description="SSH key filename (without ext) to access the instance through SSH"
        " (https://docs.aws.amazon.com/AWSEC2/latest/UserGuide/ec2-key-pairs.html),"
        "this is required to start a new EC2 instance",
    )
    PRIMARY_EC2_INSTANCES_CUSTOM_TAGS: EC2Tags = Field(
        ...,
        description="Allows to define tags that should be added to the created EC2 instance default tags. "
        "a tag must have a key and an optional value. see [https://docs.aws.amazon.com/AWSEC2/latest/UserGuide/Using_Tags.html]",
    )
    PRIMARY_EC2_INSTANCES_ATTACHED_IAM_PROFILE: str = Field(
        ...,
        description="ARN the EC2 instance should be attached to (example: arn:aws:iam::XXXXX:role/NAME), to disable pass an empty string",
    )
    PRIMARY_EC2_INSTANCES_SSM_TLS_DASK_CA: str = Field(
        ..., description="Name of the dask TLC CA in AWS Parameter Store"
    )
    PRIMARY_EC2_INSTANCES_SSM_TLS_DASK_CERT: str = Field(
        ..., description="Name of the dask TLC certificate in AWS Parameter Store"
    )
    PRIMARY_EC2_INSTANCES_SSM_TLS_DASK_KEY: str = Field(
        ..., description="Name of the dask TLC key in AWS Parameter Store"
    )
    PRIMARY_EC2_INSTANCES_PROMETHEUS_USERNAME: str = Field(
        ..., description="Username for accessing prometheus data"
    )
    PRIMARY_EC2_INSTANCES_PROMETHEUS_PASSWORD: SecretStr = Field(
        ..., description="Password for accessing prometheus data"
    )

    PRIMARY_EC2_INSTANCES_MAX_START_TIME: datetime.timedelta = Field(
        default=datetime.timedelta(minutes=2),
        description="Usual time taken an EC2 instance with the given AMI takes to startup and be ready to receive jobs "
        "(default to seconds, or see https://pydantic-docs.helpmanual.io/usage/types/#datetime-types for string formating)."
        "NOTE: be careful that this time should always be a factor larger than the real time, as EC2 instances"
        "that take longer than this time will be terminated as sometimes it happens that EC2 machine fail on start.",
    )

<<<<<<< HEAD
    @field_validator("PRIMARY_EC2_INSTANCES_ALLOWED_TYPES")
=======
    PRIMARY_EC2_INSTANCES_DOCKER_DEFAULT_ADDRESS_POOL: str = Field(
        default="172.20.0.0/14",
        description="defines the docker swarm default address pool in CIDR format "
        "(see https://docs.docker.com/reference/cli/docker/swarm/init/)",
    )

    @validator("PRIMARY_EC2_INSTANCES_ALLOWED_TYPES")
>>>>>>> 682d4fac
    @classmethod
    def check_valid_instance_names(
        cls, value: dict[str, EC2InstanceBootSpecific]
    ) -> dict[str, EC2InstanceBootSpecific]:
        # NOTE: needed because of a flaw in BaseCustomSettings
        # issubclass raises TypeError if used on Aliases
        TypeAdapter(list[InstanceTypeType]).validate_python(list(value))
        return value

    @field_validator("PRIMARY_EC2_INSTANCES_ALLOWED_TYPES")
    @classmethod
    def check_only_one_value(
        cls, value: dict[str, EC2InstanceBootSpecific]
    ) -> dict[str, EC2InstanceBootSpecific]:
        if len(value) != 1:
            msg = "Only one exact value is accepted (empty or multiple is invalid)"
            raise ValueError(msg)

        return value


class ApplicationSettings(BaseCustomSettings, MixinLoggingSettings):
    # CODE STATICS ---------------------------------------------------------
    API_VERSION: str = API_VERSION
    APP_NAME: str = APP_NAME
    API_VTAG: VersionTag = API_VTAG

    # IMAGE BUILDTIME ------------------------------------------------------
    # @Makefile
    SC_BUILD_DATE: str | None = None
    SC_BUILD_TARGET: BuildTargetEnum | None = None
    SC_VCS_REF: str | None = None
    SC_VCS_URL: str | None = None

    # @Dockerfile
    SC_BOOT_MODE: BootModeEnum | None = None
    SC_BOOT_TARGET: BuildTargetEnum | None = None
    SC_HEALTHCHECK_TIMEOUT: PositiveInt | None = Field(
        None,
        description="If a single run of the check takes longer than timeout seconds "
        "then the check is considered to have failed."
        "It takes retries consecutive failures of the health check for the container to be considered unhealthy.",
    )
    SC_USER_ID: int | None = None
    SC_USER_NAME: str | None = None

    # RUNTIME  -----------------------------------------------------------
    CLUSTERS_KEEPER_DEBUG: bool = Field(
        default=False,
        description="Debug mode",
        validation_alias=AliasChoices("CLUSTERS_KEEPER_DEBUG", "DEBUG"),
    )
    CLUSTERS_KEEPER_LOGLEVEL: LogLevel = Field(
        LogLevel.INFO,
        validation_alias=AliasChoices(
            "CLUSTERS_KEEPER_LOGLEVEL", "LOG_LEVEL", "LOGLEVEL"
        ),
    )
    CLUSTERS_KEEPER_LOG_FORMAT_LOCAL_DEV_ENABLED: bool = Field(
        default=False,
        validation_alias=AliasChoices(
            "CLUSTERS_KEEPER_LOG_FORMAT_LOCAL_DEV_ENABLED",
            "LOG_FORMAT_LOCAL_DEV_ENABLED",
        ),
        description="Enables local development log format. WARNING: make sure it is disabled if you want to have structured logs!",
    )

    CLUSTERS_KEEPER_EC2_ACCESS: ClustersKeeperEC2Settings | None = Field(
        json_schema_extra={"auto_default_from_env": True}
    )

    CLUSTERS_KEEPER_SSM_ACCESS: ClustersKeeperSSMSettings | None = Field(
        auto_default_from_env=True
    )

    CLUSTERS_KEEPER_PRIMARY_EC2_INSTANCES: PrimaryEC2InstancesSettings | None = Field(
        json_schema_extra={"auto_default_from_env": True}
    )

    CLUSTERS_KEEPER_WORKERS_EC2_INSTANCES: WorkersEC2InstancesSettings | None = Field(
        json_schema_extra={"auto_default_from_env": True}
    )

    CLUSTERS_KEEPER_EC2_INSTANCES_PREFIX: str = Field(
        ...,
        description="set a prefix to all machines created (useful for testing)",
    )

    CLUSTERS_KEEPER_RABBITMQ: RabbitSettings | None = Field(
        json_schema_extra={"auto_default_from_env": True}
    )

    CLUSTERS_KEEPER_PROMETHEUS_INSTRUMENTATION_ENABLED: bool = True

    CLUSTERS_KEEPER_REDIS: RedisSettings = Field(
        json_schema_extra={"auto_default_from_env": True}
    )

    CLUSTERS_KEEPER_REGISTRY: RegistrySettings | None = Field(
        json_schema_extra={"auto_default_from_env": True}
    )

    CLUSTERS_KEEPER_TASK_INTERVAL: datetime.timedelta = Field(
        default=datetime.timedelta(seconds=30),
        description="interval between each clusters clean check "
        "(default to seconds, or see https://pydantic-docs.helpmanual.io/usage/types/#datetime-types for string formating)",
    )

    SERVICE_TRACKING_HEARTBEAT: datetime.timedelta = Field(
        default=datetime.timedelta(seconds=60),
        description="Service heartbeat interval (everytime a heartbeat is sent into RabbitMQ) "
        "(default to seconds, or see https://pydantic-docs.helpmanual.io/usage/types/#datetime-types for string formating)",
    )

    CLUSTERS_KEEPER_MAX_MISSED_HEARTBEATS_BEFORE_CLUSTER_TERMINATION: NonNegativeInt = Field(
        default=5,
        description="Max number of missed heartbeats before a cluster is terminated",
    )

    CLUSTERS_KEEPER_COMPUTATIONAL_BACKEND_DOCKER_IMAGE_TAG: str = Field(
        ...,
        description="defines the image tag to use for the computational backend sidecar image (NOTE: it currently defaults to use itisfoundation organisation in Dockerhub)",
    )

    CLUSTERS_KEEPER_COMPUTATIONAL_BACKEND_DEFAULT_CLUSTER_AUTH: (
        InternalClusterAuthentication
    ) = Field(
        ...,
        description="defines the authentication of the clusters created via clusters-keeper (can be None or TLS)",
    )

    CLUSTERS_KEEPER_DASK_NTHREADS: NonNegativeInt = Field(
        ...,
        description="overrides the default number of threads in the dask-sidecars, setting it to 0 will use the default (see description in dask-sidecar)",
    )

    CLUSTERS_KEEPER_DASK_WORKER_SATURATION: NonNegativeFloat | Literal["inf"] = Field(
        default="inf",
        description="override the dask scheduler 'worker-saturation' field"
        ", see https://selectfrom.dev/deep-dive-into-dask-distributed-scheduler-9fdb3b36b7c7",
    )
    CLUSTERS_KEEPER_TRACING: TracingSettings | None = Field(
        auto_default_from_env=True, description="settings for opentelemetry tracing"
    )

    SWARM_STACK_NAME: str = Field(
        ..., description="Stack name defined upon deploy (see main Makefile)"
    )

    @cached_property
    def LOG_LEVEL(self) -> LogLevel:  # noqa: N802
        return self.CLUSTERS_KEEPER_LOGLEVEL

<<<<<<< HEAD
    @field_validator("CLUSTERS_KEEPER_LOGLEVEL")
=======
    @validator("CLUSTERS_KEEPER_LOGLEVEL", pre=True)
>>>>>>> 682d4fac
    @classmethod
    def _valid_log_level(cls, value: str) -> str:
        return cls.validate_log_level(value)
    
    
    @field_validator("CLUSTERS_KEEPER_TASK_INTERVAL", "SERVICE_TRACKING_HEARTBEAT", mode="before")
    @classmethod
    def _validate_interval(cls, value: str | datetime.timedelta) -> int | datetime.timedelta:
        if isinstance(value, str):
            return int(value)
        return value


def get_application_settings(app: FastAPI) -> ApplicationSettings:
    return cast(ApplicationSettings, app.state.settings)<|MERGE_RESOLUTION|>--- conflicted
+++ resolved
@@ -1,6 +1,6 @@
 import datetime
 from functools import cached_property
-from typing import Annotated, Final, Literal, cast
+from typing import Final, Literal, cast
 
 from aws_library.ec2 import EC2InstanceBootSpecific, EC2Tags
 from fastapi import FastAPI
@@ -13,14 +13,12 @@
 from models_library.clusters import InternalClusterAuthentication
 from pydantic import (
     AliasChoices,
-    BeforeValidator,
     Field,
     NonNegativeFloat,
     NonNegativeInt,
     PositiveInt,
     SecretStr,
     TypeAdapter,
-    WrapValidator,
     field_validator,
 )
 from pydantic_settings import SettingsConfigDict
@@ -203,17 +201,13 @@
         "that take longer than this time will be terminated as sometimes it happens that EC2 machine fail on start.",
     )
 
-<<<<<<< HEAD
-    @field_validator("PRIMARY_EC2_INSTANCES_ALLOWED_TYPES")
-=======
     PRIMARY_EC2_INSTANCES_DOCKER_DEFAULT_ADDRESS_POOL: str = Field(
         default="172.20.0.0/14",
         description="defines the docker swarm default address pool in CIDR format "
         "(see https://docs.docker.com/reference/cli/docker/swarm/init/)",
     )
 
-    @validator("PRIMARY_EC2_INSTANCES_ALLOWED_TYPES")
->>>>>>> 682d4fac
+    @field_validator("PRIMARY_EC2_INSTANCES_ALLOWED_TYPES")
     @classmethod
     def check_valid_instance_names(
         cls, value: dict[str, EC2InstanceBootSpecific]
@@ -367,19 +361,18 @@
     def LOG_LEVEL(self) -> LogLevel:  # noqa: N802
         return self.CLUSTERS_KEEPER_LOGLEVEL
 
-<<<<<<< HEAD
-    @field_validator("CLUSTERS_KEEPER_LOGLEVEL")
-=======
-    @validator("CLUSTERS_KEEPER_LOGLEVEL", pre=True)
->>>>>>> 682d4fac
+    @field_validator("CLUSTERS_KEEPER_LOGLEVEL", mode="before")
     @classmethod
     def _valid_log_level(cls, value: str) -> str:
         return cls.validate_log_level(value)
-    
-    
-    @field_validator("CLUSTERS_KEEPER_TASK_INTERVAL", "SERVICE_TRACKING_HEARTBEAT", mode="before")
-    @classmethod
-    def _validate_interval(cls, value: str | datetime.timedelta) -> int | datetime.timedelta:
+
+    @field_validator(
+        "CLUSTERS_KEEPER_TASK_INTERVAL", "SERVICE_TRACKING_HEARTBEAT", mode="before"
+    )
+    @classmethod
+    def _validate_interval(
+        cls, value: str | datetime.timedelta
+    ) -> int | datetime.timedelta:
         if isinstance(value, str):
             return int(value)
         return value
