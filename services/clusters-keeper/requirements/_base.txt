--- conflicted
+++ resolved
@@ -332,15 +332,7 @@
     #   opentelemetry-instrumentation-logging
     #   opentelemetry-instrumentation-redis
     #   opentelemetry-instrumentation-requests
-<<<<<<< HEAD
-opentelemetry-instrumentation-aio-pika==0.49b2
-    # via
-    #   -r requirements/../../../packages/aws-library/requirements/../../../packages/service-library/requirements/_base.in
-    #   -r requirements/../../../packages/service-library/requirements/_base.in
-opentelemetry-instrumentation-asgi==0.49b2
-=======
 opentelemetry-instrumentation-asgi==0.54b1
->>>>>>> 89f3cafa
     # via opentelemetry-instrumentation-fastapi
 opentelemetry-instrumentation-botocore==0.54b1
     # via -r requirements/../../../packages/aws-library/requirements/_base.in
