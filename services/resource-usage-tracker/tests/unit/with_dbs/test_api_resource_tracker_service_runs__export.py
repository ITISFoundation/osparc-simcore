# pylint:disable=unused-variable
# pylint:disable=unused-argument
# pylint:disable=redefined-outer-name
# pylint:disable=too-many-arguments

import os
from unittest.mock import Mock

import pytest
import sqlalchemy as sa
from moto.server import ThreadedMotoServer
from pydantic import AnyUrl, TypeAdapter
from pytest_mock import MockerFixture
from pytest_simcore.helpers.typing_env import EnvVarsDict
from servicelib.rabbitmq import RabbitMQRPCClient
from servicelib.rabbitmq.rpc_interfaces.resource_usage_tracker import service_runs
from settings_library.s3 import S3Settings
from types_aiobotocore_s3 import S3Client

pytest_simcore_core_services_selection = [
    "postgres",
    "rabbit",
]
pytest_simcore_ops_services_selection = [
    "adminer",
]

_USER_ID = 1


@pytest.fixture
async def mocked_export(mocker: MockerFixture):
<<<<<<< HEAD
    return mocker.patch(
        "simcore_service_resource_usage_tracker.services.resource_tracker_service_runs.ResourceTrackerRepository.export_service_runs_table_to_s3",
=======
    mock_export = mocker.patch(
        "simcore_service_resource_usage_tracker.services.service_runs.ResourceTrackerRepository.export_service_runs_table_to_s3",
>>>>>>> 927319c4
        autospec=True,
    )


@pytest.fixture
async def mocked_presigned_link(mocker: MockerFixture):
<<<<<<< HEAD
    return mocker.patch(
        "simcore_service_resource_usage_tracker.services.resource_tracker_service_runs.SimcoreS3API.create_single_presigned_download_link",
        return_value=TypeAdapter(AnyUrl).validate_python(
=======
    mock_presigned_link = mocker.patch(
        "simcore_service_resource_usage_tracker.services.service_runs.SimcoreS3API.create_single_presigned_download_link",
        return_value=parse_obj_as(
            AnyUrl,
>>>>>>> 927319c4
            "https://www.testing.com/",
        ),
    )


@pytest.fixture
async def enable_resource_usage_tracker_s3(
    mock_env: EnvVarsDict,
    mocked_aws_server: ThreadedMotoServer,
    mocked_s3_server_envs: EnvVarsDict,
    mocked_s3_server_settings: S3Settings,
    s3_client: S3Client,
    monkeypatch: pytest.MonkeyPatch,
) -> None:
    # Create bucket
    await s3_client.create_bucket(Bucket=mocked_s3_server_settings.S3_BUCKET_NAME)

    # Remove the environment variable
    if "RESOURCE_USAGE_TRACKER_S3" in os.environ:
        monkeypatch.delenv("RESOURCE_USAGE_TRACKER_S3")


@pytest.mark.rpc_test()
async def test_rpc_list_service_runs_which_was_billed(
    enable_resource_usage_tracker_s3: None,
    mocked_redis_server: None,
    postgres_db: sa.engine.Engine,
    rpc_client: RabbitMQRPCClient,
    mocked_export: Mock,
    mocked_presigned_link: Mock,
):
    download_url = await service_runs.export_service_runs(
        rpc_client,
        user_id=_USER_ID,
        product_name="osparc",
    )
    assert isinstance(download_url, AnyUrl)  # nosec
    assert mocked_export.called
    assert mocked_presigned_link.called<|MERGE_RESOLUTION|>--- conflicted
+++ resolved
@@ -9,7 +9,7 @@
 import pytest
 import sqlalchemy as sa
 from moto.server import ThreadedMotoServer
-from pydantic import AnyUrl, TypeAdapter
+from pydantic import AnyUrl
 from pytest_mock import MockerFixture
 from pytest_simcore.helpers.typing_env import EnvVarsDict
 from servicelib.rabbitmq import RabbitMQRPCClient
@@ -30,29 +30,18 @@
 
 @pytest.fixture
 async def mocked_export(mocker: MockerFixture):
-<<<<<<< HEAD
-    return mocker.patch(
-        "simcore_service_resource_usage_tracker.services.resource_tracker_service_runs.ResourceTrackerRepository.export_service_runs_table_to_s3",
-=======
     mock_export = mocker.patch(
         "simcore_service_resource_usage_tracker.services.service_runs.ResourceTrackerRepository.export_service_runs_table_to_s3",
->>>>>>> 927319c4
         autospec=True,
     )
 
 
 @pytest.fixture
 async def mocked_presigned_link(mocker: MockerFixture):
-<<<<<<< HEAD
-    return mocker.patch(
-        "simcore_service_resource_usage_tracker.services.resource_tracker_service_runs.SimcoreS3API.create_single_presigned_download_link",
-        return_value=TypeAdapter(AnyUrl).validate_python(
-=======
     mock_presigned_link = mocker.patch(
         "simcore_service_resource_usage_tracker.services.service_runs.SimcoreS3API.create_single_presigned_download_link",
         return_value=parse_obj_as(
             AnyUrl,
->>>>>>> 927319c4
             "https://www.testing.com/",
         ),
     )
