alembic==1.13.1
    # via
    #   -c requirements/_base.txt
    #   -r requirements/_test.in
antlr4-python3-runtime==4.13.2
    # via moto
anyio==4.3.0
    # via
    #   -c requirements/_base.txt
    #   httpx
asgi-lifespan==2.1.0
    # via -r requirements/_test.in
attrs==23.2.0
    # via
    #   -c requirements/_base.txt
    #   jsonschema
    #   referencing
aws-sam-translator==1.91.0
    # via cfn-lint
aws-xray-sdk==2.14.0
    # via moto
blinker==1.8.2
    # via flask
boto3==1.34.131
    # via
    #   -c requirements/_base.txt
    #   aws-sam-translator
    #   moto
botocore==1.34.131
    # via
    #   -c requirements/_base.txt
    #   aws-xray-sdk
    #   boto3
    #   moto
    #   s3transfer
certifi==2024.2.2
    # via
    #   -c requirements/../../../requirements/constraints.txt
    #   -c requirements/_base.txt
    #   httpcore
    #   httpx
    #   requests
cffi==1.17.1
    # via cryptography
cfn-lint==1.15.0
    # via moto
charset-normalizer==3.3.2
    # via
    #   -c requirements/_base.txt
    #   requests
click==8.1.7
    # via
    #   -c requirements/_base.txt
    #   flask
coverage==7.6.1
    # via
    #   -r requirements/_test.in
    #   pytest-cov
cryptography==43.0.1
    # via
    #   -c requirements/../../../requirements/constraints.txt
    #   joserfc
    #   moto
docker==7.1.0
    # via
    #   -r requirements/_test.in
    #   moto
faker==29.0.0
    # via -r requirements/_test.in
fakeredis==2.24.1
    # via -r requirements/_test.in
flask==3.0.3
    # via
    #   flask-cors
    #   moto
flask-cors==5.0.0
    # via moto
graphql-core==3.2.4
    # via moto
greenlet==3.0.3
    # via
    #   -c requirements/_base.txt
    #   sqlalchemy
h11==0.14.0
    # via
    #   -c requirements/_base.txt
    #   httpcore
httpcore==1.0.4
    # via
    #   -c requirements/_base.txt
    #   httpx
httpx==0.27.0
    # via
    #   -c requirements/../../../requirements/constraints.txt
    #   -c requirements/_base.txt
    #   -r requirements/_test.in
    #   respx
idna==3.6
    # via
    #   -c requirements/_base.txt
    #   anyio
    #   httpx
    #   requests
iniconfig==2.0.0
    # via pytest
itsdangerous==2.2.0
    # via flask
jinja2==3.1.4
    # via
    #   -c requirements/../../../requirements/constraints.txt
    #   flask
    #   moto
jmespath==1.0.1
    # via
    #   -c requirements/_base.txt
    #   boto3
    #   botocore
joserfc==1.0.0
    # via moto
jsondiff==2.2.1
    # via moto
jsonpatch==1.33
    # via cfn-lint
jsonpath-ng==1.6.1
    # via moto
jsonpointer==3.0.0
    # via jsonpatch
jsonschema==4.21.1
    # via
    #   -c requirements/_base.txt
    #   aws-sam-translator
    #   openapi-schema-validator
    #   openapi-spec-validator
jsonschema-path==0.3.3
    # via openapi-spec-validator
jsonschema-specifications==2023.7.1
    # via
    #   -c requirements/_base.txt
    #   jsonschema
    #   openapi-schema-validator
lazy-object-proxy==1.10.0
    # via openapi-spec-validator
lupa==2.2
    # via fakeredis
mako==1.3.2
    # via
    #   -c requirements/../../../requirements/constraints.txt
    #   -c requirements/_base.txt
    #   alembic
markupsafe==2.1.5
    # via
    #   -c requirements/_base.txt
    #   jinja2
    #   mako
    #   werkzeug
moto==5.0.15
    # via -r requirements/_test.in
mpmath==1.3.0
    # via sympy
<<<<<<< HEAD
mypy==1.11.2
=======
mypy==1.12.0
>>>>>>> 1032d562
    # via sqlalchemy
mypy-extensions==1.0.0
    # via mypy
networkx==3.3
    # via cfn-lint
openapi-schema-validator==0.6.2
    # via openapi-spec-validator
openapi-spec-validator==0.7.1
    # via moto
packaging==24.0
    # via
    #   -c requirements/_base.txt
    #   pytest
    #   pytest-sugar
pathable==0.4.3
    # via jsonschema-path
pluggy==1.5.0
    # via pytest
ply==3.11
    # via jsonpath-ng
py-partiql-parser==0.5.6
    # via moto
pycparser==2.22
    # via cffi
pydantic==1.10.14
    # via
    #   -c requirements/../../../requirements/constraints.txt
    #   -c requirements/_base.txt
    #   aws-sam-translator
pyparsing==3.1.2
    # via
    #   -c requirements/_base.txt
    #   moto
pytest==8.3.3
    # via
    #   -r requirements/_test.in
    #   pytest-asyncio
    #   pytest-cov
    #   pytest-mock
    #   pytest-sugar
pytest-asyncio==0.23.8
    # via
    #   -c requirements/../../../requirements/constraints.txt
    #   -r requirements/_test.in
pytest-cov==5.0.0
    # via -r requirements/_test.in
pytest-mock==3.14.0
    # via -r requirements/_test.in
pytest-runner==6.0.1
    # via -r requirements/_test.in
pytest-sugar==1.0.0
    # via -r requirements/_test.in
python-dateutil==2.9.0.post0
    # via
    #   -c requirements/_base.txt
    #   botocore
    #   faker
    #   moto
python-dotenv==1.0.1
    # via
    #   -c requirements/_base.txt
    #   -r requirements/_test.in
pyyaml==6.0.1
    # via
    #   -c requirements/../../../requirements/constraints.txt
    #   -c requirements/_base.txt
    #   cfn-lint
    #   jsondiff
    #   jsonschema-path
    #   moto
    #   responses
redis==5.0.4
    # via
    #   -c requirements/../../../requirements/constraints.txt
    #   -c requirements/_base.txt
    #   fakeredis
referencing==0.29.3
    # via
    #   -c requirements/_base.txt
    #   jsonschema
    #   jsonschema-path
    #   jsonschema-specifications
regex==2023.12.25
    # via
    #   -c requirements/_base.txt
    #   cfn-lint
requests==2.32.2
    # via
    #   -c requirements/_base.txt
    #   docker
    #   jsonschema-path
    #   moto
    #   requests-mock
    #   responses
requests-mock==1.12.1
    # via -r requirements/_test.in
responses==0.25.3
    # via moto
respx==0.21.1
    # via -r requirements/_test.in
rfc3339-validator==0.1.4
    # via openapi-schema-validator
rpds-py==0.18.0
    # via
    #   -c requirements/_base.txt
    #   jsonschema
    #   referencing
s3transfer==0.10.1
    # via
    #   -c requirements/_base.txt
    #   boto3
setuptools==74.0.0
    # via
    #   -c requirements/_base.txt
    #   moto
six==1.16.0
    # via
    #   -c requirements/_base.txt
    #   python-dateutil
    #   rfc3339-validator
sniffio==1.3.1
    # via
    #   -c requirements/_base.txt
    #   anyio
    #   asgi-lifespan
    #   httpx
sortedcontainers==2.4.0
    # via fakeredis
sqlalchemy==1.4.52
    # via
    #   -c requirements/../../../requirements/constraints.txt
    #   -c requirements/_base.txt
    #   -r requirements/_test.in
    #   alembic
sqlalchemy2-stubs==0.0.2a38
    # via sqlalchemy
sympy==1.13.3
    # via cfn-lint
termcolor==2.4.0
    # via pytest-sugar
types-requests==2.32.0.20240914
    # via -r requirements/_test.in
typing-extensions==4.10.0
    # via
    #   -c requirements/_base.txt
    #   alembic
    #   aws-sam-translator
    #   cfn-lint
    #   mypy
    #   pydantic
    #   sqlalchemy2-stubs
urllib3==2.0.7
    # via
    #   -c requirements/../../../requirements/constraints.txt
    #   -c requirements/_base.txt
    #   botocore
    #   docker
    #   requests
    #   responses
    #   types-requests
werkzeug==3.0.4
    # via
    #   flask
    #   moto
wrapt==1.16.0
    # via
    #   -c requirements/_base.txt
    #   aws-xray-sdk
xmltodict==0.13.0
    # via moto<|MERGE_RESOLUTION|>--- conflicted
+++ resolved
@@ -157,11 +157,7 @@
     # via -r requirements/_test.in
 mpmath==1.3.0
     # via sympy
-<<<<<<< HEAD
-mypy==1.11.2
-=======
 mypy==1.12.0
->>>>>>> 1032d562
     # via sqlalchemy
 mypy-extensions==1.0.0
     # via mypy
