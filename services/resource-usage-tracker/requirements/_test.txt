alembic==1.13.1
    # via
    #   -c requirements/_base.txt
    #   -r requirements/_test.in
annotated-types==0.7.0
    # via
    #   -c requirements/_base.txt
    #   pydantic
antlr4-python3-runtime==4.13.2
    # via moto
anyio==4.3.0
    # via
    #   -c requirements/_base.txt
    #   httpx
asgi-lifespan==2.1.0
    # via -r requirements/_test.in
attrs==23.2.0
    # via
    #   -c requirements/_base.txt
    #   jsonschema
    #   referencing
aws-sam-translator==1.91.0
    # via cfn-lint
aws-xray-sdk==2.14.0
    # via moto
blinker==1.8.2
    # via flask
boto3==1.34.131
    # via
    #   -c requirements/_base.txt
    #   aws-sam-translator
    #   moto
botocore==1.34.131
    # via
    #   -c requirements/_base.txt
    #   aws-xray-sdk
    #   boto3
    #   moto
    #   s3transfer
certifi==2024.2.2
    # via
    #   -c requirements/../../../requirements/constraints.txt
    #   -c requirements/_base.txt
    #   httpcore
    #   httpx
    #   requests
cffi==1.17.1
    # via cryptography
cfn-lint==1.15.0
    # via moto
charset-normalizer==3.3.2
    # via
    #   -c requirements/_base.txt
    #   requests
click==8.1.7
    # via
    #   -c requirements/_base.txt
    #   flask
coverage==7.6.1
    # via
    #   -r requirements/_test.in
    #   pytest-cov
cryptography==43.0.1
    # via
    #   -c requirements/../../../requirements/constraints.txt
    #   joserfc
    #   moto
docker==7.1.0
    # via
    #   -r requirements/_test.in
    #   moto
<<<<<<< HEAD
faker==27.0.0
=======
faker==29.0.0
>>>>>>> 5528772c
    # via -r requirements/_test.in
fakeredis==2.24.1
    # via -r requirements/_test.in
flask==3.0.3
    # via
    #   flask-cors
    #   moto
flask-cors==5.0.0
    # via moto
graphql-core==3.2.4
    # via moto
h11==0.14.0
    # via
    #   -c requirements/_base.txt
    #   httpcore
httpcore==1.0.4
    # via
    #   -c requirements/_base.txt
    #   httpx
httpx==0.27.0
    # via
    #   -c requirements/../../../requirements/constraints.txt
    #   -c requirements/_base.txt
    #   -r requirements/_test.in
    #   respx
idna==3.6
    # via
    #   -c requirements/_base.txt
    #   anyio
    #   httpx
    #   requests
iniconfig==2.0.0
    # via pytest
itsdangerous==2.2.0
    # via flask
jinja2==3.1.4
    # via
    #   -c requirements/../../../requirements/constraints.txt
    #   flask
    #   moto
jmespath==1.0.1
    # via
    #   -c requirements/_base.txt
    #   boto3
    #   botocore
joserfc==1.0.0
    # via moto
jsondiff==2.2.1
    # via moto
jsonpatch==1.33
    # via cfn-lint
jsonpath-ng==1.6.1
    # via moto
jsonpointer==3.0.0
    # via jsonpatch
jsonschema==4.21.1
    # via
    #   -c requirements/_base.txt
    #   aws-sam-translator
    #   openapi-schema-validator
    #   openapi-spec-validator
jsonschema-path==0.3.3
    # via openapi-spec-validator
jsonschema-specifications==2023.7.1
    # via
    #   -c requirements/_base.txt
    #   jsonschema
    #   openapi-schema-validator
lazy-object-proxy==1.10.0
    # via openapi-spec-validator
lupa==2.2
    # via fakeredis
mako==1.3.2
    # via
    #   -c requirements/../../../requirements/constraints.txt
    #   -c requirements/_base.txt
    #   alembic
markupsafe==2.1.5
    # via
    #   -c requirements/_base.txt
    #   jinja2
    #   mako
    #   werkzeug
moto==5.0.15
    # via -r requirements/_test.in
mpmath==1.3.0
    # via sympy
mypy==1.11.2
    # via sqlalchemy
mypy-extensions==1.0.0
    # via mypy
networkx==3.3
    # via cfn-lint
openapi-schema-validator==0.6.2
    # via openapi-spec-validator
openapi-spec-validator==0.7.1
    # via moto
packaging==24.0
    # via
    #   -c requirements/_base.txt
    #   pytest
    #   pytest-sugar
pathable==0.4.3
    # via jsonschema-path
pluggy==1.5.0
    # via pytest
ply==3.11
    # via jsonpath-ng
py-partiql-parser==0.5.6
    # via moto
pycparser==2.22
    # via cffi
pydantic==2.9.2
    # via
    #   -c requirements/../../../requirements/constraints.txt
    #   -c requirements/_base.txt
    #   aws-sam-translator
pydantic-core==2.23.4
    # via
    #   -c requirements/_base.txt
    #   pydantic
pyparsing==3.1.2
    # via
    #   -c requirements/_base.txt
    #   moto
pytest==8.3.3
    # via
    #   -r requirements/_test.in
    #   pytest-asyncio
    #   pytest-cov
    #   pytest-mock
    #   pytest-sugar
pytest-asyncio==0.23.8
    # via
    #   -c requirements/../../../requirements/constraints.txt
    #   -r requirements/_test.in
pytest-cov==5.0.0
    # via -r requirements/_test.in
pytest-mock==3.14.0
    # via -r requirements/_test.in
pytest-runner==6.0.1
    # via -r requirements/_test.in
pytest-sugar==1.0.0
    # via -r requirements/_test.in
python-dateutil==2.9.0.post0
    # via
    #   -c requirements/_base.txt
    #   botocore
    #   faker
    #   moto
python-dotenv==1.0.1
    # via
    #   -c requirements/_base.txt
    #   -r requirements/_test.in
pyyaml==6.0.1
    # via
    #   -c requirements/../../../requirements/constraints.txt
    #   -c requirements/_base.txt
    #   cfn-lint
    #   jsondiff
    #   jsonschema-path
    #   moto
    #   responses
redis==5.0.4
    # via
    #   -c requirements/../../../requirements/constraints.txt
    #   -c requirements/_base.txt
    #   fakeredis
referencing==0.29.3
    # via
    #   -c requirements/_base.txt
    #   jsonschema
    #   jsonschema-path
    #   jsonschema-specifications
regex==2023.12.25
    # via
    #   -c requirements/_base.txt
    #   cfn-lint
requests==2.32.2
    # via
    #   -c requirements/_base.txt
    #   docker
    #   jsonschema-path
    #   moto
    #   requests-mock
    #   responses
requests-mock==1.12.1
    # via -r requirements/_test.in
responses==0.25.3
    # via moto
respx==0.21.1
    # via -r requirements/_test.in
rfc3339-validator==0.1.4
    # via openapi-schema-validator
rpds-py==0.18.0
    # via
    #   -c requirements/_base.txt
    #   jsonschema
    #   referencing
s3transfer==0.10.1
    # via
    #   -c requirements/_base.txt
    #   boto3
setuptools==74.0.0
    # via
    #   -c requirements/_base.txt
    #   moto
six==1.16.0
    # via
    #   -c requirements/_base.txt
    #   python-dateutil
    #   rfc3339-validator
sniffio==1.3.1
    # via
    #   -c requirements/_base.txt
    #   anyio
    #   asgi-lifespan
    #   httpx
sortedcontainers==2.4.0
    # via fakeredis
sqlalchemy==1.4.52
    # via
    #   -c requirements/../../../requirements/constraints.txt
    #   -c requirements/_base.txt
    #   -r requirements/_test.in
    #   alembic
sqlalchemy2-stubs==0.0.2a38
    # via sqlalchemy
sympy==1.13.3
    # via cfn-lint
termcolor==2.4.0
    # via pytest-sugar
<<<<<<< HEAD
types-requests==2.32.0.20240712
=======
types-requests==2.32.0.20240914
>>>>>>> 5528772c
    # via -r requirements/_test.in
typing-extensions==4.10.0
    # via
    #   -c requirements/_base.txt
    #   alembic
    #   aws-sam-translator
    #   cfn-lint
    #   mypy
    #   pydantic
    #   pydantic-core
    #   sqlalchemy2-stubs
urllib3==2.0.7
    # via
    #   -c requirements/../../../requirements/constraints.txt
    #   -c requirements/_base.txt
    #   botocore
    #   docker
    #   requests
    #   responses
    #   types-requests
werkzeug==3.0.4
    # via
    #   flask
    #   moto
wrapt==1.16.0
    # via
    #   -c requirements/_base.txt
    #   aws-xray-sdk
xmltodict==0.13.0
    # via moto<|MERGE_RESOLUTION|>--- conflicted
+++ resolved
@@ -69,11 +69,7 @@
     # via
     #   -r requirements/_test.in
     #   moto
-<<<<<<< HEAD
-faker==27.0.0
-=======
 faker==29.0.0
->>>>>>> 5528772c
     # via -r requirements/_test.in
 fakeredis==2.24.1
     # via -r requirements/_test.in
@@ -306,11 +302,7 @@
     # via cfn-lint
 termcolor==2.4.0
     # via pytest-sugar
-<<<<<<< HEAD
-types-requests==2.32.0.20240712
-=======
 types-requests==2.32.0.20240914
->>>>>>> 5528772c
     # via -r requirements/_test.in
 typing-extensions==4.10.0
     # via
