from datetime import datetime
from decimal import Decimal

from models_library.products import ProductName
from models_library.projects import ProjectID
from models_library.projects_nodes_io import NodeID
from models_library.resource_tracker import (
    CreditTransactionStatus,
    PricingPlanId,
    PricingUnitCostId,
    PricingUnitId,
    ResourceTrackerServiceType,
    ServiceRunId,
    ServiceRunStatus,
)
from models_library.services import ServiceKey, ServiceVersion
from models_library.users import UserID
from models_library.wallets import WalletID
from pydantic import ConfigDict, BaseModel, NonNegativeInt


class ServiceRunCreate(BaseModel):
    product_name: ProductName
    service_run_id: ServiceRunId
    wallet_id: WalletID | None
    wallet_name: str | None
    pricing_plan_id: PricingPlanId | None
    pricing_unit_id: PricingUnitId | None
    pricing_unit_cost_id: PricingUnitCostId | None
    pricing_unit_cost: Decimal | None
    simcore_user_agent: str
    user_id: UserID
    user_email: str
    project_id: ProjectID
    project_name: str
    node_id: NodeID
    node_name: str
    parent_project_id: ProjectID
    root_parent_project_id: ProjectID
    root_parent_project_name: str
    parent_node_id: NodeID
    root_parent_node_id: NodeID
    service_key: ServiceKey
    service_version: ServiceVersion
    service_type: ResourceTrackerServiceType
    service_resources: dict
    service_additional_metadata: dict
    started_at: datetime
    service_run_status: ServiceRunStatus
    last_heartbeat_at: datetime


class ServiceRunLastHeartbeatUpdate(BaseModel):
    service_run_id: ServiceRunId
    last_heartbeat_at: datetime


class ServiceRunStoppedAtUpdate(BaseModel):
    service_run_id: ServiceRunId
    stopped_at: datetime
    service_run_status: ServiceRunStatus
    service_run_status_msg: str | None


class ServiceRunDB(BaseModel):
    product_name: ProductName
    service_run_id: ServiceRunId
    wallet_id: WalletID | None
    wallet_name: str | None
    pricing_plan_id: PricingPlanId | None
    pricing_unit_id: PricingUnitId | None
    pricing_unit_cost_id: PricingUnitCostId | None
    pricing_unit_cost: Decimal | None
    user_id: UserID
    user_email: str
    project_id: ProjectID
    project_name: str
    node_id: NodeID
    node_name: str
    parent_project_id: ProjectID
    root_parent_project_id: ProjectID
    root_parent_project_name: str
    parent_node_id: NodeID
    root_parent_node_id: NodeID
    service_key: ServiceKey
    service_version: ServiceVersion
    service_type: ResourceTrackerServiceType
    service_resources: dict
    started_at: datetime
    stopped_at: datetime | None
    service_run_status: ServiceRunStatus
    modified: datetime
    last_heartbeat_at: datetime
    service_run_status_msg: str | None
    missed_heartbeat_counter: NonNegativeInt
    model_config = ConfigDict(from_attributes=True)


class ServiceRunWithCreditsDB(ServiceRunDB):
    osparc_credits: Decimal | None = None
    transaction_status: CreditTransactionStatus | None
    model_config = ConfigDict(from_attributes=True)


class OsparcCreditsAggregatedByServiceKeyDB(BaseModel):
    osparc_credits: Decimal
    service_key: ServiceKey
<<<<<<< HEAD
    model_config = ConfigDict(from_attributes=True)
=======
    running_time_in_hours: Decimal

    class Config:
        orm_mode = True
>>>>>>> 5528772c


class ServiceRunForCheckDB(BaseModel):
    service_run_id: ServiceRunId
    last_heartbeat_at: datetime
    missed_heartbeat_counter: NonNegativeInt
    modified: datetime
    model_config = ConfigDict(from_attributes=True)<|MERGE_RESOLUTION|>--- conflicted
+++ resolved
@@ -99,20 +99,16 @@
 class ServiceRunWithCreditsDB(ServiceRunDB):
     osparc_credits: Decimal | None = None
     transaction_status: CreditTransactionStatus | None
+    
     model_config = ConfigDict(from_attributes=True)
 
 
 class OsparcCreditsAggregatedByServiceKeyDB(BaseModel):
     osparc_credits: Decimal
     service_key: ServiceKey
-<<<<<<< HEAD
+    running_time_in_hours: Decimal
+      
     model_config = ConfigDict(from_attributes=True)
-=======
-    running_time_in_hours: Decimal
-
-    class Config:
-        orm_mode = True
->>>>>>> 5528772c
 
 
 class ServiceRunForCheckDB(BaseModel):
