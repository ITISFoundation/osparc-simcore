import logging
from typing import Annotated

from fastapi import APIRouter, Depends, status
from fastapi_pagination.api import create_page
from models_library.api_schemas_resource_usage_tracker.credit_transactions import (
    CreditTransactionCreated,
    WalletTotalCredits,
)
from models_library.api_schemas_resource_usage_tracker.pricing_plans import (
    PricingUnitGet,
    ServicePricingPlanGet,
)
from models_library.api_schemas_resource_usage_tracker.service_runs import ServiceRunGet
from models_library.resource_tracker import CreditTransactionId

from ..models.pagination import LimitOffsetPage, LimitOffsetParamsWithDefault
from ..models.resource_tracker_service_runs import ServiceRunPage
from ..services import (
    resource_tracker_credit_transactions,
    resource_tracker_pricing_plans,
    resource_tracker_service_runs,
)

_logger = logging.getLogger(__name__)


router = APIRouter()


########
# USAGE
########


@router.get(
    "/services/-/usages",
    response_model=LimitOffsetPage[ServiceRunGet],
    operation_id="list_usage_services",
    description="Returns a list of tracked containers for a given user and product",
    tags=["usages"],
)
async def list_usage_services(
    page_params: Annotated[LimitOffsetParamsWithDefault, Depends()],
    usage_services_page: Annotated[
        ServiceRunPage,
        Depends(resource_tracker_service_runs.list_service_runs),
    ],
):
    return create_page(
        usage_services_page.items,
        total=usage_services_page.total,
        params=page_params,
    )


######################
# CREDIT TRANSACTIONS
######################


@router.post(
    "/credit-transactions/credits:sum",
    response_model=WalletTotalCredits,
    summary="Sum total available credits in the wallet",
    tags=["credit-transactions"],
)
async def get_credit_transactions_sum(
    wallet_total_credits: Annotated[
        WalletTotalCredits,
        Depends(
            resource_tracker_credit_transactions.sum_credit_transactions_by_product_and_wallet
        ),
    ],
):
    return wallet_total_credits


@router.post(
    "/credit-transactions",
    response_model=CreditTransactionCreated,
    summary="Top up credits for specific wallet",
    status_code=status.HTTP_201_CREATED,
    tags=["credit-transactions"],
)
async def create_credit_transaction(
    transaction_id: Annotated[
        CreditTransactionId,
        Depends(resource_tracker_credit_transactions.create_credit_transaction),
    ],
):
    return {"credit_transaction_id": transaction_id}


################
# PRICING PLANS
################


@router.get(
    "/services/{service_key:path}/{service_version}/pricing-plan",
    response_model=ServicePricingPlanGet,
    operation_id="get_service_default_pricing_plan",
    description="Returns a default pricing plan with pricing details for a specified service",
    tags=["pricing-plans"],
)
async def get_service_default_pricing_plan(
    service_pricing_plans: Annotated[
        ServicePricingPlanGet,
        Depends(resource_tracker_pricing_plans.get_service_default_pricing_plan),
    ],
):
<<<<<<< HEAD
    return service_pricing_plans


@router.get(
    "/pricing-plans/{pricing_plan_id}/pricing-units/{pricing_unit_id}",
    response_model=PricingUnitGet,
    operation_id="list_service_pricing_plans",
    description="Returns a list of service pricing plans with pricing details for a specified service",
    tags=["pricing-plans"],
)
async def get_pricing_plan_unit(
    pricing_unit: Annotated[
        PricingUnitGet,
        Depends(resource_tracker_pricing_plans.get_pricing_unit),
    ]
):
    return pricing_unit
=======
    return pricing_plans
>>>>>>> e1df7c55
<|MERGE_RESOLUTION|>--- conflicted
+++ resolved
@@ -110,7 +110,6 @@
         Depends(resource_tracker_pricing_plans.get_service_default_pricing_plan),
     ],
 ):
-<<<<<<< HEAD
     return service_pricing_plans
 
 
@@ -127,7 +126,4 @@
         Depends(resource_tracker_pricing_plans.get_pricing_unit),
     ]
 ):
-    return pricing_unit
-=======
-    return pricing_plans
->>>>>>> e1df7c55
+    return pricing_unit