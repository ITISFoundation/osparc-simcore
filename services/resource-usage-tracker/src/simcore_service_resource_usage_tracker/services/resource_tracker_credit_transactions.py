<<<<<<< HEAD
from datetime import datetime
from decimal import Decimal
=======
from datetime import datetime, timezone
>>>>>>> e1df7c55
from typing import Annotated

from fastapi import Depends
from models_library.api_schemas_resource_usage_tracker.credit_transactions import (
    CreditTransactionCreateBody,
    WalletTotalCredits,
)
from models_library.products import ProductName
from models_library.resource_tracker import (
    CreditClassification,
    CreditTransactionId,
    CreditTransactionStatus,
)
from models_library.wallets import WalletID
from servicelib.rabbitmq import RabbitMQClient

from ..api.dependencies import get_repository
from ..models.resource_tracker_credit_transactions import CreditTransactionCreate
from ..modules.db.repositories.resource_tracker import ResourceTrackerRepository
from ..modules.rabbitmq import get_rabbitmq_client_from_request
from ..resource_tracker_utils import sum_credit_transactions_and_publish_to_rabbitmq


<<<<<<< HEAD
class CreditTransactionCreateBody(BaseModel):
    product_name: ProductName
    wallet_id: WalletID
    wallet_name: str
    user_id: UserID
    user_email: str
    osparc_credits: Decimal
    payment_transaction_id: str
    created_at: datetime
=======
async def _sum_credit_transactions_and_publish_to_rabbitmq(
    resource_tracker_repo: ResourceTrackerRepository,
    credit_transaction_create_body: CreditTransactionCreateBody,
    wallet_id: WalletID,
    rabbitmq_client: RabbitMQClient,
):
    wallet_total_credits = (
        await resource_tracker_repo.sum_credit_transactions_by_product_and_wallet(
            credit_transaction_create_body.product_name,
            credit_transaction_create_body.wallet_id,
        )
    )
    publish_message = WalletCreditsMessage.construct(
        wallet_id=wallet_id,
        created_at=datetime.now(tz=timezone.utc),
        credits=wallet_total_credits.available_osparc_credits,
    )
    await rabbitmq_client.publish(publish_message.channel_name, publish_message)
>>>>>>> e1df7c55


async def create_credit_transaction(
    credit_transaction_create_body: CreditTransactionCreateBody,
    resource_tracker_repo: Annotated[
        ResourceTrackerRepository, Depends(get_repository(ResourceTrackerRepository))
    ],
    rabbitmq_client: Annotated[
        RabbitMQClient, Depends(get_rabbitmq_client_from_request)
    ],
) -> CreditTransactionId:
    transaction_create = CreditTransactionCreate(
        product_name=credit_transaction_create_body.product_name,
        wallet_id=credit_transaction_create_body.wallet_id,
        wallet_name=credit_transaction_create_body.wallet_name,
        pricing_plan_id=None,
        pricing_unit_id=None,
        pricing_unit_cost_id=None,
        user_id=credit_transaction_create_body.user_id,
        user_email=credit_transaction_create_body.user_email,
        osparc_credits=credit_transaction_create_body.osparc_credits,
        transaction_status=CreditTransactionStatus.BILLED,
        transaction_classification=CreditClassification.ADD_WALLET_TOP_UP,
        service_run_id=None,
        payment_transaction_id=credit_transaction_create_body.payment_transaction_id,
        created_at=credit_transaction_create_body.created_at,
        last_heartbeat_at=credit_transaction_create_body.created_at,
    )
    transaction_id = await resource_tracker_repo.create_credit_transaction(
        transaction_create
    )

    await sum_credit_transactions_and_publish_to_rabbitmq(
        resource_tracker_repo,
        rabbitmq_client,
        credit_transaction_create_body.product_name,
        credit_transaction_create_body.wallet_id,
    )

    return transaction_id


async def sum_credit_transactions_by_product_and_wallet(
    product_name: ProductName,
    wallet_id: WalletID,
    resource_tracker_repo: Annotated[
        ResourceTrackerRepository, Depends(get_repository(ResourceTrackerRepository))
    ],
) -> WalletTotalCredits:
    return await resource_tracker_repo.sum_credit_transactions_by_product_and_wallet(
        product_name, wallet_id
    )<|MERGE_RESOLUTION|>--- conflicted
+++ resolved
@@ -1,9 +1,3 @@
-<<<<<<< HEAD
-from datetime import datetime
-from decimal import Decimal
-=======
-from datetime import datetime, timezone
->>>>>>> e1df7c55
 from typing import Annotated
 
 from fastapi import Depends
@@ -25,38 +19,6 @@
 from ..modules.db.repositories.resource_tracker import ResourceTrackerRepository
 from ..modules.rabbitmq import get_rabbitmq_client_from_request
 from ..resource_tracker_utils import sum_credit_transactions_and_publish_to_rabbitmq
-
-
-<<<<<<< HEAD
-class CreditTransactionCreateBody(BaseModel):
-    product_name: ProductName
-    wallet_id: WalletID
-    wallet_name: str
-    user_id: UserID
-    user_email: str
-    osparc_credits: Decimal
-    payment_transaction_id: str
-    created_at: datetime
-=======
-async def _sum_credit_transactions_and_publish_to_rabbitmq(
-    resource_tracker_repo: ResourceTrackerRepository,
-    credit_transaction_create_body: CreditTransactionCreateBody,
-    wallet_id: WalletID,
-    rabbitmq_client: RabbitMQClient,
-):
-    wallet_total_credits = (
-        await resource_tracker_repo.sum_credit_transactions_by_product_and_wallet(
-            credit_transaction_create_body.product_name,
-            credit_transaction_create_body.wallet_id,
-        )
-    )
-    publish_message = WalletCreditsMessage.construct(
-        wallet_id=wallet_id,
-        created_at=datetime.now(tz=timezone.utc),
-        credits=wallet_total_credits.available_osparc_credits,
-    )
-    await rabbitmq_client.publish(publish_message.channel_name, publish_message)
->>>>>>> e1df7c55
 
 
 async def create_credit_transaction(
