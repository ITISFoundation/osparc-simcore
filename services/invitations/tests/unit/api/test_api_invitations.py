# pylint: disable=redefined-outer-name
# pylint: disable=unused-argument
# pylint: disable=unused-variable
# pylint: disable=too-many-arguments


import httpx
from fastapi import status
from fastapi.testclient import TestClient
from hypothesis import HealthCheck, given, settings
from hypothesis import strategies as st
from models_library.api_schemas_invitations.invitations import (
    ApiInvitationContentAndLink,
)
from models_library.products import ProductName
from simcore_service_invitations._meta import API_VTAG
from simcore_service_invitations.api._invitations import INVALID_INVITATION_URL_MSG
from simcore_service_invitations.services.invitations import (
    InvitationContent,
    InvitationInputs,
    create_invitation_link_and_content,
)


@settings(suppress_health_check=[HealthCheck.function_scoped_fixture])
@given(invitation_input=st.builds(InvitationInputs))
def test_create_invitation(
    invitation_input: InvitationInputs,
    client: TestClient,
    basic_auth: httpx.BasicAuth,
):
    response = client.post(
        f"/{API_VTAG}/invitations",
        json=invitation_input.dict(exclude_none=True),
        auth=basic_auth,
    )
    assert response.status_code == status.HTTP_200_OK, f"{response.json()=}"

    invitation = ApiInvitationContentAndLink(**response.json())
    assert invitation.issuer == invitation_input.issuer
    assert invitation.guest == invitation_input.guest
    assert invitation.trial_account_days == invitation_input.trial_account_days

    assert invitation.product
    if invitation_input.product:
        assert invitation.product == invitation_input.product


def test_check_invitation(
    client: TestClient,
    basic_auth: httpx.BasicAuth,
    invitation_data: InvitationInputs,
):
    response = client.post(
        f"/{API_VTAG}/invitations",
        json={
            "issuer": invitation_data.issuer,
            "guest": invitation_data.guest,
            "trial_account_days": invitation_data.trial_account_days,
        },
        auth=basic_auth,
    )
    assert response.status_code == status.HTTP_200_OK, f"{response.json()=}"

    # up ot here, identifcal to above.
    # Let's use invitation link
    invitation_url = ApiInvitationContentAndLink.parse_obj(
        response.json()
    ).invitation_url

    # check invitation_url
    response = client.post(
        f"/{API_VTAG}/invitations:extract",
        json={"invitation_url": invitation_url},
        auth=basic_auth,
    )
    assert response.status_code == 200, f"{response.json()=}"

    # decrypted invitation should be identical to request above
    invitation = InvitationContent.parse_obj(response.json())
    assert invitation.issuer == invitation_data.issuer
    assert invitation.guest == invitation_data.guest
    assert invitation.trial_account_days == invitation_data.trial_account_days


def test_check_valid_invitation(
    client: TestClient,
    basic_auth: httpx.BasicAuth,
    invitation_data: InvitationInputs,
    secret_key: str,
    default_product: ProductName,
):
<<<<<<< HEAD
    invitation_url, _ = create_invitation_link(
=======
    invitation_url, _ = create_invitation_link_and_content(
>>>>>>> 633ec552
        invitation_data=invitation_data,
        secret_key=secret_key.encode(),
        base_url=f"{client.base_url}",
        default_product=default_product,
    )

    # check invitation_url
    response = client.post(
        f"/{API_VTAG}/invitations:extract",
        json={"invitation_url": invitation_url},
        auth=basic_auth,
    )
    assert response.status_code == 200, f"{response.json()=}"

    # decrypted invitation should be identical to request above
    invitation = InvitationContent.parse_obj(response.json())

    assert invitation.issuer == invitation_data.issuer
    assert invitation.guest == invitation_data.guest
    assert invitation.trial_account_days == invitation_data.trial_account_days


def test_check_invalid_invitation_with_different_secret(
    client: TestClient,
    basic_auth: httpx.BasicAuth,
    invitation_data: InvitationInputs,
    another_secret_key: str,
    default_product: ProductName,
):
<<<<<<< HEAD
    invitation_url, _ = create_invitation_link(
=======
    invitation_url, _ = create_invitation_link_and_content(
>>>>>>> 633ec552
        invitation_data=invitation_data,
        secret_key=another_secret_key,  # <-- NOTE: DIFFERENT secret
        base_url=f"{client.base_url}",
        default_product=default_product,
    )

    # check invitation_url
    response = client.post(
        f"/{API_VTAG}/invitations:extract",
        json={"invitation_url": invitation_url},
        auth=basic_auth,
    )
    assert (
        response.status_code == status.HTTP_422_UNPROCESSABLE_ENTITY
    ), f"{response.json()=}"

    assert response.json()["detail"] == INVALID_INVITATION_URL_MSG


def test_check_invalid_invitation_with_wrong_fragment(
    client: TestClient,
    basic_auth: httpx.BasicAuth,
):
    # check invitation_url
    response = client.post(
        f"/{API_VTAG}/invitations:extract",
        json={
            "invitation_url": "https://foo.com#/page?some_value=True"
        },  # <-- NOTE: DIFFERENT fragment
        auth=basic_auth,
    )
    assert (
        response.status_code == status.HTTP_422_UNPROCESSABLE_ENTITY
    ), f"{response.json()=}"

    assert response.json()["detail"] == INVALID_INVITATION_URL_MSG


def test_check_invalid_invitation_with_wrong_code(
    client: TestClient,
    basic_auth: httpx.BasicAuth,
    invitation_data: InvitationInputs,
    another_secret_key: str,
    default_product: ProductName,
):
<<<<<<< HEAD
    invitation_url, _ = create_invitation_link(
=======
    invitation_url, _ = create_invitation_link_and_content(
>>>>>>> 633ec552
        invitation_data=invitation_data,
        secret_key=another_secret_key,  # <-- NOTE: DIFFERENT secret
        base_url=f"{client.base_url}",
        default_product=default_product,
    )

    invitation_url_with_invalid_code = invitation_url[:-3]

    # check invitation_url
    response = client.post(
        f"/{API_VTAG}/invitations:extract",
        json={"invitation_url": invitation_url_with_invalid_code},
        auth=basic_auth,
    )
    assert (
        response.status_code == status.HTTP_422_UNPROCESSABLE_ENTITY
    ), f"{response.json()=}"

    assert response.json()["detail"] == INVALID_INVITATION_URL_MSG<|MERGE_RESOLUTION|>--- conflicted
+++ resolved
@@ -90,11 +90,7 @@
     secret_key: str,
     default_product: ProductName,
 ):
-<<<<<<< HEAD
-    invitation_url, _ = create_invitation_link(
-=======
     invitation_url, _ = create_invitation_link_and_content(
->>>>>>> 633ec552
         invitation_data=invitation_data,
         secret_key=secret_key.encode(),
         base_url=f"{client.base_url}",
@@ -124,11 +120,7 @@
     another_secret_key: str,
     default_product: ProductName,
 ):
-<<<<<<< HEAD
-    invitation_url, _ = create_invitation_link(
-=======
     invitation_url, _ = create_invitation_link_and_content(
->>>>>>> 633ec552
         invitation_data=invitation_data,
         secret_key=another_secret_key,  # <-- NOTE: DIFFERENT secret
         base_url=f"{client.base_url}",
@@ -174,11 +166,7 @@
     another_secret_key: str,
     default_product: ProductName,
 ):
-<<<<<<< HEAD
-    invitation_url, _ = create_invitation_link(
-=======
     invitation_url, _ = create_invitation_link_and_content(
->>>>>>> 633ec552
         invitation_data=invitation_data,
         secret_key=another_secret_key,  # <-- NOTE: DIFFERENT secret
         base_url=f"{client.base_url}",
