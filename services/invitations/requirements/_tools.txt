--- conflicted
+++ resolved
@@ -27,11 +27,7 @@
     #   pylint
 mccabe==0.7.0
     # via pylint
-<<<<<<< HEAD
-mypy==1.11.2
-=======
 mypy==1.12.0
->>>>>>> 1032d562
     # via -r requirements/../../../requirements/devenv.txt
 mypy-extensions==1.0.0
     # via
