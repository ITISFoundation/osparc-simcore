--- conflicted
+++ resolved
@@ -69,13 +69,7 @@
 ruff==0.6.1
     # via -r requirements/../../../requirements/devenv.txt
 setuptools==73.0.1
-<<<<<<< HEAD
-    # via
-    #   -c requirements/_base.txt
-    #   pip-tools
-=======
     # via pip-tools
->>>>>>> fa2faadb
 tomli==2.0.1
     # via
     #   -c requirements/_test.txt
