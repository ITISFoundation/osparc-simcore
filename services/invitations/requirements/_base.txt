--- conflicted
+++ resolved
@@ -463,15 +463,8 @@
 six==1.17.0
     # via python-dateutil
 sniffio==1.3.1
-<<<<<<< HEAD
-    # via
-    #   anyio
-    #   asgi-lifespan
-starlette==0.46.1
-=======
     # via anyio
 starlette==0.47.2
->>>>>>> 236d3a15
     # via
     #   -c requirements/../../../packages/common-library/requirements/../../../requirements/constraints.txt
     #   -c requirements/../../../packages/models-library/requirements/../../../packages/common-library/requirements/../../../requirements/constraints.txt
