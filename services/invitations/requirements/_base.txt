--- conflicted
+++ resolved
@@ -35,11 +35,8 @@
     #   -r requirements/../../../packages/models-library/requirements/_base.in
     #   -r requirements/../../../packages/service-library/requirements/../../../packages/models-library/requirements/_base.in
     #   -r requirements/../../../packages/service-library/requirements/_base.in
-<<<<<<< HEAD
 asgiref==3.8.1
     # via opentelemetry-instrumentation-asgi
-=======
->>>>>>> 42c0a68a
 attrs==23.2.0
     # via
     #   aiohttp
@@ -342,7 +339,6 @@
     #   pydantic
     #   pydantic-core
     #   typer
-<<<<<<< HEAD
 urllib3==2.2.2
     # via
     #   -c requirements/../../../packages/models-library/requirements/../../../requirements/constraints.txt
@@ -352,8 +348,6 @@
     #   -c requirements/../../../packages/settings-library/requirements/../../../requirements/constraints.txt
     #   -c requirements/../../../requirements/constraints.txt
     #   requests
-=======
->>>>>>> 42c0a68a
 uvicorn==0.29.0
     # via
     #   -r requirements/../../../packages/service-library/requirements/_fastapi.in
