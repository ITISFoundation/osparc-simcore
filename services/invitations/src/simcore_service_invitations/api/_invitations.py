--- conflicted
+++ resolved
@@ -41,11 +41,7 @@
 ):
     """Generates a new invitation code and returns its content and an invitation link"""
 
-<<<<<<< HEAD
-    invitation_link, invitation_content = create_invitation_link(
-=======
     invitation_link, invitation_content = create_invitation_link_and_content(
->>>>>>> 633ec552
         invitation_inputs,
         secret_key=settings.INVITATIONS_SECRET_KEY.get_secret_value().encode(),
         base_url=settings.INVITATIONS_OSPARC_URL,
