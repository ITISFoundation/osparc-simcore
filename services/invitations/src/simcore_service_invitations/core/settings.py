--- conflicted
+++ resolved
@@ -62,11 +62,7 @@
     def LOG_LEVEL(self):
         return self.INVITATIONS_LOGLEVEL
 
-<<<<<<< HEAD
-    @field_validator("INVITATIONS_LOGLEVEL")
-=======
-    @validator("INVITATIONS_LOGLEVEL", pre=True)
->>>>>>> 682d4fac
+    @field_validator("INVITATIONS_LOGLEVEL", mode="before")
     @classmethod
     def valid_log_level(cls, value: str) -> str:
         return cls.validate_log_level(value)
