--- conflicted
+++ resolved
@@ -123,11 +123,7 @@
         product=product,
     )
 
-<<<<<<< HEAD
-    invitation_link, _ = create_invitation_link(
-=======
     invitation_link, _ = create_invitation_link_and_content(
->>>>>>> 633ec552
         invitation_data=invitation_data,
         secret_key=settings.INVITATIONS_SECRET_KEY.get_secret_value().encode(),
         base_url=settings.INVITATIONS_OSPARC_URL,
