# USAGE:  docker-compose -f docker-compose.yml -f docker-compose.devel.yml ...
version: '3.4'
services:
  apihub:
    image: services_apihub:dev
    build:
      target: development
    volumes:
<<<<<<< HEAD
      - '../api:/srv/http/apis'
=======
      - '../api:/srv/http/api'
>>>>>>> 0b1226da
  #--------------------------------------------------------------------
  director:
    image: services_director:dev
    build:
      target: development
    volumes:
      - './director:/home/scu/services/director'
  #--------------------------------------------------------------------
  webclient:
    image: services_webclient:dev
    build:
      target: development
    volumes:
      - './web/client:/home/scu/client'
    command: compile --watch
  webserver:
    image: services_webserver:dev
    build:
      args:
        - HOST_GID_ARG=${HOST_GID:?Undefined host gid}
      target: development
    volumes:
      - ./web/server:/home/scu/services/web/server
      - ./web/client/source-output:/home/scu/services/web/client
      - ../packages:/home/scu/packages
    depends_on:
      - webclient
  #--------------------------------------------------------------------
  sidecar:
    image: services_sidecar:dev
    build:
      args:
        - HOST_GID_ARG=${HOST_GID:?Undefined host gid}
      target: development
    volumes:
      - ./sidecar:/home/scu/services/sidecar
      - ../packages:/home/scu/packages<|MERGE_RESOLUTION|>--- conflicted
+++ resolved
@@ -6,11 +6,7 @@
     build:
       target: development
     volumes:
-<<<<<<< HEAD
-      - '../api:/srv/http/apis'
-=======
       - '../api:/srv/http/api'
->>>>>>> 0b1226da
   #--------------------------------------------------------------------
   director:
     image: services_director:dev
