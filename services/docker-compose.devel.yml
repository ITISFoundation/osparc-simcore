--- conflicted
+++ resolved
@@ -42,12 +42,8 @@
         - HOST_GID_ARG=${HOST_GID:?Undefined host gid}
       target: development
     volumes:
-<<<<<<< HEAD
-      - ./sidecar:/home/scu/services/sidecar
-=======
       - ./sidecar:/home/scu/services/sidecar      
       - ./storage/client-sdk:/home/scu/services/storage/client-sdk
->>>>>>> ff0a1b9d
       - ../packages:/home/scu/packages
   #--------------------------------------------------------------------
   storage:
