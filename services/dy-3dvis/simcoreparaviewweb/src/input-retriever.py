#!/usr/bin/python3

import cgitb
cgitb.enable()

import logging
import os
import shutil
from pathlib import Path

<<<<<<< HEAD
log = logging.getLogger(__name__)
=======
import zipfile
>>>>>>> bc27aae8

_logger = logging.getLogger(__name__)

# necessary for CGI scripting compatiblity
# https://docs.python.org/3/library/cgi.html
print("Content-Type: text/html;charset=utf-8")
print()


from simcore_sdk.nodeports.nodeports import PORTS

_INPUT_PATH = Path(os.environ.get("PARAVIEW_INPUT_PATH"))
<<<<<<< HEAD
if not _INPUT_PATH.exists():
    _INPUT_PATH.mkdir()
    log.debug("Created input folder at %s", _INPUT_PATH)
# get all files in the local system and copy them to the input folder
for node_input in PORTS.inputs:
    if node_input.type in ("file-url", "folder-url"):
        log.debug("Start downloading path %s", node_input.value)
        local_path = Path(node_input.get())
        log.debug("Completed download of %s in local path %s", node_input.value, local_path)
        if local_path.exists():
            file_name = local_path.name
            log.debug("Start moving %s to input path %s", local_path, _INPUT_PATH)
            shutil.move(str(local_path), str(_INPUT_PATH / file_name) + ".vtk")
            log.debug("Move completed")
            print("Move completed")
=======

if not _INPUT_PATH.exists():    
    _INPUT_PATH.mkdir()
    _logger.debug("Created input folder at %s", _INPUT_PATH)
# get all files in the local system and copy them to the input folder
for node_input in PORTS.inputs:
    if node_input.type in ("file-url", "folder-url"):
        _logger.debug("Start downloading path %s", node_input.value)
        local_path = Path(node_input.get())
        _logger.debug("Completed download of %s in local path %s", node_input.value, local_path)
        if local_path.exists():
            if zipfile.is_zipfile(str(local_path)):
                zip_ref = zipfile.ZipFile(str(local_path), 'r')
                zip_ref.extractall(str(_INPUT_PATH))
                zip_ref.close()
                _logger.debug("Unzipped")
                print("unzipped {file} in {path}\n".format(file=str(local_path), path=str(_INPUT_PATH)))
            else:
                _logger.debug("Start moving %s to input path %s", local_path, _INPUT_PATH)
                shutil.move(str(local_path), str(_INPUT_PATH / local_path.name) + ".vtk")
                _logger.debug("Move completed")
                print("moved {file} in {path}\n".format(file=str(local_path), path=str(_INPUT_PATH)))
>>>>>>> bc27aae8
<|MERGE_RESOLUTION|>--- conflicted
+++ resolved
@@ -8,11 +8,7 @@
 import shutil
 from pathlib import Path
 
-<<<<<<< HEAD
-log = logging.getLogger(__name__)
-=======
 import zipfile
->>>>>>> bc27aae8
 
 _logger = logging.getLogger(__name__)
 
@@ -25,23 +21,6 @@
 from simcore_sdk.nodeports.nodeports import PORTS
 
 _INPUT_PATH = Path(os.environ.get("PARAVIEW_INPUT_PATH"))
-<<<<<<< HEAD
-if not _INPUT_PATH.exists():
-    _INPUT_PATH.mkdir()
-    log.debug("Created input folder at %s", _INPUT_PATH)
-# get all files in the local system and copy them to the input folder
-for node_input in PORTS.inputs:
-    if node_input.type in ("file-url", "folder-url"):
-        log.debug("Start downloading path %s", node_input.value)
-        local_path = Path(node_input.get())
-        log.debug("Completed download of %s in local path %s", node_input.value, local_path)
-        if local_path.exists():
-            file_name = local_path.name
-            log.debug("Start moving %s to input path %s", local_path, _INPUT_PATH)
-            shutil.move(str(local_path), str(_INPUT_PATH / file_name) + ".vtk")
-            log.debug("Move completed")
-            print("Move completed")
-=======
 
 if not _INPUT_PATH.exists():    
     _INPUT_PATH.mkdir()
@@ -63,5 +42,4 @@
                 _logger.debug("Start moving %s to input path %s", local_path, _INPUT_PATH)
                 shutil.move(str(local_path), str(_INPUT_PATH / local_path.name) + ".vtk")
                 _logger.debug("Move completed")
-                print("moved {file} in {path}\n".format(file=str(local_path), path=str(_INPUT_PATH)))
->>>>>>> bc27aae8
+                print("moved {file} in {path}\n".format(file=str(local_path), path=str(_INPUT_PATH)))