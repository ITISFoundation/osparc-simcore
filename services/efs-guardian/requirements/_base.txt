aio-pika==9.4.3
    # via
    #   -r requirements/../../../packages/aws-library/requirements/../../../packages/service-library/requirements/_base.in
    #   -r requirements/../../../packages/service-library/requirements/_base.in
aioboto3==13.2.0
    # via -r requirements/../../../packages/aws-library/requirements/_base.in
aiobotocore==2.15.2
    # via aioboto3
aiocache==0.12.3
    # via
    #   -r requirements/../../../packages/aws-library/requirements/../../../packages/service-library/requirements/_base.in
    #   -r requirements/../../../packages/aws-library/requirements/_base.in
    #   -r requirements/../../../packages/service-library/requirements/_base.in
aiodebug==2.3.0
    # via
    #   -r requirements/../../../packages/aws-library/requirements/../../../packages/service-library/requirements/_base.in
    #   -r requirements/../../../packages/service-library/requirements/_base.in
aiodocker==0.23.0
    # via
    #   -r requirements/../../../packages/aws-library/requirements/../../../packages/service-library/requirements/_base.in
    #   -r requirements/../../../packages/service-library/requirements/_base.in
aiofiles==24.1.0
    # via
    #   -r requirements/../../../packages/aws-library/requirements/../../../packages/service-library/requirements/_base.in
    #   -r requirements/../../../packages/service-library/requirements/_base.in
    #   aioboto3
aiohappyeyeballs==2.4.3
    # via aiohttp
aiohttp==3.10.10
    # via
    #   -c requirements/../../../packages/aws-library/requirements/../../../packages/models-library/requirements/../../../requirements/constraints.txt
    #   -c requirements/../../../packages/aws-library/requirements/../../../packages/service-library/requirements/../../../packages/models-library/requirements/../../../requirements/constraints.txt
    #   -c requirements/../../../packages/aws-library/requirements/../../../packages/service-library/requirements/../../../packages/settings-library/requirements/../../../requirements/constraints.txt
    #   -c requirements/../../../packages/aws-library/requirements/../../../packages/service-library/requirements/../../../requirements/constraints.txt
    #   -c requirements/../../../packages/aws-library/requirements/../../../packages/settings-library/requirements/../../../requirements/constraints.txt
    #   -c requirements/../../../packages/aws-library/requirements/../../../requirements/constraints.txt
    #   -c requirements/../../../packages/models-library/requirements/../../../requirements/constraints.txt
    #   -c requirements/../../../packages/postgres-database/requirements/../../../requirements/constraints.txt
    #   -c requirements/../../../packages/service-library/requirements/../../../packages/models-library/requirements/../../../requirements/constraints.txt
    #   -c requirements/../../../packages/service-library/requirements/../../../packages/settings-library/requirements/../../../requirements/constraints.txt
    #   -c requirements/../../../packages/service-library/requirements/../../../requirements/constraints.txt
    #   -c requirements/../../../packages/settings-library/requirements/../../../requirements/constraints.txt
    #   -c requirements/../../../requirements/constraints.txt
    #   aiobotocore
    #   aiodocker
aioitertools==0.12.0
    # via aiobotocore
aiormq==6.8.1
    # via aio-pika
aiosignal==1.3.1
    # via aiohttp
alembic==1.13.3
    # via -r requirements/../../../packages/postgres-database/requirements/_base.in
anyio==4.6.2.post1
    # via
    #   fast-depends
    #   faststream
    #   httpx
    #   starlette
arrow==1.3.0
    # via
    #   -r requirements/../../../packages/aws-library/requirements/../../../packages/models-library/requirements/_base.in
    #   -r requirements/../../../packages/aws-library/requirements/../../../packages/service-library/requirements/../../../packages/models-library/requirements/_base.in
    #   -r requirements/../../../packages/aws-library/requirements/../../../packages/service-library/requirements/_base.in
    #   -r requirements/../../../packages/aws-library/requirements/_base.in
    #   -r requirements/../../../packages/models-library/requirements/_base.in
    #   -r requirements/../../../packages/service-library/requirements/../../../packages/models-library/requirements/_base.in
    #   -r requirements/../../../packages/service-library/requirements/_base.in
asgiref==3.8.1
    # via opentelemetry-instrumentation-asgi
async-timeout==4.0.3
    # via asyncpg
asyncpg==0.29.0
    # via sqlalchemy
attrs==24.2.0
    # via
    #   aiohttp
    #   jsonschema
    #   referencing
boto3==1.35.36
    # via aiobotocore
botocore==1.35.36
    # via
    #   aiobotocore
    #   boto3
    #   s3transfer
botocore-stubs==1.35.43
    # via types-aiobotocore
certifi==2024.8.30
    # via
    #   -c requirements/../../../packages/aws-library/requirements/../../../packages/models-library/requirements/../../../requirements/constraints.txt
    #   -c requirements/../../../packages/aws-library/requirements/../../../packages/service-library/requirements/../../../packages/models-library/requirements/../../../requirements/constraints.txt
    #   -c requirements/../../../packages/aws-library/requirements/../../../packages/service-library/requirements/../../../packages/settings-library/requirements/../../../requirements/constraints.txt
    #   -c requirements/../../../packages/aws-library/requirements/../../../packages/service-library/requirements/../../../requirements/constraints.txt
    #   -c requirements/../../../packages/aws-library/requirements/../../../packages/settings-library/requirements/../../../requirements/constraints.txt
    #   -c requirements/../../../packages/aws-library/requirements/../../../requirements/constraints.txt
    #   -c requirements/../../../packages/models-library/requirements/../../../requirements/constraints.txt
    #   -c requirements/../../../packages/postgres-database/requirements/../../../requirements/constraints.txt
    #   -c requirements/../../../packages/service-library/requirements/../../../packages/models-library/requirements/../../../requirements/constraints.txt
    #   -c requirements/../../../packages/service-library/requirements/../../../packages/settings-library/requirements/../../../requirements/constraints.txt
    #   -c requirements/../../../packages/service-library/requirements/../../../requirements/constraints.txt
    #   -c requirements/../../../packages/settings-library/requirements/../../../requirements/constraints.txt
    #   -c requirements/../../../requirements/constraints.txt
    #   httpcore
    #   httpx
    #   requests
charset-normalizer==3.4.0
    # via requests
click==8.1.7
    # via
    #   typer
    #   uvicorn
deprecated==1.2.14
    # via
    #   opentelemetry-api
    #   opentelemetry-exporter-otlp-proto-grpc
    #   opentelemetry-exporter-otlp-proto-http
    #   opentelemetry-semantic-conventions
dnspython==2.7.0
    # via email-validator
email-validator==2.2.0
    # via pydantic
fast-depends==2.4.12
    # via faststream
fastapi==0.99.1
    # via
    #   -c requirements/../../../packages/aws-library/requirements/../../../packages/models-library/requirements/../../../requirements/constraints.txt
    #   -c requirements/../../../packages/aws-library/requirements/../../../packages/service-library/requirements/../../../packages/models-library/requirements/../../../requirements/constraints.txt
    #   -c requirements/../../../packages/aws-library/requirements/../../../packages/service-library/requirements/../../../packages/settings-library/requirements/../../../requirements/constraints.txt
    #   -c requirements/../../../packages/aws-library/requirements/../../../packages/service-library/requirements/../../../requirements/constraints.txt
    #   -c requirements/../../../packages/aws-library/requirements/../../../packages/settings-library/requirements/../../../requirements/constraints.txt
    #   -c requirements/../../../packages/aws-library/requirements/../../../requirements/constraints.txt
    #   -c requirements/../../../packages/models-library/requirements/../../../requirements/constraints.txt
    #   -c requirements/../../../packages/postgres-database/requirements/../../../requirements/constraints.txt
    #   -c requirements/../../../packages/service-library/requirements/../../../packages/models-library/requirements/../../../requirements/constraints.txt
    #   -c requirements/../../../packages/service-library/requirements/../../../packages/settings-library/requirements/../../../requirements/constraints.txt
    #   -c requirements/../../../packages/service-library/requirements/../../../requirements/constraints.txt
    #   -c requirements/../../../packages/settings-library/requirements/../../../requirements/constraints.txt
    #   -c requirements/../../../requirements/constraints.txt
    #   -r requirements/../../../packages/service-library/requirements/_fastapi.in
    #   -r requirements/_base.in
    #   prometheus-fastapi-instrumentator
faststream==0.5.27
    # via
    #   -r requirements/../../../packages/aws-library/requirements/../../../packages/service-library/requirements/_base.in
    #   -r requirements/../../../packages/service-library/requirements/_base.in
frozenlist==1.4.1
    # via
    #   aiohttp
    #   aiosignal
googleapis-common-protos==1.65.0
    # via
    #   opentelemetry-exporter-otlp-proto-grpc
    #   opentelemetry-exporter-otlp-proto-http
greenlet==3.1.1
    # via sqlalchemy
grpcio==1.67.0
    # via opentelemetry-exporter-otlp-proto-grpc
h11==0.14.0
    # via
    #   httpcore
    #   uvicorn
httpcore==1.0.6
    # via httpx
httpx==0.27.2
    # via
    #   -c requirements/../../../packages/aws-library/requirements/../../../packages/models-library/requirements/../../../requirements/constraints.txt
    #   -c requirements/../../../packages/aws-library/requirements/../../../packages/service-library/requirements/../../../packages/models-library/requirements/../../../requirements/constraints.txt
    #   -c requirements/../../../packages/aws-library/requirements/../../../packages/service-library/requirements/../../../packages/settings-library/requirements/../../../requirements/constraints.txt
    #   -c requirements/../../../packages/aws-library/requirements/../../../packages/service-library/requirements/../../../requirements/constraints.txt
    #   -c requirements/../../../packages/aws-library/requirements/../../../packages/settings-library/requirements/../../../requirements/constraints.txt
    #   -c requirements/../../../packages/aws-library/requirements/../../../requirements/constraints.txt
    #   -c requirements/../../../packages/models-library/requirements/../../../requirements/constraints.txt
    #   -c requirements/../../../packages/postgres-database/requirements/../../../requirements/constraints.txt
    #   -c requirements/../../../packages/service-library/requirements/../../../packages/models-library/requirements/../../../requirements/constraints.txt
    #   -c requirements/../../../packages/service-library/requirements/../../../packages/settings-library/requirements/../../../requirements/constraints.txt
    #   -c requirements/../../../packages/service-library/requirements/../../../requirements/constraints.txt
    #   -c requirements/../../../packages/settings-library/requirements/../../../requirements/constraints.txt
    #   -c requirements/../../../requirements/constraints.txt
    #   -r requirements/../../../packages/service-library/requirements/_fastapi.in
idna==3.10
    # via
    #   anyio
    #   email-validator
    #   httpx
    #   requests
    #   yarl
importlib-metadata==8.4.0
    # via opentelemetry-api
jmespath==1.0.1
    # via
    #   boto3
    #   botocore
jsonschema==4.23.0
    # via
    #   -r requirements/../../../packages/aws-library/requirements/../../../packages/models-library/requirements/_base.in
    #   -r requirements/../../../packages/aws-library/requirements/../../../packages/service-library/requirements/../../../packages/models-library/requirements/_base.in
    #   -r requirements/../../../packages/models-library/requirements/_base.in
    #   -r requirements/../../../packages/service-library/requirements/../../../packages/models-library/requirements/_base.in
jsonschema-specifications==2023.7.1
    # via jsonschema
mako==1.3.5
    # via
    #   -c requirements/../../../packages/aws-library/requirements/../../../packages/models-library/requirements/../../../requirements/constraints.txt
    #   -c requirements/../../../packages/aws-library/requirements/../../../packages/service-library/requirements/../../../packages/models-library/requirements/../../../requirements/constraints.txt
    #   -c requirements/../../../packages/aws-library/requirements/../../../packages/service-library/requirements/../../../packages/settings-library/requirements/../../../requirements/constraints.txt
    #   -c requirements/../../../packages/aws-library/requirements/../../../packages/service-library/requirements/../../../requirements/constraints.txt
    #   -c requirements/../../../packages/aws-library/requirements/../../../packages/settings-library/requirements/../../../requirements/constraints.txt
    #   -c requirements/../../../packages/aws-library/requirements/../../../requirements/constraints.txt
    #   -c requirements/../../../packages/models-library/requirements/../../../requirements/constraints.txt
    #   -c requirements/../../../packages/postgres-database/requirements/../../../requirements/constraints.txt
    #   -c requirements/../../../packages/service-library/requirements/../../../packages/models-library/requirements/../../../requirements/constraints.txt
    #   -c requirements/../../../packages/service-library/requirements/../../../packages/settings-library/requirements/../../../requirements/constraints.txt
    #   -c requirements/../../../packages/service-library/requirements/../../../requirements/constraints.txt
    #   -c requirements/../../../packages/settings-library/requirements/../../../requirements/constraints.txt
    #   -c requirements/../../../requirements/constraints.txt
    #   alembic
markdown-it-py==3.0.0
    # via rich
markupsafe==3.0.1
    # via mako
mdurl==0.1.2
    # via markdown-it-py
multidict==6.1.0
    # via
    #   aiohttp
    #   yarl
opentelemetry-api==1.27.0
    # via
    #   -r requirements/../../../packages/aws-library/requirements/../../../packages/service-library/requirements/_base.in
    #   -r requirements/../../../packages/service-library/requirements/_base.in
    #   opentelemetry-exporter-otlp-proto-grpc
    #   opentelemetry-exporter-otlp-proto-http
    #   opentelemetry-instrumentation
    #   opentelemetry-instrumentation-aio-pika
    #   opentelemetry-instrumentation-asgi
    #   opentelemetry-instrumentation-botocore
    #   opentelemetry-instrumentation-fastapi
    #   opentelemetry-instrumentation-redis
    #   opentelemetry-instrumentation-requests
    #   opentelemetry-propagator-aws-xray
    #   opentelemetry-sdk
    #   opentelemetry-semantic-conventions
opentelemetry-exporter-otlp==1.27.0
    # via
    #   -r requirements/../../../packages/aws-library/requirements/../../../packages/service-library/requirements/_base.in
    #   -r requirements/../../../packages/service-library/requirements/_base.in
opentelemetry-exporter-otlp-proto-common==1.27.0
    # via
    #   opentelemetry-exporter-otlp-proto-grpc
    #   opentelemetry-exporter-otlp-proto-http
opentelemetry-exporter-otlp-proto-grpc==1.27.0
    # via opentelemetry-exporter-otlp
opentelemetry-exporter-otlp-proto-http==1.27.0
    # via opentelemetry-exporter-otlp
opentelemetry-instrumentation==0.48b0
    # via
    #   opentelemetry-instrumentation-aio-pika
    #   opentelemetry-instrumentation-asgi
    #   opentelemetry-instrumentation-botocore
    #   opentelemetry-instrumentation-fastapi
    #   opentelemetry-instrumentation-redis
    #   opentelemetry-instrumentation-requests
<<<<<<< HEAD
opentelemetry-instrumentation-aio-pika==0.47b0
    # via
    #   -r requirements/../../../packages/aws-library/requirements/../../../packages/service-library/requirements/_base.in
    #   -r requirements/../../../packages/service-library/requirements/_base.in
opentelemetry-instrumentation-asgi==0.47b0
    # via opentelemetry-instrumentation-fastapi
opentelemetry-instrumentation-botocore==0.47b0
    # via -r requirements/../../../packages/aws-library/requirements/_base.in
opentelemetry-instrumentation-fastapi==0.47b0
    # via -r requirements/../../../packages/service-library/requirements/_fastapi.in
opentelemetry-instrumentation-redis==0.47b0
    # via
    #   -r requirements/../../../packages/aws-library/requirements/../../../packages/service-library/requirements/_base.in
    #   -r requirements/../../../packages/service-library/requirements/_base.in
opentelemetry-instrumentation-requests==0.47b0
    # via
    #   -r requirements/../../../packages/aws-library/requirements/../../../packages/service-library/requirements/_base.in
    #   -r requirements/../../../packages/service-library/requirements/_base.in
opentelemetry-propagator-aws-xray==1.0.1
    # via opentelemetry-instrumentation-botocore
opentelemetry-proto==1.26.0
=======
opentelemetry-instrumentation-asgi==0.48b0
    # via opentelemetry-instrumentation-fastapi
opentelemetry-instrumentation-fastapi==0.48b0
    # via -r requirements/../../../packages/service-library/requirements/_fastapi.in
opentelemetry-instrumentation-requests==0.48b0
    # via
    #   -r requirements/../../../packages/aws-library/requirements/../../../packages/service-library/requirements/_base.in
    #   -r requirements/../../../packages/service-library/requirements/_base.in
opentelemetry-proto==1.27.0
>>>>>>> 6e8867bb
    # via
    #   opentelemetry-exporter-otlp-proto-common
    #   opentelemetry-exporter-otlp-proto-grpc
    #   opentelemetry-exporter-otlp-proto-http
opentelemetry-sdk==1.27.0
    # via
    #   -r requirements/../../../packages/aws-library/requirements/../../../packages/service-library/requirements/_base.in
    #   -r requirements/../../../packages/service-library/requirements/_base.in
    #   opentelemetry-exporter-otlp-proto-grpc
    #   opentelemetry-exporter-otlp-proto-http
opentelemetry-semantic-conventions==0.48b0
    # via
    #   opentelemetry-instrumentation-asgi
    #   opentelemetry-instrumentation-botocore
    #   opentelemetry-instrumentation-fastapi
    #   opentelemetry-instrumentation-redis
    #   opentelemetry-instrumentation-requests
    #   opentelemetry-sdk
opentelemetry-util-http==0.48b0
    # via
    #   opentelemetry-instrumentation-asgi
    #   opentelemetry-instrumentation-fastapi
    #   opentelemetry-instrumentation-requests
orjson==3.10.7
    # via
    #   -c requirements/../../../packages/aws-library/requirements/../../../packages/models-library/requirements/../../../requirements/constraints.txt
    #   -c requirements/../../../packages/aws-library/requirements/../../../packages/service-library/requirements/../../../packages/models-library/requirements/../../../requirements/constraints.txt
    #   -c requirements/../../../packages/aws-library/requirements/../../../packages/service-library/requirements/../../../packages/settings-library/requirements/../../../requirements/constraints.txt
    #   -c requirements/../../../packages/aws-library/requirements/../../../packages/service-library/requirements/../../../requirements/constraints.txt
    #   -c requirements/../../../packages/aws-library/requirements/../../../packages/settings-library/requirements/../../../requirements/constraints.txt
    #   -c requirements/../../../packages/aws-library/requirements/../../../requirements/constraints.txt
    #   -c requirements/../../../packages/models-library/requirements/../../../requirements/constraints.txt
    #   -c requirements/../../../packages/postgres-database/requirements/../../../requirements/constraints.txt
    #   -c requirements/../../../packages/service-library/requirements/../../../packages/models-library/requirements/../../../requirements/constraints.txt
    #   -c requirements/../../../packages/service-library/requirements/../../../packages/settings-library/requirements/../../../requirements/constraints.txt
    #   -c requirements/../../../packages/service-library/requirements/../../../requirements/constraints.txt
    #   -c requirements/../../../packages/settings-library/requirements/../../../requirements/constraints.txt
    #   -c requirements/../../../requirements/constraints.txt
    #   -r requirements/../../../packages/aws-library/requirements/../../../packages/models-library/requirements/_base.in
    #   -r requirements/../../../packages/aws-library/requirements/../../../packages/service-library/requirements/../../../packages/models-library/requirements/_base.in
    #   -r requirements/../../../packages/models-library/requirements/_base.in
    #   -r requirements/../../../packages/service-library/requirements/../../../packages/models-library/requirements/_base.in
packaging==24.1
    # via -r requirements/_base.in
pamqp==3.3.0
    # via aiormq
prometheus-client==0.21.0
    # via
    #   -r requirements/../../../packages/service-library/requirements/_fastapi.in
    #   prometheus-fastapi-instrumentator
prometheus-fastapi-instrumentator==6.1.0
    # via -r requirements/../../../packages/service-library/requirements/_fastapi.in
propcache==0.2.0
    # via yarl
protobuf==4.25.5
    # via
    #   googleapis-common-protos
    #   opentelemetry-proto
psutil==6.1.0
    # via
    #   -r requirements/../../../packages/aws-library/requirements/../../../packages/service-library/requirements/_base.in
    #   -r requirements/../../../packages/service-library/requirements/_base.in
psycopg2-binary==2.9.10
    # via sqlalchemy
pydantic==1.10.18
    # via
    #   -c requirements/../../../packages/aws-library/requirements/../../../packages/models-library/requirements/../../../requirements/constraints.txt
    #   -c requirements/../../../packages/aws-library/requirements/../../../packages/service-library/requirements/../../../packages/models-library/requirements/../../../requirements/constraints.txt
    #   -c requirements/../../../packages/aws-library/requirements/../../../packages/service-library/requirements/../../../packages/settings-library/requirements/../../../requirements/constraints.txt
    #   -c requirements/../../../packages/aws-library/requirements/../../../packages/service-library/requirements/../../../requirements/constraints.txt
    #   -c requirements/../../../packages/aws-library/requirements/../../../packages/settings-library/requirements/../../../requirements/constraints.txt
    #   -c requirements/../../../packages/aws-library/requirements/../../../requirements/constraints.txt
    #   -c requirements/../../../packages/models-library/requirements/../../../requirements/constraints.txt
    #   -c requirements/../../../packages/postgres-database/requirements/../../../requirements/constraints.txt
    #   -c requirements/../../../packages/service-library/requirements/../../../packages/models-library/requirements/../../../requirements/constraints.txt
    #   -c requirements/../../../packages/service-library/requirements/../../../packages/settings-library/requirements/../../../requirements/constraints.txt
    #   -c requirements/../../../packages/service-library/requirements/../../../packages/settings-library/requirements/_base.in
    #   -c requirements/../../../packages/service-library/requirements/../../../requirements/constraints.txt
    #   -c requirements/../../../packages/settings-library/requirements/../../../requirements/constraints.txt
    #   -c requirements/../../../requirements/constraints.txt
    #   -r requirements/../../../packages/aws-library/requirements/../../../packages/models-library/requirements/_base.in
    #   -r requirements/../../../packages/aws-library/requirements/../../../packages/service-library/requirements/../../../packages/models-library/requirements/_base.in
    #   -r requirements/../../../packages/aws-library/requirements/../../../packages/service-library/requirements/../../../packages/settings-library/requirements/_base.in
    #   -r requirements/../../../packages/aws-library/requirements/../../../packages/service-library/requirements/_base.in
    #   -r requirements/../../../packages/aws-library/requirements/../../../packages/settings-library/requirements/_base.in
    #   -r requirements/../../../packages/aws-library/requirements/_base.in
    #   -r requirements/../../../packages/models-library/requirements/_base.in
    #   -r requirements/../../../packages/postgres-database/requirements/_base.in
    #   -r requirements/../../../packages/service-library/requirements/../../../packages/models-library/requirements/_base.in
    #   -r requirements/../../../packages/service-library/requirements/../../../packages/settings-library/requirements/_base.in
    #   -r requirements/../../../packages/service-library/requirements/_base.in
    #   -r requirements/../../../packages/settings-library/requirements/_base.in
    #   fast-depends
    #   fastapi
pygments==2.18.0
    # via rich
pyinstrument==5.0.0
    # via
    #   -r requirements/../../../packages/aws-library/requirements/../../../packages/service-library/requirements/_base.in
    #   -r requirements/../../../packages/service-library/requirements/_base.in
python-dateutil==2.9.0.post0
    # via
    #   arrow
    #   botocore
pyyaml==6.0.2
    # via
    #   -c requirements/../../../packages/aws-library/requirements/../../../packages/models-library/requirements/../../../requirements/constraints.txt
    #   -c requirements/../../../packages/aws-library/requirements/../../../packages/service-library/requirements/../../../packages/models-library/requirements/../../../requirements/constraints.txt
    #   -c requirements/../../../packages/aws-library/requirements/../../../packages/service-library/requirements/../../../packages/settings-library/requirements/../../../requirements/constraints.txt
    #   -c requirements/../../../packages/aws-library/requirements/../../../packages/service-library/requirements/../../../requirements/constraints.txt
    #   -c requirements/../../../packages/aws-library/requirements/../../../packages/settings-library/requirements/../../../requirements/constraints.txt
    #   -c requirements/../../../packages/aws-library/requirements/../../../requirements/constraints.txt
    #   -c requirements/../../../packages/models-library/requirements/../../../requirements/constraints.txt
    #   -c requirements/../../../packages/postgres-database/requirements/../../../requirements/constraints.txt
    #   -c requirements/../../../packages/service-library/requirements/../../../packages/models-library/requirements/../../../requirements/constraints.txt
    #   -c requirements/../../../packages/service-library/requirements/../../../packages/settings-library/requirements/../../../requirements/constraints.txt
    #   -c requirements/../../../packages/service-library/requirements/../../../requirements/constraints.txt
    #   -c requirements/../../../packages/settings-library/requirements/../../../requirements/constraints.txt
    #   -c requirements/../../../requirements/constraints.txt
    #   -r requirements/../../../packages/aws-library/requirements/../../../packages/service-library/requirements/_base.in
    #   -r requirements/../../../packages/service-library/requirements/_base.in
redis==5.1.1
    # via
    #   -c requirements/../../../packages/aws-library/requirements/../../../packages/models-library/requirements/../../../requirements/constraints.txt
    #   -c requirements/../../../packages/aws-library/requirements/../../../packages/service-library/requirements/../../../packages/models-library/requirements/../../../requirements/constraints.txt
    #   -c requirements/../../../packages/aws-library/requirements/../../../packages/service-library/requirements/../../../packages/settings-library/requirements/../../../requirements/constraints.txt
    #   -c requirements/../../../packages/aws-library/requirements/../../../packages/service-library/requirements/../../../requirements/constraints.txt
    #   -c requirements/../../../packages/aws-library/requirements/../../../packages/settings-library/requirements/../../../requirements/constraints.txt
    #   -c requirements/../../../packages/aws-library/requirements/../../../requirements/constraints.txt
    #   -c requirements/../../../packages/models-library/requirements/../../../requirements/constraints.txt
    #   -c requirements/../../../packages/postgres-database/requirements/../../../requirements/constraints.txt
    #   -c requirements/../../../packages/service-library/requirements/../../../packages/models-library/requirements/../../../requirements/constraints.txt
    #   -c requirements/../../../packages/service-library/requirements/../../../packages/settings-library/requirements/../../../requirements/constraints.txt
    #   -c requirements/../../../packages/service-library/requirements/../../../requirements/constraints.txt
    #   -c requirements/../../../packages/settings-library/requirements/../../../requirements/constraints.txt
    #   -c requirements/../../../requirements/constraints.txt
    #   -r requirements/../../../packages/aws-library/requirements/../../../packages/service-library/requirements/_base.in
    #   -r requirements/../../../packages/service-library/requirements/_base.in
referencing==0.29.3
    # via
    #   -c requirements/../../../packages/aws-library/requirements/../../../packages/service-library/requirements/./constraints.txt
    #   -c requirements/../../../packages/service-library/requirements/./constraints.txt
    #   jsonschema
    #   jsonschema-specifications
repro-zipfile==0.3.1
    # via
    #   -r requirements/../../../packages/aws-library/requirements/../../../packages/service-library/requirements/_base.in
    #   -r requirements/../../../packages/service-library/requirements/_base.in
requests==2.32.3
    # via opentelemetry-exporter-otlp-proto-http
rich==13.9.2
    # via
    #   -r requirements/../../../packages/aws-library/requirements/../../../packages/service-library/requirements/../../../packages/settings-library/requirements/_base.in
    #   -r requirements/../../../packages/aws-library/requirements/../../../packages/settings-library/requirements/_base.in
    #   -r requirements/../../../packages/service-library/requirements/../../../packages/settings-library/requirements/_base.in
    #   -r requirements/../../../packages/settings-library/requirements/_base.in
    #   typer
rpds-py==0.20.0
    # via
    #   jsonschema
    #   referencing
s3transfer==0.10.3
    # via boto3
setuptools==75.2.0
    # via opentelemetry-instrumentation
sh==2.1.0
    # via -r requirements/../../../packages/aws-library/requirements/_base.in
shellingham==1.5.4
    # via typer
six==1.16.0
    # via python-dateutil
sniffio==1.3.1
    # via
    #   anyio
    #   httpx
sqlalchemy==1.4.54
    # via
    #   -c requirements/../../../packages/aws-library/requirements/../../../packages/models-library/requirements/../../../requirements/constraints.txt
    #   -c requirements/../../../packages/aws-library/requirements/../../../packages/service-library/requirements/../../../packages/models-library/requirements/../../../requirements/constraints.txt
    #   -c requirements/../../../packages/aws-library/requirements/../../../packages/service-library/requirements/../../../packages/settings-library/requirements/../../../requirements/constraints.txt
    #   -c requirements/../../../packages/aws-library/requirements/../../../packages/service-library/requirements/../../../requirements/constraints.txt
    #   -c requirements/../../../packages/aws-library/requirements/../../../packages/settings-library/requirements/../../../requirements/constraints.txt
    #   -c requirements/../../../packages/aws-library/requirements/../../../requirements/constraints.txt
    #   -c requirements/../../../packages/models-library/requirements/../../../requirements/constraints.txt
    #   -c requirements/../../../packages/postgres-database/requirements/../../../requirements/constraints.txt
    #   -c requirements/../../../packages/service-library/requirements/../../../packages/models-library/requirements/../../../requirements/constraints.txt
    #   -c requirements/../../../packages/service-library/requirements/../../../packages/settings-library/requirements/../../../requirements/constraints.txt
    #   -c requirements/../../../packages/service-library/requirements/../../../requirements/constraints.txt
    #   -c requirements/../../../packages/settings-library/requirements/../../../requirements/constraints.txt
    #   -c requirements/../../../requirements/constraints.txt
    #   -r requirements/../../../packages/postgres-database/requirements/_base.in
    #   alembic
starlette==0.27.0
    # via
    #   -c requirements/../../../packages/aws-library/requirements/../../../packages/models-library/requirements/../../../requirements/constraints.txt
    #   -c requirements/../../../packages/aws-library/requirements/../../../packages/service-library/requirements/../../../packages/models-library/requirements/../../../requirements/constraints.txt
    #   -c requirements/../../../packages/aws-library/requirements/../../../packages/service-library/requirements/../../../packages/settings-library/requirements/../../../requirements/constraints.txt
    #   -c requirements/../../../packages/aws-library/requirements/../../../packages/service-library/requirements/../../../requirements/constraints.txt
    #   -c requirements/../../../packages/aws-library/requirements/../../../packages/settings-library/requirements/../../../requirements/constraints.txt
    #   -c requirements/../../../packages/aws-library/requirements/../../../requirements/constraints.txt
    #   -c requirements/../../../packages/models-library/requirements/../../../requirements/constraints.txt
    #   -c requirements/../../../packages/postgres-database/requirements/../../../requirements/constraints.txt
    #   -c requirements/../../../packages/service-library/requirements/../../../packages/models-library/requirements/../../../requirements/constraints.txt
    #   -c requirements/../../../packages/service-library/requirements/../../../packages/settings-library/requirements/../../../requirements/constraints.txt
    #   -c requirements/../../../packages/service-library/requirements/../../../requirements/constraints.txt
    #   -c requirements/../../../packages/settings-library/requirements/../../../requirements/constraints.txt
    #   -c requirements/../../../requirements/constraints.txt
    #   fastapi
tenacity==9.0.0
    # via
    #   -r requirements/../../../packages/aws-library/requirements/../../../packages/service-library/requirements/_base.in
    #   -r requirements/../../../packages/service-library/requirements/_base.in
toolz==1.0.0
    # via
    #   -r requirements/../../../packages/aws-library/requirements/../../../packages/service-library/requirements/_base.in
    #   -r requirements/../../../packages/service-library/requirements/_base.in
tqdm==4.66.5
    # via
    #   -r requirements/../../../packages/aws-library/requirements/../../../packages/service-library/requirements/_base.in
    #   -r requirements/../../../packages/service-library/requirements/_base.in
typer==0.12.5
    # via
    #   -r requirements/../../../packages/aws-library/requirements/../../../packages/service-library/requirements/../../../packages/settings-library/requirements/_base.in
    #   -r requirements/../../../packages/aws-library/requirements/../../../packages/settings-library/requirements/_base.in
    #   -r requirements/../../../packages/service-library/requirements/../../../packages/settings-library/requirements/_base.in
    #   -r requirements/../../../packages/settings-library/requirements/_base.in
types-aiobotocore==2.15.2
    # via -r requirements/../../../packages/aws-library/requirements/_base.in
types-aiobotocore-ec2==2.15.2
    # via types-aiobotocore
types-aiobotocore-s3==2.15.2
    # via types-aiobotocore
types-aiobotocore-ssm==2.15.2
    # via types-aiobotocore
types-awscrt==0.22.0
    # via botocore-stubs
types-python-dateutil==2.9.0.20241003
    # via arrow
typing-extensions==4.12.2
    # via
    #   aiodebug
    #   alembic
    #   fastapi
    #   faststream
    #   opentelemetry-sdk
    #   pydantic
    #   typer
    #   types-aiobotocore
    #   types-aiobotocore-ec2
    #   types-aiobotocore-s3
    #   types-aiobotocore-ssm
urllib3==2.2.3
    # via
    #   -c requirements/../../../packages/aws-library/requirements/../../../packages/models-library/requirements/../../../requirements/constraints.txt
    #   -c requirements/../../../packages/aws-library/requirements/../../../packages/service-library/requirements/../../../packages/models-library/requirements/../../../requirements/constraints.txt
    #   -c requirements/../../../packages/aws-library/requirements/../../../packages/service-library/requirements/../../../packages/settings-library/requirements/../../../requirements/constraints.txt
    #   -c requirements/../../../packages/aws-library/requirements/../../../packages/service-library/requirements/../../../requirements/constraints.txt
    #   -c requirements/../../../packages/aws-library/requirements/../../../packages/settings-library/requirements/../../../requirements/constraints.txt
    #   -c requirements/../../../packages/aws-library/requirements/../../../requirements/constraints.txt
    #   -c requirements/../../../packages/models-library/requirements/../../../requirements/constraints.txt
    #   -c requirements/../../../packages/postgres-database/requirements/../../../requirements/constraints.txt
    #   -c requirements/../../../packages/service-library/requirements/../../../packages/models-library/requirements/../../../requirements/constraints.txt
    #   -c requirements/../../../packages/service-library/requirements/../../../packages/settings-library/requirements/../../../requirements/constraints.txt
    #   -c requirements/../../../packages/service-library/requirements/../../../requirements/constraints.txt
    #   -c requirements/../../../packages/settings-library/requirements/../../../requirements/constraints.txt
    #   -c requirements/../../../requirements/constraints.txt
    #   botocore
    #   requests
uvicorn==0.32.0
    # via -r requirements/../../../packages/service-library/requirements/_fastapi.in
wrapt==1.16.0
    # via
    #   aiobotocore
    #   deprecated
    #   opentelemetry-instrumentation
<<<<<<< HEAD
    #   opentelemetry-instrumentation-aio-pika
    #   opentelemetry-instrumentation-redis
yarl==1.9.4
=======
yarl==1.15.4
>>>>>>> 6e8867bb
    # via
    #   -r requirements/../../../packages/postgres-database/requirements/_base.in
    #   aio-pika
    #   aiohttp
    #   aiormq
zipp==3.20.2
    # via importlib-metadata<|MERGE_RESOLUTION|>--- conflicted
+++ resolved
@@ -261,7 +261,6 @@
     #   opentelemetry-instrumentation-fastapi
     #   opentelemetry-instrumentation-redis
     #   opentelemetry-instrumentation-requests
-<<<<<<< HEAD
 opentelemetry-instrumentation-aio-pika==0.47b0
     # via
     #   -r requirements/../../../packages/aws-library/requirements/../../../packages/service-library/requirements/_base.in
@@ -283,17 +282,6 @@
 opentelemetry-propagator-aws-xray==1.0.1
     # via opentelemetry-instrumentation-botocore
 opentelemetry-proto==1.26.0
-=======
-opentelemetry-instrumentation-asgi==0.48b0
-    # via opentelemetry-instrumentation-fastapi
-opentelemetry-instrumentation-fastapi==0.48b0
-    # via -r requirements/../../../packages/service-library/requirements/_fastapi.in
-opentelemetry-instrumentation-requests==0.48b0
-    # via
-    #   -r requirements/../../../packages/aws-library/requirements/../../../packages/service-library/requirements/_base.in
-    #   -r requirements/../../../packages/service-library/requirements/_base.in
-opentelemetry-proto==1.27.0
->>>>>>> 6e8867bb
     # via
     #   opentelemetry-exporter-otlp-proto-common
     #   opentelemetry-exporter-otlp-proto-grpc
@@ -569,13 +557,9 @@
     #   aiobotocore
     #   deprecated
     #   opentelemetry-instrumentation
-<<<<<<< HEAD
     #   opentelemetry-instrumentation-aio-pika
     #   opentelemetry-instrumentation-redis
-yarl==1.9.4
-=======
 yarl==1.15.4
->>>>>>> 6e8867bb
     # via
     #   -r requirements/../../../packages/postgres-database/requirements/_base.in
     #   aio-pika
