aio-pika==9.4.1
    # via
    #   -r requirements/../../../packages/aws-library/requirements/../../../packages/service-library/requirements/_base.in
    #   -r requirements/../../../packages/service-library/requirements/_base.in
aioboto3==13.1.0
    # via -r requirements/../../../packages/aws-library/requirements/_base.in
aiobotocore==2.13.1
    # via aioboto3
aiocache==0.12.2
    # via
    #   -r requirements/../../../packages/aws-library/requirements/../../../packages/service-library/requirements/_base.in
    #   -r requirements/../../../packages/aws-library/requirements/_base.in
    #   -r requirements/../../../packages/service-library/requirements/_base.in
aiodebug==2.3.0
    # via
    #   -r requirements/../../../packages/aws-library/requirements/../../../packages/service-library/requirements/_base.in
    #   -r requirements/../../../packages/service-library/requirements/_base.in
aiodocker==0.21.0
    # via
    #   -r requirements/../../../packages/aws-library/requirements/../../../packages/service-library/requirements/_base.in
    #   -r requirements/../../../packages/service-library/requirements/_base.in
aiofiles==23.2.1
    # via
    #   -r requirements/../../../packages/aws-library/requirements/../../../packages/service-library/requirements/_base.in
    #   -r requirements/../../../packages/service-library/requirements/_base.in
    #   aioboto3
aiohttp==3.9.5
    # via
    #   -c requirements/../../../packages/aws-library/requirements/../../../packages/models-library/requirements/../../../requirements/constraints.txt
    #   -c requirements/../../../packages/aws-library/requirements/../../../packages/service-library/requirements/../../../packages/models-library/requirements/../../../requirements/constraints.txt
    #   -c requirements/../../../packages/aws-library/requirements/../../../packages/service-library/requirements/../../../packages/settings-library/requirements/../../../requirements/constraints.txt
    #   -c requirements/../../../packages/aws-library/requirements/../../../packages/service-library/requirements/../../../requirements/constraints.txt
    #   -c requirements/../../../packages/aws-library/requirements/../../../packages/settings-library/requirements/../../../requirements/constraints.txt
    #   -c requirements/../../../packages/aws-library/requirements/../../../requirements/constraints.txt
    #   -c requirements/../../../packages/models-library/requirements/../../../requirements/constraints.txt
    #   -c requirements/../../../packages/service-library/requirements/../../../packages/models-library/requirements/../../../requirements/constraints.txt
    #   -c requirements/../../../packages/service-library/requirements/../../../packages/settings-library/requirements/../../../requirements/constraints.txt
    #   -c requirements/../../../packages/service-library/requirements/../../../requirements/constraints.txt
    #   -c requirements/../../../packages/settings-library/requirements/../../../requirements/constraints.txt
    #   -c requirements/../../../requirements/constraints.txt
    #   aiobotocore
    #   aiodocker
aioitertools==0.11.0
    # via aiobotocore
aiormq==6.8.0
    # via aio-pika
aiosignal==1.3.1
    # via aiohttp
annotated-types==0.7.0
    # via pydantic
anyio==4.4.0
    # via
    #   fast-depends
    #   faststream
    #   httpx
    #   starlette
arrow==1.3.0
    # via
    #   -r requirements/../../../packages/aws-library/requirements/../../../packages/models-library/requirements/_base.in
    #   -r requirements/../../../packages/aws-library/requirements/../../../packages/service-library/requirements/../../../packages/models-library/requirements/_base.in
    #   -r requirements/../../../packages/aws-library/requirements/../../../packages/service-library/requirements/_base.in
    #   -r requirements/../../../packages/aws-library/requirements/_base.in
    #   -r requirements/../../../packages/models-library/requirements/_base.in
    #   -r requirements/../../../packages/service-library/requirements/../../../packages/models-library/requirements/_base.in
    #   -r requirements/../../../packages/service-library/requirements/_base.in
<<<<<<< HEAD
asgiref==3.8.1
    # via opentelemetry-instrumentation-asgi
=======
>>>>>>> 42c0a68a
attrs==23.2.0
    # via
    #   aiohttp
    #   jsonschema
    #   referencing
boto3==1.34.106
    # via aiobotocore
botocore==1.34.106
    # via
    #   aiobotocore
    #   boto3
    #   s3transfer
botocore-stubs==1.34.94
    # via types-aiobotocore
certifi==2024.2.2
    # via
    #   -c requirements/../../../packages/aws-library/requirements/../../../packages/models-library/requirements/../../../requirements/constraints.txt
    #   -c requirements/../../../packages/aws-library/requirements/../../../packages/service-library/requirements/../../../packages/models-library/requirements/../../../requirements/constraints.txt
    #   -c requirements/../../../packages/aws-library/requirements/../../../packages/service-library/requirements/../../../packages/settings-library/requirements/../../../requirements/constraints.txt
    #   -c requirements/../../../packages/aws-library/requirements/../../../packages/service-library/requirements/../../../requirements/constraints.txt
    #   -c requirements/../../../packages/aws-library/requirements/../../../packages/settings-library/requirements/../../../requirements/constraints.txt
    #   -c requirements/../../../packages/aws-library/requirements/../../../requirements/constraints.txt
    #   -c requirements/../../../packages/models-library/requirements/../../../requirements/constraints.txt
    #   -c requirements/../../../packages/service-library/requirements/../../../packages/models-library/requirements/../../../requirements/constraints.txt
    #   -c requirements/../../../packages/service-library/requirements/../../../packages/settings-library/requirements/../../../requirements/constraints.txt
    #   -c requirements/../../../packages/service-library/requirements/../../../requirements/constraints.txt
    #   -c requirements/../../../packages/settings-library/requirements/../../../requirements/constraints.txt
    #   -c requirements/../../../requirements/constraints.txt
    #   httpcore
    #   httpx
    #   requests
charset-normalizer==3.3.2
    # via requests
click==8.1.7
    # via
    #   typer
    #   uvicorn
deprecated==1.2.14
    # via
    #   opentelemetry-api
    #   opentelemetry-exporter-otlp-proto-grpc
    #   opentelemetry-exporter-otlp-proto-http
    #   opentelemetry-semantic-conventions
dnspython==2.6.1
    # via email-validator
email-validator==2.1.1
    # via pydantic
fast-depends==2.4.3
    # via faststream
fastapi==0.115.0
    # via
    #   -r requirements/../../../packages/service-library/requirements/_fastapi.in
    #   -r requirements/_base.in
    #   prometheus-fastapi-instrumentator
faststream==0.5.9
    # via
    #   -r requirements/../../../packages/aws-library/requirements/../../../packages/service-library/requirements/_base.in
    #   -r requirements/../../../packages/service-library/requirements/_base.in
frozenlist==1.4.1
    # via
    #   aiohttp
    #   aiosignal
googleapis-common-protos==1.65.0
    # via
    #   opentelemetry-exporter-otlp-proto-grpc
    #   opentelemetry-exporter-otlp-proto-http
grpcio==1.66.0
    # via opentelemetry-exporter-otlp-proto-grpc
h11==0.14.0
    # via
    #   httpcore
    #   uvicorn
httpcore==1.0.5
    # via httpx
httpx==0.27.0
    # via
    #   -c requirements/../../../packages/aws-library/requirements/../../../packages/models-library/requirements/../../../requirements/constraints.txt
    #   -c requirements/../../../packages/aws-library/requirements/../../../packages/service-library/requirements/../../../packages/models-library/requirements/../../../requirements/constraints.txt
    #   -c requirements/../../../packages/aws-library/requirements/../../../packages/service-library/requirements/../../../packages/settings-library/requirements/../../../requirements/constraints.txt
    #   -c requirements/../../../packages/aws-library/requirements/../../../packages/service-library/requirements/../../../requirements/constraints.txt
    #   -c requirements/../../../packages/aws-library/requirements/../../../packages/settings-library/requirements/../../../requirements/constraints.txt
    #   -c requirements/../../../packages/aws-library/requirements/../../../requirements/constraints.txt
    #   -c requirements/../../../packages/models-library/requirements/../../../requirements/constraints.txt
    #   -c requirements/../../../packages/service-library/requirements/../../../packages/models-library/requirements/../../../requirements/constraints.txt
    #   -c requirements/../../../packages/service-library/requirements/../../../packages/settings-library/requirements/../../../requirements/constraints.txt
    #   -c requirements/../../../packages/service-library/requirements/../../../requirements/constraints.txt
    #   -c requirements/../../../packages/settings-library/requirements/../../../requirements/constraints.txt
    #   -c requirements/../../../requirements/constraints.txt
    #   -r requirements/../../../packages/service-library/requirements/_fastapi.in
idna==3.7
    # via
    #   anyio
    #   email-validator
    #   httpx
    #   requests
    #   yarl
importlib-metadata==8.0.0
    # via opentelemetry-api
jmespath==1.0.1
    # via
    #   boto3
    #   botocore
jsonschema==4.22.0
    # via
    #   -r requirements/../../../packages/aws-library/requirements/../../../packages/models-library/requirements/_base.in
    #   -r requirements/../../../packages/aws-library/requirements/../../../packages/service-library/requirements/../../../packages/models-library/requirements/_base.in
    #   -r requirements/../../../packages/models-library/requirements/_base.in
    #   -r requirements/../../../packages/service-library/requirements/../../../packages/models-library/requirements/_base.in
jsonschema-specifications==2023.7.1
    # via jsonschema
markdown-it-py==3.0.0
    # via rich
mdurl==0.1.2
    # via markdown-it-py
multidict==6.0.5
    # via
    #   aiohttp
    #   yarl
opentelemetry-api==1.26.0
    # via
    #   -r requirements/../../../packages/aws-library/requirements/../../../packages/service-library/requirements/_base.in
    #   -r requirements/../../../packages/service-library/requirements/_base.in
    #   opentelemetry-exporter-otlp-proto-grpc
    #   opentelemetry-exporter-otlp-proto-http
    #   opentelemetry-instrumentation
    #   opentelemetry-instrumentation-asgi
    #   opentelemetry-instrumentation-fastapi
    #   opentelemetry-instrumentation-requests
    #   opentelemetry-sdk
    #   opentelemetry-semantic-conventions
opentelemetry-exporter-otlp==1.26.0
    # via
    #   -r requirements/../../../packages/aws-library/requirements/../../../packages/service-library/requirements/_base.in
    #   -r requirements/../../../packages/service-library/requirements/_base.in
opentelemetry-exporter-otlp-proto-common==1.26.0
    # via
    #   opentelemetry-exporter-otlp-proto-grpc
    #   opentelemetry-exporter-otlp-proto-http
opentelemetry-exporter-otlp-proto-grpc==1.26.0
    # via opentelemetry-exporter-otlp
opentelemetry-exporter-otlp-proto-http==1.26.0
    # via opentelemetry-exporter-otlp
opentelemetry-instrumentation==0.47b0
    # via
    #   opentelemetry-instrumentation-asgi
    #   opentelemetry-instrumentation-fastapi
    #   opentelemetry-instrumentation-requests
opentelemetry-instrumentation-asgi==0.47b0
    # via opentelemetry-instrumentation-fastapi
opentelemetry-instrumentation-fastapi==0.47b0
    # via -r requirements/../../../packages/service-library/requirements/_fastapi.in
opentelemetry-instrumentation-requests==0.47b0
    # via
    #   -r requirements/../../../packages/aws-library/requirements/../../../packages/service-library/requirements/_base.in
    #   -r requirements/../../../packages/service-library/requirements/_base.in
opentelemetry-proto==1.26.0
    # via
    #   opentelemetry-exporter-otlp-proto-common
    #   opentelemetry-exporter-otlp-proto-grpc
    #   opentelemetry-exporter-otlp-proto-http
opentelemetry-sdk==1.26.0
    # via
    #   -r requirements/../../../packages/aws-library/requirements/../../../packages/service-library/requirements/_base.in
    #   -r requirements/../../../packages/service-library/requirements/_base.in
    #   opentelemetry-exporter-otlp-proto-grpc
    #   opentelemetry-exporter-otlp-proto-http
opentelemetry-semantic-conventions==0.47b0
    # via
    #   opentelemetry-instrumentation-asgi
    #   opentelemetry-instrumentation-fastapi
    #   opentelemetry-instrumentation-requests
    #   opentelemetry-sdk
opentelemetry-util-http==0.47b0
    # via
    #   opentelemetry-instrumentation-asgi
    #   opentelemetry-instrumentation-fastapi
    #   opentelemetry-instrumentation-requests
orjson==3.10.3
    # via
    #   -c requirements/../../../packages/aws-library/requirements/../../../packages/models-library/requirements/../../../requirements/constraints.txt
    #   -c requirements/../../../packages/aws-library/requirements/../../../packages/service-library/requirements/../../../packages/models-library/requirements/../../../requirements/constraints.txt
    #   -c requirements/../../../packages/aws-library/requirements/../../../packages/service-library/requirements/../../../packages/settings-library/requirements/../../../requirements/constraints.txt
    #   -c requirements/../../../packages/aws-library/requirements/../../../packages/service-library/requirements/../../../requirements/constraints.txt
    #   -c requirements/../../../packages/aws-library/requirements/../../../packages/settings-library/requirements/../../../requirements/constraints.txt
    #   -c requirements/../../../packages/aws-library/requirements/../../../requirements/constraints.txt
    #   -c requirements/../../../packages/models-library/requirements/../../../requirements/constraints.txt
    #   -c requirements/../../../packages/service-library/requirements/../../../packages/models-library/requirements/../../../requirements/constraints.txt
    #   -c requirements/../../../packages/service-library/requirements/../../../packages/settings-library/requirements/../../../requirements/constraints.txt
    #   -c requirements/../../../packages/service-library/requirements/../../../requirements/constraints.txt
    #   -c requirements/../../../packages/settings-library/requirements/../../../requirements/constraints.txt
    #   -c requirements/../../../requirements/constraints.txt
    #   -r requirements/../../../packages/aws-library/requirements/../../../packages/models-library/requirements/_base.in
    #   -r requirements/../../../packages/aws-library/requirements/../../../packages/service-library/requirements/../../../packages/models-library/requirements/_base.in
    #   -r requirements/../../../packages/models-library/requirements/_base.in
    #   -r requirements/../../../packages/service-library/requirements/../../../packages/models-library/requirements/_base.in
packaging==24.0
    # via -r requirements/_base.in
pamqp==3.3.0
    # via aiormq
prometheus-client==0.20.0
    # via
    #   -r requirements/../../../packages/service-library/requirements/_fastapi.in
    #   prometheus-fastapi-instrumentator
prometheus-fastapi-instrumentator==6.1.0
    # via -r requirements/../../../packages/service-library/requirements/_fastapi.in
<<<<<<< HEAD
protobuf==4.25.4
    # via
    #   googleapis-common-protos
    #   opentelemetry-proto
psutil==6.0.0
    # via
    #   -r requirements/../../../packages/aws-library/requirements/../../../packages/service-library/requirements/_base.in
    #   -r requirements/../../../packages/service-library/requirements/_base.in
pydantic==1.10.15
=======
pydantic==2.9.2
>>>>>>> 42c0a68a
    # via
    #   -c requirements/../../../packages/aws-library/requirements/../../../packages/models-library/requirements/../../../requirements/constraints.txt
    #   -c requirements/../../../packages/aws-library/requirements/../../../packages/service-library/requirements/../../../packages/models-library/requirements/../../../requirements/constraints.txt
    #   -c requirements/../../../packages/aws-library/requirements/../../../packages/service-library/requirements/../../../packages/settings-library/requirements/../../../requirements/constraints.txt
    #   -c requirements/../../../packages/aws-library/requirements/../../../packages/service-library/requirements/../../../requirements/constraints.txt
    #   -c requirements/../../../packages/aws-library/requirements/../../../packages/settings-library/requirements/../../../requirements/constraints.txt
    #   -c requirements/../../../packages/aws-library/requirements/../../../requirements/constraints.txt
    #   -c requirements/../../../packages/models-library/requirements/../../../requirements/constraints.txt
    #   -c requirements/../../../packages/service-library/requirements/../../../packages/models-library/requirements/../../../requirements/constraints.txt
    #   -c requirements/../../../packages/service-library/requirements/../../../packages/settings-library/requirements/../../../requirements/constraints.txt
    #   -c requirements/../../../packages/service-library/requirements/../../../requirements/constraints.txt
    #   -c requirements/../../../packages/settings-library/requirements/../../../requirements/constraints.txt
    #   -c requirements/../../../requirements/constraints.txt
    #   -r requirements/../../../packages/aws-library/requirements/../../../packages/models-library/requirements/_base.in
    #   -r requirements/../../../packages/aws-library/requirements/../../../packages/service-library/requirements/../../../packages/models-library/requirements/_base.in
    #   -r requirements/../../../packages/aws-library/requirements/../../../packages/service-library/requirements/../../../packages/settings-library/requirements/_base.in
    #   -r requirements/../../../packages/aws-library/requirements/../../../packages/service-library/requirements/_base.in
    #   -r requirements/../../../packages/aws-library/requirements/../../../packages/settings-library/requirements/_base.in
    #   -r requirements/../../../packages/aws-library/requirements/_base.in
    #   -r requirements/../../../packages/models-library/requirements/_base.in
    #   -r requirements/../../../packages/service-library/requirements/../../../packages/models-library/requirements/_base.in
    #   -r requirements/../../../packages/service-library/requirements/../../../packages/settings-library/requirements/_base.in
    #   -r requirements/../../../packages/service-library/requirements/_base.in
    #   -r requirements/../../../packages/settings-library/requirements/_base.in
    #   fast-depends
    #   fastapi
    #   pydantic-extra-types
    #   pydantic-settings
pydantic-core==2.23.4
    # via pydantic
pydantic-extra-types==2.9.0
    # via
    #   -r requirements/../../../packages/aws-library/requirements/../../../packages/models-library/requirements/_base.in
    #   -r requirements/../../../packages/aws-library/requirements/../../../packages/service-library/requirements/../../../packages/models-library/requirements/_base.in
    #   -r requirements/../../../packages/models-library/requirements/_base.in
    #   -r requirements/../../../packages/service-library/requirements/../../../packages/models-library/requirements/_base.in
pydantic-settings==2.5.2
    # via
    #   -r requirements/../../../packages/aws-library/requirements/../../../packages/models-library/requirements/_base.in
    #   -r requirements/../../../packages/aws-library/requirements/../../../packages/service-library/requirements/../../../packages/models-library/requirements/_base.in
    #   -r requirements/../../../packages/aws-library/requirements/../../../packages/service-library/requirements/../../../packages/settings-library/requirements/_base.in
    #   -r requirements/../../../packages/aws-library/requirements/../../../packages/settings-library/requirements/_base.in
    #   -r requirements/../../../packages/models-library/requirements/_base.in
    #   -r requirements/../../../packages/service-library/requirements/../../../packages/models-library/requirements/_base.in
    #   -r requirements/../../../packages/service-library/requirements/../../../packages/settings-library/requirements/_base.in
    #   -r requirements/../../../packages/settings-library/requirements/_base.in
pygments==2.18.0
    # via rich
pyinstrument==4.6.2
    # via
    #   -r requirements/../../../packages/aws-library/requirements/../../../packages/service-library/requirements/_base.in
    #   -r requirements/../../../packages/service-library/requirements/_base.in
python-dateutil==2.9.0.post0
    # via
    #   arrow
    #   botocore
python-dotenv==1.0.1
    # via pydantic-settings
pyyaml==6.0.1
    # via
    #   -c requirements/../../../packages/aws-library/requirements/../../../packages/models-library/requirements/../../../requirements/constraints.txt
    #   -c requirements/../../../packages/aws-library/requirements/../../../packages/service-library/requirements/../../../packages/models-library/requirements/../../../requirements/constraints.txt
    #   -c requirements/../../../packages/aws-library/requirements/../../../packages/service-library/requirements/../../../packages/settings-library/requirements/../../../requirements/constraints.txt
    #   -c requirements/../../../packages/aws-library/requirements/../../../packages/service-library/requirements/../../../requirements/constraints.txt
    #   -c requirements/../../../packages/aws-library/requirements/../../../packages/settings-library/requirements/../../../requirements/constraints.txt
    #   -c requirements/../../../packages/aws-library/requirements/../../../requirements/constraints.txt
    #   -c requirements/../../../packages/models-library/requirements/../../../requirements/constraints.txt
    #   -c requirements/../../../packages/service-library/requirements/../../../packages/models-library/requirements/../../../requirements/constraints.txt
    #   -c requirements/../../../packages/service-library/requirements/../../../packages/settings-library/requirements/../../../requirements/constraints.txt
    #   -c requirements/../../../packages/service-library/requirements/../../../requirements/constraints.txt
    #   -c requirements/../../../packages/settings-library/requirements/../../../requirements/constraints.txt
    #   -c requirements/../../../requirements/constraints.txt
    #   -r requirements/../../../packages/aws-library/requirements/../../../packages/service-library/requirements/_base.in
    #   -r requirements/../../../packages/service-library/requirements/_base.in
redis==5.0.4
    # via
    #   -c requirements/../../../packages/aws-library/requirements/../../../packages/models-library/requirements/../../../requirements/constraints.txt
    #   -c requirements/../../../packages/aws-library/requirements/../../../packages/service-library/requirements/../../../packages/models-library/requirements/../../../requirements/constraints.txt
    #   -c requirements/../../../packages/aws-library/requirements/../../../packages/service-library/requirements/../../../packages/settings-library/requirements/../../../requirements/constraints.txt
    #   -c requirements/../../../packages/aws-library/requirements/../../../packages/service-library/requirements/../../../requirements/constraints.txt
    #   -c requirements/../../../packages/aws-library/requirements/../../../packages/settings-library/requirements/../../../requirements/constraints.txt
    #   -c requirements/../../../packages/aws-library/requirements/../../../requirements/constraints.txt
    #   -c requirements/../../../packages/models-library/requirements/../../../requirements/constraints.txt
    #   -c requirements/../../../packages/service-library/requirements/../../../packages/models-library/requirements/../../../requirements/constraints.txt
    #   -c requirements/../../../packages/service-library/requirements/../../../packages/settings-library/requirements/../../../requirements/constraints.txt
    #   -c requirements/../../../packages/service-library/requirements/../../../requirements/constraints.txt
    #   -c requirements/../../../packages/settings-library/requirements/../../../requirements/constraints.txt
    #   -c requirements/../../../requirements/constraints.txt
    #   -r requirements/../../../packages/aws-library/requirements/../../../packages/service-library/requirements/_base.in
    #   -r requirements/../../../packages/service-library/requirements/_base.in
referencing==0.29.3
    # via
    #   -c requirements/../../../packages/aws-library/requirements/../../../packages/service-library/requirements/./constraints.txt
    #   -c requirements/../../../packages/service-library/requirements/./constraints.txt
    #   jsonschema
    #   jsonschema-specifications
repro-zipfile==0.3.1
    # via
    #   -r requirements/../../../packages/aws-library/requirements/../../../packages/service-library/requirements/_base.in
    #   -r requirements/../../../packages/service-library/requirements/_base.in
requests==2.32.3
    # via opentelemetry-exporter-otlp-proto-http
rich==13.7.1
    # via
    #   -r requirements/../../../packages/aws-library/requirements/../../../packages/service-library/requirements/../../../packages/settings-library/requirements/_base.in
    #   -r requirements/../../../packages/aws-library/requirements/../../../packages/settings-library/requirements/_base.in
    #   -r requirements/../../../packages/service-library/requirements/../../../packages/settings-library/requirements/_base.in
    #   -r requirements/../../../packages/settings-library/requirements/_base.in
    #   typer
rpds-py==0.18.1
    # via
    #   jsonschema
    #   referencing
s3transfer==0.10.1
    # via boto3
setuptools==74.0.0
    # via opentelemetry-instrumentation
sh==2.0.6
    # via -r requirements/../../../packages/aws-library/requirements/_base.in
shellingham==1.5.4
    # via typer
six==1.16.0
    # via python-dateutil
sniffio==1.3.1
    # via
    #   anyio
    #   httpx
starlette==0.38.6
    # via
    #   -c requirements/../../../packages/aws-library/requirements/../../../packages/models-library/requirements/../../../requirements/constraints.txt
    #   -c requirements/../../../packages/aws-library/requirements/../../../packages/service-library/requirements/../../../packages/models-library/requirements/../../../requirements/constraints.txt
    #   -c requirements/../../../packages/aws-library/requirements/../../../packages/service-library/requirements/../../../packages/settings-library/requirements/../../../requirements/constraints.txt
    #   -c requirements/../../../packages/aws-library/requirements/../../../packages/service-library/requirements/../../../requirements/constraints.txt
    #   -c requirements/../../../packages/aws-library/requirements/../../../packages/settings-library/requirements/../../../requirements/constraints.txt
    #   -c requirements/../../../packages/aws-library/requirements/../../../requirements/constraints.txt
    #   -c requirements/../../../packages/models-library/requirements/../../../requirements/constraints.txt
    #   -c requirements/../../../packages/service-library/requirements/../../../packages/models-library/requirements/../../../requirements/constraints.txt
    #   -c requirements/../../../packages/service-library/requirements/../../../packages/settings-library/requirements/../../../requirements/constraints.txt
    #   -c requirements/../../../packages/service-library/requirements/../../../requirements/constraints.txt
    #   -c requirements/../../../packages/settings-library/requirements/../../../requirements/constraints.txt
    #   -c requirements/../../../requirements/constraints.txt
    #   fastapi
tenacity==8.5.0
    # via
    #   -r requirements/../../../packages/aws-library/requirements/../../../packages/service-library/requirements/_base.in
    #   -r requirements/../../../packages/service-library/requirements/_base.in
toolz==0.12.1
    # via
    #   -r requirements/../../../packages/aws-library/requirements/../../../packages/service-library/requirements/_base.in
    #   -r requirements/../../../packages/service-library/requirements/_base.in
tqdm==4.66.4
    # via
    #   -r requirements/../../../packages/aws-library/requirements/../../../packages/service-library/requirements/_base.in
    #   -r requirements/../../../packages/service-library/requirements/_base.in
typer==0.12.3
    # via
    #   -r requirements/../../../packages/aws-library/requirements/../../../packages/service-library/requirements/../../../packages/settings-library/requirements/_base.in
    #   -r requirements/../../../packages/aws-library/requirements/../../../packages/settings-library/requirements/_base.in
    #   -r requirements/../../../packages/service-library/requirements/../../../packages/settings-library/requirements/_base.in
    #   -r requirements/../../../packages/settings-library/requirements/_base.in
    #   faststream
types-aiobotocore==2.13.0
    # via -r requirements/../../../packages/aws-library/requirements/_base.in
types-aiobotocore-ec2==2.13.0
    # via types-aiobotocore
types-aiobotocore-s3==2.13.0
    # via types-aiobotocore
types-aiobotocore-ssm==2.13.1
    # via types-aiobotocore
types-awscrt==0.20.9
    # via botocore-stubs
types-python-dateutil==2.9.0.20240316
    # via arrow
typing-extensions==4.11.0
    # via
    #   aiodebug
    #   aiodocker
    #   fastapi
    #   faststream
    #   opentelemetry-sdk
    #   pydantic
    #   pydantic-core
    #   typer
    #   types-aiobotocore
    #   types-aiobotocore-ec2
    #   types-aiobotocore-s3
    #   types-aiobotocore-ssm
urllib3==2.2.1
    # via
    #   -c requirements/../../../packages/aws-library/requirements/../../../packages/models-library/requirements/../../../requirements/constraints.txt
    #   -c requirements/../../../packages/aws-library/requirements/../../../packages/service-library/requirements/../../../packages/models-library/requirements/../../../requirements/constraints.txt
    #   -c requirements/../../../packages/aws-library/requirements/../../../packages/service-library/requirements/../../../packages/settings-library/requirements/../../../requirements/constraints.txt
    #   -c requirements/../../../packages/aws-library/requirements/../../../packages/service-library/requirements/../../../requirements/constraints.txt
    #   -c requirements/../../../packages/aws-library/requirements/../../../packages/settings-library/requirements/../../../requirements/constraints.txt
    #   -c requirements/../../../packages/aws-library/requirements/../../../requirements/constraints.txt
    #   -c requirements/../../../packages/models-library/requirements/../../../requirements/constraints.txt
    #   -c requirements/../../../packages/service-library/requirements/../../../packages/models-library/requirements/../../../requirements/constraints.txt
    #   -c requirements/../../../packages/service-library/requirements/../../../packages/settings-library/requirements/../../../requirements/constraints.txt
    #   -c requirements/../../../packages/service-library/requirements/../../../requirements/constraints.txt
    #   -c requirements/../../../packages/settings-library/requirements/../../../requirements/constraints.txt
    #   -c requirements/../../../requirements/constraints.txt
    #   botocore
    #   requests
uvicorn==0.30.0
    # via -r requirements/../../../packages/service-library/requirements/_fastapi.in
wrapt==1.16.0
    # via
    #   aiobotocore
    #   deprecated
    #   opentelemetry-instrumentation
yarl==1.9.4
    # via
    #   aio-pika
    #   aiohttp
    #   aiormq
zipp==3.20.1
    # via importlib-metadata<|MERGE_RESOLUTION|>--- conflicted
+++ resolved
@@ -63,11 +63,8 @@
     #   -r requirements/../../../packages/models-library/requirements/_base.in
     #   -r requirements/../../../packages/service-library/requirements/../../../packages/models-library/requirements/_base.in
     #   -r requirements/../../../packages/service-library/requirements/_base.in
-<<<<<<< HEAD
 asgiref==3.8.1
     # via opentelemetry-instrumentation-asgi
-=======
->>>>>>> 42c0a68a
 attrs==23.2.0
     # via
     #   aiohttp
@@ -273,7 +270,6 @@
     #   prometheus-fastapi-instrumentator
 prometheus-fastapi-instrumentator==6.1.0
     # via -r requirements/../../../packages/service-library/requirements/_fastapi.in
-<<<<<<< HEAD
 protobuf==4.25.4
     # via
     #   googleapis-common-protos
@@ -282,10 +278,7 @@
     # via
     #   -r requirements/../../../packages/aws-library/requirements/../../../packages/service-library/requirements/_base.in
     #   -r requirements/../../../packages/service-library/requirements/_base.in
-pydantic==1.10.15
-=======
 pydantic==2.9.2
->>>>>>> 42c0a68a
     # via
     #   -c requirements/../../../packages/aws-library/requirements/../../../packages/models-library/requirements/../../../requirements/constraints.txt
     #   -c requirements/../../../packages/aws-library/requirements/../../../packages/service-library/requirements/../../../packages/models-library/requirements/../../../requirements/constraints.txt
