aiodocker==0.21.0
    # via
    #   -c requirements/_base.txt
    #   -r requirements/_test.in
aiohttp==3.9.5
    # via
    #   -c requirements/../../../requirements/constraints.txt
    #   -c requirements/_base.txt
    #   aiodocker
aiosignal==1.3.1
    # via
    #   -c requirements/_base.txt
    #   aiohttp
annotated-types==0.7.0
    # via
    #   -c requirements/_base.txt
    #   pydantic
antlr4-python3-runtime==4.13.2
    # via moto
anyio==4.4.0
    # via
    #   -c requirements/_base.txt
    #   httpx
asgi-lifespan==2.1.0
    # via -r requirements/_test.in
attrs==23.2.0
    # via
    #   -c requirements/_base.txt
    #   aiohttp
    #   jsonschema
    #   referencing
aws-sam-translator==1.89.0
    # via cfn-lint
aws-xray-sdk==2.14.0
    # via moto
blinker==1.8.2
    # via flask
boto3==1.34.106
    # via
    #   -c requirements/_base.txt
    #   aws-sam-translator
    #   moto
botocore==1.34.106
    # via
    #   -c requirements/_base.txt
    #   aws-xray-sdk
    #   boto3
    #   moto
    #   s3transfer
certifi==2024.2.2
    # via
    #   -c requirements/../../../requirements/constraints.txt
    #   -c requirements/_base.txt
    #   httpcore
    #   httpx
    #   requests
cffi==1.17.1
    # via cryptography
cfn-lint==1.10.3
    # via moto
charset-normalizer==3.3.2
    # via
    #   -c requirements/_base.txt
    #   requests
click==8.1.7
    # via
    #   -c requirements/_base.txt
    #   flask
coverage==7.6.1
    # via
    #   -r requirements/_test.in
    #   pytest-cov
cryptography==43.0.1
    # via
    #   -c requirements/../../../requirements/constraints.txt
    #   joserfc
    #   moto
debugpy==1.8.5
    # via -r requirements/_test.in
deepdiff==8.0.1
    # via -r requirements/_test.in
docker==7.1.0
    # via
    #   -r requirements/_test.in
    #   moto
<<<<<<< HEAD
faker==29.0.0
=======
faker==27.0.0
>>>>>>> 42c0a68a
    # via -r requirements/_test.in
fakeredis==2.24.1
    # via -r requirements/_test.in
flask==3.0.3
    # via
    #   flask-cors
    #   moto
flask-cors==5.0.0
    # via moto
frozenlist==1.4.1
    # via
    #   -c requirements/_base.txt
    #   aiohttp
    #   aiosignal
graphql-core==3.2.4
    # via moto
h11==0.14.0
    # via
    #   -c requirements/_base.txt
    #   httpcore
httpcore==1.0.5
    # via
    #   -c requirements/_base.txt
    #   httpx
httpx==0.27.0
    # via
    #   -c requirements/../../../requirements/constraints.txt
    #   -c requirements/_base.txt
    #   -r requirements/_test.in
    #   respx
idna==3.7
    # via
    #   -c requirements/_base.txt
    #   anyio
    #   httpx
    #   requests
    #   yarl
iniconfig==2.0.0
    # via pytest
itsdangerous==2.2.0
    # via flask
jinja2==3.1.4
    # via
    #   -c requirements/../../../requirements/constraints.txt
    #   flask
    #   moto
jmespath==1.0.1
    # via
    #   -c requirements/_base.txt
    #   boto3
    #   botocore
joserfc==1.0.0
    # via moto
jsondiff==2.2.1
    # via moto
jsonpatch==1.33
    # via cfn-lint
jsonpath-ng==1.6.1
    # via moto
jsonpointer==3.0.0
    # via jsonpatch
jsonschema==4.22.0
    # via
    #   -c requirements/_base.txt
    #   aws-sam-translator
    #   openapi-schema-validator
    #   openapi-spec-validator
jsonschema-path==0.3.3
    # via openapi-spec-validator
jsonschema-specifications==2023.7.1
    # via
    #   -c requirements/_base.txt
    #   jsonschema
    #   openapi-schema-validator
lazy-object-proxy==1.10.0
    # via openapi-spec-validator
lupa==2.2
    # via fakeredis
markupsafe==2.1.5
    # via
    #   jinja2
    #   werkzeug
moto==5.0.15
    # via -r requirements/_test.in
mpmath==1.3.0
    # via sympy
multidict==6.0.5
    # via
    #   -c requirements/_base.txt
    #   aiohttp
    #   yarl
networkx==3.3
    # via cfn-lint
openapi-schema-validator==0.6.2
    # via openapi-spec-validator
openapi-spec-validator==0.7.1
    # via moto
orderly-set==5.2.2
    # via deepdiff
packaging==24.0
    # via
    #   -c requirements/_base.txt
    #   pytest
parse==1.20.2
    # via -r requirements/_test.in
pathable==0.4.3
    # via jsonschema-path
pluggy==1.5.0
    # via pytest
ply==3.11
    # via jsonpath-ng
psutil==6.0.0
    # via
    #   -c requirements/_base.txt
    #   -r requirements/_test.in
py-partiql-parser==0.5.6
    # via moto
pycparser==2.22
    # via cffi
pydantic==2.9.2
    # via
    #   -c requirements/../../../requirements/constraints.txt
    #   -c requirements/_base.txt
    #   aws-sam-translator
<<<<<<< HEAD
pyparsing==3.1.4
=======
pydantic-core==2.23.4
    # via
    #   -c requirements/_base.txt
    #   pydantic
pyparsing==3.1.2
>>>>>>> 42c0a68a
    # via moto
pytest==8.3.3
    # via
    #   -r requirements/_test.in
    #   pytest-asyncio
    #   pytest-cov
    #   pytest-mock
pytest-asyncio==0.23.8
    # via
    #   -c requirements/../../../requirements/constraints.txt
    #   -r requirements/_test.in
pytest-cov==5.0.0
    # via -r requirements/_test.in
pytest-mock==3.14.0
    # via -r requirements/_test.in
pytest-runner==6.0.1
    # via -r requirements/_test.in
python-dateutil==2.9.0.post0
    # via
    #   -c requirements/_base.txt
    #   botocore
    #   faker
    #   moto
python-dotenv==1.0.1
    # via
    #   -c requirements/_base.txt
    #   -r requirements/_test.in
pyyaml==6.0.1
    # via
    #   -c requirements/../../../requirements/constraints.txt
    #   -c requirements/_base.txt
    #   cfn-lint
    #   jsondiff
    #   jsonschema-path
    #   moto
    #   responses
redis==5.0.4
    # via
    #   -c requirements/../../../requirements/constraints.txt
    #   -c requirements/_base.txt
    #   fakeredis
referencing==0.29.3
    # via
    #   -c requirements/_base.txt
    #   jsonschema
    #   jsonschema-path
    #   jsonschema-specifications
regex==2024.9.11
    # via cfn-lint
requests==2.32.3
    # via
    #   -c requirements/_base.txt
    #   docker
    #   jsonschema-path
    #   moto
    #   responses
responses==0.25.3
    # via moto
respx==0.21.1
    # via -r requirements/_test.in
rfc3339-validator==0.1.4
    # via openapi-schema-validator
rpds-py==0.18.1
    # via
    #   -c requirements/_base.txt
    #   jsonschema
    #   referencing
s3transfer==0.10.1
    # via
    #   -c requirements/_base.txt
    #   boto3
setuptools==74.0.0
    # via
    #   -c requirements/_base.txt
    #   moto
six==1.16.0
    # via
    #   -c requirements/_base.txt
    #   python-dateutil
    #   rfc3339-validator
sniffio==1.3.1
    # via
    #   -c requirements/_base.txt
    #   anyio
    #   asgi-lifespan
    #   httpx
sortedcontainers==2.4.0
    # via fakeredis
sympy==1.13.3
    # via cfn-lint
typing-extensions==4.11.0
    # via
    #   -c requirements/_base.txt
    #   aiodocker
    #   aws-sam-translator
    #   cfn-lint
    #   pydantic
    #   pydantic-core
urllib3==2.2.1
    # via
    #   -c requirements/../../../requirements/constraints.txt
    #   -c requirements/_base.txt
    #   botocore
    #   docker
    #   requests
    #   responses
werkzeug==3.0.4
    # via
    #   flask
    #   moto
wrapt==1.16.0
    # via
    #   -c requirements/_base.txt
    #   aws-xray-sdk
xmltodict==0.13.0
    # via moto
yarl==1.9.4
    # via
    #   -c requirements/_base.txt
    #   aiohttp<|MERGE_RESOLUTION|>--- conflicted
+++ resolved
@@ -83,11 +83,7 @@
     # via
     #   -r requirements/_test.in
     #   moto
-<<<<<<< HEAD
 faker==29.0.0
-=======
-faker==27.0.0
->>>>>>> 42c0a68a
     # via -r requirements/_test.in
 fakeredis==2.24.1
     # via -r requirements/_test.in
@@ -212,15 +208,11 @@
     #   -c requirements/../../../requirements/constraints.txt
     #   -c requirements/_base.txt
     #   aws-sam-translator
-<<<<<<< HEAD
+pydantic-core==2.23.4
+    # via
+    #   -c requirements/_base.txt
+    #   pydantic
 pyparsing==3.1.4
-=======
-pydantic-core==2.23.4
-    # via
-    #   -c requirements/_base.txt
-    #   pydantic
-pyparsing==3.1.2
->>>>>>> 42c0a68a
     # via moto
 pytest==8.3.3
     # via
