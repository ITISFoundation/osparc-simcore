from functools import cached_property
from typing import Final, cast

from fastapi import FastAPI
from models_library.basic_types import (
    BootModeEnum,
    BuildTargetEnum,
    LogLevel,
    VersionTag,
)
<<<<<<< HEAD
from pydantic import AliasChoices, Field, PositiveInt, field_validator
from settings_library.base import BaseCustomSettings
from settings_library.efs import AwsEfsSettings
from settings_library.rabbit import RabbitSettings
=======
from pydantic import ByteSize, Field, PositiveInt, parse_obj_as, validator
from settings_library.base import BaseCustomSettings
from settings_library.efs import AwsEfsSettings
from settings_library.rabbit import RabbitSettings
from settings_library.redis import RedisSettings
>>>>>>> 1032d562
from settings_library.tracing import TracingSettings
from settings_library.utils_logging import MixinLoggingSettings

from .._meta import API_VERSION, API_VTAG, APP_NAME

EFS_GUARDIAN_ENV_PREFIX: Final[str] = "EFS_GUARDIAN_"


class ApplicationSettings(BaseCustomSettings, MixinLoggingSettings):
    # CODE STATICS ---------------------------------------------------------
    API_VERSION: str = API_VERSION
    APP_NAME: str = APP_NAME
    API_VTAG: VersionTag = API_VTAG

    # IMAGE BUILDTIME ------------------------------------------------------
    # @Makefile
    SC_BUILD_DATE: str | None = None
    SC_BUILD_TARGET: BuildTargetEnum | None = None
    SC_VCS_REF: str | None = None
    SC_VCS_URL: str | None = None

    # @Dockerfile
    SC_BOOT_MODE: BootModeEnum | None = None
    SC_BOOT_TARGET: BuildTargetEnum | None = None
    SC_HEALTHCHECK_TIMEOUT: PositiveInt | None = Field(
        None,
        description="If a single run of the check takes longer than timeout seconds "
        "then the check is considered to have failed."
        "It takes retries consecutive failures of the health check for the container to be considered unhealthy.",
    )
    SC_USER_ID: int
    SC_USER_NAME: str

    EFS_USER_ID: int = Field(
        description="Linux user ID that the Guardian service will run with"
    )
    EFS_USER_NAME: str = Field(
        description="Linux user name that the Guardian service will run with"
    )
    EFS_GROUP_ID: int = Field(
        description="Linux group ID that the EFS and Simcore linux users are part of"
    )
    EFS_GROUP_NAME: str = Field(
        description="Linux group name that the EFS and Simcore linux users are part of"
    )
    EFS_DEFAULT_USER_SERVICE_SIZE_BYTES: ByteSize = Field(
        default=parse_obj_as(ByteSize, "500GiB")
    )

    # RUNTIME  -----------------------------------------------------------
    EFS_GUARDIAN_DEBUG: bool = Field(
        default=False,
        description="Debug mode",
        validation_alias=AliasChoices("EFS_GUARDIAN_DEBUG", "DEBUG"),
    )
    EFS_GUARDIAN_LOGLEVEL: LogLevel = Field(
        LogLevel.INFO,
        validation_alias=AliasChoices("EFS_GUARDIAN_LOGLEVEL", "LOG_LEVEL", "LOGLEVEL"),
    )
    EFS_GUARDIAN_LOG_FORMAT_LOCAL_DEV_ENABLED: bool = Field(
        default=False,
        validation_alias=AliasChoices(
            "EFS_GUARDIAN_LOG_FORMAT_LOCAL_DEV_ENABLED",
            "LOG_FORMAT_LOCAL_DEV_ENABLED",
        ),
        description="Enables local development log format. WARNING: make sure it is disabled if you want to have structured logs!",
    )

<<<<<<< HEAD

    EFS_GUARDIAN_AWS_EFS_SETTINGS: AwsEfsSettings = Field(json_schema_extra={"auto_default_from_env": True})
    EFS_GUARDIAN_RABBITMQ: RabbitSettings = Field(json_schema_extra={"auto_default_from_env": True})
    EFS_GUARDIAN_TRACING: TracingSettings | None = Field(
        json_schema_extra={"auto_default_from_env": True}, description="settings for opentelemetry tracing"

    EFS_GUARDIAN_AWS_EFS_SETTINGS: AwsEfsSettings = Field(
        json_schema_extra={"auto_default_from_env": True}
=======
    EFS_GUARDIAN_AWS_EFS_SETTINGS: AwsEfsSettings = Field(auto_default_from_env=True)
    EFS_GUARDIAN_RABBITMQ: RabbitSettings = Field(auto_default_from_env=True)
    EFS_GUARDIAN_REDIS: RedisSettings = Field(auto_default_from_env=True)
    EFS_GUARDIAN_TRACING: TracingSettings | None = Field(
        auto_default_from_env=True, description="settings for opentelemetry tracing"
>>>>>>> 1032d562
    )

    @cached_property
    def LOG_LEVEL(self) -> LogLevel:  # noqa: N802
        return self.EFS_GUARDIAN_LOGLEVEL

    @field_validator("EFS_GUARDIAN_LOGLEVEL")
    @classmethod
    def valid_log_level(cls, value: str) -> str:
        return cls.validate_log_level(value)


def get_application_settings(app: FastAPI) -> ApplicationSettings:
    return cast(ApplicationSettings, app.state.settings)<|MERGE_RESOLUTION|>--- conflicted
+++ resolved
@@ -8,18 +8,18 @@
     LogLevel,
     VersionTag,
 )
-<<<<<<< HEAD
-from pydantic import AliasChoices, Field, PositiveInt, field_validator
-from settings_library.base import BaseCustomSettings
-from settings_library.efs import AwsEfsSettings
-from settings_library.rabbit import RabbitSettings
-=======
-from pydantic import ByteSize, Field, PositiveInt, parse_obj_as, validator
+from pydantic import (
+    AliasChoices,
+    ByteSize,
+    Field,
+    PositiveInt,
+    field_validator,
+    parse_obj_as,
+)
 from settings_library.base import BaseCustomSettings
 from settings_library.efs import AwsEfsSettings
 from settings_library.rabbit import RabbitSettings
 from settings_library.redis import RedisSettings
->>>>>>> 1032d562
 from settings_library.tracing import TracingSettings
 from settings_library.utils_logging import MixinLoggingSettings
 
@@ -88,22 +88,19 @@
         description="Enables local development log format. WARNING: make sure it is disabled if you want to have structured logs!",
     )
 
-<<<<<<< HEAD
-
-    EFS_GUARDIAN_AWS_EFS_SETTINGS: AwsEfsSettings = Field(json_schema_extra={"auto_default_from_env": True})
-    EFS_GUARDIAN_RABBITMQ: RabbitSettings = Field(json_schema_extra={"auto_default_from_env": True})
-    EFS_GUARDIAN_TRACING: TracingSettings | None = Field(
-        json_schema_extra={"auto_default_from_env": True}, description="settings for opentelemetry tracing"
-
     EFS_GUARDIAN_AWS_EFS_SETTINGS: AwsEfsSettings = Field(
         json_schema_extra={"auto_default_from_env": True}
-=======
-    EFS_GUARDIAN_AWS_EFS_SETTINGS: AwsEfsSettings = Field(auto_default_from_env=True)
-    EFS_GUARDIAN_RABBITMQ: RabbitSettings = Field(auto_default_from_env=True)
-    EFS_GUARDIAN_REDIS: RedisSettings = Field(auto_default_from_env=True)
+    )
+    EFS_GUARDIAN_RABBITMQ: RabbitSettings = Field(
+        json_schema_extra={"auto_default_from_env": True}
+    )
     EFS_GUARDIAN_TRACING: TracingSettings | None = Field(
-        auto_default_from_env=True, description="settings for opentelemetry tracing"
->>>>>>> 1032d562
+        json_schema_extra={"auto_default_from_env": True},
+        description="settings for opentelemetry tracing",
+    )
+
+    EFS_GUARDIAN_REDIS: RedisSettings = Field(
+        json_schema_extra={"auto_default_from_env": True}
     )
 
     @cached_property
