--- conflicted
+++ resolved
@@ -9,7 +9,6 @@
     LogLevel,
     VersionTag,
 )
-<<<<<<< HEAD
 from pydantic import (
     AliasChoices,
     ByteSize,
@@ -18,10 +17,7 @@
     TypeAdapter,
     field_validator,
 )
-=======
-from pydantic import ByteSize, Field, PositiveInt, parse_obj_as, validator
 from servicelib.logging_utils_filtering import LoggerName, MessageSubstring
->>>>>>> 0bc2185f
 from settings_library.base import BaseCustomSettings
 from settings_library.efs import AwsEfsSettings
 from settings_library.postgres import PostgresSettings
