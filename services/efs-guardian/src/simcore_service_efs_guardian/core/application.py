import logging

from fastapi import FastAPI
from servicelib.fastapi.tracing import setup_tracing

from .._meta import (
    API_VERSION,
    API_VTAG,
    APP_FINISHED_BANNER_MSG,
    APP_NAME,
    APP_STARTED_BANNER_MSG,
    APP_STARTED_DISABLED_BANNER_MSG,
)
from ..api.rest.routes import setup_api_routes
from ..api.rpc.routes import setup_rpc_routes
from ..services.background_tasks_setup import setup as setup_background_tasks
from ..services.efs_manager_setup import setup as setup_efs_manager
from ..services.modules.db import setup as setup_db
from ..services.modules.rabbitmq import setup as setup_rabbitmq
from ..services.modules.redis import setup as setup_redis
from ..services.process_messages_setup import setup as setup_process_messages
from .settings import ApplicationSettings

logger = logging.getLogger(__name__)


<<<<<<< HEAD
def create_app(settings: ApplicationSettings) -> FastAPI:
    logger.info("app settings: %s", settings.model_dump_json(indent=1))
=======
def create_app(settings: ApplicationSettings | None = None) -> FastAPI:
    app_settings = settings or ApplicationSettings.create_from_envs()

    logger.info("app settings: %s", app_settings.json(indent=1))
>>>>>>> 682d4fac

    app = FastAPI(
        debug=app_settings.EFS_GUARDIAN_DEBUG,
        title=APP_NAME,
        description="Service to monitor and manage elastic file system",
        version=API_VERSION,
        openapi_url=f"/api/{API_VTAG}/openapi.json",
        docs_url="/dev/doc",
        redoc_url=None,  # default disabled
    )
    # STATE
    app.state.settings = app_settings
    assert app.state.settings.API_VERSION == API_VERSION  # nosec
    if app.state.settings.EFS_GUARDIAN_TRACING:
        setup_tracing(app, app.state.settings.EFS_GUARDIAN_TRACING, APP_NAME)

    # PLUGINS SETUP
    setup_rabbitmq(app)
    setup_redis(app)
    setup_db(app)

    setup_api_routes(app)
    setup_rpc_routes(app)  # requires Rabbit

    setup_efs_manager(app)
    setup_background_tasks(app)  # requires Redis, DB
    setup_process_messages(app)  # requires Rabbit

    # EVENTS
    async def _on_startup() -> None:
        print(APP_STARTED_BANNER_MSG, flush=True)  # noqa: T201
        if any(
            s is None
            for s in [
                app_settings.EFS_GUARDIAN_AWS_EFS_SETTINGS,
            ]
        ):
            print(APP_STARTED_DISABLED_BANNER_MSG, flush=True)  # noqa: T201

    async def _on_shutdown() -> None:
        print(APP_FINISHED_BANNER_MSG, flush=True)  # noqa: T201

    app.add_event_handler("startup", _on_startup)
    app.add_event_handler("shutdown", _on_shutdown)

    return app<|MERGE_RESOLUTION|>--- conflicted
+++ resolved
@@ -24,15 +24,10 @@
 logger = logging.getLogger(__name__)
 
 
-<<<<<<< HEAD
-def create_app(settings: ApplicationSettings) -> FastAPI:
-    logger.info("app settings: %s", settings.model_dump_json(indent=1))
-=======
 def create_app(settings: ApplicationSettings | None = None) -> FastAPI:
     app_settings = settings or ApplicationSettings.create_from_envs()
 
-    logger.info("app settings: %s", app_settings.json(indent=1))
->>>>>>> 682d4fac
+    logger.info("app settings: %s", app_settings.model_dump_json(indent=1))
 
     app = FastAPI(
         debug=app_settings.EFS_GUARDIAN_DEBUG,
