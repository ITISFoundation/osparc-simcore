--- conflicted
+++ resolved
@@ -18,19 +18,11 @@
         - traefik.http.middlewares.${SWARM_STACK_NAME}_gzip.compress=true
         # ssl header necessary so that socket.io upgrades correctly from polling to websocket mode. the middleware must be attached to the right connection.
         - traefik.enable=true
-<<<<<<< HEAD
-        - traefik.http.services.${SWARM_STACK_NAME}_api-gateway.loadbalancer.server.port=1080
-        - traefik.http.routers.${SWARM_STACK_NAME}_api-gateway.rule=hostregexp(`{host:.+}`)
-        - traefik.http.routers.${SWARM_STACK_NAME}_api-gateway.entrypoints=simcore_api
-        - traefik.http.routers.${SWARM_STACK_NAME}_api-gateway.priority=1
-        - traefik.http.routers.${SWARM_STACK_NAME}_api-gateway.middlewares=${SWARM_STACK_NAME}_gzip@docker
-=======
         - traefik.http.services.${SWARM_STACK_NAME}_api-server.loadbalancer.server.port=8000
         - traefik.http.routers.${SWARM_STACK_NAME}_api-server.rule=hostregexp(`{host:.+}`)
         - traefik.http.routers.${SWARM_STACK_NAME}_api-server.entrypoints=simcore_api
         - traefik.http.routers.${SWARM_STACK_NAME}_api-server.priority=1
-        - traefik.http.routers.${SWARM_STACK_NAME}_api-server.middlewares=${SWARM_STACK_NAME}_gzip@docker, ${SWARM_STACK_NAME}_sslheader
->>>>>>> b6a2568f
+        - traefik.http.routers.${SWARM_STACK_NAME}_api-server.middlewares=${SWARM_STACK_NAME}_gzip@docker
     networks:
       - default
 
