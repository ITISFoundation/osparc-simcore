--- conflicted
+++ resolved
@@ -4,11 +4,6 @@
   apihub:
     image: ${DOCKER_REGISTRY:-itisfoundation}/apihub:${DOCKER_IMAGE_TAG:-latest}
     init: true
-<<<<<<< HEAD
-    ports:
-      - '8043'
-=======
->>>>>>> 0513c825
     deploy:
       placement:
        constraints:
@@ -19,13 +14,6 @@
   director:
     image: ${DOCKER_REGISTRY:-itisfoundation}/director:${DOCKER_IMAGE_TAG:-latest}
     init: true
-<<<<<<< HEAD
-    stdin_open: true
-    tty: true
-    ports:
-      - '8080'
-=======
->>>>>>> 0513c825
     environment:
       - REGISTRY_URL=${REGISTRY_URL}
       - REGISTRY_AUTH=${REGISTRY_AUTH}
@@ -44,10 +32,6 @@
       - S3_BUCKET_NAME=${S3_BUCKET_NAME}
       - STORAGE_ENDPOINT=${STORAGE_ENDPOINT}
       - EXTRA_HOSTS_SUFFIX=${EXTRA_HOSTS_SUFFIX:-undefined}
-<<<<<<< HEAD
-      - PUBLISHED_HOST_NAME=${PUBLISHED_HOST_NAME}
-=======
->>>>>>> 0513c825
       - SIMCORE_SERVICES_NETWORK_NAME=interactive_services_subnet
     volumes:
       - '/var/run/docker.sock:/var/run/docker.sock'
@@ -63,11 +47,6 @@
   webserver:
     image: ${DOCKER_REGISTRY:-itisfoundation}/webserver:${DOCKER_IMAGE_TAG:-latest}
     init: true
-<<<<<<< HEAD
-    ports:
-      - ${SIMCORE_PORT:-9081}:8080
-=======
->>>>>>> 0513c825
     environment:
       - APIHUB_HOST=apihub
       - APIHUB_PORT=8043
@@ -130,21 +109,12 @@
     depends_on:
       - rabbit
       - postgres
-<<<<<<< HEAD
-      - minio
-=======
->>>>>>> 0513c825
     networks:
       - computational_services_subnet
 
   storage:
     image: ${DOCKER_REGISTRY:-itisfoundation}/storage:${DOCKER_IMAGE_TAG:-latest}
     init: true
-<<<<<<< HEAD
-    ports:
-      - "8080"
-=======
->>>>>>> 0513c825
     environment:
       - APIHUB_HOST=apihub
       - APIHUB_PORT=8043
@@ -176,21 +146,11 @@
       - computational_services_subnet
 
   rabbit:
-<<<<<<< HEAD
-    image: rabbitmq:3.7.17-management
-=======
     image: itisfoundation/rabbitmq:3.8.0-management
->>>>>>> 0513c825
     init: true
     environment:
       - RABBITMQ_DEFAULT_USER=${RABBITMQ_USER}
       - RABBITMQ_DEFAULT_PASS=${RABBITMQ_PASSWORD}
-<<<<<<< HEAD
-    ports:
-      - "5672"
-      - "15672"
-=======
->>>>>>> 0513c825
     networks:
       - default
       - computational_services_subnet
@@ -204,27 +164,6 @@
       - POSTGRES_DB=${POSTGRES_DB}
     volumes:
       - postgres_data:/var/lib/postgresql/data
-<<<<<<< HEAD
-    ports:
-      - "5432"
-    networks:
-      - default
-      - interactive_services_subnet
-      - computational_services_subnet
-
-  minio:
-    image: minio/minio:RELEASE.2019-09-26T19-42-35Z
-    init: true
-    environment:
-      - MINIO_ACCESS_KEY=12345678
-      - MINIO_SECRET_KEY=12345678
-    ports:
-      - "9001:9000"
-    command: server /data
-    volumes:
-      - minio:/data
-=======
->>>>>>> 0513c825
     networks:
       - default
       - interactive_services_subnet
@@ -235,10 +174,6 @@
   output: {}
   log: {}
   postgres_data: {}
-<<<<<<< HEAD
-  minio: {}
-=======
->>>>>>> 0513c825
 
 networks:
   interactive_services_subnet:
