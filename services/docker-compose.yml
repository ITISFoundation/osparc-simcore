version: "3.8"
services:
  api-server:
    image: ${DOCKER_REGISTRY:-itisfoundation}/api-server:${DOCKER_IMAGE_TAG:-latest}
    init: true
    hostname: "{{.Node.Hostname}}-{{.Service.Name}}-{{.Task.Slot}}"
    environment:
      - WEBSERVER_HOST=${WEBSERVER_HOST:-webserver}
      - LOG_LEVEL=${LOG_LEVEL:-WARNING}
      - LOG_FORMAT_LOCAL_DEV_ENABLED=${LOG_FORMAT_LOCAL_DEV_ENABLED}
    env_file:
      - ../.env
    deploy:
      labels:
        - io.simcore.zone=${TRAEFIK_SIMCORE_ZONE}
        # gzip compression
        - traefik.http.middlewares.${SWARM_STACK_NAME}_gzip.compress=true
        # ssl header necessary so that socket.io upgrades correctly from polling to websocket mode. the middleware must be attached to the right connection.
        - traefik.enable=true
        - traefik.http.services.${SWARM_STACK_NAME}_api-server.loadbalancer.server.port=8000
        - traefik.http.services.${SWARM_STACK_NAME}_api-server.loadbalancer.healthcheck.path=/
        - traefik.http.services.${SWARM_STACK_NAME}_api-server.loadbalancer.healthcheck.interval=2000ms
        - traefik.http.services.${SWARM_STACK_NAME}_api-server.loadbalancer.healthcheck.timeout=1000ms
        - traefik.http.routers.${SWARM_STACK_NAME}_api-server.rule=hostregexp(`{host:.+}`) && (Path(`/`, `/v0`) ||  PathPrefix(`/v0/`) || Path(`/api/v0/openapi.json`))
        - traefik.http.routers.${SWARM_STACK_NAME}_api-server.entrypoints=simcore_api
        - traefik.http.routers.${SWARM_STACK_NAME}_api-server.priority=1
        - traefik.http.routers.${SWARM_STACK_NAME}_api-server.middlewares=${SWARM_STACK_NAME}_gzip@docker,ratelimit-${SWARM_STACK_NAME}_api-server
    networks:
      - default

  autoscaling:
    image: ${DOCKER_REGISTRY:-itisfoundation}/autoscaling:${DOCKER_IMAGE_TAG:-latest}
    init: true
    hostname: "{{.Node.Hostname}}-{{.Service.Name}}-{{.Task.Slot}}"
    networks:
      - autoscaling_subnet
    environment:
      - AUTOSCALING_LOGLEVEL=${AUTOSCALING_LOGLEVEL:-${LOG_LEVEL:-WARNING}}
      - AUTOSCALING_POLL_INTERVAL=${AUTOSCALING_POLL_INTERVAL}

      - AUTOSCALING_DASK=${AUTOSCALING_DASK} # comp autoscaling
      - DASK_MONITORING_URL=${DASK_MONITORING_URL}

      - AUTOSCALING_EC2_ACCESS=${AUTOSCALING_EC2_ACCESS} # used to enable/disable
      - AUTOSCALING_EC2_ACCESS_KEY_ID=${AUTOSCALING_EC2_ACCESS_KEY_ID}
      - AUTOSCALING_EC2_SECRET_ACCESS_KEY=${AUTOSCALING_EC2_SECRET_ACCESS_KEY}
      - AUTOSCALING_EC2_REGION_NAME=${AUTOSCALING_EC2_REGION_NAME}

      - AUTOSCALING_EC2_INSTANCES=${AUTOSCALING_EC2_INSTANCES} # used to enable/disable
      - EC2_INSTANCES_ALLOWED_TYPES=${EC2_INSTANCES_ALLOWED_TYPES}
      - EC2_INSTANCES_MACHINES_BUFFER=${EC2_INSTANCES_MACHINES_BUFFER}
      - EC2_INSTANCES_MAX_INSTANCES=${EC2_INSTANCES_MAX_INSTANCES}
      - EC2_INSTANCES_NAME_PREFIX=${EC2_INSTANCES_NAME_PREFIX}
      - EC2_INSTANCES_SECURITY_GROUP_IDS=${EC2_INSTANCES_SECURITY_GROUP_IDS}
      - EC2_INSTANCES_SUBNET_ID=${EC2_INSTANCES_SUBNET_ID}
      - EC2_INSTANCES_KEY_NAME=${EC2_INSTANCES_KEY_NAME}

      - AUTOSCALING_NODES_MONITORING=${AUTOSCALING_NODES_MONITORING} # dyn autoscaling
      - NODES_MONITORING_NODE_LABELS=${NODES_MONITORING_NODE_LABELS}
      - NODES_MONITORING_SERVICE_LABELS=${NODES_MONITORING_SERVICE_LABELS}
      - NODES_MONITORING_NEW_NODES_LABELS=${NODES_MONITORING_NEW_NODES_LABELS}

      - LOG_FORMAT_LOCAL_DEV_ENABLED=${LOG_FORMAT_LOCAL_DEV_ENABLED}
      - RABBIT_HOST=${RABBIT_HOST}
      - RABBIT_PASSWORD=${RABBIT_PASSWORD}
      - RABBIT_PORT=${RABBIT_PORT}
      - RABBIT_SECURE=${RABBIT_SECURE}
      - RABBIT_USER=${RABBIT_USER}
      - REDIS_HOST=${REDIS_HOST}
      - REDIS_PORT=${REDIS_PORT}
      - REGISTRY_USER=${REGISTRY_USER}
      - REGISTRY_PW=${REGISTRY_PW}
      - REGISTRY_URL=${REGISTRY_URL}
      - REGISTRY_SSL=${REGISTRY_SSL}
      - REGISTRY_AUTH=${REGISTRY_AUTH}
    volumes:
      - "/var/run/docker.sock:/var/run/docker.sock"
    deploy:
      placement:
        constraints:
          - node.role == manager
      resources:
        reservations:
          cpus: "0.5"
          memory: "512M"
        limits:
          cpus: "0.5"
          memory: "512M"

  catalog:
    image: ${DOCKER_REGISTRY:-itisfoundation}/catalog:${DOCKER_IMAGE_TAG:-latest}
    init: true
    hostname: "{{.Node.Hostname}}-{{.Service.Name}}-{{.Task.Slot}}"
    environment:
      - CATALOG_BACKGROUND_TASK_REST_TIME=${CATALOG_BACKGROUND_TASK_REST_TIME:-60}
      - CATALOG_DEV_FEATURES_ENABLED=${CATALOG_DEV_FEATURES_ENABLED}
      - CATALOG_SERVICES_DEFAULT_RESOURCES=${CATALOG_SERVICES_DEFAULT_RESOURCES}
      - CATALOG_SERVICES_DEFAULT_SPECIFICATIONS=${CATALOG_SERVICES_DEFAULT_SPECIFICATIONS}
      - DIRECTOR_HOST=${DIRECTOR_HOST:-director}
      - DIRECTOR_PORT=${DIRECTOR_PORT:-8080}
      - LOG_LEVEL=${LOG_LEVEL:-WARNING}
      - LOG_FORMAT_LOCAL_DEV_ENABLED=${LOG_FORMAT_LOCAL_DEV_ENABLED}
      - POSTGRES_DB=${POSTGRES_DB}
      - POSTGRES_HOST=${POSTGRES_HOST}
      - POSTGRES_PASSWORD=${POSTGRES_PASSWORD}
      - POSTGRES_PORT=${POSTGRES_PORT}
      - POSTGRES_USER=${POSTGRES_USER}
      - TRACING_THRIFT_COMPACT_ENDPOINT=${TRACING_THRIFT_COMPACT_ENDPOINT}
    networks:
      - default

  clusters-keeper:
    image: ${DOCKER_REGISTRY:-itisfoundation}/clusters-keeper:${DOCKER_IMAGE_TAG:-latest}
    init: true
    hostname: "{{.Node.Hostname}}-{{.Service.Name}}-{{.Task.Slot}}"
    networks:
      - default
    environment:
      - CLUSTERS_KEEPER_COMPUTATIONAL_BACKEND_DOCKER_IMAGE_TAG=${CLUSTERS_KEEPER_COMPUTATIONAL_BACKEND_DOCKER_IMAGE_TAG}
      - CLUSTERS_KEEPER_MAX_MISSED_HEARTBEATS_BEFORE_CLUSTER_TERMINATION=${CLUSTERS_KEEPER_MAX_MISSED_HEARTBEATS_BEFORE_CLUSTER_TERMINATION}
      - CLUSTERS_KEEPER_TASK_INTERVAL=${CLUSTERS_KEEPER_TASK_INTERVAL}
      - CLUSTERS_KEEPER_LOGLEVEL=${LOG_LEVEL:-WARNING}
      - CLUSTERS_KEEPER_EC2_ACCESS=${CLUSTERS_KEEPER_EC2_ACCESS}
      - CLUSTERS_KEEPER_EC2_ACCESS_KEY_ID=${CLUSTERS_KEEPER_EC2_ACCESS_KEY_ID}
      - CLUSTERS_KEEPER_EC2_ENDPOINT=${CLUSTERS_KEEPER_EC2_ENDPOINT}
      - CLUSTERS_KEEPER_EC2_REGION_NAME=${CLUSTERS_KEEPER_EC2_REGION_NAME}
      - CLUSTERS_KEEPER_EC2_SECRET_ACCESS_KEY=${CLUSTERS_KEEPER_EC2_SECRET_ACCESS_KEY}
      - LOG_FORMAT_LOCAL_DEV_ENABLED=${LOG_FORMAT_LOCAL_DEV_ENABLED}
      - CLUSTERS_KEEPER_PRIMARY_EC2_INSTANCES=${CLUSTERS_KEEPER_PRIMARY_EC2_INSTANCES}
      - PRIMARY_EC2_INSTANCES_ALLOWED_TYPES=${PRIMARY_EC2_INSTANCES_ALLOWED_TYPES}
      - PRIMARY_EC2_INSTANCES_AMI_ID=${PRIMARY_EC2_INSTANCES_AMI_ID}
      - PRIMARY_EC2_INSTANCES_KEY_NAME=${PRIMARY_EC2_INSTANCES_KEY_NAME}
      - PRIMARY_EC2_INSTANCES_MAX_INSTANCES=${PRIMARY_EC2_INSTANCES_MAX_INSTANCES}
      - PRIMARY_EC2_INSTANCES_SECURITY_GROUP_IDS=${PRIMARY_EC2_INSTANCES_SECURITY_GROUP_IDS}
      - PRIMARY_EC2_INSTANCES_SUBNET_ID=${PRIMARY_EC2_INSTANCES_SUBNET_ID}
      - RABBIT_HOST=${RABBIT_HOST}
      - RABBIT_PASSWORD=${RABBIT_PASSWORD}
      - RABBIT_PORT=${RABBIT_PORT}
      - RABBIT_SECURE=${RABBIT_SECURE}
      - RABBIT_USER=${RABBIT_USER}
      - REDIS_HOST=${REDIS_HOST}
      - REDIS_PORT=${REDIS_PORT}
      - SWARM_STACK_NAME=${SWARM_STACK_NAME}
      - CLUSTERS_KEEPER_WORKERS_EC2_INSTANCES=${CLUSTERS_KEEPER_WORKERS_EC2_INSTANCES}
      - WORKERS_EC2_INSTANCES_ALLOWED_TYPES=${WORKERS_EC2_INSTANCES_ALLOWED_TYPES}
      - WORKERS_EC2_INSTANCES_TIME_BEFORE_TERMINATION=${WORKERS_EC2_INSTANCES_TIME_BEFORE_TERMINATION}
      - WORKERS_EC2_INSTANCES_KEY_NAME=${WORKERS_EC2_INSTANCES_KEY_NAME}
      - WORKERS_EC2_INSTANCES_MAX_INSTANCES=${WORKERS_EC2_INSTANCES_MAX_INSTANCES}
      - WORKERS_EC2_INSTANCES_SECURITY_GROUP_IDS=${WORKERS_EC2_INSTANCES_SECURITY_GROUP_IDS}
      - WORKERS_EC2_INSTANCES_SUBNET_ID=${WORKERS_EC2_INSTANCES_SUBNET_ID}

  director:
    image: ${DOCKER_REGISTRY:-itisfoundation}/director:${DOCKER_IMAGE_TAG:-latest}
    init: true
    hostname: "{{.Node.Hostname}}-{{.Service.Name}}-{{.Task.Slot}}"
    environment:
      - DEFAULT_MAX_MEMORY=${DEFAULT_MAX_MEMORY:-0}
      - DEFAULT_MAX_NANO_CPUS=${DEFAULT_MAX_NANO_CPUS:-0}
      - DIRECTOR_REGISTRY_CACHING_TTL=${DIRECTOR_REGISTRY_CACHING_TTL}
      - DIRECTOR_REGISTRY_CACHING=${DIRECTOR_REGISTRY_CACHING}
      - DIRECTOR_SELF_SIGNED_SSL_FILENAME=${DIRECTOR_SELF_SIGNED_SSL_FILENAME}
      - DIRECTOR_SELF_SIGNED_SSL_SECRET_ID=${DIRECTOR_SELF_SIGNED_SSL_SECRET_ID}
      - DIRECTOR_SELF_SIGNED_SSL_SECRET_NAME=${DIRECTOR_SELF_SIGNED_SSL_SECRET_NAME}
      - DIRECTOR_SERVICES_CUSTOM_CONSTRAINTS=${DIRECTOR_SERVICES_CUSTOM_CONSTRAINTS}
      - EXTRA_HOSTS_SUFFIX=${EXTRA_HOSTS_SUFFIX:-undefined}
      - LOGLEVEL=${LOG_LEVEL:-WARNING}
      - MONITORING_ENABLED=${MONITORING_ENABLED:-True}
      - POSTGRES_DB=${POSTGRES_DB}
      - POSTGRES_ENDPOINT=${POSTGRES_ENDPOINT}
      - POSTGRES_HOST=${POSTGRES_HOST}
      - POSTGRES_PASSWORD=${POSTGRES_PASSWORD}
      - POSTGRES_PORT=${POSTGRES_PORT}
      - POSTGRES_USER=${POSTGRES_USER}
      - REGISTRY_AUTH=${REGISTRY_AUTH}
      - REGISTRY_PATH=${REGISTRY_PATH}
      - REGISTRY_PW=${REGISTRY_PW}
      - REGISTRY_SSL=${REGISTRY_SSL}
      - REGISTRY_URL=${REGISTRY_URL}
      - REGISTRY_USER=${REGISTRY_USER}
      - S3_ACCESS_KEY=${S3_ACCESS_KEY}
      - S3_BUCKET_NAME=${S3_BUCKET_NAME}
      - S3_ENDPOINT=${S3_ENDPOINT}
      - S3_SECRET_KEY=${S3_SECRET_KEY}
      - SIMCORE_SERVICES_NETWORK_NAME=interactive_services_subnet
      - STORAGE_ENDPOINT=${STORAGE_ENDPOINT}
      - SWARM_STACK_NAME=${SWARM_STACK_NAME:-simcore}
      - TRACING_ENABLED=${TRACING_ENABLED:-True}
      - TRACING_ZIPKIN_ENDPOINT=${TRACING_ZIPKIN_ENDPOINT:-http://jaeger:9411}
      - TRAEFIK_SIMCORE_ZONE=${TRAEFIK_SIMCORE_ZONE:-internal_simcore_stack}
    volumes:
      - "/var/run/docker.sock:/var/run/docker.sock"
    deploy:
      placement:
        constraints:
          - node.role == manager
    networks:
      - default
      - interactive_services_subnet

  director-v2:
    image: ${DOCKER_REGISTRY:-itisfoundation}/director-v2:${DOCKER_IMAGE_TAG:-latest}
    init: true
    hostname: "{{.Node.Hostname}}-{{.Service.Name}}-{{.Task.Slot}}"
    environment:
      - CATALOG_HOST=${CATALOG_HOST}
      - CATALOG_PORT=${CATALOG_PORT}
      - COMPUTATIONAL_BACKEND_DEFAULT_CLUSTER_FILE_LINK_TYPE=${COMPUTATIONAL_BACKEND_DEFAULT_CLUSTER_FILE_LINK_TYPE}
      - COMPUTATIONAL_BACKEND_DEFAULT_CLUSTER_URL=${COMPUTATIONAL_BACKEND_DEFAULT_CLUSTER_URL}
      - COMPUTATIONAL_BACKEND_DEFAULT_FILE_LINK_TYPE=${COMPUTATIONAL_BACKEND_DEFAULT_FILE_LINK_TYPE}
      - COMPUTATIONAL_BACKEND_ON_DEMAND_CLUSTERS_FILE_LINK_TYPE=${COMPUTATIONAL_BACKEND_ON_DEMAND_CLUSTERS_FILE_LINK_TYPE}
      - DIRECTOR_HOST=${DIRECTOR_HOST}
      - DIRECTOR_PORT=${DIRECTOR_PORT}
      - DIRECTOR_SELF_SIGNED_SSL_FILENAME=${DIRECTOR_SELF_SIGNED_SSL_FILENAME}
      - DIRECTOR_SELF_SIGNED_SSL_SECRET_ID=${DIRECTOR_SELF_SIGNED_SSL_SECRET_ID}
      - DIRECTOR_SELF_SIGNED_SSL_SECRET_NAME=${DIRECTOR_SELF_SIGNED_SSL_SECRET_NAME}
      - DIRECTOR_SERVICES_CUSTOM_CONSTRAINTS=${DIRECTOR_SERVICES_CUSTOM_CONSTRAINTS}
      - DIRECTOR_V2_DEV_FEATURES_ENABLED=${DIRECTOR_V2_DEV_FEATURES_ENABLED}
      - DIRECTOR_V2_SERVICES_CUSTOM_CONSTRAINTS=${DIRECTOR_V2_SERVICES_CUSTOM_CONSTRAINTS}
      - DYNAMIC_SIDECAR_ENABLE_VOLUME_LIMITS=${DYNAMIC_SIDECAR_ENABLE_VOLUME_LIMITS}
      - DYNAMIC_SIDECAR_IMAGE=${DYNAMIC_SIDECAR_IMAGE}
      - DYNAMIC_SIDECAR_LOG_LEVEL=${DYNAMIC_SIDECAR_LOG_LEVEL}
      - DYNAMIC_SIDECAR_PROMETHEUS_MONITORING_NETWORKS=${DYNAMIC_SIDECAR_PROMETHEUS_MONITORING_NETWORKS}
      - DYNAMIC_SIDECAR_PROMETHEUS_SERVICE_LABELS=${DYNAMIC_SIDECAR_PROMETHEUS_SERVICE_LABELS}
      - LOG_FORMAT_LOCAL_DEV_ENABLED=${LOG_FORMAT_LOCAL_DEV_ENABLED}
      - LOG_LEVEL=${LOG_LEVEL:-WARNING}
      - MONITORING_ENABLED=${MONITORING_ENABLED}
      - POSTGRES_DB=${POSTGRES_DB}
      - POSTGRES_HOST=${POSTGRES_HOST}
      - POSTGRES_PASSWORD=${POSTGRES_PASSWORD}
      - POSTGRES_PORT=${POSTGRES_PORT}
      - POSTGRES_USER=${POSTGRES_USER}
      - R_CLONE_OPTION_BUFFER_SIZE=${R_CLONE_OPTION_BUFFER_SIZE}
      - R_CLONE_OPTION_RETRIES=${R_CLONE_OPTION_RETRIES}
      - R_CLONE_OPTION_TRANSFERS=${R_CLONE_OPTION_TRANSFERS}
      - R_CLONE_PROVIDER=${R_CLONE_PROVIDER}
      - RABBIT_HOST=${RABBIT_HOST}
      - RABBIT_PASSWORD=${RABBIT_PASSWORD}
      - RABBIT_PORT=${RABBIT_PORT}
      - RABBIT_SECURE=${RABBIT_SECURE}
      - RABBIT_USER=${RABBIT_USER}
      - REDIS_HOST=${REDIS_HOST}
      - REDIS_PORT=${REDIS_PORT}
      - REGISTRY_AUTH=${REGISTRY_AUTH}
      - REGISTRY_PATH=${REGISTRY_PATH}
      - REGISTRY_PW=${REGISTRY_PW}
      - REGISTRY_SSL=${REGISTRY_SSL}
      - REGISTRY_URL=${REGISTRY_URL}
      - REGISTRY_USER=${REGISTRY_USER}
      - RESOURCE_USAGE_TRACKER_HOST=${RESOURCE_USAGE_TRACKER_HOST}
      - S3_ACCESS_KEY=${S3_ACCESS_KEY}
      - S3_ACCESS_TOKEN=${S3_ACCESS_TOKEN}
      - S3_BUCKET_NAME=${S3_BUCKET_NAME}
      - S3_ENDPOINT=${S3_ENDPOINT}
      - S3_SECRET_KEY=${S3_SECRET_KEY}
<<<<<<< HEAD
      - R_CLONE_PROVIDER=${R_CLONE_PROVIDER}
      - R_CLONE_OPTION_TRANSFERS=${R_CLONE_OPTION_TRANSFERS}
      - R_CLONE_OPTION_RETRIES=${R_CLONE_OPTION_RETRIES}
      - R_CLONE_OPTION_BUFFER_SIZE=${R_CLONE_OPTION_BUFFER_SIZE}
      - MONITORING_ENABLED=${MONITORING_ENABLED:-True}
      - SIMCORE_SERVICES_NETWORK_NAME=interactive_services_subnet
      - TRACING_THRIFT_COMPACT_ENDPOINT=${TRACING_THRIFT_COMPACT_ENDPOINT}
      - DYNAMIC_SIDECAR_PROMETHEUS_SERVICE_LABELS=${DYNAMIC_SIDECAR_PROMETHEUS_SERVICE_LABELS}
      - DYNAMIC_SIDECAR_PROMETHEUS_MONITORING_NETWORKS=${DYNAMIC_SIDECAR_PROMETHEUS_MONITORING_NETWORKS}
      - DIRECTOR_V2_DYNAMIC_SCHEDULER_IGNORE_SERVICES_SHUTDOWN_WHEN_CREDITS_LIMIT_REACHED=${DIRECTOR_V2_DYNAMIC_SCHEDULER_IGNORE_SERVICES_SHUTDOWN_WHEN_CREDITS_LIMIT_REACHED}
    env_file:
      - ../.env
=======
      - S3_SECURE=${S3_SECURE}
      - SIMCORE_SERVICES_NETWORK_NAME=${SIMCORE_SERVICES_NETWORK_NAME}
      - STORAGE_HOST=${STORAGE_HOST}
      - STORAGE_PORT=${STORAGE_PORT}
      - SWARM_STACK_NAME=${SWARM_STACK_NAME}
      - TRAEFIK_SIMCORE_ZONE=${TRAEFIK_SIMCORE_ZONE}
>>>>>>> 36b18376
    volumes:
      - "/var/run/docker.sock:/var/run/docker.sock"
    deploy:
      placement:
        constraints:
          - node.role == manager
    networks:
      - default
      - interactive_services_subnet
      - computational_services_subnet

  invitations:
    image: ${DOCKER_REGISTRY:-itisfoundation}/invitations:${DOCKER_IMAGE_TAG:-latest}
    init: true
    hostname: "{{.Node.Hostname}}-{{.Service.Name}}-{{.Task.Slot}}"
    networks:
      - default
    environment:
      - INVITATIONS_DEFAULT_PRODUCT=${INVITATIONS_DEFAULT_PRODUCT}
      - INVITATIONS_LOGLEVEL=${LOG_LEVEL:-INFO}
      - INVITATIONS_OSPARC_URL=${INVITATIONS_OSPARC_URL}
      - INVITATIONS_PASSWORD=${INVITATIONS_PASSWORD}
      - INVITATIONS_SECRET_KEY=${INVITATIONS_SECRET_KEY}
      - INVITATIONS_SWAGGER_API_DOC_ENABLED=${INVITATIONS_SWAGGER_API_DOC_ENABLED}
      - INVITATIONS_USERNAME=${INVITATIONS_USERNAME}
      - LOG_FORMAT_LOCAL_DEV_ENABLED=${LOG_FORMAT_LOCAL_DEV_ENABLED}

  payments:
    image: ${DOCKER_REGISTRY:-itisfoundation}/payments:${DOCKER_IMAGE_TAG:-latest}
    init: true
    hostname: "{{.Node.Hostname}}-{{.Service.Name}}-{{.Task.Slot}}"
    networks:
      - default
    environment:
      - LOG_FORMAT_LOCAL_DEV_ENABLED=${LOG_FORMAT_LOCAL_DEV_ENABLED}
      - PAYMENTS_ACCESS_TOKEN_EXPIRE_MINUTES=${PAYMENTS_ACCESS_TOKEN_EXPIRE_MINUTES}
      - PAYMENTS_ACCESS_TOKEN_SECRET_KEY=${PAYMENTS_ACCESS_TOKEN_SECRET_KEY}
      - PAYMENTS_AUTORECHARGE_DEFAULT_MONTHLY_LIMIT=${PAYMENTS_AUTORECHARGE_DEFAULT_MONTHLY_LIMIT}
      - PAYMENTS_AUTORECHARGE_DEFAULT_TOP_UP_AMOUNT=${PAYMENTS_AUTORECHARGE_DEFAULT_TOP_UP_AMOUNT}
      - PAYMENTS_AUTORECHARGE_MIN_BALANCE_IN_CREDITS=${PAYMENTS_AUTORECHARGE_MIN_BALANCE_IN_CREDITS}
      - PAYMENTS_AUTORECHARGE_ENABLED=${PAYMENTS_AUTORECHARGE_ENABLED}
      - PAYMENTS_GATEWAY_API_SECRET=${PAYMENTS_GATEWAY_API_SECRET}
      - PAYMENTS_GATEWAY_URL=${PAYMENTS_GATEWAY_URL}
      - PAYMENTS_LOGLEVEL=${PAYMENTS_LOGLEVEL}
      - PAYMENTS_PASSWORD=${PAYMENTS_PASSWORD}
      - PAYMENTS_SWAGGER_API_DOC_ENABLED=${PAYMENTS_SWAGGER_API_DOC_ENABLED}
      - PAYMENTS_USERNAME=${PAYMENTS_USERNAME}
      - POSTGRES_DB=${POSTGRES_DB}
      - POSTGRES_HOST=${POSTGRES_HOST}
      - POSTGRES_PASSWORD=${POSTGRES_PASSWORD}
      - POSTGRES_PORT=${POSTGRES_PORT}
      - POSTGRES_USER=${POSTGRES_USER}
      - RABBIT_HOST=${RABBIT_HOST}
      - RABBIT_PASSWORD=${RABBIT_PASSWORD}
      - RABBIT_PORT=${RABBIT_PORT}
      - RABBIT_SECURE=${RABBIT_SECURE}
      - RABBIT_USER=${RABBIT_USER}
      - RESOURCE_USAGE_TRACKER_HOST=${RESOURCE_USAGE_TRACKER_HOST}

  resource-usage-tracker:
    image: ${DOCKER_REGISTRY:-itisfoundation}/resource-usage-tracker:${DOCKER_IMAGE_TAG:-latest}
    init: true
    hostname: "{{.Node.Hostname}}-{{.Service.Name}}-{{.Task.Slot}}"
    networks:
      - default
    environment:
      - LOG_FORMAT_LOCAL_DEV_ENABLED=${LOG_FORMAT_LOCAL_DEV_ENABLED}
      - POSTGRES_DB=${POSTGRES_DB}
      - POSTGRES_ENDPOINT=${POSTGRES_ENDPOINT}
      - POSTGRES_HOST=${POSTGRES_HOST}
      - POSTGRES_PASSWORD=${POSTGRES_PASSWORD}
      - POSTGRES_PORT=${POSTGRES_PORT}
      - POSTGRES_USER=${POSTGRES_USER}
      - PROMETHEUS_URL=${RESOURCE_USAGE_TRACKER_PROMETHEUS_URL}
      - PROMETHEUS_USERNAME=${RESOURCE_USAGE_TRACKER_PROMETHEUS_USERNAME}
      - PROMETHEUS_PASSWORD=${RESOURCE_USAGE_TRACKER_PROMETHEUS_PASSWORD}
      - RABBIT_HOST=${RABBIT_HOST}
      - RABBIT_PASSWORD=${RABBIT_PASSWORD}
      - RABBIT_PORT=${RABBIT_PORT}
      - RABBIT_SECURE=${RABBIT_SECURE}
      - RABBIT_USER=${RABBIT_USER}
      - REDIS_HOST=${REDIS_HOST}
      - REDIS_PORT=${REDIS_PORT}
      - RESOURCE_USAGE_TRACKER_LOGLEVEL=${LOG_LEVEL:-INFO}
      - RESOURCE_USAGE_TRACKER_MISSED_HEARTBEAT_CHECK_ENABLED=${RESOURCE_USAGE_TRACKER_MISSED_HEARTBEAT_CHECK_ENABLED}
      - RESOURCE_USAGE_TRACKER_MISSED_HEARTBEAT_INTERVAL_SEC=${RESOURCE_USAGE_TRACKER_MISSED_HEARTBEAT_INTERVAL_SEC}
      - RESOURCE_USAGE_TRACKER_MISSED_HEARTBEAT_COUNTER_FAIL=${RESOURCE_USAGE_TRACKER_MISSED_HEARTBEAT_COUNTER_FAIL}

  dynamic-scheduler:
    image: ${DOCKER_REGISTRY:-itisfoundation}/dynamic-scheduler:${DOCKER_IMAGE_TAG:-latest}
    init: true
    hostname: "{{.Node.Hostname}}-{{.Service.Name}}-{{.Task.Slot}}"
    networks:
      - default
    environment:
      - LOG_FORMAT_LOCAL_DEV_ENABLED=${LOG_FORMAT_LOCAL_DEV_ENABLED}
      - RABBIT_HOST=${RABBIT_HOST}
      - RABBIT_PASSWORD=${RABBIT_PASSWORD}
      - RABBIT_PORT=${RABBIT_PORT}
      - RABBIT_SECURE=${RABBIT_SECURE}
      - RABBIT_USER=${RABBIT_USER}
      - REDIS_HOST=${REDIS_HOST}
      - REDIS_PORT=${REDIS_PORT}
      - DIRECTOR_V2_HOST=${DIRECTOR_V2_HOST}

  static-webserver:
    image: ${DOCKER_REGISTRY:-itisfoundation}/static-webserver:${DOCKER_IMAGE_TAG:-latest}
    init: true
    hostname: "{{.Node.Hostname}}-{{.Service.Name}}-{{.Task.Slot}}"
    environment:
      - SERVER_HOST=0.0.0.0
      - SERVER_PORT=8000
      - SERVER_LOG_LEVEL=error
      - SERVER_ROOT=/static-content
    deploy:
      labels:
        - io.simcore.zone=${TRAEFIK_SIMCORE_ZONE}
        - traefik.http.middlewares.${SWARM_STACK_NAME}_gzip.compress=true
        - traefik.enable=true
        - traefik.http.services.${SWARM_STACK_NAME}_static_webserver.loadbalancer.server.port=8000
        - traefik.http.services.${SWARM_STACK_NAME}_static_webserver.loadbalancer.healthcheck.path=/
        - traefik.http.services.${SWARM_STACK_NAME}_static_webserver.loadbalancer.healthcheck.interval=2000ms
        - traefik.http.services.${SWARM_STACK_NAME}_static_webserver.loadbalancer.healthcheck.timeout=1000ms
        - traefik.http.middlewares.${SWARM_STACK_NAME}_static_webserver_retry.retry.attempts=2
        - traefik.http.routers.${SWARM_STACK_NAME}_static_webserver.rule=hostregexp(`{host:.+}`) && (Path(`/osparc`,`/s4l`,`/s4llite`,`/s4lacad`,`/s4ldesktop`,`/s4ldesktopacad`,`/tis`,`/transpiled`,`/resource`) || PathPrefix(`/osparc/`,`/s4l/`,`/s4llite/`,`/s4lacad/`,`/s4ldesktop/`,`/s4ldesktopacad/`,`/tis/`,`/transpiled/`,`/resource/`))
        - traefik.http.routers.${SWARM_STACK_NAME}_static_webserver.service=${SWARM_STACK_NAME}_static_webserver
        - traefik.http.routers.${SWARM_STACK_NAME}_static_webserver.entrypoints=http
        - traefik.http.routers.${SWARM_STACK_NAME}_static_webserver.priority=2
        - traefik.http.routers.${SWARM_STACK_NAME}_static_webserver.middlewares=${SWARM_STACK_NAME}_gzip@docker,${SWARM_STACK_NAME}_static_webserver_retry
        # catchall for legacy services (this happens if a backend disappears and a frontend tries to reconnect, the right return value is a 503)
        - traefik.http.routers.${SWARM_STACK_NAME}_legacy_services_catchall.service=${SWARM_STACK_NAME}_legacy_services_catchall
        - traefik.http.routers.${SWARM_STACK_NAME}_legacy_services_catchall.priority=1
        - traefik.http.routers.${SWARM_STACK_NAME}_legacy_services_catchall.entrypoints=http
        - traefik.http.routers.${SWARM_STACK_NAME}_legacy_services_catchall.rule=hostregexp(`{host:.+}`) && (Path(`/x/{node_uuid:\b[0-9a-f]{8}\b-[0-9a-f]{4}-[0-9a-f]{4}-[0-9a-f]{4}-\b[0-9a-f]{12}\b}`) || PathPrefix(`/x/{node_uuid:\b[0-9a-f]{8}\b-[0-9a-f]{4}-[0-9a-f]{4}-[0-9a-f]{4}-\b[0-9a-f]{12}\b}/`))
        # this tricks traefik into a 502 (bad gateway) since the service does not exist on this port
        - traefik.http.services.${SWARM_STACK_NAME}_legacy_services_catchall.loadbalancer.server.port=0
        # this tricks traefik into returning a 503 (service unavailable) since the healthcheck will always return false
        - traefik.http.services.${SWARM_STACK_NAME}_legacy_services_catchall.loadbalancer.healthcheck.path=/some/invalid/path/to/generate/a/503
        - traefik.http.services.${SWARM_STACK_NAME}_legacy_services_catchall.loadbalancer.healthcheck.interval=500s
        - traefik.http.services.${SWARM_STACK_NAME}_legacy_services_catchall.loadbalancer.healthcheck.timeout=1ms
        # see [#2718](https://github.com/ITISFoundation/osparc-simcore/issues/2718)
        # catchall for dy-sidecar powered-services (this happens if a backend disappears and a frontend tries to reconnect, the right return value is a 503)
        - traefik.http.routers.${SWARM_STACK_NAME}_modern_services_catchall.service=${SWARM_STACK_NAME}_modern_services_catchall
        # the priority is a bit higher than webserver, the webserver is the fallback to everything and has prio 2
        - traefik.http.routers.${SWARM_STACK_NAME}_modern_services_catchall.priority=3
        - traefik.http.routers.${SWARM_STACK_NAME}_modern_services_catchall.entrypoints=http
        # in theory the pattern should be uuid.services.OSPARC_DOMAIN, but anything could go through.. so let's catch everything
        - traefik.http.routers.${SWARM_STACK_NAME}_modern_services_catchall.rule=hostregexp(`{node_uuid:.+}.services.{host:.+}`)
        # this tricks traefik into a 502 (bad gateway) since the service does not exist on this port
        - traefik.http.services.${SWARM_STACK_NAME}_modern_services_catchall.loadbalancer.server.port=0
        # this tricks traefik into returning a 503 (service unavailable) since the healthcheck will always return false
        - traefik.http.services.${SWARM_STACK_NAME}_modern_services_catchall.loadbalancer.healthcheck.path=/some/invalid/path/to/generate/a/503
        - traefik.http.services.${SWARM_STACK_NAME}_modern_services_catchall.loadbalancer.healthcheck.interval=500s
        - traefik.http.services.${SWARM_STACK_NAME}_modern_services_catchall.loadbalancer.healthcheck.timeout=1ms
    networks:
      - default

  webserver:
    image: ${DOCKER_REGISTRY:-itisfoundation}/webserver:${DOCKER_IMAGE_TAG:-latest}
    init: true
    hostname: "{{.Node.Hostname}}-{{.Service.Name}}-{{.Task.Slot}}"
    environment:
      AIODEBUG_SLOW_DURATION_SECS: ${AIODEBUG_SLOW_DURATION_SECS}

      SWARM_STACK_NAME: ${SWARM_STACK_NAME}

      WEBSERVER_DEV_FEATURES_ENABLED: ${WEBSERVER_DEV_FEATURES_ENABLED}

      WEBSERVER_LOGLEVEL: ${WEBSERVER_LOGLEVEL}

      WEBSERVER_LOG_FORMAT_LOCAL_DEV_ENABLED: ${LOG_FORMAT_LOCAL_DEV_ENABLED}

      # WEBSERVER_SERVER_HOST

      WEBSERVER_HOST: ${WEBSERVER_HOST}

      # WEBSERVER_SERVER_PORT

      WEBSERVER_FRONTEND: ${WEBSERVER_FRONTEND}

      # WEBSERVER_ACTIVITY
      WEBSERVER_ACTIVITY: ${WEBSERVER_ACTIVITY}
      PROMETHEUS_API_VERSION: ${WEBSERVER_PROMETHEUS_API_VERSION} # seems to be not used
      PROMETHEUS_URL: ${WEBSERVER_PROMETHEUS_URL}

      WEBSERVER_CATALOG: ${WEBSERVER_CATALOG}
      CATALOG_HOST: ${CATALOG_HOST}
      CATALOG_PORT: ${CATALOG_PORT}

      # WEBSERVER_CREDIT_COMPUTATION
      WEBSERVER_CREDIT_COMPUTATION_ENABLED: ${WEBSERVER_CREDIT_COMPUTATION_ENABLED}

      # WEBSERVER_DB
      POSTGRES_DB: ${POSTGRES_DB}
      POSTGRES_ENDPOINT: ${POSTGRES_ENDPOINT}
      POSTGRES_HOST: ${POSTGRES_HOST}
      POSTGRES_PASSWORD: ${POSTGRES_PASSWORD}
      POSTGRES_PORT: ${POSTGRES_PORT}
      POSTGRES_USER: ${POSTGRES_USER}

      # WEBSERVER_DIAGNOSTICS
      WEBSERVER_DIAGNOSTICS: ${WEBSERVER_DIAGNOSTICS}
      DIAGNOSTICS_MAX_AVG_LATENCY: ${DIAGNOSTICS_MAX_AVG_LATENCY}
      DIAGNOSTICS_MAX_TASK_DELAY: ${DIAGNOSTICS_MAX_TASK_DELAY}
      DIAGNOSTICS_SLOW_DURATION_SECS: ${DIAGNOSTICS_SLOW_DURATION_SECS}

      # WEBSERVER_DIRECTOR_V2
      DIRECTOR_V2_HOST: ${DIRECTOR_V2_HOST}
      DIRECTOR_V2_PORT: ${DIRECTOR_V2_PORT}

      # WEBSERVER_DIRECTOR
      DIRECTOR_HOST: ${DIRECTOR_HOST}
      DIRECTOR_PORT: ${DIRECTOR_PORT}

      # WEBSERVER_EMAIL
      WEBSERVER_EMAIL: ${WEBSERVER_EMAIL}
      SMTP_HOST: ${SMTP_HOST}
      SMTP_PORT: ${SMTP_PORT}
      SMTP_USERNAME: ${SMTP_USERNAME}
      SMTP_PASSWORD: ${SMTP_PASSWORD}
      SMTP_PROTOCOL: ${SMTP_PROTOCOL}

      WEBSERVER_EXPORTER: ${WEBSERVER_EXPORTER}

      # WEBSERVER_GARBAGE_COLLECTOR
      WEBSERVER_GARBAGE_COLLECTOR: ${WEBSERVER_GARBAGE_COLLECTOR}

      # WEBSERVER_INVITATIONS
      INVITATIONS_HOST: ${INVITATIONS_HOST}
      INVITATIONS_LOGLEVEL: ${INVITATIONS_LOGLEVEL}
      INVITATIONS_OSPARC_URL: ${INVITATIONS_OSPARC_URL}
      INVITATIONS_PASSWORD: ${INVITATIONS_PASSWORD}
      INVITATIONS_PORT: ${INVITATIONS_PORT}
      INVITATIONS_SECRET_KEY: ${INVITATIONS_SECRET_KEY}
      INVITATIONS_USERNAME: ${INVITATIONS_USERNAME}

      WEBSERVER_LOGIN: ${WEBSERVER_LOGIN}
      LOGIN_REGISTRATION_CONFIRMATION_REQUIRED: ${LOGIN_REGISTRATION_CONFIRMATION_REQUIRED}
      LOGIN_REGISTRATION_INVITATION_REQUIRED: ${LOGIN_REGISTRATION_INVITATION_REQUIRED}
      LOGIN_2FA_REQUIRED: ${LOGIN_2FA_REQUIRED}
      LOGIN_2FA_CODE_EXPIRATION_SEC: ${LOGIN_2FA_CODE_EXPIRATION_SEC}
      TWILIO_ACCOUNT_SID: ${TWILIO_ACCOUNT_SID}
      TWILIO_AUTH_TOKEN: ${TWILIO_AUTH_TOKEN}
      TWILIO_COUNTRY_CODES_W_ALPHANUMERIC_SID_SUPPORT: ${TWILIO_COUNTRY_CODES_W_ALPHANUMERIC_SID_SUPPORT}

      WEBSERVER_PAYMENTS: ${WEBSERVER_PAYMENTS}
      PAYMENTS_AUTORECHARGE_DEFAULT_MONTHLY_LIMIT: ${PAYMENTS_AUTORECHARGE_DEFAULT_MONTHLY_LIMIT}
      PAYMENTS_AUTORECHARGE_DEFAULT_TOP_UP_AMOUNT: ${PAYMENTS_AUTORECHARGE_DEFAULT_TOP_UP_AMOUNT}
      PAYMENTS_AUTORECHARGE_MIN_BALANCE_IN_CREDITS: ${PAYMENTS_AUTORECHARGE_MIN_BALANCE_IN_CREDITS}
      PAYMENTS_FAKE_COMPLETION_DELAY_SEC: ${PAYMENTS_FAKE_COMPLETION_DELAY_SEC}
      PAYMENTS_FAKE_COMPLETION: ${PAYMENTS_FAKE_COMPLETION}
      PAYMENTS_FAKE_GATEWAY_URL: ${PAYMENTS_GATEWAY_URL}
      PAYMENTS_HOST: ${PAYMENTS_HOST}
      PAYMENTS_PASSWORD: ${PAYMENTS_PASSWORD}
      PAYMENTS_PORT: ${PAYMENTS_PORT}
      PAYMENTS_USERNAME: ${PAYMENTS_USERNAME}

      # WEBSERVER_REDIS
      REDIS_HOST: ${REDIS_HOST}
      REDIS_PORT: ${REDIS_PORT}

      # WEBSERVER_REST
      REST_SWAGGER_API_DOC_ENABLED: ${REST_SWAGGER_API_DOC_ENABLED}

      # WEBSERVER_RESOURCE_MANAGER
      RESOURCE_MANAGER_RESOURCE_TTL_S: ${RESOURCE_MANAGER_RESOURCE_TTL_S}

      # WEBSERVER_RESOURCE_USAGE_TRACKER
      RESOURCE_USAGE_TRACKER_HOST: ${RESOURCE_USAGE_TRACKER_HOST}

      # WEBSERVER_SCICRUNCH
      WEBSERVER_SCICRUNCH: ${WEBSERVER_SCICRUNCH}
      SCICRUNCH_API_BASE_URL: ${SCICRUNCH_API_BASE_URL}
      SCICRUNCH_API_KEY: ${SCICRUNCH_API_KEY}

      # WEBSERVER_SESSION
      SESSION_SECRET_KEY: ${WEBSERVER_SESSION_SECRET_KEY}

      WEBSERVER_STATICWEB: ${WEBSERVER_STATICWEB}

      # WEBSERVER_STORAGE
      STORAGE_ENDPOINT: ${STORAGE_ENDPOINT}
      STORAGE_HOST: ${STORAGE_HOST}
      STORAGE_PORT: ${STORAGE_PORT}

      # WEBSERVER_STUDIES_DISPATCHER
      WEBSERVER_STUDIES_DISPATCHER: ${WEBSERVER_STUDIES_DISPATCHER}
      STUDIES_ACCESS_ANONYMOUS_ALLOWED: ${STUDIES_ACCESS_ANONYMOUS_ALLOWED}
      STUDIES_DEFAULT_SERVICE_THUMBNAIL: ${STUDIES_DEFAULT_SERVICE_THUMBNAIL}

      WEBSERVER_TRACING: ${WEBSERVER_TRACING}
      TRACING_ENABLED: ${TRACING_ENABLED}
      TRACING_ZIPKIN_ENDPOINT: ${TRACING_ZIPKIN_ENDPOINT}
      TRACING_THRIFT_COMPACT_ENDPOINT: ${TRACING_THRIFT_COMPACT_ENDPOINT}

      # WEBSERVER_PROJECTS
      WEBSERVER_PROJECTS: ${WEBSERVER_PROJECTS}
      PROJECTS_MAX_COPY_SIZE_BYTES: ${PROJECTS_MAX_COPY_SIZE_BYTES}
      PROJECTS_MAX_NUM_RUNNING_DYNAMIC_NODES: ${PROJECTS_MAX_NUM_RUNNING_DYNAMIC_NODES}

      # WEBSERVER_RABBITMQ
      RABBIT_HOST: ${RABBIT_HOST}
      RABBIT_PASSWORD: ${RABBIT_PASSWORD}
      RABBIT_PORT: ${RABBIT_PORT}
      RABBIT_SECURE: ${RABBIT_SECURE}
      RABBIT_USER: ${RABBIT_USER}

      # ARBITRARY ENV VARS

      # see [https://docs.gunicorn.org/en/stable/settings.html#timeout],
      # since we have the docker healthcheck already, this should be ok
      GUNICORN_CMD_ARGS: ${WEBSERVER_GUNICORN_CMD_ARGS}
      WEBSERVER_DB_LISTENER: ${WEBSERVER_DB_LISTENER}
      WEBSERVER_ANNOUNCEMENTS: ${WEBSERVER_ANNOUNCEMENTS}
      WEBSERVER_NOTIFICATIONS: ${WEBSERVER_NOTIFICATIONS}
      WEBSERVER_CLUSTERS: ${WEBSERVER_CLUSTERS}
      WEBSERVER_GROUPS: ${WEBSERVER_GROUPS}
      WEBSERVER_META_MODELING: ${WEBSERVER_META_MODELING}
      WEBSERVER_PRODUCTS: ${WEBSERVER_PRODUCTS}
      WEBSERVER_PUBLICATIONS: ${WEBSERVER_PUBLICATIONS}
      WEBSERVER_SOCKETIO: ${WEBSERVER_SOCKETIO}
      WEBSERVER_TAGS: ${WEBSERVER_TAGS}
      WEBSERVER_USERS: ${WEBSERVER_USERS}
      WEBSERVER_VERSION_CONTROL: ${WEBSERVER_VERSION_CONTROL}

    deploy:
      labels:
        - io.simcore.zone=${TRAEFIK_SIMCORE_ZONE}
        # gzip compression
        - traefik.http.middlewares.${SWARM_STACK_NAME}_gzip.compress=true
        # ssl header necessary so that socket.io upgrades correctly from polling to websocket mode. the middleware must be attached to the right connection.
        - traefik.http.middlewares.${SWARM_STACK_NAME_NO_HYPHEN}_sslheader.headers.customrequestheaders.X-Forwarded-Proto=http
        - traefik.enable=true
        - traefik.http.services.${SWARM_STACK_NAME}_webserver.loadbalancer.server.port=8080
        - traefik.http.services.${SWARM_STACK_NAME}_webserver.loadbalancer.healthcheck.path=/v0/
        - traefik.http.services.${SWARM_STACK_NAME}_webserver.loadbalancer.healthcheck.interval=2000ms
        - traefik.http.services.${SWARM_STACK_NAME}_webserver.loadbalancer.healthcheck.timeout=1000ms
        # NOTE: stickyness must remain until the long running tasks in the webserver are removed
        # and also https://github.com/ITISFoundation/osparc-simcore/pull/4180 is resolved.
        - traefik.http.services.${SWARM_STACK_NAME}_webserver.loadbalancer.sticky.cookie=true
        - traefik.http.services.${SWARM_STACK_NAME}_webserver.loadbalancer.sticky.cookie.samesite=lax
        - traefik.http.services.${SWARM_STACK_NAME}_webserver.loadbalancer.sticky.cookie.httponly=true
        - traefik.http.services.${SWARM_STACK_NAME}_webserver.loadbalancer.sticky.cookie.secure=true
        - traefik.http.middlewares.${SWARM_STACK_NAME}_webserver_retry.retry.attempts=2
        - traefik.http.routers.${SWARM_STACK_NAME}_webserver.service=${SWARM_STACK_NAME}_webserver
        - traefik.http.routers.${SWARM_STACK_NAME}_webserver.rule=hostregexp(`{host:.+}`) && (Path(`/`, `/v0`,`/socket.io/`,`/static-frontend-data.json`, `/study/{study_uuid:\b[0-9a-f]{8}\b-[0-9a-f]{4}-[0-9a-f]{4}-[0-9a-f]{4}-\b[0-9a-f]{12}\b}`, `/view`, `/#/view`, `/#/error`) ||  PathPrefix(`/v0/`))
        - traefik.http.routers.${SWARM_STACK_NAME}_webserver.entrypoints=http
        - traefik.http.routers.${SWARM_STACK_NAME}_webserver.priority=2
        - traefik.http.routers.${SWARM_STACK_NAME}_webserver.middlewares=${SWARM_STACK_NAME}_gzip@docker, ${SWARM_STACK_NAME_NO_HYPHEN}_sslheader@docker, ${SWARM_STACK_NAME}_webserver_retry
    networks:
      - default
      - interactive_services_subnet

  wb-db-event-listener:
    image: ${DOCKER_REGISTRY:-itisfoundation}/webserver:${DOCKER_IMAGE_TAG:-latest}
    init: true
    hostname: "{{.Node.Hostname}}-{{.Service.Name}}-{{.Task.Slot}}"
    environment:
      WEBSERVER_LOGLEVEL: ${WB_DB_EL_LOGLEVEL}

      WEBSERVER_HOST: ${WEBSERVER_HOST}

      # WEBSERVER_DB
      POSTGRES_DB: ${POSTGRES_DB}
      POSTGRES_ENDPOINT: ${POSTGRES_ENDPOINT}
      POSTGRES_HOST: ${POSTGRES_HOST}
      POSTGRES_PASSWORD: ${POSTGRES_PASSWORD}
      POSTGRES_PORT: ${POSTGRES_PORT}
      POSTGRES_USER: ${POSTGRES_USER}

      DIRECTOR_HOST: ${DIRECTOR_HOST}
      DIRECTOR_PORT: ${DIRECTOR_PORT}

      DIRECTOR_V2_HOST: ${DIRECTOR_V2_HOST}
      DIRECTOR_V2_PORT: ${DIRECTOR_V2_PORT}

      REST_SWAGGER_API_DOC_ENABLED: ${REST_SWAGGER_API_DOC_ENABLED}

      # WEBSERVER_RESOURCE_USAGE_TRACKER
      RESOURCE_USAGE_TRACKER_HOST: ${RESOURCE_USAGE_TRACKER_HOST}

      GUNICORN_CMD_ARGS: ${WEBSERVER_GUNICORN_CMD_ARGS}
      LOG_FORMAT_LOCAL_DEV_ENABLED: ${LOG_FORMAT_LOCAL_DEV_ENABLED}
      SWARM_STACK_NAME: ${SWARM_STACK_NAME}
      SESSION_SECRET_KEY: ${WEBSERVER_SESSION_SECRET_KEY}
      WEBSERVER_ACTIVITY: ${WB_DB_EL_ACTIVITY}
      WEBSERVER_ANNOUNCEMENTS: ${WB_DB_EL_ANNOUNCEMENTS}
      WEBSERVER_CATALOG: ${WB_DB_EL_CATALOG}
      WEBSERVER_CLUSTERS: ${WB_DB_EL_CLUSTERS}
      WEBSERVER_DB_LISTENER: ${WB_DB_EL_DB_LISTENER}
      WEBSERVER_DIAGNOSTICS: ${WB_DB_EL_DIAGNOSTICS}
      WEBSERVER_EMAIL: ${WB_DB_EL_EMAIL}
      WEBSERVER_EXPORTER: ${WB_DB_EL_EXPORTER}
      WEBSERVER_FRONTEND: ${WB_DB_EL_FRONTEND}
      WEBSERVER_GARBAGE_COLLECTOR: ${WB_DB_EL_GARBAGE_COLLECTOR}
      WEBSERVER_GROUPS: ${WB_DB_EL_GROUPS}
      WEBSERVER_INVITATIONS: ${WB_DB_EL_INVITATIONS}
      WEBSERVER_LOGIN: ${WB_DB_EL_LOGIN}
      WEBSERVER_PAYMENTS: ${WB_DB_EL_PAYMENTS}
      WEBSERVER_META_MODELING: ${WB_DB_EL_META_MODELING}
      WEBSERVER_NOTIFICATIONS: ${WB_DB_EL_NOTIFICATIONS}
      WEBSERVER_PRODUCTS: ${WB_DB_EL_PRODUCTS}
      WEBSERVER_PROJECTS: ${WB_DB_EL_PROJECTS}
      WEBSERVER_PUBLICATIONS: ${WB_DB_EL_PUBLICATIONS}
      WEBSERVER_SCICRUNCH: ${WB_DB_EL_SCICRUNCH}
      WEBSERVER_SOCKETIO: ${WB_DB_EL_SOCKETIO}
      WEBSERVER_STATICWEB: ${WB_DB_EL_STATICWEB}
      WEBSERVER_STORAGE: ${WB_DB_EL_STORAGE}
      WEBSERVER_STUDIES_DISPATCHER: ${WB_DB_EL_STUDIES_DISPATCHER}
      WEBSERVER_TAGS: ${WB_DB_EL_TAGS}
      WEBSERVER_TRACING: ${WB_DB_EL_TRACING}
      WEBSERVER_USERS: ${WB_DB_EL_USERS}
      WEBSERVER_VERSION_CONTROL: ${WB_DB_EL_VERSION_CONTROL}
      WEBSERVER_WALLETS: ${WB_DB_EL_WALLETS}

      # WEBSERVER_RABBITMQ
      RABBIT_HOST: ${RABBIT_HOST}
      RABBIT_PASSWORD: ${RABBIT_PASSWORD}
      RABBIT_PORT: ${RABBIT_PORT}
      RABBIT_SECURE: ${RABBIT_SECURE}
      RABBIT_USER: ${RABBIT_USER}

      # WEBSERVER_REDIS
      REDIS_HOST: ${REDIS_HOST}
      REDIS_PORT: ${REDIS_PORT}

      RESOURCE_MANAGER_RESOURCE_TTL_S: ${RESOURCE_MANAGER_RESOURCE_TTL_S}

    deploy:
      # NOTE: https://github.com/ITISFoundation/osparc-simcore/pull/4286
      # NOTE: this MUSTN'T change, or weird things might happen
      # this will stay until all legacy dynamic services are gone.
      replicas: 1
    networks:
      - default

  wb-garbage-collector:
    image: ${DOCKER_REGISTRY:-itisfoundation}/webserver:${DOCKER_IMAGE_TAG:-latest}
    init: true
    hostname: "{{.Node.Hostname}}-{{.Service.Name}}-{{.Task.Slot}}"
    environment:
      WEBSERVER_LOGLEVEL: ${WB_GC_LOGLEVEL}

      WEBSERVER_HOST: ${WEBSERVER_HOST}

      # WEBSERVER_RESOURCE_USAGE_TRACKER
      RESOURCE_USAGE_TRACKER_HOST: ${RESOURCE_USAGE_TRACKER_HOST}

      REST_SWAGGER_API_DOC_ENABLED: ${REST_SWAGGER_API_DOC_ENABLED}

      # WEBSERVER_DB
      POSTGRES_DB: ${POSTGRES_DB}
      POSTGRES_ENDPOINT: ${POSTGRES_ENDPOINT}
      POSTGRES_HOST: ${POSTGRES_HOST}
      POSTGRES_PASSWORD: ${POSTGRES_PASSWORD}
      POSTGRES_PORT: ${POSTGRES_PORT}
      POSTGRES_USER: ${POSTGRES_USER}

      DIRECTOR_HOST: ${DIRECTOR_HOST}
      DIRECTOR_PORT: ${DIRECTOR_PORT}

      DIRECTOR_V2_HOST: ${DIRECTOR_V2_HOST}
      DIRECTOR_V2_PORT: ${DIRECTOR_V2_PORT}

      GUNICORN_CMD_ARGS: ${WEBSERVER_GUNICORN_CMD_ARGS}

      LOG_FORMAT_LOCAL_DEV_ENABLED: ${LOG_FORMAT_LOCAL_DEV_ENABLED}

      STORAGE_HOST: ${STORAGE_HOST}
      STORAGE_PORT: ${STORAGE_PORT}

      REDIS_HOST: ${REDIS_HOST}
      REDIS_PORT: ${REDIS_PORT}

      SWARM_STACK_NAME: ${SWARM_STACK_NAME}

      WEBSERVER_DB_LISTENER: ${WB_GC_DB_LISTENER}

      WEBSERVER_GARBAGE_COLLECTOR: ${WB_GC_GARBAGE_COLLECTOR}

      RESOURCE_MANAGER_RESOURCE_TTL_S: ${WB_GC_RESOURCE_MANAGER_RESOURCE_TTL_S}

      SESSION_SECRET_KEY: ${WEBSERVER_SESSION_SECRET_KEY}
      WEBSERVER_ACTIVITY: ${WB_GC_ACTIVITY}
      WEBSERVER_ANNOUNCEMENTS: ${WB_GC_ANNOUNCEMENTS}
      WEBSERVER_CATALOG: ${WB_GC_CATALOG}
      WEBSERVER_CLUSTERS: ${WB_GC_CLUSTERS}
      WEBSERVER_DIAGNOSTICS: ${WB_GC_DIAGNOSTICS}
      WEBSERVER_EMAIL: ${WB_GC_EMAIL}
      WEBSERVER_EXPORTER: ${WB_GC_EXPORTER}
      WEBSERVER_FRONTEND: ${WB_GC_FRONTEND}
      WEBSERVER_GROUPS: ${WB_GC_GROUPS}
      WEBSERVER_INVITATIONS: ${WB_GC_INVITATIONS}
      WEBSERVER_LOGIN: ${WB_GC_LOGIN}
      WEBSERVER_META_MODELING: ${WB_GC_META_MODELING}
      WEBSERVER_NOTIFICATIONS: ${WB_GC_NOTIFICATIONS}
      WEBSERVER_PAYMENTS: ${WB_GC_PAYMENTS}
      WEBSERVER_PRODUCTS: ${WB_GC_PRODUCTS}
      WEBSERVER_PROJECTS: ${WB_GC_PROJECTS}
      WEBSERVER_PUBLICATIONS: ${WB_GC_PUBLICATIONS}
      WEBSERVER_SCICRUNCH: ${WB_GC_SCICRUNCH}
      WEBSERVER_SOCKETIO: ${WB_GC_SOCKETIO}
      WEBSERVER_STATICWEB: ${WB_GC_STATICWEB}
      WEBSERVER_STUDIES_DISPATCHER: ${WB_GC_STUDIES_DISPATCHER}
      WEBSERVER_TAGS: ${WB_GC_TAGS}
      WEBSERVER_TRACING: ${WB_GC_TRACING}
      WEBSERVER_USERS: ${WB_GC_USERS}
      WEBSERVER_VERSION_CONTROL: ${WB_GC_VERSION_CONTROL}
      WEBSERVER_WALLETS: ${WB_GC_WALLETS}

      # WEBSERVER_RABBITMQ
      RABBIT_HOST: ${RABBIT_HOST}
      RABBIT_PASSWORD: ${RABBIT_PASSWORD}
      RABBIT_PORT: ${RABBIT_PORT}
      RABBIT_SECURE: ${RABBIT_SECURE}
      RABBIT_USER: ${RABBIT_USER}
    networks:
      - default
      - interactive_services_subnet

  agent:
    image: ${DOCKER_REGISTRY:-itisfoundation}/agent:${DOCKER_IMAGE_TAG:-latest}
    init: true
    hostname: "{{.Node.Hostname}}-{{.Service.Name}}"
    deploy:
      mode: global
      resources:
        limits:
          cpus: "1.0"
          memory: 1024M

    networks:
      - default
    volumes:
      - /var/run/docker.sock:/var/run/docker.sock
    environment:
      LOGLEVEL: ${LOG_LEVEL:-INFO}
      LOG_FORMAT_LOCAL_DEV_ENABLED: ${LOG_FORMAT_LOCAL_DEV_ENABLED}
      AGENT_VOLUMES_CLEANUP_S3_SECURE: ${AGENT_VOLUMES_CLEANUP_S3_SECURE}
      AGENT_VOLUMES_CLEANUP_S3_ENDPOINT: ${AGENT_VOLUMES_CLEANUP_S3_ENDPOINT}
      AGENT_VOLUMES_CLEANUP_S3_ACCESS_KEY: ${AGENT_VOLUMES_CLEANUP_S3_ACCESS_KEY}
      AGENT_VOLUMES_CLEANUP_S3_SECRET_KEY: ${AGENT_VOLUMES_CLEANUP_S3_SECRET_KEY}
      AGENT_VOLUMES_CLEANUP_S3_BUCKET: ${AGENT_VOLUMES_CLEANUP_S3_BUCKET}
      AGENT_VOLUMES_CLEANUP_S3_PROVIDER: ${AGENT_VOLUMES_CLEANUP_S3_PROVIDER}
      AGENT_VOLUMES_CLEANUP_S3_REGION: ${AGENT_VOLUMES_CLEANUP_S3_REGION:-us-east-1}

  dask-sidecar:
    image: ${DOCKER_REGISTRY:-itisfoundation}/dask-sidecar:${DOCKER_IMAGE_TAG:-latest}
    init: true
    hostname: "{{.Node.Hostname}}-{{.Service.Name}}"
    deploy:
      mode: global
      endpoint_mode: dnsrr
      resources:
        reservations:
          cpus: "0.10"
          memory: "100M"
    volumes:
      - computational_shared_data:${SIDECAR_COMP_SERVICES_SHARED_FOLDER:-/home/scu/computational_shared_data}
      - /var/run/docker.sock:/var/run/docker.sock
    environment: &sidecar-environment
      DASK_SCHEDULER_HOST: ${DASK_SCHEDULER_HOST:-dask-scheduler}
      DASK_LOG_FORMAT_LOCAL_DEV_ENABLED: ${LOG_FORMAT_LOCAL_DEV_ENABLED}
      SIDECAR_LOGLEVEL: ${LOG_LEVEL:-WARNING}
      SIDECAR_COMP_SERVICES_SHARED_VOLUME_NAME: ${SWARM_STACK_NAME}_computational_shared_data
      SIDECAR_COMP_SERVICES_SHARED_FOLDER: ${SIDECAR_COMP_SERVICES_SHARED_FOLDER:-/home/scu/computational_shared_data}
    networks:
      - computational_services_subnet

  dask-scheduler:
    image: ${DOCKER_REGISTRY:-itisfoundation}/dask-sidecar:${DOCKER_IMAGE_TAG:-latest}
    init: true
    hostname: "{{.Node.Hostname}}-{{.Service.Name}}-{{.Task.Slot}}"
    environment:
      <<: *sidecar-environment
      DASK_START_AS_SCHEDULER: 1

    networks:
      - computational_services_subnet

  datcore-adapter:
    image: ${DOCKER_REGISTRY:-itisfoundation}/datcore-adapter:${DOCKER_IMAGE_TAG:-latest}
    init: true
    hostname: "{{.Node.Hostname}}-{{.Service.Name}}-{{.Task.Slot}}"
    networks:
      - storage_subnet
    environment:
      - TRACING_THRIFT_COMPACT_ENDPOINT=${TRACING_THRIFT_COMPACT_ENDPOINT}
      - DATCORE_ADAPTER_LOG_FORMAT_LOCAL_DEV_ENABLED=${LOG_FORMAT_LOCAL_DEV_ENABLED}

  storage:
    image: ${DOCKER_REGISTRY:-itisfoundation}/storage:${DOCKER_IMAGE_TAG:-latest}
    init: true
    hostname: "{{.Node.Hostname}}-{{.Service.Name}}-{{.Task.Slot}}"
    environment:
      - BF_API_KEY=${BF_API_KEY}
      - BF_API_SECRET=${BF_API_SECRET}
      - DATCORE_ADAPTER_HOST=${DATCORE_ADAPTER_HOST:-datcore-adapter}
      - LOG_FORMAT_LOCAL_DEV_ENABLED=${LOG_FORMAT_LOCAL_DEV_ENABLED}
      - POSTGRES_DB=${POSTGRES_DB}
      - POSTGRES_ENDPOINT=${POSTGRES_ENDPOINT}
      - POSTGRES_HOST=${POSTGRES_HOST}
      - POSTGRES_PASSWORD=${POSTGRES_PASSWORD}
      - POSTGRES_PORT=${POSTGRES_PORT}
      - POSTGRES_USER=${POSTGRES_USER}
      - S3_ACCESS_KEY=${S3_ACCESS_KEY}
      - S3_BUCKET_NAME=${S3_BUCKET_NAME}
      - S3_ENDPOINT=${S3_ENDPOINT}
      - S3_SECRET_KEY=${S3_SECRET_KEY}
      - S3_SECURE=${S3_SECURE}
      - STORAGE_LOGLEVEL=${LOG_LEVEL:-WARNING}
      - STORAGE_MONITORING_ENABLED=1
      - TRACING_ZIPKIN_ENDPOINT=${TRACING_ZIPKIN_ENDPOINT:-http://jaeger:9411}
    networks:
      - default
      - interactive_services_subnet
      - storage_subnet

  rabbit:
    image: itisfoundation/rabbitmq:3.11.2-management
    init: true
    hostname: "{{.Node.Hostname}}-{{.Service.Name}}-{{.Task.Slot}}"
    environment:
      - RABBITMQ_DEFAULT_USER=${RABBIT_USER}
      - RABBITMQ_DEFAULT_PASS=${RABBIT_PASSWORD}
    volumes:
      - rabbit_data:/var/lib/rabbitmq
    networks:
      - default
      - interactive_services_subnet
      - autoscaling_subnet
    healthcheck:
      # see https://www.rabbitmq.com/monitoring.html#individual-checks for info about health-checks available in rabbitmq
      test: rabbitmq-diagnostics -q status
      interval: 5s
      timeout: 30s
      retries: 5
      start_period: 5s

  migration:
    image: ${DOCKER_REGISTRY:-itisfoundation}/migration:${DOCKER_IMAGE_TAG:-latest}
    init: true
    hostname: "{{.Node.Hostname}}-{{.Service.Name}}-{{.Task.Slot}}"
    environment:
      - POSTGRES_DB=${POSTGRES_DB}
      - POSTGRES_ENDPOINT=${POSTGRES_ENDPOINT}
      - POSTGRES_HOST=${POSTGRES_HOST}
      - POSTGRES_PASSWORD=${POSTGRES_PASSWORD}
      - POSTGRES_PORT=${POSTGRES_PORT}
      - POSTGRES_USER=${POSTGRES_USER}
    networks:
      - default # actually needed for the postgres service only

  postgres:
    image: "postgres:14.8-alpine@sha256:150dd39ccb7ae6c7ba6130c3582c39a30bb5d3d22cb08ad0ba37001e3f829abc"
    init: true
    hostname: "{{.Node.Hostname}}-{{.Service.Name}}-{{.Task.Slot}}"
    environment:
      - POSTGRES_DB=${POSTGRES_DB}
      - POSTGRES_PASSWORD=${POSTGRES_PASSWORD}
      - POSTGRES_USER=${POSTGRES_USER}
    volumes:
      - postgres_data:/var/lib/postgresql/data
      - type: tmpfs
        target: /dev/shm
        tmpfs:
          size: 16000000000
    networks:
      - default
      - interactive_services_subnet
    healthcheck:
      test:
        [
          "CMD",
          "pg_isready",
          "--username",
          "${POSTGRES_USER}",
          "--dbname",
          "${POSTGRES_DB}"
        ]
      interval: 5s
      retries: 5
    # NOTES: this is not yet compatible with portainer deployment but could work also for other containers
    # works with Docker 19.03 and not yet with Portainer 1.23.0 (see https://github.com/portainer/portainer/issues/3551)
    # in the meantime postgres allows to set a configuration through CLI.
    # sysctls:
    #   # NOTES: these values are needed here because docker swarm kills long running idle
    #   # connections by default after 15 minutes see https://github.com/moby/moby/issues/31208
    #   # info about these values are here https://tldp.org/HOWTO/TCP-Keepalive-HOWTO/usingkeepalive.html
    #   - net.ipv4.tcp_keepalive_intvl=600
    #   - net.ipv4.tcp_keepalive_probes=9
    #   - net.ipv4.tcp_keepalive_time=600
    command:
      [
        "postgres",
        "-c",
        "tcp_keepalives_idle=600",
        "-c",
        "tcp_keepalives_interval=600",
        "-c",
        "tcp_keepalives_count=5",
        "-c",
        "max_connections=413",
        "-c",
        "shared_buffers=256MB"
      ]

  redis:
    image: "redis:6.2.6@sha256:4bed291aa5efb9f0d77b76ff7d4ab71eee410962965d052552db1fb80576431d"
    init: true
    hostname: "{{.Node.Hostname}}-{{.Service.Name}}-{{.Task.Slot}}"
    command:
      # redis server will write a backup every 60 seconds if at least 1 key was changed
      # also aof (append only) is also enabled such that we get full durability at the expense
      # of backup size. The backup is written into /data.
      # https://redis.io/topics/persistence
      [
        "redis-server",
        "--save",
        "60 1",
        "--loglevel",
        "verbose",
        "--databases",
        "7",
        "--appendonly",
        "yes"
      ]
    networks:
      - default
      - autoscaling_subnet
    volumes:
      - redis-data:/data
    healthcheck:
      test: [ "CMD", "redis-cli", "ping" ]
      interval: 5s
      timeout: 30s
      retries: 50

  traefik:
    image: "traefik:v2.9.8@sha256:553239e27c4614d0477651415205b9b119f7a98f698e6562ef383c9d8ff3b6e6"
    init: true
    hostname: "{{.Node.Hostname}}-{{.Service.Name}}-{{.Task.Slot}}"
    command:
      - "--api=true"
      - "--api.dashboard=true"
      - "--ping=true"
      - "--entryPoints.ping.address=:9082"
      - "--ping.entryPoint=ping"
      - "--log.level=WARNING"
      - "--accesslog=false"
      - "--metrics.prometheus=true"
      - "--metrics.prometheus.addEntryPointsLabels=true"
      - "--metrics.prometheus.addServicesLabels=true"
      - "--entryPoints.metrics.address=:8082"
      - "--metrics.prometheus.entryPoint=metrics"
      - "--entryPoints.http.address=:80"
      - "--entryPoints.http.forwardedHeaders.insecure"
      - "--entryPoints.simcore_api.address=:10081"
      - "--entryPoints.simcore_api.forwardedHeaders.insecure"
      - "--entryPoints.traefik_monitor.address=:8080"
      - "--entryPoints.traefik_monitor.forwardedHeaders.insecure"
      - "--providers.docker.endpoint=unix:///var/run/docker.sock"
      - "--providers.docker.network=${SWARM_STACK_NAME}_default"
      - "--providers.docker.swarmMode=true"
      # https://github.com/traefik/traefik/issues/7886
      - "--providers.docker.swarmModeRefreshSeconds=1"
      - "--providers.docker.exposedByDefault=false"
      - "--providers.docker.constraints=Label(`io.simcore.zone`, `${TRAEFIK_SIMCORE_ZONE}`)"
      - "--tracing=true"
      - "--tracing.jaeger=true"
      - "--tracing.jaeger.samplingServerURL=http://jaeger:5778/sampling"
      - "--tracing.jaeger.localAgentHostPort=jaeger:6831"
    volumes:
      # So that Traefik can listen to the Docker events
      - /var/run/docker.sock:/var/run/docker.sock
    deploy:
      placement:
        constraints:
          - node.role == manager
      labels:
        # for each service in the stack a new middlaware for rate limiting needs to be registered here
        # requests = average / period this is how the limits are defined
        - traefik.http.middlewares.ratelimit-${SWARM_STACK_NAME}_api-server.ratelimit.average=1
        - traefik.http.middlewares.ratelimit-${SWARM_STACK_NAME}_api-server.ratelimit.period=1m
        # a burst is computed over a period of 1 second
        - traefik.http.middlewares.ratelimit-${SWARM_STACK_NAME}_api-server.ratelimit.burst=10
        # X-Forwarded-For header extracts second IP from the right, count starts at one
        - traefik.http.middlewares.ratelimit-${SWARM_STACK_NAME}_api-server.ratelimit.sourcecriterion.ipstrategy.depth=2
    networks:
      - default
      - interactive_services_subnet # for legacy dynamic services
    #healthcheck:
    #  test: wget --quiet --tries=1 --spider http://localhost:9082/ping || exit 1
    #  interval: 3s
    #  timeout: 1s
    #  retries: 3
    #  start_period: 20s


volumes:
  postgres_data:
    name: ${SWARM_STACK_NAME}_postgres_data
  computational_shared_data:
    name: ${SWARM_STACK_NAME}_computational_shared_data
  redis-data:
    name: ${SWARM_STACK_NAME}_redis-data
  rabbit_data:
    name: ${SWARM_STACK_NAME}_rabbit_data

networks:
  default:
    attachable: true
    name: ${SWARM_STACK_NAME}_default
  storage_subnet:
    attachable: true
    name: ${SWARM_STACK_NAME}_storage_subnet
  autoscaling_subnet:
    attachable: true
    name: ${SWARM_STACK_NAME}_autoscaling_subnet
  interactive_services_subnet:
    name: ${SWARM_STACK_NAME}_interactive_services_subnet
    driver: overlay
    attachable: true
    internal: false
    labels:
      com.simcore.description: "interactive services network"
    ipam:
      driver: default
      config:
        - subnet: "172.8.0.0/16"
  computational_services_subnet:
    name: ${SWARM_STACK_NAME}_computational_services_subnet
    driver: overlay
    attachable: true
    internal: false
    labels:
      com.simcore.description: "computational services network"<|MERGE_RESOLUTION|>--- conflicted
+++ resolved
@@ -204,75 +204,76 @@
     environment:
       - CATALOG_HOST=${CATALOG_HOST}
       - CATALOG_PORT=${CATALOG_PORT}
+
       - COMPUTATIONAL_BACKEND_DEFAULT_CLUSTER_FILE_LINK_TYPE=${COMPUTATIONAL_BACKEND_DEFAULT_CLUSTER_FILE_LINK_TYPE}
       - COMPUTATIONAL_BACKEND_DEFAULT_CLUSTER_URL=${COMPUTATIONAL_BACKEND_DEFAULT_CLUSTER_URL}
       - COMPUTATIONAL_BACKEND_DEFAULT_FILE_LINK_TYPE=${COMPUTATIONAL_BACKEND_DEFAULT_FILE_LINK_TYPE}
       - COMPUTATIONAL_BACKEND_ON_DEMAND_CLUSTERS_FILE_LINK_TYPE=${COMPUTATIONAL_BACKEND_ON_DEMAND_CLUSTERS_FILE_LINK_TYPE}
+
       - DIRECTOR_HOST=${DIRECTOR_HOST}
       - DIRECTOR_PORT=${DIRECTOR_PORT}
       - DIRECTOR_SELF_SIGNED_SSL_FILENAME=${DIRECTOR_SELF_SIGNED_SSL_FILENAME}
       - DIRECTOR_SELF_SIGNED_SSL_SECRET_ID=${DIRECTOR_SELF_SIGNED_SSL_SECRET_ID}
       - DIRECTOR_SELF_SIGNED_SSL_SECRET_NAME=${DIRECTOR_SELF_SIGNED_SSL_SECRET_NAME}
       - DIRECTOR_SERVICES_CUSTOM_CONSTRAINTS=${DIRECTOR_SERVICES_CUSTOM_CONSTRAINTS}
+
       - DIRECTOR_V2_DEV_FEATURES_ENABLED=${DIRECTOR_V2_DEV_FEATURES_ENABLED}
+      - DIRECTOR_V2_DYNAMIC_SCHEDULER_IGNORE_SERVICES_SHUTDOWN_WHEN_CREDITS_LIMIT_REACHED=${DIRECTOR_V2_DYNAMIC_SCHEDULER_IGNORE_SERVICES_SHUTDOWN_WHEN_CREDITS_LIMIT_REACHED}
       - DIRECTOR_V2_SERVICES_CUSTOM_CONSTRAINTS=${DIRECTOR_V2_SERVICES_CUSTOM_CONSTRAINTS}
+
       - DYNAMIC_SIDECAR_ENABLE_VOLUME_LIMITS=${DYNAMIC_SIDECAR_ENABLE_VOLUME_LIMITS}
       - DYNAMIC_SIDECAR_IMAGE=${DYNAMIC_SIDECAR_IMAGE}
       - DYNAMIC_SIDECAR_LOG_LEVEL=${DYNAMIC_SIDECAR_LOG_LEVEL}
       - DYNAMIC_SIDECAR_PROMETHEUS_MONITORING_NETWORKS=${DYNAMIC_SIDECAR_PROMETHEUS_MONITORING_NETWORKS}
       - DYNAMIC_SIDECAR_PROMETHEUS_SERVICE_LABELS=${DYNAMIC_SIDECAR_PROMETHEUS_SERVICE_LABELS}
+
       - LOG_FORMAT_LOCAL_DEV_ENABLED=${LOG_FORMAT_LOCAL_DEV_ENABLED}
       - LOG_LEVEL=${LOG_LEVEL:-WARNING}
       - MONITORING_ENABLED=${MONITORING_ENABLED}
+
       - POSTGRES_DB=${POSTGRES_DB}
       - POSTGRES_HOST=${POSTGRES_HOST}
       - POSTGRES_PASSWORD=${POSTGRES_PASSWORD}
       - POSTGRES_PORT=${POSTGRES_PORT}
       - POSTGRES_USER=${POSTGRES_USER}
+
       - R_CLONE_OPTION_BUFFER_SIZE=${R_CLONE_OPTION_BUFFER_SIZE}
       - R_CLONE_OPTION_RETRIES=${R_CLONE_OPTION_RETRIES}
       - R_CLONE_OPTION_TRANSFERS=${R_CLONE_OPTION_TRANSFERS}
       - R_CLONE_PROVIDER=${R_CLONE_PROVIDER}
+
       - RABBIT_HOST=${RABBIT_HOST}
       - RABBIT_PASSWORD=${RABBIT_PASSWORD}
       - RABBIT_PORT=${RABBIT_PORT}
       - RABBIT_SECURE=${RABBIT_SECURE}
       - RABBIT_USER=${RABBIT_USER}
+
       - REDIS_HOST=${REDIS_HOST}
       - REDIS_PORT=${REDIS_PORT}
+
       - REGISTRY_AUTH=${REGISTRY_AUTH}
       - REGISTRY_PATH=${REGISTRY_PATH}
       - REGISTRY_PW=${REGISTRY_PW}
       - REGISTRY_SSL=${REGISTRY_SSL}
       - REGISTRY_URL=${REGISTRY_URL}
       - REGISTRY_USER=${REGISTRY_USER}
+
       - RESOURCE_USAGE_TRACKER_HOST=${RESOURCE_USAGE_TRACKER_HOST}
+
       - S3_ACCESS_KEY=${S3_ACCESS_KEY}
       - S3_ACCESS_TOKEN=${S3_ACCESS_TOKEN}
       - S3_BUCKET_NAME=${S3_BUCKET_NAME}
       - S3_ENDPOINT=${S3_ENDPOINT}
       - S3_SECRET_KEY=${S3_SECRET_KEY}
-<<<<<<< HEAD
-      - R_CLONE_PROVIDER=${R_CLONE_PROVIDER}
-      - R_CLONE_OPTION_TRANSFERS=${R_CLONE_OPTION_TRANSFERS}
-      - R_CLONE_OPTION_RETRIES=${R_CLONE_OPTION_RETRIES}
-      - R_CLONE_OPTION_BUFFER_SIZE=${R_CLONE_OPTION_BUFFER_SIZE}
-      - MONITORING_ENABLED=${MONITORING_ENABLED:-True}
-      - SIMCORE_SERVICES_NETWORK_NAME=interactive_services_subnet
-      - TRACING_THRIFT_COMPACT_ENDPOINT=${TRACING_THRIFT_COMPACT_ENDPOINT}
-      - DYNAMIC_SIDECAR_PROMETHEUS_SERVICE_LABELS=${DYNAMIC_SIDECAR_PROMETHEUS_SERVICE_LABELS}
-      - DYNAMIC_SIDECAR_PROMETHEUS_MONITORING_NETWORKS=${DYNAMIC_SIDECAR_PROMETHEUS_MONITORING_NETWORKS}
-      - DIRECTOR_V2_DYNAMIC_SCHEDULER_IGNORE_SERVICES_SHUTDOWN_WHEN_CREDITS_LIMIT_REACHED=${DIRECTOR_V2_DYNAMIC_SCHEDULER_IGNORE_SERVICES_SHUTDOWN_WHEN_CREDITS_LIMIT_REACHED}
-    env_file:
-      - ../.env
-=======
       - S3_SECURE=${S3_SECURE}
-      - SIMCORE_SERVICES_NETWORK_NAME=${SIMCORE_SERVICES_NETWORK_NAME}
+
+
       - STORAGE_HOST=${STORAGE_HOST}
       - STORAGE_PORT=${STORAGE_PORT}
+
+      - SIMCORE_SERVICES_NETWORK_NAME=${SIMCORE_SERVICES_NETWORK_NAME}
       - SWARM_STACK_NAME=${SWARM_STACK_NAME}
       - TRAEFIK_SIMCORE_ZONE=${TRAEFIK_SIMCORE_ZONE}
->>>>>>> 36b18376
     volumes:
       - "/var/run/docker.sock:/var/run/docker.sock"
     deploy:
