version: "3.7"
services:
  api-server:
    image: ${DOCKER_REGISTRY:-itisfoundation}/api-server:${DOCKER_IMAGE_TAG:-latest}
    init: true
    environment:
      - WEBSERVER_HOST=${WEBSERVER_HOST:-webserver}
      - LOG_LEVEL=${LOG_LEVEL:-WARNING}
    env_file:
      - ../.env
    deploy:
      labels:
        - io.simcore.zone=${TRAEFIK_SIMCORE_ZONE}
        # gzip compression
        - traefik.http.middlewares.${SWARM_STACK_NAME}_gzip.compress=true
        # ssl header necessary so that socket.io upgrades correctly from polling to websocket mode. the middleware must be attached to the right connection.
        - traefik.enable=true
        - traefik.http.services.${SWARM_STACK_NAME}_api-server.loadbalancer.server.port=8000
        - traefik.http.routers.${SWARM_STACK_NAME}_api-server.rule=hostregexp(`{host:.+}`)
        - traefik.http.routers.${SWARM_STACK_NAME}_api-server.entrypoints=simcore_api
        - traefik.http.routers.${SWARM_STACK_NAME}_api-server.priority=1
        - traefik.http.routers.${SWARM_STACK_NAME}_api-server.middlewares=${SWARM_STACK_NAME}_gzip@docker,ratelimit-${SWARM_STACK_NAME}_api-server
    networks:
      - default

  catalog:
    image: ${DOCKER_REGISTRY:-itisfoundation}/catalog:${DOCKER_IMAGE_TAG:-latest}
    init: true
    environment:
      - DIRECTOR_HOST=${DIRECTOR_HOST:-director}
      - DIRECTOR_PORT=${DIRECTOR_PORT:-8080}
      - POSTGRES_USER=${POSTGRES_USER}
      - POSTGRES_PASSWORD=${POSTGRES_PASSWORD}
      - POSTGRES_DB=${POSTGRES_DB}
      - POSTGRES_HOST=${POSTGRES_HOST}
      - POSTGRES_PORT=${POSTGRES_PORT}
      - LOG_LEVEL=${LOG_LEVEL:-WARNING}
      - BACKGROUND_TASK_REST_TIME=${CATALOG_BACKGROUND_TASK_REST_TIME:-60}
    networks:
      - default

  director:
    image: ${DOCKER_REGISTRY:-itisfoundation}/director:${DOCKER_IMAGE_TAG:-latest}
    init: true
    environment:
      - REGISTRY_URL=${REGISTRY_URL}
      - REGISTRY_PATH=${REGISTRY_PATH}
      - REGISTRY_AUTH=${REGISTRY_AUTH}
      - REGISTRY_USER=${REGISTRY_USER}
      - REGISTRY_PW=${REGISTRY_PW}
      - REGISTRY_SSL=${REGISTRY_SSL}
      - DIRECTOR_REGISTRY_CACHING=${DIRECTOR_REGISTRY_CACHING}
      - DIRECTOR_REGISTRY_CACHING_TTL=${DIRECTOR_REGISTRY_CACHING_TTL}
      - DIRECTOR_SERVICES_CUSTOM_CONSTRAINTS=${DIRECTOR_SERVICES_CUSTOM_CONSTRAINTS}
      - DIRECTOR_SELF_SIGNED_SSL_SECRET_ID=${DIRECTOR_SELF_SIGNED_SSL_SECRET_ID}
      - DIRECTOR_SELF_SIGNED_SSL_SECRET_NAME=${DIRECTOR_SELF_SIGNED_SSL_SECRET_NAME}
      - DIRECTOR_SELF_SIGNED_SSL_FILENAME=${DIRECTOR_SELF_SIGNED_SSL_FILENAME}
      - POSTGRES_ENDPOINT=${POSTGRES_ENDPOINT}
      - POSTGRES_USER=${POSTGRES_USER}
      - POSTGRES_PASSWORD=${POSTGRES_PASSWORD}
      - POSTGRES_DB=${POSTGRES_DB}
      - POSTGRES_HOST=${POSTGRES_HOST}
      - POSTGRES_PORT=${POSTGRES_PORT}
      - S3_ENDPOINT=${S3_ENDPOINT}
      - S3_ACCESS_KEY=${S3_ACCESS_KEY}
      - S3_SECRET_KEY=${S3_SECRET_KEY}
      - S3_BUCKET_NAME=${S3_BUCKET_NAME}
      - STORAGE_ENDPOINT=${STORAGE_ENDPOINT}
      - EXTRA_HOSTS_SUFFIX=${EXTRA_HOSTS_SUFFIX:-undefined}
      - SIMCORE_SERVICES_NETWORK_NAME=interactive_services_subnet
      - MONITORING_ENABLED=${MONITORING_ENABLED:-True}
      - TRACING_ENABLED=${TRACING_ENABLED:-True}
      - TRACING_ZIPKIN_ENDPOINT=${TRACING_ZIPKIN_ENDPOINT:-http://jaeger:9411}
      - TRAEFIK_SIMCORE_ZONE=${TRAEFIK_SIMCORE_ZONE:-internal_simcore_stack}
      - LOGLEVEL=${LOG_LEVEL:-WARNING}
      - SWARM_STACK_NAME=${SWARM_STACK_NAME:-simcore}
      - SERVICE_SIDECAR_DEV_EXPOSE_SERVICE_SIDECAR=true
    volumes:
      - "/var/run/docker.sock:/var/run/docker.sock"
    deploy:
      placement:
        constraints:
          - node.platform.os == linux
          - node.role == manager
    networks:
      - default
      - interactive_services_subnet

  director-v2:
    image: ${DOCKER_REGISTRY:-itisfoundation}/director-v2:${DOCKER_IMAGE_TAG:-latest}
    init: true
    environment:
      - DIRECTOR_HOST=${DIRECTOR_HOST:-director}
      - DIRECTOR_PORT=${DIRECTOR_PORT:-8080}
      - DIRECTOR_SERVICES_CUSTOM_CONSTRAINTS=${DIRECTOR_SERVICES_CUSTOM_CONSTRAINTS}
      - DIRECTOR_SELF_SIGNED_SSL_SECRET_ID=${DIRECTOR_SELF_SIGNED_SSL_SECRET_ID}
      - DIRECTOR_SELF_SIGNED_SSL_SECRET_NAME=${DIRECTOR_SELF_SIGNED_SSL_SECRET_NAME}
      - DIRECTOR_SELF_SIGNED_SSL_FILENAME=${DIRECTOR_SELF_SIGNED_SSL_FILENAME}
      - EXTRA_HOSTS_SUFFIX=${EXTRA_HOSTS_SUFFIX:-undefined}
      - SIMCORE_SERVICES_NETWORK_NAME=interactive_services_subnet
      - MONITORING_ENABLED=${MONITORING_ENABLED:-True}
      - LOG_LEVEL=${LOG_LEVEL:-WARNING}
<<<<<<< HEAD
      - POSTGRES_MAXSIZE=30
      - SERVICE_SIDECAR_IMAGE=${DOCKER_REGISTRY:-itisfoundation}/service-sidecar:${DOCKER_IMAGE_TAG:-latest}
=======
>>>>>>> 1c1bd022
    env_file:
      - ../.env
    volumes:
      - "/var/run/docker.sock:/var/run/docker.sock"
    deploy:
      placement:
        constraints:
          - node.platform.os == linux
          - node.role == manager
    networks:
      - default
      - interactive_services_subnet
      - computational_services_subnet

  webserver:
    image: ${DOCKER_REGISTRY:-itisfoundation}/webserver:${DOCKER_IMAGE_TAG:-latest}
    init: true
    environment:
      - DIRECTOR_HOST=${DIRECTOR_HOST:-director}
      - DIRECTOR_PORT=${DIRECTOR_PORT:-8080}
      - DIRECTOR_V2_HOST=${DIRECTOR_V2_HOST:-director-v2}
      - DIRECTOR_V2_PORT=${DIRECTOR_V2_PORT:-8000}
      - STORAGE_HOST=${STORAGE_HOST:-storage}
      - STORAGE_PORT=${STORAGE_PORT:-8080}
      - CATALOG_HOST=${CATALOG_HOST:-catalog}
      - CATALOG_PORT=${CATALOG_PORT:-8000}
      - SWARM_STACK_NAME=${SWARM_STACK_NAME:-simcore}
      - WEBSERVER_LOGLEVEL=${LOG_LEVEL:-WARNING}
      - DIAGNOSTICS_MAX_DELAY_SECS=30
      - DIAGNOSTICS_MAX_AVG_LATENCY=10
    env_file:
      - ../.env
    deploy:
      placement:
        constraints:
          - node.platform.os == linux
      labels:
        - io.simcore.zone=${TRAEFIK_SIMCORE_ZONE}
        # gzip compression
        - traefik.http.middlewares.${SWARM_STACK_NAME}_gzip.compress=true
        # ssl header necessary so that socket.io upgrades correctly from polling to websocket mode. the middleware must be attached to the right connection.
        - traefik.http.middlewares.${SWARM_STACK_NAME_NO_HYPHEN}_sslheader.headers.customrequestheaders.X-Forwarded-Proto=http
        - traefik.enable=true
        - traefik.http.services.${SWARM_STACK_NAME}_webserver.loadbalancer.server.port=8080
        - traefik.http.services.${SWARM_STACK_NAME}_webserver.loadbalancer.healthcheck.path=/v0/
        - traefik.http.services.${SWARM_STACK_NAME}_webserver.loadbalancer.healthcheck.interval=2000ms
        - traefik.http.services.${SWARM_STACK_NAME}_webserver.loadbalancer.healthcheck.timeout=1000ms
        - traefik.http.middlewares.${SWARM_STACK_NAME}_webserver_retry.retry.attempts=2
        - traefik.http.routers.${SWARM_STACK_NAME}_webserver.rule=hostregexp(`{host:.+}`)
        - traefik.http.routers.${SWARM_STACK_NAME}_webserver.entrypoints=http
        - traefik.http.routers.${SWARM_STACK_NAME}_webserver.priority=1
        - traefik.http.routers.${SWARM_STACK_NAME}_webserver.middlewares=${SWARM_STACK_NAME}_gzip@docker, ${SWARM_STACK_NAME_NO_HYPHEN}_sslheader@docker, ${SWARM_STACK_NAME}_webserver_retry
    networks:
      - default
      - interactive_services_subnet

  sidecar:
    image: ${DOCKER_REGISTRY:-itisfoundation}/sidecar:${DOCKER_IMAGE_TAG:-latest}
    init: true
    deploy:
      mode: replicated
      replicas: 8
      endpoint_mode: dnsrr
      resources:
        reservations:
          cpus: "0.10"
          memory: "100M"
    volumes:
      - input:/home/scu/input
      - output:/home/scu/output
      - log:/home/scu/log
      - /var/run/docker.sock:/var/run/docker.sock
      - ${ETC_HOSTNAME:-/etc/hostname}:/home/scu/hostname:ro
    environment:
      - RABBIT_HOST=${RABBIT_HOST}
      - RABBIT_PORT=${RABBIT_PORT}
      - RABBIT_USER=${RABBIT_USER}
      - RABBIT_PASSWORD=${RABBIT_PASSWORD}
      - RABBIT_CHANNELS=${RABBIT_CHANNELS}
      - REDIS_HOST=${REDIS_HOST}
      - REDIS_PORT=${REDIS_PORT}
      - POSTGRES_ENDPOINT=${POSTGRES_ENDPOINT}
      - POSTGRES_USER=${POSTGRES_USER}
      - POSTGRES_PASSWORD=${POSTGRES_PASSWORD}
      - POSTGRES_DB=${POSTGRES_DB}
      - POSTGRES_HOST=${POSTGRES_HOST}
      - POSTGRES_PORT=${POSTGRES_PORT}
      - S3_ENDPOINT=${S3_ENDPOINT}
      - S3_ACCESS_KEY=${S3_ACCESS_KEY}
      - S3_SECRET_KEY=${S3_SECRET_KEY}
      - S3_BUCKET_NAME=${S3_BUCKET_NAME}
      - STORAGE_ENDPOINT=${STORAGE_ENDPOINT}
      - REGISTRY_URL=${REGISTRY_URL}
      - REGISTRY_PATH=${REGISTRY_PATH}
      - REGISTRY_USER=${REGISTRY_USER}
      - REGISTRY_PW=${REGISTRY_PW}
      - SWARM_STACK_NAME=${SWARM_STACK_NAME:-simcore}
      - SIDECAR_LOGLEVEL=${LOG_LEVEL:-WARNING}
      - SIDECAR_HOST_HOSTNAME_PATH=${SIDECAR_HOST_HOSTNAME_PATH:-/home/scu/hostname}
      - START_AS_MODE_CPU=${SIDECAR_FORCE_CPU_NODE:-0}

    networks:
      - computational_services_subnet

  storage:
    image: ${DOCKER_REGISTRY:-itisfoundation}/storage:${DOCKER_IMAGE_TAG:-latest}
    init: true
    environment:
      - POSTGRES_ENDPOINT=${POSTGRES_ENDPOINT}
      - POSTGRES_USER=${POSTGRES_USER}
      - POSTGRES_PASSWORD=${POSTGRES_PASSWORD}
      - POSTGRES_DB=${POSTGRES_DB}
      - POSTGRES_HOST=${POSTGRES_HOST}
      - POSTGRES_PORT=${POSTGRES_PORT}
      - STORAGE_LOGLEVEL=${LOG_LEVEL:-WARNING}
      - STORAGE_MONITORING_ENABLED=1
      - S3_ENDPOINT=${S3_ENDPOINT}
      - S3_ACCESS_KEY=${S3_ACCESS_KEY}
      - S3_SECRET_KEY=${S3_SECRET_KEY}
      - S3_BUCKET_NAME=${S3_BUCKET_NAME}
      - S3_SECURE=${S3_SECURE}
      - BF_API_SECRET=${BF_API_SECRET}
      - BF_API_KEY=${BF_API_KEY}
      - TRACING_ENABLED=${TRACING_ENABLED:-True}
      - TRACING_ZIPKIN_ENDPOINT=${TRACING_ZIPKIN_ENDPOINT:-http://jaeger:9411}
    deploy:
      placement:
        constraints:
          - node.platform.os == linux
    networks:
      - default
      - interactive_services_subnet
      - computational_services_subnet

  rabbit:
    image: itisfoundation/rabbitmq:3.8.0-management
    init: true
    environment:
      - RABBITMQ_DEFAULT_USER=${RABBIT_USER}
      - RABBITMQ_DEFAULT_PASS=${RABBIT_PASSWORD}
    networks:
      - default
      - computational_services_subnet
    healthcheck:
      # see https://www.rabbitmq.com/monitoring.html#individual-checks for info about health-checks available in rabbitmq
      test: rabbitmq-diagnostics -q status
      interval: 30s
      timeout: 30s
      retries: 5
      start_period: 15s

  migration:
    image: ${DOCKER_REGISTRY:-itisfoundation}/migration:${DOCKER_IMAGE_TAG:-latest}
    init: true
    environment:
      - POSTGRES_ENDPOINT=${POSTGRES_ENDPOINT}
      - POSTGRES_USER=${POSTGRES_USER}
      - POSTGRES_PASSWORD=${POSTGRES_PASSWORD}
      - POSTGRES_DB=${POSTGRES_DB}
      - POSTGRES_HOST=${POSTGRES_HOST}
      - POSTGRES_PORT=${POSTGRES_PORT}
    networks:
      - default

  postgres:
    image: "postgres:10.11@sha256:2aef165ab4f30fbb109e88959271d8b57489790ea13a77d27c02d8adb8feb20f"
    init: true
    environment:
      - POSTGRES_USER=${POSTGRES_USER}
      - POSTGRES_PASSWORD=${POSTGRES_PASSWORD}
      - POSTGRES_DB=${POSTGRES_DB}
    volumes:
      - postgres_data:/var/lib/postgresql/data
    networks:
      - default
      - interactive_services_subnet
      - computational_services_subnet
    healthcheck:
      test:
        [
          "CMD",
          "pg_isready",
          "--username",
          "${POSTGRES_USER}",
          "--dbname",
          "${POSTGRES_DB}",
        ]
      interval: 15s
      retries: 5
    # NOTES: this is not yet compatible with portainer deployment but could work also for other containers
    # works with Docker 19.03 and not yet with Portainer 1.23.0 (see https://github.com/portainer/portainer/issues/3551)
    # in the meantime postgres allows to set a configuration through CLI.
    # sysctls:
    #   # NOTES: these values are needed here because docker swarm kills long running idle
    #   # connections by default after 15 minutes see https://github.com/moby/moby/issues/31208
    #   # info about these values are here https://tldp.org/HOWTO/TCP-Keepalive-HOWTO/usingkeepalive.html
    #   - net.ipv4.tcp_keepalive_intvl=600
    #   - net.ipv4.tcp_keepalive_probes=9
    #   - net.ipv4.tcp_keepalive_time=600
    command:
      [
        "postgres",
        "-c",
        "tcp_keepalives_idle=600",
        "-c",
        "tcp_keepalives_interval=600",
        "-c",
        "tcp_keepalives_count=5",
      ]

  redis:
    image: "redis:5.0.9-alpine@sha256:b011c1ca7fa97ed92d6c5995e5dd752dc37fe157c1b60ce96a6e35701851dabc"
    init: true
    networks:
      - default
      - computational_services_subnet
    healthcheck:
      test: ["CMD", "redis-cli", "ping"]
      interval: 5s
      timeout: 30s
      retries: 50

  traefik:
    image: traefik:v2.2.1
    init: true
    command:
      - "--api=true"
      - "--api.dashboard=true"
      - "--ping=true"
      - "--entryPoints.ping.address=:9082"
      - "--ping.entryPoint=ping"
      - "--log.level=WARNING"
      - "--accesslog=false"
      - "--metrics.prometheus=true"
      - "--metrics.prometheus.addEntryPointsLabels=true"
      - "--metrics.prometheus.addServicesLabels=true"
      - "--entryPoints.metrics.address=:8082"
      - "--metrics.prometheus.entryPoint=metrics"
      - "--entryPoints.http.address=:80"
      - "--entryPoints.http.forwardedHeaders.insecure"
      - "--entryPoints.simcore_api.address=:10081"
      - "--entryPoints.simcore_api.forwardedHeaders.insecure"
      - "--entryPoints.traefik_monitor.address=:8080"
      - "--entryPoints.traefik_monitor.forwardedHeaders.insecure"
      - "--providers.docker.endpoint=unix:///var/run/docker.sock"
      - "--providers.docker.network=${SWARM_STACK_NAME}_default"
      - "--providers.docker.swarmMode=true"
      # https://github.com/traefik/traefik/issues/7886
      - "--providers.docker.swarmModeRefreshSeconds=1"
      - "--providers.docker.exposedByDefault=false"
      - "--providers.docker.constraints=Label(`io.simcore.zone`, `${TRAEFIK_SIMCORE_ZONE}`)"
      - "--tracing=true"
      - "--tracing.jaeger=true"
      - "--tracing.jaeger.samplingServerURL=http://jaeger:5778/sampling"
      - "--tracing.jaeger.localAgentHostPort=jaeger:6831"
    volumes:
      # So that Traefik can listen to the Docker events
      - /var/run/docker.sock:/var/run/docker.sock
    deploy:
      placement:
        constraints:
          - node.role == manager
      labels:
        # for each service in the stack a new middlaware for rate limiting needs to be registered here
        # requests = average / period this is how the limits are defined
        - traefik.http.middlewares.ratelimit-${SWARM_STACK_NAME}_api-server.ratelimit.average=1
        - traefik.http.middlewares.ratelimit-${SWARM_STACK_NAME}_api-server.ratelimit.period=1m
        # a burst is computed over a period of 1 second
        - traefik.http.middlewares.ratelimit-${SWARM_STACK_NAME}_api-server.ratelimit.burst=10
        # X-Forwarded-For header extracts second IP from the right, count starts at one
        - traefik.http.middlewares.ratelimit-${SWARM_STACK_NAME}_api-server.ratelimit.sourcecriterion.ipstrategy.depth=2
    networks:
      - default
      - interactive_services_subnet
    #healthcheck:
    #  test: wget --quiet --tries=1 --spider http://localhost:9082/ping || exit 1
    #  interval: 3s
    #  timeout: 1s
    #  retries: 3
    #  start_period: 20s

volumes:
  input: {}
  output: {}
  log: {}
  postgres_data: {}

networks:
  default:
    attachable: true
  interactive_services_subnet:
    driver: overlay
    attachable: true
    internal: false
    labels:
      com.simcore.description: "interactive services network"
    ipam:
      driver: default
      config:
        - subnet: "172.8.0.0/16"
  computational_services_subnet:
    driver: overlay
    attachable: true
    internal: false
    labels:
      com.simcore.description: "computational services network"
    ipam:
      driver: default
      config:
        - subnet: "172.9.0.0/16"<|MERGE_RESOLUTION|>--- conflicted
+++ resolved
@@ -100,11 +100,7 @@
       - SIMCORE_SERVICES_NETWORK_NAME=interactive_services_subnet
       - MONITORING_ENABLED=${MONITORING_ENABLED:-True}
       - LOG_LEVEL=${LOG_LEVEL:-WARNING}
-<<<<<<< HEAD
-      - POSTGRES_MAXSIZE=30
       - SERVICE_SIDECAR_IMAGE=${DOCKER_REGISTRY:-itisfoundation}/service-sidecar:${DOCKER_IMAGE_TAG:-latest}
-=======
->>>>>>> 1c1bd022
     env_file:
       - ../.env
     volumes:
