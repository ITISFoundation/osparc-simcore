--- conflicted
+++ resolved
@@ -151,13 +151,6 @@
     environment:
       - RABBITMQ_DEFAULT_USER=${RABBITMQ_USER}
       - RABBITMQ_DEFAULT_PASS=${RABBITMQ_PASSWORD}
-<<<<<<< HEAD
-=======
-    ports:
-      - "5672"
-      - "15672"
-      - "15692"
->>>>>>> 904861a3
     networks:
       - default
       - computational_services_subnet
