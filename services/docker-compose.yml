# osparc-simcore stack (framework stack)
version: '3.7'
services:

  apihub:
    image: ${DOCKER_REGISTRY:-itisfoundation}/apihub:${DOCKER_IMAGE_TAG:-latest}
    init: true
    ports:
      - '8043'
    deploy:
      placement:
       constraints:
          - node.platform.os == linux
    networks:
      - default

  director:
    image: ${DOCKER_REGISTRY:-itisfoundation}/director:${DOCKER_IMAGE_TAG:-latest}
    init: true
    stdin_open: true
    tty: true
    ports:
      - '8080'
    environment:
    # on Windows follow http://www.computerperformance.co.uk/powershell/powershell_profile_ps1.htm
    # currently needs to set $Env:COMPOSE_CONVERT_WINDOWS_PATHS=1 in powershell to make this works
    # on a windows machine
      - REGISTRY_URL=${REGISTRY_URL}
      - REGISTRY_AUTH=${REGISTRY_AUTH}
      - REGISTRY_USER=${REGISTRY_USER}
      - REGISTRY_PW=${REGISTRY_PW}
      - REGISTRY_SSL=${REGISTRY_SSL}
      - POSTGRES_ENDPOINT=${POSTGRES_ENDPOINT}
      - POSTGRES_USER=${POSTGRES_USER}
      - POSTGRES_PASSWORD=${POSTGRES_PASSWORD}
      - POSTGRES_DB=${POSTGRES_DB}
      - POSTGRES_HOST=${POSTGRES_HOST}
      - POSTGRES_PORT=${POSTGRES_PORT}
      - S3_ENDPOINT=${S3_ENDPOINT}
      - S3_ACCESS_KEY=${S3_ACCESS_KEY}
      - S3_SECRET_KEY=${S3_SECRET_KEY}
      - S3_BUCKET_NAME=${S3_BUCKET_NAME}
      - STORAGE_ENDPOINT=${STORAGE_ENDPOINT}
      - EXTRA_HOSTS_SUFFIX=${EXTRA_HOSTS_SUFFIX:-undefined}
      - PUBLISHED_HOST_NAME=${PUBLISHED_HOST_NAME}
      - SIMCORE_SERVICES_NETWORK_NAME=interactive_services_subnet
    volumes:
      - '/var/run/docker.sock:/var/run/docker.sock'
    deploy:
      placement:
       constraints:
          - node.platform.os == linux
          - node.role == manager
    networks:
      - default
      - interactive_services_subnet
<<<<<<< HEAD

  webclient:
    image: services_webclient:build
    init: true
    build:
      context: ./web/client/
      dockerfile: Dockerfile
      cache_from:
        - ${DOCKER_REGISTRY:-itisfoundation}/webclient:cache
        - services_webclient:latest
      target: build
      labels:
        org.label-schema.schema-version: "1.0"
        org.label-schema.build-date: "${BUILD_DATE}"
        org.label-schema.vcs-url: "https://github.com/ITISFoundation/osparc-simcore"
        org.label-schema.vcs-ref: "${VCS_REF}"
      args:
        - VCS_URL=${VCS_URL}
        - VCS_REF=${VCS_REF}
        - VCS_REF_CLIENT=${VCS_REF_CLIENT}
        - VCS_STATUS_CLIENT=${VCS_STATUS_CLIENT}
    command: >
      /bin/sh -c "ls -l build-output;cat build-output/version.txt"
=======
>>>>>>> f2703956

  webserver:
    image: ${DOCKER_REGISTRY:-itisfoundation}/webserver:${DOCKER_IMAGE_TAG:-latest}
    init: true
    ports:
      - ${SIMCORE_PORT:-9081}:8080
    environment:
      - APIHUB_HOST=apihub
      - APIHUB_PORT=8043
      - DIRECTOR_HOST=director
      - DIRECTOR_PORT=8080
      - STORAGE_HOST=storage
      - STORAGE_PORT=8080
      - WEBSERVER_MONITORING_ENABLED=1
      - WEBSERVER_LOGLEVEL=INFO
    env_file:
      - ../.env
    stdin_open: true
    tty: true
    depends_on:
      - apihub
      - postgres
      - minio
      - rabbit
    deploy:
      placement:
        constraints:
          - node.platform.os == linux
          - node.role == manager
    networks:
      - default
      - interactive_services_subnet

  sidecar:
    image: ${DOCKER_REGISTRY:-itisfoundation}/sidecar:${DOCKER_IMAGE_TAG:-latest}
    init: true
    deploy:
      mode: replicated
      endpoint_mode: dnsrr
      resources:
        reservations:
          cpus: '0.1'
          memory: '100M'
    volumes:
      - input:/home/scu/input
      - output:/home/scu/output
      - log:/home/scu/log
      - /var/run/docker.sock:/var/run/docker.sock
    environment:
      - RABBITMQ_USER=${RABBITMQ_USER}
      - RABBITMQ_PASSWORD=${RABBITMQ_PASSWORD}
      - RABBITMQ_LOG_CHANNEL=${RABBITMQ_LOG_CHANNEL}
      - RABBITMQ_PROGRESS_CHANNEL=${RABBITMQ_PROGRESS_CHANNEL}
      - POSTGRES_ENDPOINT=${POSTGRES_ENDPOINT}
      - POSTGRES_USER=${POSTGRES_USER}
      - POSTGRES_PASSWORD=${POSTGRES_PASSWORD}
      - POSTGRES_DB=${POSTGRES_DB}
      - POSTGRES_HOST=${POSTGRES_HOST}
      - POSTGRES_PORT=${POSTGRES_PORT}
      - S3_ENDPOINT=${S3_ENDPOINT}
      - S3_ACCESS_KEY=${S3_ACCESS_KEY}
      - S3_SECRET_KEY=${S3_SECRET_KEY}
      - S3_BUCKET_NAME=${S3_BUCKET_NAME}
      - STORAGE_ENDPOINT=${STORAGE_ENDPOINT}
      - REGISTRY_URL=${REGISTRY_URL}
      - REGISTRY_USER=${REGISTRY_USER}
      - REGISTRY_PW=${REGISTRY_PW}
      - SWARM_STACK_NAME=${SWARM_STACK_NAME}
    depends_on:
      - rabbit
      - postgres
      - minio
    networks:
      - computational_services_subnet

  storage:
    image: ${DOCKER_REGISTRY:-itisfoundation}/storage:${DOCKER_IMAGE_TAG:-latest}
    init: true
    ports:
      - "8080"
    environment:
      - APIHUB_HOST=apihub
      - APIHUB_PORT=8043
      - POSTGRES_ENDPOINT=${POSTGRES_ENDPOINT}
      - POSTGRES_USER=${POSTGRES_USER}
      - POSTGRES_PASSWORD=${POSTGRES_PASSWORD}
      - POSTGRES_DB=${POSTGRES_DB}
      - POSTGRES_HOST=${POSTGRES_HOST}
      - POSTGRES_PORT=${POSTGRES_PORT}
      - STORAGE_LOGLEVEL=INFO
      - STORAGE_MONITORING_ENABLED=1
      - S3_ENDPOINT=${S3_ENDPOINT}
      - S3_ACCESS_KEY=${S3_ACCESS_KEY}
      - S3_SECRET_KEY=${S3_SECRET_KEY}
      - S3_BUCKET_NAME=${S3_BUCKET_NAME}
      - S3_SECURE=${S3_SECURE}
      - BF_API_SECRET=${BF_API_SECRET}
      - BF_API_KEY=${BF_API_KEY}
    stdin_open: true
    tty: true
    depends_on:
      - minio
      - postgres
      - apihub
    deploy:
      placement:
        constraints:
          - node.platform.os == linux
    networks:
      - default
      - interactive_services_subnet
      - computational_services_subnet

  rabbit:
    image: rabbitmq:3.7.17-management
    init: true
    environment:
      - RABBITMQ_DEFAULT_USER=${RABBITMQ_USER}
      - RABBITMQ_DEFAULT_PASS=${RABBITMQ_PASSWORD}
    ports:
      - "5672"
      - "15672"
    networks:
      - default
      - computational_services_subnet

  postgres:
    image: postgres:10.10
    init: true
    environment:
      - POSTGRES_USER=${POSTGRES_USER}
      - POSTGRES_PASSWORD=${POSTGRES_PASSWORD}
      - POSTGRES_DB=${POSTGRES_DB}
    volumes:
      - postgres_data:/var/lib/postgresql/data
    ports:
      - "5432"
    networks:
      - default
      - interactive_services_subnet
      - computational_services_subnet

  minio:
<<<<<<< HEAD
    image: minio/minio:RELEASE.2019-05-14T23-57-45Z
=======
    image: minio/minio:RELEASE.2019-09-26T19-42-35Z
>>>>>>> f2703956
    init: true
    environment:
      - MINIO_ACCESS_KEY=12345678
      - MINIO_SECRET_KEY=12345678
    ports:
      - "9001:9000"
    command: server /data
    volumes:
      - minio:/data
    networks:
      - default
      - interactive_services_subnet
      - computational_services_subnet

volumes:
  input: {}
  output: {}
  log: {}
  postgres_data: {}
  minio: {}

networks:
  interactive_services_subnet:
    driver: overlay
    attachable: true
    internal: false
    labels:
      com.simcore.description: "interactive services network"
    ipam:
      driver: default
      config:
        - subnet: "172.8.0.0/16"
  computational_services_subnet:
    driver: overlay
    attachable: true
    internal: false
    labels:
      com.simcore.description: "computational services network"
    ipam:
      driver: default
      config:
        - subnet: "172.9.0.0/16"<|MERGE_RESOLUTION|>--- conflicted
+++ resolved
@@ -54,32 +54,6 @@
     networks:
       - default
       - interactive_services_subnet
-<<<<<<< HEAD
-
-  webclient:
-    image: services_webclient:build
-    init: true
-    build:
-      context: ./web/client/
-      dockerfile: Dockerfile
-      cache_from:
-        - ${DOCKER_REGISTRY:-itisfoundation}/webclient:cache
-        - services_webclient:latest
-      target: build
-      labels:
-        org.label-schema.schema-version: "1.0"
-        org.label-schema.build-date: "${BUILD_DATE}"
-        org.label-schema.vcs-url: "https://github.com/ITISFoundation/osparc-simcore"
-        org.label-schema.vcs-ref: "${VCS_REF}"
-      args:
-        - VCS_URL=${VCS_URL}
-        - VCS_REF=${VCS_REF}
-        - VCS_REF_CLIENT=${VCS_REF_CLIENT}
-        - VCS_STATUS_CLIENT=${VCS_STATUS_CLIENT}
-    command: >
-      /bin/sh -c "ls -l build-output;cat build-output/version.txt"
-=======
->>>>>>> f2703956
 
   webserver:
     image: ${DOCKER_REGISTRY:-itisfoundation}/webserver:${DOCKER_IMAGE_TAG:-latest}
@@ -223,11 +197,7 @@
       - computational_services_subnet
 
   minio:
-<<<<<<< HEAD
-    image: minio/minio:RELEASE.2019-05-14T23-57-45Z
-=======
     image: minio/minio:RELEASE.2019-09-26T19-42-35Z
->>>>>>> f2703956
     init: true
     environment:
       - MINIO_ACCESS_KEY=12345678
