version: "3.8"
services:
  api-server:
    image: ${DOCKER_REGISTRY:-itisfoundation}/api-server:${DOCKER_IMAGE_TAG:-latest}
    init: true
    hostname: "{{.Node.Hostname}}-{{.Service.Name}}-{{.Task.Slot}}"
    environment:
      - WEBSERVER_HOST=${WEBSERVER_HOST:-webserver}
      - LOG_LEVEL=${LOG_LEVEL:-WARNING}
    env_file:
      - ../.env
    deploy:
      labels:
        - io.simcore.zone=${TRAEFIK_SIMCORE_ZONE}
        # gzip compression
        - traefik.http.middlewares.${SWARM_STACK_NAME}_gzip.compress=true
        # ssl header necessary so that socket.io upgrades correctly from polling to websocket mode. the middleware must be attached to the right connection.
        - traefik.enable=true
        - traefik.http.services.${SWARM_STACK_NAME}_api-server.loadbalancer.server.port=8000
        - traefik.http.services.${SWARM_STACK_NAME}_api-server.loadbalancer.healthcheck.path=/
        - traefik.http.services.${SWARM_STACK_NAME}_api-server.loadbalancer.healthcheck.interval=2000ms
        - traefik.http.services.${SWARM_STACK_NAME}_api-server.loadbalancer.healthcheck.timeout=1000ms
        - traefik.http.routers.${SWARM_STACK_NAME}_api-server.rule=hostregexp(`{host:.+}`) && (Path(`/`, `/v0`) ||  PathPrefix(`/v0/`) || Path(`/api/v0/openapi.json`))
        - traefik.http.routers.${SWARM_STACK_NAME}_api-server.entrypoints=simcore_api
        - traefik.http.routers.${SWARM_STACK_NAME}_api-server.priority=1
        - traefik.http.routers.${SWARM_STACK_NAME}_api-server.middlewares=${SWARM_STACK_NAME}_gzip@docker,ratelimit-${SWARM_STACK_NAME}_api-server
    networks:
      - default

  autoscaling:
    image: ${DOCKER_REGISTRY:-itisfoundation}/autoscaling:${DOCKER_IMAGE_TAG:-latest}
    init: true
    hostname: "{{.Node.Hostname}}-{{.Service.Name}}-{{.Task.Slot}}"
    environment:
      - LOG_LEVEL=${LOG_LEVEL:-WARNING}
    env_file:
      - ../.env
    volumes:
      - "/var/run/docker.sock:/var/run/docker.sock"

  catalog:
    image: ${DOCKER_REGISTRY:-itisfoundation}/catalog:${DOCKER_IMAGE_TAG:-latest}
    init: true
    hostname: "{{.Node.Hostname}}-{{.Service.Name}}-{{.Task.Slot}}"
    environment:
      - CATALOG_BACKGROUND_TASK_REST_TIME=${CATALOG_BACKGROUND_TASK_REST_TIME:-60}
      - CATALOG_DEV_FEATURES_ENABLED=${CATALOG_DEV_FEATURES_ENABLED}
      - CATALOG_SERVICES_DEFAULT_RESOURCE=${CATALOG_SERVICES_DEFAULT_RESOURCE}
      - CATALOG_SERVICES_DEFAULT_SPECIFICATIONS=${CATALOG_SERVICES_DEFAULT_SPECIFICATIONS}
      - DIRECTOR_HOST=${DIRECTOR_HOST:-director}
      - DIRECTOR_PORT=${DIRECTOR_PORT:-8080}
      - LOG_LEVEL=${LOG_LEVEL:-WARNING}
      - POSTGRES_DB=${POSTGRES_DB}
      - POSTGRES_HOST=${POSTGRES_HOST}
      - POSTGRES_PASSWORD=${POSTGRES_PASSWORD}
      - POSTGRES_PORT=${POSTGRES_PORT}
      - POSTGRES_USER=${POSTGRES_USER}
      - TRACING_THRIFT_COMPACT_ENDPOINT=${TRACING_THRIFT_COMPACT_ENDPOINT}
    networks:
      - default

  director:
    image: ${DOCKER_REGISTRY:-itisfoundation}/director:${DOCKER_IMAGE_TAG:-latest}
    init: true
    hostname: "{{.Node.Hostname}}-{{.Service.Name}}-{{.Task.Slot}}"
    environment:
      - DEFAULT_MAX_MEMORY=${DEFAULT_MAX_MEMORY:-0}
      - DEFAULT_MAX_NANO_CPUS=${DEFAULT_MAX_NANO_CPUS:-0}
      - DIRECTOR_REGISTRY_CACHING_TTL=${DIRECTOR_REGISTRY_CACHING_TTL}
      - DIRECTOR_REGISTRY_CACHING=${DIRECTOR_REGISTRY_CACHING}
      - DIRECTOR_SELF_SIGNED_SSL_FILENAME=${DIRECTOR_SELF_SIGNED_SSL_FILENAME}
      - DIRECTOR_SELF_SIGNED_SSL_SECRET_ID=${DIRECTOR_SELF_SIGNED_SSL_SECRET_ID}
      - DIRECTOR_SELF_SIGNED_SSL_SECRET_NAME=${DIRECTOR_SELF_SIGNED_SSL_SECRET_NAME}
      - DIRECTOR_SERVICES_CUSTOM_CONSTRAINTS=${DIRECTOR_SERVICES_CUSTOM_CONSTRAINTS}
      - EXTRA_HOSTS_SUFFIX=${EXTRA_HOSTS_SUFFIX:-undefined}
      - LOGLEVEL=${LOG_LEVEL:-WARNING}
      - MONITORING_ENABLED=${MONITORING_ENABLED:-True}
      - POSTGRES_DB=${POSTGRES_DB}
      - POSTGRES_ENDPOINT=${POSTGRES_ENDPOINT}
      - POSTGRES_HOST=${POSTGRES_HOST}
      - POSTGRES_PASSWORD=${POSTGRES_PASSWORD}
      - POSTGRES_PORT=${POSTGRES_PORT}
      - POSTGRES_USER=${POSTGRES_USER}
      - REGISTRY_AUTH=${REGISTRY_AUTH}
      - REGISTRY_PATH=${REGISTRY_PATH}
      - REGISTRY_PW=${REGISTRY_PW}
      - REGISTRY_SSL=${REGISTRY_SSL}
      - REGISTRY_URL=${REGISTRY_URL}
      - REGISTRY_USER=${REGISTRY_USER}
      - S3_ACCESS_KEY=${S3_ACCESS_KEY}
      - S3_BUCKET_NAME=${S3_BUCKET_NAME}
      - S3_ENDPOINT=${S3_ENDPOINT}
      - S3_SECRET_KEY=${S3_SECRET_KEY}
      - SIMCORE_SERVICES_NETWORK_NAME=interactive_services_subnet
      - STORAGE_ENDPOINT=${STORAGE_ENDPOINT}
      - SWARM_STACK_NAME=${SWARM_STACK_NAME:-simcore}
      - TRACING_ENABLED=${TRACING_ENABLED:-True}
      - TRACING_ZIPKIN_ENDPOINT=${TRACING_ZIPKIN_ENDPOINT:-http://jaeger:9411}
      - TRAEFIK_SIMCORE_ZONE=${TRAEFIK_SIMCORE_ZONE:-internal_simcore_stack}
    volumes:
      - "/var/run/docker.sock:/var/run/docker.sock"
    deploy:
      placement:
        constraints:
          - node.platform.os == linux
          - node.role == manager
    networks:
      - default
      - interactive_services_subnet

  director-v2:
    image: ${DOCKER_REGISTRY:-itisfoundation}/director-v2:${DOCKER_IMAGE_TAG:-latest}
    init: true
    hostname: "{{.Node.Hostname}}-{{.Service.Name}}-{{.Task.Slot}}"
    environment:
      - CATALOG_HOST=${CATALOG_HOST:-catalog}
      - CATALOG_PORT=${CATALOG_PORT:-8000}
      - COMPUTATIONAL_BACKEND_DEFAULT_CLUSTER_URL=${COMPUTATIONAL_BACKEND_DEFAULT_CLUSTER_URL:-tcp://dask-scheduler:8786}
      - DIRECTOR_HOST=${DIRECTOR_HOST:-director}
      - DIRECTOR_PORT=${DIRECTOR_PORT:-8080}
      - DIRECTOR_SELF_SIGNED_SSL_FILENAME=${DIRECTOR_SELF_SIGNED_SSL_FILENAME}
      - DIRECTOR_SELF_SIGNED_SSL_SECRET_ID=${DIRECTOR_SELF_SIGNED_SSL_SECRET_ID}
      - DIRECTOR_SELF_SIGNED_SSL_SECRET_NAME=${DIRECTOR_SELF_SIGNED_SSL_SECRET_NAME}
      - DIRECTOR_SERVICES_CUSTOM_CONSTRAINTS=${DIRECTOR_SERVICES_CUSTOM_CONSTRAINTS}
      - DIRECTOR_V2_DEV_FEATURES_ENABLED=${DIRECTOR_V2_DEV_FEATURES_ENABLED}
      - DYNAMIC_SIDECAR_IMAGE=${DOCKER_REGISTRY:-itisfoundation}/dynamic-sidecar:${DOCKER_IMAGE_TAG:-latest}
      - EXTRA_HOSTS_SUFFIX=${EXTRA_HOSTS_SUFFIX:-undefined}
      - LOG_LEVEL=${LOG_LEVEL:-WARNING}
      - S3_ACCESS_KEY=${S3_ACCESS_KEY}
      - S3_BUCKET_NAME=${S3_BUCKET_NAME}
      - S3_ENDPOINT=${S3_ENDPOINT}
      - S3_SECRET_KEY=${S3_SECRET_KEY}
      - R_CLONE_PROVIDER=${R_CLONE_PROVIDER}
      - MONITORING_ENABLED=${MONITORING_ENABLED:-True}
      - SIMCORE_SERVICES_NETWORK_NAME=interactive_services_subnet
      - TRACING_THRIFT_COMPACT_ENDPOINT=${TRACING_THRIFT_COMPACT_ENDPOINT}
    env_file:
      - ../.env
    volumes:
      - "/var/run/docker.sock:/var/run/docker.sock"
    deploy:
      placement:
        constraints:
          - node.platform.os == linux
          - node.role == manager
    networks:
      - default
      - interactive_services_subnet
      - computational_services_subnet

  static-webserver:
    image: ${DOCKER_REGISTRY:-itisfoundation}/static-webserver:${DOCKER_IMAGE_TAG:-latest}
    init: true
    hostname: "{{.Node.Hostname}}-{{.Service.Name}}-{{.Task.Slot}}"
    environment:
      - SERVER_HOST=0.0.0.0
      - SERVER_PORT=8000
      - SERVER_LOG_LEVEL=error
      - SERVER_ROOT=/static-content
    deploy:
      placement:
        constraints:
          - node.platform.os == linux
      labels:
        - io.simcore.zone=${TRAEFIK_SIMCORE_ZONE}
        - traefik.http.middlewares.${SWARM_STACK_NAME}_gzip.compress=true
        - traefik.enable=true
        - traefik.http.services.${SWARM_STACK_NAME}_static_webserver.loadbalancer.server.port=8000
        - traefik.http.services.${SWARM_STACK_NAME}_static_webserver.loadbalancer.healthcheck.path=/
        - traefik.http.services.${SWARM_STACK_NAME}_static_webserver.loadbalancer.healthcheck.interval=2000ms
        - traefik.http.services.${SWARM_STACK_NAME}_static_webserver.loadbalancer.healthcheck.timeout=1000ms
        - traefik.http.middlewares.${SWARM_STACK_NAME}_static_webserver_retry.retry.attempts=2
        - traefik.http.routers.${SWARM_STACK_NAME}_static_webserver.rule=hostregexp(`{host:.+}`) && (Path(`/osparc`,`/s4l`,`/tis`,`/transpiled`,`/resource`) || PathPrefix(`/osparc/`,`/s4l/`,`/tis/`,`/transpiled/`,`/resource/`))
        - traefik.http.routers.${SWARM_STACK_NAME}_static_webserver.service=${SWARM_STACK_NAME}_static_webserver
        - traefik.http.routers.${SWARM_STACK_NAME}_static_webserver.entrypoints=http
        - traefik.http.routers.${SWARM_STACK_NAME}_static_webserver.priority=2
        - traefik.http.routers.${SWARM_STACK_NAME}_static_webserver.middlewares=${SWARM_STACK_NAME}_gzip@docker,${SWARM_STACK_NAME}_static_webserver_retry
        # catchall for legacy services (this happens if a backend disappears and a frontend tries to reconnect, the right return value is a 503)
        - traefik.http.routers.${SWARM_STACK_NAME}_legacy_services_catchall.service=${SWARM_STACK_NAME}_legacy_services_catchall
        - traefik.http.routers.${SWARM_STACK_NAME}_legacy_services_catchall.priority=1
        - traefik.http.routers.${SWARM_STACK_NAME}_legacy_services_catchall.entrypoints=http
        - traefik.http.routers.${SWARM_STACK_NAME}_legacy_services_catchall.rule=hostregexp(`{host:.+}`) && (Path(`/x/{node_uuid:\b[0-9a-f]{8}\b-[0-9a-f]{4}-[0-9a-f]{4}-[0-9a-f]{4}-\b[0-9a-f]{12}\b}`) || PathPrefix(`/x/{node_uuid:\b[0-9a-f]{8}\b-[0-9a-f]{4}-[0-9a-f]{4}-[0-9a-f]{4}-\b[0-9a-f]{12}\b}/`))
        # this tricks traefik into a 502 (bad gateway) since the service does not exist on this port
        - traefik.http.services.${SWARM_STACK_NAME}_legacy_services_catchall.loadbalancer.server.port=0
        # this tricks traefik into returning a 503 (service unavailable) since the healthcheck will always return false
        - traefik.http.services.${SWARM_STACK_NAME}_legacy_services_catchall.loadbalancer.healthcheck.path=/some/invalid/path/to/generate/a/503
        - traefik.http.services.${SWARM_STACK_NAME}_legacy_services_catchall.loadbalancer.healthcheck.interval=500s
        - traefik.http.services.${SWARM_STACK_NAME}_legacy_services_catchall.loadbalancer.healthcheck.timeout=1ms
        # see [#2718](https://github.com/ITISFoundation/osparc-simcore/issues/2718)
<<<<<<< HEAD
        # catchall for modern services (this happens if a backend disappears and a frontend tries to reconnect, the right return value is a 503)
        - traefik.http.routers.${SWARM_STACK_NAME}_modern_services_catchall.service=${SWARM_STACK_NAME}_modern_services_catchall
        # the priority is set the same as the webserver, the webserver is the fallback to everything and has prio 2
        - traefik.http.routers.${SWARM_STACK_NAME}_modern_services_catchall.priority=2
=======
        # catchall for dy-sidecar powered-services (this happens if a backend disappears and a frontend tries to reconnect, the right return value is a 503)
        - traefik.http.routers.${SWARM_STACK_NAME}_modern_services_catchall.service=${SWARM_STACK_NAME}_modern_services_catchall
        # the priority is a bit higher than webserver, the webserver is the fallback to everything and has prio 2
        - traefik.http.routers.${SWARM_STACK_NAME}_modern_services_catchall.priority=3
>>>>>>> 3a93ebb7
        - traefik.http.routers.${SWARM_STACK_NAME}_modern_services_catchall.entrypoints=http
        # in theory the pattern should be uuid.services.OSPARC_DOMAIN, but anything could go through.. so let's catch everything
        - traefik.http.routers.${SWARM_STACK_NAME}_modern_services_catchall.rule=hostregexp(`{node_uuid:.+}.services.{host:.+}`)
        # this tricks traefik into a 502 (bad gateway) since the service does not exist on this port
        - traefik.http.services.${SWARM_STACK_NAME}_modern_services_catchall.loadbalancer.server.port=0
        # this tricks traefik into returning a 503 (service unavailable) since the healthcheck will always return false
        - traefik.http.services.${SWARM_STACK_NAME}_modern_services_catchall.loadbalancer.healthcheck.path=/some/invalid/path/to/generate/a/503
        - traefik.http.services.${SWARM_STACK_NAME}_modern_services_catchall.loadbalancer.healthcheck.interval=500s
        - traefik.http.services.${SWARM_STACK_NAME}_modern_services_catchall.loadbalancer.healthcheck.timeout=1ms
    networks:
      - default

  webserver:
    image: ${DOCKER_REGISTRY:-itisfoundation}/webserver:${DOCKER_IMAGE_TAG:-latest}
    init: true
    hostname: "{{.Node.Hostname}}-{{.Service.Name}}-{{.Task.Slot}}"
    environment:
      &webserver-environment
      CATALOG_HOST: ${CATALOG_HOST:-catalog}
      CATALOG_PORT: ${CATALOG_PORT:-8000}
      DIAGNOSTICS_MAX_AVG_LATENCY: 10
      DIAGNOSTICS_MAX_TASK_DELAY: 30
      DIRECTOR_HOST: ${DIRECTOR_HOST:-director}
      DIRECTOR_PORT: ${DIRECTOR_PORT:-8080}
      DIRECTOR_V2_HOST: ${DIRECTOR_V2_HOST:-director-v2}
      DIRECTOR_V2_PORT: ${DIRECTOR_V2_PORT:-8000}
      STORAGE_HOST: ${STORAGE_HOST:-storage}
      STORAGE_PORT: ${STORAGE_PORT:-8080}
      SWARM_STACK_NAME: ${SWARM_STACK_NAME:-simcore}
      WEBSERVER_GARBAGE_COLLECTOR: "null"
      WEBSERVER_LOGLEVEL: ${LOG_LEVEL:-WARNING}
    env_file:
      - ../.env
    deploy:
      placement:
        constraints:
          - node.platform.os == linux
      labels:
        - io.simcore.zone=${TRAEFIK_SIMCORE_ZONE}
        # gzip compression
        - traefik.http.middlewares.${SWARM_STACK_NAME}_gzip.compress=true
        # ssl header necessary so that socket.io upgrades correctly from polling to websocket mode. the middleware must be attached to the right connection.
        - traefik.http.middlewares.${SWARM_STACK_NAME_NO_HYPHEN}_sslheader.headers.customrequestheaders.X-Forwarded-Proto=http
        - traefik.enable=true
        - traefik.http.services.${SWARM_STACK_NAME}_webserver.loadbalancer.server.port=8080
        - traefik.http.services.${SWARM_STACK_NAME}_webserver.loadbalancer.healthcheck.path=/v0/
        - traefik.http.services.${SWARM_STACK_NAME}_webserver.loadbalancer.healthcheck.interval=2000ms
        - traefik.http.services.${SWARM_STACK_NAME}_webserver.loadbalancer.healthcheck.timeout=1000ms
        - traefik.http.services.${SWARM_STACK_NAME}_webserver.loadbalancer.sticky.cookie=true
        - traefik.http.services.${SWARM_STACK_NAME}_webserver.loadbalancer.sticky.cookie.samesite=lax
        - traefik.http.services.${SWARM_STACK_NAME}_webserver.loadbalancer.sticky.cookie.httponly=true
        - traefik.http.services.${SWARM_STACK_NAME}_webserver.loadbalancer.sticky.cookie.secure=true
        - traefik.http.middlewares.${SWARM_STACK_NAME}_webserver_retry.retry.attempts=2
        - traefik.http.routers.${SWARM_STACK_NAME}_webserver.service=${SWARM_STACK_NAME}_webserver
        - traefik.http.routers.${SWARM_STACK_NAME}_webserver.rule=hostregexp(`{host:.+}`) && (Path(`/`, `/v0`,`/socket.io/`,`/static-frontend-data.json`, `/study/{study_uuid:\b[0-9a-f]{8}\b-[0-9a-f]{4}-[0-9a-f]{4}-[0-9a-f]{4}-\b[0-9a-f]{12}\b}`, `/view`, `/#/view`, `/#/error`) ||  PathPrefix(`/v0/`))
        - traefik.http.routers.${SWARM_STACK_NAME}_webserver.entrypoints=http
        - traefik.http.routers.${SWARM_STACK_NAME}_webserver.priority=2
        - traefik.http.routers.${SWARM_STACK_NAME}_webserver.middlewares=${SWARM_STACK_NAME}_gzip@docker, ${SWARM_STACK_NAME_NO_HYPHEN}_sslheader@docker, ${SWARM_STACK_NAME}_webserver_retry
    networks:
      - default
      - interactive_services_subnet

  wb-garbage-collector:
    image: ${DOCKER_REGISTRY:-itisfoundation}/webserver:${DOCKER_IMAGE_TAG:-latest}
    init: true
    hostname: "{{.Node.Hostname}}-{{.Service.Name}}-{{.Task.Slot}}"
    environment:
      <<: *webserver-environment
      WEBSERVER_GARBAGE_COLLECTOR: '{"GARBAGE_COLLECTOR_INTERVAL_S": 30}'
    env_file:
      - ../.env
      - ../.env-wb-garbage-collector

    deploy:
      placement:
        constraints:
          - node.platform.os == linux
    networks:
      - default
      - interactive_services_subnet

  dask-sidecar:
    image: ${DOCKER_REGISTRY:-itisfoundation}/dask-sidecar:${DOCKER_IMAGE_TAG:-latest}
    init: true
    hostname: "{{.Node.Hostname}}-{{.Service.Name}}"
    deploy:
      mode: global
      endpoint_mode: dnsrr
      resources:
        reservations:
          cpus: "0.10"
          memory: "100M"
    volumes:
      - computational_shared_data:${SIDECAR_COMP_SERVICES_SHARED_FOLDER:-/home/scu/computational_shared_data}
      - /var/run/docker.sock:/var/run/docker.sock
    environment:
      &sidecar-environment
      DASK_SCHEDULER_HOST: ${DASK_SCHEDULER_HOST:-dask-scheduler}
      SIDECAR_LOGLEVEL: ${LOG_LEVEL:-WARNING}
      SIDECAR_COMP_SERVICES_SHARED_VOLUME_NAME: ${SWARM_STACK_NAME}_computational_shared_data
      SIDECAR_COMP_SERVICES_SHARED_FOLDER: ${SIDECAR_COMP_SERVICES_SHARED_FOLDER:-/home/scu/computational_shared_data}
    networks:
      - computational_services_subnet

  dask-scheduler:
    image: ${DOCKER_REGISTRY:-itisfoundation}/dask-sidecar:${DOCKER_IMAGE_TAG:-latest}
    init: true
    hostname: "{{.Node.Hostname}}-{{.Service.Name}}-{{.Task.Slot}}"
    environment:
      <<: *sidecar-environment
      DASK_START_AS_SCHEDULER: 1

    networks:
      - interactive_services_subnet
      - computational_services_subnet

  datcore-adapter:
    image: ${DOCKER_REGISTRY:-itisfoundation}/datcore-adapter:${DOCKER_IMAGE_TAG:-latest}
    init: true
    hostname: "{{.Node.Hostname}}-{{.Service.Name}}-{{.Task.Slot}}"
    networks:
      - storage_subnet
    environment:
      - TRACING_THRIFT_COMPACT_ENDPOINT=${TRACING_THRIFT_COMPACT_ENDPOINT}

  storage:
    image: ${DOCKER_REGISTRY:-itisfoundation}/storage:${DOCKER_IMAGE_TAG:-latest}
    init: true
    hostname: "{{.Node.Hostname}}-{{.Service.Name}}-{{.Task.Slot}}"
    environment:
      - BF_API_KEY=${BF_API_KEY}
      - BF_API_SECRET=${BF_API_SECRET}
      - DATCORE_ADAPTER_HOST=${DATCORE_ADAPTER_HOST:-datcore-adapter}
      - POSTGRES_DB=${POSTGRES_DB}
      - POSTGRES_ENDPOINT=${POSTGRES_ENDPOINT}
      - POSTGRES_HOST=${POSTGRES_HOST}
      - POSTGRES_PASSWORD=${POSTGRES_PASSWORD}
      - POSTGRES_PORT=${POSTGRES_PORT}
      - POSTGRES_USER=${POSTGRES_USER}
      - S3_ACCESS_KEY=${S3_ACCESS_KEY}
      - S3_BUCKET_NAME=${S3_BUCKET_NAME}
      - S3_ENDPOINT=${S3_ENDPOINT}
      - S3_SECRET_KEY=${S3_SECRET_KEY}
      - S3_SECURE=${S3_SECURE}
      - STORAGE_LOGLEVEL=${LOG_LEVEL:-WARNING}
      - STORAGE_MONITORING_ENABLED=1
      - TRACING_ZIPKIN_ENDPOINT=${TRACING_ZIPKIN_ENDPOINT:-http://jaeger:9411}
    deploy:
      placement:
        constraints:
          - node.platform.os == linux
    networks:
      - default
      - interactive_services_subnet
      - computational_services_subnet
      - storage_subnet

  rabbit:
    image: itisfoundation/rabbitmq:3.8.0-management
    init: true
    hostname: "{{.Node.Hostname}}-{{.Service.Name}}-{{.Task.Slot}}"
    environment:
      - RABBITMQ_DEFAULT_USER=${RABBIT_USER}
      - RABBITMQ_DEFAULT_PASS=${RABBIT_PASSWORD}
    networks:
      - default
      - computational_services_subnet
      - interactive_services_subnet
    healthcheck:
      # see https://www.rabbitmq.com/monitoring.html#individual-checks for info about health-checks available in rabbitmq
      test: rabbitmq-diagnostics -q status
      interval: 30s
      timeout: 30s
      retries: 5
      start_period: 15s

  migration:
    image: ${DOCKER_REGISTRY:-itisfoundation}/migration:${DOCKER_IMAGE_TAG:-latest}
    init: true
    hostname: "{{.Node.Hostname}}-{{.Service.Name}}-{{.Task.Slot}}"
    environment:
      - POSTGRES_DB=${POSTGRES_DB}
      - POSTGRES_ENDPOINT=${POSTGRES_ENDPOINT}
      - POSTGRES_HOST=${POSTGRES_HOST}
      - POSTGRES_PASSWORD=${POSTGRES_PASSWORD}
      - POSTGRES_PORT=${POSTGRES_PORT}
      - POSTGRES_USER=${POSTGRES_USER}
    networks:
      - default

  postgres:
    image: "postgres:10.11@sha256:2aef165ab4f30fbb109e88959271d8b57489790ea13a77d27c02d8adb8feb20f"
    init: true
    hostname: "{{.Node.Hostname}}-{{.Service.Name}}-{{.Task.Slot}}"
    environment:
      - POSTGRES_DB=${POSTGRES_DB}
      - POSTGRES_PASSWORD=${POSTGRES_PASSWORD}
      - POSTGRES_USER=${POSTGRES_USER}
    volumes:
      - postgres_data:/var/lib/postgresql/data
      - type: tmpfs
        target: /dev/shm
        tmpfs:
          size: 16000000000
    networks:
      - default
      - interactive_services_subnet
      - computational_services_subnet
    healthcheck:
      test:
        [
          "CMD",
          "pg_isready",
          "--username",
          "${POSTGRES_USER}",
          "--dbname",
          "${POSTGRES_DB}"
        ]
      interval: 15s
      retries: 5
    # NOTES: this is not yet compatible with portainer deployment but could work also for other containers
    # works with Docker 19.03 and not yet with Portainer 1.23.0 (see https://github.com/portainer/portainer/issues/3551)
    # in the meantime postgres allows to set a configuration through CLI.
    # sysctls:
    #   # NOTES: these values are needed here because docker swarm kills long running idle
    #   # connections by default after 15 minutes see https://github.com/moby/moby/issues/31208
    #   # info about these values are here https://tldp.org/HOWTO/TCP-Keepalive-HOWTO/usingkeepalive.html
    #   - net.ipv4.tcp_keepalive_intvl=600
    #   - net.ipv4.tcp_keepalive_probes=9
    #   - net.ipv4.tcp_keepalive_time=600
    command:
      [
        "postgres",
        "-c",
        "tcp_keepalives_idle=600",
        "-c",
        "tcp_keepalives_interval=600",
        "-c",
        "tcp_keepalives_count=5",
        "-c",
        "max_connections=413",
        "-c",
        "shared_buffers=256MB"
      ]

  redis:
    image: "redis:6.2.6@sha256:4bed291aa5efb9f0d77b76ff7d4ab71eee410962965d052552db1fb80576431d"
    init: true
    hostname: "{{.Node.Hostname}}-{{.Service.Name}}-{{.Task.Slot}}"
    command:
      # redis server will write a backup every 60 seconds if at least 1 key was changed
      # also aof (append only) is also enabled such that we get full durability at the expense
      # of backup size. The backup is written into /data.
      # https://redis.io/topics/persistence
      [
        "redis-server",
        "--save",
        "60 1",
        "--loglevel",
        "verbose",
        "--databases",
        "3",
        "--appendonly",
        "yes"
      ]
    networks:
      - default
    volumes:
      - redis-data:/data
    healthcheck:
      test: [ "CMD", "redis-cli", "ping" ]
      interval: 5s
      timeout: 30s
      retries: 50

  traefik:
    image: "traefik:v2.5.6@sha256:2f603f8d3abe1dd3a4eb28960c55506be48293b41ea2c6ed4a4297c851a57a05"
    init: true
    hostname: "{{.Node.Hostname}}-{{.Service.Name}}-{{.Task.Slot}}"
    command:
      - "--api=true"
      - "--api.dashboard=true"
      - "--ping=true"
      - "--entryPoints.ping.address=:9082"
      - "--ping.entryPoint=ping"
      - "--log.level=WARNING"
      - "--accesslog=false"
      - "--metrics.prometheus=true"
      - "--metrics.prometheus.addEntryPointsLabels=true"
      - "--metrics.prometheus.addServicesLabels=true"
      - "--entryPoints.metrics.address=:8082"
      - "--metrics.prometheus.entryPoint=metrics"
      - "--entryPoints.http.address=:80"
      - "--entryPoints.http.forwardedHeaders.insecure"
      - "--entryPoints.simcore_api.address=:10081"
      - "--entryPoints.simcore_api.forwardedHeaders.insecure"
      - "--entryPoints.traefik_monitor.address=:8080"
      - "--entryPoints.traefik_monitor.forwardedHeaders.insecure"
      - "--providers.docker.endpoint=unix:///var/run/docker.sock"
      - "--providers.docker.network=${SWARM_STACK_NAME}_default"
      - "--providers.docker.swarmMode=true"
      # https://github.com/traefik/traefik/issues/7886
      - "--providers.docker.swarmModeRefreshSeconds=1"
      - "--providers.docker.exposedByDefault=false"
      - "--providers.docker.constraints=Label(`io.simcore.zone`, `${TRAEFIK_SIMCORE_ZONE}`)"
      - "--tracing=true"
      - "--tracing.jaeger=true"
      - "--tracing.jaeger.samplingServerURL=http://jaeger:5778/sampling"
      - "--tracing.jaeger.localAgentHostPort=jaeger:6831"
    volumes:
      # So that Traefik can listen to the Docker events
      - /var/run/docker.sock:/var/run/docker.sock
    deploy:
      placement:
        constraints:
          - node.role == manager
      labels:
        # for each service in the stack a new middlaware for rate limiting needs to be registered here
        # requests = average / period this is how the limits are defined
        - traefik.http.middlewares.ratelimit-${SWARM_STACK_NAME}_api-server.ratelimit.average=1
        - traefik.http.middlewares.ratelimit-${SWARM_STACK_NAME}_api-server.ratelimit.period=1m
        # a burst is computed over a period of 1 second
        - traefik.http.middlewares.ratelimit-${SWARM_STACK_NAME}_api-server.ratelimit.burst=10
        # X-Forwarded-For header extracts second IP from the right, count starts at one
        - traefik.http.middlewares.ratelimit-${SWARM_STACK_NAME}_api-server.ratelimit.sourcecriterion.ipstrategy.depth=2

    networks:
      - default
      - interactive_services_subnet
    #healthcheck:
    #  test: wget --quiet --tries=1 --spider http://localhost:9082/ping || exit 1
    #  interval: 3s
    #  timeout: 1s
    #  retries: 3
    #  start_period: 20s

volumes:
  postgres_data: {}
  computational_shared_data: {}
  redis-data: {}

networks:
  default:
    attachable: true
  storage_subnet:
    attachable: true
  interactive_services_subnet:
    driver: overlay
    attachable: true
    internal: false
    labels:
      com.simcore.description: "interactive services network"
    ipam:
      driver: default
      config:
        - subnet: "172.8.0.0/16"
  computational_services_subnet:
    driver: overlay
    attachable: true
    internal: false
    labels:
      com.simcore.description: "computational services network"
    ipam:
      driver: default
      config:
        - subnet: "172.9.0.0/16"<|MERGE_RESOLUTION|>--- conflicted
+++ resolved
@@ -187,17 +187,10 @@
         - traefik.http.services.${SWARM_STACK_NAME}_legacy_services_catchall.loadbalancer.healthcheck.interval=500s
         - traefik.http.services.${SWARM_STACK_NAME}_legacy_services_catchall.loadbalancer.healthcheck.timeout=1ms
         # see [#2718](https://github.com/ITISFoundation/osparc-simcore/issues/2718)
-<<<<<<< HEAD
-        # catchall for modern services (this happens if a backend disappears and a frontend tries to reconnect, the right return value is a 503)
-        - traefik.http.routers.${SWARM_STACK_NAME}_modern_services_catchall.service=${SWARM_STACK_NAME}_modern_services_catchall
-        # the priority is set the same as the webserver, the webserver is the fallback to everything and has prio 2
-        - traefik.http.routers.${SWARM_STACK_NAME}_modern_services_catchall.priority=2
-=======
         # catchall for dy-sidecar powered-services (this happens if a backend disappears and a frontend tries to reconnect, the right return value is a 503)
         - traefik.http.routers.${SWARM_STACK_NAME}_modern_services_catchall.service=${SWARM_STACK_NAME}_modern_services_catchall
         # the priority is a bit higher than webserver, the webserver is the fallback to everything and has prio 2
         - traefik.http.routers.${SWARM_STACK_NAME}_modern_services_catchall.priority=3
->>>>>>> 3a93ebb7
         - traefik.http.routers.${SWARM_STACK_NAME}_modern_services_catchall.entrypoints=http
         # in theory the pattern should be uuid.services.OSPARC_DOMAIN, but anything could go through.. so let's catch everything
         - traefik.http.routers.${SWARM_STACK_NAME}_modern_services_catchall.rule=hostregexp(`{node_uuid:.+}.services.{host:.+}`)
