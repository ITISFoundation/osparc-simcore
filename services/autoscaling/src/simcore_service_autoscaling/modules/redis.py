--- conflicted
+++ resolved
@@ -4,15 +4,6 @@
 from fastapi import FastAPI
 from servicelib.redis import RedisClientSDK
 from settings_library.redis import RedisDatabase, RedisSettings
-<<<<<<< HEAD
-from tenacity._asyncio import AsyncRetrying
-from tenacity.before_sleep import before_sleep_log
-from tenacity.stop import stop_after_delay
-from tenacity.wait import wait_random_exponential
-
-from ..core.errors import RedisNotConnectedError
-=======
->>>>>>> c11a9dcc
 
 logger = logging.getLogger(__name__)
 
@@ -23,20 +14,7 @@
         settings: RedisSettings = app.state.settings.AUTOSCALING_REDIS
         redis_locks_dsn = settings.build_redis_dsn(RedisDatabase.LOCKS)
         app.state.redis_client_sdk = client = RedisClientSDK(redis_locks_dsn)
-<<<<<<< HEAD
-        async for attempt in AsyncRetrying(
-            reraise=True,
-            stop=stop_after_delay(120),
-            wait=wait_random_exponential(max=30),
-            before_sleep=before_sleep_log(logger, logging.WARNING),
-        ):
-            with attempt:
-                connected = await client.ping()
-                if not connected:
-                    raise RedisNotConnectedError(dsn=redis_locks_dsn)
-=======
         await client.setup()
->>>>>>> c11a9dcc
 
     async def on_shutdown() -> None:
         redis_client_sdk: None | RedisClientSDK = app.state.redis_client_sdk
