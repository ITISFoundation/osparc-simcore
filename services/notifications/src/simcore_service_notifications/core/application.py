import logging

from fastapi import FastAPI
from servicelib.fastapi.lifespan_utils import Lifespan
from servicelib.fastapi.monitoring import (
    initialize_prometheus_instrumentation,
)
from servicelib.fastapi.openapi import (
    get_common_oas_options,
    override_fastapi_openapi_method,
)
from servicelib.fastapi.tracing import (
    initialize_fastapi_app_tracing,
    setup_tracing,
)

from .._meta import API_VTAG, APP_NAME, SUMMARY, VERSION
from ..api.rest.routes import initialize_rest_api
from . import events
from .settings import ApplicationSettings

_logger = logging.getLogger(__name__)


<<<<<<< HEAD
def _initialise_logger(settings: ApplicationSettings):
    # SEE https://github.com/ITISFoundation/osparc-simcore/issues/3148
    logging.basicConfig(level=settings.LOG_LEVEL.value)  # NOSONAR
    logging.root.setLevel(settings.LOG_LEVEL.value)
    config_all_loggers(
        log_format_local_dev_enabled=settings.NOTIFICATIONS_LOG_FORMAT_LOCAL_DEV_ENABLED,
        logger_filter_mapping=settings.NOTIFICATIONS_LOG_FILTER_MAPPING,
        tracing_settings=settings.NOTIFICATIONS_TRACING,
    )


def create_app(settings: ApplicationSettings) -> FastAPI:
    _logger.debug(settings.model_dump_json(indent=2))

    _initialise_logger(settings)
=======
def create_app(
    settings: ApplicationSettings | None = None,
    logging_lifespan: Lifespan | None = None,
) -> FastAPI:
    settings = settings or ApplicationSettings.create_from_envs()
>>>>>>> 26996077

    assert settings.SC_BOOT_MODE  # nosec
    app = FastAPI(
        debug=settings.SC_BOOT_MODE.is_devel_mode(),
        title=APP_NAME,
        description=SUMMARY,
        version=f"{VERSION}",
        openapi_url=f"/api/{API_VTAG}/openapi.json",
<<<<<<< HEAD
        lifespan=events.create_app_lifespan(settings),
=======
        lifespan=events.create_app_lifespan(logging_lifespan=logging_lifespan),
>>>>>>> 26996077
        **get_common_oas_options(is_devel_mode=settings.SC_BOOT_MODE.is_devel_mode()),
    )
    override_fastapi_openapi_method(app)
    app.state.settings = settings

    if settings.NOTIFICATIONS_TRACING:
        setup_tracing(app, settings.NOTIFICATIONS_TRACING, APP_NAME)  # pragma: no cover

    initialize_rest_api(app)

    if settings.NOTIFICATIONS_PROMETHEUS_INSTRUMENTATION_ENABLED:
        initialize_prometheus_instrumentation(app)

    if settings.NOTIFICATIONS_TRACING:
        initialize_fastapi_app_tracing(app)

    return app<|MERGE_RESOLUTION|>--- conflicted
+++ resolved
@@ -22,29 +22,11 @@
 _logger = logging.getLogger(__name__)
 
 
-<<<<<<< HEAD
-def _initialise_logger(settings: ApplicationSettings):
-    # SEE https://github.com/ITISFoundation/osparc-simcore/issues/3148
-    logging.basicConfig(level=settings.LOG_LEVEL.value)  # NOSONAR
-    logging.root.setLevel(settings.LOG_LEVEL.value)
-    config_all_loggers(
-        log_format_local_dev_enabled=settings.NOTIFICATIONS_LOG_FORMAT_LOCAL_DEV_ENABLED,
-        logger_filter_mapping=settings.NOTIFICATIONS_LOG_FILTER_MAPPING,
-        tracing_settings=settings.NOTIFICATIONS_TRACING,
-    )
-
-
-def create_app(settings: ApplicationSettings) -> FastAPI:
-    _logger.debug(settings.model_dump_json(indent=2))
-
-    _initialise_logger(settings)
-=======
 def create_app(
     settings: ApplicationSettings | None = None,
     logging_lifespan: Lifespan | None = None,
 ) -> FastAPI:
     settings = settings or ApplicationSettings.create_from_envs()
->>>>>>> 26996077
 
     assert settings.SC_BOOT_MODE  # nosec
     app = FastAPI(
@@ -53,11 +35,9 @@
         description=SUMMARY,
         version=f"{VERSION}",
         openapi_url=f"/api/{API_VTAG}/openapi.json",
-<<<<<<< HEAD
-        lifespan=events.create_app_lifespan(settings),
-=======
-        lifespan=events.create_app_lifespan(logging_lifespan=logging_lifespan),
->>>>>>> 26996077
+        lifespan=events.create_app_lifespan(
+            settings, logging_lifespan=logging_lifespan
+        ),
         **get_common_oas_options(is_devel_mode=settings.SC_BOOT_MODE.is_devel_mode()),
     )
     override_fastapi_openapi_method(app)
