--- conflicted
+++ resolved
@@ -5,13 +5,6 @@
 from fastapi import FastAPI
 from servicelib.fastapi.logging_lifespan import create_logging_lifespan
 from simcore_service_notifications.core.application import create_app
-<<<<<<< HEAD
-from simcore_service_notifications.core.settings import ApplicationSettings
-
-_settings = ApplicationSettings.create_from_envs()
-
-the_app = create_app(_settings)
-=======
 from simcore_service_notifications.core.settings import (
     ApplicationSettings,
 )
@@ -27,8 +20,8 @@
 def app_factory() -> FastAPI:
     app_settings = ApplicationSettings.create_from_envs()
     logging_lifespan = create_logging_lifespan(
-        log_format_local_dev_enabled=app_settings.NOTIFICATIONS_VOLUMES_LOG_FORMAT_LOCAL_DEV_ENABLED,
-        logger_filter_mapping=app_settings.NOTIFICATIONS_VOLUMES_LOG_FILTER_MAPPING,
+        log_format_local_dev_enabled=app_settings.NOTIFICATIONS_LOG_FORMAT_LOCAL_DEV_ENABLED,
+        logger_filter_mapping=app_settings.NOTIFICATIONS_LOG_FILTER_MAPPING,
         tracing_settings=app_settings.NOTIFICATIONS_TRACING,
         log_base_level=app_settings.log_level,
         noisy_loggers=_NOISY_LOGGERS,
@@ -38,5 +31,4 @@
         "Application settings: %s",
         json_dumps(app_settings, indent=2, sort_keys=True),
     )
-    return create_app(settings=app_settings, logging_lifespan=logging_lifespan)
->>>>>>> 26996077
+    return create_app(settings=app_settings, logging_lifespan=logging_lifespan)