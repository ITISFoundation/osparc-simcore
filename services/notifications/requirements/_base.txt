aio-pika==9.5.5
    # via
    #   -r requirements/../../../packages/celery-library/requirements/../../../packages/service-library/requirements/_base.in
    #   -r requirements/../../../packages/service-library/requirements/_base.in
aiocache==0.12.3
    # via
    #   -r requirements/../../../packages/celery-library/requirements/../../../packages/service-library/requirements/_base.in
    #   -r requirements/../../../packages/service-library/requirements/_base.in
aiodebug==2.3.0
    # via
    #   -r requirements/../../../packages/celery-library/requirements/../../../packages/service-library/requirements/_base.in
    #   -r requirements/../../../packages/service-library/requirements/_base.in
aiodocker==0.24.0
    # via
    #   -r requirements/../../../packages/celery-library/requirements/../../../packages/service-library/requirements/_base.in
    #   -r requirements/../../../packages/service-library/requirements/_base.in
aiofiles==24.1.0
    # via
    #   -r requirements/../../../packages/celery-library/requirements/../../../packages/service-library/requirements/_base.in
    #   -r requirements/../../../packages/notifications-library/requirements/_base.in
    #   -r requirements/../../../packages/service-library/requirements/_base.in
aiohappyeyeballs==2.6.1
    # via aiohttp
aiohttp==3.12.12
    # via
    #   -c requirements/../../../packages/celery-library/requirements/../../../packages/common-library/requirements/../../../requirements/constraints.txt
    #   -c requirements/../../../packages/celery-library/requirements/../../../packages/models-library/requirements/../../../packages/common-library/requirements/../../../requirements/constraints.txt
    #   -c requirements/../../../packages/celery-library/requirements/../../../packages/models-library/requirements/../../../requirements/constraints.txt
    #   -c requirements/../../../packages/celery-library/requirements/../../../packages/service-library/requirements/../../../packages/common-library/requirements/../../../requirements/constraints.txt
    #   -c requirements/../../../packages/celery-library/requirements/../../../packages/service-library/requirements/../../../packages/models-library/requirements/../../../packages/common-library/requirements/../../../requirements/constraints.txt
    #   -c requirements/../../../packages/celery-library/requirements/../../../packages/service-library/requirements/../../../packages/models-library/requirements/../../../requirements/constraints.txt
    #   -c requirements/../../../packages/celery-library/requirements/../../../packages/service-library/requirements/../../../packages/settings-library/requirements/../../../packages/common-library/requirements/../../../requirements/constraints.txt
    #   -c requirements/../../../packages/celery-library/requirements/../../../packages/service-library/requirements/../../../packages/settings-library/requirements/../../../requirements/constraints.txt
    #   -c requirements/../../../packages/celery-library/requirements/../../../packages/service-library/requirements/../../../requirements/constraints.txt
    #   -c requirements/../../../packages/celery-library/requirements/../../../packages/settings-library/requirements/../../../packages/common-library/requirements/../../../requirements/constraints.txt
    #   -c requirements/../../../packages/celery-library/requirements/../../../packages/settings-library/requirements/../../../requirements/constraints.txt
    #   -c requirements/../../../packages/celery-library/requirements/../../../requirements/constraints.txt
    #   -c requirements/../../../packages/common-library/requirements/../../../requirements/constraints.txt
    #   -c requirements/../../../packages/models-library/requirements/../../../packages/common-library/requirements/../../../requirements/constraints.txt
    #   -c requirements/../../../packages/models-library/requirements/../../../requirements/constraints.txt
    #   -c requirements/../../../packages/notifications-library/requirements/../../../packages/common-library/requirements/../../../requirements/constraints.txt
    #   -c requirements/../../../packages/notifications-library/requirements/../../../packages/models-library/requirements/../../../packages/common-library/requirements/../../../requirements/constraints.txt
    #   -c requirements/../../../packages/notifications-library/requirements/../../../packages/models-library/requirements/../../../requirements/constraints.txt
    #   -c requirements/../../../packages/notifications-library/requirements/../../../packages/postgres-database/requirements/../../../packages/common-library/requirements/../../../requirements/constraints.txt
    #   -c requirements/../../../packages/notifications-library/requirements/../../../packages/postgres-database/requirements/../../../requirements/constraints.txt
    #   -c requirements/../../../packages/notifications-library/requirements/../../../packages/settings-library/requirements/../../../packages/common-library/requirements/../../../requirements/constraints.txt
    #   -c requirements/../../../packages/notifications-library/requirements/../../../packages/settings-library/requirements/../../../requirements/constraints.txt
    #   -c requirements/../../../packages/notifications-library/requirements/../../../requirements/constraints.txt
    #   -c requirements/../../../packages/postgres-database/requirements/../../../packages/common-library/requirements/../../../requirements/constraints.txt
    #   -c requirements/../../../packages/postgres-database/requirements/../../../requirements/constraints.txt
    #   -c requirements/../../../packages/service-library/requirements/../../../packages/common-library/requirements/../../../requirements/constraints.txt
    #   -c requirements/../../../packages/service-library/requirements/../../../packages/models-library/requirements/../../../packages/common-library/requirements/../../../requirements/constraints.txt
    #   -c requirements/../../../packages/service-library/requirements/../../../packages/models-library/requirements/../../../requirements/constraints.txt
    #   -c requirements/../../../packages/service-library/requirements/../../../packages/settings-library/requirements/../../../packages/common-library/requirements/../../../requirements/constraints.txt
    #   -c requirements/../../../packages/service-library/requirements/../../../packages/settings-library/requirements/../../../requirements/constraints.txt
    #   -c requirements/../../../packages/service-library/requirements/../../../requirements/constraints.txt
    #   -c requirements/../../../packages/settings-library/requirements/../../../packages/common-library/requirements/../../../requirements/constraints.txt
    #   -c requirements/../../../packages/settings-library/requirements/../../../requirements/constraints.txt
    #   -c requirements/../../../requirements/constraints.txt
    #   aiodocker
aiormq==6.8.1
    # via aio-pika
aiosignal==1.3.2
    # via aiohttp
aiosmtplib==4.0.1
    # via -r requirements/../../../packages/notifications-library/requirements/_base.in
alembic==1.15.1
    # via
    #   -r requirements/../../../packages/notifications-library/requirements/../../../packages/postgres-database/requirements/_base.in
    #   -r requirements/../../../packages/postgres-database/requirements/_base.in
amqp==5.3.1
    # via kombu
annotated-types==0.7.0
    # via pydantic
anyio==4.9.0
    # via
    #   fast-depends
    #   faststream
    #   httpx
    #   starlette
    #   watchfiles
arrow==1.3.0
    # via
    #   -r requirements/../../../packages/celery-library/requirements/../../../packages/models-library/requirements/_base.in
    #   -r requirements/../../../packages/celery-library/requirements/../../../packages/service-library/requirements/../../../packages/models-library/requirements/_base.in
    #   -r requirements/../../../packages/celery-library/requirements/../../../packages/service-library/requirements/_base.in
    #   -r requirements/../../../packages/models-library/requirements/_base.in
    #   -r requirements/../../../packages/notifications-library/requirements/../../../packages/models-library/requirements/_base.in
    #   -r requirements/../../../packages/service-library/requirements/../../../packages/models-library/requirements/_base.in
    #   -r requirements/../../../packages/service-library/requirements/_base.in
asgi-lifespan==2.1.0
    # via -r requirements/../../../packages/service-library/requirements/_fastapi.in
asgiref==3.8.1
    # via opentelemetry-instrumentation-asgi
asyncpg==0.30.0
    # via sqlalchemy
attrs==25.3.0
    # via
    #   aiohttp
    #   jsonschema
    #   referencing
billiard==4.2.1
    # via celery
celery==5.5.3
    # via -r requirements/../../../packages/celery-library/requirements/_base.in
certifi==2025.1.31
    # via
    #   -c requirements/../../../packages/celery-library/requirements/../../../packages/common-library/requirements/../../../requirements/constraints.txt
    #   -c requirements/../../../packages/celery-library/requirements/../../../packages/models-library/requirements/../../../packages/common-library/requirements/../../../requirements/constraints.txt
    #   -c requirements/../../../packages/celery-library/requirements/../../../packages/models-library/requirements/../../../requirements/constraints.txt
    #   -c requirements/../../../packages/celery-library/requirements/../../../packages/service-library/requirements/../../../packages/common-library/requirements/../../../requirements/constraints.txt
    #   -c requirements/../../../packages/celery-library/requirements/../../../packages/service-library/requirements/../../../packages/models-library/requirements/../../../packages/common-library/requirements/../../../requirements/constraints.txt
    #   -c requirements/../../../packages/celery-library/requirements/../../../packages/service-library/requirements/../../../packages/models-library/requirements/../../../requirements/constraints.txt
    #   -c requirements/../../../packages/celery-library/requirements/../../../packages/service-library/requirements/../../../packages/settings-library/requirements/../../../packages/common-library/requirements/../../../requirements/constraints.txt
    #   -c requirements/../../../packages/celery-library/requirements/../../../packages/service-library/requirements/../../../packages/settings-library/requirements/../../../requirements/constraints.txt
    #   -c requirements/../../../packages/celery-library/requirements/../../../packages/service-library/requirements/../../../requirements/constraints.txt
    #   -c requirements/../../../packages/celery-library/requirements/../../../packages/settings-library/requirements/../../../packages/common-library/requirements/../../../requirements/constraints.txt
    #   -c requirements/../../../packages/celery-library/requirements/../../../packages/settings-library/requirements/../../../requirements/constraints.txt
    #   -c requirements/../../../packages/celery-library/requirements/../../../requirements/constraints.txt
    #   -c requirements/../../../packages/common-library/requirements/../../../requirements/constraints.txt
    #   -c requirements/../../../packages/models-library/requirements/../../../packages/common-library/requirements/../../../requirements/constraints.txt
    #   -c requirements/../../../packages/models-library/requirements/../../../requirements/constraints.txt
    #   -c requirements/../../../packages/notifications-library/requirements/../../../packages/common-library/requirements/../../../requirements/constraints.txt
    #   -c requirements/../../../packages/notifications-library/requirements/../../../packages/models-library/requirements/../../../packages/common-library/requirements/../../../requirements/constraints.txt
    #   -c requirements/../../../packages/notifications-library/requirements/../../../packages/models-library/requirements/../../../requirements/constraints.txt
    #   -c requirements/../../../packages/notifications-library/requirements/../../../packages/postgres-database/requirements/../../../packages/common-library/requirements/../../../requirements/constraints.txt
    #   -c requirements/../../../packages/notifications-library/requirements/../../../packages/postgres-database/requirements/../../../requirements/constraints.txt
    #   -c requirements/../../../packages/notifications-library/requirements/../../../packages/settings-library/requirements/../../../packages/common-library/requirements/../../../requirements/constraints.txt
    #   -c requirements/../../../packages/notifications-library/requirements/../../../packages/settings-library/requirements/../../../requirements/constraints.txt
    #   -c requirements/../../../packages/notifications-library/requirements/../../../requirements/constraints.txt
    #   -c requirements/../../../packages/postgres-database/requirements/../../../packages/common-library/requirements/../../../requirements/constraints.txt
    #   -c requirements/../../../packages/postgres-database/requirements/../../../requirements/constraints.txt
    #   -c requirements/../../../packages/service-library/requirements/../../../packages/common-library/requirements/../../../requirements/constraints.txt
    #   -c requirements/../../../packages/service-library/requirements/../../../packages/models-library/requirements/../../../packages/common-library/requirements/../../../requirements/constraints.txt
    #   -c requirements/../../../packages/service-library/requirements/../../../packages/models-library/requirements/../../../requirements/constraints.txt
    #   -c requirements/../../../packages/service-library/requirements/../../../packages/settings-library/requirements/../../../packages/common-library/requirements/../../../requirements/constraints.txt
    #   -c requirements/../../../packages/service-library/requirements/../../../packages/settings-library/requirements/../../../requirements/constraints.txt
    #   -c requirements/../../../packages/service-library/requirements/../../../requirements/constraints.txt
    #   -c requirements/../../../packages/settings-library/requirements/../../../packages/common-library/requirements/../../../requirements/constraints.txt
    #   -c requirements/../../../packages/settings-library/requirements/../../../requirements/constraints.txt
    #   -c requirements/../../../requirements/constraints.txt
    #   httpcore
    #   httpx
    #   requests
charset-normalizer==3.4.1
    # via requests
click==8.1.8
    # via
    #   celery
    #   click-didyoumean
    #   click-plugins
    #   click-repl
    #   rich-toolkit
    #   typer
    #   uvicorn
click-didyoumean==0.3.1
    # via celery
click-plugins==1.1.1.2
    # via celery
click-repl==0.3.0
    # via celery
dnspython==2.7.0
    # via email-validator
email-validator==2.2.0
    # via
    #   fastapi
    #   pydantic
exceptiongroup==1.2.2
    # via aio-pika
fast-depends==2.4.12
    # via faststream
fastapi==0.115.12
    # via
    #   -r requirements/../../../packages/service-library/requirements/_fastapi.in
    #   fastapi-lifespan-manager
fastapi-cli==0.0.7
    # via fastapi
fastapi-lifespan-manager==0.1.4
    # via -r requirements/../../../packages/service-library/requirements/_fastapi.in
faststream==0.5.37
    # via
    #   -r requirements/../../../packages/celery-library/requirements/../../../packages/service-library/requirements/_base.in
    #   -r requirements/../../../packages/service-library/requirements/_base.in
frozenlist==1.5.0
    # via
    #   aiohttp
    #   aiosignal
googleapis-common-protos==1.70.0
    # via
    #   opentelemetry-exporter-otlp-proto-grpc
    #   opentelemetry-exporter-otlp-proto-http
greenlet==3.1.1
    # via sqlalchemy
grpcio==1.71.0
    # via opentelemetry-exporter-otlp-proto-grpc
h11==0.16.0
    # via
    #   httpcore
    #   uvicorn
h2==4.2.0
    # via httpx
hpack==4.1.0
    # via h2
httpcore==1.0.9
    # via httpx
httptools==0.6.4
    # via uvicorn
httpx==0.28.1
    # via
    #   -c requirements/../../../packages/celery-library/requirements/../../../packages/common-library/requirements/../../../requirements/constraints.txt
    #   -c requirements/../../../packages/celery-library/requirements/../../../packages/models-library/requirements/../../../packages/common-library/requirements/../../../requirements/constraints.txt
    #   -c requirements/../../../packages/celery-library/requirements/../../../packages/models-library/requirements/../../../requirements/constraints.txt
    #   -c requirements/../../../packages/celery-library/requirements/../../../packages/service-library/requirements/../../../packages/common-library/requirements/../../../requirements/constraints.txt
    #   -c requirements/../../../packages/celery-library/requirements/../../../packages/service-library/requirements/../../../packages/models-library/requirements/../../../packages/common-library/requirements/../../../requirements/constraints.txt
    #   -c requirements/../../../packages/celery-library/requirements/../../../packages/service-library/requirements/../../../packages/models-library/requirements/../../../requirements/constraints.txt
    #   -c requirements/../../../packages/celery-library/requirements/../../../packages/service-library/requirements/../../../packages/settings-library/requirements/../../../packages/common-library/requirements/../../../requirements/constraints.txt
    #   -c requirements/../../../packages/celery-library/requirements/../../../packages/service-library/requirements/../../../packages/settings-library/requirements/../../../requirements/constraints.txt
    #   -c requirements/../../../packages/celery-library/requirements/../../../packages/service-library/requirements/../../../requirements/constraints.txt
    #   -c requirements/../../../packages/celery-library/requirements/../../../packages/settings-library/requirements/../../../packages/common-library/requirements/../../../requirements/constraints.txt
    #   -c requirements/../../../packages/celery-library/requirements/../../../packages/settings-library/requirements/../../../requirements/constraints.txt
    #   -c requirements/../../../packages/celery-library/requirements/../../../requirements/constraints.txt
    #   -c requirements/../../../packages/common-library/requirements/../../../requirements/constraints.txt
    #   -c requirements/../../../packages/models-library/requirements/../../../packages/common-library/requirements/../../../requirements/constraints.txt
    #   -c requirements/../../../packages/models-library/requirements/../../../requirements/constraints.txt
    #   -c requirements/../../../packages/notifications-library/requirements/../../../packages/common-library/requirements/../../../requirements/constraints.txt
    #   -c requirements/../../../packages/notifications-library/requirements/../../../packages/models-library/requirements/../../../packages/common-library/requirements/../../../requirements/constraints.txt
    #   -c requirements/../../../packages/notifications-library/requirements/../../../packages/models-library/requirements/../../../requirements/constraints.txt
    #   -c requirements/../../../packages/notifications-library/requirements/../../../packages/postgres-database/requirements/../../../packages/common-library/requirements/../../../requirements/constraints.txt
    #   -c requirements/../../../packages/notifications-library/requirements/../../../packages/postgres-database/requirements/../../../requirements/constraints.txt
    #   -c requirements/../../../packages/notifications-library/requirements/../../../packages/settings-library/requirements/../../../packages/common-library/requirements/../../../requirements/constraints.txt
    #   -c requirements/../../../packages/notifications-library/requirements/../../../packages/settings-library/requirements/../../../requirements/constraints.txt
    #   -c requirements/../../../packages/notifications-library/requirements/../../../requirements/constraints.txt
    #   -c requirements/../../../packages/postgres-database/requirements/../../../packages/common-library/requirements/../../../requirements/constraints.txt
    #   -c requirements/../../../packages/postgres-database/requirements/../../../requirements/constraints.txt
    #   -c requirements/../../../packages/service-library/requirements/../../../packages/common-library/requirements/../../../requirements/constraints.txt
    #   -c requirements/../../../packages/service-library/requirements/../../../packages/models-library/requirements/../../../packages/common-library/requirements/../../../requirements/constraints.txt
    #   -c requirements/../../../packages/service-library/requirements/../../../packages/models-library/requirements/../../../requirements/constraints.txt
    #   -c requirements/../../../packages/service-library/requirements/../../../packages/settings-library/requirements/../../../packages/common-library/requirements/../../../requirements/constraints.txt
    #   -c requirements/../../../packages/service-library/requirements/../../../packages/settings-library/requirements/../../../requirements/constraints.txt
    #   -c requirements/../../../packages/service-library/requirements/../../../requirements/constraints.txt
    #   -c requirements/../../../packages/settings-library/requirements/../../../packages/common-library/requirements/../../../requirements/constraints.txt
    #   -c requirements/../../../packages/settings-library/requirements/../../../requirements/constraints.txt
    #   -c requirements/../../../requirements/constraints.txt
    #   -r requirements/../../../packages/service-library/requirements/_fastapi.in
    #   fastapi
hyperframe==6.1.0
    # via h2
idna==3.10
    # via
    #   anyio
    #   email-validator
    #   httpx
    #   requests
    #   yarl
importlib-metadata==8.6.1
    # via opentelemetry-api
jinja2==3.1.6
    # via
    #   -c requirements/../../../packages/celery-library/requirements/../../../packages/common-library/requirements/../../../requirements/constraints.txt
    #   -c requirements/../../../packages/celery-library/requirements/../../../packages/models-library/requirements/../../../packages/common-library/requirements/../../../requirements/constraints.txt
    #   -c requirements/../../../packages/celery-library/requirements/../../../packages/models-library/requirements/../../../requirements/constraints.txt
    #   -c requirements/../../../packages/celery-library/requirements/../../../packages/service-library/requirements/../../../packages/common-library/requirements/../../../requirements/constraints.txt
    #   -c requirements/../../../packages/celery-library/requirements/../../../packages/service-library/requirements/../../../packages/models-library/requirements/../../../packages/common-library/requirements/../../../requirements/constraints.txt
    #   -c requirements/../../../packages/celery-library/requirements/../../../packages/service-library/requirements/../../../packages/models-library/requirements/../../../requirements/constraints.txt
    #   -c requirements/../../../packages/celery-library/requirements/../../../packages/service-library/requirements/../../../packages/settings-library/requirements/../../../packages/common-library/requirements/../../../requirements/constraints.txt
    #   -c requirements/../../../packages/celery-library/requirements/../../../packages/service-library/requirements/../../../packages/settings-library/requirements/../../../requirements/constraints.txt
    #   -c requirements/../../../packages/celery-library/requirements/../../../packages/service-library/requirements/../../../requirements/constraints.txt
    #   -c requirements/../../../packages/celery-library/requirements/../../../packages/settings-library/requirements/../../../packages/common-library/requirements/../../../requirements/constraints.txt
    #   -c requirements/../../../packages/celery-library/requirements/../../../packages/settings-library/requirements/../../../requirements/constraints.txt
    #   -c requirements/../../../packages/celery-library/requirements/../../../requirements/constraints.txt
    #   -c requirements/../../../packages/common-library/requirements/../../../requirements/constraints.txt
    #   -c requirements/../../../packages/models-library/requirements/../../../packages/common-library/requirements/../../../requirements/constraints.txt
    #   -c requirements/../../../packages/models-library/requirements/../../../requirements/constraints.txt
    #   -c requirements/../../../packages/notifications-library/requirements/../../../packages/common-library/requirements/../../../requirements/constraints.txt
    #   -c requirements/../../../packages/notifications-library/requirements/../../../packages/models-library/requirements/../../../packages/common-library/requirements/../../../requirements/constraints.txt
    #   -c requirements/../../../packages/notifications-library/requirements/../../../packages/models-library/requirements/../../../requirements/constraints.txt
    #   -c requirements/../../../packages/notifications-library/requirements/../../../packages/postgres-database/requirements/../../../packages/common-library/requirements/../../../requirements/constraints.txt
    #   -c requirements/../../../packages/notifications-library/requirements/../../../packages/postgres-database/requirements/../../../requirements/constraints.txt
    #   -c requirements/../../../packages/notifications-library/requirements/../../../packages/settings-library/requirements/../../../packages/common-library/requirements/../../../requirements/constraints.txt
    #   -c requirements/../../../packages/notifications-library/requirements/../../../packages/settings-library/requirements/../../../requirements/constraints.txt
    #   -c requirements/../../../packages/notifications-library/requirements/../../../requirements/constraints.txt
    #   -c requirements/../../../packages/postgres-database/requirements/../../../packages/common-library/requirements/../../../requirements/constraints.txt
    #   -c requirements/../../../packages/postgres-database/requirements/../../../requirements/constraints.txt
    #   -c requirements/../../../packages/service-library/requirements/../../../packages/common-library/requirements/../../../requirements/constraints.txt
    #   -c requirements/../../../packages/service-library/requirements/../../../packages/models-library/requirements/../../../packages/common-library/requirements/../../../requirements/constraints.txt
    #   -c requirements/../../../packages/service-library/requirements/../../../packages/models-library/requirements/../../../requirements/constraints.txt
    #   -c requirements/../../../packages/service-library/requirements/../../../packages/settings-library/requirements/../../../packages/common-library/requirements/../../../requirements/constraints.txt
    #   -c requirements/../../../packages/service-library/requirements/../../../packages/settings-library/requirements/../../../requirements/constraints.txt
    #   -c requirements/../../../packages/service-library/requirements/../../../requirements/constraints.txt
    #   -c requirements/../../../packages/settings-library/requirements/../../../packages/common-library/requirements/../../../requirements/constraints.txt
    #   -c requirements/../../../packages/settings-library/requirements/../../../requirements/constraints.txt
    #   -c requirements/../../../requirements/constraints.txt
    #   -r requirements/../../../packages/notifications-library/requirements/_base.in
    #   fastapi
jsonschema==4.23.0
    # via
    #   -r requirements/../../../packages/celery-library/requirements/../../../packages/models-library/requirements/_base.in
    #   -r requirements/../../../packages/celery-library/requirements/../../../packages/service-library/requirements/../../../packages/models-library/requirements/_base.in
    #   -r requirements/../../../packages/models-library/requirements/_base.in
    #   -r requirements/../../../packages/notifications-library/requirements/../../../packages/models-library/requirements/_base.in
    #   -r requirements/../../../packages/service-library/requirements/../../../packages/models-library/requirements/_base.in
jsonschema-specifications==2024.10.1
    # via jsonschema
kombu==5.5.4
    # via celery
mako==1.3.10
    # via
    #   -c requirements/../../../packages/celery-library/requirements/../../../packages/common-library/requirements/../../../requirements/constraints.txt
    #   -c requirements/../../../packages/celery-library/requirements/../../../packages/models-library/requirements/../../../packages/common-library/requirements/../../../requirements/constraints.txt
    #   -c requirements/../../../packages/celery-library/requirements/../../../packages/models-library/requirements/../../../requirements/constraints.txt
    #   -c requirements/../../../packages/celery-library/requirements/../../../packages/service-library/requirements/../../../packages/common-library/requirements/../../../requirements/constraints.txt
    #   -c requirements/../../../packages/celery-library/requirements/../../../packages/service-library/requirements/../../../packages/models-library/requirements/../../../packages/common-library/requirements/../../../requirements/constraints.txt
    #   -c requirements/../../../packages/celery-library/requirements/../../../packages/service-library/requirements/../../../packages/models-library/requirements/../../../requirements/constraints.txt
    #   -c requirements/../../../packages/celery-library/requirements/../../../packages/service-library/requirements/../../../packages/settings-library/requirements/../../../packages/common-library/requirements/../../../requirements/constraints.txt
    #   -c requirements/../../../packages/celery-library/requirements/../../../packages/service-library/requirements/../../../packages/settings-library/requirements/../../../requirements/constraints.txt
    #   -c requirements/../../../packages/celery-library/requirements/../../../packages/service-library/requirements/../../../requirements/constraints.txt
    #   -c requirements/../../../packages/celery-library/requirements/../../../packages/settings-library/requirements/../../../packages/common-library/requirements/../../../requirements/constraints.txt
    #   -c requirements/../../../packages/celery-library/requirements/../../../packages/settings-library/requirements/../../../requirements/constraints.txt
    #   -c requirements/../../../packages/celery-library/requirements/../../../requirements/constraints.txt
    #   -c requirements/../../../packages/common-library/requirements/../../../requirements/constraints.txt
    #   -c requirements/../../../packages/models-library/requirements/../../../packages/common-library/requirements/../../../requirements/constraints.txt
    #   -c requirements/../../../packages/models-library/requirements/../../../requirements/constraints.txt
    #   -c requirements/../../../packages/notifications-library/requirements/../../../packages/common-library/requirements/../../../requirements/constraints.txt
    #   -c requirements/../../../packages/notifications-library/requirements/../../../packages/models-library/requirements/../../../packages/common-library/requirements/../../../requirements/constraints.txt
    #   -c requirements/../../../packages/notifications-library/requirements/../../../packages/models-library/requirements/../../../requirements/constraints.txt
    #   -c requirements/../../../packages/notifications-library/requirements/../../../packages/postgres-database/requirements/../../../packages/common-library/requirements/../../../requirements/constraints.txt
    #   -c requirements/../../../packages/notifications-library/requirements/../../../packages/postgres-database/requirements/../../../requirements/constraints.txt
    #   -c requirements/../../../packages/notifications-library/requirements/../../../packages/settings-library/requirements/../../../packages/common-library/requirements/../../../requirements/constraints.txt
    #   -c requirements/../../../packages/notifications-library/requirements/../../../packages/settings-library/requirements/../../../requirements/constraints.txt
    #   -c requirements/../../../packages/notifications-library/requirements/../../../requirements/constraints.txt
    #   -c requirements/../../../packages/postgres-database/requirements/../../../packages/common-library/requirements/../../../requirements/constraints.txt
    #   -c requirements/../../../packages/postgres-database/requirements/../../../requirements/constraints.txt
    #   -c requirements/../../../packages/service-library/requirements/../../../packages/common-library/requirements/../../../requirements/constraints.txt
    #   -c requirements/../../../packages/service-library/requirements/../../../packages/models-library/requirements/../../../packages/common-library/requirements/../../../requirements/constraints.txt
    #   -c requirements/../../../packages/service-library/requirements/../../../packages/models-library/requirements/../../../requirements/constraints.txt
    #   -c requirements/../../../packages/service-library/requirements/../../../packages/settings-library/requirements/../../../packages/common-library/requirements/../../../requirements/constraints.txt
    #   -c requirements/../../../packages/service-library/requirements/../../../packages/settings-library/requirements/../../../requirements/constraints.txt
    #   -c requirements/../../../packages/service-library/requirements/../../../requirements/constraints.txt
    #   -c requirements/../../../packages/settings-library/requirements/../../../packages/common-library/requirements/../../../requirements/constraints.txt
    #   -c requirements/../../../packages/settings-library/requirements/../../../requirements/constraints.txt
    #   -c requirements/../../../requirements/constraints.txt
    #   alembic
markdown-it-py==3.0.0
    # via rich
markupsafe==3.0.2
    # via
    #   jinja2
    #   mako
mdurl==0.1.2
    # via markdown-it-py
multidict==6.2.0
    # via
    #   aiohttp
    #   yarl
opentelemetry-api==1.34.1
    # via
    #   -r requirements/../../../packages/celery-library/requirements/../../../packages/service-library/requirements/_base.in
    #   -r requirements/../../../packages/service-library/requirements/_base.in
    #   opentelemetry-exporter-otlp-proto-grpc
    #   opentelemetry-exporter-otlp-proto-http
    #   opentelemetry-instrumentation
    #   opentelemetry-instrumentation-aio-pika
    #   opentelemetry-instrumentation-asgi
    #   opentelemetry-instrumentation-asyncpg
    #   opentelemetry-instrumentation-fastapi
    #   opentelemetry-instrumentation-httpx
    #   opentelemetry-instrumentation-logging
    #   opentelemetry-instrumentation-redis
    #   opentelemetry-instrumentation-requests
    #   opentelemetry-sdk
    #   opentelemetry-semantic-conventions
opentelemetry-exporter-otlp==1.34.1
    # via
    #   -r requirements/../../../packages/celery-library/requirements/../../../packages/service-library/requirements/_base.in
    #   -r requirements/../../../packages/service-library/requirements/_base.in
opentelemetry-exporter-otlp-proto-common==1.34.1
    # via
    #   opentelemetry-exporter-otlp-proto-grpc
    #   opentelemetry-exporter-otlp-proto-http
opentelemetry-exporter-otlp-proto-grpc==1.34.1
    # via opentelemetry-exporter-otlp
opentelemetry-exporter-otlp-proto-http==1.34.1
    # via opentelemetry-exporter-otlp
opentelemetry-instrumentation==0.55b1
    # via
    #   opentelemetry-instrumentation-aio-pika
    #   opentelemetry-instrumentation-asgi
    #   opentelemetry-instrumentation-asyncpg
    #   opentelemetry-instrumentation-fastapi
    #   opentelemetry-instrumentation-httpx
    #   opentelemetry-instrumentation-logging
    #   opentelemetry-instrumentation-redis
    #   opentelemetry-instrumentation-requests
opentelemetry-instrumentation-aio-pika==0.55b1
    # via
    #   -r requirements/../../../packages/celery-library/requirements/../../../packages/service-library/requirements/_base.in
    #   -r requirements/../../../packages/service-library/requirements/_base.in
opentelemetry-instrumentation-asgi==0.55b1
    # via opentelemetry-instrumentation-fastapi
opentelemetry-instrumentation-asyncpg==0.55b1
    # via
    #   -r requirements/../../../packages/notifications-library/requirements/../../../packages/postgres-database/requirements/_base.in
    #   -r requirements/../../../packages/postgres-database/requirements/_base.in
    #   -r requirements/../../../packages/service-library/requirements/_base.in
opentelemetry-instrumentation-fastapi==0.55b1
    # via -r requirements/../../../packages/service-library/requirements/_fastapi.in
opentelemetry-instrumentation-httpx==0.55b1
    # via -r requirements/../../../packages/service-library/requirements/_fastapi.in
opentelemetry-instrumentation-logging==0.55b1
    # via
    #   -r requirements/../../../packages/celery-library/requirements/../../../packages/service-library/requirements/_base.in
    #   -r requirements/../../../packages/service-library/requirements/_base.in
opentelemetry-instrumentation-redis==0.55b1
    # via
    #   -r requirements/../../../packages/celery-library/requirements/../../../packages/service-library/requirements/_base.in
    #   -r requirements/../../../packages/service-library/requirements/_base.in
opentelemetry-instrumentation-requests==0.55b1
    # via
    #   -r requirements/../../../packages/celery-library/requirements/../../../packages/service-library/requirements/_base.in
    #   -r requirements/../../../packages/service-library/requirements/_base.in
opentelemetry-proto==1.34.1
    # via
    #   opentelemetry-exporter-otlp-proto-common
    #   opentelemetry-exporter-otlp-proto-grpc
    #   opentelemetry-exporter-otlp-proto-http
opentelemetry-sdk==1.34.1
    # via
    #   -r requirements/../../../packages/celery-library/requirements/../../../packages/service-library/requirements/_base.in
    #   -r requirements/../../../packages/service-library/requirements/_base.in
    #   opentelemetry-exporter-otlp-proto-grpc
    #   opentelemetry-exporter-otlp-proto-http
opentelemetry-semantic-conventions==0.55b1
    # via
    #   opentelemetry-instrumentation
    #   opentelemetry-instrumentation-asgi
    #   opentelemetry-instrumentation-asyncpg
    #   opentelemetry-instrumentation-fastapi
    #   opentelemetry-instrumentation-httpx
    #   opentelemetry-instrumentation-redis
    #   opentelemetry-instrumentation-requests
    #   opentelemetry-sdk
opentelemetry-util-http==0.55b1
    # via
    #   opentelemetry-instrumentation-asgi
    #   opentelemetry-instrumentation-fastapi
    #   opentelemetry-instrumentation-httpx
    #   opentelemetry-instrumentation-requests
orjson==3.10.16
    # via
    #   -c requirements/../../../packages/celery-library/requirements/../../../packages/common-library/requirements/../../../requirements/constraints.txt
    #   -c requirements/../../../packages/celery-library/requirements/../../../packages/models-library/requirements/../../../packages/common-library/requirements/../../../requirements/constraints.txt
    #   -c requirements/../../../packages/celery-library/requirements/../../../packages/models-library/requirements/../../../requirements/constraints.txt
    #   -c requirements/../../../packages/celery-library/requirements/../../../packages/service-library/requirements/../../../packages/common-library/requirements/../../../requirements/constraints.txt
    #   -c requirements/../../../packages/celery-library/requirements/../../../packages/service-library/requirements/../../../packages/models-library/requirements/../../../packages/common-library/requirements/../../../requirements/constraints.txt
    #   -c requirements/../../../packages/celery-library/requirements/../../../packages/service-library/requirements/../../../packages/models-library/requirements/../../../requirements/constraints.txt
    #   -c requirements/../../../packages/celery-library/requirements/../../../packages/service-library/requirements/../../../packages/settings-library/requirements/../../../packages/common-library/requirements/../../../requirements/constraints.txt
    #   -c requirements/../../../packages/celery-library/requirements/../../../packages/service-library/requirements/../../../packages/settings-library/requirements/../../../requirements/constraints.txt
    #   -c requirements/../../../packages/celery-library/requirements/../../../packages/service-library/requirements/../../../requirements/constraints.txt
    #   -c requirements/../../../packages/celery-library/requirements/../../../packages/settings-library/requirements/../../../packages/common-library/requirements/../../../requirements/constraints.txt
    #   -c requirements/../../../packages/celery-library/requirements/../../../packages/settings-library/requirements/../../../requirements/constraints.txt
    #   -c requirements/../../../packages/celery-library/requirements/../../../requirements/constraints.txt
    #   -c requirements/../../../packages/common-library/requirements/../../../requirements/constraints.txt
    #   -c requirements/../../../packages/models-library/requirements/../../../packages/common-library/requirements/../../../requirements/constraints.txt
    #   -c requirements/../../../packages/models-library/requirements/../../../requirements/constraints.txt
    #   -c requirements/../../../packages/notifications-library/requirements/../../../packages/common-library/requirements/../../../requirements/constraints.txt
    #   -c requirements/../../../packages/notifications-library/requirements/../../../packages/models-library/requirements/../../../packages/common-library/requirements/../../../requirements/constraints.txt
    #   -c requirements/../../../packages/notifications-library/requirements/../../../packages/models-library/requirements/../../../requirements/constraints.txt
    #   -c requirements/../../../packages/notifications-library/requirements/../../../packages/postgres-database/requirements/../../../packages/common-library/requirements/../../../requirements/constraints.txt
    #   -c requirements/../../../packages/notifications-library/requirements/../../../packages/postgres-database/requirements/../../../requirements/constraints.txt
    #   -c requirements/../../../packages/notifications-library/requirements/../../../packages/settings-library/requirements/../../../packages/common-library/requirements/../../../requirements/constraints.txt
    #   -c requirements/../../../packages/notifications-library/requirements/../../../packages/settings-library/requirements/../../../requirements/constraints.txt
    #   -c requirements/../../../packages/notifications-library/requirements/../../../requirements/constraints.txt
    #   -c requirements/../../../packages/postgres-database/requirements/../../../packages/common-library/requirements/../../../requirements/constraints.txt
    #   -c requirements/../../../packages/postgres-database/requirements/../../../requirements/constraints.txt
    #   -c requirements/../../../packages/service-library/requirements/../../../packages/common-library/requirements/../../../requirements/constraints.txt
    #   -c requirements/../../../packages/service-library/requirements/../../../packages/models-library/requirements/../../../packages/common-library/requirements/../../../requirements/constraints.txt
    #   -c requirements/../../../packages/service-library/requirements/../../../packages/models-library/requirements/../../../requirements/constraints.txt
    #   -c requirements/../../../packages/service-library/requirements/../../../packages/settings-library/requirements/../../../packages/common-library/requirements/../../../requirements/constraints.txt
    #   -c requirements/../../../packages/service-library/requirements/../../../packages/settings-library/requirements/../../../requirements/constraints.txt
    #   -c requirements/../../../packages/service-library/requirements/../../../requirements/constraints.txt
    #   -c requirements/../../../packages/settings-library/requirements/../../../packages/common-library/requirements/../../../requirements/constraints.txt
    #   -c requirements/../../../packages/settings-library/requirements/../../../requirements/constraints.txt
    #   -c requirements/../../../requirements/constraints.txt
    #   -r requirements/../../../packages/celery-library/requirements/../../../packages/common-library/requirements/_base.in
    #   -r requirements/../../../packages/celery-library/requirements/../../../packages/models-library/requirements/../../../packages/common-library/requirements/_base.in
    #   -r requirements/../../../packages/celery-library/requirements/../../../packages/models-library/requirements/_base.in
    #   -r requirements/../../../packages/celery-library/requirements/../../../packages/service-library/requirements/../../../packages/common-library/requirements/_base.in
    #   -r requirements/../../../packages/celery-library/requirements/../../../packages/service-library/requirements/../../../packages/models-library/requirements/../../../packages/common-library/requirements/_base.in
    #   -r requirements/../../../packages/celery-library/requirements/../../../packages/service-library/requirements/../../../packages/models-library/requirements/_base.in
    #   -r requirements/../../../packages/celery-library/requirements/../../../packages/service-library/requirements/../../../packages/settings-library/requirements/../../../packages/common-library/requirements/_base.in
    #   -r requirements/../../../packages/celery-library/requirements/../../../packages/settings-library/requirements/../../../packages/common-library/requirements/_base.in
    #   -r requirements/../../../packages/common-library/requirements/_base.in
    #   -r requirements/../../../packages/models-library/requirements/../../../packages/common-library/requirements/_base.in
    #   -r requirements/../../../packages/models-library/requirements/_base.in
    #   -r requirements/../../../packages/notifications-library/requirements/../../../packages/common-library/requirements/_base.in
    #   -r requirements/../../../packages/notifications-library/requirements/../../../packages/models-library/requirements/../../../packages/common-library/requirements/_base.in
    #   -r requirements/../../../packages/notifications-library/requirements/../../../packages/models-library/requirements/_base.in
    #   -r requirements/../../../packages/notifications-library/requirements/../../../packages/postgres-database/requirements/../../../packages/common-library/requirements/_base.in
    #   -r requirements/../../../packages/notifications-library/requirements/../../../packages/settings-library/requirements/../../../packages/common-library/requirements/_base.in
    #   -r requirements/../../../packages/postgres-database/requirements/../../../packages/common-library/requirements/_base.in
    #   -r requirements/../../../packages/service-library/requirements/../../../packages/common-library/requirements/_base.in
    #   -r requirements/../../../packages/service-library/requirements/../../../packages/models-library/requirements/../../../packages/common-library/requirements/_base.in
    #   -r requirements/../../../packages/service-library/requirements/../../../packages/models-library/requirements/_base.in
    #   -r requirements/../../../packages/service-library/requirements/../../../packages/settings-library/requirements/../../../packages/common-library/requirements/_base.in
    #   -r requirements/../../../packages/settings-library/requirements/../../../packages/common-library/requirements/_base.in
packaging==24.2
    # via
    #   -r requirements/_base.in
    #   kombu
    #   opentelemetry-instrumentation
pamqp==3.3.0
    # via aiormq
phonenumbers==9.0.9
    # via
    #   -r requirements/../../../packages/celery-library/requirements/../../../packages/models-library/requirements/_base.in
    #   -r requirements/../../../packages/celery-library/requirements/../../../packages/service-library/requirements/../../../packages/models-library/requirements/_base.in
    #   -r requirements/../../../packages/models-library/requirements/_base.in
    #   -r requirements/../../../packages/notifications-library/requirements/../../../packages/models-library/requirements/_base.in
    #   -r requirements/../../../packages/service-library/requirements/../../../packages/models-library/requirements/_base.in
prometheus-client==0.21.1
    # via -r requirements/../../../packages/service-library/requirements/_fastapi.in
prompt-toolkit==3.0.51
    # via click-repl
propcache==0.3.1
    # via
    #   aiohttp
    #   yarl
protobuf==5.29.5
    # via
    #   googleapis-common-protos
    #   opentelemetry-proto
psutil==7.0.0
    # via
    #   -r requirements/../../../packages/celery-library/requirements/../../../packages/service-library/requirements/_base.in
    #   -r requirements/../../../packages/service-library/requirements/_base.in
psycopg2-binary==2.9.10
    # via sqlalchemy
pycryptodome==3.22.0
    # via stream-zip
pydantic==2.11.0
    # via
    #   -c requirements/../../../packages/celery-library/requirements/../../../packages/common-library/requirements/../../../requirements/constraints.txt
    #   -c requirements/../../../packages/celery-library/requirements/../../../packages/models-library/requirements/../../../packages/common-library/requirements/../../../requirements/constraints.txt
    #   -c requirements/../../../packages/celery-library/requirements/../../../packages/models-library/requirements/../../../requirements/constraints.txt
    #   -c requirements/../../../packages/celery-library/requirements/../../../packages/service-library/requirements/../../../packages/common-library/requirements/../../../requirements/constraints.txt
    #   -c requirements/../../../packages/celery-library/requirements/../../../packages/service-library/requirements/../../../packages/models-library/requirements/../../../packages/common-library/requirements/../../../requirements/constraints.txt
    #   -c requirements/../../../packages/celery-library/requirements/../../../packages/service-library/requirements/../../../packages/models-library/requirements/../../../requirements/constraints.txt
    #   -c requirements/../../../packages/celery-library/requirements/../../../packages/service-library/requirements/../../../packages/settings-library/requirements/../../../packages/common-library/requirements/../../../requirements/constraints.txt
    #   -c requirements/../../../packages/celery-library/requirements/../../../packages/service-library/requirements/../../../packages/settings-library/requirements/../../../requirements/constraints.txt
    #   -c requirements/../../../packages/celery-library/requirements/../../../packages/service-library/requirements/../../../requirements/constraints.txt
    #   -c requirements/../../../packages/celery-library/requirements/../../../packages/settings-library/requirements/../../../packages/common-library/requirements/../../../requirements/constraints.txt
    #   -c requirements/../../../packages/celery-library/requirements/../../../packages/settings-library/requirements/../../../requirements/constraints.txt
    #   -c requirements/../../../packages/celery-library/requirements/../../../requirements/constraints.txt
    #   -c requirements/../../../packages/common-library/requirements/../../../requirements/constraints.txt
    #   -c requirements/../../../packages/models-library/requirements/../../../packages/common-library/requirements/../../../requirements/constraints.txt
    #   -c requirements/../../../packages/models-library/requirements/../../../requirements/constraints.txt
    #   -c requirements/../../../packages/notifications-library/requirements/../../../packages/common-library/requirements/../../../requirements/constraints.txt
    #   -c requirements/../../../packages/notifications-library/requirements/../../../packages/models-library/requirements/../../../packages/common-library/requirements/../../../requirements/constraints.txt
    #   -c requirements/../../../packages/notifications-library/requirements/../../../packages/models-library/requirements/../../../requirements/constraints.txt
    #   -c requirements/../../../packages/notifications-library/requirements/../../../packages/postgres-database/requirements/../../../packages/common-library/requirements/../../../requirements/constraints.txt
    #   -c requirements/../../../packages/notifications-library/requirements/../../../packages/postgres-database/requirements/../../../requirements/constraints.txt
    #   -c requirements/../../../packages/notifications-library/requirements/../../../packages/settings-library/requirements/../../../packages/common-library/requirements/../../../requirements/constraints.txt
    #   -c requirements/../../../packages/notifications-library/requirements/../../../packages/settings-library/requirements/../../../requirements/constraints.txt
    #   -c requirements/../../../packages/notifications-library/requirements/../../../requirements/constraints.txt
    #   -c requirements/../../../packages/postgres-database/requirements/../../../packages/common-library/requirements/../../../requirements/constraints.txt
    #   -c requirements/../../../packages/postgres-database/requirements/../../../requirements/constraints.txt
    #   -c requirements/../../../packages/service-library/requirements/../../../packages/common-library/requirements/../../../requirements/constraints.txt
    #   -c requirements/../../../packages/service-library/requirements/../../../packages/models-library/requirements/../../../packages/common-library/requirements/../../../requirements/constraints.txt
    #   -c requirements/../../../packages/service-library/requirements/../../../packages/models-library/requirements/../../../requirements/constraints.txt
    #   -c requirements/../../../packages/service-library/requirements/../../../packages/settings-library/requirements/../../../packages/common-library/requirements/../../../requirements/constraints.txt
    #   -c requirements/../../../packages/service-library/requirements/../../../packages/settings-library/requirements/../../../requirements/constraints.txt
    #   -c requirements/../../../packages/service-library/requirements/../../../requirements/constraints.txt
    #   -c requirements/../../../packages/settings-library/requirements/../../../packages/common-library/requirements/../../../requirements/constraints.txt
    #   -c requirements/../../../packages/settings-library/requirements/../../../requirements/constraints.txt
    #   -c requirements/../../../requirements/constraints.txt
    #   -r requirements/../../../packages/celery-library/requirements/../../../packages/common-library/requirements/_base.in
    #   -r requirements/../../../packages/celery-library/requirements/../../../packages/models-library/requirements/../../../packages/common-library/requirements/_base.in
    #   -r requirements/../../../packages/celery-library/requirements/../../../packages/models-library/requirements/_base.in
    #   -r requirements/../../../packages/celery-library/requirements/../../../packages/service-library/requirements/../../../packages/common-library/requirements/_base.in
    #   -r requirements/../../../packages/celery-library/requirements/../../../packages/service-library/requirements/../../../packages/models-library/requirements/../../../packages/common-library/requirements/_base.in
    #   -r requirements/../../../packages/celery-library/requirements/../../../packages/service-library/requirements/../../../packages/models-library/requirements/_base.in
    #   -r requirements/../../../packages/celery-library/requirements/../../../packages/service-library/requirements/../../../packages/settings-library/requirements/../../../packages/common-library/requirements/_base.in
    #   -r requirements/../../../packages/celery-library/requirements/../../../packages/service-library/requirements/../../../packages/settings-library/requirements/_base.in
    #   -r requirements/../../../packages/celery-library/requirements/../../../packages/service-library/requirements/_base.in
    #   -r requirements/../../../packages/celery-library/requirements/../../../packages/settings-library/requirements/../../../packages/common-library/requirements/_base.in
    #   -r requirements/../../../packages/celery-library/requirements/../../../packages/settings-library/requirements/_base.in
    #   -r requirements/../../../packages/common-library/requirements/_base.in
    #   -r requirements/../../../packages/models-library/requirements/../../../packages/common-library/requirements/_base.in
    #   -r requirements/../../../packages/models-library/requirements/_base.in
    #   -r requirements/../../../packages/notifications-library/requirements/../../../packages/common-library/requirements/_base.in
    #   -r requirements/../../../packages/notifications-library/requirements/../../../packages/models-library/requirements/../../../packages/common-library/requirements/_base.in
    #   -r requirements/../../../packages/notifications-library/requirements/../../../packages/models-library/requirements/_base.in
    #   -r requirements/../../../packages/notifications-library/requirements/../../../packages/postgres-database/requirements/../../../packages/common-library/requirements/_base.in
    #   -r requirements/../../../packages/notifications-library/requirements/../../../packages/postgres-database/requirements/_base.in
    #   -r requirements/../../../packages/notifications-library/requirements/../../../packages/settings-library/requirements/../../../packages/common-library/requirements/_base.in
    #   -r requirements/../../../packages/notifications-library/requirements/../../../packages/settings-library/requirements/_base.in
    #   -r requirements/../../../packages/postgres-database/requirements/../../../packages/common-library/requirements/_base.in
    #   -r requirements/../../../packages/postgres-database/requirements/_base.in
    #   -r requirements/../../../packages/service-library/requirements/../../../packages/common-library/requirements/_base.in
    #   -r requirements/../../../packages/service-library/requirements/../../../packages/models-library/requirements/../../../packages/common-library/requirements/_base.in
    #   -r requirements/../../../packages/service-library/requirements/../../../packages/models-library/requirements/_base.in
    #   -r requirements/../../../packages/service-library/requirements/../../../packages/settings-library/requirements/../../../packages/common-library/requirements/_base.in
    #   -r requirements/../../../packages/service-library/requirements/../../../packages/settings-library/requirements/_base.in
    #   -r requirements/../../../packages/service-library/requirements/_base.in
    #   -r requirements/../../../packages/settings-library/requirements/../../../packages/common-library/requirements/_base.in
    #   -r requirements/../../../packages/settings-library/requirements/_base.in
    #   -r requirements/_base.in
    #   fast-depends
    #   fastapi
    #   pydantic-extra-types
    #   pydantic-settings
pydantic-core==2.33.0
    # via pydantic
pydantic-extra-types==2.10.3
    # via
    #   -r requirements/../../../packages/celery-library/requirements/../../../packages/common-library/requirements/_base.in
    #   -r requirements/../../../packages/celery-library/requirements/../../../packages/models-library/requirements/../../../packages/common-library/requirements/_base.in
    #   -r requirements/../../../packages/celery-library/requirements/../../../packages/models-library/requirements/_base.in
    #   -r requirements/../../../packages/celery-library/requirements/../../../packages/service-library/requirements/../../../packages/common-library/requirements/_base.in
    #   -r requirements/../../../packages/celery-library/requirements/../../../packages/service-library/requirements/../../../packages/models-library/requirements/../../../packages/common-library/requirements/_base.in
    #   -r requirements/../../../packages/celery-library/requirements/../../../packages/service-library/requirements/../../../packages/models-library/requirements/_base.in
    #   -r requirements/../../../packages/celery-library/requirements/../../../packages/service-library/requirements/../../../packages/settings-library/requirements/../../../packages/common-library/requirements/_base.in
    #   -r requirements/../../../packages/celery-library/requirements/../../../packages/settings-library/requirements/../../../packages/common-library/requirements/_base.in
    #   -r requirements/../../../packages/common-library/requirements/_base.in
    #   -r requirements/../../../packages/models-library/requirements/../../../packages/common-library/requirements/_base.in
    #   -r requirements/../../../packages/models-library/requirements/_base.in
    #   -r requirements/../../../packages/notifications-library/requirements/../../../packages/common-library/requirements/_base.in
    #   -r requirements/../../../packages/notifications-library/requirements/../../../packages/models-library/requirements/../../../packages/common-library/requirements/_base.in
    #   -r requirements/../../../packages/notifications-library/requirements/../../../packages/models-library/requirements/_base.in
    #   -r requirements/../../../packages/notifications-library/requirements/../../../packages/postgres-database/requirements/../../../packages/common-library/requirements/_base.in
    #   -r requirements/../../../packages/notifications-library/requirements/../../../packages/settings-library/requirements/../../../packages/common-library/requirements/_base.in
    #   -r requirements/../../../packages/postgres-database/requirements/../../../packages/common-library/requirements/_base.in
    #   -r requirements/../../../packages/service-library/requirements/../../../packages/common-library/requirements/_base.in
    #   -r requirements/../../../packages/service-library/requirements/../../../packages/models-library/requirements/../../../packages/common-library/requirements/_base.in
    #   -r requirements/../../../packages/service-library/requirements/../../../packages/models-library/requirements/_base.in
    #   -r requirements/../../../packages/service-library/requirements/../../../packages/settings-library/requirements/../../../packages/common-library/requirements/_base.in
    #   -r requirements/../../../packages/settings-library/requirements/../../../packages/common-library/requirements/_base.in
pydantic-settings==2.7.0
    # via
    #   -c requirements/../../../packages/celery-library/requirements/../../../packages/common-library/requirements/../../../requirements/constraints.txt
    #   -c requirements/../../../packages/celery-library/requirements/../../../packages/models-library/requirements/../../../packages/common-library/requirements/../../../requirements/constraints.txt
    #   -c requirements/../../../packages/celery-library/requirements/../../../packages/models-library/requirements/../../../requirements/constraints.txt
    #   -c requirements/../../../packages/celery-library/requirements/../../../packages/service-library/requirements/../../../packages/common-library/requirements/../../../requirements/constraints.txt
    #   -c requirements/../../../packages/celery-library/requirements/../../../packages/service-library/requirements/../../../packages/models-library/requirements/../../../packages/common-library/requirements/../../../requirements/constraints.txt
    #   -c requirements/../../../packages/celery-library/requirements/../../../packages/service-library/requirements/../../../packages/models-library/requirements/../../../requirements/constraints.txt
    #   -c requirements/../../../packages/celery-library/requirements/../../../packages/service-library/requirements/../../../packages/settings-library/requirements/../../../packages/common-library/requirements/../../../requirements/constraints.txt
    #   -c requirements/../../../packages/celery-library/requirements/../../../packages/service-library/requirements/../../../packages/settings-library/requirements/../../../requirements/constraints.txt
    #   -c requirements/../../../packages/celery-library/requirements/../../../packages/service-library/requirements/../../../requirements/constraints.txt
    #   -c requirements/../../../packages/celery-library/requirements/../../../packages/settings-library/requirements/../../../packages/common-library/requirements/../../../requirements/constraints.txt
    #   -c requirements/../../../packages/celery-library/requirements/../../../packages/settings-library/requirements/../../../requirements/constraints.txt
    #   -c requirements/../../../packages/celery-library/requirements/../../../requirements/constraints.txt
    #   -c requirements/../../../packages/common-library/requirements/../../../requirements/constraints.txt
    #   -c requirements/../../../packages/models-library/requirements/../../../packages/common-library/requirements/../../../requirements/constraints.txt
    #   -c requirements/../../../packages/models-library/requirements/../../../requirements/constraints.txt
    #   -c requirements/../../../packages/notifications-library/requirements/../../../packages/common-library/requirements/../../../requirements/constraints.txt
    #   -c requirements/../../../packages/notifications-library/requirements/../../../packages/models-library/requirements/../../../packages/common-library/requirements/../../../requirements/constraints.txt
    #   -c requirements/../../../packages/notifications-library/requirements/../../../packages/models-library/requirements/../../../requirements/constraints.txt
    #   -c requirements/../../../packages/notifications-library/requirements/../../../packages/postgres-database/requirements/../../../packages/common-library/requirements/../../../requirements/constraints.txt
    #   -c requirements/../../../packages/notifications-library/requirements/../../../packages/postgres-database/requirements/../../../requirements/constraints.txt
    #   -c requirements/../../../packages/notifications-library/requirements/../../../packages/settings-library/requirements/../../../packages/common-library/requirements/../../../requirements/constraints.txt
    #   -c requirements/../../../packages/notifications-library/requirements/../../../packages/settings-library/requirements/../../../requirements/constraints.txt
    #   -c requirements/../../../packages/notifications-library/requirements/../../../requirements/constraints.txt
    #   -c requirements/../../../packages/postgres-database/requirements/../../../packages/common-library/requirements/../../../requirements/constraints.txt
    #   -c requirements/../../../packages/postgres-database/requirements/../../../requirements/constraints.txt
    #   -c requirements/../../../packages/service-library/requirements/../../../packages/common-library/requirements/../../../requirements/constraints.txt
    #   -c requirements/../../../packages/service-library/requirements/../../../packages/models-library/requirements/../../../packages/common-library/requirements/../../../requirements/constraints.txt
    #   -c requirements/../../../packages/service-library/requirements/../../../packages/models-library/requirements/../../../requirements/constraints.txt
    #   -c requirements/../../../packages/service-library/requirements/../../../packages/settings-library/requirements/../../../packages/common-library/requirements/../../../requirements/constraints.txt
    #   -c requirements/../../../packages/service-library/requirements/../../../packages/settings-library/requirements/../../../requirements/constraints.txt
    #   -c requirements/../../../packages/service-library/requirements/../../../requirements/constraints.txt
    #   -c requirements/../../../packages/settings-library/requirements/../../../packages/common-library/requirements/../../../requirements/constraints.txt
    #   -c requirements/../../../packages/settings-library/requirements/../../../requirements/constraints.txt
    #   -c requirements/../../../requirements/constraints.txt
    #   -r requirements/../../../packages/celery-library/requirements/../../../packages/models-library/requirements/_base.in
    #   -r requirements/../../../packages/celery-library/requirements/../../../packages/service-library/requirements/../../../packages/models-library/requirements/_base.in
    #   -r requirements/../../../packages/celery-library/requirements/../../../packages/service-library/requirements/../../../packages/settings-library/requirements/_base.in
    #   -r requirements/../../../packages/celery-library/requirements/../../../packages/settings-library/requirements/_base.in
    #   -r requirements/../../../packages/models-library/requirements/_base.in
    #   -r requirements/../../../packages/notifications-library/requirements/../../../packages/models-library/requirements/_base.in
    #   -r requirements/../../../packages/notifications-library/requirements/../../../packages/settings-library/requirements/_base.in
    #   -r requirements/../../../packages/service-library/requirements/../../../packages/models-library/requirements/_base.in
    #   -r requirements/../../../packages/service-library/requirements/../../../packages/settings-library/requirements/_base.in
    #   -r requirements/../../../packages/settings-library/requirements/_base.in
pygments==2.19.1
    # via rich
pyinstrument==5.0.1
    # via
    #   -r requirements/../../../packages/celery-library/requirements/../../../packages/service-library/requirements/_base.in
    #   -r requirements/../../../packages/service-library/requirements/_base.in
python-dateutil==2.9.0.post0
    # via
    #   arrow
    #   celery
python-dotenv==1.1.0
    # via
    #   pydantic-settings
    #   uvicorn
python-multipart==0.0.20
    # via fastapi
pyyaml==6.0.2
    # via
    #   -c requirements/../../../packages/celery-library/requirements/../../../packages/common-library/requirements/../../../requirements/constraints.txt
    #   -c requirements/../../../packages/celery-library/requirements/../../../packages/models-library/requirements/../../../packages/common-library/requirements/../../../requirements/constraints.txt
    #   -c requirements/../../../packages/celery-library/requirements/../../../packages/models-library/requirements/../../../requirements/constraints.txt
    #   -c requirements/../../../packages/celery-library/requirements/../../../packages/service-library/requirements/../../../packages/common-library/requirements/../../../requirements/constraints.txt
    #   -c requirements/../../../packages/celery-library/requirements/../../../packages/service-library/requirements/../../../packages/models-library/requirements/../../../packages/common-library/requirements/../../../requirements/constraints.txt
    #   -c requirements/../../../packages/celery-library/requirements/../../../packages/service-library/requirements/../../../packages/models-library/requirements/../../../requirements/constraints.txt
    #   -c requirements/../../../packages/celery-library/requirements/../../../packages/service-library/requirements/../../../packages/settings-library/requirements/../../../packages/common-library/requirements/../../../requirements/constraints.txt
    #   -c requirements/../../../packages/celery-library/requirements/../../../packages/service-library/requirements/../../../packages/settings-library/requirements/../../../requirements/constraints.txt
    #   -c requirements/../../../packages/celery-library/requirements/../../../packages/service-library/requirements/../../../requirements/constraints.txt
    #   -c requirements/../../../packages/celery-library/requirements/../../../packages/settings-library/requirements/../../../packages/common-library/requirements/../../../requirements/constraints.txt
    #   -c requirements/../../../packages/celery-library/requirements/../../../packages/settings-library/requirements/../../../requirements/constraints.txt
    #   -c requirements/../../../packages/celery-library/requirements/../../../requirements/constraints.txt
    #   -c requirements/../../../packages/common-library/requirements/../../../requirements/constraints.txt
    #   -c requirements/../../../packages/models-library/requirements/../../../packages/common-library/requirements/../../../requirements/constraints.txt
    #   -c requirements/../../../packages/models-library/requirements/../../../requirements/constraints.txt
    #   -c requirements/../../../packages/notifications-library/requirements/../../../packages/common-library/requirements/../../../requirements/constraints.txt
    #   -c requirements/../../../packages/notifications-library/requirements/../../../packages/models-library/requirements/../../../packages/common-library/requirements/../../../requirements/constraints.txt
    #   -c requirements/../../../packages/notifications-library/requirements/../../../packages/models-library/requirements/../../../requirements/constraints.txt
    #   -c requirements/../../../packages/notifications-library/requirements/../../../packages/postgres-database/requirements/../../../packages/common-library/requirements/../../../requirements/constraints.txt
    #   -c requirements/../../../packages/notifications-library/requirements/../../../packages/postgres-database/requirements/../../../requirements/constraints.txt
    #   -c requirements/../../../packages/notifications-library/requirements/../../../packages/settings-library/requirements/../../../packages/common-library/requirements/../../../requirements/constraints.txt
    #   -c requirements/../../../packages/notifications-library/requirements/../../../packages/settings-library/requirements/../../../requirements/constraints.txt
    #   -c requirements/../../../packages/notifications-library/requirements/../../../requirements/constraints.txt
    #   -c requirements/../../../packages/postgres-database/requirements/../../../packages/common-library/requirements/../../../requirements/constraints.txt
    #   -c requirements/../../../packages/postgres-database/requirements/../../../requirements/constraints.txt
    #   -c requirements/../../../packages/service-library/requirements/../../../packages/common-library/requirements/../../../requirements/constraints.txt
    #   -c requirements/../../../packages/service-library/requirements/../../../packages/models-library/requirements/../../../packages/common-library/requirements/../../../requirements/constraints.txt
    #   -c requirements/../../../packages/service-library/requirements/../../../packages/models-library/requirements/../../../requirements/constraints.txt
    #   -c requirements/../../../packages/service-library/requirements/../../../packages/settings-library/requirements/../../../packages/common-library/requirements/../../../requirements/constraints.txt
    #   -c requirements/../../../packages/service-library/requirements/../../../packages/settings-library/requirements/../../../requirements/constraints.txt
    #   -c requirements/../../../packages/service-library/requirements/../../../requirements/constraints.txt
    #   -c requirements/../../../packages/settings-library/requirements/../../../packages/common-library/requirements/../../../requirements/constraints.txt
    #   -c requirements/../../../packages/settings-library/requirements/../../../requirements/constraints.txt
    #   -c requirements/../../../requirements/constraints.txt
    #   -r requirements/../../../packages/celery-library/requirements/../../../packages/service-library/requirements/_base.in
    #   -r requirements/../../../packages/service-library/requirements/_base.in
    #   uvicorn
redis==5.2.1
    # via
    #   -c requirements/../../../packages/celery-library/requirements/../../../packages/common-library/requirements/../../../requirements/constraints.txt
    #   -c requirements/../../../packages/celery-library/requirements/../../../packages/models-library/requirements/../../../packages/common-library/requirements/../../../requirements/constraints.txt
    #   -c requirements/../../../packages/celery-library/requirements/../../../packages/models-library/requirements/../../../requirements/constraints.txt
    #   -c requirements/../../../packages/celery-library/requirements/../../../packages/service-library/requirements/../../../packages/common-library/requirements/../../../requirements/constraints.txt
    #   -c requirements/../../../packages/celery-library/requirements/../../../packages/service-library/requirements/../../../packages/models-library/requirements/../../../packages/common-library/requirements/../../../requirements/constraints.txt
    #   -c requirements/../../../packages/celery-library/requirements/../../../packages/service-library/requirements/../../../packages/models-library/requirements/../../../requirements/constraints.txt
    #   -c requirements/../../../packages/celery-library/requirements/../../../packages/service-library/requirements/../../../packages/settings-library/requirements/../../../packages/common-library/requirements/../../../requirements/constraints.txt
    #   -c requirements/../../../packages/celery-library/requirements/../../../packages/service-library/requirements/../../../packages/settings-library/requirements/../../../requirements/constraints.txt
    #   -c requirements/../../../packages/celery-library/requirements/../../../packages/service-library/requirements/../../../requirements/constraints.txt
    #   -c requirements/../../../packages/celery-library/requirements/../../../packages/settings-library/requirements/../../../packages/common-library/requirements/../../../requirements/constraints.txt
    #   -c requirements/../../../packages/celery-library/requirements/../../../packages/settings-library/requirements/../../../requirements/constraints.txt
    #   -c requirements/../../../packages/celery-library/requirements/../../../requirements/constraints.txt
    #   -c requirements/../../../packages/common-library/requirements/../../../requirements/constraints.txt
    #   -c requirements/../../../packages/models-library/requirements/../../../packages/common-library/requirements/../../../requirements/constraints.txt
    #   -c requirements/../../../packages/models-library/requirements/../../../requirements/constraints.txt
    #   -c requirements/../../../packages/notifications-library/requirements/../../../packages/common-library/requirements/../../../requirements/constraints.txt
    #   -c requirements/../../../packages/notifications-library/requirements/../../../packages/models-library/requirements/../../../packages/common-library/requirements/../../../requirements/constraints.txt
    #   -c requirements/../../../packages/notifications-library/requirements/../../../packages/models-library/requirements/../../../requirements/constraints.txt
    #   -c requirements/../../../packages/notifications-library/requirements/../../../packages/postgres-database/requirements/../../../packages/common-library/requirements/../../../requirements/constraints.txt
    #   -c requirements/../../../packages/notifications-library/requirements/../../../packages/postgres-database/requirements/../../../requirements/constraints.txt
    #   -c requirements/../../../packages/notifications-library/requirements/../../../packages/settings-library/requirements/../../../packages/common-library/requirements/../../../requirements/constraints.txt
    #   -c requirements/../../../packages/notifications-library/requirements/../../../packages/settings-library/requirements/../../../requirements/constraints.txt
    #   -c requirements/../../../packages/notifications-library/requirements/../../../requirements/constraints.txt
    #   -c requirements/../../../packages/postgres-database/requirements/../../../packages/common-library/requirements/../../../requirements/constraints.txt
    #   -c requirements/../../../packages/postgres-database/requirements/../../../requirements/constraints.txt
    #   -c requirements/../../../packages/service-library/requirements/../../../packages/common-library/requirements/../../../requirements/constraints.txt
    #   -c requirements/../../../packages/service-library/requirements/../../../packages/models-library/requirements/../../../packages/common-library/requirements/../../../requirements/constraints.txt
    #   -c requirements/../../../packages/service-library/requirements/../../../packages/models-library/requirements/../../../requirements/constraints.txt
    #   -c requirements/../../../packages/service-library/requirements/../../../packages/settings-library/requirements/../../../packages/common-library/requirements/../../../requirements/constraints.txt
    #   -c requirements/../../../packages/service-library/requirements/../../../packages/settings-library/requirements/../../../requirements/constraints.txt
    #   -c requirements/../../../packages/service-library/requirements/../../../requirements/constraints.txt
    #   -c requirements/../../../packages/settings-library/requirements/../../../packages/common-library/requirements/../../../requirements/constraints.txt
    #   -c requirements/../../../packages/settings-library/requirements/../../../requirements/constraints.txt
    #   -c requirements/../../../requirements/constraints.txt
    #   -r requirements/../../../packages/celery-library/requirements/../../../packages/service-library/requirements/_base.in
    #   -r requirements/../../../packages/service-library/requirements/_base.in
    #   kombu
referencing==0.35.1
    # via
    #   -c requirements/../../../packages/celery-library/requirements/../../../packages/common-library/requirements/../../../requirements/constraints.txt
    #   -c requirements/../../../packages/celery-library/requirements/../../../packages/models-library/requirements/../../../packages/common-library/requirements/../../../requirements/constraints.txt
    #   -c requirements/../../../packages/celery-library/requirements/../../../packages/models-library/requirements/../../../requirements/constraints.txt
    #   -c requirements/../../../packages/celery-library/requirements/../../../packages/service-library/requirements/../../../packages/common-library/requirements/../../../requirements/constraints.txt
    #   -c requirements/../../../packages/celery-library/requirements/../../../packages/service-library/requirements/../../../packages/models-library/requirements/../../../packages/common-library/requirements/../../../requirements/constraints.txt
    #   -c requirements/../../../packages/celery-library/requirements/../../../packages/service-library/requirements/../../../packages/models-library/requirements/../../../requirements/constraints.txt
    #   -c requirements/../../../packages/celery-library/requirements/../../../packages/service-library/requirements/../../../packages/settings-library/requirements/../../../packages/common-library/requirements/../../../requirements/constraints.txt
    #   -c requirements/../../../packages/celery-library/requirements/../../../packages/service-library/requirements/../../../packages/settings-library/requirements/../../../requirements/constraints.txt
    #   -c requirements/../../../packages/celery-library/requirements/../../../packages/service-library/requirements/../../../requirements/constraints.txt
    #   -c requirements/../../../packages/celery-library/requirements/../../../packages/settings-library/requirements/../../../packages/common-library/requirements/../../../requirements/constraints.txt
    #   -c requirements/../../../packages/celery-library/requirements/../../../packages/settings-library/requirements/../../../requirements/constraints.txt
    #   -c requirements/../../../packages/celery-library/requirements/../../../requirements/constraints.txt
    #   -c requirements/../../../packages/common-library/requirements/../../../requirements/constraints.txt
    #   -c requirements/../../../packages/models-library/requirements/../../../packages/common-library/requirements/../../../requirements/constraints.txt
    #   -c requirements/../../../packages/models-library/requirements/../../../requirements/constraints.txt
    #   -c requirements/../../../packages/notifications-library/requirements/../../../packages/common-library/requirements/../../../requirements/constraints.txt
    #   -c requirements/../../../packages/notifications-library/requirements/../../../packages/models-library/requirements/../../../packages/common-library/requirements/../../../requirements/constraints.txt
    #   -c requirements/../../../packages/notifications-library/requirements/../../../packages/models-library/requirements/../../../requirements/constraints.txt
    #   -c requirements/../../../packages/notifications-library/requirements/../../../packages/postgres-database/requirements/../../../packages/common-library/requirements/../../../requirements/constraints.txt
    #   -c requirements/../../../packages/notifications-library/requirements/../../../packages/postgres-database/requirements/../../../requirements/constraints.txt
    #   -c requirements/../../../packages/notifications-library/requirements/../../../packages/settings-library/requirements/../../../packages/common-library/requirements/../../../requirements/constraints.txt
    #   -c requirements/../../../packages/notifications-library/requirements/../../../packages/settings-library/requirements/../../../requirements/constraints.txt
    #   -c requirements/../../../packages/notifications-library/requirements/../../../requirements/constraints.txt
    #   -c requirements/../../../packages/postgres-database/requirements/../../../packages/common-library/requirements/../../../requirements/constraints.txt
    #   -c requirements/../../../packages/postgres-database/requirements/../../../requirements/constraints.txt
    #   -c requirements/../../../packages/service-library/requirements/../../../packages/common-library/requirements/../../../requirements/constraints.txt
    #   -c requirements/../../../packages/service-library/requirements/../../../packages/models-library/requirements/../../../packages/common-library/requirements/../../../requirements/constraints.txt
    #   -c requirements/../../../packages/service-library/requirements/../../../packages/models-library/requirements/../../../requirements/constraints.txt
    #   -c requirements/../../../packages/service-library/requirements/../../../packages/settings-library/requirements/../../../packages/common-library/requirements/../../../requirements/constraints.txt
    #   -c requirements/../../../packages/service-library/requirements/../../../packages/settings-library/requirements/../../../requirements/constraints.txt
    #   -c requirements/../../../packages/service-library/requirements/../../../requirements/constraints.txt
    #   -c requirements/../../../packages/settings-library/requirements/../../../packages/common-library/requirements/../../../requirements/constraints.txt
    #   -c requirements/../../../packages/settings-library/requirements/../../../requirements/constraints.txt
    #   -c requirements/../../../requirements/constraints.txt
    #   jsonschema
    #   jsonschema-specifications
requests==2.32.4
    # via opentelemetry-exporter-otlp-proto-http
rich==13.9.4
    # via
    #   -r requirements/../../../packages/celery-library/requirements/../../../packages/service-library/requirements/../../../packages/settings-library/requirements/_base.in
    #   -r requirements/../../../packages/celery-library/requirements/../../../packages/settings-library/requirements/_base.in
    #   -r requirements/../../../packages/notifications-library/requirements/../../../packages/settings-library/requirements/_base.in
    #   -r requirements/../../../packages/service-library/requirements/../../../packages/settings-library/requirements/_base.in
    #   -r requirements/../../../packages/settings-library/requirements/_base.in
    #   rich-toolkit
    #   typer
rich-toolkit==0.14.7
    # via fastapi-cli
rpds-py==0.24.0
    # via
    #   jsonschema
    #   referencing
shellingham==1.5.4
    # via typer
six==1.17.0
    # via python-dateutil
sniffio==1.3.1
    # via
    #   anyio
    #   asgi-lifespan
sqlalchemy==1.4.54
    # via
    #   -c requirements/../../../packages/celery-library/requirements/../../../packages/common-library/requirements/../../../requirements/constraints.txt
    #   -c requirements/../../../packages/celery-library/requirements/../../../packages/models-library/requirements/../../../packages/common-library/requirements/../../../requirements/constraints.txt
    #   -c requirements/../../../packages/celery-library/requirements/../../../packages/models-library/requirements/../../../requirements/constraints.txt
    #   -c requirements/../../../packages/celery-library/requirements/../../../packages/service-library/requirements/../../../packages/common-library/requirements/../../../requirements/constraints.txt
    #   -c requirements/../../../packages/celery-library/requirements/../../../packages/service-library/requirements/../../../packages/models-library/requirements/../../../packages/common-library/requirements/../../../requirements/constraints.txt
    #   -c requirements/../../../packages/celery-library/requirements/../../../packages/service-library/requirements/../../../packages/models-library/requirements/../../../requirements/constraints.txt
    #   -c requirements/../../../packages/celery-library/requirements/../../../packages/service-library/requirements/../../../packages/settings-library/requirements/../../../packages/common-library/requirements/../../../requirements/constraints.txt
    #   -c requirements/../../../packages/celery-library/requirements/../../../packages/service-library/requirements/../../../packages/settings-library/requirements/../../../requirements/constraints.txt
    #   -c requirements/../../../packages/celery-library/requirements/../../../packages/service-library/requirements/../../../requirements/constraints.txt
    #   -c requirements/../../../packages/celery-library/requirements/../../../packages/settings-library/requirements/../../../packages/common-library/requirements/../../../requirements/constraints.txt
    #   -c requirements/../../../packages/celery-library/requirements/../../../packages/settings-library/requirements/../../../requirements/constraints.txt
    #   -c requirements/../../../packages/celery-library/requirements/../../../requirements/constraints.txt
    #   -c requirements/../../../packages/common-library/requirements/../../../requirements/constraints.txt
    #   -c requirements/../../../packages/models-library/requirements/../../../packages/common-library/requirements/../../../requirements/constraints.txt
    #   -c requirements/../../../packages/models-library/requirements/../../../requirements/constraints.txt
    #   -c requirements/../../../packages/notifications-library/requirements/../../../packages/common-library/requirements/../../../requirements/constraints.txt
    #   -c requirements/../../../packages/notifications-library/requirements/../../../packages/models-library/requirements/../../../packages/common-library/requirements/../../../requirements/constraints.txt
    #   -c requirements/../../../packages/notifications-library/requirements/../../../packages/models-library/requirements/../../../requirements/constraints.txt
    #   -c requirements/../../../packages/notifications-library/requirements/../../../packages/postgres-database/requirements/../../../packages/common-library/requirements/../../../requirements/constraints.txt
    #   -c requirements/../../../packages/notifications-library/requirements/../../../packages/postgres-database/requirements/../../../requirements/constraints.txt
    #   -c requirements/../../../packages/notifications-library/requirements/../../../packages/settings-library/requirements/../../../packages/common-library/requirements/../../../requirements/constraints.txt
    #   -c requirements/../../../packages/notifications-library/requirements/../../../packages/settings-library/requirements/../../../requirements/constraints.txt
    #   -c requirements/../../../packages/notifications-library/requirements/../../../requirements/constraints.txt
    #   -c requirements/../../../packages/postgres-database/requirements/../../../packages/common-library/requirements/../../../requirements/constraints.txt
    #   -c requirements/../../../packages/postgres-database/requirements/../../../requirements/constraints.txt
    #   -c requirements/../../../packages/service-library/requirements/../../../packages/common-library/requirements/../../../requirements/constraints.txt
    #   -c requirements/../../../packages/service-library/requirements/../../../packages/models-library/requirements/../../../packages/common-library/requirements/../../../requirements/constraints.txt
    #   -c requirements/../../../packages/service-library/requirements/../../../packages/models-library/requirements/../../../requirements/constraints.txt
    #   -c requirements/../../../packages/service-library/requirements/../../../packages/settings-library/requirements/../../../packages/common-library/requirements/../../../requirements/constraints.txt
    #   -c requirements/../../../packages/service-library/requirements/../../../packages/settings-library/requirements/../../../requirements/constraints.txt
    #   -c requirements/../../../packages/service-library/requirements/../../../requirements/constraints.txt
    #   -c requirements/../../../packages/settings-library/requirements/../../../packages/common-library/requirements/../../../requirements/constraints.txt
    #   -c requirements/../../../packages/settings-library/requirements/../../../requirements/constraints.txt
    #   -c requirements/../../../requirements/constraints.txt
    #   -r requirements/../../../packages/notifications-library/requirements/../../../packages/postgres-database/requirements/_base.in
    #   -r requirements/../../../packages/postgres-database/requirements/_base.in
    #   alembic
starlette==0.46.1
    # via
    #   -c requirements/../../../packages/celery-library/requirements/../../../packages/common-library/requirements/../../../requirements/constraints.txt
    #   -c requirements/../../../packages/celery-library/requirements/../../../packages/models-library/requirements/../../../packages/common-library/requirements/../../../requirements/constraints.txt
    #   -c requirements/../../../packages/celery-library/requirements/../../../packages/models-library/requirements/../../../requirements/constraints.txt
    #   -c requirements/../../../packages/celery-library/requirements/../../../packages/service-library/requirements/../../../packages/common-library/requirements/../../../requirements/constraints.txt
    #   -c requirements/../../../packages/celery-library/requirements/../../../packages/service-library/requirements/../../../packages/models-library/requirements/../../../packages/common-library/requirements/../../../requirements/constraints.txt
    #   -c requirements/../../../packages/celery-library/requirements/../../../packages/service-library/requirements/../../../packages/models-library/requirements/../../../requirements/constraints.txt
    #   -c requirements/../../../packages/celery-library/requirements/../../../packages/service-library/requirements/../../../packages/settings-library/requirements/../../../packages/common-library/requirements/../../../requirements/constraints.txt
    #   -c requirements/../../../packages/celery-library/requirements/../../../packages/service-library/requirements/../../../packages/settings-library/requirements/../../../requirements/constraints.txt
    #   -c requirements/../../../packages/celery-library/requirements/../../../packages/service-library/requirements/../../../requirements/constraints.txt
    #   -c requirements/../../../packages/celery-library/requirements/../../../packages/settings-library/requirements/../../../packages/common-library/requirements/../../../requirements/constraints.txt
    #   -c requirements/../../../packages/celery-library/requirements/../../../packages/settings-library/requirements/../../../requirements/constraints.txt
    #   -c requirements/../../../packages/celery-library/requirements/../../../requirements/constraints.txt
    #   -c requirements/../../../packages/common-library/requirements/../../../requirements/constraints.txt
    #   -c requirements/../../../packages/models-library/requirements/../../../packages/common-library/requirements/../../../requirements/constraints.txt
    #   -c requirements/../../../packages/models-library/requirements/../../../requirements/constraints.txt
    #   -c requirements/../../../packages/notifications-library/requirements/../../../packages/common-library/requirements/../../../requirements/constraints.txt
    #   -c requirements/../../../packages/notifications-library/requirements/../../../packages/models-library/requirements/../../../packages/common-library/requirements/../../../requirements/constraints.txt
    #   -c requirements/../../../packages/notifications-library/requirements/../../../packages/models-library/requirements/../../../requirements/constraints.txt
    #   -c requirements/../../../packages/notifications-library/requirements/../../../packages/postgres-database/requirements/../../../packages/common-library/requirements/../../../requirements/constraints.txt
    #   -c requirements/../../../packages/notifications-library/requirements/../../../packages/postgres-database/requirements/../../../requirements/constraints.txt
    #   -c requirements/../../../packages/notifications-library/requirements/../../../packages/settings-library/requirements/../../../packages/common-library/requirements/../../../requirements/constraints.txt
    #   -c requirements/../../../packages/notifications-library/requirements/../../../packages/settings-library/requirements/../../../requirements/constraints.txt
    #   -c requirements/../../../packages/notifications-library/requirements/../../../requirements/constraints.txt
    #   -c requirements/../../../packages/postgres-database/requirements/../../../packages/common-library/requirements/../../../requirements/constraints.txt
    #   -c requirements/../../../packages/postgres-database/requirements/../../../requirements/constraints.txt
    #   -c requirements/../../../packages/service-library/requirements/../../../packages/common-library/requirements/../../../requirements/constraints.txt
    #   -c requirements/../../../packages/service-library/requirements/../../../packages/models-library/requirements/../../../packages/common-library/requirements/../../../requirements/constraints.txt
    #   -c requirements/../../../packages/service-library/requirements/../../../packages/models-library/requirements/../../../requirements/constraints.txt
    #   -c requirements/../../../packages/service-library/requirements/../../../packages/settings-library/requirements/../../../packages/common-library/requirements/../../../requirements/constraints.txt
    #   -c requirements/../../../packages/service-library/requirements/../../../packages/settings-library/requirements/../../../requirements/constraints.txt
    #   -c requirements/../../../packages/service-library/requirements/../../../requirements/constraints.txt
    #   -c requirements/../../../packages/settings-library/requirements/../../../packages/common-library/requirements/../../../requirements/constraints.txt
    #   -c requirements/../../../packages/settings-library/requirements/../../../requirements/constraints.txt
    #   -c requirements/../../../requirements/constraints.txt
    #   fastapi
stream-zip==0.0.83
    # via
    #   -r requirements/../../../packages/celery-library/requirements/../../../packages/service-library/requirements/_base.in
    #   -r requirements/../../../packages/service-library/requirements/_base.in
tenacity==9.0.0
    # via
    #   -r requirements/../../../packages/celery-library/requirements/../../../packages/service-library/requirements/_base.in
    #   -r requirements/../../../packages/service-library/requirements/_base.in
toolz==1.0.0
    # via
    #   -r requirements/../../../packages/celery-library/requirements/../../../packages/service-library/requirements/_base.in
    #   -r requirements/../../../packages/service-library/requirements/_base.in
tqdm==4.67.1
    # via
    #   -r requirements/../../../packages/celery-library/requirements/../../../packages/service-library/requirements/_base.in
    #   -r requirements/../../../packages/service-library/requirements/_base.in
typer==0.15.2
    # via
    #   -r requirements/../../../packages/celery-library/requirements/../../../packages/service-library/requirements/../../../packages/settings-library/requirements/_base.in
    #   -r requirements/../../../packages/celery-library/requirements/../../../packages/settings-library/requirements/_base.in
    #   -r requirements/../../../packages/notifications-library/requirements/../../../packages/settings-library/requirements/_base.in
    #   -r requirements/../../../packages/service-library/requirements/../../../packages/settings-library/requirements/_base.in
    #   -r requirements/../../../packages/settings-library/requirements/_base.in
    #   fastapi-cli
types-python-dateutil==2.9.0.20241206
    # via arrow
typing-extensions==4.14.1
    # via
    #   aiodebug
    #   alembic
    #   anyio
    #   fastapi
    #   faststream
    #   opentelemetry-api
    #   opentelemetry-exporter-otlp-proto-grpc
    #   opentelemetry-exporter-otlp-proto-http
    #   opentelemetry-sdk
    #   opentelemetry-semantic-conventions
    #   pydantic
    #   pydantic-core
    #   pydantic-extra-types
    #   rich-toolkit
    #   typer
    #   typing-inspection
typing-inspection==0.4.0
    # via pydantic
<<<<<<< HEAD
tzdata==2025.2
    # via kombu
urllib3==2.3.0
=======
urllib3==2.5.0
>>>>>>> 1ec6ab70
    # via
    #   -c requirements/../../../packages/celery-library/requirements/../../../packages/common-library/requirements/../../../requirements/constraints.txt
    #   -c requirements/../../../packages/celery-library/requirements/../../../packages/models-library/requirements/../../../packages/common-library/requirements/../../../requirements/constraints.txt
    #   -c requirements/../../../packages/celery-library/requirements/../../../packages/models-library/requirements/../../../requirements/constraints.txt
    #   -c requirements/../../../packages/celery-library/requirements/../../../packages/service-library/requirements/../../../packages/common-library/requirements/../../../requirements/constraints.txt
    #   -c requirements/../../../packages/celery-library/requirements/../../../packages/service-library/requirements/../../../packages/models-library/requirements/../../../packages/common-library/requirements/../../../requirements/constraints.txt
    #   -c requirements/../../../packages/celery-library/requirements/../../../packages/service-library/requirements/../../../packages/models-library/requirements/../../../requirements/constraints.txt
    #   -c requirements/../../../packages/celery-library/requirements/../../../packages/service-library/requirements/../../../packages/settings-library/requirements/../../../packages/common-library/requirements/../../../requirements/constraints.txt
    #   -c requirements/../../../packages/celery-library/requirements/../../../packages/service-library/requirements/../../../packages/settings-library/requirements/../../../requirements/constraints.txt
    #   -c requirements/../../../packages/celery-library/requirements/../../../packages/service-library/requirements/../../../requirements/constraints.txt
    #   -c requirements/../../../packages/celery-library/requirements/../../../packages/settings-library/requirements/../../../packages/common-library/requirements/../../../requirements/constraints.txt
    #   -c requirements/../../../packages/celery-library/requirements/../../../packages/settings-library/requirements/../../../requirements/constraints.txt
    #   -c requirements/../../../packages/celery-library/requirements/../../../requirements/constraints.txt
    #   -c requirements/../../../packages/common-library/requirements/../../../requirements/constraints.txt
    #   -c requirements/../../../packages/models-library/requirements/../../../packages/common-library/requirements/../../../requirements/constraints.txt
    #   -c requirements/../../../packages/models-library/requirements/../../../requirements/constraints.txt
    #   -c requirements/../../../packages/notifications-library/requirements/../../../packages/common-library/requirements/../../../requirements/constraints.txt
    #   -c requirements/../../../packages/notifications-library/requirements/../../../packages/models-library/requirements/../../../packages/common-library/requirements/../../../requirements/constraints.txt
    #   -c requirements/../../../packages/notifications-library/requirements/../../../packages/models-library/requirements/../../../requirements/constraints.txt
    #   -c requirements/../../../packages/notifications-library/requirements/../../../packages/postgres-database/requirements/../../../packages/common-library/requirements/../../../requirements/constraints.txt
    #   -c requirements/../../../packages/notifications-library/requirements/../../../packages/postgres-database/requirements/../../../requirements/constraints.txt
    #   -c requirements/../../../packages/notifications-library/requirements/../../../packages/settings-library/requirements/../../../packages/common-library/requirements/../../../requirements/constraints.txt
    #   -c requirements/../../../packages/notifications-library/requirements/../../../packages/settings-library/requirements/../../../requirements/constraints.txt
    #   -c requirements/../../../packages/notifications-library/requirements/../../../requirements/constraints.txt
    #   -c requirements/../../../packages/postgres-database/requirements/../../../packages/common-library/requirements/../../../requirements/constraints.txt
    #   -c requirements/../../../packages/postgres-database/requirements/../../../requirements/constraints.txt
    #   -c requirements/../../../packages/service-library/requirements/../../../packages/common-library/requirements/../../../requirements/constraints.txt
    #   -c requirements/../../../packages/service-library/requirements/../../../packages/models-library/requirements/../../../packages/common-library/requirements/../../../requirements/constraints.txt
    #   -c requirements/../../../packages/service-library/requirements/../../../packages/models-library/requirements/../../../requirements/constraints.txt
    #   -c requirements/../../../packages/service-library/requirements/../../../packages/settings-library/requirements/../../../packages/common-library/requirements/../../../requirements/constraints.txt
    #   -c requirements/../../../packages/service-library/requirements/../../../packages/settings-library/requirements/../../../requirements/constraints.txt
    #   -c requirements/../../../packages/service-library/requirements/../../../requirements/constraints.txt
    #   -c requirements/../../../packages/settings-library/requirements/../../../packages/common-library/requirements/../../../requirements/constraints.txt
    #   -c requirements/../../../packages/settings-library/requirements/../../../requirements/constraints.txt
    #   -c requirements/../../../requirements/constraints.txt
    #   requests
uvicorn==0.34.2
    # via
    #   fastapi
    #   fastapi-cli
uvloop==0.21.0
    # via uvicorn
vine==5.1.0
    # via
    #   amqp
    #   celery
    #   kombu
watchfiles==1.0.5
    # via uvicorn
wcwidth==0.2.13
    # via prompt-toolkit
websockets==15.0.1
    # via uvicorn
wrapt==1.17.2
    # via
    #   opentelemetry-instrumentation
    #   opentelemetry-instrumentation-aio-pika
    #   opentelemetry-instrumentation-httpx
    #   opentelemetry-instrumentation-redis
yarl==1.18.3
    # via
    #   -r requirements/../../../packages/celery-library/requirements/../../../packages/service-library/requirements/_base.in
    #   -r requirements/../../../packages/notifications-library/requirements/../../../packages/postgres-database/requirements/_base.in
    #   -r requirements/../../../packages/postgres-database/requirements/_base.in
    #   -r requirements/../../../packages/service-library/requirements/_base.in
    #   aio-pika
    #   aiohttp
    #   aiormq
zipp==3.21.0
    # via importlib-metadata<|MERGE_RESOLUTION|>--- conflicted
+++ resolved
@@ -960,13 +960,9 @@
     #   typing-inspection
 typing-inspection==0.4.0
     # via pydantic
-<<<<<<< HEAD
 tzdata==2025.2
     # via kombu
-urllib3==2.3.0
-=======
 urllib3==2.5.0
->>>>>>> 1ec6ab70
     # via
     #   -c requirements/../../../packages/celery-library/requirements/../../../packages/common-library/requirements/../../../requirements/constraints.txt
     #   -c requirements/../../../packages/celery-library/requirements/../../../packages/models-library/requirements/../../../packages/common-library/requirements/../../../requirements/constraints.txt
