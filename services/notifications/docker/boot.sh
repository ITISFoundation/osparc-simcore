#!/bin/sh
set -o errexit
set -o nounset

IFS=$(printf '\n\t')

INFO="INFO: [$(basename "$0")] "

echo "$INFO" "Booting in ${SC_BOOT_MODE} mode ..."
echo "$INFO" "User :$(id "$(whoami)")"
echo "$INFO" "Workdir : $(pwd)"

#
# DEVELOPMENT MODE
#
# - prints environ info
# - installs requirements in mounted volume
#
if [ "${SC_BUILD_TARGET}" = "development" ]; then
  echo "$INFO" "Environment :"
  printenv | sed 's/=/: /' | sed 's/^/    /' | sort
  echo "$INFO" "Python :"
  python --version | sed 's/^/    /'
  command -v python | sed 's/^/    /'

  cd services/notifications
  uv pip --quiet sync --link-mode=copy requirements/dev.txt
  cd -
  echo "$INFO" "PIP :"
  uv pip list
fi

if [ "${SC_BOOT_MODE}" = "debug" ]; then
  # NOTE: production does NOT pre-installs debugpy
  if command -v uv >/dev/null 2>&1; then
    uv pip install --link-mode=copy debugpy
  else
    pip install debugpy
  fi
fi

#
# RUNNING application
#

APP_LOG_LEVEL=${LOGLEVEL:-${LOG_LEVEL:-${LOGLEVEL:-INFO}}}
SERVER_LOG_LEVEL=$(echo "${APP_LOG_LEVEL}" | tr '[:upper:]' '[:lower:]')
echo "$INFO" "Log-level app/server: $APP_LOG_LEVEL/$SERVER_LOG_LEVEL"

if [ "${NOTIFICATIONS_WORKER_MODE:-}" = "true" ]; then
  if [ "${SC_BOOT_MODE}" = "debug" ]; then
    exec watchmedo auto-restart \
      --directory /devel/packages \
      --directory services/notifications \
      --pattern "*.py" \
      --recursive \
      -- \
      celery \
      --app=simcore_service_notifications.modules.celery.worker_main:the_celery_app \
      worker --pool=threads \
      --loglevel="${SERVER_LOG_LEVEL}" \
      --concurrency="${CELERY_CONCURRENCY}" \
      --hostname="${NOTIFICATIONS_WORKER_NAME}" \
      --queues="${CELERY_QUEUES:-default}"
  else
    exec celery \
      --app=simcore_service_notifications.modules.celery.worker_main:the_celery_app \
      worker --pool=threads \
      --loglevel="${SERVER_LOG_LEVEL}" \
      --concurrency="${CELERY_CONCURRENCY}" \
      --hostname="${NOTIFICATIONS_WORKER_NAME}" \
      --queues="${CELERY_QUEUES:-default}"
  fi
else
  if [ "${SC_BOOT_MODE}" = "debug" ]; then
  reload_dir_packages=$(fdfind src /devel/packages --exec echo '--reload-dir {} ' | tr '\n' ' ')

<<<<<<< HEAD
    exec sh -c "
      cd services/notifications/src/simcore_service_notifications && \
      python -Xfrozen_modules=off -m debugpy --listen 0.0.0.0:${NOTIFICATIONS_REMOTE_DEBUGGING_PORT} -m uvicorn main:the_app \
        --host 0.0.0.0 \
        --port 8000 \
        --reload \
        $reload_dir_packages \
        --reload-dir . \
        --log-level \"${SERVER_LOG_LEVEL}\"
    "
  else
    exec uvicorn simcore_service_notifications.main:the_app \
      --host 0.0.0.0 \
      --port 8000 \
      --log-level "${SERVER_LOG_LEVEL}" \
      --no-access-log
  fi
=======
  exec sh -c "
    cd services/notifications/src/simcore_service_notifications && \
    python -Xfrozen_modules=off -m debugpy --listen 0.0.0.0:${NOTIFICATIONS_REMOTE_DEBUGGING_PORT} -m \
    uvicorn \
      --factory main:app_factory \
      --host 0.0.0.0 \
      --port 8000 \
      --reload \
      $reload_dir_packages \
      --reload-dir . \
      --log-level \"${SERVER_LOG_LEVEL}\"
  "
else
  exec uvicorn \
    --factory simcore_service_notifications.main:app_factory \
    --host 0.0.0.0 \
    --port 8000 \
    --log-level "${SERVER_LOG_LEVEL}" \
    --no-access-log
>>>>>>> 26996077
fi<|MERGE_RESOLUTION|>--- conflicted
+++ resolved
@@ -73,12 +73,13 @@
   fi
 else
   if [ "${SC_BOOT_MODE}" = "debug" ]; then
-  reload_dir_packages=$(fdfind src /devel/packages --exec echo '--reload-dir {} ' | tr '\n' ' ')
+    reload_dir_packages=$(fdfind src /devel/packages --exec echo '--reload-dir {} ' | tr '\n' ' ')
 
-<<<<<<< HEAD
     exec sh -c "
       cd services/notifications/src/simcore_service_notifications && \
-      python -Xfrozen_modules=off -m debugpy --listen 0.0.0.0:${NOTIFICATIONS_REMOTE_DEBUGGING_PORT} -m uvicorn main:the_app \
+      python -Xfrozen_modules=off -m debugpy --listen 0.0.0.0:${NOTIFICATIONS_REMOTE_DEBUGGING_PORT} -m \
+      uvicorn \
+        --factory main:app_factory \
         --host 0.0.0.0 \
         --port 8000 \
         --reload \
@@ -87,31 +88,11 @@
         --log-level \"${SERVER_LOG_LEVEL}\"
     "
   else
-    exec uvicorn simcore_service_notifications.main:the_app \
+    exec uvicorn \
+      --factory simcore_service_notifications.main:app_factory \
       --host 0.0.0.0 \
       --port 8000 \
       --log-level "${SERVER_LOG_LEVEL}" \
       --no-access-log
   fi
-=======
-  exec sh -c "
-    cd services/notifications/src/simcore_service_notifications && \
-    python -Xfrozen_modules=off -m debugpy --listen 0.0.0.0:${NOTIFICATIONS_REMOTE_DEBUGGING_PORT} -m \
-    uvicorn \
-      --factory main:app_factory \
-      --host 0.0.0.0 \
-      --port 8000 \
-      --reload \
-      $reload_dir_packages \
-      --reload-dir . \
-      --log-level \"${SERVER_LOG_LEVEL}\"
-  "
-else
-  exec uvicorn \
-    --factory simcore_service_notifications.main:app_factory \
-    --host 0.0.0.0 \
-    --port 8000 \
-    --log-level "${SERVER_LOG_LEVEL}" \
-    --no-access-log
->>>>>>> 26996077
 fi