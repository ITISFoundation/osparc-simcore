#!/bin/sh
set -o errexit
set -o nounset

IFS=$(printf '\n\t')

INFO="INFO: [$(basename "$0")] "

echo "$INFO" "Booting in ${SC_BOOT_MODE} mode ..."
echo "$INFO" "User :$(id "$(whoami)")"
echo "$INFO" "Workdir : $(pwd)"

#
# DEVELOPMENT MODE
#
# - prints environ info
# - installs requirements in mounted volume
#
if [ "${SC_BUILD_TARGET}" = "development" ]; then
  echo "$INFO" "Environment :"
  printenv | sed 's/=/: /' | sed 's/^/    /' | sort
  echo "$INFO" "Python :"
  python --version | sed 's/^/    /'
  command -v python | sed 's/^/    /'

  cd services/notifications
  uv pip --quiet sync --link-mode=copy requirements/dev.txt
  cd -
  echo "$INFO" "PIP :"
  uv pip list
fi

if [ "${SC_BOOT_MODE}" = "debug" ]; then
  # NOTE: production does NOT pre-installs debugpy
  if command -v uv >/dev/null 2>&1; then
    uv pip install --link-mode=copy debugpy
  else
    pip install debugpy
  fi
fi

#
# RUNNING application
#

APP_LOG_LEVEL=${LOGLEVEL:-${LOG_LEVEL:-${LOGLEVEL:-INFO}}}
SERVER_LOG_LEVEL=$(echo "${APP_LOG_LEVEL}" | tr '[:upper:]' '[:lower:]')
echo "$INFO" "Log-level app/server: $APP_LOG_LEVEL/$SERVER_LOG_LEVEL"

<<<<<<< HEAD
if [ "${NOTIFICATIONS_WORKER_MODE:-}" = "true" ]; then
  if [ "${SC_BOOT_MODE}" = "debug" ]; then
    exec watchmedo auto-restart \
      --directory /devel/packages \
      --directory services/notifications \
      --pattern "*.py" \
      --recursive \
      -- \
      celery \
      --app=simcore_service_notifications.modules.celery.worker_main:the_celery_app \
      worker --pool=threads \
      --loglevel="${SERVER_LOG_LEVEL}" \
      --concurrency="${CELERY_CONCURRENCY}" \
      --hostname="${NOTIFICATIONS_WORKER_NAME}" \
      --queues="${CELERY_QUEUES:-default}"
  else
    exec celery \
      --app=simcore_service_notifications.modules.celery.worker_main:the_celery_app \
      worker --pool=threads \
      --loglevel="${SERVER_LOG_LEVEL}" \
      --concurrency="${CELERY_CONCURRENCY}" \
      --hostname="${NOTIFICATIONS_WORKER_NAME}" \
      --queues="${CELERY_QUEUES:-default}"
  fi
else
  if [ "${SC_BOOT_MODE}" = "debug" ]; then
    reload_dir_packages=$(find /devel/packages -maxdepth 3 -type d -path "*/src/*" ! -path "*.*" -exec echo '--reload-dir {} \' \;)
=======
if [ "${SC_BOOT_MODE}" = "debug" ]; then
  reload_dir_packages=$(fdfind src /devel/packages --exec echo '--reload-dir {} ' | tr '\n' ' ')
>>>>>>> 3e05de41

    exec sh -c "
      cd services/notifications/src/simcore_service_notifications && \
      python -Xfrozen_modules=off -m debugpy --listen 0.0.0.0:${NOTIFICATIONS_REMOTE_DEBUGGING_PORT} -m uvicorn main:the_app \
        --host 0.0.0.0 \
        --port 8000 \
        --reload \
        $reload_dir_packages
        --reload-dir . \
        --log-level \"${SERVER_LOG_LEVEL}\"
    "
  else
    exec uvicorn simcore_service_notifications.main:the_app \
      --host 0.0.0.0 \
      --port 8000 \
<<<<<<< HEAD
      --log-level "${SERVER_LOG_LEVEL}" \
      --no-access-log
  fi
=======
      --reload \
      $reload_dir_packages \
      --reload-dir . \
      --log-level \"${SERVER_LOG_LEVEL}\"
  "
else
  exec uvicorn simcore_service_notifications.main:the_app \
    --host 0.0.0.0 \
    --port 8000 \
    --log-level "${SERVER_LOG_LEVEL}" \
    --no-access-log
>>>>>>> 3e05de41
fi<|MERGE_RESOLUTION|>--- conflicted
+++ resolved
@@ -47,7 +47,6 @@
 SERVER_LOG_LEVEL=$(echo "${APP_LOG_LEVEL}" | tr '[:upper:]' '[:lower:]')
 echo "$INFO" "Log-level app/server: $APP_LOG_LEVEL/$SERVER_LOG_LEVEL"
 
-<<<<<<< HEAD
 if [ "${NOTIFICATIONS_WORKER_MODE:-}" = "true" ]; then
   if [ "${SC_BOOT_MODE}" = "debug" ]; then
     exec watchmedo auto-restart \
@@ -74,11 +73,7 @@
   fi
 else
   if [ "${SC_BOOT_MODE}" = "debug" ]; then
-    reload_dir_packages=$(find /devel/packages -maxdepth 3 -type d -path "*/src/*" ! -path "*.*" -exec echo '--reload-dir {} \' \;)
-=======
-if [ "${SC_BOOT_MODE}" = "debug" ]; then
   reload_dir_packages=$(fdfind src /devel/packages --exec echo '--reload-dir {} ' | tr '\n' ' ')
->>>>>>> 3e05de41
 
     exec sh -c "
       cd services/notifications/src/simcore_service_notifications && \
@@ -86,7 +81,7 @@
         --host 0.0.0.0 \
         --port 8000 \
         --reload \
-        $reload_dir_packages
+        $reload_dir_packages \
         --reload-dir . \
         --log-level \"${SERVER_LOG_LEVEL}\"
     "
@@ -94,21 +89,7 @@
     exec uvicorn simcore_service_notifications.main:the_app \
       --host 0.0.0.0 \
       --port 8000 \
-<<<<<<< HEAD
       --log-level "${SERVER_LOG_LEVEL}" \
       --no-access-log
   fi
-=======
-      --reload \
-      $reload_dir_packages \
-      --reload-dir . \
-      --log-level \"${SERVER_LOG_LEVEL}\"
-  "
-else
-  exec uvicorn simcore_service_notifications.main:the_app \
-    --host 0.0.0.0 \
-    --port 8000 \
-    --log-level "${SERVER_LOG_LEVEL}" \
-    --no-access-log
->>>>>>> 3e05de41
 fi