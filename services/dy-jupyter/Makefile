--- conflicted
+++ resolved
@@ -1,4 +1,3 @@
-<<<<<<< HEAD
 VERSION := $(shell cat /proc/version)
 # SAN this is a hack so that docker-compose works in the linux virtual environment under Windows
 ifneq (,$(findstring Microsoft,$(VERSION)))
@@ -53,62 +52,4 @@
 
 push_service_images:
 	${DOCKER} login ${DOCKER_REGISTRY}
-	${DOCKER} push ${DOCKER_REGISTRY}/simcore/services/dynamic/jupyter-base-notebook:${SERVICES_VERSION}
-=======
-VERSION := $(shell cat /proc/version)
-# SAN this is a hack so that docker-compose works in the linux virtual environment under Windows
-ifneq (,$(findstring Microsoft,$(VERSION)))
-# executing from bash
-$(echo 'detected WSL')
-export DOCKER_COMPOSE=docker-compose
-export DOCKER=docker
-else ifeq ($(OS), Windows_NT)
-$(echo 'detected Powershell/CMD')
-# executing from powershell
-export DOCKER_COMPOSE=docker-compose.exe
-export DOCKER=docker.exe
-else
-$(echo 'detected native linux')
-export DOCKER_COMPOSE=docker-compose
-export DOCKER=docker
-endif
-
-
-export SERVICES_VERSION=1.7.0
-export VCS_REF=$(shell git rev-parse --short HEAD) 
-export BUILD_DATE=$(shell date -u +"%Y-%m-%dT%H:%M:%SZ")
-
-DOCKER_REGISTRY=masu.speag.com
-#DOCKER_REGISTRY=registry.osparc.io
-export REGISTRY_KEY=${DOCKER_REGISTRY}/simcore/services/dynamic/
-
-all:
-	@echo 'run `make build` to build'
-	@echo 'run `make up` to start'
-	@echo 'see Makefile for further targets'
-
-build:
-	${DOCKER_COMPOSE} -f docker-compose.yml build
-
-build-devel:
-	${DOCKER_COMPOSE} -f docker-compose.yml -f docker-compose.devel.yml build
-
-rebuild:
-	${DOCKER_COMPOSE} -f docker-compose.yml build --no-cache
-
-up:
-	${DOCKER_COMPOSE} -f docker-compose.yml up
-
-up-devel:
-	${DOCKER_COMPOSE} -f docker-compose.yml -f docker-compose.devel.yml up
-
-down:
-	${DOCKER_COMPOSE} -f docker-compose.yml down
-	${DOCKER_COMPOSE} -f docker-compose.yml -f docker-compose.devel.yml down
-
-
-
-push_service_images:
-	${DOCKER} login ${DOCKER_REGISTRY}
-	${DOCKER} push ${DOCKER_REGISTRY}/simcore/services/dynamic/jupyter-base-notebook:${SERVICES_VERSION}
->>>>>>> b81efd18
+	${DOCKER} push ${DOCKER_REGISTRY}/simcore/services/dynamic/jupyter-base-notebook:${SERVICES_VERSION}