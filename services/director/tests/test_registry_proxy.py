# pylint: disable=W0613, W0621

import json

from simcore_service_director import registry_proxy


<<<<<<< HEAD

=======
>>>>>>> 889bc065
async def test_list_no_services_available(docker_registry, configure_registry_access):
    computational_services = await registry_proxy.list_computational_services()
    assert (not computational_services) # it's empty
    interactive_services = await registry_proxy.list_interactive_services()
    assert (not interactive_services)


async def test_list_computational_services(docker_registry, push_services, configure_registry_access):
<<<<<<< HEAD
    push_services(6, 3)
=======
    push_services( number_of_computational_services=6,
                   number_of_interactive_services=3)

>>>>>>> 889bc065
    computational_services = await registry_proxy.list_computational_services()
    assert len(computational_services) == 6


async def test_list_interactive_services(docker_registry, push_services, configure_registry_access):
<<<<<<< HEAD
    push_services(5, 4)
=======
    push_services( number_of_computational_services=5,
                   number_of_interactive_services=4)
>>>>>>> 889bc065
    interactive_services = await registry_proxy.list_interactive_services()
    assert len(interactive_services) == 4


async def test_retrieve_list_of_images_in_repo(docker_registry, push_services, configure_registry_access):
    images = push_services( number_of_computational_services=5,
                            number_of_interactive_services=3)
    image_number = {}
    for image in images:
        service_description = image["service_description"]
        key = service_description["key"]
        if key not in image_number:
            image_number[key] = 0
        image_number[key] = image_number[key]+1

    for key, number in image_number.items():
        list_of_images = await registry_proxy.retrieve_list_of_images_in_repo(key)
        assert len(list_of_images["tags"]) == number


async def test_list_interactive_service_dependencies(docker_registry, push_services, configure_registry_access):
    images = push_services( number_of_computational_services=2,
                            number_of_interactive_services=2,
                            inter_dependent_services=True)
    for image in images:
        service_description = image["service_description"]
        docker_labels = image["docker_labels"]
        if "simcore.service.dependencies" in docker_labels:
            docker_dependencies = json.loads(docker_labels["simcore.service.dependencies"])
            image_dependencies = await registry_proxy.list_interactive_service_dependencies(service_description["key"], service_description["version"])
            assert isinstance(image_dependencies, list)
            assert len(image_dependencies) == len(docker_dependencies)
            assert image_dependencies[0]["key"] == docker_dependencies[0]["key"]
            assert image_dependencies[0]["tag"] == docker_dependencies[0]["tag"]



async def test_retrieve_labels_of_image(docker_registry, push_services, configure_registry_access):
<<<<<<< HEAD
    images = push_services(1, 1)
=======
    images = push_services(number_of_computational_services=1,
                           number_of_interactive_services=1)
>>>>>>> 889bc065
    for image in images:
        service_description = image["service_description"]
        labels = await registry_proxy.retrieve_labels_of_image(service_description["key"], service_description["version"])
        assert "io.simcore.key" in labels
        assert "io.simcore.version" in labels
        assert "io.simcore.type" in labels
        assert "io.simcore.name" in labels
        assert "io.simcore.description" in labels
        assert "io.simcore.authors" in labels
        assert "io.simcore.contact" in labels
        assert "io.simcore.inputs" in labels
        assert "io.simcore.outputs" in labels
        if service_description["type"] == "dynamic":
            # dynamic services have this additional flag
            assert "simcore.service.settings" in labels

def test_get_service_first_name():
    repo = "simcore/services/dynamic/myservice/modeler/my-sub-modeler"
    assert registry_proxy.get_service_first_name(repo) == "myservice"
    repo = "simcore/services/dynamic/myservice/modeler"
    assert registry_proxy.get_service_first_name(repo) == "myservice"
    repo = "simcore/services/dynamic/myservice"
    assert registry_proxy.get_service_first_name(repo) == "myservice"
    repo = "simcore/services/comp/myservice"
    assert registry_proxy.get_service_first_name(repo) == "myservice"
    repo = "simcore/services/comp/myservice/modeler"
    assert registry_proxy.get_service_first_name(repo) == "myservice"
    repo = "simcore/services/comp/myservice/modeler/blahblahblah"
    assert registry_proxy.get_service_first_name(repo) == "myservice"
    repo = "simcore/services/comp"
    assert registry_proxy.get_service_first_name(repo) == "invalid service"

    repo = "services/myservice/modeler/my-sub-modeler"
    assert registry_proxy.get_service_first_name(repo) == "invalid service"

def test_get_service_last_namess():
    repo = "simcore/services/dynamic/myservice/modeler/my-sub-modeler"
    assert registry_proxy.get_service_last_names(repo) == "myservice_modeler_my-sub-modeler"
    repo = "simcore/services/dynamic/myservice/modeler"
    assert registry_proxy.get_service_last_names(repo) == "myservice_modeler"
    repo = "simcore/services/dynamic/myservice"
    assert registry_proxy.get_service_last_names(repo) == "myservice"
    repo = "simcore/services/dynamic"
    assert registry_proxy.get_service_last_names(repo) == "invalid service"
    repo = "simcore/services/comp/myservice/modeler"
    assert registry_proxy.get_service_last_names(repo) == "myservice_modeler"
    repo = "services/dynamic/modeler"
    assert registry_proxy.get_service_last_names(repo) == "invalid service"


async def test_get_service_details(push_services, configure_registry_access):
<<<<<<< HEAD
    images = push_services(1, 1)
=======
    images = push_services(number_of_computational_services=1,
                           number_of_interactive_services=1)
>>>>>>> 889bc065
    for image in images:
        service_description = image["service_description"]
        details = await registry_proxy.get_service_details(service_description["key"], service_description["version"])

        assert details == service_description
<|MERGE_RESOLUTION|>--- conflicted
+++ resolved
@@ -1,143 +1,123 @@
-# pylint: disable=W0613, W0621
-
-import json
-
-from simcore_service_director import registry_proxy
-
-
-<<<<<<< HEAD
-
-=======
->>>>>>> 889bc065
-async def test_list_no_services_available(docker_registry, configure_registry_access):
-    computational_services = await registry_proxy.list_computational_services()
-    assert (not computational_services) # it's empty
-    interactive_services = await registry_proxy.list_interactive_services()
-    assert (not interactive_services)
-
-
-async def test_list_computational_services(docker_registry, push_services, configure_registry_access):
-<<<<<<< HEAD
-    push_services(6, 3)
-=======
-    push_services( number_of_computational_services=6,
-                   number_of_interactive_services=3)
-
->>>>>>> 889bc065
-    computational_services = await registry_proxy.list_computational_services()
-    assert len(computational_services) == 6
-
-
-async def test_list_interactive_services(docker_registry, push_services, configure_registry_access):
-<<<<<<< HEAD
-    push_services(5, 4)
-=======
-    push_services( number_of_computational_services=5,
-                   number_of_interactive_services=4)
->>>>>>> 889bc065
-    interactive_services = await registry_proxy.list_interactive_services()
-    assert len(interactive_services) == 4
-
-
-async def test_retrieve_list_of_images_in_repo(docker_registry, push_services, configure_registry_access):
-    images = push_services( number_of_computational_services=5,
-                            number_of_interactive_services=3)
-    image_number = {}
-    for image in images:
-        service_description = image["service_description"]
-        key = service_description["key"]
-        if key not in image_number:
-            image_number[key] = 0
-        image_number[key] = image_number[key]+1
-
-    for key, number in image_number.items():
-        list_of_images = await registry_proxy.retrieve_list_of_images_in_repo(key)
-        assert len(list_of_images["tags"]) == number
-
-
-async def test_list_interactive_service_dependencies(docker_registry, push_services, configure_registry_access):
-    images = push_services( number_of_computational_services=2,
-                            number_of_interactive_services=2,
-                            inter_dependent_services=True)
-    for image in images:
-        service_description = image["service_description"]
-        docker_labels = image["docker_labels"]
-        if "simcore.service.dependencies" in docker_labels:
-            docker_dependencies = json.loads(docker_labels["simcore.service.dependencies"])
-            image_dependencies = await registry_proxy.list_interactive_service_dependencies(service_description["key"], service_description["version"])
-            assert isinstance(image_dependencies, list)
-            assert len(image_dependencies) == len(docker_dependencies)
-            assert image_dependencies[0]["key"] == docker_dependencies[0]["key"]
-            assert image_dependencies[0]["tag"] == docker_dependencies[0]["tag"]
-
-
-
-async def test_retrieve_labels_of_image(docker_registry, push_services, configure_registry_access):
-<<<<<<< HEAD
-    images = push_services(1, 1)
-=======
-    images = push_services(number_of_computational_services=1,
-                           number_of_interactive_services=1)
->>>>>>> 889bc065
-    for image in images:
-        service_description = image["service_description"]
-        labels = await registry_proxy.retrieve_labels_of_image(service_description["key"], service_description["version"])
-        assert "io.simcore.key" in labels
-        assert "io.simcore.version" in labels
-        assert "io.simcore.type" in labels
-        assert "io.simcore.name" in labels
-        assert "io.simcore.description" in labels
-        assert "io.simcore.authors" in labels
-        assert "io.simcore.contact" in labels
-        assert "io.simcore.inputs" in labels
-        assert "io.simcore.outputs" in labels
-        if service_description["type"] == "dynamic":
-            # dynamic services have this additional flag
-            assert "simcore.service.settings" in labels
-
-def test_get_service_first_name():
-    repo = "simcore/services/dynamic/myservice/modeler/my-sub-modeler"
-    assert registry_proxy.get_service_first_name(repo) == "myservice"
-    repo = "simcore/services/dynamic/myservice/modeler"
-    assert registry_proxy.get_service_first_name(repo) == "myservice"
-    repo = "simcore/services/dynamic/myservice"
-    assert registry_proxy.get_service_first_name(repo) == "myservice"
-    repo = "simcore/services/comp/myservice"
-    assert registry_proxy.get_service_first_name(repo) == "myservice"
-    repo = "simcore/services/comp/myservice/modeler"
-    assert registry_proxy.get_service_first_name(repo) == "myservice"
-    repo = "simcore/services/comp/myservice/modeler/blahblahblah"
-    assert registry_proxy.get_service_first_name(repo) == "myservice"
-    repo = "simcore/services/comp"
-    assert registry_proxy.get_service_first_name(repo) == "invalid service"
-
-    repo = "services/myservice/modeler/my-sub-modeler"
-    assert registry_proxy.get_service_first_name(repo) == "invalid service"
-
-def test_get_service_last_namess():
-    repo = "simcore/services/dynamic/myservice/modeler/my-sub-modeler"
-    assert registry_proxy.get_service_last_names(repo) == "myservice_modeler_my-sub-modeler"
-    repo = "simcore/services/dynamic/myservice/modeler"
-    assert registry_proxy.get_service_last_names(repo) == "myservice_modeler"
-    repo = "simcore/services/dynamic/myservice"
-    assert registry_proxy.get_service_last_names(repo) == "myservice"
-    repo = "simcore/services/dynamic"
-    assert registry_proxy.get_service_last_names(repo) == "invalid service"
-    repo = "simcore/services/comp/myservice/modeler"
-    assert registry_proxy.get_service_last_names(repo) == "myservice_modeler"
-    repo = "services/dynamic/modeler"
-    assert registry_proxy.get_service_last_names(repo) == "invalid service"
-
-
-async def test_get_service_details(push_services, configure_registry_access):
-<<<<<<< HEAD
-    images = push_services(1, 1)
-=======
-    images = push_services(number_of_computational_services=1,
-                           number_of_interactive_services=1)
->>>>>>> 889bc065
-    for image in images:
-        service_description = image["service_description"]
-        details = await registry_proxy.get_service_details(service_description["key"], service_description["version"])
-
-        assert details == service_description
+# pylint: disable=W0613, W0621
+
+import json
+
+from simcore_service_director import registry_proxy
+
+
+async def test_list_no_services_available(docker_registry, configure_registry_access):
+    computational_services = await registry_proxy.list_computational_services()
+    assert (not computational_services) # it's empty
+    interactive_services = await registry_proxy.list_interactive_services()
+    assert (not interactive_services)
+
+
+async def test_list_computational_services(docker_registry, push_services, configure_registry_access):
+    push_services( number_of_computational_services=6,
+                   number_of_interactive_services=3)
+
+    computational_services = await registry_proxy.list_computational_services()
+    assert len(computational_services) == 6
+
+
+async def test_list_interactive_services(docker_registry, push_services, configure_registry_access):
+    push_services( number_of_computational_services=5,
+                   number_of_interactive_services=4)
+    interactive_services = await registry_proxy.list_interactive_services()
+    assert len(interactive_services) == 4
+
+
+async def test_retrieve_list_of_images_in_repo(docker_registry, push_services, configure_registry_access):
+    images = push_services( number_of_computational_services=5,
+                            number_of_interactive_services=3)
+    image_number = {}
+    for image in images:
+        service_description = image["service_description"]
+        key = service_description["key"]
+        if key not in image_number:
+            image_number[key] = 0
+        image_number[key] = image_number[key]+1
+
+    for key, number in image_number.items():
+        list_of_images = await registry_proxy.retrieve_list_of_images_in_repo(key)
+        assert len(list_of_images["tags"]) == number
+
+
+async def test_list_interactive_service_dependencies(docker_registry, push_services, configure_registry_access):
+    images = push_services( number_of_computational_services=2,
+                            number_of_interactive_services=2,
+                            inter_dependent_services=True)
+    for image in images:
+        service_description = image["service_description"]
+        docker_labels = image["docker_labels"]
+        if "simcore.service.dependencies" in docker_labels:
+            docker_dependencies = json.loads(docker_labels["simcore.service.dependencies"])
+            image_dependencies = await registry_proxy.list_interactive_service_dependencies(service_description["key"], service_description["version"])
+            assert isinstance(image_dependencies, list)
+            assert len(image_dependencies) == len(docker_dependencies)
+            assert image_dependencies[0]["key"] == docker_dependencies[0]["key"]
+            assert image_dependencies[0]["tag"] == docker_dependencies[0]["tag"]
+
+
+
+async def test_retrieve_labels_of_image(docker_registry, push_services, configure_registry_access):
+    images = push_services(number_of_computational_services=1,
+                           number_of_interactive_services=1)
+    for image in images:
+        service_description = image["service_description"]
+        labels = await registry_proxy.retrieve_labels_of_image(service_description["key"], service_description["version"])
+        assert "io.simcore.key" in labels
+        assert "io.simcore.version" in labels
+        assert "io.simcore.type" in labels
+        assert "io.simcore.name" in labels
+        assert "io.simcore.description" in labels
+        assert "io.simcore.authors" in labels
+        assert "io.simcore.contact" in labels
+        assert "io.simcore.inputs" in labels
+        assert "io.simcore.outputs" in labels
+        if service_description["type"] == "dynamic":
+            # dynamic services have this additional flag
+            assert "simcore.service.settings" in labels
+
+def test_get_service_first_name():
+    repo = "simcore/services/dynamic/myservice/modeler/my-sub-modeler"
+    assert registry_proxy.get_service_first_name(repo) == "myservice"
+    repo = "simcore/services/dynamic/myservice/modeler"
+    assert registry_proxy.get_service_first_name(repo) == "myservice"
+    repo = "simcore/services/dynamic/myservice"
+    assert registry_proxy.get_service_first_name(repo) == "myservice"
+    repo = "simcore/services/comp/myservice"
+    assert registry_proxy.get_service_first_name(repo) == "myservice"
+    repo = "simcore/services/comp/myservice/modeler"
+    assert registry_proxy.get_service_first_name(repo) == "myservice"
+    repo = "simcore/services/comp/myservice/modeler/blahblahblah"
+    assert registry_proxy.get_service_first_name(repo) == "myservice"
+    repo = "simcore/services/comp"
+    assert registry_proxy.get_service_first_name(repo) == "invalid service"
+
+    repo = "services/myservice/modeler/my-sub-modeler"
+    assert registry_proxy.get_service_first_name(repo) == "invalid service"
+
+def test_get_service_last_namess():
+    repo = "simcore/services/dynamic/myservice/modeler/my-sub-modeler"
+    assert registry_proxy.get_service_last_names(repo) == "myservice_modeler_my-sub-modeler"
+    repo = "simcore/services/dynamic/myservice/modeler"
+    assert registry_proxy.get_service_last_names(repo) == "myservice_modeler"
+    repo = "simcore/services/dynamic/myservice"
+    assert registry_proxy.get_service_last_names(repo) == "myservice"
+    repo = "simcore/services/dynamic"
+    assert registry_proxy.get_service_last_names(repo) == "invalid service"
+    repo = "simcore/services/comp/myservice/modeler"
+    assert registry_proxy.get_service_last_names(repo) == "myservice_modeler"
+    repo = "services/dynamic/modeler"
+    assert registry_proxy.get_service_last_names(repo) == "invalid service"
+
+
+async def test_get_service_details(push_services, configure_registry_access):
+    images = push_services(number_of_computational_services=1,
+                           number_of_interactive_services=1)
+    for image in images:
+        service_description = image["service_description"]
+        details = await registry_proxy.get_service_details(service_description["key"], service_description["version"])
+
+        assert details == service_description