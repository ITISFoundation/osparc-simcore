<<<<<<< HEAD
#pylint: disable=W0621, W0611, W0613
import uuid

import docker
import pytest

from simcore_service_director import config, exceptions, producer


@pytest.fixture
async def run_services(loop, configure_registry_access, push_services, docker_swarm, user_id): #pylint: disable=W0613, W0621
    started_services = []
    async def push_start_services(number_comp, number_dyn):
        pushed_services = push_services(number_comp,number_dyn, 60)
        assert len(pushed_services) == (number_comp + number_dyn)
        for pushed_service in pushed_services:
            service_description = pushed_service["service_description"]

            service_key = service_description["key"]
            service_version = service_description["version"]
            service_uuid = str(uuid.uuid4())
            with pytest.raises(exceptions.ServiceUUIDNotFoundError, message="expecting service uuid not found error"):
                await producer.get_service_details(service_uuid)
            # start the service
            started_service = await producer.start_service(user_id, service_key, service_version, service_uuid)
            assert "published_port" in started_service
            assert "entry_point" in started_service
            assert "service_uuid" in started_service
            # should not throw
            await producer.get_service_details(service_uuid)
            started_services.append(started_service)
        return started_services

    yield push_start_services

    #teardown stop the services
    for service in started_services:
        service_uuid = service["service_uuid"]
        await producer.stop_service(service_uuid)
        with pytest.raises(exceptions.ServiceUUIDNotFoundError, message="expecting service uuid not found error"):
            await producer.get_service_details(service_uuid)


async def test_start_stop_service(run_services): #pylint: disable=W0613, W0621
    # standard test
    await run_services(1,1)


async def test_service_assigned_env_variables(run_services, user_id): #pylint: disable=W0621
    started_services = await run_services(1,1)
    client = docker.from_env()
    for service in started_services:
        service_uuid = service["service_uuid"]
        list_of_services = client.services.list(filters={"label":"uuid=" + service_uuid})
        assert len(list_of_services) == 1
        docker_service = list_of_services[0]
        # check env
        docker_tasks = docker_service.tasks()
        assert len(docker_tasks) > 0
        task = docker_tasks[0]
        envs_list = task["Spec"]["ContainerSpec"]["Env"]
        envs_dict = {key:value for key,value in (x.split("=") for x in envs_list)}

        assert "POSTGRES_ENDPOINT" in envs_dict
        assert "POSTGRES_USER" in envs_dict
        assert "POSTGRES_PASSWORD" in envs_dict
        assert "POSTGRES_DB" in envs_dict
        assert "STORAGE_ENDPOINT" in envs_dict
        assert "SIMCORE_NODE_UUID" in envs_dict
        assert envs_dict["SIMCORE_NODE_UUID"] == service_uuid
        assert "SIMCORE_USER_ID" in envs_dict
        assert envs_dict["SIMCORE_USER_ID"] == user_id


async def test_interactive_service_published_port(run_services): #pylint: disable=W0621
    running_dynamic_services = await run_services(0,1)
    assert len(running_dynamic_services) == 1

    service = running_dynamic_services[0]
    assert "published_port" in service
    service_port = service["published_port"]
    assert service_port > 0

    client = docker.from_env()
    service_uuid = service["service_uuid"]
    list_of_services = client.services.list(filters={"label":"uuid=" + service_uuid})
    assert len(list_of_services) == 1
    docker_service = list_of_services[0]
    low_level_client = docker.APIClient()
    service_information = low_level_client.inspect_service(docker_service.id)
    service_published_port = service_information["Endpoint"]["Ports"][0]["PublishedPort"]
    assert service_published_port == service_port

async def test_extra_hosts_passed_to_services(run_services):
    # would need to test right inside a docker or test from outside...
    # start the director with extra hosts, start some services, and test if the extra hosts are added
=======
# pylint:disable=wildcard-import
# pylint:disable=unused-import
# pylint:disable=unused-variable
# pylint:disable=unused-argument
# pylint:disable=redefined-outer-name
import uuid

import pytest

import docker
from simcore_service_director import config, exceptions, producer


@pytest.fixture
async def run_services(loop, configure_registry_access, push_services, docker_swarm, user_id):
    started_services = []
    async def push_start_services(number_comp, number_dyn):
        pushed_services = push_services(number_comp, number_dyn, 60)
        assert len(pushed_services) == (number_comp + number_dyn)
        for pushed_service in pushed_services:
            service_description = pushed_service["service_description"]
            service_key = service_description["key"]
            service_version = service_description["version"]
            service_port = pushed_service["internal_port"]
            service_uuid = str(uuid.uuid1())
            service_basepath = "/my/base/path"
            with pytest.raises(exceptions.ServiceUUIDNotFoundError, message="expecting service uuid not found error"):
                await producer.get_service_details(service_uuid)
            # start the service
            started_service = await producer.start_service(user_id, service_key, service_version, service_uuid, service_basepath)
            assert "published_port" in started_service
            assert "entry_point" in started_service
            assert "service_uuid" in started_service
            assert started_service["service_uuid"] == service_uuid
            assert "service_key" in started_service
            assert started_service["service_key"] == service_key
            assert "service_version" in started_service
            assert started_service["service_version"] == service_version
            assert "service_port" in started_service
            assert started_service["service_port"] == service_port
            assert "service_host" in started_service
            assert service_uuid in started_service["service_host"]
            assert "service_basepath" in started_service
            assert started_service["service_basepath"] == service_basepath
            # should not throw
            node_details = await producer.get_service_details(service_uuid)
            assert node_details == started_service
            started_services.append(started_service)
        return started_services

    yield push_start_services

    #teardown stop the services
    for service in started_services:
        service_uuid = service["service_uuid"]
        await producer.stop_service(service_uuid)
        with pytest.raises(exceptions.ServiceUUIDNotFoundError, message="expecting service uuid not found error"):
            await producer.get_service_details(service_uuid)


async def test_start_stop_service(run_services):
    # standard test
    await run_services(number_comp=1, number_dyn=1)


async def test_service_assigned_env_variables(run_services, user_id):
    started_services = await run_services(number_comp=1, number_dyn=1)
    client = docker.from_env()
    for service in started_services:
        service_uuid = service["service_uuid"]
        list_of_services = client.services.list(filters={"label":"uuid=" + service_uuid})
        assert len(list_of_services) == 1
        docker_service = list_of_services[0]
        # check env
        docker_tasks = docker_service.tasks()
        assert len(docker_tasks) > 0
        task = docker_tasks[0]
        envs_list = task["Spec"]["ContainerSpec"]["Env"]
        envs_dict = {key:value for key,value in (x.split("=") for x in envs_list)}

        assert "POSTGRES_ENDPOINT" in envs_dict
        assert "POSTGRES_USER" in envs_dict
        assert "POSTGRES_PASSWORD" in envs_dict
        assert "POSTGRES_DB" in envs_dict
        assert "STORAGE_ENDPOINT" in envs_dict
        assert "SIMCORE_NODE_UUID" in envs_dict
        assert envs_dict["SIMCORE_NODE_UUID"] == service_uuid
        assert "SIMCORE_USER_ID" in envs_dict
        assert envs_dict["SIMCORE_USER_ID"] == user_id
        assert "SIMCORE_NODE_BASEPATH" in envs_dict
        assert envs_dict["SIMCORE_NODE_BASEPATH"] == service["service_basepath"]

async def test_interactive_service_published_port(run_services):
    running_dynamic_services = await run_services(number_comp=0, number_dyn=1)
    assert len(running_dynamic_services) == 1

    service = running_dynamic_services[0]
    assert "published_port" in service

    service_port = service["published_port"]
    assert service_port > 0

    client = docker.from_env()
    service_uuid = service["service_uuid"]
    list_of_services = client.services.list(filters={"label":"uuid=" + service_uuid})
    assert len(list_of_services) == 1

    docker_service = list_of_services[0]
    low_level_client = docker.APIClient()
    service_information = low_level_client.inspect_service(docker_service.id)
    service_published_port = service_information["Endpoint"]["Ports"][0]["PublishedPort"]
    assert service_published_port == service_port

async def test_extra_hosts_passed_to_services(run_services):
    # would need to test right inside a docker or test from outside...
    # start the director with extra hosts, start some services, and test if the extra hosts are added
>>>>>>> 4acdc2e2
    pass<|MERGE_RESOLUTION|>--- conflicted
+++ resolved
@@ -1,101 +1,3 @@
-<<<<<<< HEAD
-#pylint: disable=W0621, W0611, W0613
-import uuid
-
-import docker
-import pytest
-
-from simcore_service_director import config, exceptions, producer
-
-
-@pytest.fixture
-async def run_services(loop, configure_registry_access, push_services, docker_swarm, user_id): #pylint: disable=W0613, W0621
-    started_services = []
-    async def push_start_services(number_comp, number_dyn):
-        pushed_services = push_services(number_comp,number_dyn, 60)
-        assert len(pushed_services) == (number_comp + number_dyn)
-        for pushed_service in pushed_services:
-            service_description = pushed_service["service_description"]
-
-            service_key = service_description["key"]
-            service_version = service_description["version"]
-            service_uuid = str(uuid.uuid4())
-            with pytest.raises(exceptions.ServiceUUIDNotFoundError, message="expecting service uuid not found error"):
-                await producer.get_service_details(service_uuid)
-            # start the service
-            started_service = await producer.start_service(user_id, service_key, service_version, service_uuid)
-            assert "published_port" in started_service
-            assert "entry_point" in started_service
-            assert "service_uuid" in started_service
-            # should not throw
-            await producer.get_service_details(service_uuid)
-            started_services.append(started_service)
-        return started_services
-
-    yield push_start_services
-
-    #teardown stop the services
-    for service in started_services:
-        service_uuid = service["service_uuid"]
-        await producer.stop_service(service_uuid)
-        with pytest.raises(exceptions.ServiceUUIDNotFoundError, message="expecting service uuid not found error"):
-            await producer.get_service_details(service_uuid)
-
-
-async def test_start_stop_service(run_services): #pylint: disable=W0613, W0621
-    # standard test
-    await run_services(1,1)
-
-
-async def test_service_assigned_env_variables(run_services, user_id): #pylint: disable=W0621
-    started_services = await run_services(1,1)
-    client = docker.from_env()
-    for service in started_services:
-        service_uuid = service["service_uuid"]
-        list_of_services = client.services.list(filters={"label":"uuid=" + service_uuid})
-        assert len(list_of_services) == 1
-        docker_service = list_of_services[0]
-        # check env
-        docker_tasks = docker_service.tasks()
-        assert len(docker_tasks) > 0
-        task = docker_tasks[0]
-        envs_list = task["Spec"]["ContainerSpec"]["Env"]
-        envs_dict = {key:value for key,value in (x.split("=") for x in envs_list)}
-
-        assert "POSTGRES_ENDPOINT" in envs_dict
-        assert "POSTGRES_USER" in envs_dict
-        assert "POSTGRES_PASSWORD" in envs_dict
-        assert "POSTGRES_DB" in envs_dict
-        assert "STORAGE_ENDPOINT" in envs_dict
-        assert "SIMCORE_NODE_UUID" in envs_dict
-        assert envs_dict["SIMCORE_NODE_UUID"] == service_uuid
-        assert "SIMCORE_USER_ID" in envs_dict
-        assert envs_dict["SIMCORE_USER_ID"] == user_id
-
-
-async def test_interactive_service_published_port(run_services): #pylint: disable=W0621
-    running_dynamic_services = await run_services(0,1)
-    assert len(running_dynamic_services) == 1
-
-    service = running_dynamic_services[0]
-    assert "published_port" in service
-    service_port = service["published_port"]
-    assert service_port > 0
-
-    client = docker.from_env()
-    service_uuid = service["service_uuid"]
-    list_of_services = client.services.list(filters={"label":"uuid=" + service_uuid})
-    assert len(list_of_services) == 1
-    docker_service = list_of_services[0]
-    low_level_client = docker.APIClient()
-    service_information = low_level_client.inspect_service(docker_service.id)
-    service_published_port = service_information["Endpoint"]["Ports"][0]["PublishedPort"]
-    assert service_published_port == service_port
-
-async def test_extra_hosts_passed_to_services(run_services):
-    # would need to test right inside a docker or test from outside...
-    # start the director with extra hosts, start some services, and test if the extra hosts are added
-=======
 # pylint:disable=wildcard-import
 # pylint:disable=unused-import
 # pylint:disable=unused-variable
@@ -212,5 +114,4 @@
 async def test_extra_hosts_passed_to_services(run_services):
     # would need to test right inside a docker or test from outside...
     # start the director with extra hosts, start some services, and test if the extra hosts are added
->>>>>>> 4acdc2e2
     pass