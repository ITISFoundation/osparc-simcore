import pathlib
import sys

from setuptools import find_packages, setup

_CDIR = pathlib.Path(sys.argv[0] if __name__ == "__main__" else __file__).parent
_PACKAGES_DIR = _CDIR.absolute().parent.parent / "packages"

def list_requirements_in(filename):
    requires = []
    with (_CDIR / "requirements" / filename).open() as fh:
        requires = [line.strip() for line in fh.readlines() if not line.lstrip().startswith("#")]
    return requires

<<<<<<< HEAD
INSTALL_REQUIRES = [
    'docker==3.5.0',
    'tenacity==4.12.0',
    'aiohttp==3.3.2',
    'aiohttp_apiset==0.9.3',
    'requests==2.19.1',
]
=======
def package_files(package_dir, data_dir):
    abs_path = _CDIR / package_dir / data_dir  
    return [str(x.relative_to(_CDIR / package_dir)) for x in abs_path.rglob('**/*.*')]
>>>>>>> 7bcb0b6b


INSTALL_REQUIRES = list_requirements_in("base.txt")
TESTS_REQUIRE = list_requirements_in("test.txt")
PACKAGES = find_packages('src')
EXTRA_FILES = package_files("src/simcore_service_director", ".oas3")

setup(
    name='simcore-service-director',
    version="0.1.0",
    description='oSparc Director webserver service',
    platforms=['POSIX'],
    package_dir={'': 'src'},
    packages=find_packages('src'),
    package_data={
        '': EXTRA_FILES
    },
    entry_points={
        'console_scripts': ['simcore-service-director=simcore_service_director.__main__:main']},
    include_package_data=True,
    install_requires=INSTALL_REQUIRES,
    tests_require=TESTS_REQUIRE,
    extras_require= {
        'test': TESTS_REQUIRE
    },
    zip_safe=False,
<<<<<<< HEAD
=======
    python_requires='>=3.6',    
>>>>>>> 7bcb0b6b
)<|MERGE_RESOLUTION|>--- conflicted
+++ resolved
@@ -12,19 +12,9 @@
         requires = [line.strip() for line in fh.readlines() if not line.lstrip().startswith("#")]
     return requires
 
-<<<<<<< HEAD
-INSTALL_REQUIRES = [
-    'docker==3.5.0',
-    'tenacity==4.12.0',
-    'aiohttp==3.3.2',
-    'aiohttp_apiset==0.9.3',
-    'requests==2.19.1',
-]
-=======
 def package_files(package_dir, data_dir):
-    abs_path = _CDIR / package_dir / data_dir  
+    abs_path = _CDIR / package_dir / data_dir
     return [str(x.relative_to(_CDIR / package_dir)) for x in abs_path.rglob('**/*.*')]
->>>>>>> 7bcb0b6b
 
 
 INSTALL_REQUIRES = list_requirements_in("base.txt")
@@ -51,8 +41,5 @@
         'test': TESTS_REQUIRE
     },
     zip_safe=False,
-<<<<<<< HEAD
-=======
-    python_requires='>=3.6',    
->>>>>>> 7bcb0b6b
+    python_requires='>=3.6',
 )