openapi: 3.0.0
info:
  description: This is the oSparc's director API
  version: 0.1.0
  title: Director API
  contact:
    name: IT'IS Foundation
    email: support@simcore.com
  license:
    name: MIT
    url: 'https://github.com/ITISFoundation/osparc-simcore/blob/master/LICENSE'
servers:
  - description: Development server
    url: 'http://{host}:{port}/{version}'
    variables:
      host:
        default: localhost
      port:
        default: '8080'
      version:
        default: v0
        enum:
          - v0
  - description: Production server
    url: 'http://director:{port}/{version}'
    variables:
      port:
        default: '8080'
      version:
        default: v0
        enum:
          - v0
tags:
  - name: admins
    description: Secured Admin-only calls
  - name: developers
    description: Operations available to regular developers
  - name: users
    description: Operations available to regular users
paths:
  /:
    get:
      tags:
        - users
      summary: Service health-check endpoint
      description: Some general information on the API and state of the service behind
      operationId: root_get
      responses:
        '200':
          description: Service information
          content:
            application/json:
              schema:
                type: object
                required:
                  - data
                properties:
                  data:
                    type: object
                    properties:
                      name:
                        type: string
                        example: director service
                      status:
                        type: string
                        example: SERVICE_RUNNING
                      api_version:
                        type: string
                        example: 1.0.0-dev
                      version:
                        type: string
                        example: 1dfcfdc
                  error:
                    nullable: true
                    default: null
        default:
          description: Unexpected error
          content:
            application/json:
              schema:
                type: object
                required:
                  - error
                properties:
                  data:
                    nullable: true
                    default: null
                  error:
                    type: object
                    required:
                      - status
                      - message
                    properties:
                      message:
                        description: Error message
                        type: string
                        example: Unexpected error
                      errors:
                        type: array
                        items:
                          properties:
                            code:
                              type: string
                              description: Server Exception
                              example: ServiceUUIDNotFoundError
                      status:
                        description: Error code
                        type: integer
                        example: 404
  /services:
    get:
      tags:
        - users
      summary: Lists available services in the oSparc platform
      description: Lists available services in the oSparc platform
      operationId: services_get
      parameters:
        - in: query
          name: service_type
          description: |
            The service type:
              * computational - a computational service
              * interactive - an interactive service
          required: false
          schema:
            type: string
            enum:
              - computational
              - interactive
            example: computational
      responses:
        '200':
          description: 'Success, returns the list of available services'
          content:
            application/json:
              schema:
                type: object
                required:
                  - data
                properties:
                  data:
                    type: array
                    items:
                      title: simcore node
                      description: Description of a simcore node 'class' with input and output
                      type: object
                      additionalProperties: false
                      required:
                        - key
                        - version
                        - type
                        - name
                        - description
                        - authors
                        - contact
                        - inputs
                        - outputs
                      properties:
                        key:
                          type: string
                          description: distinctive name for the node based on the docker registry path
<<<<<<< HEAD
                          pattern: '^(simcore)/(services)/(comp|dynamic)(/[^\s/]+)+$'
=======
                          pattern: '^(simcore)/(services)/(comp|dynamic|frontend)(/[\w/-]+)+$'
>>>>>>> aad00a68
                          example: simcore/services/comp/itis/sleeper
                        integration-version:
                          type: string
                          description: integration version number
                          pattern: '^(0|[1-9]\d*)(\.(0|[1-9]\d*)){2}(-(0|[1-9]\d*|\d*[-a-zA-Z][-\da-zA-Z]*)(\.(0|[1-9]\d*|\d*[-a-zA-Z][-\da-zA-Z]*))*)?(\+[-\da-zA-Z]+(\.[-\da-zA-Z-]+)*)?$'
                          example: 1.0.0
                        version:
                          type: string
                          description: service version number
                          pattern: '^(0|[1-9]\d*)(\.(0|[1-9]\d*)){2}(-(0|[1-9]\d*|\d*[-a-zA-Z][-\da-zA-Z]*)(\.(0|[1-9]\d*|\d*[-a-zA-Z][-\da-zA-Z]*))*)?(\+[-\da-zA-Z]+(\.[-\da-zA-Z-]+)*)?$'
                          example: 1.0.0
                        type:
                          type: string
                          description: service type
                          enum:
                            - frontend
                            - computational
                            - dynamic
                          example: computational
                        name:
                          type: string
                          description: 'short, human readable name for the node'
                          example: Fast Counter
                        thumbnail:
                          type: string
                          description: url to the thumbnail
                          example: 'https://user-images.githubusercontent.com/32800795/61083844-ff48fb00-a42c-11e9-8e63-fa2d709c8baf.png'
                        badges:
                          type: array
                          items:
                            type: object
                            required:
                              - name
                              - image
                              - url
                            additionalProperties: false
                            properties:
                              name:
                                type: string
                                description: Name of the subject
                                example: travis-ci
                              image:
                                type: string
                                description: Url to the shield
                                example: 'https://travis-ci.org/ITISFoundation/osparc-simcore.svg?branch=master'
                              url:
                                type: string
                                description: Link to status
                                example: 'https://travis-ci.org/ITISFoundation/osparc-simcore ''State of CI: build, test and pushing images'''
                        description:
                          type: string
                          description: human readable description of the purpose of the node
                          example: Our best node type
                        authors:
                          type: array
                          minItems: 1
                          items:
                            type: object
                            required:
                              - name
                              - email
                            additionalProperties: false
                            properties:
                              name:
                                type: string
                                description: Name of the author
                                example: Sun Bak
                              email:
                                description: Email address
                                type: string
                                format: email
                                example: sun@sense.eight
                              affiliation:
                                description: Affiliation of the author
                                type: string
                                example: Sense8
                        contact:
                          type: string
                          format: email
                          description: email to correspond to the authors about the node
                          example: lab@net.flix
                        inputs:
                          type: object
                          description: definition of the inputs of this node
                          x-patternProperties:
                            '^[-_a-zA-Z0-9]+$':
                              type: object
                              description: all the input configurable for this service
                              additionalProperties: false
                              required:
                                - label
                                - description
                                - type
                              properties:
                                displayOrder:
                                  type: number
                                  description: use this to numerically sort the properties for display
                                  example:
                                    - 1
                                    - -0.2
                                label:
                                  type: string
                                  description: short name for the property
                                  example:
                                    - Age
                                description:
                                  type: string
                                  description: description of the property
                                  example:
                                    - Age in seconds since 1970
                                type:
                                  type: string
                                  pattern: '^(number|integer|boolean|string|data:([^/\s,]+/[^/\s,]+|\[[^/\s,]+/[^/\s,]+(,[^/\s]+/[^/,\s]+)*\]))$'
                                  description: data type expected on this input glob matching for data type is allowed
                                  example:
                                    - number
                                    - boolean
                                    - 'data:*/*'
                                    - 'data:text/*'
                                    - 'data:[image/jpeg,image/png]'
                                    - 'data:application/json'
                                    - 'data:application/json;schema=https://my-schema/not/really/schema.json'
                                    - 'data:application/vnd.ms-excel'
                                    - 'data:text/plain'
                                    - 'data:application/hdf5'
                                    - 'data:application/edu.ucdavis@ceclancy.xyz'
                                fileToKeyMap:
                                  description: Place the data associated with the named keys in files
                                  type: object
                                  patternProperties:
                                    .+:
                                      type: string
                                      pattern: '^[-_a-zA-Z0-9]+$'
                                  example:
                                    - dir/input1.txt: key_1
                                      dir33/input2.txt: key2
                                defaultValue:
                                  description: initial value for this input
                                  type:
                                    - string
                                    - number
                                    - integer
                                    - boolean
                                  example:
                                    - Dog
                                    - true
                                unit:
                                  title: Unit
                                  description: 'Units of this input value, if a physical quantity'
                                  type: string
                                widget:
                                  description: custom widget to use instead of the default one determined from the data-type
                                  anyOf:
                                    - type: object
                                      additionalProperties: false
                                      required:
                                        - type
                                      properties:
                                        type:
                                          description: type of the property
                                          type: string
                                          enum:
                                            - TextArea
                                        minHeight:
                                          description: minimum Height of the textarea
                                          type: integer
                                          minimum: 1
                                    - type: object
                                      additionalProperties: false
                                      required:
                                        - type
                                        - structure
                                      properties:
                                        type:
                                          description: type of the property
                                          type: string
                                          enum:
                                            - SelectBox
                                        structure:
                                          type: array
                                          minItems: 1
                                          items:
                                            type: object
                                            additionalProperties: false
                                            required:
                                              - key
                                              - label
                                            properties:
                                              key:
                                                type:
                                                  - string
                                                  - boolean
                                                  - number
                                              label:
                                                type: string
                                            example:
                                              - - key: rat
                                                  label: The Rat
                                                - key: dog
                                                  label: Bello the Dog
                          additionalProperties: true
                        outputs:
                          type: object
                          description: definition of the outputs of this node
                          x-patternProperties:
                            '^[-_a-zA-Z0-9]+$':
                              type: object
                              description: all the output produced by this node
                              additionalProperties: false
                              required:
                                - label
                                - description
                                - type
                              properties:
                                displayOrder:
                                  type: number
                                  description: use this to numerically sort the properties for display
                                  example:
                                    - 1
                                    - -0.2
                                label:
                                  type: string
                                  description: short name for the property
                                  example:
                                    - Age
                                description:
                                  type: string
                                  description: description of the property
                                  example:
                                    - Age in seconds since 1970
                                type:
                                  type: string
                                  pattern: '^(number|integer|boolean|string|data:[^/\s,]+/[^/\s,]+)$'
                                  description: data type expected on this output
                                  example:
                                    - number
                                    - integer
                                    - boolean
                                    - string
                                    - 'data:application/json'
                                    - 'data:application/vnd.ms-excel '
                                    - 'data:text/plain'
                                    - 'data:application/hdf5'
                                fileToKeyMap:
                                  description: Place the data stored in the named files and store it in the locations pointed to by the respective output key.
                                  type: object
                                  patternProperties:
                                    .+:
                                      type: string
                                      pattern: '^[-_a-zA-Z0-9]+$'
                                  example:
                                    - dir/input1.txt: key_1
                                      dir33/input2.txt: key2
                                unit:
                                  title: Unit
                                  description: 'Units of the output value, if a physical quantity'
                                  type: string
                          additionalProperties: true
                  error:
                    nullable: true
                    default: null
        '401':
          description: Unauthorized access
          content:
            application/json:
              schema:
                type: object
                required:
                  - error
                properties:
                  data:
                    nullable: true
                    default: null
                  error:
                    type: object
                    required:
                      - status
                      - message
                    properties:
                      message:
                        description: Error message
                        type: string
                        example: Unexpected error
                      errors:
                        type: array
                        items:
                          properties:
                            code:
                              type: string
                              description: Server Exception
                              example: ServiceUUIDNotFoundError
                      status:
                        description: Error code
                        type: integer
                        example: 404
        default:
          description: Unexpected error
          content:
            application/json:
              schema:
                type: object
                required:
                  - error
                properties:
                  data:
                    nullable: true
                    default: null
                  error:
                    type: object
                    required:
                      - status
                      - message
                    properties:
                      message:
                        description: Error message
                        type: string
                        example: Unexpected error
                      errors:
                        type: array
                        items:
                          properties:
                            code:
                              type: string
                              description: Server Exception
                              example: ServiceUUIDNotFoundError
                      status:
                        description: Error code
                        type: integer
                        example: 404
  '/services/{service_key}/{service_version}':
    get:
      tags:
        - users
      summary: Returns details of the selected service if available in the oSparc platform
      description: Returns details of the selected service if available in the oSparc platform
      operationId: services_by_key_version_get
      parameters:
        - in: path
          name: service_key
          description: The key (url) of the service
          required: true
          schema:
            type: string
            description: distinctive name for the node based on the docker registry path
            pattern: '^(simcore)/(services)/(comp|dynamic)(/[\w/-]+)+$'
            example:
              - simcore/services/comp/itis/sleeper
              - simcore/services/dynamic/3dviewer
        - in: path
          name: service_version
          description: The tag/version of the service
          required: true
          schema:
            type: string
            description: semantic version number
            pattern: '^(0|[1-9]\d*)(\.(0|[1-9]\d*)){2}(-(0|[1-9]\d*|\d*[-a-zA-Z][-\da-zA-Z]*)(\.(0|[1-9]\d*|\d*[-a-zA-Z][-\da-zA-Z]*))*)?(\+[-\da-zA-Z]+(\.[-\da-zA-Z-]+)*)?$'
            example:
              - 1.0.0
              - 0.0.1
      responses:
        '200':
          description: 'Success, returns the details of the service'
          content:
            application/json:
              schema:
                type: object
                required:
                  - data
                properties:
                  data:
                    type: array
                    items:
                      title: simcore node
                      description: Description of a simcore node 'class' with input and output
                      type: object
                      additionalProperties: false
                      required:
                        - key
                        - version
                        - type
                        - name
                        - description
                        - authors
                        - contact
                        - inputs
                        - outputs
                      properties:
                        key:
                          type: string
                          description: distinctive name for the node based on the docker registry path
<<<<<<< HEAD
                          pattern: '^(simcore)/(services)/(comp|dynamic)(/[^\s/]+)+$'
=======
                          pattern: '^(simcore)/(services)/(comp|dynamic|frontend)(/[\w/-]+)+$'
>>>>>>> aad00a68
                          example: simcore/services/comp/itis/sleeper
                        integration-version:
                          type: string
                          description: integration version number
                          pattern: '^(0|[1-9]\d*)(\.(0|[1-9]\d*)){2}(-(0|[1-9]\d*|\d*[-a-zA-Z][-\da-zA-Z]*)(\.(0|[1-9]\d*|\d*[-a-zA-Z][-\da-zA-Z]*))*)?(\+[-\da-zA-Z]+(\.[-\da-zA-Z-]+)*)?$'
                          example: 1.0.0
                        version:
                          type: string
                          description: service version number
                          pattern: '^(0|[1-9]\d*)(\.(0|[1-9]\d*)){2}(-(0|[1-9]\d*|\d*[-a-zA-Z][-\da-zA-Z]*)(\.(0|[1-9]\d*|\d*[-a-zA-Z][-\da-zA-Z]*))*)?(\+[-\da-zA-Z]+(\.[-\da-zA-Z-]+)*)?$'
                          example: 1.0.0
                        type:
                          type: string
                          description: service type
                          enum:
                            - frontend
                            - computational
                            - dynamic
                          example: computational
                        name:
                          type: string
                          description: 'short, human readable name for the node'
                          example: Fast Counter
                        thumbnail:
                          type: string
                          description: url to the thumbnail
                          example: 'https://user-images.githubusercontent.com/32800795/61083844-ff48fb00-a42c-11e9-8e63-fa2d709c8baf.png'
                        badges:
                          type: array
                          items:
                            type: object
                            required:
                              - name
                              - image
                              - url
                            additionalProperties: false
                            properties:
                              name:
                                type: string
                                description: Name of the subject
                                example: travis-ci
                              image:
                                type: string
                                description: Url to the shield
                                example: 'https://travis-ci.org/ITISFoundation/osparc-simcore.svg?branch=master'
                              url:
                                type: string
                                description: Link to status
                                example: 'https://travis-ci.org/ITISFoundation/osparc-simcore ''State of CI: build, test and pushing images'''
                        description:
                          type: string
                          description: human readable description of the purpose of the node
                          example: Our best node type
                        authors:
                          type: array
                          minItems: 1
                          items:
                            type: object
                            required:
                              - name
                              - email
                            additionalProperties: false
                            properties:
                              name:
                                type: string
                                description: Name of the author
                                example: Sun Bak
                              email:
                                description: Email address
                                type: string
                                format: email
                                example: sun@sense.eight
                              affiliation:
                                description: Affiliation of the author
                                type: string
                                example: Sense8
                        contact:
                          type: string
                          format: email
                          description: email to correspond to the authors about the node
                          example: lab@net.flix
                        inputs:
                          type: object
                          description: definition of the inputs of this node
                          x-patternProperties:
                            '^[-_a-zA-Z0-9]+$':
                              type: object
                              description: all the input configurable for this service
                              additionalProperties: false
                              required:
                                - label
                                - description
                                - type
                              properties:
                                displayOrder:
                                  type: number
                                  description: use this to numerically sort the properties for display
                                  example:
                                    - 1
                                    - -0.2
                                label:
                                  type: string
                                  description: short name for the property
                                  example:
                                    - Age
                                description:
                                  type: string
                                  description: description of the property
                                  example:
                                    - Age in seconds since 1970
                                type:
                                  type: string
                                  pattern: '^(number|integer|boolean|string|data:([^/\s,]+/[^/\s,]+|\[[^/\s,]+/[^/\s,]+(,[^/\s]+/[^/,\s]+)*\]))$'
                                  description: data type expected on this input glob matching for data type is allowed
                                  example:
                                    - number
                                    - boolean
                                    - 'data:*/*'
                                    - 'data:text/*'
                                    - 'data:[image/jpeg,image/png]'
                                    - 'data:application/json'
                                    - 'data:application/json;schema=https://my-schema/not/really/schema.json'
                                    - 'data:application/vnd.ms-excel'
                                    - 'data:text/plain'
                                    - 'data:application/hdf5'
                                    - 'data:application/edu.ucdavis@ceclancy.xyz'
                                fileToKeyMap:
                                  description: Place the data associated with the named keys in files
                                  type: object
                                  patternProperties:
                                    .+:
                                      type: string
                                      pattern: '^[-_a-zA-Z0-9]+$'
                                  example:
                                    - dir/input1.txt: key_1
                                      dir33/input2.txt: key2
                                defaultValue:
                                  description: initial value for this input
                                  type:
                                    - string
                                    - number
                                    - integer
                                    - boolean
                                  example:
                                    - Dog
                                    - true
                                unit:
                                  title: Unit
                                  description: 'Units of this input value, if a physical quantity'
                                  type: string
                                widget:
                                  description: custom widget to use instead of the default one determined from the data-type
                                  anyOf:
                                    - type: object
                                      additionalProperties: false
                                      required:
                                        - type
                                      properties:
                                        type:
                                          description: type of the property
                                          type: string
                                          enum:
                                            - TextArea
                                        minHeight:
                                          description: minimum Height of the textarea
                                          type: integer
                                          minimum: 1
                                    - type: object
                                      additionalProperties: false
                                      required:
                                        - type
                                        - structure
                                      properties:
                                        type:
                                          description: type of the property
                                          type: string
                                          enum:
                                            - SelectBox
                                        structure:
                                          type: array
                                          minItems: 1
                                          items:
                                            type: object
                                            additionalProperties: false
                                            required:
                                              - key
                                              - label
                                            properties:
                                              key:
                                                type:
                                                  - string
                                                  - boolean
                                                  - number
                                              label:
                                                type: string
                                            example:
                                              - - key: rat
                                                  label: The Rat
                                                - key: dog
                                                  label: Bello the Dog
                          additionalProperties: true
                        outputs:
                          type: object
                          description: definition of the outputs of this node
                          x-patternProperties:
                            '^[-_a-zA-Z0-9]+$':
                              type: object
                              description: all the output produced by this node
                              additionalProperties: false
                              required:
                                - label
                                - description
                                - type
                              properties:
                                displayOrder:
                                  type: number
                                  description: use this to numerically sort the properties for display
                                  example:
                                    - 1
                                    - -0.2
                                label:
                                  type: string
                                  description: short name for the property
                                  example:
                                    - Age
                                description:
                                  type: string
                                  description: description of the property
                                  example:
                                    - Age in seconds since 1970
                                type:
                                  type: string
                                  pattern: '^(number|integer|boolean|string|data:[^/\s,]+/[^/\s,]+)$'
                                  description: data type expected on this output
                                  example:
                                    - number
                                    - integer
                                    - boolean
                                    - string
                                    - 'data:application/json'
                                    - 'data:application/vnd.ms-excel '
                                    - 'data:text/plain'
                                    - 'data:application/hdf5'
                                fileToKeyMap:
                                  description: Place the data stored in the named files and store it in the locations pointed to by the respective output key.
                                  type: object
                                  patternProperties:
                                    .+:
                                      type: string
                                      pattern: '^[-_a-zA-Z0-9]+$'
                                  example:
                                    - dir/input1.txt: key_1
                                      dir33/input2.txt: key2
                                unit:
                                  title: Unit
                                  description: 'Units of the output value, if a physical quantity'
                                  type: string
                          additionalProperties: true
                  error:
                    nullable: true
                    default: null
        '401':
          description: Unauthorized access
          content:
            application/json:
              schema:
                type: object
                required:
                  - error
                properties:
                  data:
                    nullable: true
                    default: null
                  error:
                    type: object
                    required:
                      - status
                      - message
                    properties:
                      message:
                        description: Error message
                        type: string
                        example: Unexpected error
                      errors:
                        type: array
                        items:
                          properties:
                            code:
                              type: string
                              description: Server Exception
                              example: ServiceUUIDNotFoundError
                      status:
                        description: Error code
                        type: integer
                        example: 404
        '404':
          description: Service not found
          content:
            application/json:
              schema:
                type: object
                required:
                  - error
                properties:
                  data:
                    nullable: true
                    default: null
                  error:
                    type: object
                    required:
                      - status
                      - message
                    properties:
                      message:
                        description: Error message
                        type: string
                        example: Unexpected error
                      errors:
                        type: array
                        items:
                          properties:
                            code:
                              type: string
                              description: Server Exception
                              example: ServiceUUIDNotFoundError
                      status:
                        description: Error code
                        type: integer
                        example: 404
        default:
          description: Unexpected error
          content:
            application/json:
              schema:
                type: object
                required:
                  - error
                properties:
                  data:
                    nullable: true
                    default: null
                  error:
                    type: object
                    required:
                      - status
                      - message
                    properties:
                      message:
                        description: Error message
                        type: string
                        example: Unexpected error
                      errors:
                        type: array
                        items:
                          properties:
                            code:
                              type: string
                              description: Server Exception
                              example: ServiceUUIDNotFoundError
                      status:
                        description: Error code
                        type: integer
                        example: 404
  '/service_extras/{service_key}/{service_version}':
    get:
      tags:
        - users
      summary: Returns the service's details which should be hidden from the user defined as extras.
      description: Currently returns the node_requirements an array of resoruces needed for scheduling.
      operationId: service_extras_by_key_version_get
      parameters:
        - in: path
          name: service_key
          description: The key (url) of the service
          required: true
          schema:
            type: string
            description: distinctive name for the node based on the docker registry path
            pattern: '^(simcore)/(services)/(comp|dynamic)(/[\w/-]+)+$'
            example:
              - simcore/services/comp/itis/sleeper
              - simcore/services/dynamic/3dviewer
        - in: path
          name: service_version
          description: The tag/version of the service
          required: true
          schema:
            type: string
            description: semantic version number
            pattern: '^(0|[1-9]\d*)(\.(0|[1-9]\d*)){2}(-(0|[1-9]\d*|\d*[-a-zA-Z][-\da-zA-Z]*)(\.(0|[1-9]\d*|\d*[-a-zA-Z][-\da-zA-Z]*))*)?(\+[-\da-zA-Z]+(\.[-\da-zA-Z-]+)*)?$'
            example:
              - 1.0.0
              - 0.0.1
      responses:
        '200':
          description: 'Success, returns an object containing details hidden from the user'
          content:
            application/json:
              schema:
                type: object
                required:
                  - data
                properties:
                  data:
                    type: object
                    required:
                      - node_requirements
                    properties:
                      node_requirements:
                        type: array
                        items:
                          type: string
                          enum:
                            - CPU
                            - GPU
                      service_build_details:
                        type: object
                        properties:
                          build_date:
                            type: string
                          vcs_ref:
                            type: string
                          vcs_url:
                            type: string
                  error:
                    nullable: true
                    default: null
        '401':
          description: Unauthorized access
          content:
            application/json:
              schema:
                type: object
                required:
                  - error
                properties:
                  data:
                    nullable: true
                    default: null
                  error:
                    type: object
                    required:
                      - status
                      - message
                    properties:
                      message:
                        description: Error message
                        type: string
                        example: Unexpected error
                      errors:
                        type: array
                        items:
                          properties:
                            code:
                              type: string
                              description: Server Exception
                              example: ServiceUUIDNotFoundError
                      status:
                        description: Error code
                        type: integer
                        example: 404
        '404':
          description: Service not found
          content:
            application/json:
              schema:
                type: object
                required:
                  - error
                properties:
                  data:
                    nullable: true
                    default: null
                  error:
                    type: object
                    required:
                      - status
                      - message
                    properties:
                      message:
                        description: Error message
                        type: string
                        example: Unexpected error
                      errors:
                        type: array
                        items:
                          properties:
                            code:
                              type: string
                              description: Server Exception
                              example: ServiceUUIDNotFoundError
                      status:
                        description: Error code
                        type: integer
                        example: 404
        default:
          description: Unexpected error
          content:
            application/json:
              schema:
                type: object
                required:
                  - error
                properties:
                  data:
                    nullable: true
                    default: null
                  error:
                    type: object
                    required:
                      - status
                      - message
                    properties:
                      message:
                        description: Error message
                        type: string
                        example: Unexpected error
                      errors:
                        type: array
                        items:
                          properties:
                            code:
                              type: string
                              description: Server Exception
                              example: ServiceUUIDNotFoundError
                      status:
                        description: Error code
                        type: integer
                        example: 404
  /running_interactive_services:
    get:
      tags:
        - users
      summary: Returns a list of interactive services
      operationId: running_interactive_services_list_get
      parameters:
        - in: query
          name: user_id
          required: false
          schema:
            type: string
        - in: query
          name: project_id
          required: false
          schema:
            type: string
      responses:
        '200':
          description: Returns the running services instances
          content:
            application/json:
              schema:
                type: object
                required:
                  - data
                properties:
                  data:
                    type: array
                    items:
                      type: object
                      required:
                        - published_port
                        - service_uuid
                        - service_key
                        - service_version
                        - service_host
                        - service_port
                        - service_state
                        - user_id
                      properties:
                        published_port:
                          description: The ports where the service provides its interface
                          type: integer
                          format: int32
                          minimum: 1
                          example: 30000
                        entry_point:
                          description: The entry point where the service provides its interface if specified
                          type: string
                          example: /the/entry/point/is/here
                        service_uuid:
                          description: The UUID attached to this service
                          type: string
                          example: 123e4567-e89b-12d3-a456-426655440000
                        service_key:
                          type: string
                          description: distinctive name for the node based on the docker registry path
                          pattern: '^(simcore)/(services)/(comp|dynamic)(/[\w/-]+)+$'
                          example:
                            - simcore/services/comp/itis/sleeper
                            - simcore/services/dynamic/3dviewer
                        service_version:
                          type: string
                          description: semantic version number
                          pattern: '^(0|[1-9]\d*)(\.(0|[1-9]\d*)){2}(-(0|[1-9]\d*|\d*[-a-zA-Z][-\da-zA-Z]*)(\.(0|[1-9]\d*|\d*[-a-zA-Z][-\da-zA-Z]*))*)?(\+[-\da-zA-Z]+(\.[-\da-zA-Z-]+)*)?$'
                          example:
                            - 1.0.0
                            - 0.0.1
                        service_host:
                          description: service host name within the network
                          type: string
                          example: jupyter_E1O2E-LAH
                        service_port:
                          description: port to access the service within the network
                          type: integer
                          minimum: 1
                          example: 8081
                        service_basepath:
                          description: different base path where current service is mounted otherwise defaults to root
                          type: string
                          example: /x/E1O2E-LAH
                          default: ''
                        service_state:
                          description: |
                            the service state * 'pending' - The service is waiting for resources to start * 'pulling' - The service is being pulled from the registry * 'starting' - The service is starting * 'running' - The service is running * 'complete' - The service completed * 'failed' - The service failed to start
                          type: string
                          enum:
                            - pending
                            - pulling
                            - starting
                            - running
                            - complete
                            - failed
                        service_message:
                          description: the service message
                          type: string
                          example: no suitable node (insufficient resources on 1 node)
                        user_id:
                          description: the user that started the service
                          type: string
                          example: '123'
                  error:
                    nullable: true
                    default: null
        default:
          description: Unexpected error
          content:
            application/json:
              schema:
                type: object
                required:
                  - error
                properties:
                  data:
                    nullable: true
                    default: null
                  error:
                    type: object
                    required:
                      - status
                      - message
                    properties:
                      message:
                        description: Error message
                        type: string
                        example: Unexpected error
                      errors:
                        type: array
                        items:
                          properties:
                            code:
                              type: string
                              description: Server Exception
                              example: ServiceUUIDNotFoundError
                      status:
                        description: Error code
                        type: integer
                        example: 404
    post:
      tags:
        - users
      summary: Starts an interactive service in the oSparc platform
      operationId: running_interactive_services_post
      parameters:
        - in: query
          name: user_id
          description: The ID of the user that starts the service
          required: true
          schema:
            type: string
            example: asdfgj233
        - in: query
          name: project_id
          description: The ID of the project in which the service starts
          required: true
          schema:
            type: string
            example: asdfgj233
        - in: query
          name: service_key
          description: The key (url) of the service
          required: true
          schema:
            type: string
            description: distinctive name for the node based on the docker registry path
            pattern: '^(simcore)/(services)/(comp|dynamic)(/[\w/-]+)+$'
            example:
              - simcore/services/comp/itis/sleeper
              - simcore/services/dynamic/3dviewer
        - in: query
          name: service_tag
          description: The tag/version of the service
          required: false
          schema:
            type: string
            description: semantic version number
            pattern: '^(0|[1-9]\d*)(\.(0|[1-9]\d*)){2}(-(0|[1-9]\d*|\d*[-a-zA-Z][-\da-zA-Z]*)(\.(0|[1-9]\d*|\d*[-a-zA-Z][-\da-zA-Z]*))*)?(\+[-\da-zA-Z]+(\.[-\da-zA-Z-]+)*)?$'
            example:
              - 1.0.0
              - 0.0.1
        - in: query
          name: service_uuid
          description: The uuid to assign the service with
          required: true
          schema:
            type: string
            example: 123e4567-e89b-12d3-a456-426655440000
        - in: query
          name: service_basepath
          description: predefined basepath for the backend service otherwise uses root
          required: false
          schema:
            type: string
            example: /x/EycCXbU0H/
            default: ''
      responses:
        '201':
          description: Succesfully created the service in the oSparc platform. Returns the location where the service runs.
          content:
            application/json:
              schema:
                type: object
                required:
                  - data
                properties:
                  data:
                    type: object
                    required:
                      - published_port
                      - service_uuid
                      - service_key
                      - service_version
                      - service_host
                      - service_port
                      - service_state
                      - user_id
                    properties:
                      published_port:
                        description: The ports where the service provides its interface
                        type: integer
                        format: int32
                        minimum: 1
                        example: 30000
                      entry_point:
                        description: The entry point where the service provides its interface if specified
                        type: string
                        example: /the/entry/point/is/here
                      service_uuid:
                        description: The UUID attached to this service
                        type: string
                        example: 123e4567-e89b-12d3-a456-426655440000
                      service_key:
                        type: string
                        description: distinctive name for the node based on the docker registry path
                        pattern: '^(simcore)/(services)/(comp|dynamic)(/[\w/-]+)+$'
                        example:
                          - simcore/services/comp/itis/sleeper
                          - simcore/services/dynamic/3dviewer
                      service_version:
                        type: string
                        description: semantic version number
                        pattern: '^(0|[1-9]\d*)(\.(0|[1-9]\d*)){2}(-(0|[1-9]\d*|\d*[-a-zA-Z][-\da-zA-Z]*)(\.(0|[1-9]\d*|\d*[-a-zA-Z][-\da-zA-Z]*))*)?(\+[-\da-zA-Z]+(\.[-\da-zA-Z-]+)*)?$'
                        example:
                          - 1.0.0
                          - 0.0.1
                      service_host:
                        description: service host name within the network
                        type: string
                        example: jupyter_E1O2E-LAH
                      service_port:
                        description: port to access the service within the network
                        type: integer
                        minimum: 1
                        example: 8081
                      service_basepath:
                        description: different base path where current service is mounted otherwise defaults to root
                        type: string
                        example: /x/E1O2E-LAH
                        default: ''
                      service_state:
                        description: |
                          the service state * 'pending' - The service is waiting for resources to start * 'pulling' - The service is being pulled from the registry * 'starting' - The service is starting * 'running' - The service is running * 'complete' - The service completed * 'failed' - The service failed to start
                        type: string
                        enum:
                          - pending
                          - pulling
                          - starting
                          - running
                          - complete
                          - failed
                      service_message:
                        description: the service message
                        type: string
                        example: no suitable node (insufficient resources on 1 node)
                      user_id:
                        description: the user that started the service
                        type: string
                        example: '123'
                  error:
                    nullable: true
                    default: null
        '400':
          description: 'Malformed function call, missing field'
          content:
            application/json:
              schema:
                type: object
                required:
                  - error
                properties:
                  data:
                    nullable: true
                    default: null
                  error:
                    type: object
                    required:
                      - status
                      - message
                    properties:
                      message:
                        description: Error message
                        type: string
                        example: Unexpected error
                      errors:
                        type: array
                        items:
                          properties:
                            code:
                              type: string
                              description: Server Exception
                              example: ServiceUUIDNotFoundError
                      status:
                        description: Error code
                        type: integer
                        example: 404
        '401':
          description: Unauthorized access
          content:
            application/json:
              schema:
                type: object
                required:
                  - error
                properties:
                  data:
                    nullable: true
                    default: null
                  error:
                    type: object
                    required:
                      - status
                      - message
                    properties:
                      message:
                        description: Error message
                        type: string
                        example: Unexpected error
                      errors:
                        type: array
                        items:
                          properties:
                            code:
                              type: string
                              description: Server Exception
                              example: ServiceUUIDNotFoundError
                      status:
                        description: Error code
                        type: integer
                        example: 404
        '404':
          description: Service not found
          content:
            application/json:
              schema:
                type: object
                required:
                  - error
                properties:
                  data:
                    nullable: true
                    default: null
                  error:
                    type: object
                    required:
                      - status
                      - message
                    properties:
                      message:
                        description: Error message
                        type: string
                        example: Unexpected error
                      errors:
                        type: array
                        items:
                          properties:
                            code:
                              type: string
                              description: Server Exception
                              example: ServiceUUIDNotFoundError
                      status:
                        description: Error code
                        type: integer
                        example: 404
        '409':
          description: A service with the same uuid already exists
          content:
            application/json:
              schema:
                type: object
                required:
                  - error
                properties:
                  data:
                    nullable: true
                    default: null
                  error:
                    type: object
                    required:
                      - status
                      - message
                    properties:
                      message:
                        description: Error message
                        type: string
                        example: Unexpected error
                      errors:
                        type: array
                        items:
                          properties:
                            code:
                              type: string
                              description: Server Exception
                              example: ServiceUUIDNotFoundError
                      status:
                        description: Error code
                        type: integer
                        example: 404
        default:
          description: Unexpected error
          content:
            application/json:
              schema:
                type: object
                required:
                  - error
                properties:
                  data:
                    nullable: true
                    default: null
                  error:
                    type: object
                    required:
                      - status
                      - message
                    properties:
                      message:
                        description: Error message
                        type: string
                        example: Unexpected error
                      errors:
                        type: array
                        items:
                          properties:
                            code:
                              type: string
                              description: Server Exception
                              example: ServiceUUIDNotFoundError
                      status:
                        description: Error code
                        type: integer
                        example: 404
  '/running_interactive_services/{service_uuid}':
    get:
      tags:
        - users
      summary: Succesfully returns if a service with the defined uuid is up and running
      description: Succesfully returns if a service with the defined uuid is up and running
      operationId: running_interactive_services_get
      parameters:
        - in: path
          name: service_uuid
          description: The uuid of the service
          required: true
          schema:
            type: string
            example: 123e4567-e89b-12d3-a456-426655440000
      responses:
        '200':
          description: OK service exists and runs. Returns service location.
          content:
            application/json:
              schema:
                type: object
                required:
                  - data
                properties:
                  data:
                    type: object
                    required:
                      - published_port
                      - service_uuid
                      - service_key
                      - service_version
                      - service_host
                      - service_port
                      - service_state
                      - user_id
                    properties:
                      published_port:
                        description: The ports where the service provides its interface
                        type: integer
                        format: int32
                        minimum: 1
                        example: 30000
                      entry_point:
                        description: The entry point where the service provides its interface if specified
                        type: string
                        example: /the/entry/point/is/here
                      service_uuid:
                        description: The UUID attached to this service
                        type: string
                        example: 123e4567-e89b-12d3-a456-426655440000
                      service_key:
                        type: string
                        description: distinctive name for the node based on the docker registry path
                        pattern: '^(simcore)/(services)/(comp|dynamic)(/[\w/-]+)+$'
                        example:
                          - simcore/services/comp/itis/sleeper
                          - simcore/services/dynamic/3dviewer
                      service_version:
                        type: string
                        description: semantic version number
                        pattern: '^(0|[1-9]\d*)(\.(0|[1-9]\d*)){2}(-(0|[1-9]\d*|\d*[-a-zA-Z][-\da-zA-Z]*)(\.(0|[1-9]\d*|\d*[-a-zA-Z][-\da-zA-Z]*))*)?(\+[-\da-zA-Z]+(\.[-\da-zA-Z-]+)*)?$'
                        example:
                          - 1.0.0
                          - 0.0.1
                      service_host:
                        description: service host name within the network
                        type: string
                        example: jupyter_E1O2E-LAH
                      service_port:
                        description: port to access the service within the network
                        type: integer
                        minimum: 1
                        example: 8081
                      service_basepath:
                        description: different base path where current service is mounted otherwise defaults to root
                        type: string
                        example: /x/E1O2E-LAH
                        default: ''
                      service_state:
                        description: |
                          the service state * 'pending' - The service is waiting for resources to start * 'pulling' - The service is being pulled from the registry * 'starting' - The service is starting * 'running' - The service is running * 'complete' - The service completed * 'failed' - The service failed to start
                        type: string
                        enum:
                          - pending
                          - pulling
                          - starting
                          - running
                          - complete
                          - failed
                      service_message:
                        description: the service message
                        type: string
                        example: no suitable node (insufficient resources on 1 node)
                      user_id:
                        description: the user that started the service
                        type: string
                        example: '123'
                  error:
                    nullable: true
                    default: null
        '400':
          description: 'Malformed function call, missing field'
          content:
            application/json:
              schema:
                type: object
                required:
                  - error
                properties:
                  data:
                    nullable: true
                    default: null
                  error:
                    type: object
                    required:
                      - status
                      - message
                    properties:
                      message:
                        description: Error message
                        type: string
                        example: Unexpected error
                      errors:
                        type: array
                        items:
                          properties:
                            code:
                              type: string
                              description: Server Exception
                              example: ServiceUUIDNotFoundError
                      status:
                        description: Error code
                        type: integer
                        example: 404
        '404':
          description: Service not found
          content:
            application/json:
              schema:
                type: object
                required:
                  - error
                properties:
                  data:
                    nullable: true
                    default: null
                  error:
                    type: object
                    required:
                      - status
                      - message
                    properties:
                      message:
                        description: Error message
                        type: string
                        example: Unexpected error
                      errors:
                        type: array
                        items:
                          properties:
                            code:
                              type: string
                              description: Server Exception
                              example: ServiceUUIDNotFoundError
                      status:
                        description: Error code
                        type: integer
                        example: 404
        default:
          description: Unexpected error
          content:
            application/json:
              schema:
                type: object
                required:
                  - error
                properties:
                  data:
                    nullable: true
                    default: null
                  error:
                    type: object
                    required:
                      - status
                      - message
                    properties:
                      message:
                        description: Error message
                        type: string
                        example: Unexpected error
                      errors:
                        type: array
                        items:
                          properties:
                            code:
                              type: string
                              description: Server Exception
                              example: ServiceUUIDNotFoundError
                      status:
                        description: Error code
                        type: integer
                        example: 404
    delete:
      tags:
        - users
      summary: Stops and removes an interactive service from the oSparc platform
      description: Stops and removes an interactive service from the oSparc platform
      operationId: running_interactive_services_delete
      parameters:
        - in: path
          name: service_uuid
          description: The uuid of the service
          required: true
          schema:
            type: string
            example: 123e4567-e89b-12d3-a456-426655440000
        - in: query
          name: save_state
          description: Save the state prior to removing the service
          required: false
          schema:
            type: boolean
            default: true
      responses:
        '204':
          description: Succesfully stopped and removed the service from the oSparc platform
        '400':
          description: 'Malformed function call, missing field'
          content:
            application/json:
              schema:
                type: object
                required:
                  - error
                properties:
                  data:
                    nullable: true
                    default: null
                  error:
                    type: object
                    required:
                      - status
                      - message
                    properties:
                      message:
                        description: Error message
                        type: string
                        example: Unexpected error
                      errors:
                        type: array
                        items:
                          properties:
                            code:
                              type: string
                              description: Server Exception
                              example: ServiceUUIDNotFoundError
                      status:
                        description: Error code
                        type: integer
                        example: 404
        '404':
          description: Service not found
          content:
            application/json:
              schema:
                type: object
                required:
                  - error
                properties:
                  data:
                    nullable: true
                    default: null
                  error:
                    type: object
                    required:
                      - status
                      - message
                    properties:
                      message:
                        description: Error message
                        type: string
                        example: Unexpected error
                      errors:
                        type: array
                        items:
                          properties:
                            code:
                              type: string
                              description: Server Exception
                              example: ServiceUUIDNotFoundError
                      status:
                        description: Error code
                        type: integer
                        example: 404
        default:
          description: Unexpected error
          content:
            application/json:
              schema:
                type: object
                required:
                  - error
                properties:
                  data:
                    nullable: true
                    default: null
                  error:
                    type: object
                    required:
                      - status
                      - message
                    properties:
                      message:
                        description: Error message
                        type: string
                        example: Unexpected error
                      errors:
                        type: array
                        items:
                          properties:
                            code:
                              type: string
                              description: Server Exception
                              example: ServiceUUIDNotFoundError
                      status:
                        description: Error code
                        type: integer
                        example: 404
components:
  parameters:
    UserId:
      in: query
      name: user_id
      description: The ID of the user that starts the service
      required: true
      schema:
        type: string
        example: asdfgj233
    ProjectId:
      in: query
      name: project_id
      description: The ID of the project in which the service starts
      required: true
      schema:
        type: string
        example: asdfgj233
    AssignmentUuid:
      in: query
      name: service_uuid
      description: The uuid to assign the service with
      required: true
      schema:
        type: string
        example: 123e4567-e89b-12d3-a456-426655440000
    ServiceKeyPath:
      in: path
      name: service_key
      description: The key (url) of the service
      required: true
      schema:
        type: string
        description: distinctive name for the node based on the docker registry path
        pattern: '^(simcore)/(services)/(comp|dynamic)(/[\w/-]+)+$'
        example:
          - simcore/services/comp/itis/sleeper
          - simcore/services/dynamic/3dviewer
    ServiceKey:
      in: query
      name: service_key
      description: The key (url) of the service
      required: true
      schema:
        type: string
        description: distinctive name for the node based on the docker registry path
        pattern: '^(simcore)/(services)/(comp|dynamic)(/[\w/-]+)+$'
        example:
          - simcore/services/comp/itis/sleeper
          - simcore/services/dynamic/3dviewer
    ServiceType:
      in: query
      name: service_type
      description: |
        The service type:
          * computational - a computational service
          * interactive - an interactive service
      required: false
      schema:
        type: string
        enum:
          - computational
          - interactive
        example: computational
    ServiceBasePath:
      in: query
      name: service_basepath
      description: predefined basepath for the backend service otherwise uses root
      required: false
      schema:
        type: string
        example: /x/EycCXbU0H/
        default: ''
    ServiceUuid:
      in: path
      name: service_uuid
      description: The uuid of the service
      required: true
      schema:
        type: string
        example: 123e4567-e89b-12d3-a456-426655440000
    ServiceVersionPath:
      in: path
      name: service_version
      description: The tag/version of the service
      required: true
      schema:
        type: string
        description: semantic version number
        pattern: '^(0|[1-9]\d*)(\.(0|[1-9]\d*)){2}(-(0|[1-9]\d*|\d*[-a-zA-Z][-\da-zA-Z]*)(\.(0|[1-9]\d*|\d*[-a-zA-Z][-\da-zA-Z]*))*)?(\+[-\da-zA-Z]+(\.[-\da-zA-Z-]+)*)?$'
        example:
          - 1.0.0
          - 0.0.1
    ServiceVersion:
      in: query
      name: service_tag
      description: The tag/version of the service
      required: false
      schema:
        type: string
        description: semantic version number
        pattern: '^(0|[1-9]\d*)(\.(0|[1-9]\d*)){2}(-(0|[1-9]\d*|\d*[-a-zA-Z][-\da-zA-Z]*)(\.(0|[1-9]\d*|\d*[-a-zA-Z][-\da-zA-Z]*))*)?(\+[-\da-zA-Z]+(\.[-\da-zA-Z-]+)*)?$'
        example:
          - 1.0.0
          - 0.0.1
    SaveState:
      in: query
      name: save_state
      description: Save the state prior to removing the service
      required: false
      schema:
        type: boolean
        default: true
  schemas:
    ErrorEnveloped:
      type: object
      required:
        - error
      properties:
        data:
          nullable: true
          default: null
        error:
          type: object
          required:
            - status
            - message
          properties:
            message:
              description: Error message
              type: string
              example: Unexpected error
            errors:
              type: array
              items:
                properties:
                  code:
                    type: string
                    description: Server Exception
                    example: ServiceUUIDNotFoundError
            status:
              description: Error code
              type: integer
              example: 404
    RunningServiceEnveloped:
      type: object
      required:
        - data
      properties:
        data:
          type: object
          required:
            - published_port
            - service_uuid
            - service_key
            - service_version
            - service_host
            - service_port
            - service_state
            - user_id
          properties:
            published_port:
              description: The ports where the service provides its interface
              type: integer
              format: int32
              minimum: 1
              example: 30000
            entry_point:
              description: The entry point where the service provides its interface if specified
              type: string
              example: /the/entry/point/is/here
            service_uuid:
              description: The UUID attached to this service
              type: string
              example: 123e4567-e89b-12d3-a456-426655440000
            service_key:
              type: string
              description: distinctive name for the node based on the docker registry path
              pattern: '^(simcore)/(services)/(comp|dynamic)(/[\w/-]+)+$'
              example:
                - simcore/services/comp/itis/sleeper
                - simcore/services/dynamic/3dviewer
            service_version:
              type: string
              description: semantic version number
              pattern: '^(0|[1-9]\d*)(\.(0|[1-9]\d*)){2}(-(0|[1-9]\d*|\d*[-a-zA-Z][-\da-zA-Z]*)(\.(0|[1-9]\d*|\d*[-a-zA-Z][-\da-zA-Z]*))*)?(\+[-\da-zA-Z]+(\.[-\da-zA-Z-]+)*)?$'
              example:
                - 1.0.0
                - 0.0.1
            service_host:
              description: service host name within the network
              type: string
              example: jupyter_E1O2E-LAH
            service_port:
              description: port to access the service within the network
              type: integer
              minimum: 1
              example: 8081
            service_basepath:
              description: different base path where current service is mounted otherwise defaults to root
              type: string
              example: /x/E1O2E-LAH
              default: ''
            service_state:
              description: |
                the service state * 'pending' - The service is waiting for resources to start * 'pulling' - The service is being pulled from the registry * 'starting' - The service is starting * 'running' - The service is running * 'complete' - The service completed * 'failed' - The service failed to start
              type: string
              enum:
                - pending
                - pulling
                - starting
                - running
                - complete
                - failed
            service_message:
              description: the service message
              type: string
              example: no suitable node (insufficient resources on 1 node)
            user_id:
              description: the user that started the service
              type: string
              example: '123'
        error:
          nullable: true
          default: null
    RunningServicesEnveloped:
      type: object
      required:
        - data
      properties:
        data:
          type: array
          items:
            type: object
            required:
              - published_port
              - service_uuid
              - service_key
              - service_version
              - service_host
              - service_port
              - service_state
              - user_id
            properties:
              published_port:
                description: The ports where the service provides its interface
                type: integer
                format: int32
                minimum: 1
                example: 30000
              entry_point:
                description: The entry point where the service provides its interface if specified
                type: string
                example: /the/entry/point/is/here
              service_uuid:
                description: The UUID attached to this service
                type: string
                example: 123e4567-e89b-12d3-a456-426655440000
              service_key:
                type: string
                description: distinctive name for the node based on the docker registry path
                pattern: '^(simcore)/(services)/(comp|dynamic)(/[\w/-]+)+$'
                example:
                  - simcore/services/comp/itis/sleeper
                  - simcore/services/dynamic/3dviewer
              service_version:
                type: string
                description: semantic version number
                pattern: '^(0|[1-9]\d*)(\.(0|[1-9]\d*)){2}(-(0|[1-9]\d*|\d*[-a-zA-Z][-\da-zA-Z]*)(\.(0|[1-9]\d*|\d*[-a-zA-Z][-\da-zA-Z]*))*)?(\+[-\da-zA-Z]+(\.[-\da-zA-Z-]+)*)?$'
                example:
                  - 1.0.0
                  - 0.0.1
              service_host:
                description: service host name within the network
                type: string
                example: jupyter_E1O2E-LAH
              service_port:
                description: port to access the service within the network
                type: integer
                minimum: 1
                example: 8081
              service_basepath:
                description: different base path where current service is mounted otherwise defaults to root
                type: string
                example: /x/E1O2E-LAH
                default: ''
              service_state:
                description: |
                  the service state * 'pending' - The service is waiting for resources to start * 'pulling' - The service is being pulled from the registry * 'starting' - The service is starting * 'running' - The service is running * 'complete' - The service completed * 'failed' - The service failed to start
                type: string
                enum:
                  - pending
                  - pulling
                  - starting
                  - running
                  - complete
                  - failed
              service_message:
                description: the service message
                type: string
                example: no suitable node (insufficient resources on 1 node)
              user_id:
                description: the user that started the service
                type: string
                example: '123'
        error:
          nullable: true
          default: null
    ServicesEnveloped:
      type: object
      required:
        - data
      properties:
        data:
          type: array
          items:
            title: simcore node
            description: Description of a simcore node 'class' with input and output
            type: object
            additionalProperties: false
            required:
              - key
              - version
              - type
              - name
              - description
              - authors
              - contact
              - inputs
              - outputs
            properties:
              key:
                type: string
                description: distinctive name for the node based on the docker registry path
<<<<<<< HEAD
                pattern: '^(simcore)/(services)/(comp|dynamic)(/[^\s/]+)+$'
=======
                pattern: '^(simcore)/(services)/(comp|dynamic|frontend)(/[\w/-]+)+$'
>>>>>>> aad00a68
                example: simcore/services/comp/itis/sleeper
              integration-version:
                type: string
                description: integration version number
                pattern: '^(0|[1-9]\d*)(\.(0|[1-9]\d*)){2}(-(0|[1-9]\d*|\d*[-a-zA-Z][-\da-zA-Z]*)(\.(0|[1-9]\d*|\d*[-a-zA-Z][-\da-zA-Z]*))*)?(\+[-\da-zA-Z]+(\.[-\da-zA-Z-]+)*)?$'
                example: 1.0.0
              version:
                type: string
                description: service version number
                pattern: '^(0|[1-9]\d*)(\.(0|[1-9]\d*)){2}(-(0|[1-9]\d*|\d*[-a-zA-Z][-\da-zA-Z]*)(\.(0|[1-9]\d*|\d*[-a-zA-Z][-\da-zA-Z]*))*)?(\+[-\da-zA-Z]+(\.[-\da-zA-Z-]+)*)?$'
                example: 1.0.0
              type:
                type: string
                description: service type
                enum:
                  - frontend
                  - computational
                  - dynamic
                example: computational
              name:
                type: string
                description: 'short, human readable name for the node'
                example: Fast Counter
              thumbnail:
                type: string
                description: url to the thumbnail
                example: 'https://user-images.githubusercontent.com/32800795/61083844-ff48fb00-a42c-11e9-8e63-fa2d709c8baf.png'
              badges:
                type: array
                items:
                  type: object
                  required:
                    - name
                    - image
                    - url
                  additionalProperties: false
                  properties:
                    name:
                      type: string
                      description: Name of the subject
                      example: travis-ci
                    image:
                      type: string
                      description: Url to the shield
                      example: 'https://travis-ci.org/ITISFoundation/osparc-simcore.svg?branch=master'
                    url:
                      type: string
                      description: Link to status
                      example: 'https://travis-ci.org/ITISFoundation/osparc-simcore ''State of CI: build, test and pushing images'''
              description:
                type: string
                description: human readable description of the purpose of the node
                example: Our best node type
              authors:
                type: array
                minItems: 1
                items:
                  type: object
                  required:
                    - name
                    - email
                  additionalProperties: false
                  properties:
                    name:
                      type: string
                      description: Name of the author
                      example: Sun Bak
                    email:
                      description: Email address
                      type: string
                      format: email
                      example: sun@sense.eight
                    affiliation:
                      description: Affiliation of the author
                      type: string
                      example: Sense8
              contact:
                type: string
                format: email
                description: email to correspond to the authors about the node
                example: lab@net.flix
              inputs:
                type: object
                description: definition of the inputs of this node
                x-patternProperties:
                  '^[-_a-zA-Z0-9]+$':
                    type: object
                    description: all the input configurable for this service
                    additionalProperties: false
                    required:
                      - label
                      - description
                      - type
                    properties:
                      displayOrder:
                        type: number
                        description: use this to numerically sort the properties for display
                        example:
                          - 1
                          - -0.2
                      label:
                        type: string
                        description: short name for the property
                        example:
                          - Age
                      description:
                        type: string
                        description: description of the property
                        example:
                          - Age in seconds since 1970
                      type:
                        type: string
                        pattern: '^(number|integer|boolean|string|data:([^/\s,]+/[^/\s,]+|\[[^/\s,]+/[^/\s,]+(,[^/\s]+/[^/,\s]+)*\]))$'
                        description: data type expected on this input glob matching for data type is allowed
                        example:
                          - number
                          - boolean
                          - 'data:*/*'
                          - 'data:text/*'
                          - 'data:[image/jpeg,image/png]'
                          - 'data:application/json'
                          - 'data:application/json;schema=https://my-schema/not/really/schema.json'
                          - 'data:application/vnd.ms-excel'
                          - 'data:text/plain'
                          - 'data:application/hdf5'
                          - 'data:application/edu.ucdavis@ceclancy.xyz'
                      fileToKeyMap:
                        description: Place the data associated with the named keys in files
                        type: object
                        patternProperties:
                          .+:
                            type: string
                            pattern: '^[-_a-zA-Z0-9]+$'
                        example:
                          - dir/input1.txt: key_1
                            dir33/input2.txt: key2
                      defaultValue:
                        description: initial value for this input
                        type:
                          - string
                          - number
                          - integer
                          - boolean
                        example:
                          - Dog
                          - true
                      unit:
                        title: Unit
                        description: 'Units of this input value, if a physical quantity'
                        type: string
                      widget:
                        description: custom widget to use instead of the default one determined from the data-type
                        anyOf:
                          - type: object
                            additionalProperties: false
                            required:
                              - type
                            properties:
                              type:
                                description: type of the property
                                type: string
                                enum:
                                  - TextArea
                              minHeight:
                                description: minimum Height of the textarea
                                type: integer
                                minimum: 1
                          - type: object
                            additionalProperties: false
                            required:
                              - type
                              - structure
                            properties:
                              type:
                                description: type of the property
                                type: string
                                enum:
                                  - SelectBox
                              structure:
                                type: array
                                minItems: 1
                                items:
                                  type: object
                                  additionalProperties: false
                                  required:
                                    - key
                                    - label
                                  properties:
                                    key:
                                      type:
                                        - string
                                        - boolean
                                        - number
                                    label:
                                      type: string
                                  example:
                                    - - key: rat
                                        label: The Rat
                                      - key: dog
                                        label: Bello the Dog
                additionalProperties: true
              outputs:
                type: object
                description: definition of the outputs of this node
                x-patternProperties:
                  '^[-_a-zA-Z0-9]+$':
                    type: object
                    description: all the output produced by this node
                    additionalProperties: false
                    required:
                      - label
                      - description
                      - type
                    properties:
                      displayOrder:
                        type: number
                        description: use this to numerically sort the properties for display
                        example:
                          - 1
                          - -0.2
                      label:
                        type: string
                        description: short name for the property
                        example:
                          - Age
                      description:
                        type: string
                        description: description of the property
                        example:
                          - Age in seconds since 1970
                      type:
                        type: string
                        pattern: '^(number|integer|boolean|string|data:[^/\s,]+/[^/\s,]+)$'
                        description: data type expected on this output
                        example:
                          - number
                          - integer
                          - boolean
                          - string
                          - 'data:application/json'
                          - 'data:application/vnd.ms-excel '
                          - 'data:text/plain'
                          - 'data:application/hdf5'
                      fileToKeyMap:
                        description: Place the data stored in the named files and store it in the locations pointed to by the respective output key.
                        type: object
                        patternProperties:
                          .+:
                            type: string
                            pattern: '^[-_a-zA-Z0-9]+$'
                        example:
                          - dir/input1.txt: key_1
                            dir33/input2.txt: key2
                      unit:
                        title: Unit
                        description: 'Units of the output value, if a physical quantity'
                        type: string
                additionalProperties: true
        error:
          nullable: true
          default: null
    ServiceExtrasEnveloped:
      type: object
      required:
        - data
      properties:
        data:
          type: object
          required:
            - node_requirements
          properties:
            node_requirements:
              type: array
              items:
                type: string
                enum:
                  - CPU
                  - GPU
            service_build_details:
              type: object
              properties:
                build_date:
                  type: string
                vcs_ref:
                  type: string
                vcs_url:
                  type: string
        error:
          nullable: true
          default: null
    HealthCheckEnveloped:
      type: object
      required:
        - data
      properties:
        data:
          type: object
          properties:
            name:
              type: string
              example: director service
            status:
              type: string
              example: SERVICE_RUNNING
            api_version:
              type: string
              example: 1.0.0-dev
            version:
              type: string
              example: 1dfcfdc
        error:
          nullable: true
          default: null<|MERGE_RESOLUTION|>--- conflicted
+++ resolved
@@ -159,11 +159,7 @@
                         key:
                           type: string
                           description: distinctive name for the node based on the docker registry path
-<<<<<<< HEAD
-                          pattern: '^(simcore)/(services)/(comp|dynamic)(/[^\s/]+)+$'
-=======
                           pattern: '^(simcore)/(services)/(comp|dynamic|frontend)(/[\w/-]+)+$'
->>>>>>> aad00a68
                           example: simcore/services/comp/itis/sleeper
                         integration-version:
                           type: string
@@ -554,11 +550,7 @@
                         key:
                           type: string
                           description: distinctive name for the node based on the docker registry path
-<<<<<<< HEAD
-                          pattern: '^(simcore)/(services)/(comp|dynamic)(/[^\s/]+)+$'
-=======
                           pattern: '^(simcore)/(services)/(comp|dynamic|frontend)(/[\w/-]+)+$'
->>>>>>> aad00a68
                           example: simcore/services/comp/itis/sleeper
                         integration-version:
                           type: string
@@ -2203,11 +2195,7 @@
               key:
                 type: string
                 description: distinctive name for the node based on the docker registry path
-<<<<<<< HEAD
-                pattern: '^(simcore)/(services)/(comp|dynamic)(/[^\s/]+)+$'
-=======
                 pattern: '^(simcore)/(services)/(comp|dynamic|frontend)(/[\w/-]+)+$'
->>>>>>> aad00a68
                 example: simcore/services/comp/itis/sleeper
               integration-version:
                 type: string
