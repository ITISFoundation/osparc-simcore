--- conflicted
+++ resolved
@@ -419,11 +419,7 @@
                                   type: string
                           additionalProperties: true
                         boot-options:
-<<<<<<< HEAD
-                          title: Boot-Options
-=======
                           title: Boot Options
->>>>>>> f88a41f2
                           description: Service defined boot options. These get injected in the service as env variables.
                           type: object
                           x-patternProperties:
@@ -854,11 +850,7 @@
                                   type: string
                           additionalProperties: true
                         boot-options:
-<<<<<<< HEAD
-                          title: Boot-Options
-=======
                           title: Boot Options
->>>>>>> f88a41f2
                           description: Service defined boot options. These get injected in the service as env variables.
                           type: object
                           x-patternProperties:
@@ -2696,11 +2688,7 @@
                         type: string
                 additionalProperties: true
               boot-options:
-<<<<<<< HEAD
-                title: Boot-Options
-=======
                 title: Boot Options
->>>>>>> f88a41f2
                 description: Service defined boot options. These get injected in the service as env variables.
                 type: object
                 x-patternProperties:
