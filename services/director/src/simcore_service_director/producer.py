# pylint: disable=C0111, R0913

import asyncio
import json
import logging
import re
from distutils.version import StrictVersion
from enum import Enum
from pprint import pformat
from typing import Dict, List, Optional, Tuple, Union, Any

import aiodocker
import tenacity
from aiohttp import ClientConnectionError, ClientSession, web
from servicelib.async_utils import run_sequentially_in_context
from servicelib.monitor_services import service_started, service_stopped

from . import config, docker_utils, exceptions, registry_proxy
from .config import APP_CLIENT_SESSION_KEY
from .services_common import ServicesCommonSettings
from .system_utils import get_system_extra_hosts_raw
from .utils import get_swarm_network
from .directorv2_proxy import (
    start_service_sidecar_stack,
    stop_service_sidecar_stack,
    get_service_sidecar_stack_status,
)

log = logging.getLogger(__name__)


class ServiceState(Enum):
    PENDING = "pending"
    PULLING = "pulling"
    STARTING = "starting"
    RUNNING = "running"
    COMPLETE = "complete"
    FAILED = "failed"


async def _create_auth() -> Dict[str, str]:
    return {"username": config.REGISTRY_USER, "password": config.REGISTRY_PW}


async def _check_node_uuid_available(
    client: aiodocker.docker.Docker, node_uuid: str
) -> None:
    log.debug("Checked if UUID %s is already in use", node_uuid)
    # check if service with same uuid already exists
    try:
        # not filtering by "swarm_stack_name" label because it's safer
        list_of_running_services_w_uuid = await client.services.list(
            filters={"label": "uuid=" + node_uuid}
        )
    except aiodocker.exceptions.DockerError as err:
        log.exception("Error while retrieving services list")
        raise exceptions.GenericDockerError(
            "Error while retrieving services", err
        ) from err
    if list_of_running_services_w_uuid:
        raise exceptions.ServiceUUIDInUseError(node_uuid)
    log.debug("UUID %s is free", node_uuid)


def _check_setting_correctness(setting: Dict) -> None:
    if "name" not in setting or "type" not in setting or "value" not in setting:
        raise exceptions.DirectorException("Invalid setting in %s" % setting)


def _parse_mount_settings(settings: List[Dict]) -> List[Dict]:
    mounts = list()
    for s in settings:
        log.debug("Retrieved mount settings %s", s)
        mount = dict()
        mount["ReadOnly"] = True
        if "ReadOnly" in s and s["ReadOnly"] in ["false", "False", False]:
            mount["ReadOnly"] = False

        for field in ["Source", "Target", "Type"]:
            if field in s:
                mount[field] = s[field]
            else:
                log.warning(
                    "Mount settings have wrong format. Required keys [Source, Target, Type]"
                )
                continue

        log.debug("Append mount settings %s", mount)
        mounts.append(mount)

    return mounts


def _parse_env_settings(settings: List[str]) -> Dict:
    envs = dict()
    for s in settings:
        log.debug("Retrieved env settings %s", s)
        if "=" in s:
            parts = s.split("=")
            if len(parts) == 2:
                envs.update({parts[0]: parts[1]})

        log.debug("Parsed env settings %s", s)

    return envs


async def _read_service_settings(
    app: web.Application, key: str, tag: str, settings_name: str
) -> Dict:
    image_labels = await registry_proxy.get_image_labels(app, key, tag)
    settings = (
        json.loads(image_labels[settings_name]) if settings_name in image_labels else {}
    )

    log.debug("Retrieved %s settings: %s", settings_name, pformat(settings))
    return settings


# pylint: disable=too-many-branches
async def _create_docker_service_params(
    app: web.Application,
    client: aiodocker.docker.Docker,
    service_key: str,
    service_tag: str,
    main_service: bool,
    user_id: str,
    node_uuid: str,
    project_id: str,
    node_base_path: str,
    internal_network_id: Optional[str],
) -> Dict:
    # pylint: disable=too-many-statements
    service_parameters_labels = await _read_service_settings(
        app, service_key, service_tag, config.SERVICE_RUNTIME_SETTINGS
    )
    reverse_proxy_settings = await _read_service_settings(
        app, service_key, service_tag, config.SERVICE_REVERSE_PROXY_SETTINGS
    )
    service_name = registry_proxy.get_service_last_names(service_key) + "_" + node_uuid
    log.debug("Converting labels to docker runtime parameters")
    container_spec = {
        "Image": f"{config.REGISTRY_PATH}/{service_key}:{service_tag}",
        "Env": {
            **config.SERVICES_DEFAULT_ENVS,
            "SIMCORE_USER_ID": user_id,
            "SIMCORE_NODE_UUID": node_uuid,
            "SIMCORE_PROJECT_ID": project_id,
            "SIMCORE_NODE_BASEPATH": node_base_path or "",
            "SIMCORE_HOST_NAME": service_name,
        },
        "Hosts": get_system_extra_hosts_raw(config.EXTRA_HOSTS_SUFFIX),
        "Init": True,
        "Labels": {
            "user_id": user_id,
            "study_id": project_id,
            "node_id": node_uuid,
            "swarm_stack_name": config.SWARM_STACK_NAME,
        },
        "Mounts": [],
    }

    if (
        config.DIRECTOR_SELF_SIGNED_SSL_FILENAME
        and config.DIRECTOR_SELF_SIGNED_SSL_SECRET_ID
        and config.DIRECTOR_SELF_SIGNED_SSL_SECRET_NAME
    ):
        # Note: this is useful for S3 client in case of self signed certificate
        container_spec["Env"][
            "SSL_CERT_FILE"
        ] = config.DIRECTOR_SELF_SIGNED_SSL_FILENAME
        container_spec["Secrets"] = [
            {
                "SecretID": config.DIRECTOR_SELF_SIGNED_SSL_SECRET_ID,
                "SecretName": config.DIRECTOR_SELF_SIGNED_SSL_SECRET_NAME,
                "File": {
                    "Name": config.DIRECTOR_SELF_SIGNED_SSL_FILENAME,
                    "Mode": 444,
                    "UID": "0",
                    "GID": "0",
                },
            }
        ]

    docker_params = {
        "auth": await _create_auth() if config.REGISTRY_AUTH else {},
        "registry": config.REGISTRY_PATH if config.REGISTRY_AUTH else "",
        "name": service_name,
        "task_template": {
            "ContainerSpec": container_spec,
            "Placement": {
                "Constraints": ["node.role==worker"]
                if await docker_utils.swarm_has_worker_nodes()
                else []
            },
            "RestartPolicy": {
                "Condition": "on-failure",
                "Delay": 5000000,
                "MaxAttempts": 2,
            },
            "Resources": {
                "Limits": {"NanoCPUs": 2 * pow(10, 9), "MemoryBytes": 1 * pow(1024, 3)},
                "Reservations": {
                    "NanoCPUs": 1 * pow(10, 8),
                    "MemoryBytes": 500 * pow(1024, 2),
                },
            },
        },
        "endpoint_spec": {"Mode": "dnsrr"},
        "labels": {
            "uuid": node_uuid,
            "study_id": project_id,
            "user_id": user_id,
            "type": "main" if main_service else "dependency",
            "swarm_stack_name": config.SWARM_STACK_NAME,
            "io.simcore.zone": f"{config.TRAEFIK_SIMCORE_ZONE}",
            "traefik.enable": "true" if main_service else "false",
            f"traefik.http.services.{service_name}.loadbalancer.server.port": "8080",
            f"traefik.http.routers.{service_name}.rule": f"PathPrefix(`/x/{node_uuid}`)",
            f"traefik.http.routers.{service_name}.entrypoints": "http",
            f"traefik.http.routers.{service_name}.priority": "10",
            f"traefik.http.routers.{service_name}.middlewares": f"{config.SWARM_STACK_NAME}_gzip@docker",
        },
        "networks": [internal_network_id] if internal_network_id else [],
    }

    if config.DIRECTOR_SERVICES_CUSTOM_CONSTRAINTS:
        log.debug(
            "adding custom constraints %s ", config.DIRECTOR_SERVICES_CUSTOM_CONSTRAINTS
        )
        docker_params["task_template"]["Placement"]["Constraints"] += [
            config.DIRECTOR_SERVICES_CUSTOM_CONSTRAINTS
        ]

    if reverse_proxy_settings:
        # some services define strip_path:true if they need the path to be stripped away
        if (
            "strip_path" in reverse_proxy_settings
            and reverse_proxy_settings["strip_path"]
        ):
            docker_params["labels"][
                f"traefik.http.middlewares.{service_name}_stripprefixregex.stripprefixregex.regex"
            ] = f"^/x/{node_uuid}"
            docker_params["labels"][
                f"traefik.http.routers.{service_name}.middlewares"
            ] += f", {service_name}_stripprefixregex"

    for param in service_parameters_labels:
        _check_setting_correctness(param)
        # replace %service_uuid% by the given uuid
        if str(param["value"]).find("%service_uuid%") != -1:
            dummy_string = json.dumps(param["value"])
            dummy_string = dummy_string.replace("%service_uuid%", node_uuid)
            param["value"] = json.loads(dummy_string)

        # NOTE: the below capitalize addresses a bug in a lot of already in use services
        # where Resources was written in lower case
        if param["type"].capitalize() == "Resources":
            # python-API compatible for backward compatibility
            if "mem_limit" in param["value"]:
                docker_params["task_template"]["Resources"]["Limits"][
                    "MemoryBytes"
                ] = param["value"]["mem_limit"]
            if "cpu_limit" in param["value"]:
                docker_params["task_template"]["Resources"]["Limits"][
                    "NanoCPUs"
                ] = param["value"]["cpu_limit"]
            if "mem_reservation" in param["value"]:
                docker_params["task_template"]["Resources"]["Reservations"][
                    "MemoryBytes"
                ] = param["value"]["mem_reservation"]
            if "cpu_reservation" in param["value"]:
                docker_params["task_template"]["Resources"]["Reservations"][
                    "NanoCPUs"
                ] = param["value"]["cpu_reservation"]
            # REST-API compatible
            if "Limits" in param["value"] or "Reservations" in param["value"]:
                docker_params["task_template"]["Resources"].update(param["value"])

        # publishing port on the ingress network.
        elif param["name"] == "ports" and param["type"] == "int":  # backward comp
            docker_params["labels"]["port"] = docker_params["labels"][
                f"traefik.http.services.{service_name}.loadbalancer.server.port"
            ] = str(param["value"])
        # REST-API compatible
        elif param["type"] == "EndpointSpec":
            if "Ports" in param["value"]:
                if (
                    isinstance(param["value"]["Ports"], list)
                    and "TargetPort" in param["value"]["Ports"][0]
                ):
                    docker_params["labels"]["port"] = docker_params["labels"][
                        f"traefik.http.services.{service_name}.loadbalancer.server.port"
                    ] = str(param["value"]["Ports"][0]["TargetPort"])

        # placement constraints
        elif param["name"] == "constraints":  # python-API compatible
            docker_params["task_template"]["Placement"]["Constraints"] += param["value"]
        elif param["type"] == "Constraints":  # REST-API compatible
            docker_params["task_template"]["Placement"]["Constraints"] += param["value"]
        elif param["name"] == "env":
            log.debug("Found env parameter %s", param["value"])
            env_settings = _parse_env_settings(param["value"])
            if env_settings:
                docker_params["task_template"]["ContainerSpec"]["Env"].update(
                    env_settings
                )
        elif param["name"] == "mount":
            log.debug("Found mount parameter %s", param["value"])
            mount_settings: List[Dict] = _parse_mount_settings(param["value"])
            if mount_settings:
                docker_params["task_template"]["ContainerSpec"]["Mounts"].extend(
                    mount_settings
                )

    # attach the service to the swarm network dedicated to services
    try:
        swarm_network = await get_swarm_network(client)
        swarm_network_id = swarm_network["Id"]
        swarm_network_name = swarm_network["Name"]
        docker_params["networks"].append(swarm_network_id)
        docker_params["labels"]["traefik.docker.network"] = swarm_network_name

    except exceptions.DirectorException:
        log.exception("Could not find swarm network")

    # set labels for CPU and Memory limits
    container_spec["Labels"]["nano_cpus_limit"] = str(
        docker_params["task_template"]["Resources"]["Limits"]["NanoCPUs"]
    )
    container_spec["Labels"]["mem_limit"] = str(
        docker_params["task_template"]["Resources"]["Limits"]["MemoryBytes"]
    )

    log.debug(
        "Converted labels to docker runtime parameters: %s", pformat(docker_params)
    )
    return docker_params


def _get_service_entrypoint(service_boot_parameters_labels: Dict) -> str:
    log.debug("Getting service entrypoint")
    for param in service_boot_parameters_labels:
        _check_setting_correctness(param)
        if param["name"] == "entry_point":
            log.debug("Service entrypoint is %s", param["value"])
            return param["value"]
    return ""


<<<<<<< HEAD
=======
async def _get_swarm_network(client: aiodocker.docker.Docker) -> Dict:
    network_name = "_default"
    if config.SIMCORE_SERVICES_NETWORK_NAME:
        network_name = "{}".format(config.SIMCORE_SERVICES_NETWORK_NAME)
    # try to find the network name (usually named STACKNAME_default)
    networks = [
        x
        for x in (await client.networks.list())
        if "swarm" in x["Scope"] and network_name in x["Name"]
    ]
    if not networks or len(networks) > 1:
        raise exceptions.DirectorException(
            msg=(
                "Swarm network name is not configured, found following networks "
                "(if there is more then 1 network, remove the one which has no "
                f"containers attached and all is fixed): {networks}"
            )
        )
    return networks[0]


>>>>>>> 790bac2d
async def _get_docker_image_port_mapping(
    service: Dict,
) -> Tuple[Optional[str], Optional[int]]:
    log.debug("getting port published by service: %s", pformat(service))

    published_ports = list()
    target_ports = list()
    if "Endpoint" in service:
        service_endpoints = service["Endpoint"]
        if "Ports" in service_endpoints:
            ports_info_json = service_endpoints["Ports"]
            for port in ports_info_json:
                published_ports.append(port["PublishedPort"])
                target_ports.append(port["TargetPort"])

    log.debug("Service %s publishes: %s ports", service["ID"], published_ports)
    published_port = None
    target_port = None
    if published_ports:
        published_port = published_ports[0]
    if target_ports:
        target_port = target_ports[0]
    else:
        # if empty no port is published but there might still be an internal port defined
        if "port" in service["Spec"]["Labels"]:
            target_port = int(service["Spec"]["Labels"]["port"])
    return published_port, target_port


@tenacity.retry(
    wait=tenacity.wait_fixed(2),
    stop=tenacity.stop_after_attempt(3) or tenacity.stop_after_delay(10),
)
async def _pass_port_to_service(
    service_name: str,
    port: str,
    service_boot_parameters_labels: Dict,
    session: ClientSession,
) -> None:
    for param in service_boot_parameters_labels:
        _check_setting_correctness(param)
        if param["name"] == "published_host":
            # time.sleep(5)
            route = param["value"]
            log.debug(
                "Service needs to get published host %s:%s using route %s",
                config.PUBLISHED_HOST_NAME,
                port,
                route,
            )
            service_url = "http://" + service_name + "/" + route
            query_string = {
                "hostname": str(config.PUBLISHED_HOST_NAME),
                "port": str(port),
            }
            log.debug("creating request %s and query %s", service_url, query_string)
            async with session.post(service_url, data=query_string) as response:
                log.debug("query response: %s", await response.text())
            return
    log.debug("service %s does not need to know its external port", service_name)


async def _create_network_name(service_name: str, node_uuid: str) -> str:
    return service_name + "_" + node_uuid


async def _create_overlay_network_in_swarm(
    client: aiodocker.docker.Docker, service_name: str, node_uuid: str
) -> str:
    log.debug(
        "Creating overlay network for service %s with uuid %s", service_name, node_uuid
    )
    network_name = await _create_network_name(service_name, node_uuid)
    try:
        network_config = {
            "Name": network_name,
            "Driver": "overlay",
            "Labels": {
                "uuid": node_uuid,
                "io.simcore.zone": f"{config.TRAEFIK_SIMCORE_ZONE}",
            },
        }
        docker_network = await client.networks.create(network_config)
        log.debug(
            "Network %s created for service %s with uuid %s",
            network_name,
            service_name,
            node_uuid,
        )
        return docker_network.id
    except aiodocker.exceptions.DockerError as err:
        log.exception("Error while creating network for service %s", service_name)
        raise exceptions.GenericDockerError(
            "Error while creating network", err
        ) from err


def _filter_remove_network(network: Dict, node_uuid: str) -> bool:
    """Retruns True if network should be removed"""
    labels = network["Labels"]
    return (
        labels
        and labels.get("uuid") == node_uuid
        and labels.get("io.simcore.zone") == f"{config.TRAEFIK_SIMCORE_ZONE}"
    )


async def _remove_overlay_network_of_swarm(
    client: aiodocker.docker.Docker, node_uuid: str
) -> None:
    log.debug("Removing overlay network for service with uuid %s", node_uuid)
    try:
        networks = [
            x
            for x in (await client.networks.list())
            if _filter_remove_network(x, node_uuid)
        ]
        log.debug("Found %s networks with uuid %s", len(networks), node_uuid)
        # remove any network in the list (should be only one)
        for network in networks:
            docker_network = aiodocker.networks.DockerNetwork(client, network["Id"])
            await docker_network.delete()
        log.debug("Removed %s networks with uuid %s", len(networks), node_uuid)
    except aiodocker.exceptions.DockerError as err:
        log.exception(
            "Error while removing networks for service with uuid: %s", node_uuid
        )
        raise exceptions.GenericDockerError(
            "Error while removing networks", err
        ) from err


async def _get_service_state(
    client: aiodocker.docker.Docker, service: Dict
) -> Tuple[ServiceState, str]:
    # some times one has to wait until the task info is filled
    service_name = service["Spec"]["Name"]
    log.debug("Getting service %s state", service_name)
    while True:
        tasks = await client.tasks.list(filters={"service": service_name})
        # only keep the ones with the right service ID (we're being a bit picky maybe)
        tasks = [x for x in tasks if x["ServiceID"] == service["ID"]]

        # we are only interested in the last task which has been created last
        if tasks:
            sorted_tasks = sorted(tasks, key=lambda task: task["UpdatedAt"])
            last_task = sorted_tasks[-1]
            task_state = last_task["Status"]["State"]
            log.debug("%s %s", service["ID"], task_state)

            last_task_state = ServiceState.STARTING  # default
            last_task_error_msg = (
                last_task["Status"]["Err"] if "Err" in last_task["Status"] else ""
            )
            if task_state in ("failed", "rejected"):
                log.error(
                    "service %s failed with %s", service_name, last_task["Status"]
                )
                last_task_state = ServiceState.FAILED
            elif task_state in ("pending"):
                last_task_state = ServiceState.PENDING
            elif task_state in ("assigned", "accepted", "preparing"):
                last_task_state = ServiceState.PULLING
            elif task_state in ("ready", "starting"):
                last_task_state = ServiceState.STARTING
            elif task_state in ("running"):
                last_task_state = ServiceState.RUNNING
            elif task_state in ("complete", "shutdown"):
                last_task_state = ServiceState.COMPLETE
            return (last_task_state, last_task_error_msg)

        # allows dealing with other events instead of wasting time here
        await asyncio.sleep(1)  # 1s
    log.debug("Waited for service %s to start", service_name)


async def _wait_until_service_running_or_failed(
    client: aiodocker.docker.Docker, service: Dict, node_uuid: str
) -> None:
    # some times one has to wait until the task info is filled
    service_name = service["Spec"]["Name"]
    log.debug("Waiting for service %s to start", service_name)
    while True:
        tasks = await client.tasks.list(filters={"service": service_name})
        # only keep the ones with the right service ID (we're being a bit picky maybe)
        tasks = [x for x in tasks if x["ServiceID"] == service["ID"]]
        # we are only interested in the last task which has index 0
        if tasks:
            last_task = tasks[0]
            task_state = last_task["Status"]["State"]
            log.debug("%s %s", service["ID"], task_state)
            if task_state in ("failed", "rejected"):
                log.error(
                    "Error while waiting for service with %s", last_task["Status"]
                )
                raise exceptions.ServiceStartTimeoutError(service_name, node_uuid)
            if task_state in ("running", "complete"):
                break
        # allows dealing with other events instead of wasting time here
        await asyncio.sleep(1)  # 1s
    log.debug("Waited for service %s to start", service_name)


async def _get_repos_from_key(
    app: web.Application, service_key: str
) -> Dict[str, List[Dict]]:
    # get the available image for the main service (syntax is image:tag)
    list_of_images = {
        service_key: await registry_proxy.list_image_tags(app, service_key)
    }
    log.debug("entries %s", list_of_images)
    if not list_of_images[service_key]:
        raise exceptions.ServiceNotAvailableError(service_key)

    log.debug(
        "Service %s has the following list of images available: %s",
        service_key,
        list_of_images,
    )

    return list_of_images


async def _get_dependant_repos(
    app: web.Application, service_key: str, service_tag: str
) -> List[Dict]:
    list_of_images = await _get_repos_from_key(app, service_key)
    tag = await _find_service_tag(list_of_images, service_key, service_tag)
    # look for dependencies
    dependent_repositories = await registry_proxy.list_interactive_service_dependencies(
        app, service_key, tag
    )
    return dependent_repositories


async def _find_service_tag(
    list_of_images: Dict, service_key: str, service_tag: str
) -> str:
    if not service_key in list_of_images:
        raise exceptions.ServiceNotAvailableError(
            service_name=service_key, service_tag=service_tag
        )
    # filter incorrect chars
    regex = re.compile(r"^\d+\.\d+\.\d+$")
    filtered_tags_list = filter(regex.search, list_of_images[service_key])
    # sort them now
    available_tags_list = sorted(filtered_tags_list, key=StrictVersion)
    # not tags available... probably an undefined service there...
    if not available_tags_list:
        raise exceptions.ServiceNotAvailableError(service_key, service_tag)
    tag = service_tag
    if not service_tag or service_tag == "latest":
        # get latest tag
        tag = available_tags_list[len(available_tags_list) - 1]
    elif available_tags_list.count(service_tag) != 1:
        raise exceptions.ServiceNotAvailableError(
            service_name=service_key, service_tag=service_tag
        )

    log.debug("Service tag found is %s ", service_tag)
    return tag


async def _start_docker_service(
    app: web.Application,
    client: aiodocker.docker.Docker,
    user_id: str,
    project_id: str,
    service_key: str,
    service_tag: str,
    main_service: bool,
    node_uuid: str,
    node_base_path: str,
    internal_network_id: Optional[str],
) -> Dict:  # pylint: disable=R0913
    service_parameters = await _create_docker_service_params(
        app,
        client,
        service_key,
        service_tag,
        main_service,
        user_id,
        node_uuid,
        project_id,
        node_base_path,
        internal_network_id,
    )
    log.debug(
        "Starting docker service %s:%s using parameters %s",
        service_key,
        service_tag,
        service_parameters,
    )
    # lets start the service
    try:
        service = await client.services.create(**service_parameters)
        if "ID" not in service:
            # error while starting service
            raise exceptions.DirectorException(
                "Error while starting service: {}".format(str(service))
            )
        log.debug("Service started now waiting for it to run")

        # get the full info from docker
        service = await client.services.inspect(service["ID"])
        service_name = service["Spec"]["Name"]
        service_state, service_msg = await _get_service_state(client, service)

        # wait for service to start
        # await _wait_until_service_running_or_failed(client, service, node_uuid)
        log.debug("Service %s successfully started", service_name)
        # the docker swarm maybe opened some random port to access the service, get the latest version of the service
        service = await client.services.inspect(service["ID"])
        published_port, target_port = await _get_docker_image_port_mapping(service)
        # now pass boot parameters
        service_boot_parameters_labels = await _read_service_settings(
            app, service_key, service_tag, config.SERVICE_RUNTIME_BOOTSETTINGS
        )
        service_entrypoint = _get_service_entrypoint(service_boot_parameters_labels)
        if published_port:
            session = app[APP_CLIENT_SESSION_KEY]
            await _pass_port_to_service(
                service_name, published_port, service_boot_parameters_labels, session
            )

        return format_node_details_for_frontend(
            published_port=published_port,
            entry_point=service_entrypoint,
            service_uuid=node_uuid,
            service_key=service_key,
            service_version=service_tag,
            service_host=service_name,
            service_port=target_port,
            service_basepath=node_base_path,
            service_state=service_state,
            service_message=service_msg,
        )

    except exceptions.ServiceStartTimeoutError as err:
        log.exception("Service failed to start")
        await _silent_service_cleanup(app, node_uuid)
        raise
    except aiodocker.exceptions.DockerError as err:
        log.exception("Unexpected error")
        await _silent_service_cleanup(app, node_uuid)
        raise exceptions.ServiceNotAvailableError(service_key, service_tag) from err


async def _silent_service_cleanup(app: web.Application, node_uuid: str) -> None:
    try:
        await stop_service(app, node_uuid)
    except exceptions.DirectorException:
        pass


def _get_value_from_label(labels: Dict[str, Any], key: str) -> Any:
    """
    If a value is empty string it will be treated as None
    'null' values in yaml spec are converted to empty string.
    """
    value = labels.get(key, None)
    return None if value == "" else value


async def _start_docker_service_with_dynamic_service(
    app: web.Application,
    client: aiodocker.docker.Docker,
    user_id: str,
    project_id: str,
    node_uuid: str,
    service: Dict[str, Any],
    image_labels: Dict[str, str],
    request_scheme: str,
    request_dns: str,
):
    """
    Assembles and passes on all the required information for the service
    to be ran by the service-sidecar.
    """
    # paths_mapping express how to map service-sidecar paths to the compose-spec volumes
    # where the service expects to find its certain folders

    log.info("Processing labels %s", image_labels)
    paths_mapping = _get_value_from_label(image_labels, "simcore.service.paths-mapping")
    if paths_mapping is None:
        raise exceptions.DirectorException(
            f"No label 'simcore.service.paths-mapping' defined for service {service}"
        )
    paths_mapping: Dict[str, Any] = json.loads(paths_mapping)

    # if not provided, one will be automatically generated
    compose_spec = _get_value_from_label(image_labels, "simcore.service.compose-spec")
    if compose_spec is not None:
        compose_spec = json.loads(compose_spec)

    target_container = _get_value_from_label(
        image_labels, "simcore.service.target-container"
    )

    settings: List[Dict[str, Any]] = json.loads(
        image_labels["simcore.service.settings"]
    )

    # calls into director-v2 to start
    proxy_service_create_results = await start_service_sidecar_stack(
        app=app,
        user_id=user_id,
        project_id=project_id,
        service_key=service["key"],
        service_tag=service["tag"],
        node_uuid=node_uuid,
        settings=settings,
        paths_mapping=paths_mapping,
        compose_spec=compose_spec,
        target_container=target_container,
        request_scheme=request_scheme,
        request_dns=request_dns,
    )

    return await _get_node_details(
        app=app, client=client, service=proxy_service_create_results
    )


async def _create_node(
    app: web.Application,
    client: aiodocker.docker.Docker,
    user_id: str,
    project_id: str,
    list_of_services: List[Dict],
    node_uuid: str,
    node_base_path: str,
    request_scheme: str,
    request_dns: str,
    boot_as_service_sidecar: bool,
) -> List[Dict]:  # pylint: disable=R0913, R0915
    log.debug(
        "Creating %s docker services for node %s and base path %s for user %s",
        len(list_of_services),
        node_uuid,
        node_base_path,
        user_id,
    )
    log.debug("Services %s will be started", list_of_services)

    # if the service uses several docker images, a network needs to be setup to connect them together
    inter_docker_network_id = None
    if len(list_of_services) > 1 and not boot_as_service_sidecar:
        service_name = registry_proxy.get_service_first_name(list_of_services[0]["key"])
        inter_docker_network_id = await _create_overlay_network_in_swarm(
            client, service_name, node_uuid
        )
        log.debug("Created docker network in swarm for service %s", service_name)

    containers_meta_data = list()
    for service in list_of_services:
        log.debug("Service to start info %s", service)

        # The platform currently supports 2 boot modes, legacy(which will be deprecated in the future)
        # dynamic-sidecar. If inside the labels "simcore.service.boot-mode" is presend and is equal to
        # "service-sidecar", the dynamic sidecar will be used in place of the current system

        image_labels = await registry_proxy.get_image_labels(
            app=app, image=service["key"], tag=service["tag"]
        )

        if boot_as_service_sidecar:
            service_meta_data = await _start_docker_service_with_dynamic_service(
                app=app,
                client=client,
                user_id=user_id,
                project_id=project_id,
                node_uuid=node_uuid,
                service=service,
                image_labels=image_labels,
                request_scheme=request_scheme,
                request_dns=request_dns,
            )
        else:
            service_meta_data = await _start_docker_service(
                app,
                client,
                user_id,
                project_id,
                service["key"],
                service["tag"],
                list_of_services.index(service) == 0,
                node_uuid,
                node_base_path,
                inter_docker_network_id,
            )

        log.debug(
            "Result of service start is_dynamic_sidecar=%s %s",
            boot_as_service_sidecar,
            service_meta_data,
        )
        containers_meta_data.append(service_meta_data)

    return containers_meta_data


async def _get_service_key_version_from_docker_service(
    service: Dict,
) -> Tuple[str, str]:
    service_full_name = str(service["Spec"]["TaskTemplate"]["ContainerSpec"]["Image"])
    if not service_full_name.startswith(config.REGISTRY_PATH):
        raise exceptions.DirectorException(
            msg="Invalid service {}".format(service_full_name)
        )

    service_full_name = service_full_name[len(config.REGISTRY_PATH) :].strip("/")
    return service_full_name.split(":")[0], service_full_name.split(":")[1]


async def _get_service_basepath_from_docker_service(service: Dict) -> str:
    envs_list = service["Spec"]["TaskTemplate"]["ContainerSpec"]["Env"]
    envs_dict = dict(x.split("=") for x in envs_list)
    return envs_dict["SIMCORE_NODE_BASEPATH"]


async def _boot_as_service_sidecar(
    app: web.Application, service_key: str, service_tag: str
) -> bool:
    image_labels = await registry_proxy.get_image_labels(
        app=app, image=service_key, tag=service_tag
    )

    return image_labels.get("simcore.service.boot-mode") == "service-sidecar"


async def start_service(
    app: web.Application,
    user_id: str,
    project_id: str,
    service_key: str,
    service_tag: str,
    node_uuid: str,
    node_base_path: str,
    request_dns: str,
    request_scheme: str,
) -> Dict:
    # pylint: disable=C0103
    log.debug(
        "starting service %s:%s using uuid %s, basepath %s",
        service_key,
        service_tag,
        node_uuid,
        node_base_path,
    )
    # first check the uuid is available
    async with docker_utils.docker_client() as client:  # pylint: disable=not-async-context-manager
        await _check_node_uuid_available(client, node_uuid)
        list_of_images = await _get_repos_from_key(app, service_key)
        service_tag = await _find_service_tag(list_of_images, service_key, service_tag)
        log.debug("Found service to start %s:%s", service_key, service_tag)
        list_of_services_to_start = [{"key": service_key, "tag": service_tag}]
        # find the service dependencies
        list_of_dependencies = await _get_dependant_repos(app, service_key, service_tag)
        log.debug("Found service dependencies: %s", list_of_dependencies)

        boot_as_service_sidecar = await _boot_as_service_sidecar(
            app=app, service_key=service_key, service_tag=service_tag
        )
        if list_of_dependencies and not boot_as_service_sidecar:
            list_of_services_to_start.extend(list_of_dependencies)

        containers_meta_data = await _create_node(
            app,
            client,
            user_id,
            project_id,
            list_of_services_to_start,
            node_uuid,
            node_base_path,
            request_scheme,
            request_dns,
            boot_as_service_sidecar,
        )
        node_details = containers_meta_data[0]
        if config.MONITORING_ENABLED:
            service_started(
                app,
                user_id,
                service_key,
                service_tag,
                "DYNAMIC",
            )
        # we return only the info of the main service
        return node_details


def format_node_details_for_frontend(
    published_port: int,
    entry_point: str,
    service_uuid: str,
    service_key: str,
    service_version: str,
    service_host: str,
    service_port: int,
    service_basepath: str,
    service_state: ServiceState,
    service_message: str,
    dynamic_type: Optional[str] = None,
) -> Dict[str, Union[str, int]]:
    node_status = {
        "published_port": published_port,
        "entry_point": entry_point,
        "service_uuid": service_uuid,
        "service_key": service_key,
        "service_version": service_version,
        "service_host": service_host,
        "service_port": service_port,
        "service_basepath": service_basepath,
        "service_state": (
            service_state if isinstance(service_state, str) else service_state.value
        ),
        "service_message": service_message,
    }

    if dynamic_type is not None:
        # if this field is preset the service will be served via dynamic-sidecar
        node_status["dynamic_type"] = dynamic_type

    return node_status


async def _compute_dynamic_sidecar_node_details(
    app: web.Application, node_uuid: str
) -> Dict[str, Union[str, int]]:
    # pull all the details from the service-sidecar via an API call and pass it forward
    status_result = await get_service_sidecar_stack_status(app=app, node_uuid=node_uuid)
    if status_result is None:
        raise exceptions.DirectorException(
            f"Error while retriving status from service-sidecar for node {node_uuid}"
        )
    return format_node_details_for_frontend(**status_result)


async def _get_node_details(
    app: web.Application, client: aiodocker.docker.Docker, service: Dict
) -> Dict:
    is_dynamic_sidecar = (
        service["Spec"]["Labels"].get("dynamic_type") == "dynamic-sidecar"
    )
    if is_dynamic_sidecar:
        return await _compute_dynamic_sidecar_node_details(
            app=app, node_uuid=service["Spec"]["Labels"]["uuid"]
        )

    # legacy node details computation
    service_key, service_tag = await _get_service_key_version_from_docker_service(
        service
    )

    # get boot parameters
    results = await asyncio.gather(
        _read_service_settings(
            app, service_key, service_tag, config.SERVICE_RUNTIME_BOOTSETTINGS
        ),
        _get_service_basepath_from_docker_service(service),
        _get_service_state(client, service),
    )

    service_boot_parameters_labels = results[0]
    service_entrypoint = _get_service_entrypoint(service_boot_parameters_labels)
    service_basepath = results[1]
    service_state, service_msg = results[2]
    service_name = service["Spec"]["Name"]
    service_uuid = service["Spec"]["Labels"]["uuid"]

    # get the published port
    published_port, target_port = await _get_docker_image_port_mapping(service)
    return format_node_details_for_frontend(
        published_port=published_port,
        entry_point=service_entrypoint,
        service_uuid=service_uuid,
        service_key=service_key,
        service_version=service_tag,
        service_host=service_name,
        service_port=target_port,
        service_basepath=service_basepath,
        service_state=service_state,
        service_message=service_msg,
    )


async def get_services_details(
    app: web.Application, user_id: Optional[str], study_id: Optional[str]
) -> List[Dict]:
    async with docker_utils.docker_client() as client:  # pylint: disable=not-async-context-manager
        try:
            filters = ["type=main", f"swarm_stack_name={config.SWARM_STACK_NAME}"]
            if user_id:
                filters.append("user_id=" + user_id)
            if study_id:
                filters.append("study_id=" + study_id)
            list_running_services = await client.services.list(
                filters={"label": filters}
            )
            services_details = [
                await _get_node_details(app, client, service)
                for service in list_running_services
            ]
            return services_details
        except aiodocker.exceptions.DockerError as err:
            log.exception(
                "Error while listing services with user_id, study_id %s, %s",
                user_id,
                study_id,
            )
            raise exceptions.GenericDockerError(
                "Error while accessing container", err
            ) from err


async def get_service_details(app: web.Application, node_uuid: str) -> Dict:
    async with docker_utils.docker_client() as client:  # pylint: disable=not-async-context-manager
        try:
            list_running_services_with_uuid = await client.services.list(
                filters={
                    "label": [
                        f"uuid={node_uuid}",
                        "type=main",
                        f"swarm_stack_name={config.SWARM_STACK_NAME}",
                    ]
                }
            )
            # error if no service with such an id exists
            if not list_running_services_with_uuid:
                raise exceptions.ServiceUUIDNotFoundError(node_uuid)

            if len(list_running_services_with_uuid) > 1:
                # someone did something fishy here
                raise exceptions.DirectorException(
                    msg="More than one docker service is labeled as main service"
                )

            node_details = await _get_node_details(
                app, client, list_running_services_with_uuid[0]
            )
            return node_details
        except aiodocker.exceptions.DockerError as err:
            log.exception("Error while accessing container with uuid: %s", node_uuid)
            raise exceptions.GenericDockerError(
                "Error while accessing container", err
            ) from err


@run_sequentially_in_context(target_args=["node_uuid"])
async def stop_service(app: web.Application, node_uuid: str) -> None:
    log.debug("stopping service with uuid %s", node_uuid)
    # get the docker client
    async with docker_utils.docker_client() as client:  # pylint: disable=not-async-context-manager
        try:
            list_running_services_with_uuid = await client.services.list(
                filters={
                    "label": [
                        f"uuid={node_uuid}",
                        f"swarm_stack_name={config.SWARM_STACK_NAME}",
                    ]
                }
            )
        except aiodocker.exceptions.DockerError as err:
            log.exception("Error while stopping container with uuid: %s", node_uuid)
            raise exceptions.GenericDockerError(
                "Error while stopping container", err
            ) from err

        # error if no service with such an id exists
        if not list_running_services_with_uuid:
            raise exceptions.ServiceUUIDNotFoundError(node_uuid)
        log.debug("found service(s) with uuid %s", list_running_services_with_uuid)
        # save the state of the main service if it can
        service_details = await get_service_details(app, node_uuid)

        if service_details.get("dynamic_type") == "dynamic-sidecar":
            # service-sidecar is exposed on port 8000 by default
            service_host_name = service_details["service_host"] + ":8000"
        else:
            # FIXME: the exception for the 3d-viewer shall be removed once the dy-sidecar comes in
            service_host_name = "{}:{}{}".format(
                service_details["service_host"],
                service_details["service_port"]
                if service_details["service_port"]
                else "80",
                service_details["service_basepath"]
                if not "3d-viewer" in service_details["service_host"]
                else "",
            )
        log.debug("saving state of service %s...", service_host_name)
        try:
            session = app[APP_CLIENT_SESSION_KEY]
            service_url = "http://" + service_host_name + "/" + "state"
            async with session.post(
                service_url,
                timeout=ServicesCommonSettings().director_dynamic_service_save_timeout,
            ) as response:
                if 199 < response.status < 300:
                    log.debug(
                        "service %s successfully saved its state", service_host_name
                    )
                else:
                    log.warning(
                        "service %s does not allow saving state, answered %s",
                        service_host_name,
                        await response.text(),
                    )
        except ClientConnectionError:
            log.exception(
                "service %s could not be contacted, state not saved", service_host_name
            )

        # remove the services
        try:
            log.debug("removing services...")
            for service in list_running_services_with_uuid:
                # calls into director-v2 to stop
                await stop_service_sidecar_stack(app=app, node_uuid=node_uuid)
                await client.services.delete(service["Spec"]["Name"])
            log.debug("removed services, now removing network...")
        except aiodocker.exceptions.DockerError as err:
            raise exceptions.GenericDockerError(
                "Error while removing services", err
            ) from err
        # remove network(s)
        await _remove_overlay_network_of_swarm(client, node_uuid)
        log.debug("removed network")

        if config.MONITORING_ENABLED:
            service_stopped(
                app,
                "undefined_user",
                service_details["service_key"],
                service_details["service_version"],
                "DYNAMIC",
                "SUCCESS",
            )<|MERGE_RESOLUTION|>--- conflicted
+++ resolved
@@ -348,8 +348,6 @@
     return ""
 
 
-<<<<<<< HEAD
-=======
 async def _get_swarm_network(client: aiodocker.docker.Docker) -> Dict:
     network_name = "_default"
     if config.SIMCORE_SERVICES_NETWORK_NAME:
@@ -371,7 +369,6 @@
     return networks[0]
 
 
->>>>>>> 790bac2d
 async def _get_docker_image_port_mapping(
     service: Dict,
 ) -> Tuple[Optional[str], Optional[int]]:
