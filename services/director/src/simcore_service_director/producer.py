# pylint: disable=C0111, R0913

import asyncio
import json
import logging
from asyncio_extras import async_contextmanager
from typing import Dict, List, Tuple


import aiodocker
import aiohttp
import tenacity

from . import config, exceptions, registry_proxy
from .system_utils import get_system_extra_hosts_raw

SERVICE_RUNTIME_SETTINGS = 'simcore.service.settings'
SERVICE_RUNTIME_BOOTSETTINGS = 'simcore.service.bootsettings'

log = logging.getLogger(__name__)


@async_contextmanager
async def _docker_client() -> aiodocker.docker.Docker:
    try:
        client = aiodocker.Docker()
        yield client
    except aiodocker.exceptions.DockerError:
        log.exception(msg="Unexpected error with docker client")
        raise
    finally:
        await client.close()


async def _create_auth() -> Dict:
    return {
        "username": config.REGISTRY_USER,
        "password": config.REGISTRY_PW
    }

async def _check_node_uuid_available(client: aiodocker.docker.Docker, node_uuid: str):
    log.debug("Checked if UUID %s is already in use", node_uuid)
    # check if service with same uuid already exists
    try:
        list_of_running_services_w_uuid = await client.services.list(
            filters={'label': 'uuid=' + node_uuid})
    except aiodocker.exceptions.DockerError as err:
        log.exception("Error while retrieving services list")
        raise exceptions.GenericDockerError(
            "Error while retrieving services", err) from err
    if list_of_running_services_w_uuid:
        raise exceptions.ServiceUUIDInUseError(node_uuid)
    log.debug("UUID %s is free", node_uuid)


async def _check_setting_correctness(setting: Dict):
    if 'name' not in setting or 'type' not in setting or 'value' not in setting:
        raise exceptions.DirectorException("Invalid setting in %s" % setting)


async def _read_service_settings(key: str, tag: str) -> Dict:
    # pylint: disable=C0103
    image_labels = await registry_proxy.retrieve_labels_of_image(key, tag)
    runtime_parameters = json.loads(image_labels[SERVICE_RUNTIME_SETTINGS]) if SERVICE_RUNTIME_SETTINGS in image_labels else {}
    log.debug("Retrieved service runtime settings: %s", runtime_parameters)
    return runtime_parameters


async def _get_service_boot_parameters_labels(key: str, tag: str) -> Dict:
    # pylint: disable=C0103
    image_labels = await registry_proxy.retrieve_labels_of_image(key, tag)
    boot_params = json.loads(image_labels[SERVICE_RUNTIME_BOOTSETTINGS]) if SERVICE_RUNTIME_BOOTSETTINGS in image_labels else {}
    log.debug("Retrieved service boot settings: %s", boot_params)
    return boot_params


# pylint: disable=too-many-branches
async def _create_docker_service_params(client: aiodocker.docker.Docker,
                                        service_key: str,
                                        service_tag: str,
                                        main_service: bool,
                                        user_id: str,
                                        node_uuid: str,
                                        project_id: str,
                                        node_base_path: str,
                                        internal_network_id: str) -> Dict:

    service_parameters_labels = await _read_service_settings(service_key, service_tag)

    log.debug("Converting labels to docker runtime parameters")
    container_spec = {
        "Image": "{}/{}:{}".format(config.REGISTRY_URL, service_key, service_tag),
        "Env": {
            **config.SERVICES_DEFAULT_ENVS,
            "SIMCORE_USER_ID": user_id,
            "SIMCORE_NODE_UUID": node_uuid,
            "SIMCORE_PROJECT_ID": project_id,
            "SIMCORE_NODE_BASEPATH": node_base_path or ""
        },
        "Hosts": get_system_extra_hosts_raw(config.EXTRA_HOSTS_SUFFIX)
    }
    docker_params = {
        "auth": await _create_auth() if config.REGISTRY_AUTH else {},
        "registry": config.REGISTRY_URL if config.REGISTRY_AUTH else "",
        "name": registry_proxy.get_service_last_names(service_key) + "_" + node_uuid,
        "task_template": {
            "ContainerSpec": container_spec,
            "Placement": {
                "Constraints": []
            },
            "RestartPolicy": {
                "Condition": "on-failure",
                "Delay": 5000000,
                "MaxAttempts": 2
            },
            "Resources": {
                "Limits": {
                    "NanoCPUs": 4 * pow(10, 9),
                    "MemoryBytes": 16 * pow(1024, 3)
                },
                "Reservation": {
                    "NanoCPUs": 0,
                    "MemoryBytes": 0
                }
            }
        },
        "endpoint_spec": {},
        "labels": {
            "uuid": node_uuid,
            "type": "main" if main_service else "dependency"
        },
        "networks": [internal_network_id] if internal_network_id else []
    }
    for param in service_parameters_labels:
        await _check_setting_correctness(param)
        # replace %service_uuid% by the given uuid
        if str(param['value']).find("%service_uuid%") != -1:
            dummy_string = json.dumps(param['value'])
            dummy_string = dummy_string.replace("%service_uuid%", node_uuid)
            param['value'] = json.loads(dummy_string)

        if param["type"] == "Resources":
            # python-API compatible for backward compatibility
            if "mem_limit" in param["value"]:
                docker_params["task_template"]["Resources"]["Limits"]["MemoryBytes"] = param["value"]["mem_limit"]
            if "cpu_limit" in param["value"]:
                docker_params["task_template"]["Resources"]["Limits"]["NanoCPUs"] = param["value"]["cpu_limit"]
            if "mem_reservation" in param["value"]:
                docker_params["task_template"]["Resources"]["Reservation"]["MemoryBytes"] = param["value"]["mem_reservation"]
            if "cpu_reservation" in param["value"]:
                docker_params["task_template"]["Resources"]["Reservation"]["NanoCPUs"] = param["value"]["cpu_reservation"]
            # REST-API compatible
            if "Limits" in param["value"] or "Reservation" in param["value"]:
                docker_params["task_template"]["Resources"] = param["value"]

        elif param["name"] == "ports" and param["type"] == "int": # backward comp
            # special handling for we need to open a port with 0:XXX this tells the docker engine to allocate whatever free port
            docker_params["endpoint_spec"] = {
                "Ports": [
                    {
                        "TargetPort": int(param["value"]),
                        "PublishedPort": 0
                    }
                ]
            }
        elif param["type"] == "EndpointSpec": # REST-API compatible
            docker_params["endpoint_spec"] = param["value"]
        elif param["name"] == "constraints": # python-API compatible
            docker_params["task_template"]["Placement"]["Constraints"] = param["value"]
        elif param["type"] == "Constraints": # REST-API compatible
            docker_params["task_template"]["Placement"]["Constraints"] = param["value"]

    # the service may be part of the swarm network
    if "Ports" in docker_params["endpoint_spec"]:
        try:
            swarm_network_id = (await _get_swarm_network(client))["Id"]
            docker_params["networks"].append(swarm_network_id)
        except exceptions.DirectorException:
            log.exception("Could not find swarm network")

    log.debug("Converted labels to docker runtime parameters: %s", docker_params)
    return docker_params


async def _get_service_entrypoint(service_boot_parameters_labels: Dict) -> str:
    log.debug("Getting service entrypoint")
    for param in service_boot_parameters_labels:
        await _check_setting_correctness(param)
        if param['name'] == 'entry_point':
            log.debug("Service entrypoint is %s", param['value'])
            return param['value']
    return ''

def _get_swarm_network(client: DockerClient) -> docker.models.networks.Network:
    network_name = "default"
    if config.SWARM_STACK_NAME:
        network_name = config.SWARM_STACK_NAME
    # try to find the network name (usually named STACKNAME_default)
    networks = [x for x in client.networks.list(filters={"scope":"swarm"}) if network_name in x.name]
    if not networks or len(networks)>1:
        raise exceptions.DirectorException(msg="Swarm network name is not configured, found following networks: {}".format(networks))
    return networks[0]


<<<<<<< HEAD
async def _get_swarm_network(client: aiodocker.docker.Docker) -> Dict:
    network_name = "_default"
    if config.SWARM_STACK_NAME:
        network_name = config.SWARM_STACK_NAME
    # try to find the network name (usually named STACKNAME_default)
    networks = [x for x in (await client.networks.list()) if "swarm" in x["Scope"] and network_name in x["Name"]]
    if not networks or len(networks) > 1:
        raise exceptions.DirectorException(
            msg="Swarm network name is not configured, found following networks: {}".format(networks))
    return networks[0]
=======
def __add_to_swarm_network_if_ports_published(
        client: DockerClient,
        docker_service_runtime_parameters: Dict):
    if "endpoint_spec" in docker_service_runtime_parameters:
        try:
            swarm_network = _get_swarm_network(client)            
            log.debug("Adding swarm network with id: %s to docker runtime parameters", swarm_network.name)
            __add_network_to_service_runtime_params(docker_service_runtime_parameters, swarm_network)
        except exceptions.DirectorException:
            log.exception("Could not find a swarm network, not in a swarm?")


def __add_uuid_label_to_service_runtime_params(
        docker_service_runtime_parameters: Dict,
        node_uuid: str):
    # pylint: disable=C0103
    # add the service uuid to the docker service
    if "labels" in docker_service_runtime_parameters:
        docker_service_runtime_parameters["labels"]["uuid"] = node_uuid
    else:
        docker_service_runtime_parameters["labels"] = {"uuid": node_uuid}
    log.debug("Added uuid label to docker runtime parameters: %s",
              docker_service_runtime_parameters["labels"])


def __add_main_service_label_to_service_runtime_params(
        docker_service_runtime_parameters: Dict,
        main_service: bool):
    # pylint: disable=C0103
    # add the service uuid to the docker service
    service_type = "main" if main_service else "dependency"
    if "labels" in docker_service_runtime_parameters:
        docker_service_runtime_parameters["labels"]["type"] = service_type
    else:
        docker_service_runtime_parameters["labels"] = {"type": service_type}
    log.debug("Added type label to docker runtime parameters: %s",
              docker_service_runtime_parameters["labels"])


def __add_network_to_service_runtime_params(
        docker_service_runtime_parameters: Dict,
        docker_network: docker.models.networks.Network):

    # pylint: disable=C0103
    if "networks" in docker_service_runtime_parameters:
        docker_service_runtime_parameters["networks"].append(docker_network.id)
    else:
        docker_service_runtime_parameters["networks"] = [docker_network.id]
    log.debug("Added network parameter to docker runtime parameters: %s",
              docker_service_runtime_parameters["networks"])


def __add_env_variables_to_service_runtime_params(
        docker_service_runtime_parameters: Dict,
        user_id: str,
        project_id: str,
        node_uuid: str,
        node_base_path: str):

    service_env_variables = ["=".join([key, value]) for key, value in config.SERVICES_DEFAULT_ENVS.items()]
    # add specifics
    service_env_variables.append("=".join(["SIMCORE_USER_ID", user_id]))
    service_env_variables.append("=".join(["SIMCORE_NODE_UUID", node_uuid]))
    service_env_variables.append("=".join(["SIMCORE_PROJECT_ID", project_id]))
    service_env_variables.append("=".join(["SIMCORE_NODE_BASEPATH", node_base_path or ""]))

    if "env" in docker_service_runtime_parameters:
        docker_service_runtime_parameters["env"].extend(service_env_variables)
    else:
        docker_service_runtime_parameters["env"] = service_env_variables
    log.debug("Added env parameter to docker runtime parameters: %s", docker_service_runtime_parameters["env"])


def _add_extra_hosts_to_service_runtime_params(docker_service_runtime_parameters: Dict):
    log.debug("Getting extra hosts with suffix: %s",config.EXTRA_HOSTS_SUFFIX)
    extra_hosts = get_system_extra_hosts(config.EXTRA_HOSTS_SUFFIX)
    if "hosts" in docker_service_runtime_parameters:
        docker_service_runtime_parameters["hosts"].update(extra_hosts)
    else:
        docker_service_runtime_parameters["hosts"] = extra_hosts


def __set_service_name(docker_service_runtime_parameters: Dict,
                       service_name: str,
                       node_uuid: str):
    # pylint: disable=C0103
    docker_service_runtime_parameters["name"] = service_name + "_" + node_uuid
    log.debug("Added service name parameter to docker runtime parameters: %s",
              docker_service_runtime_parameters["name"])
>>>>>>> 1bfdcac4

async def _get_docker_image_port_mapping(service: Dict) -> Tuple[str, str]:
    log.debug("getting port published by service: %s", service)

    published_ports = list()
    target_ports = list()
    if 'Endpoint' in service:
        service_endpoints = service['Endpoint']
        if 'Ports' in service_endpoints:
            ports_info_json = service_endpoints['Ports']
            for port in ports_info_json:
                published_ports.append(port['PublishedPort'])
                target_ports.append(port["TargetPort"])
    log.debug("Service %s publishes: %s ports", service["ID"], published_ports)
    published_port = None
    target_port = None
    if published_ports:
        published_port = published_ports[0]
    if target_ports:
        target_port = target_ports[0]
    return published_port, target_port


@tenacity.retry(wait=tenacity.wait_fixed(2),
                stop=tenacity.stop_after_attempt(3) or tenacity.stop_after_delay(10))
async def _pass_port_to_service(service_name: str,
                                port: str,
                                service_boot_parameters_labels: Dict):
    for param in service_boot_parameters_labels:
        await _check_setting_correctness(param)
        if param['name'] == 'published_host':
            # time.sleep(5)
            route = param['value']
            log.debug("Service needs to get published host %s:%s using route %s",
                      config.PUBLISHED_HOST_NAME, port, route)
            service_url = "http://" + service_name + "/" + route
            query_string = {"hostname": str(
                config.PUBLISHED_HOST_NAME), "port": str(port)}
            log.debug("creating request %s and query %s",
                      service_url, query_string)
            async with aiohttp.ClientSession() as session:
                async with session.post(service_url, data=query_string) as response:
                    log.debug("query response: %s", await response.text())
            return
    log.debug("service %s does not need to know its external port", service_name)


async def _create_network_name(service_name: str, node_uuid: str) -> str:
    return service_name + '_' + node_uuid


async def _create_overlay_network_in_swarm(client: aiodocker.docker.Docker,
                                           service_name: str,
                                           node_uuid: str) -> str:
    log.debug("Creating overlay network for service %s with uuid %s", service_name, node_uuid)
    network_name = await _create_network_name(service_name, node_uuid)
    try:
        network_config = {
            "Name": network_name,
            "Driver": "overlay",
            "Labels": {
                "uuid": node_uuid
            }
        }
        docker_network = await client.networks.create(network_config)
        log.debug("Network %s created for service %s with uuid %s", network_name, service_name, node_uuid)
        return docker_network.id
    except aiodocker.exceptions.DockerError as err:
        log.exception(
            "Error while creating network for service %s", service_name)
        raise exceptions.GenericDockerError(
            "Error while creating network", err) from err


async def _remove_overlay_network_of_swarm(client: aiodocker.docker.Docker, node_uuid: str):
    log.debug("Removing overlay network for service with uuid %s", node_uuid)
    try:
        networks = await client.networks.list()
        networks = [x for x in (await client.networks.list()) if x["Labels"] and "uuid" in x["Labels"] and x["Labels"]["uuid"] == node_uuid]
        log.debug("Found %s networks with uuid %s", len(networks), node_uuid)
        # remove any network in the list (should be only one)
        for network in networks:
            docker_network = aiodocker.networks.DockerNetwork(client, network["Id"])
            await docker_network.delete()
        log.debug("Removed %s networks with uuid %s", len(networks), node_uuid)
    except aiodocker.exceptions.DockerError as err:
        log.exception(
            "Error while removing networks for service with uuid: %s", node_uuid)
        raise exceptions.GenericDockerError(
            "Error while removing networks", err) from err


async def _wait_until_service_running_or_failed(client: aiodocker.docker.Docker, service: Dict, node_uuid: str):
    # some times one has to wait until the task info is filled
    service_name = service["Spec"]["Name"]
    log.debug("Waiting for service %s to start", service_name)
    while True:
        tasks = await client.tasks.list(filters={"service": service_name})
        # only keep the ones with the right service ID (we're being a bit picky maybe)
        tasks = [x for x in tasks if x["ServiceID"] == service["ID"]]
        # we are only interested in the last task which has index 0
        if tasks:
            last_task = tasks[0]
            task_state = last_task["Status"]["State"]
            log.debug("%s %s", service["ID"], task_state)
            if task_state in ("failed", "rejected"):
                log.error("Error while waiting for service with %s", last_task["Status"])
                raise exceptions.ServiceStartTimeoutError(service_name, node_uuid)
            if task_state in ("running", "complete"):
                break
        # allows dealing with other events instead of wasting time here
        await asyncio.sleep(1)  # 1s
    log.debug("Waited for service %s to start", service_name)


async def _get_repos_from_key(service_key: str) -> List[Dict]:
    # get the available image for the main service (syntax is image:tag)
    list_of_images = {
        service_key: await registry_proxy.retrieve_list_of_images_in_repo(service_key)
    }
    log.debug("entries %s", list_of_images)
    if not list_of_images[service_key]:
        raise exceptions.ServiceNotAvailableError(service_key)

    log.debug("Service %s has the following list of images available: %s",
              service_key, list_of_images)

    return list_of_images


async def _get_dependant_repos(service_key: str, service_tag: str) -> Dict:
    list_of_images = await _get_repos_from_key(service_key)
    tag = await _find_service_tag(list_of_images, service_key, service_tag)
    # look for dependencies
    dependent_repositories = await registry_proxy.list_interactive_service_dependencies(service_key, tag)
    return dependent_repositories


async def _find_service_tag(list_of_images: Dict, service_key: str, service_tag: str) -> str:
    available_tags_list = sorted(list_of_images[service_key]['tags'])
    # not tags available... probably an undefined service there...
    if not available_tags_list:
        raise exceptions.ServiceNotAvailableError(service_key, service_tag)
    tag = service_tag
    if not service_tag or service_tag == 'latest':
        # get latest tag
        tag = available_tags_list[len(available_tags_list)-1]
    elif available_tags_list.count(service_tag) != 1:
        raise exceptions.ServiceNotAvailableError(
            service_name=service_key, service_tag=service_tag)

    log.debug("Service tag found is %s ", service_tag)
    return tag

async def _start_docker_service(client: aiodocker.docker.Docker,
                                user_id: str,
                                project_id: str,
                                service_key: str,
                                service_tag: str,
                                main_service: bool,
                                node_uuid: str,
                                node_base_path: str,
                                internal_network_id: str
                                ) -> Dict:  # pylint: disable=R0913
    service_parameters = await _create_docker_service_params(client, service_key, service_tag, main_service,
                                                                user_id, node_uuid, project_id, node_base_path, internal_network_id)
    log.debug("Starting docker service %s:%s using parameters %s", service_key, service_tag, service_parameters)
    # lets start the service
    try:
        service = await client.services.create(**service_parameters)
        if "ID" not in service:
            # error while starting service
            raise exceptions.DirectorException("Error while starting service: {}".format(str(service)))
        log.debug("Service started now waiting for it to run")

        # get the full info from docker
        service = await client.services.inspect(service["ID"])
        service_name = service["Spec"]["Name"]
        # wait for service to start
        await _wait_until_service_running_or_failed(client, service, node_uuid)
        log.debug("Service %s successfully started", service_name)
        # the docker swarm maybe opened some random port to access the service, get the latest version of the service
        service = await client.services.inspect(service["ID"])
        published_port, target_port = await _get_docker_image_port_mapping(service)
        # now pass boot parameters
        service_boot_parameters_labels = await _get_service_boot_parameters_labels(service_key, service_tag)
        service_entrypoint = await _get_service_entrypoint(service_boot_parameters_labels)
        if published_port:
            await _pass_port_to_service(service_name, published_port, service_boot_parameters_labels)

        container_meta_data = {
            "published_port": published_port,
            "entry_point": service_entrypoint,
            "service_uuid": node_uuid,
            "service_key": service_key,
            "service_version": service_tag,
            "service_host": service_name,
            "service_port": target_port,
            "service_basepath": node_base_path
        }
        return container_meta_data

    except exceptions.ServiceStartTimeoutError as err:
        log.exception("Service failed to start")
        await _silent_service_cleanup(node_uuid)
        raise
    except aiodocker.exceptions.DockerError as err:
        log.exception("Unexpected error")
        await _silent_service_cleanup(node_uuid)
        raise exceptions.ServiceNotAvailableError(
            service_key, service_tag) from err


async def _silent_service_cleanup(node_uuid):
    try:
        await stop_service(node_uuid)
    except exceptions.DirectorException:
        pass


async def _create_node(client: aiodocker.docker.Docker,
                        user_id: str,
                        project_id: str,
                        list_of_services: List[Dict],
                        node_uuid: str,
                        node_base_path: str
                        ) -> List[Dict]:  # pylint: disable=R0913, R0915
    log.debug("Creating %s docker services for node %s and base path %s for user %s",
        len(list_of_services), node_uuid, node_base_path, user_id)
    log.debug("Services %s will be started", list_of_services)

    # if the service uses several docker images, a network needs to be setup to connect them together
    inter_docker_network_id = None
    if len(list_of_services) > 1:
        service_name = registry_proxy.get_service_first_name(list_of_services[0]["key"])
        inter_docker_network_id = await _create_overlay_network_in_swarm(client, service_name, node_uuid)
        log.debug("Created docker network in swarm for service %s", service_name)

    containers_meta_data = list()
    for service in list_of_services:
        service_meta_data = await _start_docker_service(client, user_id,
                                                        project_id,
                                                        service["key"],
                                                        service["tag"],
                                                        list_of_services.index(
                                                            service) == 0,
                                                        node_uuid,
                                                        node_base_path,
                                                        inter_docker_network_id)
        containers_meta_data.append(service_meta_data)

    return containers_meta_data


async def start_service(user_id: str, project_id: str, service_key: str, service_tag: str, node_uuid: str, node_base_path: str) -> Dict:
    # pylint: disable=C0103
    log.debug("starting service %s:%s using uuid %s, basepath %s",
              service_key, service_tag, node_uuid, node_base_path)
    # first check the uuid is available
    async with _docker_client() as client: # pylint: disable=not-async-context-manager
        await _check_node_uuid_available(client, node_uuid)
        list_of_images = await _get_repos_from_key(service_key)
        service_tag = await _find_service_tag(list_of_images, service_key, service_tag)
        log.debug("Found service to start %s:%s", service_key, service_tag)
        list_of_services_to_start = [{"key": service_key, "tag": service_tag}]
        # find the service dependencies
        list_of_dependencies = await _get_dependant_repos(service_key, service_tag)
        log.debug("Found service dependencies: %s", list_of_dependencies)
        if list_of_dependencies:
            list_of_services_to_start.extend(list_of_dependencies)

        containers_meta_data = await _create_node(client, user_id, project_id,
                                                   list_of_services_to_start,
                                                   node_uuid, node_base_path)
        node_details = containers_meta_data[0]
        # we return only the info of the main service
        return node_details


async def _get_service_key_version_from_docker_service(service: Dict) -> Tuple[str, str]:
    # docker_image = config.REGISTRY_URL + '/' + service_key + ':' + service_tag
    service_full_name = str(
        service["Spec"]["TaskTemplate"]["ContainerSpec"]["Image"])
    if not service_full_name.startswith(config.REGISTRY_URL):
        raise exceptions.DirectorException(
            msg="Invalid service {}".format(service_full_name))

    service_full_name = service_full_name[len(config.REGISTRY_URL):].strip("/")
    return service_full_name.split(":")[0], service_full_name.split(":")[1]


async def _get_service_basepath_from_docker_service(service: Dict) -> str:
    envs_list = service["Spec"]["TaskTemplate"]["ContainerSpec"]["Env"]
    envs_dict = {key: value for key, value in (
        x.split("=") for x in envs_list)}
    return envs_dict["SIMCORE_NODE_BASEPATH"]

async def get_service_details(node_uuid: str) -> Dict:
    async with _docker_client() as client:  # pylint: disable=not-async-context-manager
        try:
            list_running_services_with_uuid = await client.services.list(
                filters={'label': ['uuid=' + node_uuid, "type=main"]})
            # error if no service with such an id exists
            if not list_running_services_with_uuid:
                raise exceptions.ServiceUUIDNotFoundError(node_uuid)

            if len(list_running_services_with_uuid) > 1:
                # someone did something fishy here
                raise exceptions.DirectorException(msg="More than one docker service is labeled as main service")

            service = list_running_services_with_uuid[0]
            service_key, service_tag = await _get_service_key_version_from_docker_service(service)

            # get boot parameters
            service_boot_parameters_labels = await _get_service_boot_parameters_labels(service_key, service_tag)
            service_entrypoint = await _get_service_entrypoint(service_boot_parameters_labels)
            service_basepath = await _get_service_basepath_from_docker_service(service)
            service_name =  service["Spec"]["Name"]

            # get the published port
            published_port, target_port = await _get_docker_image_port_mapping(service)
            node_details = {
                "published_port": published_port,
                "entry_point": service_entrypoint,
                "service_uuid": node_uuid,
                "service_key": service_key,
                "service_version": service_tag,
                "service_host": service_name,
                "service_port": target_port,
                "service_basepath": service_basepath
            }
            return node_details
        except aiodocker.exceptions.DockerError as err:
            log.exception(
                "Error while accessing container with uuid: %s", node_uuid)
            raise exceptions.GenericDockerError(
                "Error while accessing container", err) from err


async def stop_service(node_uuid: str):
    # get the docker client
    async with _docker_client() as client: # pylint: disable=not-async-context-manager
        try:
            list_running_services_with_uuid = await client.services.list(
                filters={'label': 'uuid=' + node_uuid})
        except aiodocker.exceptions.DockerError as err:
            log.exception("Error while stopping container with uuid: %s", node_uuid)
            raise exceptions.GenericDockerError("Error while stopping container", err) from err

        # error if no service with such an id exists
        if not list_running_services_with_uuid:
            raise exceptions.ServiceUUIDNotFoundError(node_uuid)
        # remove the services
        try:
            for service in list_running_services_with_uuid:
                await client.services.delete(service["Spec"]["Name"])
        except aiodocker.exceptions.DockerError as err:
            raise exceptions.GenericDockerError("Error while removing services", err)
        # remove network(s)
        await _remove_overlay_network_of_swarm(client, node_uuid)<|MERGE_RESOLUTION|>--- conflicted
+++ resolved
@@ -202,7 +202,6 @@
     return networks[0]
 
 
-<<<<<<< HEAD
 async def _get_swarm_network(client: aiodocker.docker.Docker) -> Dict:
     network_name = "_default"
     if config.SWARM_STACK_NAME:
@@ -213,97 +212,6 @@
         raise exceptions.DirectorException(
             msg="Swarm network name is not configured, found following networks: {}".format(networks))
     return networks[0]
-=======
-def __add_to_swarm_network_if_ports_published(
-        client: DockerClient,
-        docker_service_runtime_parameters: Dict):
-    if "endpoint_spec" in docker_service_runtime_parameters:
-        try:
-            swarm_network = _get_swarm_network(client)            
-            log.debug("Adding swarm network with id: %s to docker runtime parameters", swarm_network.name)
-            __add_network_to_service_runtime_params(docker_service_runtime_parameters, swarm_network)
-        except exceptions.DirectorException:
-            log.exception("Could not find a swarm network, not in a swarm?")
-
-
-def __add_uuid_label_to_service_runtime_params(
-        docker_service_runtime_parameters: Dict,
-        node_uuid: str):
-    # pylint: disable=C0103
-    # add the service uuid to the docker service
-    if "labels" in docker_service_runtime_parameters:
-        docker_service_runtime_parameters["labels"]["uuid"] = node_uuid
-    else:
-        docker_service_runtime_parameters["labels"] = {"uuid": node_uuid}
-    log.debug("Added uuid label to docker runtime parameters: %s",
-              docker_service_runtime_parameters["labels"])
-
-
-def __add_main_service_label_to_service_runtime_params(
-        docker_service_runtime_parameters: Dict,
-        main_service: bool):
-    # pylint: disable=C0103
-    # add the service uuid to the docker service
-    service_type = "main" if main_service else "dependency"
-    if "labels" in docker_service_runtime_parameters:
-        docker_service_runtime_parameters["labels"]["type"] = service_type
-    else:
-        docker_service_runtime_parameters["labels"] = {"type": service_type}
-    log.debug("Added type label to docker runtime parameters: %s",
-              docker_service_runtime_parameters["labels"])
-
-
-def __add_network_to_service_runtime_params(
-        docker_service_runtime_parameters: Dict,
-        docker_network: docker.models.networks.Network):
-
-    # pylint: disable=C0103
-    if "networks" in docker_service_runtime_parameters:
-        docker_service_runtime_parameters["networks"].append(docker_network.id)
-    else:
-        docker_service_runtime_parameters["networks"] = [docker_network.id]
-    log.debug("Added network parameter to docker runtime parameters: %s",
-              docker_service_runtime_parameters["networks"])
-
-
-def __add_env_variables_to_service_runtime_params(
-        docker_service_runtime_parameters: Dict,
-        user_id: str,
-        project_id: str,
-        node_uuid: str,
-        node_base_path: str):
-
-    service_env_variables = ["=".join([key, value]) for key, value in config.SERVICES_DEFAULT_ENVS.items()]
-    # add specifics
-    service_env_variables.append("=".join(["SIMCORE_USER_ID", user_id]))
-    service_env_variables.append("=".join(["SIMCORE_NODE_UUID", node_uuid]))
-    service_env_variables.append("=".join(["SIMCORE_PROJECT_ID", project_id]))
-    service_env_variables.append("=".join(["SIMCORE_NODE_BASEPATH", node_base_path or ""]))
-
-    if "env" in docker_service_runtime_parameters:
-        docker_service_runtime_parameters["env"].extend(service_env_variables)
-    else:
-        docker_service_runtime_parameters["env"] = service_env_variables
-    log.debug("Added env parameter to docker runtime parameters: %s", docker_service_runtime_parameters["env"])
-
-
-def _add_extra_hosts_to_service_runtime_params(docker_service_runtime_parameters: Dict):
-    log.debug("Getting extra hosts with suffix: %s",config.EXTRA_HOSTS_SUFFIX)
-    extra_hosts = get_system_extra_hosts(config.EXTRA_HOSTS_SUFFIX)
-    if "hosts" in docker_service_runtime_parameters:
-        docker_service_runtime_parameters["hosts"].update(extra_hosts)
-    else:
-        docker_service_runtime_parameters["hosts"] = extra_hosts
-
-
-def __set_service_name(docker_service_runtime_parameters: Dict,
-                       service_name: str,
-                       node_uuid: str):
-    # pylint: disable=C0103
-    docker_service_runtime_parameters["name"] = service_name + "_" + node_uuid
-    log.debug("Added service name parameter to docker runtime parameters: %s",
-              docker_service_runtime_parameters["name"])
->>>>>>> 1bfdcac4
 
 async def _get_docker_image_port_mapping(service: Dict) -> Tuple[str, str]:
     log.debug("getting port published by service: %s", service)
