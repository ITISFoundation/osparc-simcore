# pylint: disable=C0111, R0913

import asyncio
import json
import logging
from typing import Dict, List, Tuple

import aiohttp
import tenacity

import docker

from . import config, exceptions, registry_proxy
from .system_utils import get_system_extra_hosts

SERVICE_RUNTIME_SETTINGS = 'simcore.service.settings'
SERVICE_RUNTIME_BOOTSETTINGS = 'simcore.service.bootsettings'

log = logging.getLogger(__name__)


def __get_docker_client() -> docker.client:
    log.debug("Initiializing docker client")
    return docker.from_env()


def __login_docker_registry(client: docker.client):
    try:
        # login
        registry_url = config.REGISTRY_URL
        username = config.REGISTRY_USER
        password = config.REGISTRY_PW
        log.debug("logging into docker registry %s", registry_url)
        client.login(registry=registry_url + '/v2',
                     username=username, password=password)
        log.debug("logged into docker registry %s", registry_url)
    except docker.errors.APIError as err:
        log.exception("Error while loggin into the registry")
        raise exceptions.RegistryConnectionError(
            "Error while logging to docker registry", err) from err


def __check_node_uuid_available(client: docker.client, node_uuid: str):
    log.debug("Checked if UUID %s is already in use", node_uuid)
    # check if service with same uuid already exists
    try:
        list_of_running_services_w_uuid = client.services.list(
            filters={'label': 'uuid=' + node_uuid})
    except docker.errors.APIError as err:
        log.exception("Error while retrieving services list")
        raise exceptions.GenericDockerError(
            "Error while retrieving services", err) from err
    if list_of_running_services_w_uuid:
        raise exceptions.ServiceUUIDInUseError(node_uuid)
    log.debug("UUID %s is free", node_uuid)


def __check_setting_correctness(setting: Dict):
    if 'name' not in setting or 'type' not in setting or 'value' not in setting:
        raise exceptions.DirectorException("Invalid setting in %s" % setting)


async def __get_service_runtime_parameters_labels(
            image: docker.models.images.Image,
            tag: str) -> Dict:
    # pylint: disable=C0103
    image_labels = await registry_proxy.retrieve_labels_of_image(image, tag)
    runtime_parameters = dict()
    if SERVICE_RUNTIME_SETTINGS in image_labels:
        runtime_parameters = json.loads(image_labels[SERVICE_RUNTIME_SETTINGS])
    log.debug("Retrieved service runtime settings: %s", runtime_parameters)
    return runtime_parameters


async def __get_service_boot_parameters_labels(
            image: docker.models.images.Image,
            tag: str) -> Dict:
    # pylint: disable=C0103
    image_labels = await registry_proxy.retrieve_labels_of_image(image, tag)
    boot_params = dict()
    if SERVICE_RUNTIME_BOOTSETTINGS in image_labels:
        boot_params = json.loads(image_labels[SERVICE_RUNTIME_BOOTSETTINGS])
    log.debug("Retrieved service boot settings: %s", boot_params)
    return boot_params


def __convert_labels_to_docker_runtime_parameters(
        service_runtime_parameters_labels: Dict,
        node_uuid: str) -> Dict:
    # pylint: disable=C0103
    log.debug("Converting labels to docker runtime parameters")
    runtime_params = dict()
    for param in service_runtime_parameters_labels:
        __check_setting_correctness(param)
        # index = str(param['value']).find("%node_uuid%")
        if str(param['value']).find("%service_uuid%") != -1:
            dummy_string = json.dumps(param['value'])
            dummy_string = dummy_string.replace("%service_uuid%", node_uuid)
            param['value'] = json.loads(dummy_string)

        # backward compatible till all dyn services are correctly updated
        if param["type"] != "string" and param["name"] != "ports":
            # this is a special docker API type
            arguments_dict = param["value"]
            runtime_params[param['name']] = getattr(
                docker.types, param["type"])(**arguments_dict)
        elif param['name'] == 'ports':
            # special handling for we need to open a port with 0:XXX this tells the docker engine to allocate whatever free port
            enpoint_spec = docker.types.EndpointSpec(
                ports={0: int(param['value'])})
            runtime_params["endpoint_spec"] = enpoint_spec
        else:
            runtime_params[param['name']] = param['value']
    log.debug("Converted labels to docker runtime parameters: %s", runtime_params)
    return runtime_params


def __get_service_entrypoint(service_boot_parameters_labels: Dict) -> str:
    log.debug("Getting service entrypoint")
    for param in service_boot_parameters_labels:
        __check_setting_correctness(param)
        if param['name'] == 'entry_point':
            log.debug("Service entrypoint is %s", param['value'])
            return param['value']
    return ''


def __add_to_swarm_network_if_ports_published(
        client: docker.client,
        docker_service_runtime_parameters: Dict):
    # TODO: SAN this is a brain killer... change services to something better...
    if "endpoint_spec" in docker_service_runtime_parameters:
        network_id = "services_default"
        log.debug(
            "Adding swarm network with id: %s to docker runtime parameters", network_id)
        list_of_networks = client.networks.list(
            names=[network_id], filters={"scope": "swarm"})
        for network in list_of_networks:
            __add_network_to_service_runtime_params(
                docker_service_runtime_parameters, network)
        log.debug("Added swarm network %s to docker runtime parameters", network_id)


def __add_uuid_label_to_service_runtime_params(
        docker_service_runtime_parameters: Dict,
        node_uuid: str):
    # pylint: disable=C0103
    # add the service uuid to the docker service
    if "labels" in docker_service_runtime_parameters:
        docker_service_runtime_parameters["labels"]["uuid"] = node_uuid
    else:
        docker_service_runtime_parameters["labels"] = {"uuid": node_uuid}
    log.debug("Added uuid label to docker runtime parameters: %s",
              docker_service_runtime_parameters["labels"])


def __add_main_service_label_to_service_runtime_params(
        docker_service_runtime_parameters: Dict,
        main_service: bool):
    # pylint: disable=C0103
    # add the service uuid to the docker service
    service_type = "main"
    if not main_service:
        service_type = "dependency"
    if "labels" in docker_service_runtime_parameters:
        docker_service_runtime_parameters["labels"]["type"] = service_type
    else:
        docker_service_runtime_parameters["labels"] = {"type": service_type}
    log.debug("Added type label to docker runtime parameters: %s",
              docker_service_runtime_parameters["labels"])


def __add_network_to_service_runtime_params(
        docker_service_runtime_parameters: Dict,
        docker_network: docker.models.networks.Network):

    # pylint: disable=C0103
    if "networks" in docker_service_runtime_parameters:
        docker_service_runtime_parameters["networks"].append(docker_network.id)
    else:
        docker_service_runtime_parameters["networks"] = [docker_network.id]
    log.debug("Added network parameter to docker runtime parameters: %s",
              docker_service_runtime_parameters["networks"])


def __add_env_variables_to_service_runtime_params(
        docker_service_runtime_parameters: Dict,
        user_id: str,
        node_uuid: str,
        node_base_path: str):

    service_env_variables = ["=".join([key, value]) for key, value in config.SERVICES_DEFAULT_ENVS.items()]
    # add specifics
    service_env_variables.append("=".join(["SIMCORE_USER_ID", user_id]))
    service_env_variables.append("=".join(["SIMCORE_NODE_UUID", node_uuid]))
    if node_base_path is None:
        node_base_path = ""
    service_env_variables.append("=".join(["SIMCORE_NODE_BASEPATH", node_base_path]))

    if "env" in docker_service_runtime_parameters:
        docker_service_runtime_parameters["env"].extend(service_env_variables)
    else:
        docker_service_runtime_parameters["env"] = service_env_variables
    log.debug("Added env parameter to docker runtime parameters: %s", docker_service_runtime_parameters["env"])

def _add_extra_hosts_to_service_runtime_params(docker_service_runtime_parameters: Dict):
    log.debug("Getting extra hosts with suffix: %s",config.EXTRA_HOSTS_SUFFIX)
    extra_hosts = get_system_extra_hosts(config.EXTRA_HOSTS_SUFFIX)
    if "hosts" in docker_service_runtime_parameters:
        docker_service_runtime_parameters["hosts"].update(extra_hosts)
    else:
        docker_service_runtime_parameters["hosts"] = extra_hosts

<<<<<<< HEAD
def __set_service_name(docker_service_runtime_parameters: Dict, service_name: str, node_uuid: str):
=======
def __set_service_name(docker_service_runtime_parameters: Dict,
                       service_name: str,
                       node_uuid: str):
>>>>>>> 4acdc2e2
    # pylint: disable=C0103
    docker_service_runtime_parameters["name"] = service_name + "_" + node_uuid
    log.debug("Added service name parameter to docker runtime parameters: %s",
              docker_service_runtime_parameters["name"])


def _get_docker_image_port_mapping(service_id: str) -> Tuple[str, str]:
    # TODO: It could be possible that the endpoint is also accessible using high/level client in service.attrs
    # pylint: disable=C0103
    low_level_client = docker.APIClient()
    service_infos_json = low_level_client.services(filters={'id': service_id})
    if len(service_infos_json) != 1:
        log.warning("Expected a single port per service, got %s",
                    service_infos_json)

    published_ports = list()
    target_ports = list()
    for service_info in service_infos_json:
        if 'Endpoint' in service_info:
            service_endpoints = service_info['Endpoint']
            if 'Ports' in service_endpoints:
                ports_info_json = service_info['Endpoint']['Ports']
                for port in ports_info_json:
                    published_ports.append(port['PublishedPort'])
                    target_ports.append(port["TargetPort"])
    log.debug("Service %s publishes: %s ports", service_id, published_ports)
    published_port = None
    target_port = None
    if published_ports:
        published_port = published_ports[0]
    if target_ports:
        target_port = target_ports[0]
    return published_port, target_port


@tenacity.retry(wait=tenacity.wait_fixed(2),
                stop=tenacity.stop_after_attempt(3) or tenacity.stop_after_delay(10))
async def __pass_port_to_service(service: docker.models.services.Service,
                                 port: str,
                                 service_boot_parameters_labels: Dict):
    for param in service_boot_parameters_labels:
        __check_setting_correctness(param)
        if param['name'] == 'published_host':
            # time.sleep(5)
            route = param['value']
            log.debug("Service needs to get published host %s:%s using route %s",
                      config.PUBLISHED_HOST_NAME, port, route)
            service_url = "http://" + str(service.name) + "/" + route
            query_string = {"hostname": str(
                config.PUBLISHED_HOST_NAME), "port": str(port)}
            log.debug("creating request %s and query %s",
                      service_url, query_string)
            async with aiohttp.ClientSession() as session:
                async with session.post(service_url, data=query_string) as response:
                    log.debug("query response: %s", await response.text())
            return
    log.debug("service %s does not need to know its external port", service.name)


def __create_network_name(service_name: str, node_uuid: str) -> str:
    return service_name + '_' + node_uuid


def __create_overlay_network_in_swarm(client: docker.client,
                                      service_name: str,
                                      node_uuid: str) -> docker.models.networks.Network:
    log.debug("Creating overlay network for service %s with uuid %s",
              service_name, node_uuid)
    network_name = __create_network_name(service_name, node_uuid)
    try:
        docker_network = client.networks.create(
            network_name, driver="overlay", scope="swarm", labels={"uuid": node_uuid})
        log.debug("Network %s created for service %s with uuid %s",
                  network_name, service_name, node_uuid)
        return docker_network
    except docker.errors.APIError as err:
        log.exception(
            "Error while creating network for service %s", service_name)
        raise exceptions.GenericDockerError(
            "Error while creating network", err) from err


def __remove_overlay_network_of_swarm(client: docker.client, node_uuid: str):
    log.debug("Removing overlay network for service with uuid %s", node_uuid)
    try:
        networks = client.networks.list(
            filters={"label": "uuid=" + node_uuid})
        log.debug("Found %s networks with uuid %s", len(networks), node_uuid)
        # remove any network in the list (should be only one)
        for network in networks:
            network.remove()
        log.debug("Removed %s networks with uuid %s", len(networks), node_uuid)
    except docker.errors.APIError as err:
        log.exception(
            "Error while removing networks for service with uuid: %s", node_uuid)
        raise exceptions.GenericDockerError(
            "Error while removing networks", err) from err


async def __wait_until_service_running_or_failed(service_id: str,
                                                 service_name: str,
                                                 node_uuid: str):
    # pylint: disable=C0103
    log.debug("Waiting for service %s to start", service_id)
    client = docker.APIClient()

    # some times one has to wait until the task info is filled
    while True:
        task_infos_json = client.tasks(filters={'service': service_id})
        if task_infos_json:
            # check the status
            status_json = task_infos_json[0]["Status"]
            task_state = status_json["State"]

            log.debug("%s %s", service_id, task_state)
            if task_state == "running":
                break
            elif task_state in ("failed", "rejected"):
                log.error("Error while waiting for service")
                raise exceptions.ServiceStartTimeoutError(
                    service_name, node_uuid)
        # would allow dealing with other events instead of wasting time here
        await asyncio.sleep(0.005)  # 5ms
    log.debug("Waited for service %s to start", service_id)


async def __get_repos_from_key(service_key: str) -> List[Dict]:
    # get the available image for the main service (syntax is image:tag)
    list_of_images = {
        service_key: await registry_proxy.retrieve_list_of_images_in_repo(service_key)
    }
    log.info("entries %s", list_of_images)
    if not list_of_images[service_key]:
        raise exceptions.ServiceNotAvailableError(service_key)

    log.debug("Service %s has the following list of images available: %s",
              service_key, list_of_images)

    return list_of_images


async def __get_dependant_repos(service_key: str, service_tag: str) -> Dict:
    list_of_images = await __get_repos_from_key(service_key)
    tag = __find_service_tag(list_of_images, service_key,
                             'Unkonwn name', service_tag)
    # look for dependencies
    dependent_repositories = await registry_proxy.list_interactive_service_dependencies(service_key, tag)
    return dependent_repositories


def __find_service_tag(list_of_images: Dict,
                       service_key: str,
                       service_name: str,
                       service_tag: str) -> str:
    available_tags_list = sorted(list_of_images[service_key]['tags'])
    # not tags available... probably an undefined service there...
    if not available_tags_list:
        raise exceptions.ServiceNotAvailableError(service_name, service_tag)
    tag = service_tag
    if not service_tag or service_tag == 'latest':
        # get latest tag
        tag = available_tags_list[len(available_tags_list)-1]
    elif available_tags_list.count(service_tag) != 1:
        raise exceptions.ServiceNotAvailableError(
            service_name=service_name, service_tag=service_tag)

    log.debug("Service tag found is %s ", service_tag)
    return tag


async def __prepare_runtime_parameters(user_id: str,
                                       service_key: str,
                                       service_tag: str,
                                       main_service: bool,
                                       node_uuid: str,
                                       node_base_path: str,
                                       client: docker.client
                                       ) -> Dict:
    # get the docker runtime labels
    service_runtime_parameters_labels = await __get_service_runtime_parameters_labels(service_key, service_tag)
    # convert the labels to docker parameters
    docker_service_runtime_parameters = __convert_labels_to_docker_runtime_parameters(service_runtime_parameters_labels, node_uuid)
    # add specific parameters
    __add_to_swarm_network_if_ports_published(client, docker_service_runtime_parameters)
    __add_uuid_label_to_service_runtime_params(docker_service_runtime_parameters, node_uuid)
<<<<<<< HEAD
    __add_env_variables_to_service_runtime_params(docker_service_runtime_parameters, user_id, node_uuid)
=======
    __add_main_service_label_to_service_runtime_params(docker_service_runtime_parameters, main_service)
    __add_env_variables_to_service_runtime_params(docker_service_runtime_parameters, user_id, node_uuid, node_base_path)
>>>>>>> 4acdc2e2
    _add_extra_hosts_to_service_runtime_params(docker_service_runtime_parameters)
    __set_service_name(docker_service_runtime_parameters,
                       registry_proxy.get_service_last_names(service_key),
                       node_uuid)
    return docker_service_runtime_parameters


async def _start_docker_service(client: docker.client,
                                user_id: str,
                                service_key: str,
                                service_tag: str,
                                main_service: bool,
                                node_uuid: str,
                                node_base_path: str,
                                internal_network: docker.models.networks.Network
                                ) -> Dict:  # pylint: disable=R0913
    # prepare runtime parameters
    docker_service_runtime_parameters = await __prepare_runtime_parameters(user_id,
                                                                           service_key,
                                                                           service_tag,
                                                                           main_service,
                                                                           node_uuid,
                                                                           node_base_path,
                                                                           client)
    # if an inter docker network exists, then the service must be part of it
    if internal_network is not None:
        __add_network_to_service_runtime_params(docker_service_runtime_parameters, internal_network)
    # prepare boot parameters
    service_boot_parameters_labels = await __get_service_boot_parameters_labels(service_key, service_tag)
    service_entrypoint = __get_service_entrypoint(service_boot_parameters_labels)

    # lets start the service
    try:
        docker_image_full_path = config.REGISTRY_URL + '/' + service_key + ':' + service_tag
        log.debug("Starting docker service %s using parameters %s", docker_image_full_path, docker_service_runtime_parameters)
        service = client.services.create(docker_image_full_path, **docker_service_runtime_parameters)
        log.debug("Service started now waiting for it to run")
        await __wait_until_service_running_or_failed(service.id, docker_image_full_path, node_uuid)
        # the docker swarm opened some random port to access the service
        published_port, target_port = _get_docker_image_port_mapping(service.id)
        log.debug("Service successfully started on %s:%s", service_entrypoint, published_port)
        container_meta_data = {
            "published_port": published_port,
            "entry_point": service_entrypoint,
            "service_uuid": node_uuid,
            "service_key": service_key,
            "service_version": service_tag,
            "service_host": service.name,
            "service_port": target_port,
            "service_basepath": node_base_path
        }
        if published_port:
            await __pass_port_to_service(service, published_port, service_boot_parameters_labels)
        return container_meta_data

    except exceptions.ServiceStartTimeoutError as err:
        log.exception("Service failed to start")
        await _silent_service_cleanup(node_uuid)
        raise
    except docker.errors.ImageNotFound as err:
        log.exception("The docker image was not found")
        await _silent_service_cleanup(node_uuid)
        raise exceptions.ServiceNotAvailableError(
            service_key, service_tag) from err
    except docker.errors.APIError as err:
        log.exception("Error while accessing the server")
        # await _silent_service_cleanup(node_uuid)
        raise exceptions.GenericDockerError(
            "Error while creating service", err) from err


async def _silent_service_cleanup(node_uuid):
    try:
        await stop_service(node_uuid)
    except exceptions.DirectorException:
        pass


async def __create_node(client: docker.client,
                        user_id: str,
                        list_of_services: List[Dict],
                        service_name: str,
                        node_uuid: str,
                        node_base_path: str
                        ) -> List[Dict]:  # pylint: disable=R0913, R0915
    log.debug("Creating %s docker services for node %s using uuid %s and base path %s for user %s", len(list_of_services), service_name, node_uuid, node_base_path, user_id)
    log.debug("Services %s will be started", list_of_services)

    # if the service uses several docker images, a network needs to be setup to connect them together
    inter_docker_network = None
    if len(list_of_services) > 1:
        inter_docker_network = __create_overlay_network_in_swarm(
            client, service_name, node_uuid)
        log.debug("Created docker network in swarm for service %s", service_name)

    containers_meta_data = list()
    for service in list_of_services:
        service_meta_data = await _start_docker_service(client, user_id,
                                                        service["key"],
                                                        service["tag"],
                                                        list_of_services.index(service) == 0,
                                                        node_uuid,
                                                        node_base_path,
                                                        inter_docker_network)
        containers_meta_data.append(service_meta_data)

    return containers_meta_data


async def start_service(user_id: str, service_key: str, service_tag: str, node_uuid: str, node_base_path: str) -> Dict:
    # pylint: disable=C0103
    log.debug("starting service %s:%s using uuid %s, basepath %s", service_key, service_tag, node_uuid, node_base_path)
    # first check the uuid is available
    client = __get_docker_client()
    __check_node_uuid_available(client, node_uuid)

    service_name = registry_proxy.get_service_first_name(service_key)
    list_of_images = await __get_repos_from_key(service_key)
    service_tag = __find_service_tag(list_of_images, service_key, service_name, service_tag)
    log.debug("Found service to start %s:%s", service_key, service_tag)
    list_of_services_to_start = [{"key": service_key, "tag": service_tag}]
    # find the service dependencies
    list_of_dependencies = await __get_dependant_repos(service_key, service_tag)
    log.debug("Found service dependencies: %s", list_of_dependencies)
    if list_of_dependencies:
        list_of_services_to_start.extend(list_of_dependencies)

    # create services
    __login_docker_registry(client)

    containers_meta_data = await __create_node(client, user_id,
                                               list_of_services_to_start,
                                               service_name, node_uuid, node_base_path)
    node_details = containers_meta_data[0]
    # we return only the info of the main service
    return node_details


def __get_service_key_version_from_docker_service(service: docker.models.services.Service) -> Tuple[str, str]:
    # docker_image_full_path = config.REGISTRY_URL + '/' + service_key + ':' + service_tag
    service_attrs = service.attrs
    service_full_name = str(
        service_attrs["Spec"]["TaskTemplate"]["ContainerSpec"]["Image"])
    if not service_full_name.startswith(config.REGISTRY_URL):
        raise exceptions.DirectorException(
            msg="Invalid service {}".format(service_full_name))

    service_full_name = service_full_name[len(config.REGISTRY_URL):].strip("/")
    return service_full_name.split(":")[0], service_full_name.split(":")[1]

def _get_service_basepath_from_docker_service(service: docker.models.services.Service) -> str:
    service_attrs = service.attrs
    envs_list = service_attrs["Spec"]["TaskTemplate"]["ContainerSpec"]["Env"]
    envs_dict = {key:value for key,value in (x.split("=") for x in envs_list)}
    return envs_dict["SIMCORE_NODE_BASEPATH"]


async def get_service_details(node_uuid: str) -> Dict:
    # get the docker client
    client = __get_docker_client()
    __login_docker_registry(client)
    try:
        list_running_services_with_uuid = client.services.list(
            filters={'label': ['uuid=' + node_uuid, "type=main"]})
        # error if no service with such an id exists
        if not list_running_services_with_uuid:
            raise exceptions.ServiceUUIDNotFoundError(node_uuid)

        if len(list_running_services_with_uuid) > 1:
            # someone did something fishy here
            raise exceptions.DirectorException(
                msg="More than one docker service is labeled as main service")

        service = list_running_services_with_uuid[0]
        service_key, service_tag = __get_service_key_version_from_docker_service(service)

        # get boot parameters to get the entrypoint
        service_boot_parameters_labels = await __get_service_boot_parameters_labels(service_key, service_tag)
        service_entrypoint = __get_service_entrypoint(service_boot_parameters_labels)

        service_basepath = _get_service_basepath_from_docker_service(service)

        # get the published port
        published_port, target_port = _get_docker_image_port_mapping(service.id)
        node_details = {
            "published_port": published_port,
            "entry_point": service_entrypoint,
            "service_uuid": node_uuid,
            "service_key": service_key,
            "service_version": service_tag,
            "service_host": service.name,
            "service_port": target_port,
            "service_basepath": service_basepath
        }
        return node_details
    except docker.errors.APIError as err:
        log.exception(
            "Error while accessing container with uuid: %s", node_uuid)
        raise exceptions.GenericDockerError(
            "Error while accessing container", err) from err


async def stop_service(node_uuid: str):
    # get the docker client
    client = __get_docker_client()
    __login_docker_registry(client)

    try:
        list_running_services_with_uuid = client.services.list(
            filters={'label': 'uuid=' + node_uuid})
    except docker.errors.APIError as err:
        log.exception(
            "Error while stopping container with uuid: %s", node_uuid)
        raise exceptions.GenericDockerError(
            "Error while stopping container", err) from err

    # error if no service with such an id exists
    if not list_running_services_with_uuid:
        raise exceptions.ServiceUUIDNotFoundError(node_uuid)
    # remove the services
    try:
        for service in list_running_services_with_uuid:
            service.remove()
    except docker.errors.APIError as err:
        raise exceptions.GenericDockerError(
            "Error while removing services", err)
    # remove network(s)
    __remove_overlay_network_of_swarm(client, node_uuid)<|MERGE_RESOLUTION|>--- conflicted
+++ resolved
@@ -211,13 +211,9 @@
     else:
         docker_service_runtime_parameters["hosts"] = extra_hosts
 
-<<<<<<< HEAD
-def __set_service_name(docker_service_runtime_parameters: Dict, service_name: str, node_uuid: str):
-=======
 def __set_service_name(docker_service_runtime_parameters: Dict,
                        service_name: str,
                        node_uuid: str):
->>>>>>> 4acdc2e2
     # pylint: disable=C0103
     docker_service_runtime_parameters["name"] = service_name + "_" + node_uuid
     log.debug("Added service name parameter to docker runtime parameters: %s",
@@ -403,12 +399,8 @@
     # add specific parameters
     __add_to_swarm_network_if_ports_published(client, docker_service_runtime_parameters)
     __add_uuid_label_to_service_runtime_params(docker_service_runtime_parameters, node_uuid)
-<<<<<<< HEAD
-    __add_env_variables_to_service_runtime_params(docker_service_runtime_parameters, user_id, node_uuid)
-=======
     __add_main_service_label_to_service_runtime_params(docker_service_runtime_parameters, main_service)
     __add_env_variables_to_service_runtime_params(docker_service_runtime_parameters, user_id, node_uuid, node_base_path)
->>>>>>> 4acdc2e2
     _add_extra_hosts_to_service_runtime_params(docker_service_runtime_parameters)
     __set_service_name(docker_service_runtime_parameters,
                        registry_proxy.get_service_last_names(service_key),
