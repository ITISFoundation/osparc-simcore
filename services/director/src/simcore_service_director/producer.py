--- conflicted
+++ resolved
@@ -736,7 +736,6 @@
                 service_name, published_port, service_boot_parameters_labels, session
             )
 
-<<<<<<< HEAD
         return format_node_details_for_frontend(
             published_port=published_port,
             entry_point=service_entrypoint,
@@ -748,23 +747,8 @@
             service_basepath=node_base_path,
             service_state=service_state,
             service_message=service_msg,
-        )
-=======
-        container_meta_data = {
-            "published_port": published_port,
-            "entry_point": service_entrypoint,
-            "service_uuid": node_uuid,
-            "service_key": service_key,
-            "service_version": service_tag,
-            "service_host": service_name,
-            "service_port": target_port,
-            "service_basepath": node_base_path,
-            "service_state": service_state.value,
-            "service_message": service_msg,
-            "user_id": user_id,
-        }
-        return container_meta_data
->>>>>>> 9254ae5a
+            user_id=user_id,
+        )
 
     except exceptions.ServiceStartTimeoutError as err:
         log.exception("Service failed to start")
@@ -1259,7 +1243,7 @@
         "service_state", None
     )
 
-    if len(kwargs) < 10:
+    if len(kwargs) < 11:
         # for the servie-sidecar sometimes the status is not availabe because:
         # API not responding, generic errors
         node_status["service_state"] = _format_service_state(service_state)
@@ -1277,6 +1261,7 @@
     node_status["service_basepath"] = kwargs["service_basepath"]
     node_status["service_state"] = _format_service_state(service_state)
     node_status["service_message"] = kwargs["service_message"]
+    node_status["user_id"] = kwargs["user_id"]
 
     return node_status
 
@@ -1334,7 +1319,6 @@
 
     # get the published port
     published_port, target_port = await _get_docker_image_port_mapping(service)
-<<<<<<< HEAD
     return format_node_details_for_frontend(
         published_port=published_port,
         entry_point=service_entrypoint,
@@ -1346,23 +1330,8 @@
         service_basepath=service_basepath,
         service_state=service_state,
         service_message=service_msg,
-    )
-=======
-    node_details = {
-        "published_port": published_port,
-        "entry_point": service_entrypoint,
-        "service_uuid": service_uuid,
-        "service_key": service_key,
-        "service_version": service_tag,
-        "service_host": service_name,
-        "service_port": target_port,
-        "service_basepath": service_basepath,
-        "service_state": service_state.value,
-        "service_message": service_msg,
-        "user_id": user_id,
-    }
-    return node_details
->>>>>>> 9254ae5a
+        user_id=user_id,
+    )
 
 
 async def get_services_details(
