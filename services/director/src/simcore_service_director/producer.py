--- conflicted
+++ resolved
@@ -489,22 +489,14 @@
         # only keep the ones with the right service ID (we're being a bit picky maybe)
         tasks = [x for x in tasks if x["ServiceID"] == service["ID"]]
 
-<<<<<<< HEAD
         # we are only interested in the last task which has been created last
-=======
-        # we are only interested in the last task which has index 0
->>>>>>> fd14df59
         if tasks:
             sorted_tasks = sorted(tasks, key=lambda task: task["UpdatedAt"])
             last_task = sorted_tasks[-1]
             task_state = last_task["Status"]["State"]
             log.debug("%s %s", service["ID"], task_state)
 
-<<<<<<< HEAD
             last_task_state = ServiceState.STARTING  # default
-=======
-            last_task_state = ServiceState.STARTING # default
->>>>>>> fd14df59
             last_task_error_msg = (
                 last_task["Status"]["Err"] if "Err" in last_task["Status"] else ""
             )
