--- conflicted
+++ resolved
@@ -525,109 +525,4 @@
     _logger.debug(
         "retrieved service last name from repo %s : %s", image_key, service_last_name
     )
-<<<<<<< HEAD
-    return service_last_name
-=======
-    return service_last_name
-
-
-CONTAINER_SPEC_ENTRY_NAME = "ContainerSpec".lower()
-RESOURCES_ENTRY_NAME = "Resources".lower()
-
-
-def _validate_kind(entry_to_validate: dict[str, Any], kind_name: str):
-    for element in (
-        entry_to_validate.get("value", {})
-        .get("Reservations", {})
-        .get("GenericResources", [])
-    ):
-        if element.get("DiscreteResourceSpec", {}).get("Kind") == kind_name:
-            return True
-    return False
-
-
-async def get_service_extras(
-    app: FastAPI, image_key: str, image_tag: str
-) -> dict[str, Any]:
-    # check physical node requirements
-    # all nodes require "CPU"
-    app_settings = get_application_settings(app)
-    result: dict[str, Any] = {
-        "node_requirements": {
-            "CPU": app_settings.DIRECTOR_DEFAULT_MAX_NANO_CPUS / 1.0e09,
-            "RAM": app_settings.DIRECTOR_DEFAULT_MAX_MEMORY,
-        }
-    }
-
-    labels, _ = await get_image_labels(app, image_key, image_tag)
-    _logger.debug("Compiling service extras from labels %s", pformat(labels))
-
-    if SERVICE_RUNTIME_SETTINGS in labels:
-        service_settings: list[dict[str, Any]] = json.loads(
-            labels[SERVICE_RUNTIME_SETTINGS]
-        )
-        for entry in service_settings:
-            entry_name = entry.get("name", "").lower()
-            entry_value = entry.get("value")
-            invalid_with_msg = None
-
-            if entry_name == RESOURCES_ENTRY_NAME:
-                if entry_value and isinstance(entry_value, dict):
-                    res_limit = entry_value.get("Limits", {})
-                    res_reservation = entry_value.get("Reservations", {})
-                    # CPU
-                    result["node_requirements"]["CPU"] = (
-                        float(res_limit.get("NanoCPUs", 0))
-                        or float(res_reservation.get("NanoCPUs", 0))
-                        or app_settings.DIRECTOR_DEFAULT_MAX_NANO_CPUS
-                    ) / 1.0e09
-                    # RAM
-                    result["node_requirements"]["RAM"] = (
-                        res_limit.get("MemoryBytes", 0)
-                        or res_reservation.get("MemoryBytes", 0)
-                        or app_settings.DIRECTOR_DEFAULT_MAX_MEMORY
-                    )
-                else:
-                    invalid_with_msg = f"invalid type for resource [{entry_value}]"
-
-                # discrete resources (custom made ones) ---
-                # check if the service requires GPU support
-                if not invalid_with_msg and _validate_kind(entry, "VRAM"):
-                    result["node_requirements"]["GPU"] = 1
-                if not invalid_with_msg and _validate_kind(entry, "MPI"):
-                    result["node_requirements"]["MPI"] = 1
-
-            elif entry_name == CONTAINER_SPEC_ENTRY_NAME:
-                # NOTE: some minor validation
-                # expects {'name': 'ContainerSpec', 'type': 'ContainerSpec', 'value': {'Command': [...]}}
-                if (
-                    entry_value
-                    and isinstance(entry_value, dict)
-                    and "Command" in entry_value
-                ):
-                    result["container_spec"] = entry_value
-                else:
-                    invalid_with_msg = f"invalid container_spec [{entry_value}]"
-
-            if invalid_with_msg:
-                _logger.warning(
-                    "%s entry [%s] encoded in settings labels of service image %s:%s",
-                    invalid_with_msg,
-                    entry,
-                    image_key,
-                    image_tag,
-                )
-
-    # get org labels
-    result.update(
-        {
-            sl: labels[dl]
-            for dl, sl in ORG_LABELS_TO_SCHEMA_LABELS.items()
-            if dl in labels
-        }
-    )
-
-    _logger.debug("Following service extras were compiled: %s", pformat(result))
-
-    return result
->>>>>>> a63e7472
+    return service_last_name