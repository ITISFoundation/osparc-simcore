# pylint: disable=C0111
import asyncio
import enum
import json
import logging
import re
from http import HTTPStatus
from pprint import pformat
<<<<<<< HEAD
from typing import Any, AsyncIterator
=======
from typing import Any
>>>>>>> 95446b98

from aiohttp import BasicAuth, ClientSession, client_exceptions
from aiohttp.client import ClientTimeout
from fastapi import FastAPI
from simcore_service_director import config, exceptions
from simcore_service_director.cache_request_decorator import cache_requests
from tenacity import retry
from tenacity.before_sleep import before_sleep_log
from tenacity.retry import retry_if_result
from tenacity.wait import wait_fixed
from yarl import URL

from .config import APP_CLIENT_SESSION_KEY

DEPENDENCIES_LABEL_KEY: str = "simcore.service.dependencies"

NUMBER_OF_RETRIEVED_REPOS: int = 50
NUMBER_OF_RETRIEVED_TAGS: int = 50

VERSION_REG = re.compile(
    r"^(0|[1-9]\d*)(\.(0|[1-9]\d*)){2}(-(0|[1-9]\d*|\d*[-a-zA-Z][-\da-zA-Z]*)(\.(0|[1-9]\d*|\d*[-a-zA-Z][-\da-zA-Z]*))*)?(\+[-\da-zA-Z]+(\.[-\da-zA-Z-]+)*)?$"
)

logger = logging.getLogger(__name__)


class ServiceType(enum.Enum):
    ALL = ""
    COMPUTATIONAL = "comp"
    DYNAMIC = "dynamic"


async def _basic_auth_registry_request(
    app: FastAPI, path: str, method: str, **session_kwargs
) -> tuple[dict, dict]:
    if not config.REGISTRY_URL:
        msg = "URL to registry is not defined"
        raise exceptions.DirectorException(msg)

    url = URL(
        f"{'https' if config.REGISTRY_SSL else 'http'}://{config.REGISTRY_URL}{path}"
    )
    logger.debug("Requesting registry using %s", url)
    # try the registry with basic authentication first, spare 1 call
    resp_data: dict = {}
    resp_headers: dict = {}
    auth = (
        BasicAuth(login=config.REGISTRY_USER, password=config.REGISTRY_PW)
        if config.REGISTRY_AUTH and config.REGISTRY_USER and config.REGISTRY_PW
        else None
    )

    session = app[APP_CLIENT_SESSION_KEY]
    try:
        async with session.request(
            method.lower(), url, auth=auth, **session_kwargs
        ) as response:
            if response.status == HTTPStatus.UNAUTHORIZED:
                logger.debug("Registry unauthorized request: %s", await response.text())
                # basic mode failed, test with other auth mode
                resp_data, resp_headers = await _auth_registry_request(
                    url, method, response.headers, session, **session_kwargs
                )

            elif response.status == HTTPStatus.NOT_FOUND:
                logger.exception("Path to registry not found: %s", url)
                raise exceptions.ServiceNotAvailableError(str(path))

            elif response.status > 399:
                logger.exception(
                    "Unknown error while accessing registry: %s", str(response)
                )
                raise exceptions.RegistryConnectionError(str(response))

            else:
                # registry that does not need an auth
                resp_data = await response.json(content_type=None)
                resp_headers = response.headers

            return (resp_data, resp_headers)
    except client_exceptions.ClientError as exc:
        logger.exception("Unknown error while accessing registry: %s", str(exc))
        msg = f"Unknown error while accessing registry: {str(exc)}"
        raise exceptions.DirectorException(msg) from exc


async def _auth_registry_request(
    url: URL, method: str, auth_headers: dict, session: ClientSession, **kwargs
) -> tuple[dict, dict]:
    if not config.REGISTRY_AUTH or not config.REGISTRY_USER or not config.REGISTRY_PW:
        msg = "Wrong configuration: Authentication to registry is needed!"
        raise exceptions.RegistryConnectionError(msg)
    # auth issue let's try some authentication get the auth type
    auth_type = None
    auth_details: dict[str, str] = {}
    for key in auth_headers:
        if str(key).lower() == "www-authenticate":
            auth_type, auth_value = str(auth_headers[key]).split(" ", 1)
            auth_details = {
                x.split("=")[0]: x.split("=")[1].strip('"')
                for x in auth_value.split(",")
            }
            break
    if not auth_type:
        msg = "Unknown registry type: cannot deduce authentication method!"
        raise exceptions.RegistryConnectionError(msg)
    auth = BasicAuth(login=config.REGISTRY_USER, password=config.REGISTRY_PW)

    # bearer type, it needs a token with all communications
    if auth_type == "Bearer":
        # get the token
        token_url = URL(auth_details["realm"]).with_query(
            service=auth_details["service"], scope=auth_details["scope"]
        )
        async with session.get(token_url, auth=auth, **kwargs) as token_resp:
            if not token_resp.status == HTTPStatus.OK:
                msg = f"Unknown error while authentifying with registry: {token_resp!s}"
                raise exceptions.RegistryConnectionError(msg)
            bearer_code = (await token_resp.json())["token"]
            headers = {"Authorization": f"Bearer {bearer_code}"}
            async with getattr(session, method.lower())(
                url, headers=headers, **kwargs
            ) as resp_wtoken:
                if resp_wtoken.status == HTTPStatus.NOT_FOUND:
                    logger.exception("path to registry not found: %s", url)
                    raise exceptions.ServiceNotAvailableError(str(url))
                if resp_wtoken.status > 399:
                    logger.exception(
                        "Unknown error while accessing with token authorized registry: %s",
                        str(resp_wtoken),
                    )
                    raise exceptions.RegistryConnectionError(str(resp_wtoken))
                resp_data = await resp_wtoken.json(content_type=None)
                resp_headers = resp_wtoken.headers
                return (resp_data, resp_headers)
    elif auth_type == "Basic":
        # basic authentication should not be since we tried already...
        async with getattr(session, method.lower())(
            url, auth=auth, **kwargs
        ) as resp_wbasic:
            if resp_wbasic.status == HTTPStatus.NOT_FOUND:
                logger.exception("path to registry not found: %s", url)
                raise exceptions.ServiceNotAvailableError(str(url))
            if resp_wbasic.status > 399:
                logger.exception(
                    "Unknown error while accessing with token authorized registry: %s",
                    str(resp_wbasic),
                )
                raise exceptions.RegistryConnectionError(str(resp_wbasic))
            resp_data = await resp_wbasic.json(content_type=None)
            resp_headers = resp_wbasic.headers
            return (resp_data, resp_headers)
    msg = f"Unknown registry authentification type: {url}"
    raise exceptions.RegistryConnectionError(msg)


async def registry_request(
    app: FastAPI,
    path: str,
    method: str = "GET",
    no_cache: bool = False,
    **session_kwargs,
) -> tuple[dict, dict]:
    logger.debug(
        "Request to registry: path=%s, method=%s. no_cache=%s", path, method, no_cache
    )
    return await cache_requests(_basic_auth_registry_request, no_cache=no_cache)(
        app, path, method, **session_kwargs
    )


<<<<<<< HEAD
async def is_registry_responsive(app: FastAPI) -> bool:
=======
async def _is_registry_responsive(app: FastAPI) -> bool:
>>>>>>> 95446b98
    path = "/v2/"
    try:
        await registry_request(
            app, path, no_cache=True, timeout=ClientTimeout(total=1.0)
        )
        return True
    except (TimeoutError, exceptions.DirectorException) as exc:
        logger.debug("Registry not responsive: %s", exc)
        return False


<<<<<<< HEAD
async def setup_registry(app: FastAPI) -> AsyncIterator[None]:
=======
async def _setup_registry(app: FastAPI) -> None:
>>>>>>> 95446b98
    logger.debug("pinging registry...")

    @retry(
        wait=wait_fixed(2),
        before_sleep=before_sleep_log(logger, logging.WARNING),
        retry=retry_if_result(lambda result: result is False),
        reraise=True,
    )
    async def wait_until_registry_responsive(app: FastAPI) -> bool:
<<<<<<< HEAD
        return await is_registry_responsive(app)
=======
        return await _is_registry_responsive(app)
>>>>>>> 95446b98

    await wait_until_registry_responsive(app)
    logger.info("Connected to docker registry")


<<<<<<< HEAD
=======
def setup(app: FastAPI) -> None:
    async def on_startup() -> None:
        await _setup_registry(app)

    async def on_shutdown() -> None:
        ...

    app.add_event_handler("startup", on_startup)
    app.add_event_handler("shutdown", on_shutdown)


>>>>>>> 95446b98
async def _list_repositories(app: FastAPI) -> list[str]:
    logger.debug("listing repositories")
    # if there are more repos, the Link will be available in the response headers until none available
    path = f"/v2/_catalog?n={NUMBER_OF_RETRIEVED_REPOS}"
    repos_list: list = []
    while True:
        result, headers = await registry_request(app, path)
        if result["repositories"]:
            repos_list.extend(result["repositories"])
        if "Link" not in headers:
            break
        path = str(headers["Link"]).split(";")[0].strip("<>")
    logger.debug("listed %s repositories", len(repos_list))
    return repos_list


async def list_image_tags(app: FastAPI, image_key: str) -> list[str]:
    logger.debug("listing image tags in %s", image_key)
    image_tags: list = []
    # get list of image tags
    path = f"/v2/{image_key}/tags/list?n={NUMBER_OF_RETRIEVED_TAGS}"
    while True:
        tags, headers = await registry_request(app, path)
        if tags["tags"]:
            image_tags.extend([tag for tag in tags["tags"] if VERSION_REG.match(tag)])
        if "Link" not in headers:
            break
        path = str(headers["Link"]).split(";")[0].strip("<>")
    logger.debug("Found %s image tags in %s", len(image_tags), image_key)
    return image_tags


_DOCKER_CONTENT_DIGEST_HEADER = "Docker-Content-Digest"


async def get_image_digest(app: FastAPI, image: str, tag: str) -> str | None:
    """Returns image manifest digest number or None if fails to obtain it

    The manifest digest is essentially a SHA256 hash of the image manifest

    SEE https://distribution.github.io/distribution/spec/api/#digest-header
    """
    path = f"/v2/{image}/manifests/{tag}"
    _, headers = await registry_request(app, path)

    headers = headers or {}
    return headers.get(_DOCKER_CONTENT_DIGEST_HEADER, None)


async def get_image_labels(
    app: FastAPI, image: str, tag: str
) -> tuple[dict, str | None]:
    """Returns image labels and the image manifest digest"""

    logger.debug("getting image labels of %s:%s", image, tag)
    path = f"/v2/{image}/manifests/{tag}"
    request_result, headers = await registry_request(app, path)
    v1_compatibility_key = json.loads(request_result["history"][0]["v1Compatibility"])
    container_config = v1_compatibility_key.get(
        "container_config", v1_compatibility_key["config"]
    )
    labels = container_config["Labels"]

    headers = headers or {}
    manifest_digest = headers.get(_DOCKER_CONTENT_DIGEST_HEADER, None)

    logger.debug("retrieved labels of image %s:%s", image, tag)

    return (labels, manifest_digest)


async def get_image_details(app: FastAPI, image_key: str, image_tag: str) -> dict:
    image_details: dict = {}
    labels, image_manifest_digest = await get_image_labels(app, image_key, image_tag)

    if image_manifest_digest:
        # Adds manifest as extra key in the response similar to org.opencontainers.image.base.digest
        # SEE https://github.com/opencontainers/image-spec/blob/main/annotations.md#pre-defined-annotation-keys
        image_details.update({"image_digest": image_manifest_digest})

    if not labels:
        return image_details
    for key in labels:
        if not key.startswith("io.simcore."):
            continue
        try:
            label_data = json.loads(labels[key])
            for label_key in label_data:
                image_details[label_key] = label_data[label_key]
        except json.decoder.JSONDecodeError:
            logging.exception(
                "Error while decoding json formatted data from %s:%s",
                image_key,
                image_tag,
            )
            # silently skip this repo
            return {}

    return image_details


async def get_repo_details(app: FastAPI, image_key: str) -> list[dict]:
    repo_details = []
    image_tags = await list_image_tags(app, image_key)
    tasks = [get_image_details(app, image_key, tag) for tag in image_tags]
    results = await asyncio.gather(*tasks)
    for image_details in results:
        if image_details:
            repo_details.append(image_details)
    return repo_details


async def list_services(app: FastAPI, service_type: ServiceType) -> list[dict]:
    logger.debug("getting list of services")
    repos = await _list_repositories(app)
    # get the services repos
    prefixes = []
    if service_type in [ServiceType.DYNAMIC, ServiceType.ALL]:
        prefixes.append(_get_prefix(ServiceType.DYNAMIC))
    if service_type in [ServiceType.COMPUTATIONAL, ServiceType.ALL]:
        prefixes.append(_get_prefix(ServiceType.COMPUTATIONAL))
    repos = [x for x in repos if str(x).startswith(tuple(prefixes))]
    logger.debug("retrieved list of repos : %s", repos)

    # only list as service if it actually contains the necessary labels
    tasks = [get_repo_details(app, repo) for repo in repos]
    results = await asyncio.gather(*tasks, return_exceptions=True)
    services = []
    for repo_details in results:
        if repo_details and isinstance(repo_details, list):
            services.extend(repo_details)
        elif isinstance(repo_details, Exception):
            logger.error("Exception occured while listing services %s", repo_details)
    return services


async def list_interactive_service_dependencies(
    app: FastAPI, service_key: str, service_tag: str
) -> list[dict]:
    image_labels, _ = await get_image_labels(app, service_key, service_tag)
    dependency_keys = []
    if DEPENDENCIES_LABEL_KEY in image_labels:
        try:
            dependencies = json.loads(image_labels[DEPENDENCIES_LABEL_KEY])
            for dependency in dependencies:
                dependency_keys.append(
                    {"key": dependency["key"], "tag": dependency["tag"]}
                )
        except json.decoder.JSONDecodeError:
            logging.exception(
                "Incorrect json formatting in %s, skipping...",
                image_labels[DEPENDENCIES_LABEL_KEY],
            )

    return dependency_keys


def _get_prefix(service_type: ServiceType) -> str:
    return f"{config.SIMCORE_SERVICES_PREFIX}/{service_type.value}/"


def get_service_first_name(image_key: str) -> str:
    if str(image_key).startswith(_get_prefix(ServiceType.DYNAMIC)):
        service_name_suffixes = str(image_key)[len(_get_prefix(ServiceType.DYNAMIC)) :]
    elif str(image_key).startswith(_get_prefix(ServiceType.COMPUTATIONAL)):
        service_name_suffixes = str(image_key)[
            len(_get_prefix(ServiceType.COMPUTATIONAL)) :
        ]
    else:
        return "invalid service"

    logger.debug(
        "retrieved service name from repo %s : %s", image_key, service_name_suffixes
    )
    return service_name_suffixes.split("/")[0]


def get_service_last_names(image_key: str) -> str:
    if str(image_key).startswith(_get_prefix(ServiceType.DYNAMIC)):
        service_name_suffixes = str(image_key)[len(_get_prefix(ServiceType.DYNAMIC)) :]
    elif str(image_key).startswith(_get_prefix(ServiceType.COMPUTATIONAL)):
        service_name_suffixes = str(image_key)[
            len(_get_prefix(ServiceType.COMPUTATIONAL)) :
        ]
    else:
        return "invalid service"
    service_last_name = str(service_name_suffixes).replace("/", "_")
    logger.debug(
        "retrieved service last name from repo %s : %s", image_key, service_last_name
    )
    return service_last_name


CONTAINER_SPEC_ENTRY_NAME = "ContainerSpec".lower()
RESOURCES_ENTRY_NAME = "Resources".lower()


def _validate_kind(entry_to_validate: dict[str, Any], kind_name: str):
    for element in (
        entry_to_validate.get("value", {})
        .get("Reservations", {})
        .get("GenericResources", [])
    ):
        if element.get("DiscreteResourceSpec", {}).get("Kind") == kind_name:
            return True
    return False


async def get_service_extras(
    app: FastAPI, image_key: str, image_tag: str
) -> dict[str, Any]:
    # check physical node requirements
    # all nodes require "CPU"
    result = {
        "node_requirements": {
            "CPU": config.DEFAULT_MAX_NANO_CPUS / 1.0e09,
            "RAM": config.DEFAULT_MAX_MEMORY,
        }
    }

    labels, _ = await get_image_labels(app, image_key, image_tag)
    logger.debug("Compiling service extras from labels %s", pformat(labels))

    if config.SERVICE_RUNTIME_SETTINGS in labels:
        service_settings = json.loads(labels[config.SERVICE_RUNTIME_SETTINGS])
        for entry in service_settings:
            entry_name = entry.get("name", "").lower()
            entry_value = entry.get("value")
            invalid_with_msg = None

            if entry_name == RESOURCES_ENTRY_NAME:
                if entry_value and isinstance(entry_value, dict):
                    res_limit = entry_value.get("Limits", {})
                    res_reservation = entry_value.get("Reservations", {})
                    # CPU
                    result["node_requirements"]["CPU"] = (
                        float(res_limit.get("NanoCPUs", 0))
                        or float(res_reservation.get("NanoCPUs", 0))
                        or config.DEFAULT_MAX_NANO_CPUS
                    ) / 1.0e09
                    # RAM
                    result["node_requirements"]["RAM"] = (
                        res_limit.get("MemoryBytes", 0)
                        or res_reservation.get("MemoryBytes", 0)
                        or config.DEFAULT_MAX_MEMORY
                    )
                else:
                    invalid_with_msg = f"invalid type for resource [{entry_value}]"

                # discrete resources (custom made ones) ---
                # TODO: this could be adjusted to separate between GPU and/or VRAM
                # check if the service requires GPU support
                if not invalid_with_msg and _validate_kind(entry, "VRAM"):

                    result["node_requirements"]["GPU"] = 1
                if not invalid_with_msg and _validate_kind(entry, "MPI"):
                    result["node_requirements"]["MPI"] = 1

            elif entry_name == CONTAINER_SPEC_ENTRY_NAME:
                # NOTE: some minor validation
                # expects {'name': 'ContainerSpec', 'type': 'ContainerSpec', 'value': {'Command': [...]}}
                if (
                    entry_value
                    and isinstance(entry_value, dict)
                    and "Command" in entry_value
                ):
                    result["container_spec"] = entry_value
                else:
                    invalid_with_msg = f"invalid container_spec [{entry_value}]"

            if invalid_with_msg:
                logger.warning(
                    "%s entry [%s] encoded in settings labels of service image %s:%s",
                    invalid_with_msg,
                    entry,
                    image_key,
                    image_tag,
                )

    # get org labels
    result.update(
        {
            sl: labels[dl]
            for dl, sl in config.ORG_LABELS_TO_SCHEMA_LABELS.items()
            if dl in labels
        }
    )

    logger.debug("Following service extras were compiled: %s", pformat(result))

    return result<|MERGE_RESOLUTION|>--- conflicted
+++ resolved
@@ -6,11 +6,7 @@
 import re
 from http import HTTPStatus
 from pprint import pformat
-<<<<<<< HEAD
-from typing import Any, AsyncIterator
-=======
 from typing import Any
->>>>>>> 95446b98
 
 from aiohttp import BasicAuth, ClientSession, client_exceptions
 from aiohttp.client import ClientTimeout
@@ -182,11 +178,7 @@
     )
 
 
-<<<<<<< HEAD
-async def is_registry_responsive(app: FastAPI) -> bool:
-=======
 async def _is_registry_responsive(app: FastAPI) -> bool:
->>>>>>> 95446b98
     path = "/v2/"
     try:
         await registry_request(
@@ -198,11 +190,7 @@
         return False
 
 
-<<<<<<< HEAD
-async def setup_registry(app: FastAPI) -> AsyncIterator[None]:
-=======
 async def _setup_registry(app: FastAPI) -> None:
->>>>>>> 95446b98
     logger.debug("pinging registry...")
 
     @retry(
@@ -212,18 +200,12 @@
         reraise=True,
     )
     async def wait_until_registry_responsive(app: FastAPI) -> bool:
-<<<<<<< HEAD
-        return await is_registry_responsive(app)
-=======
         return await _is_registry_responsive(app)
->>>>>>> 95446b98
 
     await wait_until_registry_responsive(app)
     logger.info("Connected to docker registry")
 
 
-<<<<<<< HEAD
-=======
 def setup(app: FastAPI) -> None:
     async def on_startup() -> None:
         await _setup_registry(app)
@@ -235,7 +217,6 @@
     app.add_event_handler("shutdown", on_shutdown)
 
 
->>>>>>> 95446b98
 async def _list_repositories(app: FastAPI) -> list[str]:
     logger.debug("listing repositories")
     # if there are more repos, the Link will be available in the response headers until none available
