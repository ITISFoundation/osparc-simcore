import datetime
import warnings
from typing import cast

from fastapi import FastAPI
from models_library.basic_types import LogLevel, PortInt, VersionTag
<<<<<<< HEAD
from pydantic import AliasChoices, Field, NonNegativeInt, field_validator
=======
from pydantic import Field, NonNegativeInt, PositiveInt, validator
>>>>>>> 37c98ea1
from servicelib.logging_utils_filtering import LoggerName, MessageSubstring
from settings_library.application import BaseApplicationSettings
from settings_library.docker_registry import RegistrySettings
from settings_library.postgres import PostgresSettings
from settings_library.tracing import TracingSettings
from settings_library.utils_logging import MixinLoggingSettings

from .._meta import API_VERSION, API_VTAG, APP_NAME


class ApplicationSettings(BaseApplicationSettings, MixinLoggingSettings):
    API_VERSION: str = API_VERSION
    APP_NAME: str = APP_NAME
    API_VTAG: VersionTag = API_VTAG

    DIRECTOR_DEBUG: bool = Field(
        default=False,
        description="Debug mode",
        validation_alias=AliasChoices("DIRECTOR_DEBUG", "DEBUG"),
    )
    DIRECTOR_REMOTE_DEBUG_PORT: PortInt = 3000

    DIRECTOR_LOGLEVEL: LogLevel = Field(
        ..., validation_alias=AliasChoices("DIRECTOR_LOGLEVEL", "LOG_LEVEL", "LOGLEVEL")
    )
    DIRECTOR_LOG_FORMAT_LOCAL_DEV_ENABLED: bool = Field(
        ...,
        validation_alias=AliasChoices(
            "DIRECTOR_LOG_FORMAT_LOCAL_DEV_ENABLED",
            "LOG_FORMAT_LOCAL_DEV_ENABLED",
        ),
        description="Enables local development log format. WARNING: make sure it is disabled if you want to have structured logs!",
    )
    DIRECTOR_LOG_FILTER_MAPPING: dict[LoggerName, list[MessageSubstring]] = Field(
        default_factory=dict,
        validation_alias=AliasChoices(
            "DIRECTOR_LOG_FILTER_MAPPING", "LOG_FILTER_MAPPING"
        ),
        description="is a dictionary that maps specific loggers (such as 'uvicorn.access' or 'gunicorn.access') to a list of log message patterns that should be filtered out.",
    )
    DIRECTOR_TRACING: TracingSettings | None = Field(
        description="settings for opentelemetry tracing",
        json_schema_extra={"auto_default_from_env": True},
    )

    DIRECTOR_DEFAULT_MAX_NANO_CPUS: NonNegativeInt = Field(default=0)
    DIRECTOR_DEFAULT_MAX_MEMORY: NonNegativeInt = Field(default=0)
    DIRECTOR_REGISTRY_CACHING: bool = Field(
        ..., description="cache the docker registry internally"
    )
    DIRECTOR_REGISTRY_CACHING_TTL: datetime.timedelta = Field(
        ..., description="cache time to live value (defaults to 15 minutes)"
    )

    DIRECTOR_SERVICES_CUSTOM_CONSTRAINTS: str | None

    DIRECTOR_GENERIC_RESOURCE_PLACEMENT_CONSTRAINTS_SUBSTITUTIONS: dict[str, str]

    DIRECTOR_SERVICES_RESTART_POLICY_MAX_ATTEMPTS: int = 10
    DIRECTOR_SERVICES_RESTART_POLICY_DELAY_S: int = 12
    DIRECTOR_SERVICES_STATE_MONITOR_S: int = 8

    DIRECTOR_TRAEFIK_SIMCORE_ZONE: str = Field(
        ...,
        validation_alias=AliasChoices(
            "DIRECTOR_TRAEFIK_SIMCORE_ZONE", "TRAEFIK_SIMCORE_ZONE"
        ),
    )

    DIRECTOR_REGISTRY: RegistrySettings = Field(
        description="settings for the private registry deployed with the platform",
        json_schema_extra={"auto_default_from_env": True},
    )

    DIRECTOR_POSTGRES: PostgresSettings = Field(
        ..., json_schema_extra={"auto_default_from_env": True}
    )
    STORAGE_ENDPOINT: str = Field(..., description="storage endpoint without scheme")

    DIRECTOR_PUBLISHED_HOST_NAME: str = Field(
        ...,
        validation_alias=AliasChoices(
            "DIRECTOR_PUBLISHED_HOST_NAME", "PUBLISHED_HOST_NAME"
        ),
    )

    DIRECTOR_SWARM_STACK_NAME: str = Field(
        ...,
        validation_alias=AliasChoices("DIRECTOR_SWARM_STACK_NAME", "SWARM_STACK_NAME"),
    )

    DIRECTOR_SIMCORE_SERVICES_NETWORK_NAME: str | None = Field(
        # used to find the right network name
        ...,
        validation_alias=AliasChoices(
            "DIRECTOR_SIMCORE_SERVICES_NETWORK_NAME",
            "SIMCORE_SERVICES_NETWORK_NAME",
        ),
    )

    DIRECTOR_MONITORING_ENABLED: bool = Field(
        ...,
        validation_alias=AliasChoices(
            "DIRECTOR_MONITORING_ENABLED", "MONITORING_ENABLED"
        ),
    )

<<<<<<< HEAD
    @field_validator("DIRECTOR_GENERIC_RESOURCE_PLACEMENT_CONSTRAINTS_SUBSTITUTIONS")
=======
    DIRECTOR_REGISTRY_CLIENT_MAX_CONCURRENT_CALLS: PositiveInt = 20
    DIRECTOR_REGISTRY_CLIENT_MAX_NUMBER_OF_RETRIEVED_OBJECTS: PositiveInt = 30

    @validator("DIRECTOR_GENERIC_RESOURCE_PLACEMENT_CONSTRAINTS_SUBSTITUTIONS")
>>>>>>> 37c98ea1
    @classmethod
    def _validate_substitutions(cls, v):
        if v:
            warnings.warn(  # noqa: B028
                "Generic resources will be replaced by the following "
                f"placement constraints {v}. This is a workaround "
                "for https://github.com/moby/swarmkit/pull/3162",
                UserWarning,
            )
        if len(v) != len(set(v.values())):
            msg = f"Dictionary values must be unique, provided: {v}"
            raise ValueError(msg)

        return v

    @field_validator("DIRECTOR_LOGLEVEL", mode="before")
    @classmethod
    def _valid_log_level(cls, value: str) -> str:
        return cls.validate_log_level(value)


def get_application_settings(app: FastAPI) -> ApplicationSettings:
    return cast(ApplicationSettings, app.state.settings)<|MERGE_RESOLUTION|>--- conflicted
+++ resolved
@@ -4,11 +4,7 @@
 
 from fastapi import FastAPI
 from models_library.basic_types import LogLevel, PortInt, VersionTag
-<<<<<<< HEAD
-from pydantic import AliasChoices, Field, NonNegativeInt, field_validator
-=======
-from pydantic import Field, NonNegativeInt, PositiveInt, validator
->>>>>>> 37c98ea1
+from pydantic import Field, NonNegativeInt, PositiveInt, field_validator
 from servicelib.logging_utils_filtering import LoggerName, MessageSubstring
 from settings_library.application import BaseApplicationSettings
 from settings_library.docker_registry import RegistrySettings
@@ -116,14 +112,10 @@
         ),
     )
 
-<<<<<<< HEAD
-    @field_validator("DIRECTOR_GENERIC_RESOURCE_PLACEMENT_CONSTRAINTS_SUBSTITUTIONS")
-=======
     DIRECTOR_REGISTRY_CLIENT_MAX_CONCURRENT_CALLS: PositiveInt = 20
     DIRECTOR_REGISTRY_CLIENT_MAX_NUMBER_OF_RETRIEVED_OBJECTS: PositiveInt = 30
 
-    @validator("DIRECTOR_GENERIC_RESOURCE_PLACEMENT_CONSTRAINTS_SUBSTITUTIONS")
->>>>>>> 37c98ea1
+    @field_validator("DIRECTOR_GENERIC_RESOURCE_PLACEMENT_CONSTRAINTS_SUBSTITUTIONS")
     @classmethod
     def _validate_substitutions(cls, v):
         if v:
