# Common third party packages
# Please keep alphabetical order
aiohttp==3.3.2
docker==3.5.0
requests==2.20.1
<<<<<<< HEAD
tenacity==4.12.0
=======
tenacity==4.12.0

>>>>>>> ed07bfda
<|MERGE_RESOLUTION|>--- conflicted
+++ resolved
@@ -1,11 +1,5 @@
-# Common third party packages
-# Please keep alphabetical order
-aiohttp==3.3.2
-docker==3.5.0
-requests==2.20.1
-<<<<<<< HEAD
-tenacity==4.12.0
-=======
-tenacity==4.12.0
-
->>>>>>> ed07bfda
+# Common third party packages
+aiohttp==3.3.2
+docker==3.5.0
+requests==2.20.1
+tenacity==4.12.0