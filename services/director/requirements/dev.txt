--- conflicted
+++ resolved
@@ -1,34 +1,29 @@
-# Shortcut to install all packages needed to develop 'director'
-#
-# - As ci.txt but with current and repo packages in develop (edit) mode
-#
-# Usage:
-#   pip install -r requirements/dev.txt
-#
-
-
-# installs base + tests requirements
--r _test.txt
-
-# installs this repo's packages
--e ../../packages/service-library/
--e ../../packages/pytest-simcore/
-
-# installs current package
--e .
-
-# basic dev tools
-watchdog[watchmedo]
-
-## NOTE: Copied from ../../../requirements.txt to avoid mounting
-#        basedir in docker during devel-mode.
-#  TODO: Better solution needed!
-black
-pip-tools
-bump2version
-<<<<<<< HEAD
-rope
-=======
-rope
-
->>>>>>> 05bd5721
+# Shortcut to install all packages needed to develop 'director'
+#
+# - As ci.txt but with current and repo packages in develop (edit) mode
+#
+# Usage:
+#   pip install -r requirements/dev.txt
+#
+
+
+# installs base + tests requirements
+-r _test.txt
+
+# installs this repo's packages
+-e ../../packages/service-library/
+-e ../../packages/pytest-simcore/
+
+# installs current package
+-e .
+
+# basic dev tools
+watchdog[watchmedo]
+
+## NOTE: Copied from ../../../requirements.txt to avoid mounting
+#        basedir in docker during devel-mode.
+#  TODO: Better solution needed!
+black
+pip-tools
+bump2version
+rope