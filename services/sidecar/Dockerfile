--- conflicted
+++ resolved
@@ -66,10 +66,7 @@
 VOLUME /home/scu/services/sidecar
 
 ENV DEBUG 1
-<<<<<<< HEAD
 ENV RUN_DOCKER_ENGINE_ROOT=0
-=======
->>>>>>> 89c582c6
 USER root
 ENTRYPOINT [ "/bin/sh", ".docker/entrypoint.sh" ]
 CMD ./boot.sh
@@ -102,10 +99,7 @@
     rm -rf $HOME/services
 
 ENV DEBUG 0
-<<<<<<< HEAD
-ENV RUN_DOCKER_ENGINE_ROOT=1
-=======
->>>>>>> 89c582c6
+ENV RUN_DOCKER_ENGINE_ROOT=0
 USER root
 ENTRYPOINT [ "/bin/sh", ".docker/entrypoint.sh" ]
 CMD ./boot.sh