{
  "openapi": "3.0.2",
  "info": {
    "title": "FastAPI",
    "version": "0.1.0"
  },
  "paths": {
    "/health": {
      "get": {
        "summary": "Health Endpoint",
        "operationId": "health_endpoint_health_get",
        "responses": {
          "200": {
            "description": "Successful Response",
            "content": {
              "application/json": {
                "schema": {
                  "$ref": "#/components/schemas/ApplicationHealth"
                }
              }
            }
          },
          "503": {
            "description": "Service is unhealthy"
          }
        }
      }
    },
    "/v1/containers": {
      "get": {
        "tags": [
          "containers"
        ],
        "summary": "Containers Docker Inspect",
        "description": "Returns entire docker inspect data, if only_state is True,\nthe status of the containers is returned",
        "operationId": "containers_docker_inspect_v1_containers_get",
        "parameters": [
          {
            "description": "if True only show the status of the container",
            "required": false,
            "schema": {
              "title": "Only Status",
              "type": "boolean",
              "description": "if True only show the status of the container",
              "default": false
            },
            "name": "only_status",
            "in": "query"
          }
        ],
        "responses": {
          "200": {
            "description": "Successful Response",
            "content": {
              "application/json": {
                "schema": {}
              }
            }
          },
          "500": {
            "description": "Errors in container"
          },
          "422": {
            "description": "Validation Error",
            "content": {
              "application/json": {
                "schema": {
                  "$ref": "#/components/schemas/HTTPValidationError"
                }
              }
            }
          }
        }
      },
      "post": {
        "tags": [
          "containers"
        ],
        "summary": "Runs Docker Compose Up",
        "description": "Expects the docker-compose spec as raw-body utf-8 encoded text",
        "operationId": "runs_docker_compose_up_v1_containers_post",
        "responses": {
          "202": {
            "description": "Successful Response",
            "content": {
              "application/json": {
                "schema": {}
              }
            }
          },
          "422": {
            "description": "Cannot validate submitted compose spec"
          }
        }
      }
    },
    "/v1/containers:down": {
      "post": {
        "tags": [
          "containers"
        ],
        "summary": "Runs Docker Compose Down",
        "description": "Removes the previously started service\nand returns the docker-compose output",
        "operationId": "runs_docker_compose_down_v1_containers_down_post",
        "parameters": [
          {
            "description": "docker-compose down command timeout default",
            "required": false,
            "schema": {
              "title": "Command Timeout",
              "type": "number",
              "description": "docker-compose down command timeout default",
              "default": 10.0
            },
            "name": "command_timeout",
            "in": "query"
          }
        ],
        "responses": {
          "200": {
            "description": "Successful Response",
            "content": {
              "text/plain": {
                "schema": {
                  "type": "string"
                }
              }
            }
          },
          "404": {
            "description": "No compose spec found"
          },
          "422": {
            "description": "Error while shutting down containers"
          }
        }
      }
    },
    "/v1/containers/{id}/logs": {
      "get": {
        "tags": [
          "containers"
        ],
        "summary": "Get Container Logs",
        "description": "Returns the logs of a given container if found",
        "operationId": "get_container_logs_v1_containers__id__logs_get",
        "parameters": [
          {
            "required": true,
            "schema": {
              "title": "Id",
              "type": "string"
            },
            "name": "id",
            "in": "path"
          },
          {
            "description": "Only return logs since this time, as a UNIX timestamp",
            "required": false,
            "schema": {
              "title": "Timestamp",
              "type": "integer",
              "description": "Only return logs since this time, as a UNIX timestamp",
              "default": 0
            },
            "name": "since",
            "in": "query"
          },
          {
            "description": "Only return logs before this time, as a UNIX timestamp",
            "required": false,
            "schema": {
              "title": "Timestamp",
              "type": "integer",
              "description": "Only return logs before this time, as a UNIX timestamp",
              "default": 0
            },
            "name": "until",
            "in": "query"
          },
          {
            "description": "Enabling this parameter will include timestamps in logs",
            "required": false,
            "schema": {
              "title": "Display timestamps",
              "type": "boolean",
              "description": "Enabling this parameter will include timestamps in logs",
              "default": false
            },
            "name": "timestamps",
            "in": "query"
          }
        ],
        "responses": {
          "200": {
            "description": "Successful Response",
            "content": {
              "application/json": {
                "schema": {}
              }
            }
          },
          "404": {
            "description": "Container does not exists"
          },
          "500": {
            "description": "Errors in container"
          },
          "422": {
            "description": "Validation Error",
            "content": {
              "application/json": {
                "schema": {
                  "$ref": "#/components/schemas/HTTPValidationError"
                }
              }
            }
          }
        }
      }
    },
    "/v1/containers/name": {
      "get": {
        "tags": [
          "containers"
        ],
        "summary": "Get Entrypoint Container Name",
        "description": "Searches for the container's name given the network\non which the proxy communicates with it.\nSupported filters:\n    network: name of the network",
        "operationId": "get_entrypoint_container_name_v1_containers_name_get",
        "parameters": [
          {
            "description": "JSON encoded dictionary. FastAPI does not allow for dict as type in query parameters",
            "required": true,
            "schema": {
              "title": "Filters",
              "type": "string",
              "description": "JSON encoded dictionary. FastAPI does not allow for dict as type in query parameters"
            },
            "name": "filters",
            "in": "query"
          }
        ],
        "responses": {
          "200": {
            "description": "Successful Response",
            "content": {
              "application/json": {
                "schema": {}
              }
            }
          },
          "404": {
            "description": "No entrypoint container found or spec is not yet present"
          },
          "422": {
            "description": "Filters could not be parsed"
          }
        }
      }
    },
    "/v1/containers/{id}": {
      "get": {
        "tags": [
          "containers"
        ],
        "summary": "Inspect Container",
        "description": "Returns information about the container, like docker inspect command",
        "operationId": "inspect_container_v1_containers__id__get",
        "parameters": [
          {
            "required": true,
            "schema": {
              "title": "Id",
              "type": "string"
            },
            "name": "id",
            "in": "path"
          }
        ],
        "responses": {
          "200": {
            "description": "Successful Response",
            "content": {
              "application/json": {
                "schema": {}
              }
            }
          },
          "404": {
            "description": "Container does not exist"
          },
          "500": {
            "description": "Errors in container"
          },
          "422": {
            "description": "Validation Error",
            "content": {
              "application/json": {
                "schema": {
                  "$ref": "#/components/schemas/HTTPValidationError"
                }
              }
            }
          }
        }
      }
    },
    "/v1/containers/state:restore": {
      "post": {
        "tags": [
          "containers"
        ],
        "summary": "Restores the state of the dynamic service",
        "description": "When restoring the state:\n- pull inputs via nodeports\n- pull all the extra state paths",
        "operationId": "restore_state_v1_containers_state_restore_post",
        "responses": {
          "204": {
            "description": "Successful Response"
          }
        }
      }
    },
    "/v1/containers/state:save": {
      "post": {
        "tags": [
          "containers"
        ],
        "summary": "Stores the state of the dynamic service",
        "operationId": "save_state_v1_containers_state_save_post",
        "responses": {
          "204": {
            "description": "Successful Response"
          }
        }
      }
    },
    "/v1/containers/ports/inputs:pull": {
      "post": {
        "tags": [
          "containers"
        ],
        "summary": "Pull input ports data",
        "operationId": "pull_input_ports_v1_containers_ports_inputs_pull_post",
        "requestBody": {
          "content": {
            "application/json": {
              "schema": {
                "title": "Port Keys",
                "type": "array",
                "items": {
                  "type": "string"
                }
              }
            }
          }
        },
        "responses": {
          "200": {
            "description": "Successful Response",
            "content": {
              "application/json": {
                "schema": {}
              }
            }
          },
          "422": {
            "description": "Validation Error",
            "content": {
              "application/json": {
                "schema": {
                  "$ref": "#/components/schemas/HTTPValidationError"
                }
              }
            }
          }
        }
      }
    },
<<<<<<< HEAD
    "/v1/containers/directory-watcher:disable": {
      "post": {
        "tags": [
          "containers"
        ],
        "summary": "Disable directory-watcher event propagation",
        "operationId": "disable_directory_watcher_v1_containers_directory_watcher_disable_post",
        "responses": {
          "204": {
            "description": "Successful Response"
          }
        }
      }
    },
    "/v1/containers/directory-watcher:enable": {
      "post": {
        "tags": [
          "containers"
        ],
        "summary": "Enable directory-watcher event propagation",
        "operationId": "enable_directory_watcher_v1_containers_directory_watcher_enable_post",
        "responses": {
          "204": {
            "description": "Successful Response"
          }
        }
      }
    },
    "/v1/containers/ports/outputs:create-dirs": {
=======
    "/v1/containers/directory-watcher": {
      "patch": {
        "tags": [
          "containers"
        ],
        "summary": "Enable/disable directory-watcher event propagation",
        "operationId": "disable_directory_watcher_v1_containers_directory_watcher_patch",
        "requestBody": {
          "content": {
            "application/json": {
              "schema": {
                "$ref": "#/components/schemas/PatchDirectoryWatcherItem"
              }
            }
          },
          "required": true
        },
        "responses": {
          "204": {
            "description": "Successful Response"
          },
          "422": {
            "description": "Validation Error",
            "content": {
              "application/json": {
                "schema": {
                  "$ref": "#/components/schemas/HTTPValidationError"
                }
              }
            }
          }
        }
      }
    },
    "/v1/containers/ports/outputs/dirs": {
>>>>>>> 735f57ca
      "post": {
        "tags": [
          "containers"
        ],
<<<<<<< HEAD
        "summary": "Creates the output directories declared by the labels",
        "operationId": "create_output_dirs_v1_containers_ports_outputs_create_dirs_post",
=======
        "summary": "Creates the output directories declared by the docker images's labels. It is more convenient to pass the labels from director-v2, since it already has all the machinery to call into director-v0 to retrieve them.",
        "operationId": "create_output_dirs_v1_containers_ports_outputs_dirs_post",
>>>>>>> 735f57ca
        "requestBody": {
          "content": {
            "application/json": {
              "schema": {
                "$ref": "#/components/schemas/CreateDirsRequestItem"
              }
            }
          },
          "required": true
        },
        "responses": {
          "204": {
            "description": "Successful Response"
          },
          "422": {
            "description": "Validation Error",
            "content": {
              "application/json": {
                "schema": {
                  "$ref": "#/components/schemas/HTTPValidationError"
                }
              }
            }
          }
        }
      }
    },
    "/v1/containers/ports/outputs:pull": {
      "post": {
        "tags": [
          "containers"
        ],
<<<<<<< HEAD
        "summary": "Pull input ports data",
=======
        "summary": "Pull output ports data",
>>>>>>> 735f57ca
        "operationId": "pull_output_ports_v1_containers_ports_outputs_pull_post",
        "requestBody": {
          "content": {
            "application/json": {
              "schema": {
                "title": "Port Keys",
                "type": "array",
                "items": {
                  "type": "string"
                }
              }
            }
          }
        },
        "responses": {
          "200": {
            "description": "Successful Response",
            "content": {
              "application/json": {
                "schema": {}
              }
            }
          },
          "422": {
            "description": "Validation Error",
            "content": {
              "application/json": {
                "schema": {
                  "$ref": "#/components/schemas/HTTPValidationError"
                }
              }
            }
          }
        }
      }
    },
    "/v1/containers/ports/outputs:push": {
      "post": {
        "tags": [
          "containers"
        ],
        "summary": "Push output ports data",
        "operationId": "push_output_ports_v1_containers_ports_outputs_push_post",
        "requestBody": {
          "content": {
            "application/json": {
              "schema": {
                "title": "Port Keys",
                "type": "array",
                "items": {
                  "type": "string"
                }
              }
            }
          }
        },
        "responses": {
          "204": {
            "description": "Successful Response"
          },
          "422": {
            "description": "Validation Error",
            "content": {
              "application/json": {
                "schema": {
                  "$ref": "#/components/schemas/HTTPValidationError"
                }
              }
            }
          }
        }
      }
    },
    "/v1/containers:restart": {
      "post": {
        "tags": [
          "containers"
        ],
        "summary": "Restarts Containers",
        "description": "Removes the previously started service\nand returns the docker-compose output",
        "operationId": "restarts_containers_v1_containers_restart_post",
        "parameters": [
          {
            "description": "docker-compose stop command timeout default",
            "required": false,
            "schema": {
              "title": "Command Timeout",
              "type": "number",
              "description": "docker-compose stop command timeout default",
              "default": 10.0
            },
            "name": "command_timeout",
            "in": "query"
          }
        ],
        "responses": {
          "204": {
            "description": "Successful Response"
          },
          "404": {
            "description": "Container does not exist"
          },
          "422": {
            "description": "Error while running docker-compose command"
          }
        }
      }
    }
  },
  "components": {
    "schemas": {
      "ApplicationHealth": {
        "title": "ApplicationHealth",
        "type": "object",
        "properties": {
          "is_healthy": {
            "title": "Is Healthy",
            "type": "boolean",
            "description": "returns True if the service sis running correctly",
            "default": true
          },
          "error_message": {
            "title": "Error Message",
            "type": "string",
            "description": "in case of error this gets set"
          }
        }
      },
      "CreateDirsRequestItem": {
        "title": "CreateDirsRequestItem",
        "required": [
          "outputs_labels"
        ],
        "type": "object",
        "properties": {
          "outputs_labels": {
            "title": "Outputs Labels",
            "type": "object",
            "additionalProperties": {
              "$ref": "#/components/schemas/ServiceOutput"
            }
          }
        }
      },
      "HTTPValidationError": {
        "title": "HTTPValidationError",
        "type": "object",
        "properties": {
          "detail": {
            "title": "Detail",
            "type": "array",
            "items": {
              "$ref": "#/components/schemas/ValidationError"
            }
          }
        }
      },
<<<<<<< HEAD
=======
      "PatchDirectoryWatcherItem": {
        "title": "PatchDirectoryWatcherItem",
        "required": [
          "is_enabled"
        ],
        "type": "object",
        "properties": {
          "is_enabled": {
            "title": "Is Enabled",
            "type": "boolean"
          }
        }
      },
>>>>>>> 735f57ca
      "SelectBox": {
        "title": "SelectBox",
        "required": [
          "structure"
        ],
        "type": "object",
        "properties": {
          "structure": {
            "title": "Structure",
            "minItems": 1,
            "type": "array",
            "items": {
              "$ref": "#/components/schemas/Structure"
            }
          }
        },
        "additionalProperties": false
      },
      "ServiceOutput": {
        "title": "ServiceOutput",
        "required": [
          "label",
          "description",
          "type"
        ],
        "type": "object",
        "properties": {
          "displayOrder": {
            "title": "Displayorder",
            "type": "number",
            "description": "DEPRECATED: new display order is taken from the item position. This will be removed.",
            "deprecated": true
          },
          "label": {
            "title": "Label",
            "type": "string",
            "description": "short name for the property",
            "example": "Age"
          },
          "description": {
            "title": "Description",
            "type": "string",
            "description": "description of the property",
            "example": "Age in seconds since 1970"
          },
          "type": {
            "title": "Type",
            "pattern": "^(number|integer|boolean|string|data:([^/\\s,]+/[^/\\s,]+|\\[[^/\\s,]+/[^/\\s,]+(,[^/\\s]+/[^/,\\s]+)*\\]))$",
            "type": "string",
            "description": "data type expected on this input glob matching for data type is allowed"
          },
          "fileToKeyMap": {
            "title": "Filetokeymap",
            "type": "object",
            "description": "Place the data associated with the named keys in files"
          },
          "unit": {
            "title": "Unit",
            "type": "string",
            "description": "Units, when it refers to a physical quantity"
          },
          "widget": {
            "title": "Widget",
            "allOf": [
              {
                "$ref": "#/components/schemas/Widget"
              }
            ],
            "description": "custom widget to use instead of the default one determined from the data-type",
            "deprecated": true
          }
        },
        "additionalProperties": false,
        "description": "Metadata on a service input or output port"
      },
      "Structure": {
        "title": "Structure",
        "required": [
          "key",
          "label"
        ],
        "type": "object",
        "properties": {
          "key": {
            "title": "Key",
            "anyOf": [
              {
                "type": "string"
              },
              {
                "type": "boolean"
              },
              {
                "type": "number"
              }
            ]
          },
          "label": {
            "title": "Label",
            "type": "string"
          }
        },
        "additionalProperties": false
      },
      "TextArea": {
        "title": "TextArea",
        "required": [
          "minHeight"
        ],
        "type": "object",
        "properties": {
          "minHeight": {
            "title": "Minheight",
            "exclusiveMinimum": true,
            "type": "integer",
            "description": "minimum Height of the textarea",
            "minimum": 0
          }
        },
        "additionalProperties": false
      },
      "ValidationError": {
        "title": "ValidationError",
        "required": [
          "loc",
          "msg",
          "type"
        ],
        "type": "object",
        "properties": {
          "loc": {
            "title": "Location",
            "type": "array",
            "items": {
              "type": "string"
            }
          },
          "msg": {
            "title": "Message",
            "type": "string"
          },
          "type": {
            "title": "Error Type",
            "type": "string"
          }
        }
      },
      "Widget": {
        "title": "Widget",
        "required": [
          "type",
          "details"
        ],
        "type": "object",
        "properties": {
          "type": {
            "allOf": [
              {
                "$ref": "#/components/schemas/WidgetType"
              }
            ],
            "description": "type of the property"
          },
          "details": {
            "title": "Details",
            "anyOf": [
              {
                "$ref": "#/components/schemas/TextArea"
              },
              {
                "$ref": "#/components/schemas/SelectBox"
              }
            ]
          }
        },
        "additionalProperties": false
      },
      "WidgetType": {
        "title": "WidgetType",
        "enum": [
          "TextArea",
          "SelectBox"
        ],
        "type": "string",
        "description": "An enumeration."
      }
    }
  }
}<|MERGE_RESOLUTION|>--- conflicted
+++ resolved
@@ -376,37 +376,6 @@
         }
       }
     },
-<<<<<<< HEAD
-    "/v1/containers/directory-watcher:disable": {
-      "post": {
-        "tags": [
-          "containers"
-        ],
-        "summary": "Disable directory-watcher event propagation",
-        "operationId": "disable_directory_watcher_v1_containers_directory_watcher_disable_post",
-        "responses": {
-          "204": {
-            "description": "Successful Response"
-          }
-        }
-      }
-    },
-    "/v1/containers/directory-watcher:enable": {
-      "post": {
-        "tags": [
-          "containers"
-        ],
-        "summary": "Enable directory-watcher event propagation",
-        "operationId": "enable_directory_watcher_v1_containers_directory_watcher_enable_post",
-        "responses": {
-          "204": {
-            "description": "Successful Response"
-          }
-        }
-      }
-    },
-    "/v1/containers/ports/outputs:create-dirs": {
-=======
     "/v1/containers/directory-watcher": {
       "patch": {
         "tags": [
@@ -442,18 +411,12 @@
       }
     },
     "/v1/containers/ports/outputs/dirs": {
->>>>>>> 735f57ca
       "post": {
         "tags": [
           "containers"
         ],
-<<<<<<< HEAD
-        "summary": "Creates the output directories declared by the labels",
-        "operationId": "create_output_dirs_v1_containers_ports_outputs_create_dirs_post",
-=======
         "summary": "Creates the output directories declared by the docker images's labels. It is more convenient to pass the labels from director-v2, since it already has all the machinery to call into director-v0 to retrieve them.",
         "operationId": "create_output_dirs_v1_containers_ports_outputs_dirs_post",
->>>>>>> 735f57ca
         "requestBody": {
           "content": {
             "application/json": {
@@ -486,11 +449,7 @@
         "tags": [
           "containers"
         ],
-<<<<<<< HEAD
-        "summary": "Pull input ports data",
-=======
         "summary": "Pull output ports data",
->>>>>>> 735f57ca
         "operationId": "pull_output_ports_v1_containers_ports_outputs_pull_post",
         "requestBody": {
           "content": {
@@ -648,8 +607,6 @@
           }
         }
       },
-<<<<<<< HEAD
-=======
       "PatchDirectoryWatcherItem": {
         "title": "PatchDirectoryWatcherItem",
         "required": [
@@ -663,7 +620,6 @@
           }
         }
       },
->>>>>>> 735f57ca
       "SelectBox": {
         "title": "SelectBox",
         "required": [
