--- conflicted
+++ resolved
@@ -95,11 +95,7 @@
         "tags": [
           "containers"
         ],
-<<<<<<< HEAD
-        "summary": "Starts a background task responsible for:\n- cleaning up resources from previous runs\n- pulling the images\n- starting the containers\n\nNOTE: only one instance of this task can run at a time",
-=======
         "summary": "Starts the containers as defined in ContainerCreate by:\n- cleaning up resources from previous runs if any\n- pulling the needed images\n- starting the containers\n\nProgress may be obtained through URL\nProcess may be cancelled through URL",
->>>>>>> 3d54220f
         "operationId": "create_service_containers_task_v1_containers_post",
         "requestBody": {
           "content": {
@@ -119,14 +115,6 @@
                 "schema": {
                   "title": "Response Create Service Containers Task V1 Containers Post",
                   "type": "string"
-<<<<<<< HEAD
-                }
-              }
-            }
-          },
-          "422": {
-            "description": "Cannot validate submitted compose spec"
-=======
                 }
               }
             }
@@ -143,7 +131,6 @@
                 }
               }
             }
->>>>>>> 3d54220f
           }
         }
       }
@@ -480,11 +467,7 @@
         "tags": [
           "containers"
         ],
-<<<<<<< HEAD
-        "summary": "Removes the previously started service and returns the docker-compose output",
-=======
         "summary": "Remove the previously started containers",
->>>>>>> 3d54220f
         "operationId": "runs_docker_compose_down_task_v1_containers_down_post",
         "responses": {
           "202": {
@@ -509,11 +492,7 @@
         "tags": [
           "containers"
         ],
-<<<<<<< HEAD
-        "summary": "Restores the state of the dynamic service\n\nWhen restoring the state:\n- pull inputs via nodeports\n- pull all the extra state paths",
-=======
         "summary": "Restores the state of the dynamic service",
->>>>>>> 3d54220f
         "operationId": "state_restore_task_v1_containers_state_restore_post",
         "responses": {
           "202": {
@@ -526,12 +505,9 @@
                 }
               }
             }
-<<<<<<< HEAD
-=======
           },
           "409": {
             "description": "Task already running, cannot start a new one"
->>>>>>> 3d54220f
           }
         }
       }
@@ -592,12 +568,9 @@
                 }
               }
             }
-<<<<<<< HEAD
-=======
           },
           "409": {
             "description": "Task already running, cannot start a new one"
->>>>>>> 3d54220f
           },
           "422": {
             "description": "Validation Error",
@@ -643,12 +616,9 @@
                 }
               }
             }
-<<<<<<< HEAD
-=======
           },
           "409": {
             "description": "Task already running, cannot start a new one"
->>>>>>> 3d54220f
           },
           "422": {
             "description": "Validation Error",
@@ -694,12 +664,9 @@
                 }
               }
             }
-<<<<<<< HEAD
-=======
           },
           "409": {
             "description": "Task already running, cannot start a new one"
->>>>>>> 3d54220f
           },
           "422": {
             "description": "Validation Error",
@@ -719,11 +686,7 @@
         "tags": [
           "containers"
         ],
-<<<<<<< HEAD
-        "summary": "Removes the previously started service and returns the docker-compose output",
-=======
         "summary": "Restarts previously started containers",
->>>>>>> 3d54220f
         "operationId": "containers_restart_task_v1_containers_restart_post",
         "responses": {
           "202": {
