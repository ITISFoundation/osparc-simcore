import os
from functools import cached_property
from pathlib import Path
<<<<<<< HEAD
from typing import AsyncGenerator, Generator, Iterator

from fastapi import FastAPI
=======
from typing import AsyncGenerator, Final, Generator, Iterator

from fastapi import FastAPI
from models_library.projects_nodes import NodeID
>>>>>>> bce5e99d
from models_library.services import RunID
from simcore_service_dynamic_sidecar.core.settings import ApplicationSettings

from ..core.docker_utils import get_volume_by_label

DOCKER_VOLUME_PREFIX: Final[str] = "dyv"


def _ensure_path(path: Path) -> Path:
    path.mkdir(parents=True, exist_ok=True)
    return path


def _name_from_full_path(path: Path) -> str:
    """transforms: /path/to/a/file -> _path_to_a_file"""
    return str(path).replace(os.sep, "_")


class MountedVolumes:
    """
    The inputs and outputs directories are created and by the dynamic-sidecar
    and mounted into all started containers at the specified path.

    Locally, on its disk, the dynamic-sidecar ensures the `inputs` and
    `outputs` directories are created in the external volume of name
    `dy-sidecar_UUID` in the `/dy-volumes` path.
    Eg: - /dy-sidecar_UUID_inputs:/inputs-dir
        - /dy-sidecar_UUID_outputs:/outputs-dir
    """

    def __init__(
        self,
        run_id: RunID,
        node_id: NodeID,
        inputs_path: Path,
        outputs_path: Path,
        state_paths: list[Path],
        state_exclude: set[str],
        compose_namespace: str,
        dy_volumes: Path,
    ) -> None:
        self.run_id: RunID = run_id
        self.node_id: NodeID = node_id
        self.inputs_path: Path = inputs_path
        self.outputs_path: Path = outputs_path
        self.state_paths: list[Path] = state_paths
        self.state_exclude: set[str] = state_exclude
        self.compose_namespace = compose_namespace
        self._dy_volumes = dy_volumes

        self._ensure_directories()

    @cached_property
    def volume_name_inputs(self) -> str:
        """Same name as the namespace, to easily track components"""
        return f"{DOCKER_VOLUME_PREFIX}_{self.run_id}_{self.node_id}_{_name_from_full_path(self.inputs_path)[::-1]}"

    @cached_property
    def volume_name_outputs(self) -> str:
        return f"{DOCKER_VOLUME_PREFIX}_{self.run_id}_{self.node_id}_{_name_from_full_path(self.outputs_path)[::-1]}"

    def volume_name_state_paths(self) -> Generator[str, None, None]:
        for state_path in self.state_paths:
            yield f"{DOCKER_VOLUME_PREFIX}_{self.run_id}_{self.node_id}_{_name_from_full_path(state_path)[::-1]}"

    @cached_property
    def disk_inputs_path(self) -> Path:
        return _ensure_path(self._dy_volumes / self.inputs_path.relative_to("/"))

    @cached_property
    def disk_outputs_path(self) -> Path:
        return _ensure_path(self._dy_volumes / self.outputs_path.relative_to("/"))

    def disk_state_paths(self) -> Iterator[Path]:
        for state_path in self.state_paths:
            yield _ensure_path(self._dy_volumes / state_path.relative_to("/"))

    def all_disk_paths(self) -> Iterator[Path]:
        # PC: keeps iterator to follow same style as disk_state_paths but IMO it is overreaching
        yield self.disk_inputs_path
        yield self.disk_outputs_path
        yield from self.disk_state_paths()

    def _ensure_directories(self) -> None:
        """
        Creates the directories on its file system,
        these will be mounted elsewere.
        """
        _ensure_path(self._dy_volumes)
        self.disk_inputs_path  # pylint:disable= pointless-statement
        self.disk_outputs_path  # pylint:disable= pointless-statement
        set(self.disk_state_paths())

    @staticmethod
    async def _get_bind_path_from_label(label: str, run_id: RunID) -> Path:
        volume_details = await get_volume_by_label(label=label, run_id=run_id)
        return Path(volume_details["Mountpoint"])

    async def get_inputs_docker_volume(self, run_id: RunID) -> str:
        bind_path: Path = await self._get_bind_path_from_label(
            self.volume_name_inputs, run_id
        )
        return f"{bind_path}:{self.inputs_path}"

    async def get_outputs_docker_volume(self, run_id: RunID) -> str:
        bind_path: Path = await self._get_bind_path_from_label(
            self.volume_name_outputs, run_id
        )
        return f"{bind_path}:{self.outputs_path}"

    async def iter_state_paths_to_docker_volumes(
        self, run_id: RunID
    ) -> AsyncGenerator[str, None]:
        for volume_state_path, state_path in zip(
            self.volume_name_state_paths(), self.state_paths
        ):
            bind_path: Path = await self._get_bind_path_from_label(
                volume_state_path, run_id
            )
            yield f"{bind_path}:{state_path}"


def setup_mounted_fs(app: FastAPI) -> MountedVolumes:
    settings: ApplicationSettings = app.state.settings

    app.state.mounted_volumes = MountedVolumes(
        run_id=settings.DY_SIDECAR_RUN_ID,
        node_id=settings.DY_SIDECAR_NODE_ID,
        inputs_path=settings.DY_SIDECAR_PATH_INPUTS,
        outputs_path=settings.DY_SIDECAR_PATH_OUTPUTS,
        state_paths=settings.DY_SIDECAR_STATE_PATHS,
        state_exclude=settings.DY_SIDECAR_STATE_EXCLUDE,
        compose_namespace=settings.DYNAMIC_SIDECAR_COMPOSE_NAMESPACE,
        dy_volumes=settings.DYNAMIC_SIDECAR_DY_VOLUMES_MOUNT_DIR,
    )

    return app.state.mounted_volumes


__all__: tuple[str, ...] = ("MountedVolumes",)<|MERGE_RESOLUTION|>--- conflicted
+++ resolved
@@ -1,16 +1,10 @@
 import os
 from functools import cached_property
 from pathlib import Path
-<<<<<<< HEAD
-from typing import AsyncGenerator, Generator, Iterator
-
-from fastapi import FastAPI
-=======
 from typing import AsyncGenerator, Final, Generator, Iterator
 
 from fastapi import FastAPI
 from models_library.projects_nodes import NodeID
->>>>>>> bce5e99d
 from models_library.services import RunID
 from simcore_service_dynamic_sidecar.core.settings import ApplicationSettings
 
