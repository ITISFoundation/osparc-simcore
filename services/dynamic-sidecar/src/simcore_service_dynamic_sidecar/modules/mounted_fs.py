--- conflicted
+++ resolved
@@ -40,20 +40,12 @@
         inputs_path: Path,
         outputs_path: Path,
         state_paths: List[Path],
-<<<<<<< HEAD
-        state_exclude: List[Path],
-=======
         state_exclude: List[str],
->>>>>>> 735f57ca
     ) -> None:
         self.inputs_path: Path = inputs_path
         self.outputs_path: Path = outputs_path
         self.state_paths: List[Path] = state_paths
-<<<<<<< HEAD
-        self.state_exclude: List[Path] = state_exclude
-=======
         self.state_exclude: List[str] = state_exclude
->>>>>>> 735f57ca
 
         self._ensure_directories()
 
