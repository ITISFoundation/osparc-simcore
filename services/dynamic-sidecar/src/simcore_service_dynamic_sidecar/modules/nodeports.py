import json
import logging
import os
import shutil
import sys
import tempfile
import time
import zipfile
from collections import deque
from pathlib import Path
from typing import Coroutine, Deque, Dict, List, Optional, Set, Tuple, cast

from pydantic import ByteSize
from servicelib.archiving_utils import PrunableFolder, archive_dir, unarchive_dir
from servicelib.async_utils import run_sequentially_in_context
from servicelib.file_utils import remove_directory
from servicelib.pools import async_on_threadpool
from servicelib.utils import logged_gather
from simcore_sdk import node_ports_v2
from simcore_sdk.node_ports_v2 import Nodeports, Port
from simcore_sdk.node_ports_v2.links import ItemConcreteValue
from simcore_service_dynamic_sidecar.core.settings import (
    DynamicSidecarSettings,
    get_settings,
)

from ..models.schemas.ports import PortTypeName

_FILE_TYPE_PREFIX = "data:"
_KEY_VALUE_FILE_NAME = "key_values.json"

logger = logging.getLogger(__name__)

# OUTPUTS section


def _get_size_of_value(value: ItemConcreteValue) -> int:
    if isinstance(value, Path):
        # if symlink we need to fetch the pointer to the file
        # relative symlink need to know which their parent is
        # in oder to properly resolve the path since the workdir
        # does not equal to their parent dir
<<<<<<< HEAD
        path = (
            Path(value.parent) / Path(os.readlink(value))
            if value.is_symlink()
            else value
        )
=======
        path = value
        if value.is_symlink():
            path = Path(value.parent) / Path(os.readlink(value))
>>>>>>> 7ecabbae
        size_bytes = path.stat().st_size
        return size_bytes
    return sys.getsizeof(value)


@run_sequentially_in_context()
async def upload_outputs(outputs_path: Path, port_keys: List[str]) -> None:
    """calls to this function will get queued and invoked in sequence"""
    # pylint: disable=too-many-branches
    logger.info("uploading data to simcore...")
    start_time = time.perf_counter()

    settings: DynamicSidecarSettings = get_settings()
    PORTS: Nodeports = await node_ports_v2.ports(
        user_id=settings.DY_SIDECAR_USER_ID,
        project_id=str(settings.DY_SIDECAR_PROJECT_ID),
        node_uuid=str(settings.DY_SIDECAR_NODE_ID),
    )

    # let's gather the tasks
    temp_paths: Deque[Path] = deque()
    ports_values: Dict[str, ItemConcreteValue] = {}
    archiving_tasks: Deque[Coroutine[None, None, None]] = deque()

    for port in (await PORTS.outputs).values():
        logger.info("Checking port %s", port.key)
        if port_keys and port.key not in port_keys:
            continue
        logger.debug(
            "uploading data to port '%s' with value '%s'...", port.key, port.value
        )
        if _FILE_TYPE_PREFIX in port.property_type:
            src_folder = outputs_path / port.key
            files_and_folders_list = list(src_folder.rglob("*"))
            logger.debug("Discovered files to upload %s", files_and_folders_list)

            if not files_and_folders_list:
                ports_values[port.key] = None
                continue

            if len(files_and_folders_list) == 1 and (
                files_and_folders_list[0].is_file()
                or files_and_folders_list[0].is_symlink()
            ):
                # special case, direct upload
                ports_values[port.key] = files_and_folders_list[0]
                continue

            # generic case let's create an archive
            # only the filtered out files will be zipped
            tmp_folder = Path(tempfile.mkdtemp())
            tmp_file = tmp_folder / f"{src_folder.stem}.zip"
            temp_paths.append(tmp_folder)

            # when having multiple directories it is important to
            # run the compression in parallel to guarantee better performance
            archiving_tasks.append(
                archive_dir(
                    dir_to_compress=src_folder,
                    destination=tmp_file,
                    compress=False,
                    store_relative_path=True,
                )
            )
            ports_values[port.key] = tmp_file
        else:
            data_file = outputs_path / _KEY_VALUE_FILE_NAME
            if data_file.exists():
                data = json.loads(data_file.read_text())
                if port.key in data and data[port.key] is not None:
                    ports_values[port.key] = data[port.key]
                else:
                    logger.debug("Port %s not found in %s", port.key, data)
            else:
                logger.debug("No file %s to fetch port values from", data_file)

    try:
        if archiving_tasks:
            await logged_gather(*archiving_tasks)
        await PORTS.set_multiple(ports_values)

        elapsed_time = time.perf_counter() - start_time
        total_bytes = sum([_get_size_of_value(x) for x in ports_values.values()])
        logger.info("Uploaded %s bytes in %s seconds", total_bytes, elapsed_time)
    finally:
        # clean up possible compressed files
        for file_path in temp_paths:
            await async_on_threadpool(
                # pylint: disable=cell-var-from-loop
                lambda: shutil.rmtree(file_path.parent, ignore_errors=True)
            )


async def dispatch_update_for_directory(directory_path: Path) -> None:
    logger.info("Uploading data for directory %s", directory_path)
    # TODO: how to figure out from directory_path which is the correct target to upload
    await upload_outputs(directory_path, [])


# INPUTS section


async def _get_data_from_port(port: Port) -> Tuple[Port, ItemConcreteValue]:
    tag = f"[{port.key}] "
    logger.info("%s transfer started for %s", tag, port.key)
    start_time = time.perf_counter()
    ret = await port.get()
    elapsed_time = time.perf_counter() - start_time
    logger.info("%s transfer completed (=%s) in %3.2fs", tag, ret, elapsed_time)
    if isinstance(ret, Path):
        size_mb = ret.stat().st_size / 1024 / 1024
        logger.info(
            "%s %s: data size: %sMB, transfer rate %sMB/s",
            tag,
            ret.name,
            size_mb,
            size_mb / elapsed_time,
        )
    return (port, ret)


async def download_target_ports(
    port_type_name: PortTypeName, target_path: Path, port_keys: List[str]
) -> ByteSize:
    logger.info("retrieving data from simcore...")
    start_time = time.perf_counter()

    settings: DynamicSidecarSettings = get_settings()
    PORTS: Nodeports = await node_ports_v2.ports(
        user_id=settings.DY_SIDECAR_USER_ID,
        project_id=str(settings.DY_SIDECAR_PROJECT_ID),
        node_uuid=str(settings.DY_SIDECAR_NODE_ID),
    )
    data = {}

    # let's gather all the data
    download_tasks = []
    for port_value in (await getattr(PORTS, port_type_name.value)).values():
        # if port_keys contains some keys only download them
        logger.info("Checking node %s", port_value.key)
        if port_keys and port_value.key not in port_keys:
            continue
        # collect coroutines
        download_tasks.append(_get_data_from_port(port_value))
    logger.info("retrieving %s data", len(download_tasks))

    transfer_bytes = 0
    if download_tasks:
        # TODO: limit concurrency to avoid saturating storage+db??
        results: List[Tuple[Port, ItemConcreteValue]] = cast(
            List[Tuple[Port, ItemConcreteValue]], await logged_gather(*download_tasks)
        )
        logger.info("completed download %s", results)
        for port, value in results:

            data[port.key] = {"key": port.key, "value": value}

            if _FILE_TYPE_PREFIX in port.property_type:

                # if there are files, move them to the final destination
                downloaded_file: Optional[Path] = cast(Optional[Path], value)
                dest_path: Path = target_path / port.key

                if not downloaded_file or not downloaded_file.exists():
                    # the link may be empty
                    # remove files all files from disk when disconnecting port
                    await remove_directory(
                        dest_path, only_children=True, ignore_errors=True
                    )
                    continue

                transfer_bytes = transfer_bytes + downloaded_file.stat().st_size

                # in case of valid file, it is either uncompressed and/or moved to the final directory
                logger.info("creating directory %s", dest_path)
                dest_path.mkdir(exist_ok=True, parents=True)
                data[port.key] = {"key": port.key, "value": str(dest_path)}

                if zipfile.is_zipfile(downloaded_file):

                    dest_folder = PrunableFolder(dest_path)

                    # unzip updated data to dest_path
                    logger.info("unzipping %s", downloaded_file)
                    unarchived: Set[Path] = await unarchive_dir(
                        archive_to_extract=downloaded_file, destination_folder=dest_path
                    )

                    dest_folder.prune(exclude=unarchived)

                    logger.info("all unzipped in %s", dest_path)
                else:
                    logger.info("moving %s", downloaded_file)
                    dest_path = dest_path / Path(downloaded_file).name
                    await async_on_threadpool(
                        # pylint: disable=cell-var-from-loop
                        lambda: shutil.move(str(downloaded_file), dest_path)
                    )
                    logger.info("all moved to %s", dest_path)
            else:
                transfer_bytes = transfer_bytes + sys.getsizeof(value)

    # create/update the json file with the new values
    if data:
        data_file = target_path / _KEY_VALUE_FILE_NAME
        if data_file.exists():
            current_data = json.loads(data_file.read_text())
            # merge data
            data = {**current_data, **data}
        data_file.write_text(json.dumps(data))

    transferred = ByteSize(transfer_bytes)
    elapsed_time = time.perf_counter() - start_time
    logger.info(
        "Downloaded %s in %s seconds",
        transferred.human_readable(decimal=True),
        elapsed_time,
    )

    return transferred


__all__ = ["dispatch_update_for_directory", "download_target_ports"]<|MERGE_RESOLUTION|>--- conflicted
+++ resolved
@@ -40,17 +40,9 @@
         # relative symlink need to know which their parent is
         # in oder to properly resolve the path since the workdir
         # does not equal to their parent dir
-<<<<<<< HEAD
-        path = (
-            Path(value.parent) / Path(os.readlink(value))
-            if value.is_symlink()
-            else value
-        )
-=======
         path = value
         if value.is_symlink():
             path = Path(value.parent) / Path(os.readlink(value))
->>>>>>> 7ecabbae
         size_bytes = path.stat().st_size
         return size_bytes
     return sys.getsizeof(value)
