--- conflicted
+++ resolved
@@ -40,17 +40,9 @@
         # relative symlink need to know which their parent is
         # in oder to properly resolve the path since the workdir
         # does not equal to their parent dir
-<<<<<<< HEAD
-        path = (
-            Path(value.parent) / Path(os.readlink(value))
-            if value.is_symlink()
-            else value
-        )
-=======
         path = value
         if value.is_symlink():
             path = Path(value.parent) / Path(os.readlink(value))
->>>>>>> 735f57ca
         size_bytes = path.stat().st_size
         return size_bytes
     return sys.getsizeof(value)
@@ -172,28 +164,9 @@
     return (port, ret)
 
 
-<<<<<<< HEAD
-async def download_inputs(inputs_path: Path, port_keys: List[str]) -> ByteSize:
-    return await _download_target_port(
-        port_type_name="inputs", target_path=inputs_path, port_keys=port_keys
-    )
-
-
-async def download_outputs(outputs_path: Path, port_keys: List[str]) -> ByteSize:
-    return await _download_target_port(
-        port_type_name="outputs", target_path=outputs_path, port_keys=port_keys
-    )
-
-
-async def _download_target_port(
-    port_type_name: str, target_path: Path, port_keys: List[str]
-) -> ByteSize:
-    assert port_type_name in {"inputs", "outputs"}
-=======
 async def download_target_ports(
     port_type_name: PortTypeName, target_path: Path, port_keys: List[str]
 ) -> ByteSize:
->>>>>>> 735f57ca
     logger.info("retrieving data from simcore...")
     start_time = time.perf_counter()
 
@@ -207,11 +180,7 @@
 
     # let's gather all the data
     download_tasks = []
-<<<<<<< HEAD
-    for port_value in (await getattr(PORTS, port_type_name)).values():
-=======
     for port_value in (await getattr(PORTS, port_type_name.value)).values():
->>>>>>> 735f57ca
         # if port_keys contains some keys only download them
         logger.info("Checking node %s", port_value.key)
         if port_keys and port_value.key not in port_keys:
