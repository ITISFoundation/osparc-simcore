--- conflicted
+++ resolved
@@ -19,7 +19,6 @@
 from ..modules.attribute_monitor import setup_attribute_monitor
 from ..modules.inputs import setup_inputs
 from ..modules.mounted_fs import MountedVolumes, setup_mounted_fs
-from ..modules.outputs import setup_outputs
 from ..modules.prometheus_metrics import setup_prometheus_metrics
 from ..modules.resource_tracking import setup_resource_tracking
 from ..modules.system_monitor import setup_system_monitor
@@ -28,7 +27,6 @@
 from .docker_logs import setup_background_log_fetcher
 from .error_handlers import http_error_handler, node_not_found_error_handler
 from .errors import BaseDynamicSidecarError
-from .external_dependencies import setup_check_dependencies
 from .rabbitmq import setup_rabbitmq
 from .reserved_space import setup as setup_reserved_space
 from .settings import ApplicationSettings
@@ -151,24 +149,10 @@
     app.state.application_health = ApplicationHealth()
     application_settings: ApplicationSettings = app.state.settings
 
-<<<<<<< HEAD
-    if application_settings.SC_BOOT_MODE == BootModeEnum.DEBUG:
-        remote_debug_setup(app)
-
-    setup_check_dependencies(app)
-
     setup_rabbitmq(app)
     setup_background_log_fetcher(app)
     setup_resource_tracking(app)
     setup_system_monitor(app)
-    setup_outputs(app)
-=======
-    if application_settings.RABBIT_SETTINGS:
-        setup_rabbitmq(app)
-        setup_background_log_fetcher(app)
-        setup_resource_tracking(app)
-        setup_system_monitor(app)
->>>>>>> 283e6b54
 
     setup_mounted_fs(app)
     setup_inputs(app)
