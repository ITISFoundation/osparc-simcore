import warnings
from datetime import timedelta
from functools import lru_cache
from pathlib import Path
from typing import cast

from models_library.basic_types import BootModeEnum, PortInt
from models_library.callbacks_mapping import CallbacksMapping
from models_library.products import ProductName
from models_library.projects import ProjectID
from models_library.projects_nodes import NodeID
from models_library.services import DynamicServiceKey, RunID, ServiceVersion
from models_library.users import UserID
from pydantic import ByteSize, Field, PositiveInt, parse_obj_as, validator
from settings_library.base import BaseCustomSettings
from settings_library.docker_registry import RegistrySettings
from settings_library.node_ports import StorageAuthSettings
from settings_library.postgres import PostgresSettings
from settings_library.r_clone import RCloneSettings
from settings_library.rabbit import RabbitSettings
from settings_library.resource_usage_tracker import (
    DEFAULT_RESOURCE_USAGE_HEARTBEAT_INTERVAL,
)
from settings_library.storage import StorageSettings
from settings_library.utils_logging import MixinLoggingSettings


class ResourceTrackingSettings(BaseCustomSettings):
    RESOURCE_TRACKING_HEARTBEAT_INTERVAL: timedelta = Field(
        default=DEFAULT_RESOURCE_USAGE_HEARTBEAT_INTERVAL,
        description="each time the status of the service is propagated",
    )


class SystemMonitorSettings(BaseCustomSettings):
    DY_SIDECAR_SYSTEM_MONITOR_TELEMETRY_ENABLE: bool = Field(
        default=False, description="enabled/disabled disk usage monitoring"
    )


class ApplicationSettings(BaseCustomSettings, MixinLoggingSettings):
    SC_BOOT_MODE: BootModeEnum = Field(
        ...,
        description="boot mode helps determine if in development mode or normal operation",
    )

    DYNAMIC_SIDECAR_DY_VOLUMES_MOUNT_DIR: Path = Field(
        ...,
        description="Base directory where dynamic-sidecar stores creates "
        "and shares volumes between itself and the spawned containers. "
        "It is used as a mount directory for the director-v2."
        "Sidecar must have r/w permissions in this folder.",
    )

    DYNAMIC_SIDECAR_SHARED_STORE_DIR: Path = Field(
        ...,
        description="Directory where the dynamic-sidecar persists "
        "it's SharedStore data. This is used in case of reboots of the "
        "container to reload recover the state of the store.",
    )

    # LOGGING
    LOG_LEVEL: str = Field(
        default="WARNING", env=["DYNAMIC_SIDECAR_LOG_LEVEL", "LOG_LEVEL", "LOGLEVEL"]
    )

    # SERVICE SERVER (see : https://www.uvicorn.org/settings/)
    DYNAMIC_SIDECAR_PORT: PortInt = Field(
        default=8000, description="port where the server will be currently serving"
    )

    DYNAMIC_SIDECAR_COMPOSE_NAMESPACE: str = Field(
        ...,
        description=(
            "To avoid collisions when scheduling on the same node, this "
            "will be composed by the project_uuid and node_uuid."
        ),
    )

    DYNAMIC_SIDECAR_MAX_COMBINED_CONTAINER_NAME_LENGTH: PositiveInt = Field(
        default=63, description="the container name which will be used as hostname"
    )

    DYNAMIC_SIDECAR_STOP_AND_REMOVE_TIMEOUT: PositiveInt = Field(
        default=5,
        description=(
            "When receiving SIGTERM the process has 10 seconds to cleanup its children "
            "forcing our children to stop in 5 seconds in all cases"
        ),
    )

    DYNAMIC_SIDECAR_TELEMETRY_DISK_USAGE_MONITOR_INTERVAL: timedelta = Field(
        default=timedelta(seconds=5),
        description="time between checks for disk usage",
    )

    DEBUG: bool = Field(
        default=False,
        description="If set to True the application will boot into debug mode",
    )

    DYNAMIC_SIDECAR_RESERVED_SPACE_SIZE: ByteSize = Field(
        parse_obj_as(ByteSize, "10Mib"),
        description=(
            "Disk space reserve when the dy-sidecar is started. Can be freed at "
            "any time via an API call. Main reason to free this disk space is "
            "when the host's `/docker` partition has reached 0. Services will "
            "behave unexpectedly until some disk space is freed. This will "
            "allow to manual intervene and cleanup."
        ),
    )

    DY_SIDECAR_CALLBACKS_MAPPING: CallbacksMapping = Field(
        ..., description="callbacks to use for this service"
    )
    DY_SIDECAR_PATH_INPUTS: Path = Field(
        ..., description="path where to expect the inputs folder"
    )
    DY_SIDECAR_PATH_OUTPUTS: Path = Field(
        ..., description="path where to expect the outputs folder"
    )
    DY_SIDECAR_STATE_PATHS: list[Path] = Field(
        ..., description="list of additional paths to be synced"
    )
    DY_SIDECAR_USER_PREFERENCES_PATH: Path | None = Field(
        None, description="path where the user preferences should be saved"
    )
    DY_SIDECAR_STATE_EXCLUDE: set[str] = Field(
        ..., description="list of patterns to exclude files when saving states"
    )
    DY_SIDECAR_LOG_FORMAT_LOCAL_DEV_ENABLED: bool = Field(
        default=False,
        env=["DY_SIDECAR_LOG_FORMAT_LOCAL_DEV_ENABLED", "LOG_FORMAT_LOCAL_DEV_ENABLED"],
        description="Enables local development log format. WARNING: make sure it is disabled if you want to have structured logs!",
    )
    DY_SIDECAR_USER_ID: UserID
    DY_SIDECAR_PROJECT_ID: ProjectID
    DY_SIDECAR_NODE_ID: NodeID
    DY_SIDECAR_RUN_ID: RunID
    DY_SIDECAR_USER_SERVICES_HAVE_INTERNET_ACCESS: bool

    DY_SIDECAR_SERVICE_KEY: DynamicServiceKey | None = None
    DY_SIDECAR_SERVICE_VERSION: ServiceVersion | None = None
    DY_SIDECAR_PRODUCT_NAME: ProductName | None = None

    STORAGE_SETTINGS: StorageSettings = Field(auto_default_from_env=True)
    DY_SIDECAR_R_CLONE_SETTINGS: RCloneSettings = Field(auto_default_from_env=True)

    POSTGRES_SETTINGS: PostgresSettings = Field(auto_default_from_env=True)
    RABBIT_SETTINGS: RabbitSettings = Field(auto_default_from_env=True)

    REGISTRY_SETTINGS: RegistrySettings = Field(auto_default_from_env=True)

    RESOURCE_TRACKING: ResourceTrackingSettings = Field(auto_default_from_env=True)

<<<<<<< HEAD
    SYSTEM_MONITOR_SETTINGS: SystemMonitorSettings = Field(auto_default_from_env=True)
=======
    NODE_PORTS_STORAGE_AUTH: StorageAuthSettings | None = Field(
        auto_default_from_env=True
    )
>>>>>>> 07fff976

    @property
    def are_prometheus_metrics_enabled(self) -> bool:
        return self.DY_SIDECAR_CALLBACKS_MAPPING.metrics is not None

    @validator("LOG_LEVEL")
    @classmethod
    def _check_log_level(cls, value):
        return cls.validate_log_level(value)


@lru_cache
def get_settings() -> ApplicationSettings:
    """used outside the context of a request"""
    warnings.warn("Use instead app.state.settings", DeprecationWarning, stacklevel=2)
    return cast(ApplicationSettings, ApplicationSettings.create_from_envs())<|MERGE_RESOLUTION|>--- conflicted
+++ resolved
@@ -153,13 +153,11 @@
 
     RESOURCE_TRACKING: ResourceTrackingSettings = Field(auto_default_from_env=True)
 
-<<<<<<< HEAD
     SYSTEM_MONITOR_SETTINGS: SystemMonitorSettings = Field(auto_default_from_env=True)
-=======
+
     NODE_PORTS_STORAGE_AUTH: StorageAuthSettings | None = Field(
         auto_default_from_env=True
     )
->>>>>>> 07fff976
 
     @property
     def are_prometheus_metrics_enabled(self) -> bool:
