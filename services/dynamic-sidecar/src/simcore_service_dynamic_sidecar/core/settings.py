import warnings
from datetime import timedelta
from functools import lru_cache
from pathlib import Path
from typing import cast

from common_library.pydantic_validators import validate_numeric_string_as_timedelta
from models_library.basic_types import BootModeEnum, PortInt
from models_library.callbacks_mapping import CallbacksMapping
from models_library.products import ProductName
from models_library.projects import ProjectID
from models_library.projects_nodes_io import NodeID
from models_library.services import DynamicServiceKey, RunID, ServiceVersion
from models_library.users import UserID
<<<<<<< HEAD
from pydantic import (
    AliasChoices,
    ByteSize,
    Field,
    PositiveInt,
    TypeAdapter,
    field_validator,
)
=======
from pydantic import ByteSize, Field, PositiveInt, parse_obj_as, validator
from servicelib.logging_utils_filtering import LoggerName, MessageSubstring
>>>>>>> 0bc2185f
from settings_library.aws_s3_cli import AwsS3CliSettings
from settings_library.base import BaseCustomSettings
from settings_library.docker_registry import RegistrySettings
from settings_library.node_ports import StorageAuthSettings
from settings_library.postgres import PostgresSettings
from settings_library.r_clone import RCloneSettings
from settings_library.rabbit import RabbitSettings
from settings_library.resource_usage_tracker import (
    DEFAULT_RESOURCE_USAGE_HEARTBEAT_INTERVAL,
)
from settings_library.utils_logging import MixinLoggingSettings


class ResourceTrackingSettings(BaseCustomSettings):
    RESOURCE_TRACKING_HEARTBEAT_INTERVAL: timedelta = Field(
        default=DEFAULT_RESOURCE_USAGE_HEARTBEAT_INTERVAL,
        description="each time the status of the service is propagated",
    )

    _validate_resource_tracking_heartbeat_interval = (
        validate_numeric_string_as_timedelta("RESOURCE_TRACKING_HEARTBEAT_INTERVAL")
    )


class SystemMonitorSettings(BaseCustomSettings):
    DY_SIDECAR_SYSTEM_MONITOR_TELEMETRY_ENABLE: bool = Field(
        default=False, description="enabled/disabled disk usage monitoring"
    )


class ApplicationSettings(BaseCustomSettings, MixinLoggingSettings):
    SC_BOOT_MODE: BootModeEnum = Field(
        ...,
        description="boot mode helps determine if in development mode or normal operation",
    )

    DYNAMIC_SIDECAR_DY_VOLUMES_MOUNT_DIR: Path = Field(
        ...,
        description="Base directory where dynamic-sidecar stores creates "
        "and shares volumes between itself and the spawned containers. "
        "It is used as a mount directory for the director-v2."
        "Sidecar must have r/w permissions in this folder.",
    )

    DYNAMIC_SIDECAR_SHARED_STORE_DIR: Path = Field(
        ...,
        description="Directory where the dynamic-sidecar persists "
        "it's SharedStore data. This is used in case of reboots of the "
        "container to reload recover the state of the store.",
    )

    # LOGGING
    LOG_LEVEL: str = Field(
        default="WARNING",
        validation_alias=AliasChoices(
            "DYNAMIC_SIDECAR_LOG_LEVEL", "LOG_LEVEL", "LOGLEVEL"
        ),
    )

    # SERVICE SERVER (see : https://www.uvicorn.org/settings/)
    DYNAMIC_SIDECAR_PORT: PortInt = Field(
        default=8000, description="port where the server will be currently serving"
    )

    DYNAMIC_SIDECAR_COMPOSE_NAMESPACE: str = Field(
        ...,
        description=(
            "To avoid collisions when scheduling on the same node, this "
            "will be composed by the project_uuid and node_uuid."
        ),
    )

    DYNAMIC_SIDECAR_MAX_COMBINED_CONTAINER_NAME_LENGTH: PositiveInt = Field(
        default=63, description="the container name which will be used as hostname"
    )

    DYNAMIC_SIDECAR_STOP_AND_REMOVE_TIMEOUT: PositiveInt = Field(
        default=5,
        description=(
            "When receiving SIGTERM the process has 10 seconds to cleanup its children "
            "forcing our children to stop in 5 seconds in all cases"
        ),
    )

    DYNAMIC_SIDECAR_TELEMETRY_DISK_USAGE_MONITOR_INTERVAL: timedelta = Field(
        default=timedelta(seconds=5),
        description="time between checks for disk usage",
    )

    DEBUG: bool = Field(
        default=False,
        description="If set to True the application will boot into debug mode",
    )

    DYNAMIC_SIDECAR_RESERVED_SPACE_SIZE: ByteSize = Field(
        TypeAdapter(ByteSize).validate_python("10Mib"),
        description=(
            "Disk space reserve when the dy-sidecar is started. Can be freed at "
            "any time via an API call. Main reason to free this disk space is "
            "when the host's `/docker` partition has reached 0. Services will "
            "behave unexpectedly until some disk space is freed. This will "
            "allow to manual intervene and cleanup."
        ),
    )

    DY_SIDECAR_CALLBACKS_MAPPING: CallbacksMapping = Field(
        ..., description="callbacks to use for this service"
    )
    DY_SIDECAR_PATH_INPUTS: Path = Field(
        ..., description="path where to expect the inputs folder"
    )
    DY_SIDECAR_PATH_OUTPUTS: Path = Field(
        ..., description="path where to expect the outputs folder"
    )
    DY_SIDECAR_STATE_PATHS: list[Path] = Field(
        ..., description="list of additional paths to be synced"
    )
    DY_SIDECAR_USER_PREFERENCES_PATH: Path | None = Field(
        None, description="path where the user preferences should be saved"
    )
    DY_SIDECAR_STATE_EXCLUDE: set[str] = Field(
        ..., description="list of patterns to exclude files when saving states"
    )
    DY_SIDECAR_LOG_FORMAT_LOCAL_DEV_ENABLED: bool = Field(
        default=False,
        validation_alias=AliasChoices(
            "DY_SIDECAR_LOG_FORMAT_LOCAL_DEV_ENABLED",
            "LOG_FORMAT_LOCAL_DEV_ENABLED",
        ),
        description="Enables local development log format. WARNING: make sure it is disabled if you want to have structured logs!",
    )
    DY_SIDECAR_LOG_FILTER_MAPPING: dict[LoggerName, list[MessageSubstring]] = Field(
        default={},
        env=["DY_SIDECAR_LOG_FILTER_MAPPING", "LOG_FILTER_MAPPING"],
        description="is a dictionary that maps specific loggers (such as 'uvicorn.access' or 'gunicorn.access') to a list of log message patterns that should be filtered out.",
    )
    DY_SIDECAR_USER_ID: UserID
    DY_SIDECAR_PROJECT_ID: ProjectID
    DY_SIDECAR_NODE_ID: NodeID
    DY_SIDECAR_RUN_ID: RunID
    DY_SIDECAR_USER_SERVICES_HAVE_INTERNET_ACCESS: bool

    DY_SIDECAR_SERVICE_KEY: DynamicServiceKey | None = None
    DY_SIDECAR_SERVICE_VERSION: ServiceVersion | None = None
    DY_SIDECAR_PRODUCT_NAME: ProductName | None = None

    NODE_PORTS_STORAGE_AUTH: StorageAuthSettings | None = Field(
        json_schema_extra={"auto_default_from_env": True}
    )
    DY_SIDECAR_R_CLONE_SETTINGS: RCloneSettings = Field(
        json_schema_extra={"auto_default_from_env": True}
    )
    DY_SIDECAR_AWS_S3_CLI_SETTINGS: AwsS3CliSettings | None = Field(
        None,
        description="AWS S3 settings are used for the AWS S3 CLI. If these settings are filled, the AWS S3 CLI is used instead of RClone.",
    )
    POSTGRES_SETTINGS: PostgresSettings = Field(
        json_schema_extra={"auto_default_from_env": True}
    )
    RABBIT_SETTINGS: RabbitSettings = Field(
        json_schema_extra={"auto_default_from_env": True}
    )

    DY_DEPLOYMENT_REGISTRY_SETTINGS: RegistrySettings = Field()
    DY_DOCKER_HUB_REGISTRY_SETTINGS: RegistrySettings | None = Field(default=None)

    RESOURCE_TRACKING: ResourceTrackingSettings = Field(
        json_schema_extra={"auto_default_from_env": True}
    )

    SYSTEM_MONITOR_SETTINGS: SystemMonitorSettings = Field(
        json_schema_extra={"auto_default_from_env": True}
    )

    @property
    def are_prometheus_metrics_enabled(self) -> bool:
        return (  # pylint: disable=no-member
            self.DY_SIDECAR_CALLBACKS_MAPPING.metrics is not None
        )

    @field_validator("LOG_LEVEL", mode="before")
    @classmethod
    def _check_log_level(cls, value: str) -> str:
        return cls.validate_log_level(value)

    _validate_dynamic_sidecar_telemetry_disk_usage_monitor_interval = (
        validate_numeric_string_as_timedelta(
            "DYNAMIC_SIDECAR_TELEMETRY_DISK_USAGE_MONITOR_INTERVAL"
        )
    )


@lru_cache
def get_settings() -> ApplicationSettings:
    """used outside the context of a request"""
    warnings.warn("Use instead app.state.settings", DeprecationWarning, stacklevel=2)
    return cast(ApplicationSettings, ApplicationSettings.create_from_envs())<|MERGE_RESOLUTION|>--- conflicted
+++ resolved
@@ -12,7 +12,6 @@
 from models_library.projects_nodes_io import NodeID
 from models_library.services import DynamicServiceKey, RunID, ServiceVersion
 from models_library.users import UserID
-<<<<<<< HEAD
 from pydantic import (
     AliasChoices,
     ByteSize,
@@ -21,10 +20,7 @@
     TypeAdapter,
     field_validator,
 )
-=======
-from pydantic import ByteSize, Field, PositiveInt, parse_obj_as, validator
 from servicelib.logging_utils_filtering import LoggerName, MessageSubstring
->>>>>>> 0bc2185f
 from settings_library.aws_s3_cli import AwsS3CliSettings
 from settings_library.base import BaseCustomSettings
 from settings_library.docker_registry import RegistrySettings
