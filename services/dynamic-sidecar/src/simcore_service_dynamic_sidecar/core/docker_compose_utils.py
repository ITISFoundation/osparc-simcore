""" Wrapper around docker-compose CLI with pre-defined options


docker_compose_* coroutines are implemented such that they can only
run sequentially by this service

"""
import logging
from copy import deepcopy
from typing import Optional

from fastapi import FastAPI
from models_library.rabbitmq_messages import ProgressType
from servicelib.async_utils import run_sequentially_in_context
from settings_library.basic_types import LogLevel
from simcore_service_dynamic_sidecar.core.rabbitmq import (
    post_progress_message,
    post_sidecar_log_message,
)

from .docker_utils import get_docker_service_images, pull_images
from .settings import ApplicationSettings
from .utils import CommandResult, async_command, write_to_tmp_file

logger = logging.getLogger(__name__)


def _docker_compose_options_from_settings(settings: ApplicationSettings) -> str:
    options = []
    if settings.LOG_LEVEL == LogLevel.DEBUG:
        options.append("--verbose")
    return " ".join(options)


def _increase_timeout(docker_command_timeout: Optional[int]) -> Optional[int]:
    if docker_command_timeout is None:
        return None
    # NOTE: ensuring process has enough time to end
    return docker_command_timeout * 10


@run_sequentially_in_context()
async def _write_file_and_spawn_process(
    yaml_content: str,
    *,
    command: str,
    process_termination_timeout: Optional[int],
) -> CommandResult:
    """The command which accepts {file_path} as an argument for string formatting

    ALL docker_compose run sequentially

    This calls is intentionally verbose at INFO level
    """
    async with write_to_tmp_file(yaml_content) as file_path:
        cmd = command.format(file_path=file_path)

        logger.debug("Runs %s ...\n%s", cmd, yaml_content)

        result = await async_command(
            command=cmd,
            timeout=process_termination_timeout,
        )
        debug_message = deepcopy(result._asdict())
        logger.debug(
            "Finished executing docker-compose command '%s' finished_ok='%s' elapsed='%s'\n%s",
            debug_message["command"],
            debug_message["success"],
            debug_message["elapsed"],
            debug_message["message"],
        )
        return result


async def docker_compose_config(
    compose_spec_yaml: str, *, timeout: int = 60
) -> CommandResult:
    """
    Validate and view the Compose file.

    The output:
        - interpolates env vars in the compose file

    [SEE docker-compose](https://docs.docker.com/engine/reference/commandline/compose_convert/)
    [SEE compose-file](https://docs.docker.com/compose/compose-file/)
    """
    result = await _write_file_and_spawn_process(
        compose_spec_yaml,
        command='docker-compose --file "{file_path}" config',
        process_termination_timeout=timeout,
    )
    return result  # type: ignore


async def docker_compose_pull(app: FastAPI, compose_spec_yaml: str) -> None:
    """
    Pulls all images required by the service.

    [SEE docker-compose](https://docs.docker.com/engine/reference/commandline/compose_pull/)
    """
    app_settings: ApplicationSettings = app.state.settings
    registry_settings = app_settings.REGISTRY_SETTINGS
<<<<<<< HEAD

    async def _pull_image_with_progress(client: aiodocker.Docker, image: str) -> None:
        # NOTE: image is of type registry_host/organization/any/number/of/folders/image_name:tag
        # NOTE: if there is no registry_host, then there is no auth allowed, which is typical for dockerhub or local images
        match = DOCKER_GENERIC_TAG_KEY_RE.match(image)
        registry_host = ""
        if match:
            registry_host = match.group("registry_host")
        else:
            logger.error(
                "%s does not match typical docker image pattern, please check! Image pulling will still be attempted but may fail.",
                f"{image=}",
            )

        simplified_image_name = image.rsplit("/", maxsplit=1)[-1]
        async for pull_progress in client.images.pull(
            from_image=image,
            stream=True,
            auth={
                "username": registry_settings.REGISTRY_USER,
                "password": registry_settings.REGISTRY_PW.get_secret_value(),
            }
            if registry_host
            else None,
        ):
            await post_sidecar_log_message(
                app, f"pulling {simplified_image_name}: {pull_progress}..."
            )

=======
>>>>>>> 99db5b7a
    list_of_images = get_docker_service_images(compose_spec_yaml)

    async def _progress_cb(current: int, total: int) -> None:
        await post_progress_message(
            app,
            float(current / (total or 1)),
            ProgressType.SERVICE_IMAGES_PULLING,
        )

    async def _log_cb(msg: str) -> None:
        await post_sidecar_log_message(app, msg)

    await pull_images(list_of_images, registry_settings, _progress_cb, _log_cb)


async def docker_compose_create(
    compose_spec_yaml: str, settings: ApplicationSettings
) -> CommandResult:
    """
    Creates containers required by the service.

    [SEE docker-compose](https://docs.docker.com/engine/reference/commandline/compose_up/)
    """
    # building is a security risk hence is disabled via "--no-build" parameter
    result = await _write_file_and_spawn_process(
        compose_spec_yaml,
        command=f'docker-compose {_docker_compose_options_from_settings(settings)} --project-name {settings.DYNAMIC_SIDECAR_COMPOSE_NAMESPACE} --file "{{file_path}}" up'
        " --no-build --no-start",
        process_termination_timeout=None,
    )
    return result  # type: ignore


async def docker_compose_start(
    compose_spec_yaml: str, settings: ApplicationSettings
) -> CommandResult:
    """
    Starts, existing containers

    [SEE docker-compose](https://docs.docker.com/engine/reference/commandline/compose_start/)
    """
    result = await _write_file_and_spawn_process(
        compose_spec_yaml,
        command=f'docker-compose {_docker_compose_options_from_settings(settings)} --project-name {settings.DYNAMIC_SIDECAR_COMPOSE_NAMESPACE} --file "{{file_path}}" start',
        process_termination_timeout=None,
    )
    return result  # type: ignore


async def docker_compose_restart(
    compose_spec_yaml: str, settings: ApplicationSettings
) -> CommandResult:
    """
    Restarts running containers (w/ a timeout)

    [SEE docker-compose](https://docs.docker.com/engine/reference/commandline/compose_restart/)
    """
    default_compose_restart_timeout = 10

    result = await _write_file_and_spawn_process(
        compose_spec_yaml,
        command=(
            f'docker-compose {_docker_compose_options_from_settings(settings)} --project-name {settings.DYNAMIC_SIDECAR_COMPOSE_NAMESPACE} --file "{{file_path}}" restart'
            f" --timeout {default_compose_restart_timeout}"
        ),
        process_termination_timeout=_increase_timeout(default_compose_restart_timeout),
    )
    return result  # type: ignore


async def docker_compose_down(
    compose_spec_yaml: str, settings: ApplicationSettings
) -> CommandResult:
    """
    Stops containers and removes containers, networks and volumes declared in the Compose specs file

    - Removes named volumes declared in the `volumes` section of the Compose specs file and anonymous volumes attached to containers.
    - Removes containers for services NOT defined in the Compose specs file
    - Does NOT remove images

    [SEE docker-compose](https://docs.docker.com/engine/reference/commandline/compose_down/)
    """
    default_compose_down_timeout = 10

    result = await _write_file_and_spawn_process(
        compose_spec_yaml,
        command=(
            f'docker-compose {_docker_compose_options_from_settings(settings)} --project-name {settings.DYNAMIC_SIDECAR_COMPOSE_NAMESPACE} --file "{{file_path}}" down'
            f" --volumes --remove-orphans --timeout {default_compose_down_timeout}"
        ),
        process_termination_timeout=_increase_timeout(default_compose_down_timeout),
    )
    return result  # type: ignore


async def docker_compose_rm(
    compose_spec_yaml: str, settings: ApplicationSettings
) -> CommandResult:
    """
    Removes stopped service containers
        - stops the containers, if still running, before removing  (recommended to stop first)
        - removes any anonymous VOLUMES attached to containers
        - runs w/o confirmation

    [SEE docker-compose](https://docs.docker.com/engine/reference/commandline/compose_rm)
    """
    result = await _write_file_and_spawn_process(
        compose_spec_yaml,
        command=(
            f'docker-compose {_docker_compose_options_from_settings(settings)} --project-name {settings.DYNAMIC_SIDECAR_COMPOSE_NAMESPACE} --file "{{file_path}}" rm'
            " --force -v"
        ),
        process_termination_timeout=None,
    )
    return result  # type: ignore<|MERGE_RESOLUTION|>--- conflicted
+++ resolved
@@ -100,38 +100,6 @@
     """
     app_settings: ApplicationSettings = app.state.settings
     registry_settings = app_settings.REGISTRY_SETTINGS
-<<<<<<< HEAD
-
-    async def _pull_image_with_progress(client: aiodocker.Docker, image: str) -> None:
-        # NOTE: image is of type registry_host/organization/any/number/of/folders/image_name:tag
-        # NOTE: if there is no registry_host, then there is no auth allowed, which is typical for dockerhub or local images
-        match = DOCKER_GENERIC_TAG_KEY_RE.match(image)
-        registry_host = ""
-        if match:
-            registry_host = match.group("registry_host")
-        else:
-            logger.error(
-                "%s does not match typical docker image pattern, please check! Image pulling will still be attempted but may fail.",
-                f"{image=}",
-            )
-
-        simplified_image_name = image.rsplit("/", maxsplit=1)[-1]
-        async for pull_progress in client.images.pull(
-            from_image=image,
-            stream=True,
-            auth={
-                "username": registry_settings.REGISTRY_USER,
-                "password": registry_settings.REGISTRY_PW.get_secret_value(),
-            }
-            if registry_host
-            else None,
-        ):
-            await post_sidecar_log_message(
-                app, f"pulling {simplified_image_name}: {pull_progress}..."
-            )
-
-=======
->>>>>>> 99db5b7a
     list_of_images = get_docker_service_images(compose_spec_yaml)
 
     async def _progress_cb(current: int, total: int) -> None:
