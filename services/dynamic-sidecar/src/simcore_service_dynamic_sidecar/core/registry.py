--- conflicted
+++ resolved
@@ -1,10 +1,7 @@
 import logging
 from pathlib import Path
-<<<<<<< HEAD
-from typing import Any
-=======
-from typing import Final
->>>>>>> dc9dc44d
+from typing import Any, Final
+
 
 from fastapi import FastAPI
 from pydantic import NonNegativeInt
@@ -27,17 +24,6 @@
 def _get_login_url(registry_settings: RegistrySettings) -> str:
     return registry_settings.resolved_registry_url
 
-<<<<<<< HEAD
-async def _is_registry_reachable(registry_settings: RegistrySettings) -> None:
-    async with httpx.AsyncClient(timeout=5) as client:
-        params: dict[str, Any] = {}
-        if registry_settings.REGISTRY_AUTH:
-            params["auth"] = (
-                registry_settings.REGISTRY_USER,
-                registry_settings.REGISTRY_PW.get_secret_value(),
-            )
-=======
->>>>>>> dc9dc44d
 
 async def _login_registry(registry_settings: RegistrySettings) -> None:
     command_result: CommandResult = await async_command(
