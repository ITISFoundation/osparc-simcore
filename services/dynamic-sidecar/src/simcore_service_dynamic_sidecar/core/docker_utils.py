--- conflicted
+++ resolved
@@ -5,10 +5,7 @@
 import aiodocker
 from aiodocker.utils import clean_filters
 from models_library.services import RunID
-<<<<<<< HEAD
-=======
 from pydantic import PositiveInt
->>>>>>> bce5e99d
 
 from .errors import UnexpectedDockerError, VolumeNotFoundError
 
