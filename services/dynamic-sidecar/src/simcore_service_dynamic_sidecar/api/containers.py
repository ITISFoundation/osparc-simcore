--- conflicted
+++ resolved
@@ -1,16 +1,10 @@
 # pylint: disable=redefined-builtin
 
-<<<<<<< HEAD
+import json
 import logging
 import traceback
 from collections import deque
 from typing import Any, Awaitable, Deque, Dict, List, Optional, Union
-=======
-import json
-import logging
-import traceback
-from typing import Any, Dict, List, Union
->>>>>>> 50b5eb2a
 
 from fastapi import (
     APIRouter,
