--- conflicted
+++ resolved
@@ -114,17 +114,13 @@
         raise HTTPException(status.HTTP_422_UNPROCESSABLE_ENTITY, detail=str(e)) from e
 
     # run docker-compose in a background queue and return early
-<<<<<<< HEAD
     background_tasks.add_task(
-        task_docker_compose_up,
+        _task_docker_compose_up,
         settings,
         shared_store,
         app,
         application_health,
     )
-=======
-    background_tasks.add_task(_task_docker_compose_up, settings, shared_store)
->>>>>>> 50b5eb2a
 
     return shared_store.container_names
 
