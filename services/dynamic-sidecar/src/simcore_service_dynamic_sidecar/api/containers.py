# pylint: disable=redefined-builtin

import functools
import json
import logging
import traceback
from collections import deque
from typing import Any, Awaitable, Deque, Dict, List, Optional, Union

from fastapi import (
    APIRouter,
    BackgroundTasks,
    Depends,
    FastAPI,
    HTTPException,
    Query,
    Request,
    Response,
    status,
)
from fastapi.responses import PlainTextResponse
from models_library.services import ServiceOutput
from pydantic.main import BaseModel
from servicelib.utils import logged_gather
from simcore_sdk.node_ports_common.data_items_utils import is_file_type

from ..core.dependencies import (
    get_application,
    get_application_health,
    get_rabbitmq,
    get_settings,
    get_shared_store,
)
from ..core.docker_logs import start_log_fetching, stop_log_fetching
from ..core.rabbitmq import RabbitMQ
from ..core.settings import DynamicSidecarSettings
from ..core.shared_handlers import remove_the_compose_spec, write_file_and_run_command
from ..core.utils import assemble_container_names, docker_client
from ..core.validation import (
    InvalidComposeSpec,
    parse_compose_spec,
    validate_compose_spec,
)
from ..models.domains.shared_store import SharedStore
from ..models.schemas.application_health import ApplicationHealth
from ..models.schemas.ports import PortTypeName
from ..modules import directory_watcher, nodeports
from ..modules.data_manager import pull_path_if_exists, upload_path_if_exists
from ..modules.mounted_fs import MountedVolumes, get_mounted_volumes

logger = logging.getLogger(__name__)

containers_router = APIRouter(tags=["containers"])


class CreateDirsRequestItem(BaseModel):
    outputs_labels: Dict[str, ServiceOutput]


class PatchDirectoryWatcherItem(BaseModel):
    is_enabled: bool


async def _send_message(rabbitmq: RabbitMQ, message: str) -> None:
    logger.info(message)
    await rabbitmq.post_log_message(f"[sidecar] {message}")


async def _task_docker_compose_up(
    settings: DynamicSidecarSettings,
    shared_store: SharedStore,
    app: FastAPI,
    application_health: ApplicationHealth,
    rabbitmq: RabbitMQ,
) -> None:
    # building is a security risk hence is disabled via "--no-build" parameter
    await _send_message(rabbitmq, "starting service containers")
    command = (
        "docker-compose --project-name {project} --file {file_path} "
        "up --no-build --detach"
    )
    finished_without_errors, stdout = await write_file_and_run_command(
        settings=settings,
        file_content=shared_store.compose_spec,
        command=command,
        command_timeout=None,
    )
    message = f"Finished {command} with output\n{stdout}"

    if finished_without_errors:
        await _send_message(rabbitmq, "service containers started")
        logger.info(message)
        for container_name in shared_store.container_names:
            await start_log_fetching(app, container_name)
    else:
        application_health.is_healthy = False
        application_health.error_message = message
        logger.error("Marked sidecar as unhealthy, see below for details\n:%s", message)
        await _send_message(rabbitmq, "could not start service containers")

    return None


def _raise_if_container_is_missing(id: str, container_names: List[str]) -> None:
    if id not in container_names:
        message = (
            f"No container '{id}' was started. Started containers '{container_names}'"
        )
        logger.warning(message)
        raise HTTPException(status.HTTP_404_NOT_FOUND, detail=message)


@containers_router.post(
    "/containers",
    status_code=status.HTTP_202_ACCEPTED,
    responses={
        status.HTTP_422_UNPROCESSABLE_ENTITY: {
            "description": "Cannot validate submitted compose spec"
        }
    },
)
async def runs_docker_compose_up(
    request: Request,
    background_tasks: BackgroundTasks,
    settings: DynamicSidecarSettings = Depends(get_settings),
    shared_store: SharedStore = Depends(get_shared_store),
    app: FastAPI = Depends(get_application),
    application_health: ApplicationHealth = Depends(get_application_health),
    rabbitmq: RabbitMQ = Depends(get_rabbitmq),
) -> Union[List[str], Dict[str, Any]]:
    """Expects the docker-compose spec as raw-body utf-8 encoded text"""

    # stores the compose spec after validation
    body_as_text = (await request.body()).decode("utf-8")

    try:
        shared_store.compose_spec = await validate_compose_spec(
            settings=settings, compose_file_content=body_as_text
        )
        shared_store.container_names = assemble_container_names(
            shared_store.compose_spec
        )
    except InvalidComposeSpec as e:
        logger.warning("Error detected %s", traceback.format_exc())
        raise HTTPException(status.HTTP_422_UNPROCESSABLE_ENTITY, detail=str(e)) from e

    # run docker-compose in a background queue and return early
    background_tasks.add_task(
        functools.partial(
            _task_docker_compose_up,
            settings=settings,
            shared_store=shared_store,
            app=app,
            application_health=application_health,
            rabbitmq=rabbitmq,
        )
    )

    return shared_store.container_names


@containers_router.post(
    "/containers:down",
    response_class=PlainTextResponse,
    responses={
        status.HTTP_404_NOT_FOUND: {"description": "No compose spec found"},
        status.HTTP_422_UNPROCESSABLE_ENTITY: {
            "description": "Error while shutting down containers"
        },
    },
)
async def runs_docker_compose_down(
    command_timeout: float = Query(
        10.0, description="docker-compose down command timeout default"
    ),
    settings: DynamicSidecarSettings = Depends(get_settings),
    shared_store: SharedStore = Depends(get_shared_store),
    app: FastAPI = Depends(get_application),
) -> Union[str, Dict[str, Any]]:
    """Removes the previously started service
    and returns the docker-compose output"""

    stored_compose_content = shared_store.compose_spec
    if stored_compose_content is None:
        raise HTTPException(
            status.HTTP_404_NOT_FOUND,
            detail="No spec for docker-compose down was found",
        )

    finished_without_errors, stdout = await remove_the_compose_spec(
        shared_store=shared_store,
        settings=settings,
        command_timeout=command_timeout,
    )

    for container_name in shared_store.container_names:
        await stop_log_fetching(app, container_name)

    if not finished_without_errors:
        logger.warning("docker-compose down command finished with errors\n%s", stdout)
        raise HTTPException(status.HTTP_422_UNPROCESSABLE_ENTITY, detail=stdout)

    return stdout


@containers_router.get(
    "/containers",
    responses={
        status.HTTP_500_INTERNAL_SERVER_ERROR: {"description": "Errors in container"}
    },
)
async def containers_docker_inspect(
    only_status: bool = Query(
        False, description="if True only show the status of the container"
    ),
    shared_store: SharedStore = Depends(get_shared_store),
) -> Dict[str, Any]:
    """
    Returns entire docker inspect data, if only_state is True,
    the status of the containers is returned
    """

    def _format_result(container_inspect: Dict[str, Any]) -> Dict[str, Any]:
        if only_status:
            container_state = container_inspect.get("State", {})

            # pending is another fake state use to share more information with the frontend
            return {
                "Status": container_state.get("Status", "pending"),
                "Error": container_state.get("Error", ""),
            }

        return container_inspect

    async with docker_client() as docker:
        container_names = shared_store.container_names

        results = {}

        for container in container_names:
            container_instance = await docker.containers.get(container)
            container_inspect = await container_instance.show()
            results[container] = _format_result(container_inspect)

        return results


@containers_router.get(
    "/containers/{id}/logs",
    responses={
        status.HTTP_404_NOT_FOUND: {
            "description": "Container does not exists",
        },
        status.HTTP_500_INTERNAL_SERVER_ERROR: {"description": "Errors in container"},
    },
)
async def get_container_logs(
    id: str,
    since: int = Query(
        0,
        title="Timestamp",
        description="Only return logs since this time, as a UNIX timestamp",
    ),
    until: int = Query(
        0,
        title="Timestamp",
        description="Only return logs before this time, as a UNIX timestamp",
    ),
    timestamps: bool = Query(
        False,
        title="Display timestamps",
        description="Enabling this parameter will include timestamps in logs",
    ),
    shared_store: SharedStore = Depends(get_shared_store),
) -> List[str]:
    """Returns the logs of a given container if found"""
    _raise_if_container_is_missing(id, shared_store.container_names)

    async with docker_client() as docker:
        container_instance = await docker.containers.get(id)

        args = dict(stdout=True, stderr=True, since=since, until=until)
        if timestamps:
            args["timestamps"] = True

        container_logs: List[str] = await container_instance.log(**args)
        return container_logs


@containers_router.get(
    "/containers/name",
    responses={
        status.HTTP_404_NOT_FOUND: {
            "description": "No entrypoint container found or spec is not yet present"
        },
        status.HTTP_422_UNPROCESSABLE_ENTITY: {
            "description": "Filters could not be parsed"
        },
    },
)
async def get_entrypoint_container_name(
    filters: str = Query(
        ...,
        description=(
            "JSON encoded dictionary. FastAPI does not "
            "allow for dict as type in query parameters"
        ),
    ),
    shared_store: SharedStore = Depends(get_shared_store),
) -> Union[str, Dict[str, Any]]:
    """
    Searches for the container's name given the network
    on which the proxy communicates with it.
    Supported filters:
        network: name of the network
    """
    filters_dict: Dict[str, str] = json.loads(filters)
    if not isinstance(filters_dict, dict):
        raise HTTPException(
            status.HTTP_422_UNPROCESSABLE_ENTITY,
            detail=f"Provided filters, could not parsed {filters_dict}",
        )
    network_name = filters_dict.get("network", None)

    stored_compose_content = shared_store.compose_spec
    if stored_compose_content is None:
        raise HTTPException(
            status.HTTP_404_NOT_FOUND,
            detail="No spec for docker-compose down was found",
        )

    compose_spec = parse_compose_spec(stored_compose_content)

    container_name = None

    spec_services = compose_spec["services"]
    for service in spec_services:
        service_content = spec_services[service]
        if network_name in service_content.get("networks", {}):
            container_name = service_content["container_name"]
            break

    if container_name is None:
        raise HTTPException(
            status.HTTP_404_NOT_FOUND,
            detail=f"No container found for network={network_name}",
        )

    return f"{container_name}"


@containers_router.get(
    "/containers/{id}",
    responses={
        status.HTTP_404_NOT_FOUND: {"description": "Container does not exist"},
        status.HTTP_500_INTERNAL_SERVER_ERROR: {"description": "Errors in container"},
    },
)
async def inspect_container(
    id: str, shared_store: SharedStore = Depends(get_shared_store)
) -> Dict[str, Any]:
    """Returns information about the container, like docker inspect command"""
    _raise_if_container_is_missing(id, shared_store.container_names)

    async with docker_client() as docker:
        container_instance = await docker.containers.get(id)
        inspect_result: Dict[str, Any] = await container_instance.show()
        return inspect_result


@containers_router.post(
    "/containers/state:restore",
    summary="Restores the state of the dynamic service",
    response_class=Response,
    status_code=status.HTTP_204_NO_CONTENT,
)
async def restore_state(rabbitmq: RabbitMQ = Depends(get_rabbitmq)) -> None:
    """
    When restoring the state:
    - pull inputs via nodeports
    - pull all the extra state paths
    """
    mounted_volumes: MountedVolumes = get_mounted_volumes()

    awaitables: Deque[Awaitable[Optional[Any]]] = deque()

    for state_path in mounted_volumes.disk_state_paths():
        await _send_message(rabbitmq, f"Downloading state for {state_path}")

        awaitables.append(pull_path_if_exists(state_path))

    await logged_gather(*awaitables)

    await _send_message(rabbitmq, "Finished state downloading")


@containers_router.post(
    "/containers/state:save",
    summary="Stores the state of the dynamic service",
    response_class=Response,
    status_code=status.HTTP_204_NO_CONTENT,
)
async def save_state(rabbitmq: RabbitMQ = Depends(get_rabbitmq)) -> None:
    mounted_volumes: MountedVolumes = get_mounted_volumes()

    awaitables: Deque[Awaitable[Optional[Any]]] = deque()

    for state_path in mounted_volumes.disk_state_paths():
        await _send_message(rabbitmq, f"Saving state for {state_path}")
        awaitables.append(
            upload_path_if_exists(state_path, mounted_volumes.state_exclude)
        )

    await logged_gather(*awaitables)

    await _send_message(rabbitmq, "Finished state saving")


@containers_router.post(
    "/containers/ports/inputs:pull",
    summary="Pull input ports data",
    status_code=status.HTTP_200_OK,
)
async def pull_input_ports(
    port_keys: Optional[List[str]] = None, rabbitmq: RabbitMQ = Depends(get_rabbitmq)
) -> int:
    port_keys = [] if port_keys is None else port_keys
    mounted_volumes: MountedVolumes = get_mounted_volumes()

    await _send_message(rabbitmq, f"Pulling inputs for {port_keys}")
    transferred_bytes = await nodeports.download_target_ports(
        PortTypeName.INPUTS, mounted_volumes.disk_inputs_path, port_keys=port_keys
    )
    await _send_message(rabbitmq, "Finished pulling inputs")
    return transferred_bytes


@containers_router.patch(
    "/containers/directory-watcher",
    summary="Enable/disable directory-watcher event propagation",
    response_class=Response,
    status_code=status.HTTP_204_NO_CONTENT,
)
async def disable_directory_watcher(
    patch_directory_watcher_item: PatchDirectoryWatcherItem,
    app: FastAPI = Depends(get_application),
) -> None:
    if patch_directory_watcher_item.is_enabled:
        directory_watcher.enable_directory_watcher(app)
    else:
        directory_watcher.disable_directory_watcher(app)


@containers_router.post(
    "/containers/ports/outputs/dirs",
    summary=(
        "Creates the output directories declared by the docker images's labels. "
<<<<<<< HEAD
        "Since the dynamic-sidecar cannot retrieve the labels "
        "from the image, these must be provided by the "
        "director-v2. This API is called after the outputs directory was pulled"
=======
        "It is more convenient to pass the labels from director-v2, "
        "since it already has all the machinery to call into director-v0 "
        "to retrieve them."
>>>>>>> 085fd38e
    ),
    response_class=Response,
    status_code=status.HTTP_204_NO_CONTENT,
)
async def create_output_dirs(request_mode: CreateDirsRequestItem) -> None:
    mounted_volumes: MountedVolumes = get_mounted_volumes()
    outputs_path = mounted_volumes.disk_outputs_path
    for port_key, service_output in request_mode.outputs_labels.items():
        if is_file_type(service_output.property_type):
            dir_to_create = outputs_path / port_key
            dir_to_create.mkdir(parents=True, exist_ok=True)


@containers_router.post(
    "/containers/ports/outputs:pull",
    summary="Pull output ports data",
    status_code=status.HTTP_200_OK,
)
async def pull_output_ports(
    port_keys: Optional[List[str]] = None,
    rabbitmq: RabbitMQ = Depends(get_rabbitmq),
) -> int:
    port_keys = [] if port_keys is None else port_keys
    mounted_volumes: MountedVolumes = get_mounted_volumes()

    await _send_message(rabbitmq, f"Pulling output for {port_keys}")
    transferred_bytes = await nodeports.download_target_ports(
        PortTypeName.OUTPUTS, mounted_volumes.disk_outputs_path, port_keys=port_keys
    )
    await _send_message(rabbitmq, "Finished pulling output")
    return transferred_bytes


@containers_router.post(
    "/containers/ports/outputs:push",
    summary="Push output ports data",
    response_class=Response,
    status_code=status.HTTP_204_NO_CONTENT,
)
async def push_output_ports(
    port_keys: Optional[List[str]] = None, rabbitmq: RabbitMQ = Depends(get_rabbitmq)
) -> None:
    port_keys = [] if port_keys is None else port_keys
    mounted_volumes: MountedVolumes = get_mounted_volumes()

    await _send_message(rabbitmq, f"Pushing outputs for {port_keys}")
    await nodeports.upload_outputs(
        mounted_volumes.disk_outputs_path, port_keys=port_keys
    )
    await _send_message(rabbitmq, "Finished pulling outputs")


@containers_router.post(
    "/containers:restart",
    response_class=Response,
    status_code=status.HTTP_204_NO_CONTENT,
    responses={
        status.HTTP_404_NOT_FOUND: {"description": "Container does not exist"},
        status.HTTP_422_UNPROCESSABLE_ENTITY: {
            "description": "Error while running docker-compose command"
        },
    },
)
async def restarts_containers(
    command_timeout: float = Query(
        10.0, description="docker-compose stop command timeout default"
    ),
    settings: DynamicSidecarSettings = Depends(get_settings),
    shared_store: SharedStore = Depends(get_shared_store),
    rabbitmq: RabbitMQ = Depends(get_rabbitmq),
) -> None:
    """Removes the previously started service
    and returns the docker-compose output"""

    stored_compose_content = shared_store.compose_spec
    if stored_compose_content is None:
        raise HTTPException(
            status.HTTP_404_NOT_FOUND,
            detail="No spec for docker-compose command was found",
        )

    command = (
        "docker-compose --project-name {project} --file {file_path} "
        "restart --timeout {stop_and_remove_timeout}"
    )

    finished_without_errors, stdout = await write_file_and_run_command(
        settings=settings,
        file_content=stored_compose_content,
        command=command,
        command_timeout=command_timeout,
    )
    if not finished_without_errors:
        error_message = (f"'{command}' finished with errors\n{stdout}",)
        logger.warning(error_message)
        raise HTTPException(status.HTTP_422_UNPROCESSABLE_ENTITY, detail=stdout)

    await _send_message(rabbitmq, "Service was restarted please reload the UI")
    await rabbitmq.send_event_reload_iframe()


__all__ = ["containers_router"]<|MERGE_RESOLUTION|>--- conflicted
+++ resolved
@@ -455,15 +455,9 @@
     "/containers/ports/outputs/dirs",
     summary=(
         "Creates the output directories declared by the docker images's labels. "
-<<<<<<< HEAD
-        "Since the dynamic-sidecar cannot retrieve the labels "
-        "from the image, these must be provided by the "
-        "director-v2. This API is called after the outputs directory was pulled"
-=======
         "It is more convenient to pass the labels from director-v2, "
         "since it already has all the machinery to call into director-v0 "
         "to retrieve them."
->>>>>>> 085fd38e
     ),
     response_class=Response,
     status_code=status.HTTP_204_NO_CONTENT,
