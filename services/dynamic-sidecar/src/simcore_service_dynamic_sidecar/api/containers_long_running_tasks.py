--- conflicted
+++ resolved
@@ -32,11 +32,7 @@
     get_application,
     get_application_health,
     get_mounted_volumes,
-<<<<<<< HEAD
     get_outputs_manager,
-    get_rabbitmq,
-=======
->>>>>>> c370521f
     get_settings,
     get_shared_store,
 )
@@ -286,13 +282,8 @@
 async def ports_outputs_push_task(
     request: Request,
     tasks_manager: TasksManager = Depends(get_tasks_manager),
-<<<<<<< HEAD
-    rabbitmq: RabbitMQ = Depends(get_rabbitmq),
     outputs_manager: OutputsManager = Depends(get_outputs_manager),
-=======
-    app: FastAPI = Depends(get_application),
-    mounted_volumes: MountedVolumes = Depends(get_mounted_volumes),
->>>>>>> c370521f
+    app: FastAPI = Depends(get_application),
 ) -> TaskId:
     assert request  # nosec
 
@@ -301,14 +292,8 @@
             tasks_manager,
             task=task_ports_outputs_push,
             unique=True,
-<<<<<<< HEAD
             outputs_manager=outputs_manager,
-            rabbitmq=rabbitmq,
-=======
-            port_keys=port_keys,
-            mounted_volumes=mounted_volumes,
-            app=app,
->>>>>>> c370521f
+            app=app,
         )
         return task_id
     except TaskAlreadyRunningError as e:
