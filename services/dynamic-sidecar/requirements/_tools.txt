#
# This file is autogenerated by pip-compile with python 3.8
# To update, run:
#
#    pip-compile --output-file=requirements/_tools.txt --strip-extras requirements/_tools.in
#
<<<<<<< HEAD
astroid==2.7.2
=======
astroid==2.7.3
>>>>>>> 3502447d
    # via pylint
backports.entry-points-selectable==1.1.0
    # via virtualenv
black==21.8b0
    # via
    #   -r requirements/../../../requirements/devenv.txt
    #   -r requirements/_tools.in
bump2version==1.0.1
    # via -r requirements/../../../requirements/devenv.txt
cfgv==3.3.1
    # via pre-commit
click==8.0.1
    # via
    #   -c requirements/_base.txt
    #   black
    #   pip-tools
distlib==0.3.2
    # via virtualenv
filelock==3.0.12
    # via virtualenv
identify==2.2.13
    # via pre-commit
isort==5.9.3
    # via
    #   -r requirements/../../../requirements/devenv.txt
    #   -r requirements/_tools.in
    #   pylint
lazy-object-proxy==1.4.3
    # via
    #   -c requirements/_base.txt
    #   astroid
mccabe==0.6.1
    # via pylint
mypy==0.910
    # via -r requirements/_tools.in
mypy-extensions==0.4.3
    # via
    #   black
    #   mypy
nodeenv==1.6.0
    # via pre-commit
pathspec==0.9.0
    # via black
pep517==0.11.0
    # via pip-tools
pip-tools==6.2.0
    # via -r requirements/../../../requirements/devenv.txt
<<<<<<< HEAD
platformdirs==2.2.0
=======
platformdirs==2.3.0
>>>>>>> 3502447d
    # via
    #   black
    #   pylint
    #   virtualenv
pre-commit==2.14.1
    # via -r requirements/../../../requirements/devenv.txt
pylint==2.10.2
    # via -r requirements/_tools.in
pyyaml==5.4.1
    # via
    #   -c requirements/../../../requirements/constraints.txt
    #   -c requirements/_base.txt
    #   pre-commit
regex==2021.8.28
    # via black
six==1.16.0
    # via
    #   -c requirements/_base.txt
    #   -c requirements/_test.txt
    #   virtualenv
toml==0.10.2
    # via
    #   -c requirements/_test.txt
    #   mypy
    #   pre-commit
    #   pylint
tomli==1.2.1
    # via
    #   black
    #   pep517
typing-extensions==3.10.0.1
    # via
    #   -c requirements/_base.txt
    #   black
    #   mypy
virtualenv==20.7.2
    # via pre-commit
wheel==0.37.0
    # via pip-tools
wrapt==1.12.1
    # via astroid

# The following packages are considered to be unsafe in a requirements file:
# pip
# setuptools<|MERGE_RESOLUTION|>--- conflicted
+++ resolved
@@ -4,11 +4,7 @@
 #
 #    pip-compile --output-file=requirements/_tools.txt --strip-extras requirements/_tools.in
 #
-<<<<<<< HEAD
-astroid==2.7.2
-=======
 astroid==2.7.3
->>>>>>> 3502447d
     # via pylint
 backports.entry-points-selectable==1.1.0
     # via virtualenv
@@ -56,11 +52,7 @@
     # via pip-tools
 pip-tools==6.2.0
     # via -r requirements/../../../requirements/devenv.txt
-<<<<<<< HEAD
-platformdirs==2.2.0
-=======
 platformdirs==2.3.0
->>>>>>> 3502447d
     # via
     #   black
     #   pylint
