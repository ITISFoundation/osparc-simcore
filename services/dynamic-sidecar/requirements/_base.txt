--- conflicted
+++ resolved
@@ -23,13 +23,10 @@
     #   -c requirements/../../../packages/settings-library/requirements/../../../requirements/constraints.txt
     #   -c requirements/../../../requirements/constraints.txt
     #   aiodocker
-<<<<<<< HEAD
 aiormq==3.3.1
     # via aio-pika
-=======
 alembic==1.7.4
     # via -r requirements/../../../packages/postgres-database/requirements/_base.in
->>>>>>> 5ef4cd98
 async-generator==1.10
     # via -r requirements/_base.in
 async-timeout==3.0.1
@@ -250,14 +247,11 @@
     #   -r requirements/../../../packages/postgres-database/requirements/_base.in
     #   aio-pika
     #   aiohttp
-<<<<<<< HEAD
     #   aiormq
-=======
 zipp==3.6.0
     # via
     #   importlib-metadata
     #   importlib-resources
->>>>>>> 5ef4cd98
 
 # The following packages are considered to be unsafe in a requirements file:
 # setuptools