--- conflicted
+++ resolved
@@ -185,19 +185,6 @@
 
     Override if new configuration for the app is needed.
     """
-<<<<<<< HEAD
-    envs: EnvVarsDict = {
-        "DY_SIDECAR_USER_ID": f"{user_id}",
-        "DY_SIDECAR_PROJECT_ID": f"{project_id}",
-        "S3_ENDPOINT": "endpoint",
-        "S3_ACCESS_KEY": "access_key",
-        "S3_SECRET_KEY": "secret_key",
-        "S3_BUCKET_NAME": "bucket_name",
-        "S3_SECURE": "false",
-        "R_CLONE_PROVIDER": "MINIO",
-        **base_mock_envs,
-    }
-=======
     envs = {}
     # envs in Dockerfile
     envs["SC_BOOT_MODE"] = "production"
@@ -231,7 +218,6 @@
 
     envs["R_CLONE_PROVIDER"] = "MINIO"
 
->>>>>>> 162115e8
     setenvs_from_dict(monkeypatch, envs)
 
     return envs
