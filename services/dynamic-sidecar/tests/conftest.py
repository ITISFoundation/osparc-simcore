# pylint: disable=redefined-outer-name
# pylint: disable=too-many-arguments
# pylint: disable=unused-argument
# pylint: disable=unused-variable


import logging
import sys
from pathlib import Path
<<<<<<< HEAD
=======
from typing import Iterator
from uuid import UUID
>>>>>>> bce5e99d

import pytest
import simcore_service_dynamic_sidecar
from faker import Faker
from models_library.projects import ProjectID
from models_library.projects_nodes import NodeID
from models_library.services import RunID
from models_library.users import UserID
from pytest import MonkeyPatch
from pytest_simcore.helpers.utils_envs import (
    EnvVarsDict,
    setenvs_from_dict,
    setenvs_from_envfile,
)
from servicelib.json_serialization import json_dumps

logger = logging.getLogger(__name__)

pytest_plugins = [
    "pytest_simcore.docker_compose",
    "pytest_simcore.docker_registry",
    "pytest_simcore.docker_swarm",
    "pytest_simcore.monkeypatch_extra",  # TODO: remove this dependency
    "pytest_simcore.pytest_global_environs",
    "pytest_simcore.rabbit_service",
    "pytest_simcore.repository_paths",
    "pytest_simcore.simcore_service_library_fixtures",
    "pytest_simcore.tmp_path_extra",
]

CURRENT_DIR = Path(sys.argv[0] if __name__ == "__main__" else __file__).resolve().parent


@pytest.fixture(scope="session")
def package_dir() -> Path:
    folder = Path(simcore_service_dynamic_sidecar.__file__).resolve().parent
    assert folder.exists()
    return folder


@pytest.fixture(scope="session")
def project_slug_dir() -> Path:
    folder = CURRENT_DIR.parent
    assert folder.exists()
    assert any(folder.glob("src/simcore_service_dynamic_sidecar"))
    return folder


#
# Fixtures associated to the configuration of a dynamic-sidecar service
#  - Can be used both to create new fixture or as references
#


@pytest.fixture
def dy_volumes(tmp_path: Path) -> Path:
    """mount folder on the sidecar (path withn the sidecar)"""
    return tmp_path / "dy-volumes"


@pytest.fixture
def shared_store_dir(tmp_path: Path) -> Path:
    return tmp_path / "shared-store"


@pytest.fixture
def container_base_dir() -> Path:
    return Path("/data")


@pytest.fixture
def compose_namespace(faker: Faker) -> str:
    return f"dy-sidecar_{faker.uuid4()}"


@pytest.fixture
def inputs_dir(container_base_dir: Path) -> Path:
    return container_base_dir / "inputs"


@pytest.fixture
def outputs_dir(container_base_dir: Path) -> Path:
    return container_base_dir / "outputs"


@pytest.fixture
def state_paths_dirs(container_base_dir: Path) -> list[Path]:
    return [container_base_dir / f"state_dir{i}" for i in range(4)]


@pytest.fixture
def state_exclude_dirs(container_base_dir: Path) -> list[Path]:
    return [container_base_dir / f"exclude_{i}" for i in range(4)]


@pytest.fixture
def user_id(faker: Faker) -> UserID:
    return faker.pyint(min_value=1)


@pytest.fixture
def project_id(faker: Faker) -> ProjectID:
    return faker.uuid4(cast_to=None)


@pytest.fixture
def node_id(faker: Faker) -> NodeID:
    return faker.uuid4(cast_to=None)


@pytest.fixture
def run_id(faker: Faker) -> RunID:
    return faker.uuid4(cast_to=None)


@pytest.fixture
def mock_environment(
    monkeypatch: MonkeyPatch,
    dy_volumes: Path,
    shared_store_dir: Path,
    compose_namespace: str,
    inputs_dir: Path,
    outputs_dir: Path,
    state_paths_dirs: list[Path],
    state_exclude_dirs: list[Path],
    user_id: UserID,
    project_id: ProjectID,
    node_id: NodeID,
    run_id: RunID,
) -> EnvVarsDict:
    """Main test environment used to build the application

    Override if new configuration for the app is needed.
    """
    envs = {}
    # envs in Dockerfile
    envs["SC_BOOT_MODE"] = "production"
    envs["SC_BUILD_TARGET"] = "production"
    envs["DYNAMIC_SIDECAR_DY_VOLUMES_MOUNT_DIR"] = f"{dy_volumes}"
    envs["DYNAMIC_SIDECAR_SHARED_STORE_DIR"] = f"{shared_store_dir}"

    # envs on container
    envs["DYNAMIC_SIDECAR_COMPOSE_NAMESPACE"] = compose_namespace

    envs["REGISTRY_AUTH"] = "false"
    envs["REGISTRY_USER"] = "test"
    envs["REGISTRY_PW"] = "test"
    envs["REGISTRY_SSL"] = "false"

    envs["DY_SIDECAR_USER_ID"] = f"{user_id}"
    envs["DY_SIDECAR_PROJECT_ID"] = f"{project_id}"
    envs["DY_SIDECAR_RUN_ID"] = f"{run_id}"
    envs["DY_SIDECAR_NODE_ID"] = f"{node_id}"
    envs["DY_SIDECAR_PATH_INPUTS"] = f"{inputs_dir}"
    envs["DY_SIDECAR_PATH_OUTPUTS"] = f"{outputs_dir}"
    envs["DY_SIDECAR_STATE_PATHS"] = json_dumps(state_paths_dirs)
    envs["DY_SIDECAR_STATE_EXCLUDE"] = json_dumps(state_exclude_dirs)

    envs["S3_ENDPOINT"] = "endpoint"
    envs["S3_ACCESS_KEY"] = "access_key"
    envs["S3_SECRET_KEY"] = "secret_key"
    envs["S3_BUCKET_NAME"] = "bucket_name"
    envs["S3_SECURE"] = "false"

    envs["R_CLONE_PROVIDER"] = "MINIO"

    setenvs_from_dict(monkeypatch, envs)

    return envs


@pytest.fixture
def mock_environment_with_envdevel(
    monkeypatch: MonkeyPatch, project_slug_dir: Path
) -> EnvVarsDict:
    """Alternative environment loaded fron .env-devel.

    .env-devel is used mainly to run CLI
    """
    env_file = project_slug_dir / ".env-devel"
    envs = setenvs_from_envfile(monkeypatch, env_file.read_text())
    return envs


@pytest.fixture
def ensure_shared_store_dir(shared_store_dir: Path) -> Iterator[Path]:
    shared_store_dir.mkdir(parents=True, exist_ok=True)
    assert shared_store_dir.exists() is True

    yield shared_store_dir

    # remove files and dir
    for f in shared_store_dir.glob("*"):
        f.unlink()
    shared_store_dir.rmdir()
    assert shared_store_dir.exists() is False<|MERGE_RESOLUTION|>--- conflicted
+++ resolved
@@ -7,11 +7,8 @@
 import logging
 import sys
 from pathlib import Path
-<<<<<<< HEAD
-=======
 from typing import Iterator
 from uuid import UUID
->>>>>>> bce5e99d
 
 import pytest
 import simcore_service_dynamic_sidecar
