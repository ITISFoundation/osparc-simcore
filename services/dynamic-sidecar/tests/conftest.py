# pylint: disable=unused-argument
# pylint: disable=redefined-outer-name

import asyncio
import json
import os
import random
import sys
import tempfile
import uuid
from pathlib import Path
<<<<<<< HEAD
from typing import Any, AsyncGenerator, AsyncIterable
=======
from typing import Any, AsyncGenerator, Iterator, List
>>>>>>> cdba08a7
from unittest import mock
from uuid import uuid4

import aiodocker
import pytest
from async_asgi_testclient import TestClient
from fastapi import FastAPI
from pytest_mock.plugin import MockerFixture
from simcore_service_dynamic_sidecar.core.application import assemble_application
from simcore_service_dynamic_sidecar.core.settings import DynamicSidecarSettings
from simcore_service_dynamic_sidecar.core.shared_handlers import (
    write_file_and_run_command,
)
from simcore_service_dynamic_sidecar.core.utils import docker_client
from simcore_service_dynamic_sidecar.models.domains.shared_store import SharedStore
from simcore_service_dynamic_sidecar.modules import mounted_fs


@pytest.fixture(scope="module")
<<<<<<< HEAD
def app() -> FastAPI:
=======
def mock_dy_volumes() -> Iterator[Path]:
    with tempfile.TemporaryDirectory() as temp_dir:
        yield Path(temp_dir)


@pytest.fixture(scope="session")
def io_temp_dir() -> Iterator[Path]:
    with tempfile.TemporaryDirectory() as temp_dir:
        yield Path(temp_dir)


@pytest.fixture(scope="session")
def compose_namespace() -> str:
    return f"dy-sidecar_{uuid.uuid4()}"


@pytest.fixture(scope="session")
def inputs_dir(io_temp_dir: Path) -> Path:
    return io_temp_dir / "inputs"


@pytest.fixture(scope="session")
def outputs_dir(io_temp_dir: Path) -> Path:
    return io_temp_dir / "outputs"


@pytest.fixture(scope="session")
def state_paths_dirs(io_temp_dir: Path) -> List[Path]:
    return [io_temp_dir / f"dir_{x}" for x in range(4)]


@pytest.fixture(scope="module")
def mock_environment(
    mock_dy_volumes: Path,
    compose_namespace: str,
    inputs_dir: Path,
    outputs_dir: Path,
    state_paths_dirs: List[Path],
) -> Iterator[None]:
>>>>>>> cdba08a7
    with mock.patch.dict(
        os.environ,
        {
            "SC_BOOT_MODE": "production",
            "DYNAMIC_SIDECAR_COMPOSE_NAMESPACE": compose_namespace,
            "REGISTRY_AUTH": "false",
            "REGISTRY_USER": "test",
            "REGISTRY_PW": "test",
            "REGISTRY_SSL": "false",
<<<<<<< HEAD
            "RABBIT_ENABLED": "false",
            "USER_ID": "1",
            "PROJECT_ID": f"{uuid4()}",
            "NODE_ID": f"{uuid4()}",
=======
            "DY_SIDECAR_PATH_INPUTS": str(inputs_dir),
            "DY_SIDECAR_PATH_OUTPUTS": str(outputs_dir),
            "DY_SIDECAR_STATE_PATHS": json.dumps([str(x) for x in state_paths_dirs]),
            "DY_SIDECAR_USER_ID": "1",
            "DY_SIDECAR_PROJECT_ID": f"{uuid.uuid4()}",
            "DY_SIDECAR_NODE_ID": f"{uuid.uuid4()}",
>>>>>>> cdba08a7
        },
    ), mock.patch.object(mounted_fs, "DY_VOLUMES", mock_dy_volumes):
        print(os.environ)
        yield


@pytest.fixture(scope="module")
def app(mock_environment: None) -> FastAPI:
    return assemble_application()


@pytest.fixture
async def ensure_external_volumes(
    compose_namespace: str, state_paths_dirs: List[Path]
) -> AsyncGenerator[None, None]:
    """ensures inputs and outputs volumes for the service are present"""

    volume_names = [f"{compose_namespace}_inputs", f"{compose_namespace}_outputs"]
    for state_paths_dir in state_paths_dirs:
        name_from_path = str(state_paths_dir).replace(os.sep, "_")
        volume_names.append(f"{compose_namespace}{name_from_path}")

    async with docker_client() as client:
        volumes = await asyncio.gather(
            *[
                client.volumes.create({"Name": volume_name})
                for volume_name in volume_names
            ]
        )

        yield

        await asyncio.gather(*[volume.delete() for volume in volumes])


@pytest.fixture
async def test_client(app: FastAPI) -> AsyncIterable[TestClient]:
    async with TestClient(app) as client:
        yield client


@pytest.fixture(autouse=True)
async def cleanup_containers(
    app: FastAPI, ensure_external_volumes: None
) -> AsyncGenerator[None, None]:
    yield
    # run docker compose down here

    shared_store: SharedStore = app.state.shared_store
    stored_compose_content = shared_store.compose_spec

    if stored_compose_content is None:
        # if no compose-spec is stored skip this operation
        return

    settings: DynamicSidecarSettings = app.state.settings
    command = (
        "docker-compose -p {project} -f {file_path} "
        "down --remove-orphans -t {stop_and_remove_timeout}"
    )
    await write_file_and_run_command(
        settings=settings,
        file_content=stored_compose_content,
        command=command,
        command_timeout=5.0,
    )


@pytest.fixture
def mock_containers_get(mocker: MockerFixture) -> int:
    """raises a DockerError with a random HTTP status which is also returned"""
    mock_status_code = random.randint(1, 999)

    async def mock_get(*args: str, **kwargs: Any) -> None:
        raise aiodocker.exceptions.DockerError(
            status=mock_status_code, data=dict(message="aiodocker_mocked_error")
        )

    mocker.patch("aiodocker.containers.DockerContainers.get", side_effect=mock_get)

    return mock_status_code


@pytest.fixture
def tests_dir() -> Path:
    return Path(sys.argv[0] if __name__ == "__main__" else __file__).resolve().parent<|MERGE_RESOLUTION|>--- conflicted
+++ resolved
@@ -9,11 +9,7 @@
 import tempfile
 import uuid
 from pathlib import Path
-<<<<<<< HEAD
-from typing import Any, AsyncGenerator, AsyncIterable
-=======
-from typing import Any, AsyncGenerator, Iterator, List
->>>>>>> cdba08a7
+from typing import Any, AsyncGenerator, AsyncIterable, Iterator, List
 from unittest import mock
 from uuid import uuid4
 
@@ -32,10 +28,6 @@
 from simcore_service_dynamic_sidecar.modules import mounted_fs
 
 
-@pytest.fixture(scope="module")
-<<<<<<< HEAD
-def app() -> FastAPI:
-=======
 def mock_dy_volumes() -> Iterator[Path]:
     with tempfile.TemporaryDirectory() as temp_dir:
         yield Path(temp_dir)
@@ -75,7 +67,6 @@
     outputs_dir: Path,
     state_paths_dirs: List[Path],
 ) -> Iterator[None]:
->>>>>>> cdba08a7
     with mock.patch.dict(
         os.environ,
         {
@@ -85,19 +76,12 @@
             "REGISTRY_USER": "test",
             "REGISTRY_PW": "test",
             "REGISTRY_SSL": "false",
-<<<<<<< HEAD
-            "RABBIT_ENABLED": "false",
-            "USER_ID": "1",
-            "PROJECT_ID": f"{uuid4()}",
-            "NODE_ID": f"{uuid4()}",
-=======
             "DY_SIDECAR_PATH_INPUTS": str(inputs_dir),
             "DY_SIDECAR_PATH_OUTPUTS": str(outputs_dir),
             "DY_SIDECAR_STATE_PATHS": json.dumps([str(x) for x in state_paths_dirs]),
             "DY_SIDECAR_USER_ID": "1",
             "DY_SIDECAR_PROJECT_ID": f"{uuid.uuid4()}",
             "DY_SIDECAR_NODE_ID": f"{uuid.uuid4()}",
->>>>>>> cdba08a7
         },
     ), mock.patch.object(mounted_fs, "DY_VOLUMES", mock_dy_volumes):
         print(os.environ)
