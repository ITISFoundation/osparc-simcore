--- conflicted
+++ resolved
@@ -346,7 +346,6 @@
         assert response.json() == _expected_error_string()
 
 
-<<<<<<< HEAD
 async def test_container_save_state(
     test_client: TestClient, mock_data_manager: None
 ) -> None:
@@ -381,7 +380,8 @@
     )
     assert response.status_code == status.HTTP_204_NO_CONTENT, response.text
     assert response.text == ""
-=======
+
+
 def _get_entrypoint_container_name(
     test_client: TestClient, dynamic_sidecar_network_name: str
 ) -> str:
@@ -403,7 +403,7 @@
     started_containers: List[str],
 ) -> None:
     filters = json.dumps({"network": dynamic_sidecar_network_name})
-    response = await test_client.get(f"/{api_vtag}/containers/name?filters={filters}")
+    response = await test_client.get(f"/{API_VTAG}/containers/name?filters={filters}")
     assert response.status_code == status.HTTP_200_OK, response.text
     assert response.json() == _get_entrypoint_container_name(
         test_client, dynamic_sidecar_network_name
@@ -429,9 +429,8 @@
     )
 
     filters = json.dumps({"network": dynamic_sidecar_network_name})
-    response = await test_client.get(f"/{api_vtag}/containers/name?filters={filters}")
+    response = await test_client.get(f"/{API_VTAG}/containers/name?filters={filters}")
     assert response.status_code == status.HTTP_404_NOT_FOUND, response.text
     assert response.json() == {
         "detail": "No container found for network=entrypoint_container_network"
-    }
->>>>>>> 50b5eb2a
+    }