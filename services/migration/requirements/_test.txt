--- conflicted
+++ resolved
@@ -23,11 +23,7 @@
     # via -r requirements/_test.in
 jsonschema-specifications==2023.12.1
     # via jsonschema
-<<<<<<< HEAD
-mypy==1.11.2
-=======
 mypy==1.12.0
->>>>>>> 1032d562
     # via sqlalchemy
 mypy-extensions==1.0.0
     # via mypy
