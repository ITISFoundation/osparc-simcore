/* global require */
/* global process */
/* global __dirname */
/* global console */
/* eslint no-console: "off" */

// #run script:
// node server.js

const express = require('express');
const path = require('path');

const app = express();
let server = require('http').createServer(app);
let Promise = require('promise');
let sizeof = require('object-sizeof')
let thrift = require('thrift');
const spawn = require("child_process").spawn;

let thrApplication = require('./thrift/ApplicationJSNode/gen-nodejs/Application.js');
// let thrApplicationTypes = require('./thrift/ApplicationJSNode/gen-nodejs/application_types');
// let thrAppLogger = require('./thrift/ApplicationJSNode/gen-nodejs/Logger');
// let thrAppSharedService = require('./thrift/ApplicationJSNode/gen-nodejs/SharedService');
// let thrAppProcessFactory = require('./thrift/ApplicationJSNode/gen-nodejs/ProcessFactory');
let thrModeler = require('./thrift/ModelerJSNode/gen-nodejs/Modeler');
let thrModelerTypes = require('./thrift/ModelerJSNode/gen-nodejs/modeler_types');

// constants ---------------------------------------------
const HOSTNAME = process.env.SIMCORE_WEB_HOSTNAME || '127.0.0.1';
const PORT = process.env.SIMCORE_WEB_PORT || 8080;
const APP_PATH = process.env.SIMCORE_WEB_OUTDIR || path.resolve(__dirname, 'source-output');
const MODELS_PATH = '/models/';

const S4L_IP = process.env.CS_S4L_HOSTNAME || '172.16.9.89';
const S4L_PORT_APP = process.env.CS_S4L_PORT_APP || 9095;
const S4L_PORT_MOD = process.env.CS_S4L_PORT_MOD || 9096;
const S4L_DATA_PATH = 'c:/app/data/';


const staticPath = APP_PATH;
const transport = thrift.TBufferedTransport;
const protocol = thrift.TBinaryProtocol;

// variables ----------------------------------------
let s4lAppClient = null;
let s4lModelerClient = null;
// serve static assets normally
console.log('Serving static : ' + staticPath);
app.use(express.static(staticPath));

// handle every other route with index.html, which will contain
// a script tag to your application's JavaScript file(s).
app.get('/', function (request, response) {
  console.log('Routing / to ' + path.resolve(APP_PATH, 'index.html'));
  response.sendFile(path.resolve(APP_PATH, 'index.html'));
});
// init route for retrieving port inputs
app.get('/retrieve', callInputRetriever);

// start server
server.listen(PORT, HOSTNAME);
console.log('server started on ' + PORT + '/app');

// init socket.io
let io = require('socket.io')(server);
let connectedClient = null;
<<<<<<< HEAD
let _sceneBuffer = [];
io.on('connection', function(socketClient) {
  console.log(`Client connected as ${socketClient.id}...`);
  connectedClient = socketClient;

  socketClient.on('disconnect', function(reason) {
    console.log(`Client disconnected with reason ${reason}`)
    connectedClient = null;
  });

  socketClient.on('error', function(error){
    console.log(`socket error: ${error}`);
=======

// Socket IO stuff
io.on('connection', function (socketClient) {
  console.log(`Client connected as ${socketClient.id}...`);
  connectedClient = socketClient;

  socketClient.on('disconnecting', function (reason) {
    console.log(`Client disconnecteding with reason ${reason}`);
  });

  socketClient.on('disconnect', function (reason) {
    console.log(`Client disconnected with reason ${reason}`);
    connectedClient = null;
>>>>>>> adc2c81e
  });

  socketClient.on('error', function (error) {
    console.log(`socket error: ${error}`);
  });

  socketClient.on('importScene', function (activeUser) {
    importScene(socketClient, activeUser);
  });

  socketClient.on('exportScene', function (args) {
    let activeUser = args[0];
    let sceneJson = args[1];
    exportScene(socketClient, activeUser, sceneJson);
  });

<<<<<<< HEAD
  socketClient.on('importModel', function(modelName) {
    connectToS4LServer().then(function() {
=======
  socketClient.on('importModel', function (modelName) {
    connectToS4LServer().then(function () {
>>>>>>> adc2c81e
      importModelS4L(modelName);
    }).catch(failureCallback);
  });


  socketClient.on('newSplineS4LRequested', function (pointListUUID) {
    var pointList = pointListUUID[0];
    var uuid = pointListUUID[1];
    connectToS4LServer().then(function () {
      createSplineS4L(socketClient, pointList, uuid);
    }).catch(failureCallback);
  });

  socketClient.on('newSphereS4LRequested', function (radiusCenterUUID) {
    let radius = radiusCenterUUID[0];
    let center = radiusCenterUUID[1];
    let uuid = radiusCenterUUID[2];
    connectToS4LServer()
      .then(function () {
        console.log('calling createSpheres4L');
        return createSphereS4L(radius, center, uuid);
      })
      .then(function (uuid) {
        console.log('calling get entity meshes' + uuid);
        return getEntityMeshes(uuid, 'newSphereS4LRequested');
      })
      .then(function (meshEntity) {
        console.log('emitting back ' + meshEntity.value);
        socketClient.emit('newSphereS4LRequested', meshEntity);
      })
      .catch(failureCallback);
  });

  socketClient.on('newBooleanOperationRequested', function (entityMeshesSceneOperationType) {
    let entityMeshesScene = entityMeshesSceneOperationType[0];
    let operationType = entityMeshesSceneOperationType[1];
    connectToS4LServer().then(function () {
      booleanOperationS4L(socketClient, entityMeshesScene, operationType);
    }).
      catch(failureCallback);
  });
});

// init thrift
connectToS4LServer().then(function () {
  console.log('Connected to S4L server');
  s4lAppClient.GetApiVersion(function (err, response) {
    console.log('Application API version', response);
  });
  s4lModelerClient.GetApiVersion(function (err, response) {
    console.log('Application API version', response);
  });
}).catch(function (err) {
  console.log('No connection: ' + err);
});


// Thrift stuff -----------------------------------------------------------------------------
function failureCallback(error) {
  console.log('Thrift error: ' + error);
}

function connectToS4LServer() {
  return new Promise(function (resolve, reject) {
    createThriftConnection(S4L_IP, S4L_PORT_APP, thrApplication, s4lAppClient, disconnectFromApplicationServer)
      .then(function (client) {
        s4lAppClient = client;
        createThriftConnection(S4L_IP, S4L_PORT_MOD, thrModeler, s4lModelerClient, disconnectFromModelerServer)
          .then(function (client) {
            s4lModelerClient = client;
            resolve();
          });
      })
      .catch(function (err) {
        reject(err);
      });
  });
}

function disconnectFromModelerServer() {
  s4lModelerClient = null;
  console.log('Modeler client disconnected');
}

function disconnectFromApplicationServer() {
  s4lAppClient = null;
  console.log('Application client disconnected');
}

function createThriftConnection(host, port, thing, client, disconnectionCB) {
  return new Promise(function (resolve, reject) {
    if (client == null) {
      const connection = thrift.createConnection(host, port, {
        transport: transport,
        protocol: protocol,
      });

      connection.on('close', function () {
        console.log('Connection to ' + host + ':' + port + ' closed');
        disconnectionCB();
      });
      connection.on('timeout', function () {
        console.log('Connection to ' + ' timed out...');
      });
      connection.on('reconnecting', function (delay, attempt) {
        console.log('Reconnecting to ' + host + ':' + port + ' delay ' + delay + ', attempt ' + attempt);
      });
      connection.on('connect', function () {
        console.log('connected to ' + host + ':' + port);
        client = thrift.createClient(thing, connection);
        resolve(client);
      });
      connection.on('error', function (err) {
        console.log('connection error to ' + host + ':' + port);
        reject(err);
      });
    }
    else {
      resolve(client);
    }
  });
}

function createSphereS4L(radius, center, uuid) {
  return new Promise(function (resolve, reject) {
    s4lModelerClient.CreateSolidSphere(center, radius, uuid, function (err, responseUUID) {
      if (err) {
        reject(err);
      }
      else {
        resolve(uuid);
      }
    });
  });
}

function getEntityMeshes(uuid, valueType) {
  return new Promise(function (resolve, reject) {
    const getNormals = false;
    s4lModelerClient.GetEntityMeshes(uuid, getNormals, function (err2, response2) {
      if (err2) {
        reject(err2);
      }
      let meshEntity = {
        type: valueType,
        value: response2,
        uuid: uuid,
      };
      resolve(meshEntity);
    });
  });
}

function createSplineS4L(socketClient, pointList, uuid) {
  let transform4x4 = [
    1.0, 0.0, 0.0, 0.0,
    0.0, 1.0, 0.0, 0.0,
    0.0, 0.0, 1.0, 0.0,
    0.0, 0.0, 0.0, 1.0];
  let color = {
    diffuse: {
      r: 1.0,
      g: 0.3,
      b: 0.65,
      a: 1.0
    }
  };
  let spline = {
    vertices: pointList,
    transform4x4: transform4x4,
    material: color
  };
  s4lModelerClient.CreateSpline(spline, uuid, function (err, responseUUID) {
    s4lModelerClient.GetEntityWire(responseUUID, function (err2, response2) {
      let listOfPoints = {
        type: 'newSplineS4LRequested',
        value: response2,
        uuid: responseUUID,
      };
      socketClient.emit('newSplineS4LRequested', listOfPoints);
    });
  });
}

async function importModelS4L(modelName) {
  await loadModelInS4L(modelName);
  const solid_entities = await getEntitiesFromS4L(thrModelerTypes.EntityFilterType.SOLID_BODY_AND_MESH);
  const totalTransmittedMB = await transmitEntities(solid_entities);
  console.log(`Sent all GLTF scene: ${totalTransmittedMB}MB`);
  const splineEntities = await getEntitiesFromS4L(thrModelerTypes.EntityFilterType.WIRE);
  const totalTransmittedSplineMB = await transmitSplines(splineEntities);
  console.log(`Sent all GLTF scene: ${totalTransmittedSplineMB}MB`);
}

async function transmitSplines(splineEntities) {
  let totalTransmittedMB = 0;
  for (let splineIndex = 0; splineIndex < splineEntities.length; splineIndex++) {
    const wireObject = await getWireFromS4l(splineEntities[splineIndex]);
    const transmittedBytes = await transmitSpline(wireObject);
    totalTransmittedMB += transmittedBytes/(1024.0*1024.0);
  }
  return totalTransmittedMB;
}

function getWireFromS4l(entity) {
  return new Promise(function(resolve, reject) {
    s4lModelerClient.GetEntityWire(entity.uuid, function(err, wirePoints) {
      if (err) {
        console.log(`error while getting wire: ${err}`)
        reject(err);
      }
      else {
        console.log(`received wire of ${wirePoints.length} points`);
        let wireObject = {
          type: 'newSplineS4LRequested',
          value: wirePoints,
          uuid: entity.uuid,
          name: entity.name,
          pathNames: entity.pathNames,
          pathUuids: entity.pathUuids,
          color: entity.color,
        };
        resolve(wireObject);
      }
    });
  });
}
function transmitSpline(wireObject) {
  return new Promise(function(resolve, reject){
    if (!connectedClient) {
      console.log("no client...");
      reject();
    }
    const sceneSizeBytes = sizeof(wireObject);
    console.log(`sending ${wireObject.value.length} points of size ${sceneSizeBytes} to client...`);
    connectedClient.binary(true).emit('newSplineS4LRequested', wireObject, function () {
      // callback fct from client after receiving data
      console.log(`received acknowledgment from client`);
      resolve(sceneSizeBytes);
    });
  });
}

function loadModelInS4L(modelName) {
  return new Promise(function(resolve, reject){
    s4lAppClient.NewDocument(function(){
      let modelPath = S4L_DATA_PATH + modelName;
      console.log('Importing', modelPath);
      s4lModelerClient.ImportModel(modelPath, function(err){
        if (err) {
          console.log(`loading in S4L failed with ${err}`)
          reject(err);
        }
        else {
          console.log("loading in S4L done")
          resolve();
        }          
      });
    });
  });
}

function getEntitiesFromS4L(entityType) {
  return new Promise(function(resolve, reject){
    s4lModelerClient.GetFilteredEntities(entityType,
      function (err, entities) {
        if (err) {
          console.log(`error while retrieving entities ${err}`)
          reject(err);
        }
        else {
          console.log(`received ${entities.length} entities`)
          resolve(entities);
        }
      });
  });    
}
async function transmitEntities(entities) {
  let totalTransmittedMB = 0;
  for (let i = 0; i < entities.length; i++) {
    const encodedScene = await getEncodedSceneFromS4L(entities[i]);
    const transmittedBytes = await sendEncodedSceneToClient(encodedScene);
    totalTransmittedMB += transmittedBytes/(1024.0*1024.0);
  }
  return totalTransmittedMB;
}

function getEncodedSceneFromS4L(entity) {
  return new Promise(function(resolve, reject) {
    s4lModelerClient.GetEntitiesEncodedScene([entity.uuid], thrModelerTypes.SceneFileFormat.GLTF,
      function (err, scene) {
        if (err) {
          console.log(`error while getting encoded scene: ${err}`)
          reject(err);
        }
        else {
          console.log(`received scene of ${sizeof(scene)} bytes`);
          let encodedScene = {
            type: 'importModelScene',
            value: scene.data,
            path: entity.path,
          };
          resolve(encodedScene);
        }
      })
  });
}

<<<<<<< HEAD
function importModelS4L(modelName) {
  const data_path = 'c:/app/data/';
  // const data_path = 'd:/xrpcapp/data/';
  s4lAppClient.NewDocument( function(err, response) {
    let modelPath = data_path;
    switch (modelName) {
    case 'Thelonious':
      modelPath += 'thelonius_reduced.smash';
      break;
    case 'Rat':
      modelPath += 'ratmodel_simplified.smash';
      break;
    case 'BigRat':
      modelPath += 'Rat_Male_567g_v2.0b02.sat';
      break;
    case 'DecDemo_Modeler.smash':
    case 'DecDemo_LF.smash':
      modelPath += modelName;
      break;
    default:
      modelPath += 'ratmodel_simplified.smash';
      break;
    }
    console.log('Importing', modelName);
    s4lModelerClient.ImportModel( modelPath, function(err2, response2) {
      console.log('Importing path', modelPath);
      s4lModelerClient.GetFilteredEntities(thrModelerTypes.EntityFilterType.BODY_AND_MESH,
        function(err3, entities) {
          console.log('Total entities', entities.length);
          transmitEntities(entities).then(function() {
            console.log(`Sent all GLTF scene`);
          });          
        });
    });
  });

  function transmitEntities(entities) {
    let nMeshes = entities.length;
    for (let i = 0; i < nMeshes; i++) {
      let meshId = entities[i].uuid;
      s4lModelerClient.GetEntitiesEncodedScene([meshId], thrModelerTypes.SceneFileFormat.GLTF,
        function(err4, response4) {
          console.log('Received GLTF scene')
          let encodedScene = {
            type: 'importModelScene',
            value: response4.data,
          };
          // keep the scene in an internal buffer as the socket sometimes breaks
          _sceneBuffer.push(encodedScene);        
          sendEncodedScenesToTheClient([encodedScene]);
          console.log(`Sent GLTF scene ${i+1}`);
        });
    }
  }

  
  function sendEncodedScenesToTheClient(listOfEncodedScenes) {
    if (connectedClient) {
      for (let i = 0; i < listOfEncodedScenes.length; i++) {
        const index = _sceneBuffer.findIndex(function(element){
          return element.value === listOfEncodedScenes[i].value;
        });
        // send the data
        console.log(`sending the data`);
        connectedClient.binary(true).emit('importModelScene', listOfEncodedScenes[i], function() {
          // callback fct from client after receiving data
          console.log(`received acknowledgment from client`);
          _sceneBuffer.splice(index, 1);
          console.log(`remaining scenes to transmit ${_sceneBuffer.length}`);
        });
      }
    } 
    else {
      console.log(`could not send scene...`);
      console.log(`remaining scenes to transmit ${_sceneBuffer.length}`);
    }   
  }
=======
function sendEncodedSceneToClient(scene) {
  return new Promise(function(resolve, reject) {
    if (!connectedClient) {
      console.log("no client...");
      reject();
    }
    const sceneSizeBytes = sizeof(scene);
    console.log(`sending scene ${sceneSizeBytes} to client...`);
    connectedClient.binary(true).emit('importModelScene', scene, function () {
      // callback fct from client after receiving data
      console.log(`received acknowledgment from client`);
      resolve(sceneSizeBytes);
    });
  });
>>>>>>> adc2c81e
}

function booleanOperationS4L(socketClient, entityMeshesScene, operationType) {
  let myEncodedScene = {
    fileType: thrModelerTypes.SceneFileFormat.GLTF,
    data: entityMeshesScene,
  };
  console.log('server: booleanOps4l ' + operationType);
  s4lAppClient.NewDocument(function (err, response) {
    if (err) {
      console.log('New Document creation failed ' + err);
    }
    else {
      s4lModelerClient.CreateEntitiesFromScene(myEncodedScene, function (err, response) {
        if (err) {
          console.log('Entities creation failed: ' + err);
        }
        else {
          s4lModelerClient.BooleanOperation(response, operationType, function (err2, response2) {
            if (err2) {
              console.log('Boolean operation failed: ' + err2);
            }
            else {
              s4lModelerClient.GetEntitiesEncodedScene([response2], thrModelerTypes.SceneFileFormat.GLTF,
                function (err3, response3) {
                  if (err3) {
                    console.log('Getting entities failed: ' + err3);
                  }
                  else {
                    let encodedScene = {
                      type: 'newBooleanOperationRequested',
                      value: response3.data,
                    };
                    socketClient.emit('newBooleanOperationRequested', encodedScene);
                  }
                });
            }
          });
        }
      });
    }
  });
}

// generic functions --------------------------------------------------
function importScene(socketClient, activeUser) {
  const modelsDirectory = APP_PATH + MODELS_PATH + activeUser;
  console.log('import Scene from: ', modelsDirectory);
  let fs = require('fs');
  fs.readdirSync(modelsDirectory).forEach((file) => {
    const filePath = modelsDirectory + '/' + file;
    if (file === 'myScene.gltf') {
      fs.readFile(filePath, function (err, data) {
        if (err) {
          throw err;
        }
        let modelJson = {};
        modelJson.modelName = file;
        modelJson.value = data.toString();
        modelJson.type = 'importScene';
        console.log('sending file: ', modelJson.modelName);
        socketClient.emit('importScene', modelJson);
      });
    }
  });
}

function exportScene(socketClient, activeUser, sceneJson) {
  const modelsDirectory = APP_PATH + MODELS_PATH + activeUser + '/myScene.gltf';
  console.log('export Scene to: ', modelsDirectory);
  let content = JSON.stringify(sceneJson);
  let fs = require('fs');
  fs.writeFile(modelsDirectory, content, 'utf8', function (err) {
    let response = {};
    response.type = 'exportScene';
    response.value = false;
    if (err) {
      console.log('Error: ', err);
    }
    else {
      console.log(modelsDirectory, ' file was saved!');
      response.value = true;
    }
    socketClient.emit('exportScene', response);
    if (err) {
      throw err;
    }
  });
}

// GET retrieve method route -------------------------------------------------
function callInputRetriever(request, response) {
  console.log('Received a call to retrieve the data on input ports from ' + request.ip)

  var pyProcess = spawn("python", ["/home/node/source/input-retriever.py"]);

  pyProcess.on("error", function (err) {
    console.log(`ERROR: ${err}`);
    response.sendStatus("500")
  });

  let dataString = "";
  pyProcess.stdout.setEncoding("utf8");
  pyProcess.stdout.on("data", function (data) {
    console.log(`stdout: ${data}`);
    dataString += data;
  });

  pyProcess.stderr.on("data", function (data) {
    console.log(`stderr: ${data}`);
  });

  pyProcess.on("close", function (code) {
    console.log(`Function completed with code ${code}.`);
    if (code !== 0) {
      response.sendStatus("500")
    }
    else {
      const dataArray = dataString.split("json=");
      if (dataArray.length == 2) {
        console.log(`retrieved data ${dataArray[1]}`)
        // we have some data in json format
        const data = JSON.parse(dataArray[1]);
        const modelName = data.model_name.value;
        console.log(`model to be loaded is ${modelName}`)
        connectToS4LServer().then(function () {
          importModelS4L(modelName);
        }).catch(failureCallback);
      }
      response.sendStatus("204")
    }
  });


<<<<<<< HEAD
console.log('server started on ' + PORT + '/app');


const spawn = require("child_process").spawn;



// GET retrieve method route
app.get('/retrieve', callInputRetriever); 
function callInputRetriever(request, response) {
  console.log('Received a call to retrieve the data on input ports from '+ request.ip)

  var pyProcess = spawn("python", ["/home/node/source/input-retriever.py"]);

  pyProcess.on("error", function(err){
    console.log(`ERROR: ${err}`);
    response.sendStatus("500")
  });

  let dataString = "";
  pyProcess.stdout.setEncoding("utf8");
  pyProcess.stdout.on("data", function(data) {
    console.log(`stdout: ${data}`);
    dataString += data;
  });

  pyProcess.stderr.on("data", function(data) {
    console.log(`stderr: ${data}`);
  });

  pyProcess.on("close", function(code) {
    console.log(`Function completed with code ${code}.`);
    if (code !== 0) {
      response.sendStatus("500")
    }
    else {
      const dataArray = dataString.split("json=");
      if (dataArray.length == 2) {
        console.log(`retrieved data ${dataArray[1]}`)
        // we have some data in json format
        const data = JSON.parse(dataArray[1]);
        const modelName = data.model_name.value;
        console.log(`model to be loaded is ${modelName}`)
        connectToS4LServer().then(function() {
          importModelS4L(modelName);
        }).catch(failureCallback);
      }
      response.sendStatus("204")
    }
  });

  
=======
>>>>>>> adc2c81e
}<|MERGE_RESOLUTION|>--- conflicted
+++ resolved
@@ -64,20 +64,6 @@
 // init socket.io
 let io = require('socket.io')(server);
 let connectedClient = null;
-<<<<<<< HEAD
-let _sceneBuffer = [];
-io.on('connection', function(socketClient) {
-  console.log(`Client connected as ${socketClient.id}...`);
-  connectedClient = socketClient;
-
-  socketClient.on('disconnect', function(reason) {
-    console.log(`Client disconnected with reason ${reason}`)
-    connectedClient = null;
-  });
-
-  socketClient.on('error', function(error){
-    console.log(`socket error: ${error}`);
-=======
 
 // Socket IO stuff
 io.on('connection', function (socketClient) {
@@ -91,7 +77,6 @@
   socketClient.on('disconnect', function (reason) {
     console.log(`Client disconnected with reason ${reason}`);
     connectedClient = null;
->>>>>>> adc2c81e
   });
 
   socketClient.on('error', function (error) {
@@ -108,13 +93,8 @@
     exportScene(socketClient, activeUser, sceneJson);
   });
 
-<<<<<<< HEAD
-  socketClient.on('importModel', function(modelName) {
-    connectToS4LServer().then(function() {
-=======
   socketClient.on('importModel', function (modelName) {
     connectToS4LServer().then(function () {
->>>>>>> adc2c81e
       importModelS4L(modelName);
     }).catch(failureCallback);
   });
@@ -423,85 +403,6 @@
   });
 }
 
-<<<<<<< HEAD
-function importModelS4L(modelName) {
-  const data_path = 'c:/app/data/';
-  // const data_path = 'd:/xrpcapp/data/';
-  s4lAppClient.NewDocument( function(err, response) {
-    let modelPath = data_path;
-    switch (modelName) {
-    case 'Thelonious':
-      modelPath += 'thelonius_reduced.smash';
-      break;
-    case 'Rat':
-      modelPath += 'ratmodel_simplified.smash';
-      break;
-    case 'BigRat':
-      modelPath += 'Rat_Male_567g_v2.0b02.sat';
-      break;
-    case 'DecDemo_Modeler.smash':
-    case 'DecDemo_LF.smash':
-      modelPath += modelName;
-      break;
-    default:
-      modelPath += 'ratmodel_simplified.smash';
-      break;
-    }
-    console.log('Importing', modelName);
-    s4lModelerClient.ImportModel( modelPath, function(err2, response2) {
-      console.log('Importing path', modelPath);
-      s4lModelerClient.GetFilteredEntities(thrModelerTypes.EntityFilterType.BODY_AND_MESH,
-        function(err3, entities) {
-          console.log('Total entities', entities.length);
-          transmitEntities(entities).then(function() {
-            console.log(`Sent all GLTF scene`);
-          });          
-        });
-    });
-  });
-
-  function transmitEntities(entities) {
-    let nMeshes = entities.length;
-    for (let i = 0; i < nMeshes; i++) {
-      let meshId = entities[i].uuid;
-      s4lModelerClient.GetEntitiesEncodedScene([meshId], thrModelerTypes.SceneFileFormat.GLTF,
-        function(err4, response4) {
-          console.log('Received GLTF scene')
-          let encodedScene = {
-            type: 'importModelScene',
-            value: response4.data,
-          };
-          // keep the scene in an internal buffer as the socket sometimes breaks
-          _sceneBuffer.push(encodedScene);        
-          sendEncodedScenesToTheClient([encodedScene]);
-          console.log(`Sent GLTF scene ${i+1}`);
-        });
-    }
-  }
-
-  
-  function sendEncodedScenesToTheClient(listOfEncodedScenes) {
-    if (connectedClient) {
-      for (let i = 0; i < listOfEncodedScenes.length; i++) {
-        const index = _sceneBuffer.findIndex(function(element){
-          return element.value === listOfEncodedScenes[i].value;
-        });
-        // send the data
-        console.log(`sending the data`);
-        connectedClient.binary(true).emit('importModelScene', listOfEncodedScenes[i], function() {
-          // callback fct from client after receiving data
-          console.log(`received acknowledgment from client`);
-          _sceneBuffer.splice(index, 1);
-          console.log(`remaining scenes to transmit ${_sceneBuffer.length}`);
-        });
-      }
-    } 
-    else {
-      console.log(`could not send scene...`);
-      console.log(`remaining scenes to transmit ${_sceneBuffer.length}`);
-    }   
-  }
-=======
 function sendEncodedSceneToClient(scene) {
   return new Promise(function(resolve, reject) {
     if (!connectedClient) {
@@ -516,7 +417,6 @@
       resolve(sceneSizeBytes);
     });
   });
->>>>>>> adc2c81e
 }
 
 function booleanOperationS4L(socketClient, entityMeshesScene, operationType) {
@@ -649,61 +549,4 @@
       response.sendStatus("204")
     }
   });
-
-
-<<<<<<< HEAD
-console.log('server started on ' + PORT + '/app');
-
-
-const spawn = require("child_process").spawn;
-
-
-
-// GET retrieve method route
-app.get('/retrieve', callInputRetriever); 
-function callInputRetriever(request, response) {
-  console.log('Received a call to retrieve the data on input ports from '+ request.ip)
-
-  var pyProcess = spawn("python", ["/home/node/source/input-retriever.py"]);
-
-  pyProcess.on("error", function(err){
-    console.log(`ERROR: ${err}`);
-    response.sendStatus("500")
-  });
-
-  let dataString = "";
-  pyProcess.stdout.setEncoding("utf8");
-  pyProcess.stdout.on("data", function(data) {
-    console.log(`stdout: ${data}`);
-    dataString += data;
-  });
-
-  pyProcess.stderr.on("data", function(data) {
-    console.log(`stderr: ${data}`);
-  });
-
-  pyProcess.on("close", function(code) {
-    console.log(`Function completed with code ${code}.`);
-    if (code !== 0) {
-      response.sendStatus("500")
-    }
-    else {
-      const dataArray = dataString.split("json=");
-      if (dataArray.length == 2) {
-        console.log(`retrieved data ${dataArray[1]}`)
-        // we have some data in json format
-        const data = JSON.parse(dataArray[1]);
-        const modelName = data.model_name.value;
-        console.log(`model to be loaded is ${modelName}`)
-        connectToS4LServer().then(function() {
-          importModelS4L(modelName);
-        }).catch(failureCallback);
-      }
-      response.sendStatus("204")
-    }
-  });
-
-  
-=======
->>>>>>> adc2c81e
 }