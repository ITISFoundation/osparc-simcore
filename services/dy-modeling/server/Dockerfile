--- conflicted
+++ resolved
@@ -35,11 +35,7 @@
     eval "$(pyenv virtualenv-init -)" && \
     pyenv install 3.6.7 && \
     pyenv global 3.6.7 && \
-<<<<<<< HEAD
-    pip install --upgrade pip==19.0.3 wheel setuptools
-=======
     pip install --upgrade pip~=19.1.1 wheel setuptools
->>>>>>> 2fc729f8
 
 # ----------------------------------------------------------------
 # set up oSparc env variables
