--- conflicted
+++ resolved
@@ -133,11 +133,7 @@
         toolBarcontainer.add(this._menuBar);
       }
       toolBarcontainer.add(this.__availableServicesBar);
-<<<<<<< HEAD
       layout.add(toolBarcontainer);
-=======
-      doc.add(toolBarcontainer);
->>>>>>> adc2c81e
 
       if (showUserMenu) {
         layout.add(userMenu, {
@@ -223,39 +219,12 @@
     _initSignals: function() {
       this._socket.addListener("connect", function() {
         console.log("connecting to server via websocket...");
-<<<<<<< HEAD
-        // if (!this._socket.slotExists("importModelScene")) {
-        this._socket.on("importModelScene", function(val) {
-=======
-        this._socket.on("importModelScene", function(val, ackCb) {
-          ackCb();
->>>>>>> adc2c81e
-          if (val.type === "importModelScene") {
-            this.__threeView.importSceneFromBuffer(val.value);
-          }
-        }, this);
-<<<<<<< HEAD
-        // }
-      }, this);
-      this._socket.addListener("disconnect", function() {
-        console.log("disconnected from server websocket");
-      }, this);
-      this._socket.addListener("error", function(e) {
-        console.log("error from server websocket: " + e);
-      }, this);
-      this._socket.addListener("reconnect", function(e) {
-        console.log("REconnecting to server via websocket...");
-        // if (!this._socket.slotExists("importModelScene")) {
         this._socket.on("importModelScene", function(val, ackCb) {
           ackCb();
           if (val.type === "importModelScene") {
             this.__threeView.importSceneFromBuffer(val.value);
           }
         }, this);
-        // }
-      }, this);
-
-=======
 
         this._socket.on("newSplineS4LRequested", function(val, ackCb) {
           ackCb();
@@ -281,7 +250,6 @@
         }, this);
       }, this);
 
->>>>>>> adc2c81e
       // Menu bar
       this._menuBar.addListener("fileNewPressed", function(e) {
         this.__threeView.removeAll();
