--- conflicted
+++ resolved
@@ -56,13 +56,7 @@
       */
 
       this.__preloadModel = null;
-<<<<<<< HEAD
-      if (qx.core.Environment.get("qxapp.preloadModel")) {
-=======
-      let isModeler = false;
-      let isDevel = false;
       if (qx.core.Environment.get("qxapp.preloadModel") != "") {
->>>>>>> 33546c5a
         this.__preloadModel = qx.core.Environment.get("qxapp.preloadModel");
       }
       let isDevel = false;
