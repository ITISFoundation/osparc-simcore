--- conflicted
+++ resolved
@@ -71,15 +71,8 @@
     #   watchdog
 ruff==0.6.1
     # via -r requirements/../../../requirements/devenv.txt
-<<<<<<< HEAD
-setuptools==73.0.0
-    # via
-    #   -c requirements/_base.txt
-    #   pip-tools
-=======
 setuptools==73.0.1
     # via pip-tools
->>>>>>> fa2faadb
 tomli==2.0.1
     # via
     #   -c requirements/_test.txt
