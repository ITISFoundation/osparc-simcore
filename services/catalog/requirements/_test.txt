aiohappyeyeballs==2.6.1
    # via
    #   -c requirements/_base.txt
    #   aiohttp
aiohttp==3.12.12
    # via
    #   -c requirements/../../../requirements/constraints.txt
    #   -c requirements/_base.txt
    #   pytest-aiohttp
aiosignal==1.3.2
    # via
    #   -c requirements/_base.txt
    #   aiohttp
alembic==1.15.1
    # via
    #   -c requirements/_base.txt
    #   -r requirements/_test.in
anyio==4.8.0
    # via
    #   -c requirements/_base.txt
    #   httpx
asgi-lifespan==2.1.0
    # via -r requirements/_test.in
attrs==25.2.0
    # via
    #   -c requirements/_base.txt
    #   aiohttp
    #   jsonschema
    #   pytest-docker
    #   referencing
certifi==2025.1.31
    # via
    #   -c requirements/../../../requirements/constraints.txt
    #   -c requirements/_base.txt
    #   httpcore
    #   httpx
    #   requests
charset-normalizer==3.4.1
    # via
    #   -c requirements/_base.txt
    #   requests
click==8.1.8
    # via
    #   -c requirements/_base.txt
    #   -r requirements/_test.in
coverage==7.6.12
    # via pytest-cov
docker==7.1.0
    # via -r requirements/_test.in
faker==37.0.0
    # via -r requirements/_test.in
frozenlist==1.5.0
    # via
    #   -c requirements/_base.txt
    #   aiohttp
    #   aiosignal
greenlet==3.1.1
    # via
    #   -c requirements/_base.txt
    #   sqlalchemy
h11==0.16.0
    # via
    #   -c requirements/_base.txt
    #   httpcore
httpcore==1.0.9
    # via
    #   -c requirements/_base.txt
    #   httpx
httpx==0.28.1
    # via
    #   -c requirements/../../../requirements/constraints.txt
    #   -c requirements/_base.txt
    #   respx
idna==3.10
    # via
    #   -c requirements/_base.txt
    #   anyio
    #   httpx
    #   requests
    #   yarl
iniconfig==2.0.0
    # via pytest
jsonschema==4.23.0
    # via
    #   -c requirements/_base.txt
    #   -r requirements/_test.in
jsonschema-specifications==2024.10.1
    # via
    #   -c requirements/_base.txt
    #   jsonschema
mako==1.3.10
    # via
    #   -c requirements/../../../requirements/constraints.txt
    #   -c requirements/_base.txt
    #   alembic
markupsafe==3.0.2
    # via
    #   -c requirements/_base.txt
    #   mako
multidict==6.1.0
    # via
    #   -c requirements/_base.txt
    #   aiohttp
    #   yarl
mypy==1.16.1
    # via sqlalchemy
mypy-extensions==1.1.0
    # via mypy
packaging==24.2
    # via
    #   -c requirements/_base.txt
    #   pytest
pathspec==0.12.1
    # via mypy
pluggy==1.5.0
    # via
    #   pytest
    #   pytest-cov
propcache==0.3.0
    # via
    #   -c requirements/_base.txt
    #   aiohttp
    #   yarl
ptvsd==4.3.2
    # via -r requirements/_test.in
py-cpuinfo==9.0.0
    # via pytest-benchmark
pygments==2.19.1
    # via
    #   -c requirements/_base.txt
    #   pytest
pytest==8.4.1
    # via
    #   -r requirements/_test.in
    #   pytest-aiohttp
    #   pytest-asyncio
    #   pytest-benchmark
    #   pytest-cov
    #   pytest-docker
    #   pytest-mock
pytest-aiohttp==1.1.0
    # via -r requirements/_test.in
pytest-asyncio==1.0.0
    # via pytest-aiohttp
pytest-benchmark==5.1.0
    # via -r requirements/_test.in
pytest-cov==6.2.1
    # via -r requirements/_test.in
<<<<<<< HEAD
pytest-docker==3.2.2
=======
pytest-docker==3.2.3
>>>>>>> 23ec8aa1
    # via -r requirements/_test.in
pytest-mock==3.14.1
    # via -r requirements/_test.in
pytest-runner==6.0.1
    # via -r requirements/_test.in
referencing==0.35.1
    # via
    #   -c requirements/../../../requirements/constraints.txt
    #   -c requirements/_base.txt
    #   jsonschema
    #   jsonschema-specifications
requests==2.32.4
    # via
    #   -c requirements/_base.txt
    #   docker
respx==0.22.0
    # via -r requirements/_test.in
rpds-py==0.23.1
    # via
    #   -c requirements/_base.txt
    #   jsonschema
    #   referencing
sniffio==1.3.1
    # via
    #   -c requirements/_base.txt
    #   anyio
    #   asgi-lifespan
sqlalchemy==1.4.54
    # via
    #   -c requirements/../../../requirements/constraints.txt
    #   -c requirements/_base.txt
    #   -r requirements/_test.in
    #   alembic
sqlalchemy2-stubs==0.0.2a38
    # via sqlalchemy
types-psycopg2==2.9.21.20250121
    # via -r requirements/_test.in
types-pyyaml==6.0.12.20241230
    # via -r requirements/_test.in
typing-extensions==4.14.1
    # via
    #   -c requirements/_base.txt
    #   alembic
    #   anyio
    #   mypy
    #   sqlalchemy2-stubs
tzdata==2025.1
    # via faker
urllib3==2.5.0
    # via
    #   -c requirements/../../../requirements/constraints.txt
    #   -c requirements/_base.txt
    #   docker
    #   requests
yarl==1.18.3
    # via
    #   -c requirements/_base.txt
    #   aiohttp<|MERGE_RESOLUTION|>--- conflicted
+++ resolved
@@ -146,11 +146,7 @@
     # via -r requirements/_test.in
 pytest-cov==6.2.1
     # via -r requirements/_test.in
-<<<<<<< HEAD
-pytest-docker==3.2.2
-=======
 pytest-docker==3.2.3
->>>>>>> 23ec8aa1
     # via -r requirements/_test.in
 pytest-mock==3.14.1
     # via -r requirements/_test.in
