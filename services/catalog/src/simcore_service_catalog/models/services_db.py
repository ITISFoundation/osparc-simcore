from datetime import datetime
from typing import Annotated, Any

from common_library.basic_types import DEFAULT_FACTORY
from models_library.products import ProductName
from models_library.services_access import ServiceGroupAccessRights
from models_library.services_base import ServiceKeyVersion
from models_library.services_metadata_editable import ServiceMetaDataEditable
from models_library.services_types import ServiceKey, ServiceVersion
<<<<<<< HEAD
from pydantic import AfterValidator, BaseModel, ConfigDict, Field, HttpUrl
=======
from pydantic import BaseModel, ConfigDict, Field
>>>>>>> 0eca9c2a
from pydantic.config import JsonDict
from pydantic.types import PositiveInt
from simcore_postgres_database.models.services_compatibility import CompatiblePolicyDict


class ServiceMetaDataAtDB(ServiceKeyVersion, ServiceMetaDataEditable):
    # for a partial update all Editable members must be Optional
    name: str | None = None
<<<<<<< HEAD
    thumbnail: Annotated[str, HttpUrl] | None = None
    icon: Annotated[HttpUrl, AfterValidator(str)] | None = None
    description: str | None = None

    classifiers: Annotated[
        list[str] | None, Field(default_factory=list)
=======
    thumbnail: str | None = None
    description: str | None = None

    classifiers: Annotated[
        list[str] | None,
        Field(default_factory=list),
>>>>>>> 0eca9c2a
    ] = DEFAULT_FACTORY

    owner: PositiveInt | None = None

    @staticmethod
    def _update_json_schema_extra(schema: JsonDict) -> None:
        schema.update(
            {
                "example": {
                    "key": "simcore/services/dynamic/sim4life",
                    "version": "1.0.9",
                    "owner": 8,
                    "name": "sim4life",
                    "description": "s4l web",
                    "description_ui": 0,
                    "thumbnail": "https://picsum.photos/200",
<<<<<<< HEAD
                    "icon": "https://picsum.photos/50",
=======
>>>>>>> 0eca9c2a
                    "version_display": "S4L X",
                    "created": "2021-01-18 12:46:57.7315",
                    "modified": "2021-01-19 12:45:00",
                    "deprecated": "2099-01-19 12:45:00",
                    "quality": {
                        "enabled": True,
                        "tsr_target": {
                            f"r{n:02d}": {"level": 4, "references": ""}
                            for n in range(1, 11)
                        },
                        "annotations": {
                            "vandv": "",
                            "limitations": "",
                            "certificationLink": "",
                            "certificationStatus": "Uncertified",
                        },
                        "tsr_current": {
                            f"r{n:02d}": {"level": 0, "references": ""}
                            for n in range(1, 11)
                        },
                    },
                }
            }
        )

    model_config = ConfigDict(
        from_attributes=True, json_schema_extra=_update_json_schema_extra
    )


class ReleaseFromDB(BaseModel):
    version: ServiceVersion
    version_display: str | None
    deprecated: datetime | None
    created: datetime
    compatibility_policy: CompatiblePolicyDict | None


class ServiceWithHistoryFromDB(BaseModel):
    key: ServiceKey
    version: ServiceVersion
    # display
    name: str
    description: str
    description_ui: bool
    thumbnail: str | None
    icon: str | None
    version_display: str | None
    # ownership
    owner_email: str | None
    # tags
    classifiers: list[str]
    quality: dict[str, Any]
    # lifetime
    created: datetime
    modified: datetime
    deprecated: datetime | None
    # releases
    history: list[ReleaseFromDB]


assert (  # nosec
    set(ReleaseFromDB.model_fields)
    .difference({"compatibility_policy"})
    .issubset(set(ServiceWithHistoryFromDB.model_fields))
)


class ServiceAccessRightsAtDB(ServiceKeyVersion, ServiceGroupAccessRights):
    gid: PositiveInt
    product_name: ProductName

    @staticmethod
    def _update_json_schema_extra(schema: JsonDict) -> None:
        schema.update(
            {
                "example": {
                    "key": "simcore/services/dynamic/sim4life",
                    "version": "1.0.9",
                    "gid": 8,
                    "execute_access": True,
                    "write_access": True,
                    "product_name": "osparc",
                    "created": "2021-01-18 12:46:57.7315",
                    "modified": "2021-01-19 12:45:00",
                }
            }
        )

    model_config = ConfigDict(
        from_attributes=True, json_schema_extra=_update_json_schema_extra
    )<|MERGE_RESOLUTION|>--- conflicted
+++ resolved
@@ -7,11 +7,7 @@
 from models_library.services_base import ServiceKeyVersion
 from models_library.services_metadata_editable import ServiceMetaDataEditable
 from models_library.services_types import ServiceKey, ServiceVersion
-<<<<<<< HEAD
-from pydantic import AfterValidator, BaseModel, ConfigDict, Field, HttpUrl
-=======
 from pydantic import BaseModel, ConfigDict, Field
->>>>>>> 0eca9c2a
 from pydantic.config import JsonDict
 from pydantic.types import PositiveInt
 from simcore_postgres_database.models.services_compatibility import CompatiblePolicyDict
@@ -20,21 +16,13 @@
 class ServiceMetaDataAtDB(ServiceKeyVersion, ServiceMetaDataEditable):
     # for a partial update all Editable members must be Optional
     name: str | None = None
-<<<<<<< HEAD
-    thumbnail: Annotated[str, HttpUrl] | None = None
-    icon: Annotated[HttpUrl, AfterValidator(str)] | None = None
-    description: str | None = None
-
-    classifiers: Annotated[
-        list[str] | None, Field(default_factory=list)
-=======
     thumbnail: str | None = None
+    icon: str | None = None
     description: str | None = None
 
     classifiers: Annotated[
         list[str] | None,
         Field(default_factory=list),
->>>>>>> 0eca9c2a
     ] = DEFAULT_FACTORY
 
     owner: PositiveInt | None = None
@@ -51,10 +39,7 @@
                     "description": "s4l web",
                     "description_ui": 0,
                     "thumbnail": "https://picsum.photos/200",
-<<<<<<< HEAD
                     "icon": "https://picsum.photos/50",
-=======
->>>>>>> 0eca9c2a
                     "version_display": "S4L X",
                     "created": "2021-01-18 12:46:57.7315",
                     "modified": "2021-01-19 12:45:00",
