import logging
from collections.abc import AsyncIterator

from fastapi import FastAPI
from fastapi_lifespan_manager import LifespanManager, State
from servicelib.fastapi.postgres_lifespan import (
<<<<<<< HEAD
    create_postgres_database_input_state,
    postgres_database_lifespan,
=======
    PostgresLifespanState,
>>>>>>> ab69603c
)
from servicelib.fastapi.prometheus_instrumentation import (
    create_prometheus_instrumentationmain_input_state,
    prometheus_instrumentation_lifespan,
)

from .._meta import APP_FINISHED_BANNER_MSG, APP_STARTED_BANNER_MSG
from ..api.rpc.events import rpc_api_lifespan
from ..clients.director import director_lifespan
from ..clients.rabbitmq import rabbitmq_lifespan
from ..repository.events import repository_lifespan_manager
from ..service.function_services import function_services_lifespan
from .background_tasks import background_task_lifespan
from .settings import ApplicationSettings

_logger = logging.getLogger(__name__)


def _flush_started_banner() -> None:
    # WARNING: this function is spied in the tests
    print(APP_STARTED_BANNER_MSG, flush=True)  # noqa: T201


def _flush_finished_banner() -> None:
    # WARNING: this function is spied in the tests
    print(APP_FINISHED_BANNER_MSG, flush=True)  # noqa: T201


async def _banners_lifespan(_) -> AsyncIterator[State]:
    _flush_started_banner()
    yield {}
    _flush_finished_banner()


async def _settings_lifespan(app: FastAPI) -> AsyncIterator[State]:
    settings: ApplicationSettings = app.state.settings

    yield {
        **create_postgres_database_input_state(settings.CATALOG_POSTGRES),
        **create_prometheus_instrumentationmain_input_state(
            enabled=settings.CATALOG_PROMETHEUS_INSTRUMENTATION_ENABLED
        ),
    }


def create_app_lifespan() -> LifespanManager:
    # WARNING: order matters
    app_lifespan = LifespanManager()
    app_lifespan.add(_settings_lifespan)

    # - postgres
    app_lifespan.include(repository_lifespan_manager)

    # - rabbitmq
    app_lifespan.add(rabbitmq_lifespan)

    # - rpc api routes
    app_lifespan.add(rpc_api_lifespan)

    # - director
    app_lifespan.add(director_lifespan)

    # - function services
    app_lifespan.add(function_services_lifespan)

    # - background task
    app_lifespan.add(background_task_lifespan)

    # - prometheus instrumentation
    app_lifespan.add(prometheus_instrumentation_lifespan)

    app_lifespan.add(_banners_lifespan)

    return app_lifespan<|MERGE_RESOLUTION|>--- conflicted
+++ resolved
@@ -4,12 +4,7 @@
 from fastapi import FastAPI
 from fastapi_lifespan_manager import LifespanManager, State
 from servicelib.fastapi.postgres_lifespan import (
-<<<<<<< HEAD
     create_postgres_database_input_state,
-    postgres_database_lifespan,
-=======
-    PostgresLifespanState,
->>>>>>> ab69603c
 )
 from servicelib.fastapi.prometheus_instrumentation import (
     create_prometheus_instrumentationmain_input_state,
