import functools
import logging
from contextlib import suppress
from typing import Coroutine, Dict, Optional

from fastapi import FastAPI, HTTPException
from httpx import AsyncClient, codes, Response
from starlette import status

from ..core.settings import DirectorSettings

logger = logging.getLogger(__name__)


def setup_director(app: FastAPI) -> None:
    settings: DirectorSettings = app.state.settings.director

    # init client-api
    logger.debug("Setup director at %s...", settings.base_url)
    app.state.director_api = DirectorApi(
        base_url=settings.base_url, vtag=app.state.settings.director.vtag
    )

    # does NOT communicate with director service


async def close_director(app: FastAPI) -> None:
    with suppress(AttributeError):
        client: AsyncClient = app.state.director_client.client
        await client.aclose()
        del app.state.director_client

    logger.debug("Director client closed successfully")


# DIRECTOR API CLASS ---------------------------------------------


def safe_request(request_func: Coroutine):
    """
    Creates a context for safe inter-process communication (IPC)
    """

    def _unenvelope_or_raise_error(resp: Response) -> Dict:
        """
        Director responses are enveloped
        If successful response, we un-envelop it and return data as a dict
        If error, it raise an HTTPException
        """
        body = resp.json()

        assert "data" in body or "error" in body  # nosec
        data = body.get("data")
        error = body.get("error")

        if codes.is_server_error(resp.status_code):
            logger.error(
                "director error %d [%s]: %s",
                resp.status_code,
                resp.reason_phrase,
                error,
            )
            raise HTTPException(status.HTTP_503_SERVICE_UNAVAILABLE)

        if codes.is_client_error(resp.status_code):
            msg = error or resp.reason_phrase
            raise HTTPException(resp.status_code, detail=msg)

        return data or {}

    @functools.wraps(request_func)
    async def request_wrapper(zelf: "DirectorApi", path: str, *args, **kwargs):
        try:
            normalized_path = path.lstrip("/")
            resp = await request_func(zelf, path=normalized_path, *args, **kwargs)
        except Exception as err:
<<<<<<< HEAD
            # pylint: disable=protected-access
=======
>>>>>>> f4dde9d2
            logger.exception(
                "Failed request %s to %s%s",
                request_func.__name__,
                zelf.client.base_url,
                normalized_path,
            )
            raise HTTPException(status.HTTP_503_SERVICE_UNAVAILABLE) from err

        return _unenvelope_or_raise_error(resp)

    return request_wrapper


class DirectorApi:
    """
    - wrapper around thin-client to simplify director's API
    - sets endspoint upon construction
    - MIME type: application/json
    - processes responses, returning data or raising formatted HTTP exception

    SEE services/catalog/src/simcore_service_catalog/api/dependencies/director.py
    """

    def __init__(self, base_url: str, vtag: str):
        self.client = AsyncClient(base_url=base_url, timeout=1.0)
        self.vtag = vtag

    # OPERATIONS
    # TODO: policy to retry if NetworkError/timeout?
    # TODO: add ping to healthcheck

    @safe_request
    async def get(self, path: str) -> Optional[Dict]:
        return await self.client.get(path)

    @safe_request
    async def put(self, path: str, body: Dict) -> Optional[Dict]:
        return await self.client.put(path, json=body)<|MERGE_RESOLUTION|>--- conflicted
+++ resolved
@@ -74,10 +74,6 @@
             normalized_path = path.lstrip("/")
             resp = await request_func(zelf, path=normalized_path, *args, **kwargs)
         except Exception as err:
-<<<<<<< HEAD
-            # pylint: disable=protected-access
-=======
->>>>>>> f4dde9d2
             logger.exception(
                 "Failed request %s to %s%s",
                 request_func.__name__,
