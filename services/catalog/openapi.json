{
  "openapi": "3.0.2",
  "info": {
    "title": "Components Catalog Service",
    "description": "Manages and maintains a **catalog** of all published components (e.g. macro-algorithms, scripts, etc)",
    "version": "0.3.2"
  },
  "paths": {
    "/v0/meta": {
      "get": {
        "tags": [
          "meta"
        ],
        "summary": "Get Service Metadata",
        "operationId": "get_service_metadata_v0_meta_get",
        "responses": {
          "200": {
            "description": "Successful Response",
            "content": {
              "application/json": {
                "schema": {
                  "$ref": "#/components/schemas/Meta"
                }
              }
            }
          }
        }
      }
    },
    "/v0/dags": {
      "get": {
        "tags": [
          "DAG"
        ],
        "summary": "List Dags",
        "operationId": "list_dags_v0_dags_get",
        "parameters": [
          {
            "description": "Requests a specific page of the list results",
            "required": false,
            "schema": {
              "title": "Page Token",
              "type": "string",
              "description": "Requests a specific page of the list results"
            },
            "name": "page_token",
            "in": "query"
          },
          {
            "description": "Maximum number of results to be returned by the server",
            "required": false,
            "schema": {
              "title": "Page Size",
              "minimum": 0.0,
              "type": "integer",
              "description": "Maximum number of results to be returned by the server",
              "default": 0
            },
            "name": "page_size",
            "in": "query"
          },
          {
            "description": "Sorts in ascending order comma-separated fields",
            "required": false,
            "schema": {
              "title": "Order By",
              "type": "string",
              "description": "Sorts in ascending order comma-separated fields"
            },
            "name": "order_by",
            "in": "query"
          }
        ],
        "responses": {
          "200": {
            "description": "Successful Response",
            "content": {
              "application/json": {
                "schema": {
                  "title": "Response List Dags V0 Dags Get",
                  "type": "array",
                  "items": {
                    "$ref": "#/components/schemas/DAGOut"
                  }
                }
              }
            }
          },
          "422": {
            "description": "Validation Error",
            "content": {
              "application/json": {
                "schema": {
                  "$ref": "#/components/schemas/HTTPValidationError"
                }
              }
            }
          }
        }
      },
      "post": {
        "tags": [
          "DAG"
        ],
        "summary": "Create Dag",
        "operationId": "create_dag_v0_dags_post",
        "requestBody": {
          "content": {
            "application/json": {
              "schema": {
                "$ref": "#/components/schemas/DAGIn"
              }
            }
          },
          "required": true
        },
        "responses": {
          "201": {
            "description": "Successfully created",
            "content": {
              "application/json": {
                "schema": {
                  "title": "Response Create Dag V0 Dags Post",
                  "type": "integer"
                }
              }
            }
          },
          "422": {
            "description": "Validation Error",
            "content": {
              "application/json": {
                "schema": {
                  "$ref": "#/components/schemas/HTTPValidationError"
                }
              }
            }
          }
        }
      }
    },
    "/v0/dags:batchGet": {
      "get": {
        "tags": [
          "DAG"
        ],
        "summary": "Batch Get Dags",
        "operationId": "batch_get_dags_v0_dags_batchGet_get",
        "responses": {
          "200": {
            "description": "Successful Response",
            "content": {
              "application/json": {
                "schema": {}
              }
            }
          }
        }
      }
    },
    "/v0/dags:search": {
      "get": {
        "tags": [
          "DAG"
        ],
        "summary": "Search Dags",
        "operationId": "search_dags_v0_dags_search_get",
        "responses": {
          "200": {
            "description": "Successful Response",
            "content": {
              "application/json": {
                "schema": {}
              }
            }
          }
        }
      }
    },
    "/v0/dags/{dag_id}": {
      "get": {
        "tags": [
          "DAG"
        ],
        "summary": "Get Dag",
        "operationId": "get_dag_v0_dags__dag_id__get",
        "parameters": [
          {
            "required": true,
            "schema": {
              "title": "Dag Id",
              "type": "integer"
            },
            "name": "dag_id",
            "in": "path"
          }
        ],
        "responses": {
          "200": {
            "description": "Successful Response",
            "content": {
              "application/json": {
                "schema": {
                  "$ref": "#/components/schemas/DAGOut"
                }
              }
            }
          },
          "422": {
            "description": "Validation Error",
            "content": {
              "application/json": {
                "schema": {
                  "$ref": "#/components/schemas/HTTPValidationError"
                }
              }
            }
          }
        }
      },
      "put": {
        "tags": [
          "DAG"
        ],
        "summary": "Replace Dag",
        "operationId": "replace_dag_v0_dags__dag_id__put",
        "parameters": [
          {
            "required": true,
            "schema": {
              "title": "Dag Id",
              "type": "integer"
            },
            "name": "dag_id",
            "in": "path"
          }
        ],
        "requestBody": {
          "content": {
            "application/json": {
              "schema": {
                "$ref": "#/components/schemas/DAGIn"
              }
            }
          },
          "required": true
        },
        "responses": {
          "200": {
            "description": "Successful Response",
            "content": {
              "application/json": {
                "schema": {
                  "$ref": "#/components/schemas/DAGOut"
                }
              }
            }
          },
          "422": {
            "description": "Validation Error",
            "content": {
              "application/json": {
                "schema": {
                  "$ref": "#/components/schemas/HTTPValidationError"
                }
              }
            }
          }
        }
      },
      "delete": {
        "tags": [
          "DAG"
        ],
        "summary": "Delete Dag",
        "operationId": "delete_dag_v0_dags__dag_id__delete",
        "parameters": [
          {
            "required": true,
            "schema": {
              "title": "Dag Id",
              "type": "integer"
            },
            "name": "dag_id",
            "in": "path"
          }
        ],
        "responses": {
          "204": {
            "description": "Successfully deleted"
          },
          "422": {
            "description": "Validation Error",
            "content": {
              "application/json": {
                "schema": {
                  "$ref": "#/components/schemas/HTTPValidationError"
                }
              }
            }
          }
        }
      },
      "patch": {
        "tags": [
          "DAG"
        ],
        "summary": "Udpate Dag",
        "operationId": "udpate_dag_v0_dags__dag_id__patch",
        "parameters": [
          {
            "required": true,
            "schema": {
              "title": "Dag Id",
              "type": "integer"
            },
            "name": "dag_id",
            "in": "path"
          }
        ],
        "requestBody": {
          "content": {
            "application/json": {
              "schema": {
                "$ref": "#/components/schemas/DAGIn"
              }
            }
          }
        },
        "responses": {
          "200": {
            "description": "Successful Response",
            "content": {
              "application/json": {
                "schema": {
                  "$ref": "#/components/schemas/DAGOut"
                }
              }
            }
          },
          "422": {
            "description": "Validation Error",
            "content": {
              "application/json": {
                "schema": {
                  "$ref": "#/components/schemas/HTTPValidationError"
                }
              }
            }
          }
        }
      }
    },
    "/v0/services": {
      "get": {
        "tags": [
          "services"
        ],
        "summary": "List Services",
        "operationId": "list_services_v0_services_get",
        "parameters": [
          {
<<<<<<< HEAD
            "description": "Requests a specific page of the list results",
            "required": false,
            "schema": {
              "title": "Page Token",
              "type": "string",
              "description": "Requests a specific page of the list results"
            },
            "name": "page_token",
            "in": "query"
          },
          {
            "description": "Maximum number of results to be returned by the server",
            "required": false,
            "schema": {
              "title": "Page Size",
              "minimum": 0.0,
              "type": "integer",
              "description": "Maximum number of results to be returned by the server",
              "default": 0
            },
            "name": "page_size",
            "in": "query"
          },
          {
            "description": "Sorts in ascending order comma-separated fields",
            "required": false,
            "schema": {
              "title": "Order By",
              "type": "string",
              "description": "Sorts in ascending order comma-separated fields"
            },
            "name": "order_by",
            "in": "query"
          }
        ],
=======
            "required": true,
            "schema": {
              "title": "User Id",
              "exclusiveMinimum": 0.0,
              "type": "integer"
            },
            "name": "user_id",
            "in": "query"
          }
        ],
        "responses": {
          "200": {
            "description": "Successful Response",
            "content": {
              "application/json": {
                "schema": {
                  "title": "Response List Services V0 Services Get",
                  "type": "array",
                  "items": {
                    "$ref": "#/components/schemas/ServiceOut"
                  }
                }
              }
            }
          },
          "422": {
            "description": "Validation Error",
            "content": {
              "application/json": {
                "schema": {
                  "$ref": "#/components/schemas/HTTPValidationError"
                }
              }
            }
          }
        }
      }
    },
    "/v0/services/{service_key}/{service_version}": {
      "get": {
        "tags": [
          "services"
        ],
        "summary": "Get Service",
        "operationId": "get_service_v0_services__service_key___service_version__get",
        "parameters": [
          {
            "required": true,
            "schema": {
              "title": "Service Key",
              "pattern": "^(simcore)/(services)/(comp|dynamic)(/[^\\s/]+)+$",
              "type": "string"
            },
            "name": "service_key",
            "in": "path"
          },
          {
            "required": true,
            "schema": {
              "title": "Service Version",
              "pattern": "^(0|[1-9]\\d*)(\\.(0|[1-9]\\d*)){2}(-(0|[1-9]\\d*|\\d*[-a-zA-Z][-\\da-zA-Z]*)(\\.(0|[1-9]\\d*|\\d*[-a-zA-Z][-\\da-zA-Z]*))*)?(\\+[-\\da-zA-Z]+(\\.[-\\da-zA-Z-]+)*)?$",
              "type": "string"
            },
            "name": "service_version",
            "in": "path"
          },
          {
            "required": true,
            "schema": {
              "title": "User Id",
              "type": "integer"
            },
            "name": "user_id",
            "in": "query"
          }
        ],
        "responses": {
          "200": {
            "description": "Successful Response",
            "content": {
              "application/json": {
                "schema": {
                  "$ref": "#/components/schemas/ServiceOut"
                }
              }
            }
          },
          "422": {
            "description": "Validation Error",
            "content": {
              "application/json": {
                "schema": {
                  "$ref": "#/components/schemas/HTTPValidationError"
                }
              }
            }
          }
        }
      },
      "patch": {
        "tags": [
          "services"
        ],
        "summary": "Modify Service",
        "operationId": "modify_service_v0_services__service_key___service_version__patch",
        "parameters": [
          {
            "required": true,
            "schema": {
              "title": "Service Key",
              "pattern": "^(simcore)/(services)/(comp|dynamic)(/[^\\s/]+)+$",
              "type": "string"
            },
            "name": "service_key",
            "in": "path"
          },
          {
            "required": true,
            "schema": {
              "title": "Service Version",
              "pattern": "^(0|[1-9]\\d*)(\\.(0|[1-9]\\d*)){2}(-(0|[1-9]\\d*|\\d*[-a-zA-Z][-\\da-zA-Z]*)(\\.(0|[1-9]\\d*|\\d*[-a-zA-Z][-\\da-zA-Z]*))*)?(\\+[-\\da-zA-Z]+(\\.[-\\da-zA-Z-]+)*)?$",
              "type": "string"
            },
            "name": "service_version",
            "in": "path"
          },
          {
            "required": true,
            "schema": {
              "title": "User Id",
              "type": "integer"
            },
            "name": "user_id",
            "in": "query"
          }
        ],
        "requestBody": {
          "content": {
            "application/json": {
              "schema": {
                "$ref": "#/components/schemas/ServiceIn"
              }
            }
          },
          "required": true
        },
>>>>>>> 089bfcab
        "responses": {
          "200": {
            "description": "Successful Response",
            "content": {
              "application/json": {
                "schema": {
<<<<<<< HEAD
                  "title": "Response List Services V0 Services Get",
                  "type": "array",
                  "items": {
                    "$ref": "#/components/schemas/ServiceOut"
                  }
=======
                  "$ref": "#/components/schemas/ServiceOut"
>>>>>>> 089bfcab
                }
              }
            }
          },
          "422": {
            "description": "Validation Error",
            "content": {
              "application/json": {
                "schema": {
                  "$ref": "#/components/schemas/HTTPValidationError"
                }
              }
            }
          }
        }
      }
    }
  },
  "components": {
    "schemas": {
<<<<<<< HEAD
=======
      "AccessEnum": {
        "title": "AccessEnum",
        "enum": [
          "ReadAndWrite",
          "Invisible",
          "ReadOnly"
        ],
        "type": "string",
        "description": "An enumeration."
      },
>>>>>>> 089bfcab
      "Author": {
        "title": "Author",
        "required": [
          "name",
          "email"
        ],
        "type": "object",
        "properties": {
          "name": {
<<<<<<< HEAD
=======
            "title": "Name",
>>>>>>> 089bfcab
            "type": "string",
            "description": "Name of the author",
            "example": "Jim Knopf"
          },
          "email": {
<<<<<<< HEAD
=======
            "title": "Email",
>>>>>>> 089bfcab
            "type": "string",
            "description": "Email address",
            "format": "email",
            "example": [
              "sun@sense.eight",
              "deleen@minbar.bab"
            ]
          },
          "affiliation": {
<<<<<<< HEAD
=======
            "title": "Affiliation",
>>>>>>> 089bfcab
            "type": "string",
            "description": "Affiliation of the author",
            "example": [
              "Sense8",
              "Babylon 5"
            ]
          }
        },
        "additionalProperties": false
      },
      "Badge": {
        "title": "Badge",
        "required": [
          "name",
          "image",
          "url"
        ],
        "type": "object",
        "properties": {
          "name": {
<<<<<<< HEAD
=======
            "title": "Name",
>>>>>>> 089bfcab
            "type": "string",
            "description": "Name of the subject",
            "example": [
              "travis-ci",
              "coverals.io",
              "github.io"
            ]
          },
          "image": {
<<<<<<< HEAD
=======
            "title": "Image",
>>>>>>> 089bfcab
            "maxLength": 2083,
            "minLength": 1,
            "type": "string",
            "description": "Url to the badge",
            "format": "uri",
            "example": [
              "https://travis-ci.org/ITISFoundation/osparc-simcore.svg?branch=master",
              "https://coveralls.io/repos/github/ITISFoundation/osparc-simcore/badge.svg?branch=master",
              "https://img.shields.io/website-up-down-green-red/https/itisfoundation.github.io.svg?label=documentation"
            ]
          },
          "url": {
<<<<<<< HEAD
=======
            "title": "Url",
>>>>>>> 089bfcab
            "maxLength": 2083,
            "minLength": 1,
            "type": "string",
            "description": "Link to the status",
            "format": "uri",
            "example": [
              "https://travis-ci.org/ITISFoundation/osparc-simcore 'State of CI: build, test and pushing images'",
              "https://coveralls.io/github/ITISFoundation/osparc-simcore?branch=master 'Test coverage'",
              "https://itisfoundation.github.io/"
            ]
          }
        },
        "additionalProperties": false
      },
      "Connection": {
        "title": "Connection",
        "type": "object",
        "properties": {
          "nodeUuid": {
            "title": "Nodeuuid",
            "type": "string"
          },
          "output": {
            "title": "Output",
            "type": "string"
          }
        }
      },
      "DAGIn": {
        "title": "DAGIn",
        "required": [
          "key",
          "version",
          "name"
        ],
        "type": "object",
        "properties": {
          "key": {
            "title": "Key",
            "pattern": "^(simcore)/(services)(/demodec)?/(comp|dynamic|frontend)(/[^\\s]+)+$",
            "type": "string",
            "example": "simcore/services/frontend/nodes-group/macros/1"
          },
          "version": {
            "title": "Version",
            "pattern": "^(0|[1-9]\\d*)(\\.(0|[1-9]\\d*)){2}(-(0|[1-9]\\d*|\\d*[-a-zA-Z][-\\da-zA-Z]*)(\\.(0|[1-9]\\d*|\\d*[-a-zA-Z][-\\da-zA-Z]*))*)?(\\+[-\\da-zA-Z]+(\\.[-\\da-zA-Z-]+)*)?$",
            "type": "string",
            "example": "1.0.0"
          },
          "name": {
            "title": "Name",
            "type": "string"
          },
          "description": {
            "title": "Description",
            "type": "string"
          },
          "contact": {
            "title": "Contact",
            "type": "string",
            "format": "email"
          },
          "workbench": {
            "title": "Workbench",
            "type": "object",
            "additionalProperties": {
              "$ref": "#/components/schemas/Node"
            }
          }
        }
      },
      "DAGOut": {
        "title": "DAGOut",
        "required": [
          "key",
          "version",
          "name",
          "id"
        ],
        "type": "object",
        "properties": {
          "key": {
            "title": "Key",
            "pattern": "^(simcore)/(services)(/demodec)?/(comp|dynamic|frontend)(/[^\\s]+)+$",
            "type": "string",
            "example": "simcore/services/frontend/nodes-group/macros/1"
          },
          "version": {
            "title": "Version",
            "pattern": "^(0|[1-9]\\d*)(\\.(0|[1-9]\\d*)){2}(-(0|[1-9]\\d*|\\d*[-a-zA-Z][-\\da-zA-Z]*)(\\.(0|[1-9]\\d*|\\d*[-a-zA-Z][-\\da-zA-Z]*))*)?(\\+[-\\da-zA-Z]+(\\.[-\\da-zA-Z-]+)*)?$",
            "type": "string",
            "example": "1.0.0"
          },
          "name": {
            "title": "Name",
            "type": "string"
          },
          "description": {
            "title": "Description",
            "type": "string"
          },
          "contact": {
            "title": "Contact",
            "type": "string",
            "format": "email"
          },
          "id": {
            "title": "Id",
            "type": "integer"
          },
          "workbench": {
            "title": "Workbench",
            "type": "object",
            "additionalProperties": {
              "$ref": "#/components/schemas/Node"
            }
          }
        }
      },
      "FilePickerOutput": {
        "title": "FilePickerOutput",
        "required": [
          "store",
          "path",
          "label"
        ],
        "type": "object",
        "properties": {
          "store": {
            "title": "Store",
            "anyOf": [
              {
                "type": "string"
              },
              {
                "type": "integer"
              }
            ]
          },
          "dataset": {
            "title": "Dataset",
            "type": "string"
          },
          "path": {
            "title": "Path",
            "type": "string"
          },
          "label": {
            "title": "Label",
            "type": "string"
          }
        }
      },
      "HTTPValidationError": {
        "title": "HTTPValidationError",
        "type": "object",
        "properties": {
          "detail": {
            "title": "Detail",
            "type": "array",
            "items": {
              "$ref": "#/components/schemas/ValidationError"
            }
          }
        }
      },
      "Meta": {
        "title": "Meta",
        "required": [
          "name",
          "version"
        ],
        "type": "object",
        "properties": {
          "name": {
            "title": "Name",
            "type": "string"
          },
          "version": {
            "title": "Version",
            "pattern": "^(0|[1-9]\\d*)(\\.(0|[1-9]\\d*)){2}(-(0|[1-9]\\d*|\\d*[-a-zA-Z][-\\da-zA-Z]*)(\\.(0|[1-9]\\d*|\\d*[-a-zA-Z][-\\da-zA-Z]*))*)?(\\+[-\\da-zA-Z]+(\\.[-\\da-zA-Z-]+)*)?$",
            "type": "string"
          },
          "released": {
            "title": "Released",
            "type": "object",
            "additionalProperties": {
              "type": "string",
              "pattern": "^(0|[1-9]\\d*)(\\.(0|[1-9]\\d*)){2}(-(0|[1-9]\\d*|\\d*[-a-zA-Z][-\\da-zA-Z]*)(\\.(0|[1-9]\\d*|\\d*[-a-zA-Z][-\\da-zA-Z]*))*)?(\\+[-\\da-zA-Z]+(\\.[-\\da-zA-Z-]+)*)?$"
            },
            "description": "Maps every route's path tag with a released version"
          }
        },
        "example": {
          "name": "simcore_service_foo",
          "version": "2.4.45",
          "released": {
            "v1": "1.3.4",
            "v2": "2.4.45"
          }
        }
      },
      "Node": {
        "title": "Node",
        "required": [
          "key",
          "version",
          "label",
          "position"
        ],
        "type": "object",
        "properties": {
          "key": {
            "title": "Key",
            "pattern": "^(simcore)/(services)(/demodec)?/(comp|dynamic|frontend)(/[^\\s]+)+$",
            "type": "string",
            "example": "simcore/services/comp/sleeper"
          },
          "version": {
            "title": "Version",
            "pattern": "^(0|[1-9]\\d*)(\\.(0|[1-9]\\d*)){2}(-(0|[1-9]\\d*|\\d*[-a-zA-Z][-\\da-zA-Z]*)(\\.(0|[1-9]\\d*|\\d*[-a-zA-Z][-\\da-zA-Z]*))*)?(\\+[-\\da-zA-Z]+(\\.[-\\da-zA-Z-]+)*)?$",
            "type": "string",
            "example": "6.2.0"
          },
          "label": {
            "title": "Label",
            "type": "string"
          },
          "progress": {
            "title": "Progress",
            "maximum": 100.0,
            "minimum": 0.0,
            "type": "number",
            "default": 0
          },
          "thumbnail": {
            "title": "Thumbnail",
            "type": "string"
          },
          "inputs": {
            "title": "Inputs",
            "type": "object",
            "additionalProperties": {
              "anyOf": [
                {
                  "type": "integer"
                },
                {
                  "type": "string"
                },
                {
                  "type": "number"
                },
                {
                  "$ref": "#/components/schemas/Connection"
                },
                {
                  "$ref": "#/components/schemas/FilePickerOutput"
                }
              ]
            }
          },
          "inputAccess": {
            "title": "Inputaccess",
            "type": "object",
            "additionalProperties": {
              "$ref": "#/components/schemas/AccessEnum"
            }
          },
          "inputNodes": {
            "title": "Inputnodes",
            "type": "array",
            "items": {
              "type": "string"
            },
            "default": []
          },
          "outputs": {
            "title": "Outputs",
            "type": "object",
            "additionalProperties": {
              "anyOf": [
                {
                  "type": "integer"
                },
                {
                  "type": "string"
                },
                {
                  "type": "number"
                },
                {
                  "$ref": "#/components/schemas/FilePickerOutput"
                }
              ]
            }
          },
          "outputNode": {
            "title": "Outputnode",
            "type": "boolean",
            "deprecated": true
          },
          "outputNodes": {
            "title": "Outputnodes",
            "type": "array",
            "items": {
              "type": "string"
            },
            "default": []
          },
          "parent": {
            "title": "Parent",
            "type": "string",
            "description": "Parent's (group-nodes') node ID s.",
            "example": "nodeUUid1"
          },
          "position": {
            "$ref": "#/components/schemas/Position"
          }
        }
      },
      "Position": {
        "title": "Position",
        "required": [
          "x",
          "y"
        ],
        "type": "object",
        "properties": {
          "x": {
            "title": "X",
            "type": "integer"
          },
          "y": {
            "title": "Y",
            "type": "integer"
          }
        }
      },
      "SelectBox": {
        "title": "SelectBox",
        "required": [
          "structure"
        ],
        "type": "object",
        "properties": {
          "structure": {
<<<<<<< HEAD
=======
            "title": "Structure",
>>>>>>> 089bfcab
            "minItems": 1,
            "type": "array",
            "items": {
              "$ref": "#/components/schemas/Structure"
            }
          }
        },
        "additionalProperties": false
      },
<<<<<<< HEAD
      "ServiceInput": {
        "title": "ServiceInput",
        "required": [
          "display_order",
=======
      "ServiceGroupAccessRights": {
        "title": "ServiceGroupAccessRights",
        "type": "object",
        "properties": {
          "execute_access": {
            "title": "Execute Access",
            "type": "boolean",
            "description": "defines whether the group can execute the service",
            "default": false
          },
          "write_access": {
            "title": "Write Access",
            "type": "boolean",
            "description": "defines whether the group can modify the service",
            "default": false
          }
        }
      },
      "ServiceIn": {
        "title": "ServiceIn",
        "required": [
          "name",
          "description"
        ],
        "type": "object",
        "properties": {
          "access_rights": {
            "title": "Access Rights",
            "type": "object",
            "additionalProperties": {
              "$ref": "#/components/schemas/ServiceGroupAccessRights"
            },
            "description": "service access rights per group id"
          },
          "name": {
            "title": "Name",
            "type": "string",
            "description": "short, human readable name for the node",
            "example": "Fast Counter"
          },
          "thumbnail": {
            "title": "Thumbnail",
            "maxLength": 2083,
            "minLength": 1,
            "type": "string",
            "description": "url to the thumbnail",
            "format": "uri",
            "example": "https://user-images.githubusercontent.com/32800795/61083844-ff48fb00-a42c-11e9-8e63-fa2d709c8baf.png"
          },
          "description": {
            "title": "Description",
            "type": "string",
            "description": "human readable description of the purpose of the node",
            "example": [
              "Our best node type",
              "The mother of all nodes, makes your numbers shine!"
            ]
          }
        }
      },
      "ServiceInput": {
        "title": "ServiceInput",
        "required": [
          "displayOrder",
>>>>>>> 089bfcab
          "label",
          "description",
          "type"
        ],
        "type": "object",
        "properties": {
<<<<<<< HEAD
          "display_order": {
=======
          "displayOrder": {
            "title": "Displayorder",
>>>>>>> 089bfcab
            "type": "number",
            "description": "use this to numerically sort the properties for display",
            "example": [
              1,
              -0.2
            ]
          },
          "label": {
<<<<<<< HEAD
=======
            "title": "Label",
>>>>>>> 089bfcab
            "type": "string",
            "description": "short name for the property",
            "example": "Age"
          },
          "description": {
<<<<<<< HEAD
=======
            "title": "Description",
>>>>>>> 089bfcab
            "type": "string",
            "description": "description of the property",
            "example": "Age in seconds since 1970"
          },
          "type": {
<<<<<<< HEAD
=======
            "title": "Type",
>>>>>>> 089bfcab
            "pattern": "^(number|integer|boolean|string|data:([^/\\s,]+/[^/\\s,]+|\\[[^/\\s,]+/[^/\\s,]+(,[^/\\s]+/[^/,\\s]+)*\\]))$",
            "type": "string",
            "description": "data type expected on this input glob matching for data type is allowed",
            "example": [
              "number",
              "boolean",
              "data:*/*",
              "data:text/*",
              "data:[image/jpeg,image/png]",
              "data:application/json",
              "data:application/json;schema=https://my-schema/not/really/schema.json",
              "data:application/vnd.ms-excel",
              "data:text/plain",
              "data:application/hdf5",
              "data:application/edu.ucdavis@ceclancy.xyz"
            ]
          },
          "fileToKeyMap": {
<<<<<<< HEAD
=======
            "title": "Filetokeymap",
>>>>>>> 089bfcab
            "type": "object",
            "description": "Place the data associated with the named keys in files",
            "example": [
              {
                "dir/input1.txt": "key_1",
                "dir33/input2.txt": "key2"
              }
            ]
          },
          "defaultValue": {
<<<<<<< HEAD
=======
            "title": "Defaultvalue",
>>>>>>> 089bfcab
            "anyOf": [
              {
                "type": "string"
              },
              {
                "type": "number"
              },
              {
                "type": "integer"
              }
            ],
            "example": [
              "Dog",
              true
            ]
          },
          "widget": {
<<<<<<< HEAD
=======
            "title": "Widget",
>>>>>>> 089bfcab
            "allOf": [
              {
                "$ref": "#/components/schemas/Widget"
              }
            ],
            "description": "custom widget to use instead of the default one determined from the data-type"
          }
        },
        "additionalProperties": false
      },
      "ServiceOut": {
        "title": "simcore node",
        "required": [
<<<<<<< HEAD
          "key",
          "version",
          "type",
          "name",
          "description",
=======
          "name",
          "description",
          "key",
          "version",
          "type",
>>>>>>> 089bfcab
          "authors",
          "contact",
          "inputs",
          "outputs"
        ],
        "type": "object",
        "properties": {
<<<<<<< HEAD
          "key": {
            "pattern": "^(simcore)/(services)/(comp|dynamic)(/[^\\s]+)+$",
=======
          "name": {
            "title": "Name",
            "type": "string",
            "description": "short, human readable name for the node",
            "example": "Fast Counter"
          },
          "thumbnail": {
            "title": "Thumbnail",
            "maxLength": 2083,
            "minLength": 1,
            "type": "string",
            "description": "url to the thumbnail",
            "format": "uri",
            "example": "https://user-images.githubusercontent.com/32800795/61083844-ff48fb00-a42c-11e9-8e63-fa2d709c8baf.png"
          },
          "description": {
            "title": "Description",
            "type": "string",
            "description": "human readable description of the purpose of the node",
            "example": [
              "Our best node type",
              "The mother of all nodes, makes your numbers shine!"
            ]
          },
          "key": {
            "title": "Key",
            "pattern": "^(simcore)/(services)/(comp|dynamic)(/[^\\s/]+)+$",
>>>>>>> 089bfcab
            "type": "string",
            "description": "distinctive name for the node based on the docker registry path",
            "example": [
              "simcore/services/comp/itis/sleeper",
              "simcore/services/dynamic/3dviewer"
            ]
          },
          "version": {
<<<<<<< HEAD
=======
            "title": "Version",
>>>>>>> 089bfcab
            "pattern": "^(0|[1-9]\\d*)(\\.(0|[1-9]\\d*)){2}(-(0|[1-9]\\d*|\\d*[-a-zA-Z][-\\da-zA-Z]*)(\\.(0|[1-9]\\d*|\\d*[-a-zA-Z][-\\da-zA-Z]*))*)?(\\+[-\\da-zA-Z]+(\\.[-\\da-zA-Z-]+)*)?$",
            "type": "string",
            "description": "service version number",
            "example": [
              "1.0.0",
              "0.0.1"
            ]
          },
<<<<<<< HEAD
          "integration_version": {
            "pattern": "^(0|[1-9]\\d*)(\\.(0|[1-9]\\d*)){2}(-(0|[1-9]\\d*|\\d*[-a-zA-Z][-\\da-zA-Z]*)(\\.(0|[1-9]\\d*|\\d*[-a-zA-Z][-\\da-zA-Z]*))*)?(\\+[-\\da-zA-Z]+(\\.[-\\da-zA-Z-]+)*)?$",
            "type": "string",
            "description": "service oSparc integration version number",
            "example": "1.0.0"
          },
          "type": {
            "enum": [
              "computational",
              "dynamic"
            ],
            "type": "string",
            "description": "service type",
            "example": "computational"
          },
          "name": {
            "type": "string",
            "description": "short, human readable name for the node",
            "example": "Fast Counter"
          },
          "thumbnail": {
            "maxLength": 2083,
            "minLength": 1,
            "type": "string",
            "description": "url to the thumbnail",
            "format": "uri",
            "example": "https://user-images.githubusercontent.com/32800795/61083844-ff48fb00-a42c-11e9-8e63-fa2d709c8baf.png"
          },
          "badges": {
=======
          "integration-version": {
            "title": "Integration-Version",
            "pattern": "^(0|[1-9]\\d*)(\\.(0|[1-9]\\d*)){2}(-(0|[1-9]\\d*|\\d*[-a-zA-Z][-\\da-zA-Z]*)(\\.(0|[1-9]\\d*|\\d*[-a-zA-Z][-\\da-zA-Z]*))*)?(\\+[-\\da-zA-Z]+(\\.[-\\da-zA-Z-]+)*)?$",
            "type": "string",
            "description": "integration version number",
            "example": "1.0.0"
          },
          "type": {
            "$ref": "#/components/schemas/ServiceType"
          },
          "badges": {
            "title": "Badges",
>>>>>>> 089bfcab
            "type": "array",
            "items": {
              "$ref": "#/components/schemas/Badge"
            }
          },
<<<<<<< HEAD
          "description": {
            "type": "string",
            "description": "human readable description of the purpose of the node",
            "example": [
              "Our best node type",
              "The mother of all nodes, makes your numbers shine!"
            ]
          },
          "authors": {
=======
          "authors": {
            "title": "Authors",
>>>>>>> 089bfcab
            "minItems": 1,
            "type": "array",
            "items": {
              "$ref": "#/components/schemas/Author"
            }
          },
          "contact": {
<<<<<<< HEAD
=======
            "title": "Contact",
>>>>>>> 089bfcab
            "type": "string",
            "description": "email to correspond to the authors about the node",
            "format": "email",
            "example": [
              "lab@net.flix"
            ]
          },
          "inputs": {
<<<<<<< HEAD
            "type": "object",
            "description": "all the input configurable for this service"
          },
          "outputs": {
            "type": "object",
            "description": "all the output configurable for this service"
=======
            "title": "Inputs",
            "type": "object",
            "description": "definition of the inputs of this node"
          },
          "outputs": {
            "title": "Outputs",
            "type": "object",
            "description": "definition of the outputs of this node"
          },
          "access_rights": {
            "title": "Access Rights",
            "type": "object",
            "additionalProperties": {
              "$ref": "#/components/schemas/ServiceGroupAccessRights"
            },
            "description": "service access rights per group id"
>>>>>>> 089bfcab
          }
        },
        "additionalProperties": false
      },
      "ServiceProperty": {
        "title": "ServiceProperty",
        "required": [
<<<<<<< HEAD
          "display_order",
=======
          "displayOrder",
>>>>>>> 089bfcab
          "label",
          "description",
          "type"
        ],
        "type": "object",
        "properties": {
<<<<<<< HEAD
          "display_order": {
=======
          "displayOrder": {
            "title": "Displayorder",
>>>>>>> 089bfcab
            "type": "number",
            "description": "use this to numerically sort the properties for display",
            "example": [
              1,
              -0.2
            ]
          },
          "label": {
<<<<<<< HEAD
=======
            "title": "Label",
>>>>>>> 089bfcab
            "type": "string",
            "description": "short name for the property",
            "example": "Age"
          },
          "description": {
<<<<<<< HEAD
=======
            "title": "Description",
>>>>>>> 089bfcab
            "type": "string",
            "description": "description of the property",
            "example": "Age in seconds since 1970"
          },
          "type": {
<<<<<<< HEAD
=======
            "title": "Type",
>>>>>>> 089bfcab
            "pattern": "^(number|integer|boolean|string|data:([^/\\s,]+/[^/\\s,]+|\\[[^/\\s,]+/[^/\\s,]+(,[^/\\s]+/[^/,\\s]+)*\\]))$",
            "type": "string",
            "description": "data type expected on this input glob matching for data type is allowed",
            "example": [
              "number",
              "boolean",
              "data:*/*",
              "data:text/*",
              "data:[image/jpeg,image/png]",
              "data:application/json",
              "data:application/json;schema=https://my-schema/not/really/schema.json",
              "data:application/vnd.ms-excel",
              "data:text/plain",
              "data:application/hdf5",
              "data:application/edu.ucdavis@ceclancy.xyz"
            ]
          },
          "fileToKeyMap": {
<<<<<<< HEAD
=======
            "title": "Filetokeymap",
>>>>>>> 089bfcab
            "type": "object",
            "description": "Place the data associated with the named keys in files",
            "example": [
              {
                "dir/input1.txt": "key_1",
                "dir33/input2.txt": "key2"
              }
            ]
          },
          "defaultValue": {
<<<<<<< HEAD
=======
            "title": "Defaultvalue",
>>>>>>> 089bfcab
            "anyOf": [
              {
                "type": "string"
              },
              {
                "type": "number"
              },
              {
                "type": "integer"
              }
            ],
            "example": [
              "Dog",
              true
            ]
          }
        },
        "additionalProperties": false
      },
<<<<<<< HEAD
=======
      "ServiceType": {
        "title": "ServiceType",
        "enum": [
          "computational",
          "dynamic"
        ],
        "type": "string",
        "description": "An enumeration."
      },
>>>>>>> 089bfcab
      "Structure": {
        "title": "Structure",
        "required": [
          "key",
          "label"
        ],
        "type": "object",
        "properties": {
          "key": {
<<<<<<< HEAD
=======
            "title": "Key",
>>>>>>> 089bfcab
            "anyOf": [
              {
                "type": "string"
              },
              {
                "type": "boolean"
              },
              {
                "type": "number"
              }
            ]
          },
          "label": {
<<<<<<< HEAD
=======
            "title": "Label",
>>>>>>> 089bfcab
            "type": "string"
          }
        },
        "additionalProperties": false
      },
      "TextArea": {
        "title": "TextArea",
        "required": [
          "minHeight"
        ],
        "type": "object",
        "properties": {
          "minHeight": {
<<<<<<< HEAD
=======
            "title": "Minheight",
>>>>>>> 089bfcab
            "exclusiveMinimum": 0.0,
            "type": "integer",
            "description": "minimum Height of the textarea"
          }
        },
        "additionalProperties": false
      },
      "ValidationError": {
        "title": "ValidationError",
        "required": [
          "loc",
          "msg",
          "type"
        ],
        "type": "object",
        "properties": {
          "loc": {
            "title": "Location",
            "type": "array",
            "items": {
              "type": "string"
            }
          },
          "msg": {
            "title": "Message",
            "type": "string"
          },
          "type": {
            "title": "Error Type",
            "type": "string"
          }
        }
      },
      "Widget": {
        "title": "Widget",
        "required": [
          "type",
          "details"
        ],
        "type": "object",
        "properties": {
          "type": {
<<<<<<< HEAD
            "enum": [
              "TextArea",
              "SelectBox"
            ],
            "type": "string",
            "description": "type of the property"
          },
          "details": {
=======
            "$ref": "#/components/schemas/WidgetType"
          },
          "details": {
            "title": "Details",
>>>>>>> 089bfcab
            "anyOf": [
              {
                "$ref": "#/components/schemas/TextArea"
              },
              {
                "$ref": "#/components/schemas/SelectBox"
              }
            ]
          }
        },
        "additionalProperties": false
<<<<<<< HEAD
=======
      },
      "WidgetType": {
        "title": "WidgetType",
        "enum": [
          "TextArea",
          "SelectBox"
        ],
        "type": "string",
        "description": "An enumeration."
>>>>>>> 089bfcab
      }
    }
  }
}<|MERGE_RESOLUTION|>--- conflicted
+++ resolved
@@ -360,43 +360,6 @@
         "operationId": "list_services_v0_services_get",
         "parameters": [
           {
-<<<<<<< HEAD
-            "description": "Requests a specific page of the list results",
-            "required": false,
-            "schema": {
-              "title": "Page Token",
-              "type": "string",
-              "description": "Requests a specific page of the list results"
-            },
-            "name": "page_token",
-            "in": "query"
-          },
-          {
-            "description": "Maximum number of results to be returned by the server",
-            "required": false,
-            "schema": {
-              "title": "Page Size",
-              "minimum": 0.0,
-              "type": "integer",
-              "description": "Maximum number of results to be returned by the server",
-              "default": 0
-            },
-            "name": "page_size",
-            "in": "query"
-          },
-          {
-            "description": "Sorts in ascending order comma-separated fields",
-            "required": false,
-            "schema": {
-              "title": "Order By",
-              "type": "string",
-              "description": "Sorts in ascending order comma-separated fields"
-            },
-            "name": "order_by",
-            "in": "query"
-          }
-        ],
-=======
             "required": true,
             "schema": {
               "title": "User Id",
@@ -543,22 +506,13 @@
           },
           "required": true
         },
->>>>>>> 089bfcab
         "responses": {
           "200": {
             "description": "Successful Response",
             "content": {
               "application/json": {
                 "schema": {
-<<<<<<< HEAD
-                  "title": "Response List Services V0 Services Get",
-                  "type": "array",
-                  "items": {
-                    "$ref": "#/components/schemas/ServiceOut"
-                  }
-=======
                   "$ref": "#/components/schemas/ServiceOut"
->>>>>>> 089bfcab
                 }
               }
             }
@@ -579,8 +533,6 @@
   },
   "components": {
     "schemas": {
-<<<<<<< HEAD
-=======
       "AccessEnum": {
         "title": "AccessEnum",
         "enum": [
@@ -591,7 +543,6 @@
         "type": "string",
         "description": "An enumeration."
       },
->>>>>>> 089bfcab
       "Author": {
         "title": "Author",
         "required": [
@@ -601,19 +552,13 @@
         "type": "object",
         "properties": {
           "name": {
-<<<<<<< HEAD
-=======
             "title": "Name",
->>>>>>> 089bfcab
             "type": "string",
             "description": "Name of the author",
             "example": "Jim Knopf"
           },
           "email": {
-<<<<<<< HEAD
-=======
             "title": "Email",
->>>>>>> 089bfcab
             "type": "string",
             "description": "Email address",
             "format": "email",
@@ -623,10 +568,7 @@
             ]
           },
           "affiliation": {
-<<<<<<< HEAD
-=======
             "title": "Affiliation",
->>>>>>> 089bfcab
             "type": "string",
             "description": "Affiliation of the author",
             "example": [
@@ -647,10 +589,7 @@
         "type": "object",
         "properties": {
           "name": {
-<<<<<<< HEAD
-=======
             "title": "Name",
->>>>>>> 089bfcab
             "type": "string",
             "description": "Name of the subject",
             "example": [
@@ -660,10 +599,7 @@
             ]
           },
           "image": {
-<<<<<<< HEAD
-=======
             "title": "Image",
->>>>>>> 089bfcab
             "maxLength": 2083,
             "minLength": 1,
             "type": "string",
@@ -676,10 +612,7 @@
             ]
           },
           "url": {
-<<<<<<< HEAD
-=======
             "title": "Url",
->>>>>>> 089bfcab
             "maxLength": 2083,
             "minLength": 1,
             "type": "string",
@@ -1027,10 +960,7 @@
         "type": "object",
         "properties": {
           "structure": {
-<<<<<<< HEAD
-=======
             "title": "Structure",
->>>>>>> 089bfcab
             "minItems": 1,
             "type": "array",
             "items": {
@@ -1040,12 +970,6 @@
         },
         "additionalProperties": false
       },
-<<<<<<< HEAD
-      "ServiceInput": {
-        "title": "ServiceInput",
-        "required": [
-          "display_order",
-=======
       "ServiceGroupAccessRights": {
         "title": "ServiceGroupAccessRights",
         "type": "object",
@@ -1110,19 +1034,14 @@
         "title": "ServiceInput",
         "required": [
           "displayOrder",
->>>>>>> 089bfcab
           "label",
           "description",
           "type"
         ],
         "type": "object",
         "properties": {
-<<<<<<< HEAD
-          "display_order": {
-=======
           "displayOrder": {
             "title": "Displayorder",
->>>>>>> 089bfcab
             "type": "number",
             "description": "use this to numerically sort the properties for display",
             "example": [
@@ -1131,28 +1050,19 @@
             ]
           },
           "label": {
-<<<<<<< HEAD
-=======
             "title": "Label",
->>>>>>> 089bfcab
             "type": "string",
             "description": "short name for the property",
             "example": "Age"
           },
           "description": {
-<<<<<<< HEAD
-=======
             "title": "Description",
->>>>>>> 089bfcab
             "type": "string",
             "description": "description of the property",
             "example": "Age in seconds since 1970"
           },
           "type": {
-<<<<<<< HEAD
-=======
             "title": "Type",
->>>>>>> 089bfcab
             "pattern": "^(number|integer|boolean|string|data:([^/\\s,]+/[^/\\s,]+|\\[[^/\\s,]+/[^/\\s,]+(,[^/\\s]+/[^/,\\s]+)*\\]))$",
             "type": "string",
             "description": "data type expected on this input glob matching for data type is allowed",
@@ -1171,10 +1081,7 @@
             ]
           },
           "fileToKeyMap": {
-<<<<<<< HEAD
-=======
             "title": "Filetokeymap",
->>>>>>> 089bfcab
             "type": "object",
             "description": "Place the data associated with the named keys in files",
             "example": [
@@ -1185,10 +1092,7 @@
             ]
           },
           "defaultValue": {
-<<<<<<< HEAD
-=======
             "title": "Defaultvalue",
->>>>>>> 089bfcab
             "anyOf": [
               {
                 "type": "string"
@@ -1206,10 +1110,7 @@
             ]
           },
           "widget": {
-<<<<<<< HEAD
-=======
             "title": "Widget",
->>>>>>> 089bfcab
             "allOf": [
               {
                 "$ref": "#/components/schemas/Widget"
@@ -1223,19 +1124,11 @@
       "ServiceOut": {
         "title": "simcore node",
         "required": [
-<<<<<<< HEAD
-          "key",
-          "version",
-          "type",
-          "name",
-          "description",
-=======
           "name",
           "description",
           "key",
           "version",
           "type",
->>>>>>> 089bfcab
           "authors",
           "contact",
           "inputs",
@@ -1243,10 +1136,6 @@
         ],
         "type": "object",
         "properties": {
-<<<<<<< HEAD
-          "key": {
-            "pattern": "^(simcore)/(services)/(comp|dynamic)(/[^\\s]+)+$",
-=======
           "name": {
             "title": "Name",
             "type": "string",
@@ -1274,7 +1163,6 @@
           "key": {
             "title": "Key",
             "pattern": "^(simcore)/(services)/(comp|dynamic)(/[^\\s/]+)+$",
->>>>>>> 089bfcab
             "type": "string",
             "description": "distinctive name for the node based on the docker registry path",
             "example": [
@@ -1283,10 +1171,7 @@
             ]
           },
           "version": {
-<<<<<<< HEAD
-=======
             "title": "Version",
->>>>>>> 089bfcab
             "pattern": "^(0|[1-9]\\d*)(\\.(0|[1-9]\\d*)){2}(-(0|[1-9]\\d*|\\d*[-a-zA-Z][-\\da-zA-Z]*)(\\.(0|[1-9]\\d*|\\d*[-a-zA-Z][-\\da-zA-Z]*))*)?(\\+[-\\da-zA-Z]+(\\.[-\\da-zA-Z-]+)*)?$",
             "type": "string",
             "description": "service version number",
@@ -1295,37 +1180,6 @@
               "0.0.1"
             ]
           },
-<<<<<<< HEAD
-          "integration_version": {
-            "pattern": "^(0|[1-9]\\d*)(\\.(0|[1-9]\\d*)){2}(-(0|[1-9]\\d*|\\d*[-a-zA-Z][-\\da-zA-Z]*)(\\.(0|[1-9]\\d*|\\d*[-a-zA-Z][-\\da-zA-Z]*))*)?(\\+[-\\da-zA-Z]+(\\.[-\\da-zA-Z-]+)*)?$",
-            "type": "string",
-            "description": "service oSparc integration version number",
-            "example": "1.0.0"
-          },
-          "type": {
-            "enum": [
-              "computational",
-              "dynamic"
-            ],
-            "type": "string",
-            "description": "service type",
-            "example": "computational"
-          },
-          "name": {
-            "type": "string",
-            "description": "short, human readable name for the node",
-            "example": "Fast Counter"
-          },
-          "thumbnail": {
-            "maxLength": 2083,
-            "minLength": 1,
-            "type": "string",
-            "description": "url to the thumbnail",
-            "format": "uri",
-            "example": "https://user-images.githubusercontent.com/32800795/61083844-ff48fb00-a42c-11e9-8e63-fa2d709c8baf.png"
-          },
-          "badges": {
-=======
           "integration-version": {
             "title": "Integration-Version",
             "pattern": "^(0|[1-9]\\d*)(\\.(0|[1-9]\\d*)){2}(-(0|[1-9]\\d*|\\d*[-a-zA-Z][-\\da-zA-Z]*)(\\.(0|[1-9]\\d*|\\d*[-a-zA-Z][-\\da-zA-Z]*))*)?(\\+[-\\da-zA-Z]+(\\.[-\\da-zA-Z-]+)*)?$",
@@ -1338,26 +1192,13 @@
           },
           "badges": {
             "title": "Badges",
->>>>>>> 089bfcab
             "type": "array",
             "items": {
               "$ref": "#/components/schemas/Badge"
             }
           },
-<<<<<<< HEAD
-          "description": {
-            "type": "string",
-            "description": "human readable description of the purpose of the node",
-            "example": [
-              "Our best node type",
-              "The mother of all nodes, makes your numbers shine!"
-            ]
-          },
-          "authors": {
-=======
           "authors": {
             "title": "Authors",
->>>>>>> 089bfcab
             "minItems": 1,
             "type": "array",
             "items": {
@@ -1365,10 +1206,7 @@
             }
           },
           "contact": {
-<<<<<<< HEAD
-=======
             "title": "Contact",
->>>>>>> 089bfcab
             "type": "string",
             "description": "email to correspond to the authors about the node",
             "format": "email",
@@ -1377,14 +1215,6 @@
             ]
           },
           "inputs": {
-<<<<<<< HEAD
-            "type": "object",
-            "description": "all the input configurable for this service"
-          },
-          "outputs": {
-            "type": "object",
-            "description": "all the output configurable for this service"
-=======
             "title": "Inputs",
             "type": "object",
             "description": "definition of the inputs of this node"
@@ -1401,7 +1231,6 @@
               "$ref": "#/components/schemas/ServiceGroupAccessRights"
             },
             "description": "service access rights per group id"
->>>>>>> 089bfcab
           }
         },
         "additionalProperties": false
@@ -1409,23 +1238,15 @@
       "ServiceProperty": {
         "title": "ServiceProperty",
         "required": [
-<<<<<<< HEAD
-          "display_order",
-=======
           "displayOrder",
->>>>>>> 089bfcab
           "label",
           "description",
           "type"
         ],
         "type": "object",
         "properties": {
-<<<<<<< HEAD
-          "display_order": {
-=======
           "displayOrder": {
             "title": "Displayorder",
->>>>>>> 089bfcab
             "type": "number",
             "description": "use this to numerically sort the properties for display",
             "example": [
@@ -1434,28 +1255,19 @@
             ]
           },
           "label": {
-<<<<<<< HEAD
-=======
             "title": "Label",
->>>>>>> 089bfcab
             "type": "string",
             "description": "short name for the property",
             "example": "Age"
           },
           "description": {
-<<<<<<< HEAD
-=======
             "title": "Description",
->>>>>>> 089bfcab
             "type": "string",
             "description": "description of the property",
             "example": "Age in seconds since 1970"
           },
           "type": {
-<<<<<<< HEAD
-=======
             "title": "Type",
->>>>>>> 089bfcab
             "pattern": "^(number|integer|boolean|string|data:([^/\\s,]+/[^/\\s,]+|\\[[^/\\s,]+/[^/\\s,]+(,[^/\\s]+/[^/,\\s]+)*\\]))$",
             "type": "string",
             "description": "data type expected on this input glob matching for data type is allowed",
@@ -1474,10 +1286,7 @@
             ]
           },
           "fileToKeyMap": {
-<<<<<<< HEAD
-=======
             "title": "Filetokeymap",
->>>>>>> 089bfcab
             "type": "object",
             "description": "Place the data associated with the named keys in files",
             "example": [
@@ -1488,10 +1297,7 @@
             ]
           },
           "defaultValue": {
-<<<<<<< HEAD
-=======
             "title": "Defaultvalue",
->>>>>>> 089bfcab
             "anyOf": [
               {
                 "type": "string"
@@ -1511,8 +1317,6 @@
         },
         "additionalProperties": false
       },
-<<<<<<< HEAD
-=======
       "ServiceType": {
         "title": "ServiceType",
         "enum": [
@@ -1522,7 +1326,6 @@
         "type": "string",
         "description": "An enumeration."
       },
->>>>>>> 089bfcab
       "Structure": {
         "title": "Structure",
         "required": [
@@ -1532,10 +1335,7 @@
         "type": "object",
         "properties": {
           "key": {
-<<<<<<< HEAD
-=======
             "title": "Key",
->>>>>>> 089bfcab
             "anyOf": [
               {
                 "type": "string"
@@ -1549,10 +1349,7 @@
             ]
           },
           "label": {
-<<<<<<< HEAD
-=======
             "title": "Label",
->>>>>>> 089bfcab
             "type": "string"
           }
         },
@@ -1566,10 +1363,7 @@
         "type": "object",
         "properties": {
           "minHeight": {
-<<<<<<< HEAD
-=======
             "title": "Minheight",
->>>>>>> 089bfcab
             "exclusiveMinimum": 0.0,
             "type": "integer",
             "description": "minimum Height of the textarea"
@@ -1612,21 +1406,10 @@
         "type": "object",
         "properties": {
           "type": {
-<<<<<<< HEAD
-            "enum": [
-              "TextArea",
-              "SelectBox"
-            ],
-            "type": "string",
-            "description": "type of the property"
-          },
-          "details": {
-=======
             "$ref": "#/components/schemas/WidgetType"
           },
           "details": {
             "title": "Details",
->>>>>>> 089bfcab
             "anyOf": [
               {
                 "$ref": "#/components/schemas/TextArea"
@@ -1638,8 +1421,6 @@
           }
         },
         "additionalProperties": false
-<<<<<<< HEAD
-=======
       },
       "WidgetType": {
         "title": "WidgetType",
@@ -1649,7 +1430,6 @@
         ],
         "type": "string",
         "description": "An enumeration."
->>>>>>> 089bfcab
       }
     }
   }
