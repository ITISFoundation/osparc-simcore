# pylint: disable=no-value-for-parameter
# pylint: disable=not-an-iterable
# pylint: disable=protected-access
# pylint: disable=redefined-outer-name
# pylint: disable=unused-argument
# pylint: disable=unused-variable

import re
from typing import Callable, List

from models_library.services import ServiceDockerData
<<<<<<< HEAD
from models_library.services_resources import (
    ResourcesDict,
    ResourceValue,
    ServiceResources,
)
from pydantic import ByteSize
from respx.models import Route
from respx.router import MockRouter
from simcore_service_catalog.core.settings import _DEFAULT_RESOURCES
=======
from respx.router import MockRouter
>>>>>>> 775690fb
from starlette.testclient import TestClient
from yarl import URL

pytest_simcore_core_services_selection = [
    "postgres",
]
pytest_simcore_ops_services_selection = [
    "adminer",
]


async def test_list_services_with_details(
    mock_catalog_background_task,
    director_mockup: MockRouter,
    client: TestClient,
    user_id: int,
    products_names: List[str],
    service_catalog_faker: Callable,
    services_db_tables_injector: Callable,
    benchmark,
):
    target_product = products_names[-1]
    # create some fake services
    NUM_SERVICES = 1000
    fake_services = [
        service_catalog_faker(
            "simcore/services/dynamic/jupyterlab",
            f"1.0.{s}",
            team_access=None,
            everyone_access=None,
            product=target_product,
        )
        for s in range(NUM_SERVICES)
    ]
    # injects fake data in db
    await services_db_tables_injector(fake_services)

    url = URL("/v0/services").with_query({"user_id": user_id, "details": "true"})

    # now fake the director such that it returns half the services
    fake_registry_service_data = ServiceDockerData.Config.schema_extra["examples"][0]

    director_mockup.get("/services", name="list_services").respond(
        200,
        json={
            "data": [
                {
                    **fake_registry_service_data,
                    **{"key": s[0]["key"], "version": s[0]["version"]},
                }
                for s in fake_services[::2]
            ]
        },
    )

    response = benchmark(
        client.get, f"{url}", headers={"x-simcore-products-name": target_product}
    )

    assert response.status_code == 200
    data = response.json()
    assert len(data) == round(NUM_SERVICES / 2)


async def test_list_services_without_details(
    mock_catalog_background_task,
    director_mockup: MockRouter,
    client: TestClient,
    user_id: int,
    products_names: List[str],
    service_catalog_faker: Callable,
    services_db_tables_injector: Callable,
    benchmark,
):
    target_product = products_names[-1]
    # injects fake data in db
    NUM_SERVICES = 1000
    SERVICE_KEY = "simcore/services/dynamic/jupyterlab"
    await services_db_tables_injector(
        [
            service_catalog_faker(
                SERVICE_KEY,
                f"1.0.{s}",
                team_access=None,
                everyone_access=None,
                product=target_product,
            )
            for s in range(NUM_SERVICES)
        ]
    )

    url = URL("/v0/services").with_query({"user_id": user_id, "details": "false"})
    response = benchmark(
        client.get, f"{url}", headers={"x-simcore-products-name": target_product}
    )
    assert response.status_code == 200
    data = response.json()
    assert len(data) == NUM_SERVICES
    for service in data:
        assert service["key"] == SERVICE_KEY
        assert re.match("1.0.[0-9]+", service["version"]) is not None
        assert service["name"] == "nodetails"
        assert service["description"] == "nodetails"
        assert service["contact"] == "nodetails@nodetails.com"


async def test_list_services_without_details_with_wrong_user_id_returns_403(
    mock_catalog_background_task,
    director_mockup: MockRouter,
    client: TestClient,
    user_id: int,
    products_names: List[str],
    service_catalog_faker: Callable,
    services_db_tables_injector: Callable,
):
    target_product = products_names[-1]
    # injects fake data in db
    NUM_SERVICES = 1
    await services_db_tables_injector(
        [
            service_catalog_faker(
                "simcore/services/dynamic/jupyterlab",
                f"1.0.{s}",
                team_access=None,
                everyone_access=None,
                product=target_product,
            )
            for s in range(NUM_SERVICES)
        ]
    )

    url = URL("/v0/services").with_query({"user_id": user_id + 1, "details": "false"})
    response = client.get(f"{url}", headers={"x-simcore-products-name": target_product})
    assert response.status_code == 403


async def test_list_services_without_details_with_another_product_returns_other_services(
    mock_catalog_background_task,
    director_mockup: MockRouter,
    client: TestClient,
    user_id: int,
    products_names: List[str],
    service_catalog_faker: Callable,
    services_db_tables_injector: Callable,
):
    target_product = products_names[-1]
    assert (
        len(products_names) > 1
    ), "please adjust the fixture to have the right number of products"
    # injects fake data in db
    NUM_SERVICES = 15
    await services_db_tables_injector(
        [
            service_catalog_faker(
                "simcore/services/dynamic/jupyterlab",
                f"1.0.{s}",
                team_access=None,
                everyone_access=None,
                product=target_product,
            )
            for s in range(NUM_SERVICES)
        ]
    )

    url = URL("/v0/services").with_query({"user_id": user_id, "details": "false"})
    response = client.get(
        f"{url}", headers={"x-simcore-products-name": products_names[0]}
    )
    assert response.status_code == 200
    data = response.json()
    assert len(data) == 0


async def test_list_services_without_details_with_wrong_product_returns_0_service(
    mock_catalog_background_task,
    director_mockup: MockRouter,
    client: TestClient,
    user_id: int,
    products_names: List[str],
    service_catalog_faker: Callable,
    services_db_tables_injector: Callable,
):
    target_product = products_names[-1]
    assert (
        len(products_names) > 1
    ), "please adjust the fixture to have the right number of products"
    # injects fake data in db
    NUM_SERVICES = 1
    await services_db_tables_injector(
        [
            service_catalog_faker(
                "simcore/services/dynamic/jupyterlab",
                f"1.0.{s}",
                team_access=None,
                everyone_access=None,
                product=target_product,
            )
            for s in range(NUM_SERVICES)
        ]
    )

    url = URL("/v0/services").with_query({"user_id": user_id, "details": "false"})
    response = client.get(
        f"{url}", headers={"x-simcore-products-name": "no valid product"}
    )
    assert response.status_code == 200
    data = response.json()
<<<<<<< HEAD
    assert len(data) == 0


# RESOURCES


@pytest.fixture
def service_labels(faker: Faker) -> Callable[..., dict[str, Any]]:
    def creator():
        return {faker.get_label(): faker.text()}

    return creator


@pytest.fixture
def service_key(faker: Faker) -> str:
    return f"simcore/services/{choice(['comp', 'dynamic','frontend'])}/jupyter-math"


@pytest.fixture
def service_version() -> str:
    return f"{randint(0,100)}.{randint(0,100)}.{randint(0,100)}"


@pytest.fixture
def mock_service_labels(faker: Faker) -> Dict[str, Any]:
    return {
        "simcore.service.settings": '[ {"name": "ports", "type": "int", "value": 8888}, {"name": "constraints", "type": "string", "value": ["node.platform.os == linux"]}, {"name": "Resources", "type": "Resources", "value": { "Limits": { "NanoCPUs": 4000000000, "MemoryBytes": 17179869184 } } } ]',
    }


@pytest.fixture
def mock_director_service_labels(
    director_mockup: respx.MockRouter, app: FastAPI
) -> Route:
    slash = urllib.parse.quote_plus("/")
    mock_route = director_mockup.get(
        url__regex=rf"v0/services/simcore{slash}services{slash}(comp|dynamic|frontend)({slash}[\w{slash}-]+)+/[0-9]+.[0-9]+.[0-9]+/labels",
        name="get_service_labels",
    ).respond(200, json={"data": {}})

    return mock_route


@pytest.mark.parametrize(
    "director_labels, expected_resources",
    [
        pytest.param(
            {},
            _DEFAULT_RESOURCES,
            id="nothing_defined_returns_default_resources",
        ),
        pytest.param(
            {
                "simcore.service.settings": '[ {"name": "Resources", "type": "Resources", "value": { "Limits": { "NanoCPUs": 4000000000, "MemoryBytes": 17179869184 } } } ]',
            },
            _DEFAULT_RESOURCES.copy(
                update={
                    "__root__": {
                        "CPU": ResourceValue(
                            limit=4.0,
                            reservation=_DEFAULT_RESOURCES["CPU"].reservation,
                        ),
                        "RAM": ResourceValue(
                            limit=ByteSize(17179869184),
                            reservation=_DEFAULT_RESOURCES["RAM"].reservation,
                        ),
                    },
                }
            ),
            id="only_limits_defined_returns_default_reservations",
        ),
        pytest.param(
            {
                "simcore.service.settings": '[ {"name": "constraints", "type": "string", "value": [ "node.platform.os == linux" ]}, {"name": "Resources", "type": "Resources", "value": { "Limits": { "NanoCPUs": 4000000000, "MemoryBytes": 17179869184 }, "Reservations": { "NanoCPUs": 100000000, "MemoryBytes": 536870912, "GenericResources": [ { "DiscreteResourceSpec": { "Kind": "VRAM", "Value": 1 } }, { "NamedResourceSpec": { "Kind": "AIRAM", "Value": "some_string" } } ] } } } ]'
            },
            _DEFAULT_RESOURCES.copy(
                update={
                    "__root__": {
                        "CPU": ResourceValue(limit=4.0, reservation=0.1),
                        "RAM": ResourceValue(
                            limit=ByteSize(17179869184), reservation=ByteSize(536870912)
                        ),
                        "VRAM": ResourceValue(limit=0, reservation=1),
                        "AIRAM": ResourceValue(limit=0, reservation="some_string"),
                    }
                }
            ),
            id="everything_rightly_defined",
        ),
        pytest.param(
            {
                "simcore.service.settings": '[ {"name": "Resources", "type": "Resources", "value": { "Reservations": { "NanoCPUs": 100000000, "MemoryBytes": 536870912, "GenericResources": [  ] } } } ]'
            },
            _DEFAULT_RESOURCES.copy(
                update={
                    "__root__": {
                        "CPU": ResourceValue(
                            limit=_DEFAULT_RESOURCES["CPU"].limit,
                            reservation=0.1,
                        ),
                        "RAM": ResourceValue(
                            limit=_DEFAULT_RESOURCES["RAM"].limit,
                            reservation=ByteSize(536870912),
                        ),
                    }
                }
            ),
            id="no_limits_defined_returns_default_limits",
        ),
        pytest.param(
            {
                "simcore.service.settings": '[ {"name": "Resources", "type": "Resources", "value": { "Reservations": { "NanoCPUs": 10000000000, "MemoryBytes": 53687091232, "GenericResources": [ { "DiscreteResourceSpec": { "Kind": "VRAM", "Value": 1 } } ] } } } ]'
            },
            _DEFAULT_RESOURCES.copy(
                update={
                    "__root__": {
                        "CPU": ResourceValue(
                            limit=10.0,
                            reservation=10.0,
                        ),
                        "RAM": ResourceValue(
                            limit=ByteSize(53687091232),
                            reservation=ByteSize(53687091232),
                        ),
                        "VRAM": ResourceValue(limit=0, reservation=1),
                    }
                }
            ),
            id="no_limits_with_reservations_above_default_returns_same_as_reservation",
        ),
    ],
)
async def test_get_service_resources(
    mock_catalog_background_task,
    mock_director_service_labels: Route,
    client: TestClient,
    director_labels: Dict[str, Any],
    expected_resources: ResourcesDict,
) -> None:
    service_key = f"simcore/services/{choice(['comp', 'dynamic'])}/jupyter-math"
    service_version = f"{randint(0,100)}.{randint(0,100)}.{randint(0,100)}"
    mock_director_service_labels.respond(json={"data": director_labels})
    url = URL(f"/v0/services/{service_key}/{service_version}/resources")
    response = client.get(f"{url}")
    assert response.status_code == 200, f"{response.text}"
    data = response.json()
    received_resources = ServiceResources.parse_obj(data)

    expected_service_resources = ServiceResources.from_resources(
        expected_resources, f"{service_key}:{service_version}"
    )
    assert received_resources == expected_service_resources, "%s\n%s" % (
        received_resources.json(indent=2),
        expected_service_resources.dict(indent=2),
    )


@pytest.fixture
def create_mock_director_service_labels(
    director_mockup: respx.MockRouter, app: FastAPI
) -> Callable:
    def factory(services_labels: Dict[str, Dict[str, Any]]) -> None:
        for service_name, data in services_labels.items():
            encoded_key = urllib.parse.quote_plus(
                f"simcore/services/dynamic/{service_name}"
            )
            director_mockup.get(
                url__regex=rf"v0/services/{encoded_key}/[0-9]+.[0-9]+.[0-9]+/labels",
                name=f"get_service_labels_for_{service_name}",
            ).respond(200, json={"data": data})

    return factory


@pytest.mark.parametrize(
    "mapped_services_labels, expected_service_resources",
    [
        pytest.param(
            {
                "sim4life-dy": {
                    "simcore.service.settings": '[ {"name": "Resources", "type": "Resources", "value": { "Reservations": { "NanoCPUs": 300000000, "MemoryBytes": 53687091232 } } } ]',
                    "simcore.service.compose-spec": '{"version": "2.3", "services": {"rt-web-dy":{"image": "${SIMCORE_REGISTRY}/simcore/services/dynamic/sim4life-dy:${SERVICE_VERSION}","init": true, "depends_on": ["s4l-core"]}, "s4l-core": {"image": "${SIMCORE_REGISTRY}/simcore/services/dynamic/s4l-core-dy:${SERVICE_VERSION}","runtime": "nvidia", "init": true, "environment": ["DISPLAY=${DISPLAY}"],"volumes": ["/tmp/.X11-unix:/tmp/.X11-unix"]}, "sym-server": {"image": "${SIMCORE_REGISTRY}/simcore/services/dynamic/sym-server:${SERVICE_VERSION}","init": true}}}',
                },
                "s4l-core-dy": {
                    "simcore.service.settings": '[{"name": "env", "type": "string", "value": ["DISPLAY=:0"]},{"name": "env", "type": "string", "value": ["SYM_SERVER_HOSTNAME=%%container_name.sym-server%%"]},{"name": "mount", "type": "object", "value": [{"ReadOnly": true, "Source":"/tmp/.X11-unix", "Target": "/tmp/.X11-unix", "Type": "bind"}]}, {"name":"constraints", "type": "string", "value": ["node.platform.os == linux"]},{"name": "Resources", "type": "Resources", "value": {"Limits": {"NanoCPUs":4000000000, "MemoryBytes": 17179869184}, "Reservations": {"NanoCPUs": 100000000,"MemoryBytes": 536870912, "GenericResources": [{"DiscreteResourceSpec":{"Kind": "VRAM", "Value": 1}}]}}}]'
                },
                "sym-server": {"simcore.service.settings": "[]"},
            },
            ServiceResources.parse_obj(
                ServiceResources.Config.schema_extra["examples"][1]
            ),
            id="s4l_case",
        ),
    ],
)
async def test_get_service_resources_sim4life_case(
    mock_catalog_background_task,
    create_mock_director_service_labels: Callable,
    client: TestClient,
    mapped_services_labels: Dict[str, Dict[str, Any]],
    expected_service_resources: ServiceResources,
) -> None:
    service_key = "simcore/services/dynamic/sim4life-dy"
    service_version = "3.0.0"

    create_mock_director_service_labels(mapped_services_labels)

    url = URL(f"/v0/services/{service_key}/{service_version}/resources")
    response = client.get(f"{url}")
    assert response.status_code == 200, f"{response.text}"
    data = response.json()
    received_service_resources = ServiceResources.parse_obj(data)

    # assemble expected!

    assert received_service_resources.dict() == expected_service_resources.dict()
    assert received_service_resources.json() == expected_service_resources.json()
    assert received_service_resources == expected_service_resources


async def test_get_service_resources_raises_errors(
    mock_catalog_background_task,
    mock_director_service_labels: Route,
    client: TestClient,
) -> None:

    service_key = f"simcore/services/{choice(['comp', 'dynamic'])}/jupyter-math"
    service_version = f"{randint(0,100)}.{randint(0,100)}.{randint(0,100)}"
    url = URL(f"/v0/services/{service_key}/{service_version}/resources")
    # simulate a communication error
    mock_director_service_labels.side_effect = httpx.HTTPError
    response = client.get(f"{url}")
    assert response.status_code == httpx.codes.SERVICE_UNAVAILABLE, f"{response.text}"
    # simulate a missing service
    mock_director_service_labels.respond(
        httpx.codes.NOT_FOUND, json={"error": "service not found"}
    )
    response = client.get(f"{url}")
    assert response.status_code == httpx.codes.NOT_FOUND, f"{response.text}"
=======
    assert len(data) == 0
>>>>>>> 775690fb
<|MERGE_RESOLUTION|>--- conflicted
+++ resolved
@@ -9,19 +9,7 @@
 from typing import Callable, List
 
 from models_library.services import ServiceDockerData
-<<<<<<< HEAD
-from models_library.services_resources import (
-    ResourcesDict,
-    ResourceValue,
-    ServiceResources,
-)
-from pydantic import ByteSize
-from respx.models import Route
 from respx.router import MockRouter
-from simcore_service_catalog.core.settings import _DEFAULT_RESOURCES
-=======
-from respx.router import MockRouter
->>>>>>> 775690fb
 from starlette.testclient import TestClient
 from yarl import URL
 
@@ -229,247 +217,4 @@
     )
     assert response.status_code == 200
     data = response.json()
-<<<<<<< HEAD
-    assert len(data) == 0
-
-
-# RESOURCES
-
-
-@pytest.fixture
-def service_labels(faker: Faker) -> Callable[..., dict[str, Any]]:
-    def creator():
-        return {faker.get_label(): faker.text()}
-
-    return creator
-
-
-@pytest.fixture
-def service_key(faker: Faker) -> str:
-    return f"simcore/services/{choice(['comp', 'dynamic','frontend'])}/jupyter-math"
-
-
-@pytest.fixture
-def service_version() -> str:
-    return f"{randint(0,100)}.{randint(0,100)}.{randint(0,100)}"
-
-
-@pytest.fixture
-def mock_service_labels(faker: Faker) -> Dict[str, Any]:
-    return {
-        "simcore.service.settings": '[ {"name": "ports", "type": "int", "value": 8888}, {"name": "constraints", "type": "string", "value": ["node.platform.os == linux"]}, {"name": "Resources", "type": "Resources", "value": { "Limits": { "NanoCPUs": 4000000000, "MemoryBytes": 17179869184 } } } ]',
-    }
-
-
-@pytest.fixture
-def mock_director_service_labels(
-    director_mockup: respx.MockRouter, app: FastAPI
-) -> Route:
-    slash = urllib.parse.quote_plus("/")
-    mock_route = director_mockup.get(
-        url__regex=rf"v0/services/simcore{slash}services{slash}(comp|dynamic|frontend)({slash}[\w{slash}-]+)+/[0-9]+.[0-9]+.[0-9]+/labels",
-        name="get_service_labels",
-    ).respond(200, json={"data": {}})
-
-    return mock_route
-
-
-@pytest.mark.parametrize(
-    "director_labels, expected_resources",
-    [
-        pytest.param(
-            {},
-            _DEFAULT_RESOURCES,
-            id="nothing_defined_returns_default_resources",
-        ),
-        pytest.param(
-            {
-                "simcore.service.settings": '[ {"name": "Resources", "type": "Resources", "value": { "Limits": { "NanoCPUs": 4000000000, "MemoryBytes": 17179869184 } } } ]',
-            },
-            _DEFAULT_RESOURCES.copy(
-                update={
-                    "__root__": {
-                        "CPU": ResourceValue(
-                            limit=4.0,
-                            reservation=_DEFAULT_RESOURCES["CPU"].reservation,
-                        ),
-                        "RAM": ResourceValue(
-                            limit=ByteSize(17179869184),
-                            reservation=_DEFAULT_RESOURCES["RAM"].reservation,
-                        ),
-                    },
-                }
-            ),
-            id="only_limits_defined_returns_default_reservations",
-        ),
-        pytest.param(
-            {
-                "simcore.service.settings": '[ {"name": "constraints", "type": "string", "value": [ "node.platform.os == linux" ]}, {"name": "Resources", "type": "Resources", "value": { "Limits": { "NanoCPUs": 4000000000, "MemoryBytes": 17179869184 }, "Reservations": { "NanoCPUs": 100000000, "MemoryBytes": 536870912, "GenericResources": [ { "DiscreteResourceSpec": { "Kind": "VRAM", "Value": 1 } }, { "NamedResourceSpec": { "Kind": "AIRAM", "Value": "some_string" } } ] } } } ]'
-            },
-            _DEFAULT_RESOURCES.copy(
-                update={
-                    "__root__": {
-                        "CPU": ResourceValue(limit=4.0, reservation=0.1),
-                        "RAM": ResourceValue(
-                            limit=ByteSize(17179869184), reservation=ByteSize(536870912)
-                        ),
-                        "VRAM": ResourceValue(limit=0, reservation=1),
-                        "AIRAM": ResourceValue(limit=0, reservation="some_string"),
-                    }
-                }
-            ),
-            id="everything_rightly_defined",
-        ),
-        pytest.param(
-            {
-                "simcore.service.settings": '[ {"name": "Resources", "type": "Resources", "value": { "Reservations": { "NanoCPUs": 100000000, "MemoryBytes": 536870912, "GenericResources": [  ] } } } ]'
-            },
-            _DEFAULT_RESOURCES.copy(
-                update={
-                    "__root__": {
-                        "CPU": ResourceValue(
-                            limit=_DEFAULT_RESOURCES["CPU"].limit,
-                            reservation=0.1,
-                        ),
-                        "RAM": ResourceValue(
-                            limit=_DEFAULT_RESOURCES["RAM"].limit,
-                            reservation=ByteSize(536870912),
-                        ),
-                    }
-                }
-            ),
-            id="no_limits_defined_returns_default_limits",
-        ),
-        pytest.param(
-            {
-                "simcore.service.settings": '[ {"name": "Resources", "type": "Resources", "value": { "Reservations": { "NanoCPUs": 10000000000, "MemoryBytes": 53687091232, "GenericResources": [ { "DiscreteResourceSpec": { "Kind": "VRAM", "Value": 1 } } ] } } } ]'
-            },
-            _DEFAULT_RESOURCES.copy(
-                update={
-                    "__root__": {
-                        "CPU": ResourceValue(
-                            limit=10.0,
-                            reservation=10.0,
-                        ),
-                        "RAM": ResourceValue(
-                            limit=ByteSize(53687091232),
-                            reservation=ByteSize(53687091232),
-                        ),
-                        "VRAM": ResourceValue(limit=0, reservation=1),
-                    }
-                }
-            ),
-            id="no_limits_with_reservations_above_default_returns_same_as_reservation",
-        ),
-    ],
-)
-async def test_get_service_resources(
-    mock_catalog_background_task,
-    mock_director_service_labels: Route,
-    client: TestClient,
-    director_labels: Dict[str, Any],
-    expected_resources: ResourcesDict,
-) -> None:
-    service_key = f"simcore/services/{choice(['comp', 'dynamic'])}/jupyter-math"
-    service_version = f"{randint(0,100)}.{randint(0,100)}.{randint(0,100)}"
-    mock_director_service_labels.respond(json={"data": director_labels})
-    url = URL(f"/v0/services/{service_key}/{service_version}/resources")
-    response = client.get(f"{url}")
-    assert response.status_code == 200, f"{response.text}"
-    data = response.json()
-    received_resources = ServiceResources.parse_obj(data)
-
-    expected_service_resources = ServiceResources.from_resources(
-        expected_resources, f"{service_key}:{service_version}"
-    )
-    assert received_resources == expected_service_resources, "%s\n%s" % (
-        received_resources.json(indent=2),
-        expected_service_resources.dict(indent=2),
-    )
-
-
-@pytest.fixture
-def create_mock_director_service_labels(
-    director_mockup: respx.MockRouter, app: FastAPI
-) -> Callable:
-    def factory(services_labels: Dict[str, Dict[str, Any]]) -> None:
-        for service_name, data in services_labels.items():
-            encoded_key = urllib.parse.quote_plus(
-                f"simcore/services/dynamic/{service_name}"
-            )
-            director_mockup.get(
-                url__regex=rf"v0/services/{encoded_key}/[0-9]+.[0-9]+.[0-9]+/labels",
-                name=f"get_service_labels_for_{service_name}",
-            ).respond(200, json={"data": data})
-
-    return factory
-
-
-@pytest.mark.parametrize(
-    "mapped_services_labels, expected_service_resources",
-    [
-        pytest.param(
-            {
-                "sim4life-dy": {
-                    "simcore.service.settings": '[ {"name": "Resources", "type": "Resources", "value": { "Reservations": { "NanoCPUs": 300000000, "MemoryBytes": 53687091232 } } } ]',
-                    "simcore.service.compose-spec": '{"version": "2.3", "services": {"rt-web-dy":{"image": "${SIMCORE_REGISTRY}/simcore/services/dynamic/sim4life-dy:${SERVICE_VERSION}","init": true, "depends_on": ["s4l-core"]}, "s4l-core": {"image": "${SIMCORE_REGISTRY}/simcore/services/dynamic/s4l-core-dy:${SERVICE_VERSION}","runtime": "nvidia", "init": true, "environment": ["DISPLAY=${DISPLAY}"],"volumes": ["/tmp/.X11-unix:/tmp/.X11-unix"]}, "sym-server": {"image": "${SIMCORE_REGISTRY}/simcore/services/dynamic/sym-server:${SERVICE_VERSION}","init": true}}}',
-                },
-                "s4l-core-dy": {
-                    "simcore.service.settings": '[{"name": "env", "type": "string", "value": ["DISPLAY=:0"]},{"name": "env", "type": "string", "value": ["SYM_SERVER_HOSTNAME=%%container_name.sym-server%%"]},{"name": "mount", "type": "object", "value": [{"ReadOnly": true, "Source":"/tmp/.X11-unix", "Target": "/tmp/.X11-unix", "Type": "bind"}]}, {"name":"constraints", "type": "string", "value": ["node.platform.os == linux"]},{"name": "Resources", "type": "Resources", "value": {"Limits": {"NanoCPUs":4000000000, "MemoryBytes": 17179869184}, "Reservations": {"NanoCPUs": 100000000,"MemoryBytes": 536870912, "GenericResources": [{"DiscreteResourceSpec":{"Kind": "VRAM", "Value": 1}}]}}}]'
-                },
-                "sym-server": {"simcore.service.settings": "[]"},
-            },
-            ServiceResources.parse_obj(
-                ServiceResources.Config.schema_extra["examples"][1]
-            ),
-            id="s4l_case",
-        ),
-    ],
-)
-async def test_get_service_resources_sim4life_case(
-    mock_catalog_background_task,
-    create_mock_director_service_labels: Callable,
-    client: TestClient,
-    mapped_services_labels: Dict[str, Dict[str, Any]],
-    expected_service_resources: ServiceResources,
-) -> None:
-    service_key = "simcore/services/dynamic/sim4life-dy"
-    service_version = "3.0.0"
-
-    create_mock_director_service_labels(mapped_services_labels)
-
-    url = URL(f"/v0/services/{service_key}/{service_version}/resources")
-    response = client.get(f"{url}")
-    assert response.status_code == 200, f"{response.text}"
-    data = response.json()
-    received_service_resources = ServiceResources.parse_obj(data)
-
-    # assemble expected!
-
-    assert received_service_resources.dict() == expected_service_resources.dict()
-    assert received_service_resources.json() == expected_service_resources.json()
-    assert received_service_resources == expected_service_resources
-
-
-async def test_get_service_resources_raises_errors(
-    mock_catalog_background_task,
-    mock_director_service_labels: Route,
-    client: TestClient,
-) -> None:
-
-    service_key = f"simcore/services/{choice(['comp', 'dynamic'])}/jupyter-math"
-    service_version = f"{randint(0,100)}.{randint(0,100)}.{randint(0,100)}"
-    url = URL(f"/v0/services/{service_key}/{service_version}/resources")
-    # simulate a communication error
-    mock_director_service_labels.side_effect = httpx.HTTPError
-    response = client.get(f"{url}")
-    assert response.status_code == httpx.codes.SERVICE_UNAVAILABLE, f"{response.text}"
-    # simulate a missing service
-    mock_director_service_labels.respond(
-        httpx.codes.NOT_FOUND, json={"error": "service not found"}
-    )
-    response = client.get(f"{url}")
-    assert response.status_code == httpx.codes.NOT_FOUND, f"{response.text}"
-=======
-    assert len(data) == 0
->>>>>>> 775690fb
+    assert len(data) == 0