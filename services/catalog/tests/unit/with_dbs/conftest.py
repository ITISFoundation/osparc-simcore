# pylint:disable=unused-variable
# pylint:disable=unused-argument
# pylint:disable=redefined-outer-name

import sys
from pathlib import Path
from typing import Dict

import pytest
from fastapi import FastAPI
from starlette.testclient import TestClient

<<<<<<< HEAD
from fastapi import FastAPI
from simcore_service_catalog.api.dependencies.director import get_director_session
from simcore_service_catalog.core.application import init_app
from starlette.testclient import TestClient
=======
from simcore_service_catalog.core.application import init_app
>>>>>>> fd14df59

current_dir = Path(sys.argv[0] if __name__ == "__main__" else __file__).resolve().parent


<<<<<<< HEAD
@pytest.fixture
def app(
    monkeypatch, devel_environ: Dict[str, str], postgres_db: sa.engine.Engine
) -> FastAPI:
    # Emulates environ so settings can get config
    for key, value in devel_environ.items():
        monkeypatch.setenv(key, value)

    app = init_app()
    yield app


@pytest.fixture
def client(app: FastAPI) -> TestClient:
    with TestClient(app) as cli:
        # Note: this way we ensure the events are run in the application
        yield cli


@pytest.fixture()
async def director_mockup(loop, monkeypatch, app: FastAPI):
    class FakeDirector:
        async def get(self, url: str):
            return ""

    app.dependency_overrides[get_director_session] = FakeDirector

    yield

    app.dependency_overrides[get_director_session] = None
=======
@pytest.fixture(scope="session")
def test_docker_compose_file() -> Path:
    # OVERRIDES pytest_simcore.postgres_service2.test_docker_compose_file
    return current_dir / "docker-compose.yml"


@pytest.fixture
def app(
    monkeypatch,
    test_environment: Dict[str, str],  # pytest_simcore.postgres_service2
    apply_migration,  # pytest_simcore.postgres_service2
) -> FastAPI:

    # Emulates environ so settings can get config
    for key, value in test_environment.items():
        monkeypatch.setenv(key, value)

    app = init_app()
    yield app


@pytest.fixture
def client(app) -> TestClient:
    with TestClient(app) as cli:
        yield cli
>>>>>>> fd14df59
<|MERGE_RESOLUTION|>--- conflicted
+++ resolved
@@ -10,19 +10,14 @@
 from fastapi import FastAPI
 from starlette.testclient import TestClient
 
-<<<<<<< HEAD
 from fastapi import FastAPI
 from simcore_service_catalog.api.dependencies.director import get_director_session
 from simcore_service_catalog.core.application import init_app
 from starlette.testclient import TestClient
-=======
-from simcore_service_catalog.core.application import init_app
->>>>>>> fd14df59
 
 current_dir = Path(sys.argv[0] if __name__ == "__main__" else __file__).resolve().parent
 
 
-<<<<<<< HEAD
 @pytest.fixture
 def app(
     monkeypatch, devel_environ: Dict[str, str], postgres_db: sa.engine.Engine
@@ -52,31 +47,4 @@
 
     yield
 
-    app.dependency_overrides[get_director_session] = None
-=======
-@pytest.fixture(scope="session")
-def test_docker_compose_file() -> Path:
-    # OVERRIDES pytest_simcore.postgres_service2.test_docker_compose_file
-    return current_dir / "docker-compose.yml"
-
-
-@pytest.fixture
-def app(
-    monkeypatch,
-    test_environment: Dict[str, str],  # pytest_simcore.postgres_service2
-    apply_migration,  # pytest_simcore.postgres_service2
-) -> FastAPI:
-
-    # Emulates environ so settings can get config
-    for key, value in test_environment.items():
-        monkeypatch.setenv(key, value)
-
-    app = init_app()
-    yield app
-
-
-@pytest.fixture
-def client(app) -> TestClient:
-    with TestClient(app) as cli:
-        yield cli
->>>>>>> fd14df59
+    app.dependency_overrides[get_director_session] = None