aioboto3==13.1.1
    # via -r requirements/_test.in
aiobotocore==2.13.1
    # via aioboto3
aiofiles==24.1.0
    # via
    #   -c requirements/_base.txt
    #   aioboto3
aiohappyeyeballs==2.4.0
    # via
    #   -c requirements/_base.txt
    #   aiohttp
aiohttp==3.10.6
    # via
    #   -c requirements/../../../requirements/constraints.txt
    #   -c requirements/_base.txt
    #   aiobotocore
aioitertools==0.12.0
    # via aiobotocore
aiosignal==1.3.1
    # via
    #   -c requirements/_base.txt
    #   aiohttp
<<<<<<< HEAD
annotated-types==0.7.0
    # via
    #   -c requirements/_base.txt
    #   pydantic
anyio==3.6.2
=======
antlr4-python3-runtime==4.13.2
    # via moto
anyio==4.6.0
>>>>>>> d7026b73
    # via
    #   -c requirements/_base.txt
    #   httpx
asgi-lifespan==2.1.0
    # via -r requirements/_test.in
attrs==24.2.0
    # via
    #   -c requirements/_base.txt
    #   aiohttp
    #   jsonschema
    #   referencing
aws-sam-translator==1.91.0
    # via cfn-lint
aws-xray-sdk==2.14.0
    # via moto
blinker==1.8.2
    # via flask
boto3==1.34.131
    # via
    #   aiobotocore
    #   aws-sam-translator
    #   moto
botocore==1.34.131
    # via
    #   aiobotocore
    #   aws-xray-sdk
    #   boto3
    #   moto
    #   s3transfer
certifi==2024.8.30
    # via
    #   -c requirements/../../../requirements/constraints.txt
    #   -c requirements/_base.txt
    #   httpcore
    #   httpx
    #   requests
cffi==1.17.1
    # via cryptography
cfn-lint==1.15.1
    # via moto
charset-normalizer==3.3.2
    # via
    #   -c requirements/_base.txt
    #   requests
click==8.1.7
    # via
    #   -c requirements/_base.txt
    #   flask
coverage==7.6.1
    # via
    #   -r requirements/_test.in
    #   pytest-cov
cryptography==43.0.1
    # via
    #   -c requirements/../../../requirements/constraints.txt
    #   joserfc
    #   moto
docker==7.1.0
    # via moto
<<<<<<< HEAD
ecdsa==0.19.0
    # via
    #   moto
    #   python-jose
    #   sshpubkeys
faker==27.0.0
=======
faker==30.0.0
>>>>>>> d7026b73
    # via -r requirements/_test.in
flask==3.0.3
    # via
    #   flask-cors
    #   moto
flask-cors==5.0.0
    # via moto
frozenlist==1.4.1
    # via
    #   -c requirements/_base.txt
    #   aiohttp
    #   aiosignal
graphql-core==3.2.4
    # via moto
h11==0.14.0
    # via
    #   -c requirements/_base.txt
    #   httpcore
httpcore==1.0.5
    # via
    #   -c requirements/_base.txt
    #   httpx
httpx==0.27.2
    # via
    #   -c requirements/../../../requirements/constraints.txt
    #   -c requirements/_base.txt
    #   -r requirements/_test.in
idna==3.10
    # via
    #   -c requirements/_base.txt
    #   anyio
    #   httpx
    #   requests
    #   yarl
iniconfig==2.0.0
    # via pytest
itsdangerous==2.2.0
    # via flask
jinja2==3.1.4
    # via
    #   -c requirements/../../../requirements/constraints.txt
    #   flask
    #   moto
jmespath==1.0.1
    # via
    #   boto3
    #   botocore
joserfc==1.0.0
    # via moto
jsondiff==2.2.1
    # via moto
jsonpatch==1.33
    # via cfn-lint
jsonpath-ng==1.6.1
    # via moto
jsonpointer==3.0.0
    # via jsonpatch
jsonschema==4.23.0
    # via
    #   -c requirements/_base.txt
    #   aws-sam-translator
    #   openapi-schema-validator
    #   openapi-spec-validator
jsonschema-path==0.3.3
    # via openapi-spec-validator
jsonschema-specifications==2023.7.1
    # via
    #   -c requirements/_base.txt
    #   jsonschema
    #   openapi-schema-validator
lazy-object-proxy==1.10.0
    # via openapi-spec-validator
markupsafe==2.1.5
    # via
    #   jinja2
    #   werkzeug
moto==5.0.15
    # via -r requirements/_test.in
mpmath==1.3.0
    # via sympy
multidict==6.1.0
    # via
    #   -c requirements/_base.txt
    #   aiohttp
    #   yarl
networkx==3.3
    # via cfn-lint
openapi-schema-validator==0.6.2
    # via openapi-spec-validator
openapi-spec-validator==0.7.1
    # via moto
packaging==24.1
    # via
    #   -c requirements/_base.txt
    #   pytest
pathable==0.4.3
    # via jsonschema-path
pluggy==1.5.0
    # via pytest
ply==3.11
    # via jsonpath-ng
py-partiql-parser==0.5.6
    # via moto
pycparser==2.22
    # via cffi
<<<<<<< HEAD
pydantic==2.9.2
=======
pydantic==1.10.18
>>>>>>> d7026b73
    # via
    #   -c requirements/../../../requirements/constraints.txt
    #   -c requirements/_base.txt
    #   aws-sam-translator
<<<<<<< HEAD
pydantic-core==2.23.4
    # via
    #   -c requirements/_base.txt
    #   pydantic
pyparsing==3.1.2
=======
pyparsing==3.1.4
>>>>>>> d7026b73
    # via moto
pytest==8.3.3
    # via
    #   -r requirements/_test.in
    #   pytest-asyncio
    #   pytest-cov
    #   pytest-mock
pytest-asyncio==0.23.8
    # via
    #   -c requirements/../../../requirements/constraints.txt
    #   -r requirements/_test.in
pytest-cov==5.0.0
    # via -r requirements/_test.in
pytest-mock==3.14.0
    # via -r requirements/_test.in
pytest-runner==6.0.1
    # via -r requirements/_test.in
python-dateutil==2.9.0.post0
    # via
    #   -c requirements/_base.txt
    #   botocore
    #   faker
    #   moto
python-dotenv==1.0.1
    # via -r requirements/_test.in
pyyaml==6.0.2
    # via
    #   -c requirements/../../../requirements/constraints.txt
    #   -c requirements/_base.txt
    #   cfn-lint
    #   jsondiff
    #   jsonschema-path
    #   moto
    #   responses
referencing==0.29.3
    # via
    #   -c requirements/_base.txt
    #   jsonschema
    #   jsonschema-path
    #   jsonschema-specifications
regex==2024.9.11
    # via cfn-lint
requests==2.32.3
    # via
    #   -c requirements/_base.txt
    #   docker
    #   jsonschema-path
    #   moto
    #   responses
responses==0.25.3
    # via moto
rfc3339-validator==0.1.4
    # via openapi-schema-validator
rpds-py==0.20.0
    # via
    #   -c requirements/_base.txt
    #   jsonschema
    #   referencing
s3transfer==0.10.2
    # via boto3
setuptools==75.1.0
    # via
    #   -c requirements/_base.txt
    #   moto
six==1.16.0
    # via
    #   -c requirements/_base.txt
    #   python-dateutil
    #   rfc3339-validator
sniffio==1.3.1
    # via
    #   -c requirements/_base.txt
    #   anyio
    #   asgi-lifespan
    #   httpx
sympy==1.13.3
    # via cfn-lint
typing-extensions==4.12.2
    # via
    #   -c requirements/_base.txt
    #   aws-sam-translator
    #   cfn-lint
    #   pydantic
<<<<<<< HEAD
    #   pydantic-core
urllib3==2.2.2
=======
urllib3==2.2.3
>>>>>>> d7026b73
    # via
    #   -c requirements/../../../requirements/constraints.txt
    #   -c requirements/_base.txt
    #   botocore
    #   docker
    #   requests
    #   responses
werkzeug==3.0.4
    # via
    #   flask
    #   moto
wrapt==1.16.0
    # via
    #   -c requirements/_base.txt
    #   aiobotocore
    #   aws-xray-sdk
xmltodict==0.13.0
    # via moto
yarl==1.12.1
    # via
    #   -c requirements/_base.txt
    #   aiohttp<|MERGE_RESOLUTION|>--- conflicted
+++ resolved
@@ -21,17 +21,13 @@
     # via
     #   -c requirements/_base.txt
     #   aiohttp
-<<<<<<< HEAD
 annotated-types==0.7.0
     # via
     #   -c requirements/_base.txt
     #   pydantic
-anyio==3.6.2
-=======
 antlr4-python3-runtime==4.13.2
     # via moto
 anyio==4.6.0
->>>>>>> d7026b73
     # via
     #   -c requirements/_base.txt
     #   httpx
@@ -91,16 +87,12 @@
     #   moto
 docker==7.1.0
     # via moto
-<<<<<<< HEAD
 ecdsa==0.19.0
     # via
     #   moto
     #   python-jose
     #   sshpubkeys
-faker==27.0.0
-=======
 faker==30.0.0
->>>>>>> d7026b73
     # via -r requirements/_test.in
 flask==3.0.3
     # via
@@ -206,24 +198,16 @@
     # via moto
 pycparser==2.22
     # via cffi
-<<<<<<< HEAD
 pydantic==2.9.2
-=======
-pydantic==1.10.18
->>>>>>> d7026b73
     # via
     #   -c requirements/../../../requirements/constraints.txt
     #   -c requirements/_base.txt
     #   aws-sam-translator
-<<<<<<< HEAD
 pydantic-core==2.23.4
     # via
     #   -c requirements/_base.txt
     #   pydantic
-pyparsing==3.1.2
-=======
 pyparsing==3.1.4
->>>>>>> d7026b73
     # via moto
 pytest==8.3.3
     # via
@@ -307,12 +291,7 @@
     #   aws-sam-translator
     #   cfn-lint
     #   pydantic
-<<<<<<< HEAD
-    #   pydantic-core
-urllib3==2.2.2
-=======
 urllib3==2.2.3
->>>>>>> d7026b73
     # via
     #   -c requirements/../../../requirements/constraints.txt
     #   -c requirements/_base.txt
