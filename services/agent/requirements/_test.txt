--- conflicted
+++ resolved
@@ -26,11 +26,7 @@
     #   -c requirements/_base.txt
     #   aiohttp
     #   jsonschema
-<<<<<<< HEAD
-aws-sam-translator==1.90.0
-=======
 aws-sam-translator==1.91.0
->>>>>>> 4fc39bb6
     # via cfn-lint
 aws-xray-sdk==2.14.0
     # via moto
