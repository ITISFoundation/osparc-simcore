--- conflicted
+++ resolved
@@ -25,13 +25,9 @@
     # via aio-pika
 aiosignal==1.3.1
     # via aiohttp
-<<<<<<< HEAD
 annotated-types==0.7.0
     # via pydantic
-anyio==3.6.2
-=======
 anyio==4.6.0
->>>>>>> d7026b73
     # via
     #   fast-depends
     #   faststream
@@ -76,13 +72,9 @@
     # via email-validator
 email-validator==2.2.0
     # via pydantic
-<<<<<<< HEAD
-fastapi==0.115.0
-=======
 fast-depends==2.4.11
     # via faststream
-fastapi==0.99.1
->>>>>>> d7026b73
+fastapi==0.115.0
     # via
     #   -r requirements/../../../packages/service-library/requirements/_fastapi.in
     #   -r requirements/_base.in
@@ -210,17 +202,13 @@
     #   prometheus-fastapi-instrumentator
 prometheus-fastapi-instrumentator==6.1.0
     # via -r requirements/../../../packages/service-library/requirements/_fastapi.in
-<<<<<<< HEAD
-pydantic==2.9.2
-=======
 protobuf==4.25.5
     # via
     #   googleapis-common-protos
     #   opentelemetry-proto
 psutil==6.0.0
     # via -r requirements/../../../packages/service-library/requirements/_base.in
-pydantic==1.10.18
->>>>>>> d7026b73
+pydantic==2.9.2
     # via
     #   -c requirements/../../../packages/models-library/requirements/../../../requirements/constraints.txt
     #   -c requirements/../../../packages/service-library/requirements/../../../packages/models-library/requirements/../../../requirements/constraints.txt
@@ -236,7 +224,6 @@
     #   -r requirements/_base.in
     #   fast-depends
     #   fastapi
-<<<<<<< HEAD
     #   pydantic-extra-types
     #   pydantic-settings
 pydantic-core==2.23.4
@@ -247,22 +234,17 @@
     # via
     #   -r requirements/../../../packages/models-library/requirements/_base.in
     #   -r requirements/../../../packages/settings-library/requirements/_base.in
-pygments==2.15.1
-=======
 pygments==2.18.0
->>>>>>> d7026b73
     # via rich
 pyinstrument==4.7.3
     # via -r requirements/../../../packages/service-library/requirements/_base.in
 python-dateutil==2.9.0.post0
     # via arrow
-<<<<<<< HEAD
 python-dotenv==1.0.0
     # via
     #   -r requirements/_base.in
     #   pydantic-settings
 rich==13.4.2
-=======
 pyyaml==6.0.2
     # via
     #   -c requirements/../../../packages/models-library/requirements/../../../requirements/constraints.txt
@@ -282,7 +264,6 @@
     #   -c requirements/../../../requirements/constraints.txt
     #   -r requirements/../../../packages/service-library/requirements/_base.in
 referencing==0.29.3
->>>>>>> d7026b73
     # via
     #   -c requirements/../../../packages/service-library/requirements/./constraints.txt
     #   jsonschema
@@ -317,14 +298,6 @@
     #   -c requirements/../../../packages/settings-library/requirements/../../../requirements/constraints.txt
     #   -c requirements/../../../requirements/constraints.txt
     #   fastapi
-<<<<<<< HEAD
-typer==0.12.3
-    # via -r requirements/../../../packages/settings-library/requirements/_base.in
-typing-extensions==4.12.2
-    # via
-    #   aiodocker
-    #   fastapi
-=======
 tenacity==9.0.0
     # via -r requirements/../../../packages/service-library/requirements/_base.in
 toolz==0.12.1
@@ -343,7 +316,6 @@
     #   fastapi
     #   faststream
     #   opentelemetry-sdk
->>>>>>> d7026b73
     #   pydantic
     #   pydantic-core
     #   typer
