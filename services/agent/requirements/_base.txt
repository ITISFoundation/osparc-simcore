aio-pika==9.4.3
    # via -r requirements/../../../packages/service-library/requirements/_base.in
aiocache==0.12.3
    # via -r requirements/../../../packages/service-library/requirements/_base.in
aiodebug==2.3.0
    # via -r requirements/../../../packages/service-library/requirements/_base.in
aiodocker==0.23.0
    # via
    #   -r requirements/../../../packages/service-library/requirements/_base.in
    #   -r requirements/_base.in
aiofiles==24.1.0
    # via -r requirements/../../../packages/service-library/requirements/_base.in
aiohappyeyeballs==2.4.3
    # via aiohttp
aiohttp==3.10.10
    # via
    #   -c requirements/../../../packages/common-library/requirements/../../../requirements/constraints.txt
    #   -c requirements/../../../packages/models-library/requirements/../../../packages/common-library/requirements/../../../requirements/constraints.txt
    #   -c requirements/../../../packages/models-library/requirements/../../../requirements/constraints.txt
    #   -c requirements/../../../packages/service-library/requirements/../../../packages/common-library/requirements/../../../requirements/constraints.txt
    #   -c requirements/../../../packages/service-library/requirements/../../../packages/models-library/requirements/../../../packages/common-library/requirements/../../../requirements/constraints.txt
    #   -c requirements/../../../packages/service-library/requirements/../../../packages/models-library/requirements/../../../requirements/constraints.txt
    #   -c requirements/../../../packages/service-library/requirements/../../../packages/settings-library/requirements/../../../packages/common-library/requirements/../../../requirements/constraints.txt
    #   -c requirements/../../../packages/service-library/requirements/../../../packages/settings-library/requirements/../../../requirements/constraints.txt
    #   -c requirements/../../../packages/service-library/requirements/../../../requirements/constraints.txt
    #   -c requirements/../../../packages/settings-library/requirements/../../../packages/common-library/requirements/../../../requirements/constraints.txt
    #   -c requirements/../../../packages/settings-library/requirements/../../../requirements/constraints.txt
    #   -c requirements/../../../requirements/constraints.txt
    #   aiodocker
aiormq==6.8.1
    # via aio-pika
aiosignal==1.3.1
    # via aiohttp
annotated-types==0.7.0
    # via pydantic
anyio==4.6.2.post1
    # via
    #   fast-depends
    #   faststream
    #   httpx
    #   starlette
arrow==1.3.0
    # via
    #   -r requirements/../../../packages/models-library/requirements/_base.in
    #   -r requirements/../../../packages/service-library/requirements/../../../packages/models-library/requirements/_base.in
    #   -r requirements/../../../packages/service-library/requirements/_base.in
asgiref==3.8.1
    # via opentelemetry-instrumentation-asgi
async-timeout==4.0.3
    # via redis
attrs==24.2.0
    # via
    #   aiohttp
    #   jsonschema
    #   referencing
certifi==2024.8.30
    # via
    #   -c requirements/../../../packages/common-library/requirements/../../../requirements/constraints.txt
    #   -c requirements/../../../packages/models-library/requirements/../../../packages/common-library/requirements/../../../requirements/constraints.txt
    #   -c requirements/../../../packages/models-library/requirements/../../../requirements/constraints.txt
    #   -c requirements/../../../packages/service-library/requirements/../../../packages/common-library/requirements/../../../requirements/constraints.txt
    #   -c requirements/../../../packages/service-library/requirements/../../../packages/models-library/requirements/../../../packages/common-library/requirements/../../../requirements/constraints.txt
    #   -c requirements/../../../packages/service-library/requirements/../../../packages/models-library/requirements/../../../requirements/constraints.txt
    #   -c requirements/../../../packages/service-library/requirements/../../../packages/settings-library/requirements/../../../packages/common-library/requirements/../../../requirements/constraints.txt
    #   -c requirements/../../../packages/service-library/requirements/../../../packages/settings-library/requirements/../../../requirements/constraints.txt
    #   -c requirements/../../../packages/service-library/requirements/../../../requirements/constraints.txt
    #   -c requirements/../../../packages/settings-library/requirements/../../../packages/common-library/requirements/../../../requirements/constraints.txt
    #   -c requirements/../../../packages/settings-library/requirements/../../../requirements/constraints.txt
    #   -c requirements/../../../requirements/constraints.txt
    #   httpcore
    #   httpx
    #   requests
charset-normalizer==3.4.0
    # via requests
click==8.1.7
    # via
    #   typer
    #   uvicorn
deprecated==1.2.14
    # via
    #   opentelemetry-api
    #   opentelemetry-exporter-otlp-proto-grpc
    #   opentelemetry-exporter-otlp-proto-http
    #   opentelemetry-semantic-conventions
dnspython==2.7.0
    # via email-validator
email-validator==2.2.0
    # via pydantic
fast-depends==2.4.12
    # via faststream
fastapi==0.115.2
    # via
    #   -r requirements/../../../packages/service-library/requirements/_fastapi.in
    #   -r requirements/_base.in
faststream==0.5.28
    # via -r requirements/../../../packages/service-library/requirements/_base.in
frozenlist==1.4.1
    # via
    #   aiohttp
    #   aiosignal
googleapis-common-protos==1.65.0
    # via
    #   opentelemetry-exporter-otlp-proto-grpc
    #   opentelemetry-exporter-otlp-proto-http
grpcio==1.67.0
    # via opentelemetry-exporter-otlp-proto-grpc
h11==0.14.0
    # via
    #   httpcore
    #   uvicorn
httpcore==1.0.6
    # via httpx
httpx==0.27.2
    # via
    #   -c requirements/../../../packages/common-library/requirements/../../../requirements/constraints.txt
    #   -c requirements/../../../packages/models-library/requirements/../../../packages/common-library/requirements/../../../requirements/constraints.txt
    #   -c requirements/../../../packages/models-library/requirements/../../../requirements/constraints.txt
    #   -c requirements/../../../packages/service-library/requirements/../../../packages/common-library/requirements/../../../requirements/constraints.txt
    #   -c requirements/../../../packages/service-library/requirements/../../../packages/models-library/requirements/../../../packages/common-library/requirements/../../../requirements/constraints.txt
    #   -c requirements/../../../packages/service-library/requirements/../../../packages/models-library/requirements/../../../requirements/constraints.txt
    #   -c requirements/../../../packages/service-library/requirements/../../../packages/settings-library/requirements/../../../packages/common-library/requirements/../../../requirements/constraints.txt
    #   -c requirements/../../../packages/service-library/requirements/../../../packages/settings-library/requirements/../../../requirements/constraints.txt
    #   -c requirements/../../../packages/service-library/requirements/../../../requirements/constraints.txt
    #   -c requirements/../../../packages/settings-library/requirements/../../../packages/common-library/requirements/../../../requirements/constraints.txt
    #   -c requirements/../../../packages/settings-library/requirements/../../../requirements/constraints.txt
    #   -c requirements/../../../requirements/constraints.txt
    #   -r requirements/../../../packages/service-library/requirements/_fastapi.in
idna==3.10
    # via
    #   anyio
    #   email-validator
    #   httpx
    #   requests
    #   yarl
importlib-metadata==8.4.0
    # via opentelemetry-api
jsonschema==4.23.0
    # via
    #   -r requirements/../../../packages/models-library/requirements/_base.in
    #   -r requirements/../../../packages/service-library/requirements/../../../packages/models-library/requirements/_base.in
jsonschema-specifications==2023.7.1
    # via jsonschema
markdown-it-py==3.0.0
    # via rich
mdurl==0.1.2
    # via markdown-it-py
multidict==6.1.0
    # via
    #   aiohttp
    #   yarl
opentelemetry-api==1.27.0
    # via
    #   -r requirements/../../../packages/service-library/requirements/_base.in
    #   opentelemetry-exporter-otlp-proto-grpc
    #   opentelemetry-exporter-otlp-proto-http
    #   opentelemetry-instrumentation
    #   opentelemetry-instrumentation-asgi
    #   opentelemetry-instrumentation-fastapi
    #   opentelemetry-instrumentation-redis
    #   opentelemetry-instrumentation-requests
    #   opentelemetry-sdk
    #   opentelemetry-semantic-conventions
opentelemetry-exporter-otlp==1.27.0
    # via -r requirements/../../../packages/service-library/requirements/_base.in
opentelemetry-exporter-otlp-proto-common==1.27.0
    # via
    #   opentelemetry-exporter-otlp-proto-grpc
    #   opentelemetry-exporter-otlp-proto-http
opentelemetry-exporter-otlp-proto-grpc==1.27.0
    # via opentelemetry-exporter-otlp
opentelemetry-exporter-otlp-proto-http==1.27.0
    # via opentelemetry-exporter-otlp
opentelemetry-instrumentation==0.48b0
    # via
    #   opentelemetry-instrumentation-asgi
    #   opentelemetry-instrumentation-fastapi
    #   opentelemetry-instrumentation-redis
    #   opentelemetry-instrumentation-requests
opentelemetry-instrumentation-asgi==0.48b0
    # via opentelemetry-instrumentation-fastapi
opentelemetry-instrumentation-fastapi==0.48b0
    # via -r requirements/../../../packages/service-library/requirements/_fastapi.in
opentelemetry-instrumentation-redis==0.48b0
    # via -r requirements/../../../packages/service-library/requirements/_base.in
opentelemetry-instrumentation-requests==0.48b0
    # via -r requirements/../../../packages/service-library/requirements/_base.in
opentelemetry-proto==1.27.0
    # via
    #   opentelemetry-exporter-otlp-proto-common
    #   opentelemetry-exporter-otlp-proto-grpc
    #   opentelemetry-exporter-otlp-proto-http
opentelemetry-sdk==1.27.0
    # via
    #   -r requirements/../../../packages/service-library/requirements/_base.in
    #   opentelemetry-exporter-otlp-proto-grpc
    #   opentelemetry-exporter-otlp-proto-http
opentelemetry-semantic-conventions==0.48b0
    # via
    #   opentelemetry-instrumentation-asgi
    #   opentelemetry-instrumentation-fastapi
    #   opentelemetry-instrumentation-redis
    #   opentelemetry-instrumentation-requests
    #   opentelemetry-sdk
opentelemetry-util-http==0.48b0
    # via
    #   opentelemetry-instrumentation-asgi
    #   opentelemetry-instrumentation-fastapi
    #   opentelemetry-instrumentation-requests
orjson==3.10.7
    # via
    #   -c requirements/../../../packages/common-library/requirements/../../../requirements/constraints.txt
    #   -c requirements/../../../packages/models-library/requirements/../../../packages/common-library/requirements/../../../requirements/constraints.txt
    #   -c requirements/../../../packages/models-library/requirements/../../../requirements/constraints.txt
    #   -c requirements/../../../packages/service-library/requirements/../../../packages/common-library/requirements/../../../requirements/constraints.txt
    #   -c requirements/../../../packages/service-library/requirements/../../../packages/models-library/requirements/../../../packages/common-library/requirements/../../../requirements/constraints.txt
    #   -c requirements/../../../packages/service-library/requirements/../../../packages/models-library/requirements/../../../requirements/constraints.txt
    #   -c requirements/../../../packages/service-library/requirements/../../../packages/settings-library/requirements/../../../packages/common-library/requirements/../../../requirements/constraints.txt
    #   -c requirements/../../../packages/service-library/requirements/../../../packages/settings-library/requirements/../../../requirements/constraints.txt
    #   -c requirements/../../../packages/service-library/requirements/../../../requirements/constraints.txt
    #   -c requirements/../../../packages/settings-library/requirements/../../../packages/common-library/requirements/../../../requirements/constraints.txt
    #   -c requirements/../../../packages/settings-library/requirements/../../../requirements/constraints.txt
    #   -c requirements/../../../requirements/constraints.txt
    #   -r requirements/../../../packages/common-library/requirements/_base.in
    #   -r requirements/../../../packages/models-library/requirements/../../../packages/common-library/requirements/_base.in
    #   -r requirements/../../../packages/models-library/requirements/_base.in
    #   -r requirements/../../../packages/service-library/requirements/../../../packages/common-library/requirements/_base.in
    #   -r requirements/../../../packages/service-library/requirements/../../../packages/models-library/requirements/../../../packages/common-library/requirements/_base.in
    #   -r requirements/../../../packages/service-library/requirements/../../../packages/models-library/requirements/_base.in
    #   -r requirements/../../../packages/service-library/requirements/../../../packages/settings-library/requirements/../../../packages/common-library/requirements/_base.in
    #   -r requirements/../../../packages/settings-library/requirements/../../../packages/common-library/requirements/_base.in
packaging==24.1
    # via -r requirements/_base.in
pamqp==3.3.0
    # via aiormq
prometheus-client==0.21.0
    # via
    #   -r requirements/../../../packages/service-library/requirements/_fastapi.in
    #   prometheus-fastapi-instrumentator
prometheus-fastapi-instrumentator==7.0.0
    # via -r requirements/../../../packages/service-library/requirements/_fastapi.in
propcache==0.2.0
    # via yarl
protobuf==4.25.5
    # via
    #   googleapis-common-protos
    #   opentelemetry-proto
psutil==6.0.0
    # via -r requirements/../../../packages/service-library/requirements/_base.in
pydantic==2.9.2
    # via
    #   -c requirements/../../../packages/common-library/requirements/../../../requirements/constraints.txt
    #   -c requirements/../../../packages/models-library/requirements/../../../packages/common-library/requirements/../../../requirements/constraints.txt
    #   -c requirements/../../../packages/models-library/requirements/../../../requirements/constraints.txt
    #   -c requirements/../../../packages/service-library/requirements/../../../packages/common-library/requirements/../../../requirements/constraints.txt
    #   -c requirements/../../../packages/service-library/requirements/../../../packages/models-library/requirements/../../../packages/common-library/requirements/../../../requirements/constraints.txt
    #   -c requirements/../../../packages/service-library/requirements/../../../packages/models-library/requirements/../../../requirements/constraints.txt
    #   -c requirements/../../../packages/service-library/requirements/../../../packages/settings-library/requirements/../../../packages/common-library/requirements/../../../requirements/constraints.txt
    #   -c requirements/../../../packages/service-library/requirements/../../../packages/settings-library/requirements/../../../requirements/constraints.txt
    #   -c requirements/../../../packages/service-library/requirements/../../../requirements/constraints.txt
    #   -c requirements/../../../packages/settings-library/requirements/../../../packages/common-library/requirements/../../../requirements/constraints.txt
    #   -c requirements/../../../packages/settings-library/requirements/../../../requirements/constraints.txt
    #   -c requirements/../../../requirements/constraints.txt
    #   -r requirements/../../../packages/common-library/requirements/_base.in
    #   -r requirements/../../../packages/models-library/requirements/../../../packages/common-library/requirements/_base.in
    #   -r requirements/../../../packages/models-library/requirements/_base.in
    #   -r requirements/../../../packages/service-library/requirements/../../../packages/common-library/requirements/_base.in
    #   -r requirements/../../../packages/service-library/requirements/../../../packages/models-library/requirements/../../../packages/common-library/requirements/_base.in
    #   -r requirements/../../../packages/service-library/requirements/../../../packages/models-library/requirements/_base.in
    #   -r requirements/../../../packages/service-library/requirements/../../../packages/settings-library/requirements/../../../packages/common-library/requirements/_base.in
    #   -r requirements/../../../packages/service-library/requirements/../../../packages/settings-library/requirements/_base.in
    #   -r requirements/../../../packages/service-library/requirements/_base.in
    #   -r requirements/../../../packages/settings-library/requirements/../../../packages/common-library/requirements/_base.in
    #   -r requirements/../../../packages/settings-library/requirements/_base.in
    #   -r requirements/_base.in
    #   fast-depends
    #   fastapi
    #   pydantic-extra-types
    #   pydantic-settings
pydantic-core==2.23.4
    # via pydantic
pydantic-extra-types==2.9.0
    # via
    #   -r requirements/../../../packages/common-library/requirements/_base.in
    #   -r requirements/../../../packages/models-library/requirements/../../../packages/common-library/requirements/_base.in
    #   -r requirements/../../../packages/models-library/requirements/_base.in
    #   -r requirements/../../../packages/service-library/requirements/../../../packages/common-library/requirements/_base.in
    #   -r requirements/../../../packages/service-library/requirements/../../../packages/models-library/requirements/../../../packages/common-library/requirements/_base.in
    #   -r requirements/../../../packages/service-library/requirements/../../../packages/models-library/requirements/_base.in
    #   -r requirements/../../../packages/service-library/requirements/../../../packages/settings-library/requirements/../../../packages/common-library/requirements/_base.in
    #   -r requirements/../../../packages/settings-library/requirements/../../../packages/common-library/requirements/_base.in
pydantic-settings==2.6.1
    # via
    #   -r requirements/../../../packages/models-library/requirements/_base.in
    #   -r requirements/../../../packages/service-library/requirements/../../../packages/models-library/requirements/_base.in
    #   -r requirements/../../../packages/service-library/requirements/../../../packages/settings-library/requirements/_base.in
    #   -r requirements/../../../packages/settings-library/requirements/_base.in
pygments==2.18.0
    # via rich
pyinstrument==5.0.0
    # via -r requirements/../../../packages/service-library/requirements/_base.in
python-dateutil==2.9.0.post0
    # via arrow
python-dotenv==1.0.1
    # via pydantic-settings
pyyaml==6.0.2
    # via
    #   -c requirements/../../../packages/common-library/requirements/../../../requirements/constraints.txt
    #   -c requirements/../../../packages/models-library/requirements/../../../packages/common-library/requirements/../../../requirements/constraints.txt
    #   -c requirements/../../../packages/models-library/requirements/../../../requirements/constraints.txt
    #   -c requirements/../../../packages/service-library/requirements/../../../packages/common-library/requirements/../../../requirements/constraints.txt
    #   -c requirements/../../../packages/service-library/requirements/../../../packages/models-library/requirements/../../../packages/common-library/requirements/../../../requirements/constraints.txt
    #   -c requirements/../../../packages/service-library/requirements/../../../packages/models-library/requirements/../../../requirements/constraints.txt
    #   -c requirements/../../../packages/service-library/requirements/../../../packages/settings-library/requirements/../../../packages/common-library/requirements/../../../requirements/constraints.txt
    #   -c requirements/../../../packages/service-library/requirements/../../../packages/settings-library/requirements/../../../requirements/constraints.txt
    #   -c requirements/../../../packages/service-library/requirements/../../../requirements/constraints.txt
    #   -c requirements/../../../packages/settings-library/requirements/../../../packages/common-library/requirements/../../../requirements/constraints.txt
    #   -c requirements/../../../packages/settings-library/requirements/../../../requirements/constraints.txt
    #   -c requirements/../../../requirements/constraints.txt
    #   -r requirements/../../../packages/service-library/requirements/_base.in
redis==5.1.1
    # via
    #   -c requirements/../../../packages/common-library/requirements/../../../requirements/constraints.txt
    #   -c requirements/../../../packages/models-library/requirements/../../../packages/common-library/requirements/../../../requirements/constraints.txt
    #   -c requirements/../../../packages/models-library/requirements/../../../requirements/constraints.txt
    #   -c requirements/../../../packages/service-library/requirements/../../../packages/common-library/requirements/../../../requirements/constraints.txt
    #   -c requirements/../../../packages/service-library/requirements/../../../packages/models-library/requirements/../../../packages/common-library/requirements/../../../requirements/constraints.txt
    #   -c requirements/../../../packages/service-library/requirements/../../../packages/models-library/requirements/../../../requirements/constraints.txt
    #   -c requirements/../../../packages/service-library/requirements/../../../packages/settings-library/requirements/../../../packages/common-library/requirements/../../../requirements/constraints.txt
    #   -c requirements/../../../packages/service-library/requirements/../../../packages/settings-library/requirements/../../../requirements/constraints.txt
    #   -c requirements/../../../packages/service-library/requirements/../../../requirements/constraints.txt
    #   -c requirements/../../../packages/settings-library/requirements/../../../packages/common-library/requirements/../../../requirements/constraints.txt
    #   -c requirements/../../../packages/settings-library/requirements/../../../requirements/constraints.txt
    #   -c requirements/../../../requirements/constraints.txt
    #   -r requirements/../../../packages/service-library/requirements/_base.in
referencing==0.29.3
    # via
    #   -c requirements/../../../packages/service-library/requirements/./constraints.txt
    #   jsonschema
    #   jsonschema-specifications
repro-zipfile==0.3.1
    # via -r requirements/../../../packages/service-library/requirements/_base.in
requests==2.32.3
    # via opentelemetry-exporter-otlp-proto-http
rich==13.9.2
    # via
    #   -r requirements/../../../packages/service-library/requirements/../../../packages/settings-library/requirements/_base.in
    #   -r requirements/../../../packages/settings-library/requirements/_base.in
    #   typer
rpds-py==0.20.0
    # via
    #   jsonschema
    #   referencing
setuptools==75.2.0
    # via opentelemetry-instrumentation
shellingham==1.5.4
    # via typer
six==1.16.0
    # via python-dateutil
sniffio==1.3.1
    # via
    #   anyio
    #   httpx
starlette==0.40.0
    # via
    #   -c requirements/../../../packages/common-library/requirements/../../../requirements/constraints.txt
    #   -c requirements/../../../packages/models-library/requirements/../../../packages/common-library/requirements/../../../requirements/constraints.txt
    #   -c requirements/../../../packages/models-library/requirements/../../../requirements/constraints.txt
    #   -c requirements/../../../packages/service-library/requirements/../../../packages/common-library/requirements/../../../requirements/constraints.txt
    #   -c requirements/../../../packages/service-library/requirements/../../../packages/models-library/requirements/../../../packages/common-library/requirements/../../../requirements/constraints.txt
    #   -c requirements/../../../packages/service-library/requirements/../../../packages/models-library/requirements/../../../requirements/constraints.txt
    #   -c requirements/../../../packages/service-library/requirements/../../../packages/settings-library/requirements/../../../packages/common-library/requirements/../../../requirements/constraints.txt
    #   -c requirements/../../../packages/service-library/requirements/../../../packages/settings-library/requirements/../../../requirements/constraints.txt
    #   -c requirements/../../../packages/service-library/requirements/../../../requirements/constraints.txt
    #   -c requirements/../../../packages/settings-library/requirements/../../../packages/common-library/requirements/../../../requirements/constraints.txt
    #   -c requirements/../../../packages/settings-library/requirements/../../../requirements/constraints.txt
    #   -c requirements/../../../requirements/constraints.txt
    #   fastapi
    #   prometheus-fastapi-instrumentator
tenacity==9.0.0
    # via -r requirements/../../../packages/service-library/requirements/_base.in
toolz==1.0.0
    # via -r requirements/../../../packages/service-library/requirements/_base.in
tqdm==4.66.5
    # via -r requirements/../../../packages/service-library/requirements/_base.in
typer==0.12.5
    # via
    #   -r requirements/../../../packages/service-library/requirements/../../../packages/settings-library/requirements/_base.in
    #   -r requirements/../../../packages/settings-library/requirements/_base.in
types-python-dateutil==2.9.0.20241003
    # via arrow
typing-extensions==4.12.2
    # via
    #   aiodebug
    #   fastapi
    #   faststream
    #   opentelemetry-sdk
    #   pydantic
    #   pydantic-core
    #   typer
urllib3==2.2.3
    # via
    #   -c requirements/../../../packages/common-library/requirements/../../../requirements/constraints.txt
    #   -c requirements/../../../packages/models-library/requirements/../../../packages/common-library/requirements/../../../requirements/constraints.txt
    #   -c requirements/../../../packages/models-library/requirements/../../../requirements/constraints.txt
    #   -c requirements/../../../packages/service-library/requirements/../../../packages/common-library/requirements/../../../requirements/constraints.txt
    #   -c requirements/../../../packages/service-library/requirements/../../../packages/models-library/requirements/../../../packages/common-library/requirements/../../../requirements/constraints.txt
    #   -c requirements/../../../packages/service-library/requirements/../../../packages/models-library/requirements/../../../requirements/constraints.txt
    #   -c requirements/../../../packages/service-library/requirements/../../../packages/settings-library/requirements/../../../packages/common-library/requirements/../../../requirements/constraints.txt
    #   -c requirements/../../../packages/service-library/requirements/../../../packages/settings-library/requirements/../../../requirements/constraints.txt
    #   -c requirements/../../../packages/service-library/requirements/../../../requirements/constraints.txt
    #   -c requirements/../../../packages/settings-library/requirements/../../../packages/common-library/requirements/../../../requirements/constraints.txt
    #   -c requirements/../../../packages/settings-library/requirements/../../../requirements/constraints.txt
    #   -c requirements/../../../requirements/constraints.txt
    #   requests
uvicorn==0.32.0
    # via
    #   -r requirements/../../../packages/service-library/requirements/_fastapi.in
    #   -r requirements/_base.in
wrapt==1.16.0
    # via
    #   deprecated
    #   opentelemetry-instrumentation
<<<<<<< HEAD
yarl==1.15.3
=======
    #   opentelemetry-instrumentation-redis
yarl==1.12.1
>>>>>>> 927319c4
    # via
    #   aio-pika
    #   aiohttp
    #   aiormq
zipp==3.20.2
    # via importlib-metadata<|MERGE_RESOLUTION|>--- conflicted
+++ resolved
@@ -420,12 +420,7 @@
     # via
     #   deprecated
     #   opentelemetry-instrumentation
-<<<<<<< HEAD
 yarl==1.15.3
-=======
-    #   opentelemetry-instrumentation-redis
-yarl==1.12.1
->>>>>>> 927319c4
     # via
     #   aio-pika
     #   aiohttp
