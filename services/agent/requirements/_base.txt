--- conflicted
+++ resolved
@@ -25,11 +25,8 @@
     # via aio-pika
 aiosignal==1.3.1
     # via aiohttp
-<<<<<<< HEAD
 annotated-types==0.7.0
     # via pydantic
-=======
->>>>>>> 1032d562
 anyio==4.6.0
     # via
     #   fast-depends
@@ -77,11 +74,7 @@
     # via pydantic
 fast-depends==2.4.11
     # via faststream
-<<<<<<< HEAD
 fastapi==0.115.0
-=======
-fastapi==0.99.1
->>>>>>> 1032d562
     # via
     #   -r requirements/../../../packages/service-library/requirements/_fastapi.in
     #   -r requirements/_base.in
@@ -215,11 +208,7 @@
     #   opentelemetry-proto
 psutil==6.0.0
     # via -r requirements/../../../packages/service-library/requirements/_base.in
-<<<<<<< HEAD
 pydantic==2.9.2
-=======
-pydantic==1.10.18
->>>>>>> 1032d562
     # via
     #   -c requirements/../../../packages/models-library/requirements/../../../requirements/constraints.txt
     #   -c requirements/../../../packages/service-library/requirements/../../../packages/models-library/requirements/../../../requirements/constraints.txt
@@ -235,7 +224,6 @@
     #   -r requirements/_base.in
     #   fast-depends
     #   fastapi
-<<<<<<< HEAD
     #   pydantic-extra-types
     #   pydantic-settings
 pydantic-core==2.23.4
@@ -246,22 +234,17 @@
     # via
     #   -r requirements/../../../packages/models-library/requirements/_base.in
     #   -r requirements/../../../packages/settings-library/requirements/_base.in
-=======
->>>>>>> 1032d562
 pygments==2.18.0
     # via rich
 pyinstrument==4.7.3
     # via -r requirements/../../../packages/service-library/requirements/_base.in
 python-dateutil==2.9.0.post0
     # via arrow
-<<<<<<< HEAD
 python-dotenv==1.0.0
     # via
     #   -r requirements/_base.in
     #   pydantic-settings
 rich==13.4.2
-=======
->>>>>>> 1032d562
 pyyaml==6.0.2
     # via
     #   -c requirements/../../../packages/models-library/requirements/../../../requirements/constraints.txt
@@ -271,23 +254,7 @@
     #   -c requirements/../../../packages/settings-library/requirements/../../../requirements/constraints.txt
     #   -c requirements/../../../requirements/constraints.txt
     #   -r requirements/../../../packages/service-library/requirements/_base.in
-<<<<<<< HEAD
 redis==5.0.8
-    # via
-    #   -c requirements/../../../packages/models-library/requirements/../../../requirements/constraints.txt
-    #   -c requirements/../../../packages/service-library/requirements/../../../packages/models-library/requirements/../../../requirements/constraints.txt
-    #   -c requirements/../../../packages/service-library/requirements/../../../packages/settings-library/requirements/../../../requirements/constraints.txt
-    #   -c requirements/../../../packages/service-library/requirements/../../../requirements/constraints.txt
-    #   -c requirements/../../../packages/settings-library/requirements/../../../requirements/constraints.txt
-    #   -c requirements/../../../requirements/constraints.txt
-    #   -r requirements/../../../packages/service-library/requirements/_base.in
-referencing==0.29.3
-    # via
-    #   -c requirements/../../../packages/service-library/requirements/./constraints.txt
-    #   jsonschema
-    #   jsonschema-specifications
-=======
-redis==5.0.4
     # via
     #   -c requirements/../../../packages/models-library/requirements/../../../requirements/constraints.txt
     #   -c requirements/../../../packages/service-library/requirements/../../../packages/models-library/requirements/../../../requirements/constraints.txt
@@ -303,7 +270,6 @@
     #   jsonschema-specifications
 repro-zipfile==0.3.1
     # via -r requirements/../../../packages/service-library/requirements/_base.in
->>>>>>> 1032d562
 requests==2.32.3
     # via opentelemetry-exporter-otlp-proto-http
 rich==13.8.1
