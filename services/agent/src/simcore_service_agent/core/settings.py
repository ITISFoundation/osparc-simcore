from datetime import timedelta

from models_library.basic_types import BootModeEnum, LogLevel
<<<<<<< HEAD
from pydantic import AliasChoices, AnyHttpUrl, Field, NonNegativeInt, field_validator
=======
from pydantic import AnyHttpUrl, Field, validator
>>>>>>> d7026b73
from settings_library.base import BaseCustomSettings
from settings_library.r_clone import S3Provider
from settings_library.rabbit import RabbitSettings
from settings_library.utils_logging import MixinLoggingSettings


class ApplicationSettings(BaseCustomSettings, MixinLoggingSettings):
    LOGLEVEL: LogLevel = Field(
        LogLevel.WARNING.value,
        validation_alias=AliasChoices(
            "AGENT_LOGLEVEL",
            "LOG_LEVEL",
            "LOGLEVEL",
        ),
    )
    SC_BOOT_MODE: BootModeEnum | None

    AGENT_VOLUMES_LOG_FORMAT_LOCAL_DEV_ENABLED: bool = Field(
        default=False,
        validation_alias=AliasChoices(
            "AGENT_VOLUMES_LOG_FORMAT_LOCAL_DEV_ENABLED",
            "LOG_FORMAT_LOCAL_DEV_ENABLED",
<<<<<<< HEAD
        ),
        description="Enables local development log format. WARNING: make sure it is disabled if you want to have structured logs!",
=======
        ],
        description=(
            "Enables local development log format. WARNING: make sure it is "
            "disabled if you want to have structured logs!"
        ),
>>>>>>> d7026b73
    )
    AGENT_VOLUMES_CLEANUP_TARGET_SWARM_STACK_NAME: str = Field(
        ..., description="Exactly the same as director-v2's `SWARM_STACK_NAME` env var"
    )
    AGENT_VOLUMES_CLEANUP_S3_ENDPOINT: AnyHttpUrl
    AGENT_VOLUMES_CLEANUP_S3_ACCESS_KEY: str
    AGENT_VOLUMES_CLEANUP_S3_SECRET_KEY: str
    AGENT_VOLUMES_CLEANUP_S3_BUCKET: str
    AGENT_VOLUMES_CLEANUP_S3_PROVIDER: S3Provider
    AGENT_VOLUMES_CLEANUP_S3_REGION: str = "us-east-1"
    AGENT_VOLUMES_CLEANUP_RETRIES: int = Field(
        3, description="upload retries in case of error"
    )
    AGENT_VOLUMES_CLEANUP_PARALLELISM: int = Field(
        5, description="parallel transfers to s3"
    )
    AGENT_VOLUMES_CLEANUP_EXCLUDE_FILES: list[str] = Field(
        [".hidden_do_not_remove", "key_values.json"],
        description="Files to ignore when syncing to s3",
    )
    AGENT_VOLUMES_CLEANUP_INTERVAL: timedelta = Field(
        timedelta(minutes=1), description="interval for running volumes removal"
    )
    AGENT_VOLUMES_CLENUP_BOOK_KEEPING_INTERVAL: timedelta = Field(
        timedelta(minutes=1),
        description=(
            "interval at which to scan for unsued volumes and keep track since "
            "they were detected as being unused"
        ),
    )
    AGENT_VOLUMES_CLENUP_REMOVE_VOLUMES_INACTIVE_FOR: timedelta = Field(
        timedelta(minutes=65),
        description=(
            "if a volume is unused for more than this interval it can be removed. "
            "The default is set to a health 60+ miunutes since it might take upto "
            "60 minutes for the dy-sidecar to properly save data form the volumes"
        ),
    )

    AGENT_PROMETHEUS_INSTRUMENTATION_ENABLED: bool = True

<<<<<<< HEAD
    @field_validator("LOGLEVEL")
=======
    AGENT_DOCKER_NODE_ID: str = Field(..., description="used by the rabbitmq module")

    AGENT_RABBITMQ: RabbitSettings = Field(
        auto_default_from_env=True, description="settings for service/rabbitmq"
    )

    @validator("LOGLEVEL")
>>>>>>> d7026b73
    @classmethod
    def valid_log_level(cls, value) -> LogLevel:
        return LogLevel(cls.validate_log_level(value))<|MERGE_RESOLUTION|>--- conflicted
+++ resolved
@@ -1,11 +1,7 @@
 from datetime import timedelta
 
 from models_library.basic_types import BootModeEnum, LogLevel
-<<<<<<< HEAD
-from pydantic import AliasChoices, AnyHttpUrl, Field, NonNegativeInt, field_validator
-=======
-from pydantic import AnyHttpUrl, Field, validator
->>>>>>> d7026b73
+from pydantic import AliasChoices, AnyHttpUrl, Field, field_validator
 from settings_library.base import BaseCustomSettings
 from settings_library.r_clone import S3Provider
 from settings_library.rabbit import RabbitSettings
@@ -26,18 +22,12 @@
     AGENT_VOLUMES_LOG_FORMAT_LOCAL_DEV_ENABLED: bool = Field(
         default=False,
         validation_alias=AliasChoices(
-            "AGENT_VOLUMES_LOG_FORMAT_LOCAL_DEV_ENABLED",
-            "LOG_FORMAT_LOCAL_DEV_ENABLED",
-<<<<<<< HEAD
+            "AGENT_VOLUMES_LOG_FORMAT_LOCAL_DEV_ENABLED", "LOG_FORMAT_LOCAL_DEV_ENABLED"
         ),
-        description="Enables local development log format. WARNING: make sure it is disabled if you want to have structured logs!",
-=======
-        ],
         description=(
             "Enables local development log format. WARNING: make sure it is "
             "disabled if you want to have structured logs!"
         ),
->>>>>>> d7026b73
     )
     AGENT_VOLUMES_CLEANUP_TARGET_SWARM_STACK_NAME: str = Field(
         ..., description="Exactly the same as director-v2's `SWARM_STACK_NAME` env var"
@@ -79,17 +69,13 @@
 
     AGENT_PROMETHEUS_INSTRUMENTATION_ENABLED: bool = True
 
-<<<<<<< HEAD
-    @field_validator("LOGLEVEL")
-=======
     AGENT_DOCKER_NODE_ID: str = Field(..., description="used by the rabbitmq module")
 
     AGENT_RABBITMQ: RabbitSettings = Field(
         auto_default_from_env=True, description="settings for service/rabbitmq"
     )
 
-    @validator("LOGLEVEL")
->>>>>>> d7026b73
+    @field_validator("LOGLEVEL")
     @classmethod
     def valid_log_level(cls, value) -> LogLevel:
         return LogLevel(cls.validate_log_level(value))