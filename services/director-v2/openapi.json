--- conflicted
+++ resolved
@@ -630,34 +630,17 @@
         }
       }
     },
-<<<<<<< HEAD
-    "/v2/dynamic_services/{node_uuid}:start": {
-=======
     "/v2/dynamic_services": {
->>>>>>> c15235b6
       "post": {
         "tags": [
           "dynamic services"
         ],
-<<<<<<< HEAD
-        "summary": "start the dynamic-sidecar for this service",
-        "operationId": "start_dynamic_sidecar_v2_dynamic_services__node_uuid__start_post",
-=======
         "summary": "create & start the dynamic service",
         "operationId": "create_dynamic_service_v2_dynamic_services_post",
->>>>>>> c15235b6
         "parameters": [
           {
             "required": true,
             "schema": {
-<<<<<<< HEAD
-              "title": "Node Uuid",
-              "type": "string",
-              "format": "uuid"
-            },
-            "name": "node_uuid",
-            "in": "path"
-=======
               "title": "X-Dynamic-Sidecar-Request-Dns",
               "type": "string"
             },
@@ -672,37 +655,19 @@
             },
             "name": "x-dynamic-sidecar-request-scheme",
             "in": "header"
->>>>>>> c15235b6
           }
         ],
         "requestBody": {
           "content": {
             "application/json": {
               "schema": {
-<<<<<<< HEAD
-                "$ref": "#/components/schemas/StartDynamicSidecarModel"
-=======
                 "$ref": "#/components/schemas/DynamicServiceCreate"
->>>>>>> c15235b6
               }
             }
           },
           "required": true
         },
         "responses": {
-<<<<<<< HEAD
-          "200": {
-            "description": "Successful Response",
-            "content": {
-              "application/json": {
-                "schema": {}
-              }
-            }
-          },
-          "500": {
-            "description": "Error while starting dynamic sidecar"
-          },
-=======
           "201": {
             "description": "Successful Response",
             "content": {
@@ -713,7 +678,6 @@
               }
             }
           },
->>>>>>> c15235b6
           "422": {
             "description": "Validation Error",
             "content": {
@@ -727,22 +691,13 @@
         }
       }
     },
-<<<<<<< HEAD
-    "/v2/dynamic_services/{node_uuid}:status": {
-      "post": {
-=======
     "/v2/dynamic_services/{node_uuid}": {
       "get": {
->>>>>>> c15235b6
         "tags": [
           "dynamic services"
         ],
         "summary": "assembles the status for the dynamic-sidecar",
-<<<<<<< HEAD
-        "operationId": "dynamic_sidecar_status_v2_dynamic_services__node_uuid__status_post",
-=======
         "operationId": "dynamic_sidecar_status_v2_dynamic_services__node_uuid__get",
->>>>>>> c15235b6
         "parameters": [
           {
             "required": true,
@@ -777,24 +732,13 @@
             }
           }
         }
-<<<<<<< HEAD
-      }
-    },
-    "/v2/dynamic_services/{node_uuid}:stop": {
-      "post": {
-=======
       },
       "delete": {
->>>>>>> c15235b6
         "tags": [
           "dynamic services"
         ],
         "summary": "stops previously spawned dynamic-sidecar",
-<<<<<<< HEAD
-        "operationId": "stop_dynamic_sidecar_v2_dynamic_services__node_uuid__stop_post",
-=======
         "operationId": "stop_dynamic_sidecar_v2_dynamic_services__node_uuid__delete",
->>>>>>> c15235b6
         "parameters": [
           {
             "required": true,
@@ -823,129 +767,6 @@
           }
         }
       }
-<<<<<<< HEAD
-    },
-    "/v2/dynamic_services/{node_uuid}:start-service": {
-      "post": {
-        "tags": [
-          "dynamic services"
-        ],
-        "summary": "Start Service",
-        "operationId": "start_service_v2_dynamic_services__node_uuid__start_service_post",
-        "parameters": [
-          {
-            "required": true,
-            "schema": {
-              "title": "Node Uuid",
-              "type": "string",
-              "format": "uuid"
-            },
-            "name": "node_uuid",
-            "in": "path"
-          },
-          {
-            "description": "The ID of the user that starts the service",
-            "required": true,
-            "schema": {
-              "title": "User Id",
-              "type": "string",
-              "description": "The ID of the user that starts the service"
-            },
-            "example": "asdfgj233",
-            "name": "user_id",
-            "in": "query"
-          },
-          {
-            "description": "The ID of the project in which the service starts",
-            "required": true,
-            "schema": {
-              "title": "Project Id",
-              "type": "string",
-              "description": "The ID of the project in which the service starts"
-            },
-            "example": "asdfgj233",
-            "name": "project_id",
-            "in": "query"
-          },
-          {
-            "description": "The key (url) of the service",
-            "required": true,
-            "schema": {
-              "title": "Service Key",
-              "type": "string",
-              "description": "The key (url) of the service"
-            },
-            "example": [
-              "simcore/services/comp/itis/sleeper",
-              "simcore/services/dynamic/3dviewer"
-            ],
-            "name": "service_key",
-            "in": "query"
-          },
-          {
-            "description": "The tag/version of the service",
-            "required": true,
-            "schema": {
-              "title": "Service Tag",
-              "type": "string",
-              "description": "The tag/version of the service"
-            },
-            "example": [
-              "1.0.0",
-              "0.0.1"
-            ],
-            "name": "service_tag",
-            "in": "query"
-          },
-          {
-            "description": "The uuid to assign the service with",
-            "required": true,
-            "schema": {
-              "title": "Service Uuid",
-              "type": "string",
-              "description": "The uuid to assign the service with"
-            },
-            "example": "123e4567-e89b-12d3-a456-426655440000",
-            "name": "service_uuid",
-            "in": "query"
-          },
-          {
-            "description": "predefined basepath for the backend service otherwise uses root",
-            "required": false,
-            "schema": {
-              "title": "Service Basepath",
-              "type": "string",
-              "description": "predefined basepath for the backend service otherwise uses root",
-              "default": ""
-            },
-            "example": "/x/EycCXbU0H/",
-            "name": "service_basepath",
-            "in": "query"
-          }
-        ],
-        "responses": {
-          "200": {
-            "description": "Successful Response",
-            "content": {
-              "application/json": {
-                "schema": {}
-              }
-            }
-          },
-          "422": {
-            "description": "Validation Error",
-            "content": {
-              "application/json": {
-                "schema": {
-                  "$ref": "#/components/schemas/HTTPValidationError"
-                }
-              }
-            }
-          }
-        }
-      }
-=======
->>>>>>> c15235b6
     }
   },
   "components": {
@@ -1407,38 +1228,6 @@
           }
         },
         "additionalProperties": false
-      },
-      "PathsMappingModel": {
-        "title": "PathsMappingModel",
-        "required": [
-          "inputs_path",
-          "outputs_path"
-        ],
-        "type": "object",
-        "properties": {
-          "inputs_path": {
-            "title": "Inputs Path",
-            "type": "string",
-            "description": "path where the service expects all the inputs folder",
-            "format": "path"
-          },
-          "outputs_path": {
-            "title": "Outputs Path",
-            "type": "string",
-            "description": "path where the service expects all the outputs folder",
-            "format": "path"
-          },
-          "other_paths": {
-            "title": "Other Paths",
-            "type": "array",
-            "items": {
-              "type": "string",
-              "format": "path"
-            },
-            "description": "optional list of path which contents need to be saved and restored",
-            "default": []
-          }
-        }
       },
       "PipelineDetails": {
         "title": "PipelineDetails",
@@ -2046,80 +1835,6 @@
           }
         }
       },
-      "ServiceStateReply": {
-        "title": "ServiceStateReply",
-        "required": [
-          "service_state",
-          "service_message",
-          "published_port",
-          "service_uuid",
-          "service_key",
-          "service_version",
-          "service_host",
-          "service_port",
-          "service_basepath",
-          "entry_point"
-        ],
-        "type": "object",
-        "properties": {
-          "dynamic_type": {
-            "title": "Dynamic Type",
-            "type": "string",
-            "description": "tells the frontend this is run with a dynamic sidecar",
-            "default": "dynamic-sidecar"
-          },
-          "service_state": {
-            "title": "Service State",
-            "type": "string",
-            "description": "refer to "
-          },
-          "service_message": {
-            "title": "Service Message",
-            "type": "string",
-            "description": "used to transmit error messages to the user"
-          },
-          "published_port": {
-            "title": "Published Port",
-            "type": "integer",
-            "description": "the proxy's default port"
-          },
-          "service_uuid": {
-            "title": "Service Uuid",
-            "type": "string",
-            "description": "equals to the node_uuid value"
-          },
-          "service_key": {
-            "title": "Service Key",
-            "type": "string",
-            "description": "starte service image service_key"
-          },
-          "service_version": {
-            "title": "Service Version",
-            "type": "string",
-            "description": "starte service image service_version"
-          },
-          "service_host": {
-            "title": "Service Host",
-            "type": "string",
-            "description": "using the dynamic-sidecar's host"
-          },
-          "service_port": {
-            "title": "Service Port",
-            "type": "string",
-            "description": "using the dynamic-sidecar's port"
-          },
-          "service_basepath": {
-            "title": "Service Basepath",
-            "type": "string",
-            "description": "not used by the dynamic-sidecar"
-          },
-          "entry_point": {
-            "title": "Entry Point",
-            "type": "string",
-            "description": "can be removed when dynamic_type='dynamic-sidecar'"
-          }
-        }
-      },
       "ServiceType": {
         "title": "ServiceType",
         "enum": [
@@ -2144,126 +1859,6 @@
               "$ref": "#/components/schemas/ServiceDockerData"
             }
           }
-        }
-      },
-      "StartDynamicSidecarModel": {
-        "title": "StartDynamicSidecarModel",
-        "required": [
-          "user_id",
-          "project_id",
-          "service_key",
-          "service_tag",
-          "request_scheme",
-          "request_dns",
-          "settings",
-          "paths_mapping"
-        ],
-        "type": "object",
-        "properties": {
-          "user_id": {
-            "title": "User Id",
-            "exclusiveMinimum": 0.0,
-            "type": "integer"
-          },
-          "project_id": {
-            "title": "Project Id",
-            "type": "string",
-            "format": "uuid"
-          },
-          "service_key": {
-            "title": "Service Key",
-            "pattern": "^(simcore)/(services)/(comp|dynamic|frontend)(/[\\w/-]+)+$",
-            "type": "string",
-            "description": "name of the service"
-          },
-          "service_tag": {
-            "title": "Service Tag",
-            "pattern": "^(0|[1-9]\\d*)(\\.(0|[1-9]\\d*)){2}(-(0|[1-9]\\d*|\\d*[-a-zA-Z][-\\da-zA-Z]*)(\\.(0|[1-9]\\d*|\\d*[-a-zA-Z][-\\da-zA-Z]*))*)?(\\+[-\\da-zA-Z]+(\\.[-\\da-zA-Z-]+)*)?$",
-            "type": "string",
-            "description": "tag usually also known as version"
-          },
-          "request_scheme": {
-            "title": "Request Scheme",
-            "type": "string",
-            "description": "Used for the proxy configuration either http or https"
-          },
-          "request_dns": {
-            "title": "Request Dns",
-            "type": "string",
-            "description": "Used for the proxy configuration"
-          },
-          "settings": {
-            "title": "Settings",
-            "type": "array",
-            "items": {
-              "type": "object"
-            },
-            "description": "settings for the services define by the service maintainer in the labels"
-          },
-          "paths_mapping": {
-            "title": "Paths Mapping",
-            "allOf": [
-              {
-                "$ref": "#/components/schemas/PathsMappingModel"
-              }
-            ],
-            "description": "the service explicitly requests where to mount all paths which will be handeled by the dynamic-sidecar"
-          },
-          "compose_spec": {
-            "title": "Compose Spec",
-            "type": "object",
-            "description": "if the user provides a compose_spec, it will be used instead of compsing one from the service_key and service_tag"
-          },
-          "target_container": {
-            "title": "Target Container",
-            "type": "string",
-            "description": "when the user defines a compose spec, it should pick a container inside the spec to receive traffic on a defined port"
-          }
-        },
-        "example": {
-          "user_id": 10,
-          "project_id": "eb2ba037-4fb6-45da-80c8-00809399f24a",
-          "service_key": "simcore/services/dynamic/httpbin-dynamic-sidecar-compose",
-          "service_tag": "1.0.1",
-          "request_scheme": "http",
-          "request_dns": "localhost",
-          "settings": [
-            {
-              "name": "resources",
-              "type": "Resources",
-              "value": {
-                "mem_limit": 17179869184,
-                "cpu_limit": 1000000000
-              }
-            },
-            {
-              "name": "ports",
-              "type": "int",
-              "value": 80
-            },
-            {
-              "name": "constraints",
-              "type": "string",
-              "value": [
-                "node.platform.os == linux"
-              ]
-            }
-          ],
-          "compose_spec": {
-            "version": "2.3",
-            "services": {
-              "httpbin-docker-compose-spec": {
-                "image": "${REGISTRY_URL}/simcore/services/dynamic/httpbin-dynamic-sidecar-compose:${SERVICE_TAG}",
-                "environment": [
-                  "MOCK_VALUE=MOCK_VALUE"
-                ],
-                "volumes": [
-                  "/tmp/nothing:/tmp/nothing"
-                ]
-              }
-            }
-          },
-          "target_container": "httpbin-docker-compose-spec"
         }
       },
       "Structure": {
