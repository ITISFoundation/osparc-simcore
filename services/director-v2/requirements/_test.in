--- conflicted
+++ resolved
@@ -22,10 +22,7 @@
 pytest-icdiff
 pytest-lazy-fixture
 async-asgi-testclient
-<<<<<<< HEAD
-=======
 nest-asyncio    # required for async tests and mixing starlette test_client
->>>>>>> 58ee4cd4
 
 # fixtures
 Faker
