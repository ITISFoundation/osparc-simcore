aio-pika==9.5.8
    # via
    #   -c requirements/_base.txt
    #   -r requirements/_test.in
<<<<<<< HEAD
aiormq==6.8.1
    # via
    #   -c requirements/_base.txt
    #   aio-pika
alembic==1.15.2
=======
aioboto3==15.5.0
    # via -r requirements/_test.in
aiobotocore==2.25.1
    # via aioboto3
aiofiles==25.1.0
    # via
    #   -c requirements/_base.txt
    #   aioboto3
aiohappyeyeballs==2.6.1
    # via
    #   -c requirements/_base.txt
    #   aiohttp
aiohttp==3.13.2
    # via
    #   -c requirements/../../../requirements/constraints.txt
    #   -c requirements/_base.txt
    #   aiobotocore
aioitertools==0.13.0
    # via aiobotocore
aiormq==6.9.2
    # via
    #   -c requirements/_base.txt
    #   aio-pika
aiosignal==1.4.0
    # via
    #   -c requirements/_base.txt
    #   aiohttp
alembic==1.17.2
>>>>>>> 55855668
    # via
    #   -c requirements/_base.txt
    #   -r requirements/_test.in
anyio==4.11.0
    # via
    #   -c requirements/_base.txt
    #   httpx
asgi-lifespan==2.1.0
    # via
    #   -c requirements/_base.txt
    #   -r requirements/_test.in
async-asgi-testclient==1.4.11
    # via -r requirements/_test.in
attrs==25.4.0
    # via
    #   -c requirements/_base.txt
    #   pytest-docker
bokeh==3.8.1
    # via dask
<<<<<<< HEAD
certifi==2025.4.26
=======
boto3==1.40.61
    # via aiobotocore
botocore==1.40.61
    # via
    #   aiobotocore
    #   boto3
    #   s3transfer
certifi==2025.11.12
>>>>>>> 55855668
    # via
    #   -c requirements/../../../requirements/constraints.txt
    #   -c requirements/_base.txt
    #   httpcore
    #   httpx
    #   requests
charset-normalizer==3.4.4
    # via
    #   -c requirements/_base.txt
    #   requests
click==8.3.1
    # via
    #   -c requirements/_base.txt
    #   dask
    #   distributed
cloudpickle==3.1.2
    # via
    #   -c requirements/_base.txt
    #   dask
    #   distributed
contourpy==1.3.3
    # via bokeh
coverage==7.11.3
    # via pytest-cov
dask==2025.11.0
    # via
    #   -c requirements/_base.txt
    #   -r requirements/_test.in
    #   distributed
distributed==2025.11.0
    # via
    #   -c requirements/_base.txt
    #   dask
docker==7.1.0
    # via -r requirements/_test.in
execnet==2.1.2
    # via pytest-xdist
faker==38.0.0
    # via -r requirements/_test.in
fakeredis==2.32.1
    # via -r requirements/_test.in
flaky==3.8.1
    # via -r requirements/_test.in
<<<<<<< HEAD
fsspec==2025.3.2
=======
frozenlist==1.8.0
    # via
    #   -c requirements/_base.txt
    #   aiohttp
    #   aiosignal
fsspec==2025.10.0
>>>>>>> 55855668
    # via
    #   -c requirements/_base.txt
    #   dask
greenlet==3.2.4
    # via
    #   -c requirements/_base.txt
    #   sqlalchemy
h11==0.16.0
    # via
    #   -c requirements/_base.txt
    #   httpcore
httpcore==1.0.9
    # via
    #   -c requirements/_base.txt
    #   httpx
httpx==0.28.1
    # via
    #   -c requirements/../../../requirements/constraints.txt
    #   -c requirements/_base.txt
    #   respx
icdiff==2.0.7
    # via pytest-icdiff
idna==3.11
    # via
    #   -c requirements/_base.txt
    #   anyio
    #   httpx
    #   requests
    #   yarl
iniconfig==2.3.0
    # via pytest
jinja2==3.1.6
    # via
    #   -c requirements/../../../requirements/constraints.txt
    #   -c requirements/_base.txt
    #   bokeh
    #   dask
    #   distributed
locket==1.0.0
    # via
    #   -c requirements/_base.txt
    #   distributed
    #   partd
lupa==2.6
    # via fakeredis
mako==1.3.10
    # via
    #   -c requirements/../../../requirements/constraints.txt
    #   -c requirements/_base.txt
    #   alembic
markupsafe==3.0.3
    # via
    #   -c requirements/_base.txt
    #   jinja2
    #   mako
msgpack==1.1.2
    # via
    #   -c requirements/_base.txt
    #   distributed
multidict==6.7.0
    # via
    #   -c requirements/_base.txt
    #   async-asgi-testclient
    #   yarl
mypy==1.18.2
    # via sqlalchemy
mypy-extensions==1.1.0
    # via mypy
narwhals==2.11.0
    # via bokeh
numpy==2.3.5
    # via
    #   -c requirements/_base.txt
    #   bokeh
    #   contourpy
    #   pandas
    #   types-networkx
packaging==25.0
    # via
    #   -c requirements/_base.txt
    #   bokeh
    #   dask
    #   distributed
    #   pytest
pamqp==3.3.0
    # via
    #   -c requirements/_base.txt
    #   aiormq
pandas==2.3.3
    # via bokeh
partd==1.4.2
    # via
    #   -c requirements/_base.txt
    #   dask
pathspec==0.12.1
    # via mypy
pillow==12.0.0
    # via bokeh
pluggy==1.6.0
    # via
    #   pytest
    #   pytest-cov
pprintpp==0.4.0
    # via pytest-icdiff
propcache==0.4.1
    # via
    #   -c requirements/_base.txt
    #   yarl
psutil==7.1.3
    # via
    #   -c requirements/_base.txt
    #   distributed
pygments==2.19.2
    # via
    #   -c requirements/_base.txt
    #   pytest
pytest==9.0.1
    # via
    #   -r requirements/_test.in
    #   pytest-asyncio
    #   pytest-cov
    #   pytest-docker
    #   pytest-icdiff
    #   pytest-mock
    #   pytest-xdist
pytest-asyncio==1.3.0
    # via -r requirements/_test.in
pytest-cov==7.0.0
    # via -r requirements/_test.in
pytest-docker==3.2.5
    # via -r requirements/_test.in
pytest-icdiff==0.9
    # via -r requirements/_test.in
pytest-mock==3.15.1
    # via -r requirements/_test.in
pytest-runner==6.0.1
    # via -r requirements/_test.in
pytest-xdist==3.8.0
    # via -r requirements/_test.in
python-dateutil==2.9.0.post0
    # via
    #   -c requirements/_base.txt
    #   pandas
pytz==2025.2
    # via pandas
pyyaml==6.0.3
    # via
    #   -c requirements/../../../requirements/constraints.txt
    #   -c requirements/_base.txt
    #   bokeh
    #   dask
    #   distributed
redis==7.0.1
    # via
    #   -c requirements/../../../requirements/constraints.txt
    #   -c requirements/_base.txt
    #   fakeredis
requests==2.32.5
    # via
    #   -c requirements/_base.txt
    #   async-asgi-testclient
    #   docker
respx==0.22.0
    # via -r requirements/_test.in
<<<<<<< HEAD
=======
s3transfer==0.14.0
    # via boto3
>>>>>>> 55855668
six==1.17.0
    # via
    #   -c requirements/_base.txt
    #   python-dateutil
sniffio==1.3.1
    # via
    #   -c requirements/_base.txt
    #   anyio
    #   asgi-lifespan
sortedcontainers==2.4.0
    # via
    #   -c requirements/_base.txt
    #   distributed
    #   fakeredis
sqlalchemy==1.4.54
    # via
    #   -c requirements/../../../requirements/constraints.txt
    #   -c requirements/_base.txt
    #   -r requirements/_test.in
    #   alembic
sqlalchemy2-stubs==0.0.2a38
    # via sqlalchemy
tblib==3.2.2
    # via
    #   -c requirements/_base.txt
    #   distributed
toolz==1.1.0
    # via
    #   -c requirements/_base.txt
    #   dask
    #   distributed
    #   partd
tornado==6.5.2
    # via
    #   -c requirements/_base.txt
    #   bokeh
    #   distributed
types-networkx==3.5.0.20251106
    # via -r requirements/_test.in
types-psycopg2==2.9.21.20251012
    # via -r requirements/_test.in
types-pyyaml==6.0.12.20250915
    # via -r requirements/_test.in
typing-extensions==4.15.0
    # via
    #   -c requirements/_base.txt
    #   alembic
    #   mypy
    #   sqlalchemy2-stubs
tzdata==2025.2
    # via
    #   -c requirements/_base.txt
    #   faker
    #   pandas
urllib3==2.5.0
    # via
    #   -c requirements/../../../requirements/constraints.txt
    #   -c requirements/_base.txt
    #   distributed
    #   docker
    #   requests
<<<<<<< HEAD
xyzservices==2025.4.0
=======
wrapt==1.17.3
    # via
    #   -c requirements/_base.txt
    #   aiobotocore
xyzservices==2025.10.0
>>>>>>> 55855668
    # via bokeh
yarl==1.22.0
    # via
    #   -c requirements/_base.txt
    #   aio-pika
    #   aiormq
zict==3.0.0
    # via
    #   -c requirements/_base.txt
    #   distributed<|MERGE_RESOLUTION|>--- conflicted
+++ resolved
@@ -2,13 +2,6 @@
     # via
     #   -c requirements/_base.txt
     #   -r requirements/_test.in
-<<<<<<< HEAD
-aiormq==6.8.1
-    # via
-    #   -c requirements/_base.txt
-    #   aio-pika
-alembic==1.15.2
-=======
 aioboto3==15.5.0
     # via -r requirements/_test.in
 aiobotocore==2.25.1
@@ -37,7 +30,6 @@
     #   -c requirements/_base.txt
     #   aiohttp
 alembic==1.17.2
->>>>>>> 55855668
     # via
     #   -c requirements/_base.txt
     #   -r requirements/_test.in
@@ -57,9 +49,6 @@
     #   pytest-docker
 bokeh==3.8.1
     # via dask
-<<<<<<< HEAD
-certifi==2025.4.26
-=======
 boto3==1.40.61
     # via aiobotocore
 botocore==1.40.61
@@ -68,7 +57,6 @@
     #   boto3
     #   s3transfer
 certifi==2025.11.12
->>>>>>> 55855668
     # via
     #   -c requirements/../../../requirements/constraints.txt
     #   -c requirements/_base.txt
@@ -112,16 +100,12 @@
     # via -r requirements/_test.in
 flaky==3.8.1
     # via -r requirements/_test.in
-<<<<<<< HEAD
-fsspec==2025.3.2
-=======
 frozenlist==1.8.0
     # via
     #   -c requirements/_base.txt
     #   aiohttp
     #   aiosignal
 fsspec==2025.10.0
->>>>>>> 55855668
     # via
     #   -c requirements/_base.txt
     #   dask
@@ -286,11 +270,8 @@
     #   docker
 respx==0.22.0
     # via -r requirements/_test.in
-<<<<<<< HEAD
-=======
 s3transfer==0.14.0
     # via boto3
->>>>>>> 55855668
 six==1.17.0
     # via
     #   -c requirements/_base.txt
@@ -352,15 +333,11 @@
     #   distributed
     #   docker
     #   requests
-<<<<<<< HEAD
-xyzservices==2025.4.0
-=======
 wrapt==1.17.3
     # via
     #   -c requirements/_base.txt
     #   aiobotocore
 xyzservices==2025.10.0
->>>>>>> 55855668
     # via bokeh
 yarl==1.22.0
     # via
