aio-pika==9.4.1
    # via
    #   -c requirements/_base.txt
    #   -r requirements/_test.in
aioboto3==13.1.1
    # via -r requirements/_test.in
aiobotocore==2.13.1
    # via aioboto3
aiofiles==23.2.1
    # via
    #   -c requirements/_base.txt
    #   aioboto3
aiohttp==3.9.5
    # via
    #   -c requirements/../../../requirements/constraints.txt
    #   -c requirements/_base.txt
    #   aiobotocore
    #   dask-gateway-server
aioitertools==0.11.0
    # via aiobotocore
aiormq==6.8.0
    # via
    #   -c requirements/_base.txt
    #   aio-pika
aiosignal==1.3.1
    # via
    #   -c requirements/_base.txt
    #   aiohttp
alembic==1.13.1
    # via
    #   -c requirements/_base.txt
    #   -r requirements/_test.in
anyio==4.3.0
    # via
    #   -c requirements/_base.txt
    #   httpx
asgi-lifespan==2.1.0
    # via -r requirements/_test.in
async-asgi-testclient==1.4.11
    # via -r requirements/_test.in
async-timeout==4.0.3
    # via
    #   -c requirements/_base.txt
    #   aiohttp
attrs==23.2.0
    # via
    #   -c requirements/_base.txt
    #   aiohttp
    #   pytest-docker
bokeh==3.5.1
    # via dask
boto3==1.34.131
    # via aiobotocore
botocore==1.34.131
    # via
    #   aiobotocore
    #   boto3
    #   s3transfer
certifi==2024.2.2
    # via
    #   -c requirements/../../../requirements/constraints.txt
    #   -c requirements/_base.txt
    #   httpcore
    #   httpx
    #   requests
cffi==1.17.0
    # via cryptography
charset-normalizer==3.3.2
    # via requests
click==8.1.7
    # via
    #   -c requirements/_base.txt
    #   dask
    #   distributed
cloudpickle==3.0.0
    # via
    #   -c requirements/_base.txt
    #   dask
    #   distributed
colorlog==6.8.2
    # via dask-gateway-server
contourpy==1.2.1
    # via bokeh
coverage==7.6.1
    # via pytest-cov
cryptography==43.0.0
    # via
    #   -c requirements/../../../requirements/constraints.txt
    #   dask-gateway-server
dask==2024.5.1
    # via
    #   -c requirements/_base.txt
    #   -r requirements/_test.in
    #   distributed
dask-gateway-server==2023.1.1
    # via -r requirements/_test.in
distributed==2024.5.1
    # via
    #   -c requirements/_base.txt
    #   dask
docker==7.1.0
    # via -r requirements/_test.in
exceptiongroup==1.2.1
    # via
    #   -c requirements/_base.txt
    #   anyio
    #   pytest
execnet==2.1.1
    # via pytest-xdist
faker==27.0.0
    # via -r requirements/_test.in
flaky==3.8.1
    # via -r requirements/_test.in
frozenlist==1.4.1
    # via
    #   -c requirements/_base.txt
    #   aiohttp
    #   aiosignal
fsspec==2024.5.0
    # via
    #   -c requirements/_base.txt
    #   dask
greenlet==3.0.3
    # via
    #   -c requirements/_base.txt
    #   sqlalchemy
h11==0.14.0
    # via
    #   -c requirements/_base.txt
    #   httpcore
httpcore==1.0.5
    # via
    #   -c requirements/_base.txt
    #   httpx
httpx==0.27.0
    # via
    #   -c requirements/../../../requirements/constraints.txt
    #   -c requirements/_base.txt
    #   respx
icdiff==2.0.7
    # via pytest-icdiff
idna==3.7
    # via
    #   -c requirements/_base.txt
    #   anyio
    #   httpx
    #   requests
    #   yarl
importlib-metadata==7.1.0
    # via
    #   -c requirements/_base.txt
    #   dask
iniconfig==2.0.0
    # via pytest
jinja2==3.1.4
    # via
    #   -c requirements/../../../requirements/constraints.txt
    #   -c requirements/_base.txt
    #   bokeh
    #   dask
    #   distributed
jmespath==1.0.1
    # via
    #   boto3
    #   botocore
locket==1.0.0
    # via
    #   -c requirements/_base.txt
    #   distributed
    #   partd
mako==1.3.5
    # via
    #   -c requirements/../../../requirements/constraints.txt
    #   -c requirements/_base.txt
    #   alembic
markupsafe==2.1.5
    # via
    #   -c requirements/_base.txt
    #   jinja2
    #   mako
msgpack==1.0.8
    # via
    #   -c requirements/_base.txt
    #   distributed
multidict==6.0.5
    # via
    #   -c requirements/_base.txt
    #   aiohttp
    #   async-asgi-testclient
    #   yarl
mypy==1.11.1
    # via sqlalchemy
mypy-extensions==1.0.0
    # via mypy
numpy==1.26.4
    # via
    #   -c requirements/_base.txt
    #   bokeh
    #   contourpy
    #   pandas
    #   types-networkx
packaging==24.0
    # via
    #   -c requirements/_base.txt
    #   bokeh
    #   dask
    #   distributed
    #   pytest
pamqp==3.3.0
    # via
    #   -c requirements/_base.txt
    #   aiormq
pandas==2.2.2
    # via bokeh
partd==1.4.2
    # via
    #   -c requirements/_base.txt
    #   dask
pillow==10.4.0
    # via bokeh
pluggy==1.5.0
    # via pytest
pprintpp==0.4.0
    # via pytest-icdiff
psutil==5.9.8
    # via
    #   -c requirements/_base.txt
    #   distributed
pycparser==2.22
    # via cffi
pytest==8.3.2
    # via
    #   -r requirements/_test.in
    #   pytest-asyncio
    #   pytest-cov
    #   pytest-docker
    #   pytest-icdiff
    #   pytest-mock
    #   pytest-xdist
pytest-asyncio==0.23.8
    # via
    #   -c requirements/../../../requirements/constraints.txt
    #   -r requirements/_test.in
pytest-cov==5.0.0
    # via -r requirements/_test.in
pytest-docker==3.1.1
    # via -r requirements/_test.in
pytest-icdiff==0.9
    # via -r requirements/_test.in
pytest-mock==3.14.0
    # via -r requirements/_test.in
pytest-runner==6.0.1
    # via -r requirements/_test.in
pytest-xdist==3.6.1
    # via -r requirements/_test.in
python-dateutil==2.9.0.post0
    # via
    #   -c requirements/_base.txt
    #   botocore
    #   faker
    #   pandas
pytz==2024.1
    # via pandas
pyyaml==6.0.1
    # via
    #   -c requirements/../../../requirements/constraints.txt
    #   -c requirements/_base.txt
    #   bokeh
    #   dask
    #   distributed
requests==2.32.3
    # via
    #   async-asgi-testclient
    #   docker
respx==0.21.1
    # via -r requirements/_test.in
s3transfer==0.10.2
    # via boto3
six==1.16.0
    # via
    #   -c requirements/_base.txt
    #   python-dateutil
sniffio==1.3.1
    # via
    #   -c requirements/_base.txt
    #   anyio
    #   asgi-lifespan
    #   httpx
sortedcontainers==2.4.0
    # via
    #   -c requirements/_base.txt
    #   distributed
sqlalchemy==1.4.52
    # via
    #   -c requirements/../../../requirements/constraints.txt
    #   -c requirements/_base.txt
    #   -r requirements/_test.in
    #   alembic
    #   dask-gateway-server
sqlalchemy2-stubs==0.0.2a38
    # via sqlalchemy
tblib==3.0.0
    # via
    #   -c requirements/_base.txt
    #   distributed
tomli==2.0.1
    # via
    #   coverage
    #   mypy
    #   pytest
toolz==0.12.1
    # via
    #   -c requirements/_base.txt
    #   dask
    #   distributed
    #   partd
tornado==6.4
    # via
    #   -c requirements/_base.txt
    #   bokeh
    #   distributed
traitlets==5.14.3
    # via dask-gateway-server
<<<<<<< HEAD
types-networkx==3.2.1.20240813
=======
types-networkx==3.2.1.20240820
>>>>>>> 4fc39bb6
    # via -r requirements/_test.in
types-psycopg2==2.9.21.20240819
    # via -r requirements/_test.in
types-pyyaml==6.0.12.20240808
    # via -r requirements/_test.in
typing-extensions==4.11.0
    # via
    #   -c requirements/_base.txt
    #   alembic
    #   anyio
    #   mypy
    #   sqlalchemy2-stubs
tzdata==2024.1
    # via pandas
urllib3==2.2.1
    # via
    #   -c requirements/../../../requirements/constraints.txt
    #   -c requirements/_base.txt
    #   botocore
    #   distributed
    #   docker
    #   requests
wrapt==1.16.0
    # via aiobotocore
xyzservices==2024.6.0
    # via bokeh
yarl==1.9.4
    # via
    #   -c requirements/_base.txt
    #   aio-pika
    #   aiohttp
    #   aiormq
zict==3.0.0
    # via
    #   -c requirements/_base.txt
    #   distributed
zipp==3.18.2
    # via
    #   -c requirements/_base.txt
    #   importlib-metadata<|MERGE_RESOLUTION|>--- conflicted
+++ resolved
@@ -321,11 +321,7 @@
     #   distributed
 traitlets==5.14.3
     # via dask-gateway-server
-<<<<<<< HEAD
-types-networkx==3.2.1.20240813
-=======
 types-networkx==3.2.1.20240820
->>>>>>> 4fc39bb6
     # via -r requirements/_test.in
 types-psycopg2==2.9.21.20240819
     # via -r requirements/_test.in
