--- conflicted
+++ resolved
@@ -429,15 +429,7 @@
     #   opentelemetry-instrumentation-logging
     #   opentelemetry-instrumentation-redis
     #   opentelemetry-instrumentation-requests
-<<<<<<< HEAD
-opentelemetry-instrumentation-aio-pika==0.51b0
-    # via
-    #   -r requirements/../../../packages/service-library/requirements/_base.in
-    #   -r requirements/../../../packages/simcore-sdk/requirements/../../../packages/service-library/requirements/_base.in
-opentelemetry-instrumentation-asgi==0.51b0
-=======
 opentelemetry-instrumentation-asgi==0.54b1
->>>>>>> 89f3cafa
     # via opentelemetry-instrumentation-fastapi
 opentelemetry-instrumentation-asyncpg==0.54b1
     # via
