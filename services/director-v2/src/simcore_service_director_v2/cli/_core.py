--- conflicted
+++ resolved
@@ -277,18 +277,12 @@
 
 
 async def async_service_state(node_id: NodeID) -> None:
-<<<<<<< HEAD
     async with ThinDV2LocalhostClient() as client:
         result = await client.get_service_state(node_id)
         typer.echo(f"Service state: {result.text}")
-=======
-    thin_dv2_localhost_client = ThinDV2LocalhostClient()
-    result = await thin_dv2_localhost_client.get_service_state(node_id)
-    typer.echo(f"Service state: {result.text}")
 
 
 async def async_free_service_disk_space(node_id: NodeID) -> None:
-    thin_dv2_localhost_client = ThinDV2LocalhostClient()
-    await thin_dv2_localhost_client.free_service_reserved_disk_space(node_id)
-    typer.echo("Done freeing reserved disk space!")
->>>>>>> f88569e5
+    async with ThinDV2LocalhostClient() as client:
+        await client.free_service_reserved_disk_space(node_id)
+        typer.echo("Done freeing reserved disk space!")