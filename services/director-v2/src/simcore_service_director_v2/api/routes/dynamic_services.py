import asyncio
import logging
from typing import Coroutine, Dict, List, Optional, Union, cast
from uuid import UUID

import async_timeout
import httpx
<<<<<<< HEAD
from fastapi import APIRouter, Depends, Header, Request, Response
=======
from fastapi import APIRouter, Depends, Header
>>>>>>> be6034c6
from fastapi.responses import RedirectResponse
from models_library.project_networks import DockerNetworkAlias, DockerNetworkName
from models_library.projects import ProjectID
from models_library.projects_nodes import NodeID
from models_library.service_settings_labels import SimcoreServiceLabels
from models_library.services import ServiceKeyVersion
from pydantic import BaseModel
from starlette import status
from starlette.datastructures import URL

from ...core.settings import DynamicServicesSettings, DynamicSidecarSettings
from ...models.domains.dynamic_services import (
    DynamicServiceCreate,
    DynamicServiceOut,
    RetrieveDataIn,
    RetrieveDataOutEnveloped,
)
from ...models.schemas.constants import UserID
from ...models.schemas.dynamic_services import SchedulerData
from ...modules.dynamic_sidecar.docker_api import (
    get_or_create_networks_ids,
    is_dynamic_service_running,
    list_dynamic_sidecar_services,
)
from ...modules.dynamic_sidecar.errors import (
    DynamicSidecarNotFoundError,
    LegacyServiceIsNotSupportedError,
)
from ...modules.dynamic_sidecar.scheduler import DynamicSidecarsScheduler
from ...utils.logging_utils import log_decorator
from ...utils.routes import NoContentResponse
from ..dependencies.director_v0 import DirectorV0Client, get_director_v0_client
from ..dependencies.dynamic_services import (
    ServicesClient,
    get_dynamic_services_settings,
    get_scheduler,
    get_service_base_url,
    get_services_client,
)


class AttachNetworkToDynamicSidecarItem(BaseModel):
    project_id: ProjectID
    node_id: NodeID
    network_name: DockerNetworkName
    network_alias: DockerNetworkAlias


class DetachNetworkFromDynamicSidecarItem(BaseModel):
    project_id: ProjectID
    node_id: NodeID
    network_name: DockerNetworkName


router = APIRouter()
logger = logging.getLogger(__name__)


@router.get(
    "",
    status_code=status.HTTP_200_OK,
    response_model=List[DynamicServiceOut],
    response_model_exclude_unset=True,
    summary=(
        "returns a list of running interactive services filtered by user_id and/or project_id"
        "both legacy (director-v0) and modern (director-v2)"
    ),
)
async def list_running_dynamic_services(
    user_id: Optional[UserID] = None,
    project_id: Optional[ProjectID] = None,
    director_v0_client: DirectorV0Client = Depends(get_director_v0_client),
    dynamic_services_settings: DynamicServicesSettings = Depends(
        get_dynamic_services_settings
    ),
    scheduler: DynamicSidecarsScheduler = Depends(get_scheduler),
) -> List[DynamicServiceOut]:
    legacy_running_services: List[DynamicServiceOut] = cast(
        List[DynamicServiceOut],
        await director_v0_client.get_running_services(user_id, project_id),
    )

    get_stack_statuse_tasks: List[Coroutine] = [
        scheduler.get_stack_status(UUID(service["Spec"]["Labels"]["uuid"]))
        for service in await list_dynamic_sidecar_services(
            dynamic_services_settings.DYNAMIC_SIDECAR, user_id, project_id
        )
    ]
    dynamic_sidecar_running_services: List[DynamicServiceOut] = cast(
        List[DynamicServiceOut], await asyncio.gather(*get_stack_statuse_tasks)
    )

    return legacy_running_services + dynamic_sidecar_running_services


@router.post(
    "",
    summary="creates & starts the dynamic service",
    status_code=status.HTTP_201_CREATED,
    response_model=DynamicServiceOut,
)
@log_decorator(logger=logger)
async def create_dynamic_service(
    service: DynamicServiceCreate,
    x_dynamic_sidecar_request_dns: str = Header(...),
    x_dynamic_sidecar_request_scheme: str = Header(...),
    director_v0_client: DirectorV0Client = Depends(get_director_v0_client),
    dynamic_services_settings: DynamicServicesSettings = Depends(
        get_dynamic_services_settings
    ),
    scheduler: DynamicSidecarsScheduler = Depends(get_scheduler),
) -> Union[DynamicServiceOut, RedirectResponse]:

    simcore_service_labels: SimcoreServiceLabels = (
        await director_v0_client.get_service_labels(
            service=ServiceKeyVersion(key=service.key, version=service.version)
        )
    )

    # LEGACY (backwards compatibility)
    if not simcore_service_labels.needs_dynamic_sidecar:
        # forward to director-v0
        redirect_url_with_query = director_v0_client.client.base_url.copy_with(
            path="/v0/running_interactive_services",
            params={
                "user_id": f"{service.user_id}",
                "project_id": f"{service.project_id}",
                "service_uuid": f"{service.node_uuid}",
                "service_key": f"{service.key}",
                "service_tag": f"{service.version}",
                "service_basepath": f"{service.basepath}",
            },
        )
        logger.debug("Redirecting %s", redirect_url_with_query)
        return RedirectResponse(str(redirect_url_with_query))

    #
    if not await is_dynamic_service_running(
        service.node_uuid, dynamic_services_settings.DYNAMIC_SIDECAR
    ):
        scheduler_data = SchedulerData.from_http_request(
            service=service,
            simcore_service_labels=simcore_service_labels,
            port=dynamic_services_settings.DYNAMIC_SIDECAR.DYNAMIC_SIDECAR_PORT,
            request_dns=x_dynamic_sidecar_request_dns,
            request_scheme=x_dynamic_sidecar_request_scheme,
        )
        await scheduler.add_service(scheduler_data)

    return cast(DynamicServiceOut, await scheduler.get_stack_status(service.node_uuid))


@router.get(
    "/{node_uuid}",
    summary="assembles the status for the dynamic-sidecar",
    response_model=DynamicServiceOut,
)
async def get_dynamic_sidecar_status(
    node_uuid: NodeID,
    director_v0_client: DirectorV0Client = Depends(get_director_v0_client),
    scheduler: DynamicSidecarsScheduler = Depends(get_scheduler),
) -> Union[DynamicServiceOut, RedirectResponse]:

    try:
        return cast(DynamicServiceOut, await scheduler.get_stack_status(node_uuid))
    except DynamicSidecarNotFoundError:
        # legacy service? if it's not then a 404 will anyway be received
        # forward to director-v0
        redirection_url = director_v0_client.client.base_url.copy_with(
            path=f"/v0/running_interactive_services/{node_uuid}",
        )

        return RedirectResponse(str(redirection_url))


@router.delete(
    "/{node_uuid}",
    responses={204: {"model": None}},
    summary="stops previously spawned dynamic-sidecar",
)
async def stop_dynamic_service(
    node_uuid: NodeID,
    can_save: Optional[bool] = True,
    director_v0_client: DirectorV0Client = Depends(get_director_v0_client),
    scheduler: DynamicSidecarsScheduler = Depends(get_scheduler),
    dynamic_services_settings: DynamicServicesSettings = Depends(
        get_dynamic_services_settings
    ),
) -> Union[NoContentResponse, RedirectResponse]:
    try:
        await scheduler.mark_service_for_removal(node_uuid, can_save)
    except DynamicSidecarNotFoundError:
        # legacy service? if it's not then a 404 will anyway be received
        # forward to director-v0
        redirection_url = director_v0_client.client.base_url.copy_with(
            path=f"/v0/running_interactive_services/{node_uuid}",
            params={"can_save": bool(can_save)},
        )

        return RedirectResponse(str(redirection_url))

    # Serice was marked for removal, the scheduler will
    # take care of stopping cleaning up all allocated resources:
    # services, containsers, volumes and networks.
    # Once the service is no longer being tracked this can return
    dynamic_sidecar_settings: DynamicSidecarSettings = (
        dynamic_services_settings.DYNAMIC_SIDECAR
    )
    _STOPPED_CHECK_INTERVAL = 1.0
    async with async_timeout.timeout(
        dynamic_sidecar_settings.DYNAMIC_SIDECAR_WAIT_FOR_SERVICE_TO_STOP
    ):
        while scheduler.is_service_tracked(node_uuid):
            await asyncio.sleep(_STOPPED_CHECK_INTERVAL)

    return NoContentResponse()


@router.post(
    "/{node_uuid}:retrieve",
    summary="Calls the dynamic service's retrieve endpoint with optional port_keys",
    response_model=RetrieveDataOutEnveloped,
    status_code=status.HTTP_200_OK,
)
@log_decorator(logger=logger)
async def service_retrieve_data_on_ports(
    node_uuid: NodeID,
    retrieve_settings: RetrieveDataIn,
    scheduler: DynamicSidecarsScheduler = Depends(get_scheduler),
    dynamic_services_settings: DynamicServicesSettings = Depends(
        get_dynamic_services_settings
    ),
    director_v0_client: DirectorV0Client = Depends(get_director_v0_client),
    services_client: ServicesClient = Depends(get_services_client),
) -> RetrieveDataOutEnveloped:
    try:
        return await scheduler.retrieve_service_inputs(
            node_uuid, retrieve_settings.port_keys
        )
    except DynamicSidecarNotFoundError:
        # in case of legacy service, no redirect will be used
        # makes request to director-v0 and sends back reply

        service_base_url: URL = await get_service_base_url(
            node_uuid, director_v0_client
        )

        dynamic_sidecar_settings: DynamicSidecarSettings = (
            dynamic_services_settings.DYNAMIC_SIDECAR
        )
        timeout = httpx.Timeout(
            dynamic_sidecar_settings.DYNAMIC_SIDECAR_API_SAVE_RESTORE_STATE_TIMEOUT,
            connect=dynamic_sidecar_settings.DYNAMIC_SIDECAR_API_CONNECT_TIMEOUT,
        )

        # this call waits for the service to download data
        response = await services_client.request(
            "POST",
            f"{service_base_url}/retrieve",
            data=retrieve_settings.json(by_alias=True),
            timeout=timeout,
        )

        # validate and return
        return RetrieveDataOutEnveloped.parse_obj(response.json())


@router.post(
    "/networks:attach",
    summary=(
        "Attach a single network to the dynamic-sidecar "
        "spawned service, if network is not already attached"
    ),
    response_class=Response,
    status_code=status.HTTP_204_NO_CONTENT,
)
async def attach_network_to_dynamic_sidecar(
    item: AttachNetworkToDynamicSidecarItem,
    scheduler: DynamicSidecarsScheduler = Depends(get_scheduler),
) -> None:
    network_names_to_ids: Dict[str, str] = await get_or_create_networks_ids(
        [item.network_name], item.project_id
    )
    network_id = network_names_to_ids[item.network_name]

    await scheduler.attach_project_network(
        node_id=item.node_id, network_id=network_id, network_alias=item.network_alias
    )


@router.post(
    "/networks:detach",
    summary=(
        "Detach a single network from the dynamic-sidecar "
        "spawned service, if network is not already detached"
    ),
    response_class=Response,
    status_code=status.HTTP_204_NO_CONTENT,
)
async def detach_network_from_dynamic_sidecar(
    item: DetachNetworkFromDynamicSidecarItem,
    scheduler: DynamicSidecarsScheduler = Depends(get_scheduler),
) -> None:
    network_names_to_ids: Dict[str, str] = await get_or_create_networks_ids(
        [item.network_name], item.project_id
    )
    network_id = network_names_to_ids[item.network_name]
    await scheduler.detach_project_network(node_id=item.node_id, network_id=network_id)


@router.post(
    "/{node_uuid}:restart",
    summary="Calls the dynamic service's restart containers endpoint",
    status_code=status.HTTP_204_NO_CONTENT,
)
@log_decorator(logger=logger)
async def service_restart_containers(
    node_uuid: NodeID, scheduler: DynamicSidecarsScheduler = Depends(get_scheduler)
) -> NoContentResponse:
    try:
        await scheduler.restart_containers(node_uuid)
    except DynamicSidecarNotFoundError as error:
        raise LegacyServiceIsNotSupportedError() from error

    return NoContentResponse()<|MERGE_RESOLUTION|>--- conflicted
+++ resolved
@@ -5,11 +5,7 @@
 
 import async_timeout
 import httpx
-<<<<<<< HEAD
-from fastapi import APIRouter, Depends, Header, Request, Response
-=======
-from fastapi import APIRouter, Depends, Header
->>>>>>> be6034c6
+from fastapi import APIRouter, Depends, Header, Response
 from fastapi.responses import RedirectResponse
 from models_library.project_networks import DockerNetworkAlias, DockerNetworkName
 from models_library.projects import ProjectID
