--- conflicted
+++ resolved
@@ -4,16 +4,6 @@
 from uuid import UUID
 
 import httpx
-<<<<<<< HEAD
-from fastapi import APIRouter, Depends, Query
-from fastapi.responses import RedirectResponse
-from models_library.services import ServiceKeyVersion
-from starlette import status
-from starlette.datastructures import URL
-
-from ...models.domains.dynamic_services import RetrieveDataIn, RetrieveDataOutEnveloped
-from ...models.domains.dynamic_sidecar import StartDynamicSidecarModel
-=======
 from fastapi import APIRouter, Depends, Header
 from fastapi.responses import RedirectResponse
 from models_library.services import ServiceKeyVersion
@@ -27,7 +17,6 @@
     RetrieveDataIn,
     RetrieveDataOutEnveloped,
 )
->>>>>>> c15235b6
 from ...modules.dynamic_sidecar.config import DynamicSidecarSettings, get_settings
 from ...modules.dynamic_sidecar.constants import (
     DYNAMIC_SIDECAR_PREFIX,
@@ -39,10 +28,6 @@
     create_service_and_get_id,
     get_node_id_from_task_for_service,
     get_swarm_network,
-<<<<<<< HEAD
-    inspect_service,
-=======
->>>>>>> c15235b6
 )
 from ...modules.dynamic_sidecar.monitor import DynamicSidecarsMonitor, get_monitor
 from ...modules.dynamic_sidecar.monitor.models import ServiceStateReply
@@ -90,23 +75,6 @@
 
 
 @router.post(
-<<<<<<< HEAD
-    "/{node_uuid}:start",
-    summary="start the dynamic-sidecar for this service",
-    responses={
-        status.HTTP_500_INTERNAL_SERVER_ERROR: {
-            "description": "Error while starting dynamic sidecar"
-        }
-    },
-)
-async def start_dynamic_sidecar(
-    node_uuid: UUID,
-    model: StartDynamicSidecarModel,
-    dynamic_sidecar_settings: DynamicSidecarSettings = Depends(get_settings),
-    monitor: DynamicSidecarsMonitor = Depends(get_monitor),
-) -> Dict[str, str]:
-    log.debug("DYNAMIC_SIDECAR: %s, node_uuid=%s", model, node_uuid)
-=======
     "",
     summary="create & start the dynamic service",
     status_code=status.HTTP_201_CREATED,
@@ -121,13 +89,17 @@
     dynamic_sidecar_settings: DynamicSidecarSettings = Depends(get_settings),
     monitor: DynamicSidecarsMonitor = Depends(get_monitor),
 ):
-    # fetch labels (FROM the catalog service at this point)
-    service_settings = await director_v0_client.get_service_settings(
-        ServiceKeyVersion(key=service.key, version=service.version)
-    )
-
     # TODO: DYNAMIC-SIDECAR: ANE refactor to actual model
-    if service_settings.legacy_mode:
+    service_labels: Dict[str, str] = await director_v0_client.get_service_labels(
+        service=ServiceKeyVersion(key=service.key, version=service.version)
+    )
+    log.debug("Fetched service labels %s", service_labels)
+
+    use_dynamic_sidecar = (
+        service_labels.get("simcore.service.boot-mode") == "dynamic-sidecar"
+    )
+
+    if not use_dynamic_sidecar:
         # forward to director-v0
         redirect_url = director_v0_client.client.base_url.copy_with(
             query={
@@ -140,29 +112,12 @@
             }
         )
         return RedirectResponse(redirect_url)
->>>>>>> c15235b6
 
     # Service naming schema:
     # -  dysdcr_{uuid}_{first_two_project_id}_prxy_{name_from_service_key}
     # -  dysdcr_{uuid}_{first_two_project_id}_sdcr_{name_from_service_key}
 
     service_name_dynamic_sidecar = assemble_service_name(
-<<<<<<< HEAD
-        model.project_id, model.service_key, node_uuid, SERVICE_NAME_SIDECAR
-    )
-    service_name_proxy = assemble_service_name(
-        model.project_id, model.service_key, node_uuid, SERVICE_NAME_PROXY
-    )
-
-    first_two_project_id = str(model.project_id)[:2]
-
-    # unique name for the traefik constraints
-    io_simcore_zone = f"{DYNAMIC_SIDECAR_PREFIX}_{node_uuid}_{first_two_project_id}"
-
-    # based on the node_id and project_id
-    dynamic_sidecar_network_name = (
-        f"{DYNAMIC_SIDECAR_PREFIX}_{node_uuid}_{first_two_project_id}"
-=======
         service.project_id, service.key, service.uuid, SERVICE_NAME_SIDECAR
     )
     service_name_proxy = assemble_service_name(
@@ -177,7 +132,6 @@
     # based on the node_id and project_id
     dynamic_sidecar_network_name = (
         f"{DYNAMIC_SIDECAR_PREFIX}_{service.uuid}_{first_two_project_id}"
->>>>>>> c15235b6
     )
     # these configuration should guarantee 245 address network
     network_config = {
@@ -185,13 +139,8 @@
         "Driver": "overlay",
         "Labels": {
             "io.simcore.zone": f"{dynamic_sidecar_settings.traefik_simcore_zone}",
-<<<<<<< HEAD
-            "com.simcore.description": f"interactive for node: {node_uuid}_{first_two_project_id}",
-            "uuid": f"{node_uuid}",  # needed for removal when project is closed
-=======
             "com.simcore.description": f"interactive for node: {service.uuid}_{first_two_project_id}",
             "uuid": f"{service.uuid}",  # needed for removal when project is closed
->>>>>>> c15235b6
         },
         "Attachable": True,
         "Internal": False,
@@ -204,11 +153,7 @@
     swarm_network_name = swarm_network["Name"]
 
     # start dynamic-sidecar and run the proxy on the same node
-<<<<<<< HEAD
-
-=======
     # TODO: DYNAMIC-SIDECAR: ANE refactor to actual model
->>>>>>> c15235b6
     dynamic_sidecar_create_service_params = await dynamic_sidecar_assembly(
         dynamic_sidecar_settings=dynamic_sidecar_settings,
         io_simcore_zone=io_simcore_zone,
@@ -216,27 +161,15 @@
         dynamic_sidecar_network_id=dynamic_sidecar_network_id,
         swarm_network_id=swarm_network_id,
         dynamic_sidecar_name=service_name_dynamic_sidecar,
-<<<<<<< HEAD
-        user_id=model.user_id,
-        node_uuid=node_uuid,
-        service_key=model.service_key,
-        service_tag=model.service_tag,
-        paths_mapping=model.paths_mapping,
-        compose_spec=model.compose_spec,
-        target_container=model.target_container,
-        project_id=model.project_id,
-        settings=model.settings,
-=======
         user_id=service.user_id,
         node_uuid=service.uuid,
         service_key=service.key,
         service_tag=service.version,
-        paths_mapping=service_settings.paths_mapping,
-        compose_spec=service_settings.compose_spec,
-        target_container=service_settings.target_container,
+        paths_mapping=service_labels["simcore.service.paths_mapping"],
+        compose_spec=service_labels["simcore.service.compose-spec"],
+        target_container=service_labels["simcore.service.target_container"],
         project_id=service.project_id,
-        settings=service_settings.settings,
->>>>>>> c15235b6
+        settings=service_labels["simcore.service.settings"],
     )
     log.debug(
         "dynamic-sidecar create_service_params %s",
@@ -253,53 +186,24 @@
 
     dynamic_sidecar_proxy_create_service_params = await dyn_proxy_entrypoint_assembly(
         dynamic_sidecar_settings=dynamic_sidecar_settings,
-<<<<<<< HEAD
-        node_uuid=node_uuid,
-=======
         node_uuid=service.uuid,
->>>>>>> c15235b6
         io_simcore_zone=io_simcore_zone,
         dynamic_sidecar_network_name=dynamic_sidecar_network_name,
         dynamic_sidecar_network_id=dynamic_sidecar_network_id,
         service_name=service_name_proxy,
         swarm_network_id=swarm_network_id,
         swarm_network_name=swarm_network_name,
-<<<<<<< HEAD
-        user_id=model.user_id,
-        project_id=model.project_id,
-        dynamic_sidecar_node_id=dynamic_sidecar_node_id,
-        request_scheme=model.request_scheme,
-        request_dns=model.request_dns,
-=======
         user_id=service.user_id,
         project_id=service.project_id,
         dynamic_sidecar_node_id=dynamic_sidecar_node_id,
         request_scheme=x_dynamic_sidecar_request_scheme,
         request_dns=x_dynamic_sidecar_request_dns,
->>>>>>> c15235b6
     )
     log.debug(
         "dynamic-sidecar-proxy create_service_params %s",
         pformat(dynamic_sidecar_proxy_create_service_params),
     )
 
-<<<<<<< HEAD
-    dynamic_sidecar_proxy_id = await create_service_and_get_id(
-        dynamic_sidecar_proxy_create_service_params
-    )
-
-    # services where successfully started and they can be monitored
-    await monitor.add_service_to_monitor(
-        service_name=service_name_dynamic_sidecar,
-        node_uuid=str(node_uuid),
-        hostname=service_name_dynamic_sidecar,
-        port=dynamic_sidecar_settings.web_service_port,
-        service_key=model.service_key,
-        service_tag=model.service_tag,
-        paths_mapping=model.paths_mapping,
-        compose_spec=model.compose_spec,
-        target_container=model.target_container,
-=======
     # TODO: DYNAMIC-SIDECAR: ANE refactor to actual model
     # returning the status makes more sense than returning the entire docker service inspect
     _ = await create_service_and_get_id(dynamic_sidecar_proxy_create_service_params)
@@ -313,10 +217,9 @@
         port=dynamic_sidecar_settings.web_service_port,
         service_key=service.key,
         service_tag=service.version,
-        paths_mapping=service_settings.paths_mapping,
-        compose_spec=service_settings.compose_spec,
-        target_container=service_settings.target_container,
->>>>>>> c15235b6
+        paths_mapping=service_labels["simcore.service.paths_mapping"],
+        compose_spec=service_labels["simcore.service.compose-spec"],
+        target_container=service_labels["simcore.service.target_container"],
         dynamic_sidecar_network_name=dynamic_sidecar_network_name,
         simcore_traefik_zone=io_simcore_zone,
         service_port=extract_service_port_from_compose_start_spec(
@@ -325,19 +228,11 @@
     )
 
     # returning data for the proxy service so the service UI metadata can be extracted from here
-<<<<<<< HEAD
-    return await inspect_service(dynamic_sidecar_proxy_id)
-
-
-@router.post(
-    "/{node_uuid}:status",
-=======
     return await monitor.get_stack_status(str(service.uuid))
 
 
 @router.get(
     "/{node_uuid}",
->>>>>>> c15235b6
     summary="assembles the status for the dynamic-sidecar",
     response_model=ServiceStateReply,
 )
@@ -347,81 +242,12 @@
     return await monitor.get_stack_status(str(node_uuid))
 
 
-<<<<<<< HEAD
-@router.post(
-    "/{node_uuid}:stop",
-    responses={status.HTTP_204_NO_CONTENT: {"model": None}},
-=======
 @router.delete(
     "/{node_uuid}",
->>>>>>> c15235b6
     status_code=status.HTTP_204_NO_CONTENT,
     summary="stops previously spawned dynamic-sidecar",
 )
 async def stop_dynamic_sidecar(
     node_uuid: UUID, monitor: DynamicSidecarsMonitor = Depends(get_monitor)
 ) -> Dict[str, str]:
-<<<<<<< HEAD
-    await monitor.remove_service_from_monitor(str(node_uuid))
-
-
-# TODO: remember to change to /{node_uuid}:start
-@router.post("/{node_uuid}:start-service")
-async def start_service(
-    node_uuid: UUID,
-    user_id: str = Query(
-        ...,
-        description="The ID of the user that starts the service",
-        example="asdfgj233",
-    ),
-    project_id: str = Query(
-        ...,
-        description="The ID of the project in which the service starts",
-        example="asdfgj233",
-    ),
-    service_key: str = Query(
-        ...,
-        description="The key (url) of the service",
-        example=[
-            "simcore/services/comp/itis/sleeper",
-            "simcore/services/dynamic/3dviewer",
-        ],
-    ),
-    service_tag: str = Query(
-        ..., description="The tag/version of the service", example=["1.0.0", "0.0.1"]
-    ),
-    service_uuid: str = Query(
-        ...,
-        description="The uuid to assign the service with",
-        example="123e4567-e89b-12d3-a456-426655440000",
-    ),
-    service_basepath: str = Query(
-        "",
-        description="predefined basepath for the backend service otherwise uses root",
-        example="/x/EycCXbU0H/",
-    ),
-    director_v0_client: DirectorV0Client = Depends(get_director_v0_client),
-) -> None:
-    # fetch labels (FROM the catalog service at this point)
-    # if it is a legacy service redirect to director-v0
-
-    service_labels: Dict[str, str] = await director_v0_client.get_service_labels(
-        service=ServiceKeyVersion(key=service_key, version=service_tag)
-    )
-    log.debug("Fetched service labels %s", service_labels)
-
-    use_dynamic_sidecar = (
-        service_labels.get("simcore.service.boot-mode") == "dynamic-sidecar"
-    )
-
-    if not use_dynamic_sidecar:
-        # forward to director-v0
-        # pylint: disable=protected-access
-        director_v0_base_url = str(director_v0_client.client._base_url).strip("/")
-        redirect_url = f"{director_v0_base_url}/running_interactive_services"
-        return RedirectResponse(redirect_url)
-
-    log.error("TODO: implement start for node_uuid=%s", node_uuid)
-=======
-    await monitor.remove_service_from_monitor(str(node_uuid))
->>>>>>> c15235b6
+    await monitor.remove_service_from_monitor(str(node_uuid))