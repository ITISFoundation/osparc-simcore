import asyncio
import logging
from typing import Dict, List, Optional
from uuid import UUID

import httpx
from fastapi import APIRouter, Depends, Header
from fastapi.responses import RedirectResponse
from models_library.projects import ProjectID
from models_library.service_settings import SimcoreService
from models_library.services import ServiceKeyVersion
from simcore_service_director_v2.models.schemas.constants import UserID
from starlette import status
from starlette.datastructures import URL

from ...core.settings import DynamicServicesSettings, DynamicSidecarSettings
from ...models.domains.dynamic_services import (
    DynamicServiceCreate,
    DynamicServiceOut,
    RetrieveDataIn,
    RetrieveDataOutEnveloped,
)
from ...models.schemas.constants import (
    DYNAMIC_PROXY_SERVICE_PREFIX,
    DYNAMIC_SIDECAR_SERVICE_PREFIX,
    UserID,
)
from ...modules.dynamic_sidecar.docker_utils import (
    is_dynamic_service_running,
    list_dynamic_sidecar_services,
)
from ...modules.dynamic_sidecar.exceptions import DynamicSidecarNotFoundError
from ...modules.dynamic_sidecar.monitor import DynamicSidecarsMonitor, get_monitor
from ...modules.dynamic_sidecar.monitor.models import MonitorData
from ...modules.dynamic_sidecar.service_specs import assemble_service_name
from ...utils.logging_utils import log_decorator
from ..dependencies.director_v0 import DirectorV0Client, get_director_v0_client
from ..dependencies.dynamic_services import (
    ServicesClient,
    get_service_base_url,
    get_services_client,
    get_settings,
)

router = APIRouter()
log = logging.getLogger(__file__)

TEMPORARY_PORT_NUMBER = 65_534


@router.get(
    "",
    status_code=status.HTTP_200_OK,
    response_model=List[DynamicServiceOut],
    summary=(
        "returns a list of running interactive services filtered by user_id and/or project_id"
        "both legacy (director-v0) and modern (director-v2)"
    ),
)
async def list_running_dynamic_services(
    user_id: Optional[UserID] = None,
    project_id: Optional[ProjectID] = None,
    director_v0_client: DirectorV0Client = Depends(get_director_v0_client),
    dynamic_services_settings: DynamicServicesSettings = Depends(get_settings),
    monitor: DynamicSidecarsMonitor = Depends(get_monitor),
) -> List[Dict[str, str]]:
    legacy_running_services: List[
        DynamicServiceOut
    ] = await director_v0_client.get_running_services(user_id, project_id)

    get_stack_statuse_tasks: List[DynamicServiceOut] = [
        monitor.get_stack_status(service["Spec"]["Labels"]["uuid"])
        for service in await list_dynamic_sidecar_services(
            dynamic_services_settings.dynamic_sidecar, user_id, project_id
        )
    ]
    modern_running_services: List[Dict[str, str]] = [
        x.dict(exclude_unset=True)
        for x in await asyncio.gather(*get_stack_statuse_tasks)
    ]

    return legacy_running_services + modern_running_services


@router.post(
    "",
    summary="create & start the dynamic service",
    status_code=status.HTTP_201_CREATED,
    response_model=DynamicServiceOut,
)
@log_decorator(logger=log)
async def create_dynamic_service(
    service: DynamicServiceCreate,
    x_dynamic_sidecar_request_dns: str = Header(...),
    x_dynamic_sidecar_request_scheme: str = Header(...),
    director_v0_client: DirectorV0Client = Depends(get_director_v0_client),
    dynamic_services_settings: DynamicServicesSettings = Depends(get_settings),
    monitor: DynamicSidecarsMonitor = Depends(get_monitor),
) -> DynamicServiceOut:
    simcore_service: SimcoreService = await director_v0_client.get_service_labels(
        service=ServiceKeyVersion(key=service.key, version=service.version)
    )
    if not simcore_service.needs_dynamic_sidecar:
        # forward to director-v0
        redirect_url_with_query = director_v0_client.client.base_url.copy_with(
            path="/v0/running_interactive_services",
            params={
                "user_id": f"{service.user_id}",
                "project_id": f"{service.project_id}",
                "service_uuid": f"{service.node_uuid}",
                "service_key": f"{service.key}",
                "service_version": f"{service.version}",
                "service_basepath": f"{service.basepath}",
            },
        )
        log.debug("Redirecting %s", redirect_url_with_query)
        return RedirectResponse(redirect_url_with_query)

    # if service is already running return the status
<<<<<<< HEAD
    if await is_dynamic_service_running(dynamic_sidecar_settings, service.node_uuid):
=======
    if await dynamic_service_is_running(
        dynamic_services_settings.dynamic_sidecar, service.node_uuid
    ):
>>>>>>> e41072ab
        return await monitor.get_stack_status(str(service.node_uuid))

    # Service naming schema:
    # NOTE: name is max 63 characters
    # dy-sidecar_4dde07ea-73be-4c44-845a-89479d1556cf
    # dy-revproxy_4dde07ea-73be-4c44-845a-89479d1556cf

    # dynamic sidecar structure
    # 0. a network is created: dy-sidecar_4dde07ea-73be-4c44-845a-89479d1556cf
    # 1. a dynamic-sidecar is started: dy-sidecar_4dde07ea-73be-4c44-845a-89479d1556cf
    # a traefik instance: dy-proxy_4dde07ea-73be-4c44-845a-89479d1556cf
    #

    service_name_dynamic_sidecar = assemble_service_name(
        DYNAMIC_SIDECAR_SERVICE_PREFIX, service.node_uuid
    )
    proxy_service_name = assemble_service_name(
        DYNAMIC_PROXY_SERVICE_PREFIX, service.node_uuid
    )

    # unique name for the traefik constraints
    io_simcore_zone = f"{DYNAMIC_SIDECAR_SERVICE_PREFIX}_{service.node_uuid}"

    # based on the node_id and project_id
    dynamic_sidecar_network_name = (
        f"{DYNAMIC_SIDECAR_SERVICE_PREFIX}_{service.node_uuid}"
    )
<<<<<<< HEAD
=======
    # these configuration should guarantee 245 address network
    network_config = {
        "Name": dynamic_sidecar_network_name,
        "Driver": "overlay",
        "Labels": {
            "io.simcore.zone": f"{dynamic_services_settings.dynamic_sidecar.traefik_simcore_zone}",
            "com.simcore.description": f"interactive for node: {service.node_uuid}",
            "uuid": f"{service.node_uuid}",  # needed for removal when project is closed
        },
        "Attachable": True,
        "Internal": False,
    }
    dynamic_sidecar_network_id = await create_network(network_config)

    # attach the service to the swarm network dedicated to services
    swarm_network = await get_swarm_network(dynamic_services_settings.dynamic_sidecar)
    swarm_network_id = swarm_network["Id"]
    swarm_network_name = swarm_network["Name"]

    # start dynamic-sidecar and run the proxy on the same node
    # TODO: DYNAMIC-SIDECAR: ANE refactor to actual model
    dynamic_sidecar_create_service_params = await dynamic_sidecar_assembly(
        dynamic_sidecar_settings=dynamic_services_settings.dynamic_sidecar,
        io_simcore_zone=io_simcore_zone,
        dynamic_sidecar_network_name=dynamic_sidecar_network_name,
        dynamic_sidecar_network_id=dynamic_sidecar_network_id,
        swarm_network_id=swarm_network_id,
        dynamic_sidecar_name=service_name_dynamic_sidecar,
        user_id=service.user_id,
        node_uuid=service.node_uuid,
        service_key=service.key,
        service_tag=service.version,
        paths_mapping=simcore_service.paths_mapping,
        compose_spec=simcore_service.compose_spec,
        target_container=simcore_service.container_http_entry,
        project_id=service.project_id,
        settings=simcore_service.settings,
    )
    log.debug(
        "dynamic-sidecar create_service_params %s",
        pformat(dynamic_sidecar_create_service_params),
    )

    dynamic_sidecar_id = await create_service_and_get_id(
        dynamic_sidecar_create_service_params
    )

    dynamic_sidecar_node_id = await get_node_id_from_task_for_service(
        dynamic_sidecar_id, dynamic_services_settings.dynamic_sidecar
    )

    dynamic_sidecar_proxy_create_service_params = await dyn_proxy_entrypoint_assembly(
        dynamic_sidecar_settings=dynamic_services_settings.dynamic_sidecar,
        node_uuid=service.node_uuid,
        io_simcore_zone=io_simcore_zone,
        dynamic_sidecar_network_name=dynamic_sidecar_network_name,
        dynamic_sidecar_network_id=dynamic_sidecar_network_id,
        service_name=service_name_proxy,
        swarm_network_id=swarm_network_id,
        swarm_network_name=swarm_network_name,
        user_id=service.user_id,
        project_id=service.project_id,
        dynamic_sidecar_node_id=dynamic_sidecar_node_id,
        request_scheme=x_dynamic_sidecar_request_scheme,
        request_dns=x_dynamic_sidecar_request_dns,
    )
    log.debug(
        "dynamic-sidecar-proxy create_service_params %s",
        pformat(dynamic_sidecar_proxy_create_service_params),
    )

    # no need for the id any longer
    await create_service_and_get_id(dynamic_sidecar_proxy_create_service_params)
>>>>>>> e41072ab

    # services where successfully started and they can be monitored
    monitor_data = MonitorData.assemble(
        service_name=service_name_dynamic_sidecar,
        node_uuid=str(service.node_uuid),
        project_id=service.project_id,
        user_id=service.user_id,
        hostname=service_name_dynamic_sidecar,
        port=dynamic_services_settings.dynamic_sidecar.port,
        service_key=service.key,
        service_tag=service.version,
        paths_mapping=simcore_service.paths_mapping,
        compose_spec=simcore_service.compose_spec,
        container_http_entry=simcore_service.container_http_entry,
        dynamic_sidecar_network_name=dynamic_sidecar_network_name,
        simcore_traefik_zone=io_simcore_zone,
        service_port=TEMPORARY_PORT_NUMBER,
        request_dns=x_dynamic_sidecar_request_dns,
        request_scheme=x_dynamic_sidecar_request_scheme,
        proxy_service_name=proxy_service_name,
    )
    await monitor.add_service_to_monitor(monitor_data)

    # TODO: return fake status? what happens at next iteration
    # before monitoring goes though?
    return await monitor.get_stack_status(str(service.node_uuid))


@router.get(
    "/{node_uuid}",
    summary="assembles the status for the dynamic-sidecar",
    response_model=DynamicServiceOut,
)
async def dynamic_sidecar_status(
    node_uuid: UUID,
    director_v0_client: DirectorV0Client = Depends(get_director_v0_client),
    monitor: DynamicSidecarsMonitor = Depends(get_monitor),
) -> DynamicServiceOut:

    try:
        return await monitor.get_stack_status(str(node_uuid))
    except DynamicSidecarNotFoundError:
        # legacy service? if it's not then a 404 will anyway be received
        # forward to director-v0
        redirection_url = director_v0_client.client.base_url.copy_with(
            path=f"/v0/running_interactive_services/{node_uuid}",
        )

        return RedirectResponse(redirection_url)


@router.delete(
    "/{node_uuid}",
    status_code=status.HTTP_204_NO_CONTENT,
    response_model=None,
    summary="stops previously spawned dynamic-sidecar",
)
async def stop_dynamic_service(
    node_uuid: UUID,
    save_state: Optional[bool] = True,
    director_v0_client: DirectorV0Client = Depends(get_director_v0_client),
    monitor: DynamicSidecarsMonitor = Depends(get_monitor),
) -> None:

    try:
        await monitor.remove_service_from_monitor(str(node_uuid), save_state)
    except DynamicSidecarNotFoundError:
        # legacy service? if it's not then a 404 will anyway be received
        # forward to director-v0
        redirection_url = director_v0_client.client.base_url.copy_with(
            path=f"/v0/running_interactive_services/{node_uuid}",
            params={"save_state": bool(save_state)},
        )

        return RedirectResponse(redirection_url)


@router.post(
    "/{node_uuid}:retrieve",
    summary="Calls the dynamic service's retrieve endpoint with optional port_keys",
    response_model=RetrieveDataOutEnveloped,
    status_code=status.HTTP_200_OK,
)
@log_decorator(logger=log)
async def service_retrieve_data_on_ports(
    retrieve_settings: RetrieveDataIn,
    service_base_url: URL = Depends(get_service_base_url),
    services_client: ServicesClient = Depends(get_services_client),
):
    # the handling of client/server errors is already encapsulated in the call to request
    resp = await services_client.request(
        "POST",
        f"{service_base_url}/retrieve",
        data=retrieve_settings.json(by_alias=True),
        timeout=httpx.Timeout(
            5.0, read=60 * 60.0
        ),  # this call waits for the service to download data
    )
    # validate and return
    return RetrieveDataOutEnveloped.parse_obj(resp.json())<|MERGE_RESOLUTION|>--- conflicted
+++ resolved
@@ -13,7 +13,7 @@
 from starlette import status
 from starlette.datastructures import URL
 
-from ...core.settings import DynamicServicesSettings, DynamicSidecarSettings
+from ...core.settings import DynamicServicesSettings
 from ...models.domains.dynamic_services import (
     DynamicServiceCreate,
     DynamicServiceOut,
@@ -117,13 +117,9 @@
         return RedirectResponse(redirect_url_with_query)
 
     # if service is already running return the status
-<<<<<<< HEAD
-    if await is_dynamic_service_running(dynamic_sidecar_settings, service.node_uuid):
-=======
-    if await dynamic_service_is_running(
+    if await is_dynamic_service_running(
         dynamic_services_settings.dynamic_sidecar, service.node_uuid
     ):
->>>>>>> e41072ab
         return await monitor.get_stack_status(str(service.node_uuid))
 
     # Service naming schema:
@@ -151,82 +147,6 @@
     dynamic_sidecar_network_name = (
         f"{DYNAMIC_SIDECAR_SERVICE_PREFIX}_{service.node_uuid}"
     )
-<<<<<<< HEAD
-=======
-    # these configuration should guarantee 245 address network
-    network_config = {
-        "Name": dynamic_sidecar_network_name,
-        "Driver": "overlay",
-        "Labels": {
-            "io.simcore.zone": f"{dynamic_services_settings.dynamic_sidecar.traefik_simcore_zone}",
-            "com.simcore.description": f"interactive for node: {service.node_uuid}",
-            "uuid": f"{service.node_uuid}",  # needed for removal when project is closed
-        },
-        "Attachable": True,
-        "Internal": False,
-    }
-    dynamic_sidecar_network_id = await create_network(network_config)
-
-    # attach the service to the swarm network dedicated to services
-    swarm_network = await get_swarm_network(dynamic_services_settings.dynamic_sidecar)
-    swarm_network_id = swarm_network["Id"]
-    swarm_network_name = swarm_network["Name"]
-
-    # start dynamic-sidecar and run the proxy on the same node
-    # TODO: DYNAMIC-SIDECAR: ANE refactor to actual model
-    dynamic_sidecar_create_service_params = await dynamic_sidecar_assembly(
-        dynamic_sidecar_settings=dynamic_services_settings.dynamic_sidecar,
-        io_simcore_zone=io_simcore_zone,
-        dynamic_sidecar_network_name=dynamic_sidecar_network_name,
-        dynamic_sidecar_network_id=dynamic_sidecar_network_id,
-        swarm_network_id=swarm_network_id,
-        dynamic_sidecar_name=service_name_dynamic_sidecar,
-        user_id=service.user_id,
-        node_uuid=service.node_uuid,
-        service_key=service.key,
-        service_tag=service.version,
-        paths_mapping=simcore_service.paths_mapping,
-        compose_spec=simcore_service.compose_spec,
-        target_container=simcore_service.container_http_entry,
-        project_id=service.project_id,
-        settings=simcore_service.settings,
-    )
-    log.debug(
-        "dynamic-sidecar create_service_params %s",
-        pformat(dynamic_sidecar_create_service_params),
-    )
-
-    dynamic_sidecar_id = await create_service_and_get_id(
-        dynamic_sidecar_create_service_params
-    )
-
-    dynamic_sidecar_node_id = await get_node_id_from_task_for_service(
-        dynamic_sidecar_id, dynamic_services_settings.dynamic_sidecar
-    )
-
-    dynamic_sidecar_proxy_create_service_params = await dyn_proxy_entrypoint_assembly(
-        dynamic_sidecar_settings=dynamic_services_settings.dynamic_sidecar,
-        node_uuid=service.node_uuid,
-        io_simcore_zone=io_simcore_zone,
-        dynamic_sidecar_network_name=dynamic_sidecar_network_name,
-        dynamic_sidecar_network_id=dynamic_sidecar_network_id,
-        service_name=service_name_proxy,
-        swarm_network_id=swarm_network_id,
-        swarm_network_name=swarm_network_name,
-        user_id=service.user_id,
-        project_id=service.project_id,
-        dynamic_sidecar_node_id=dynamic_sidecar_node_id,
-        request_scheme=x_dynamic_sidecar_request_scheme,
-        request_dns=x_dynamic_sidecar_request_dns,
-    )
-    log.debug(
-        "dynamic-sidecar-proxy create_service_params %s",
-        pformat(dynamic_sidecar_proxy_create_service_params),
-    )
-
-    # no need for the id any longer
-    await create_service_and_get_id(dynamic_sidecar_proxy_create_service_params)
->>>>>>> e41072ab
 
     # services where successfully started and they can be monitored
     monitor_data = MonitorData.assemble(
