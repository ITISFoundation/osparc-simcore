# pylint: disable=too-many-arguments

import logging
from typing import Any, List

import networkx as nx
from fastapi import APIRouter, Depends, HTTPException
from models_library.projects import ProjectAtDB, ProjectID
from models_library.projects_state import RunningState
from starlette import status
from starlette.requests import Request
from tenacity import (
    before_sleep_log,
    retry,
    retry_if_result,
    stop_after_delay,
    wait_random,
)

from ...core.errors import PipelineNotFoundError, ProjectNotFoundError, SchedulerError
from ...models.domains.comp_pipelines import CompPipelineAtDB
from ...models.domains.comp_tasks import CompTaskAtDB
from ...models.schemas.comp_tasks import (
    ComputationTaskCreate,
    ComputationTaskDelete,
    ComputationTaskOut,
    ComputationTaskStop,
)
from ...models.schemas.constants import UserID
from ...modules.comp_scheduler.base_scheduler import BaseCompScheduler
from ...modules.db.repositories.comp_pipelines import CompPipelinesRepository
from ...modules.db.repositories.comp_tasks import CompTasksRepository
from ...modules.db.repositories.projects import ProjectsRepository
from ...modules.director_v0 import DirectorV0Client
from ...utils.async_utils import run_sequentially_in_context
from ...utils.computations import (
    get_pipeline_state_from_task_states,
    is_pipeline_running,
    is_pipeline_stopped,
)
from ...utils.dags import (
    compute_pipeline_details,
    create_complete_dag,
    create_complete_dag_from_tasks,
    create_minimal_computational_graph_based_on_selection,
    find_computational_node_cycles,
)
from ..dependencies.database import get_repository
from ..dependencies.director_v0 import get_director_v0_client
from ..dependencies.scheduler import get_scheduler

router = APIRouter()
log = logging.getLogger(__file__)

PIPELINE_ABORT_TIMEOUT_S = 10


@router.post(
    "",
    summary="Create and optionally start a new computation",
    response_model=ComputationTaskOut,
    status_code=status.HTTP_201_CREATED,
)
# NOTE: in case of a burst of calls to that endpoint, we might end up in a weird state.
@run_sequentially_in_context(target_args=["job.project_id"])
async def create_computation(
    job: ComputationTaskCreate,
    request: Request,
    project_repo: ProjectsRepository = Depends(get_repository(ProjectsRepository)),
    computation_pipelines: CompPipelinesRepository = Depends(
        get_repository(CompPipelinesRepository)
    ),
    computation_tasks: CompTasksRepository = Depends(
        get_repository(CompTasksRepository)
    ),
    director_client: DirectorV0Client = Depends(get_director_v0_client),
    scheduler: BaseCompScheduler = Depends(get_scheduler),
) -> ComputationTaskOut:
    log.debug(
        "User %s is creating a new computation from project %s",
        job.user_id,
        job.project_id,
    )
    try:
        # get the project
        project: ProjectAtDB = await project_repo.get_project(job.project_id)

        # FIXME: this could not be valid anymore if the user deletes the project in between right?
        # check if current state allow to modify the computation
        comp_tasks: List[CompTaskAtDB] = await computation_tasks.get_comp_tasks(
            job.project_id
        )
        pipeline_state = get_pipeline_state_from_task_states(comp_tasks)
        if is_pipeline_running(pipeline_state):
            raise HTTPException(
                status_code=status.HTTP_403_FORBIDDEN,
                detail=f"Projet {job.project_id} already started, current state is {pipeline_state}",
            )

        # create the complete DAG graph
        complete_dag = create_complete_dag(project.workbench)
        # find the minimal viable graph to be run
        computational_dag = await create_minimal_computational_graph_based_on_selection(
            complete_dag=complete_dag,
            selected_nodes=job.subgraph or [],
            force_restart=job.force_restart or False,
        )

        # ok so put the tasks in the db
        await computation_pipelines.upsert_pipeline(
            job.user_id, project.uuid, computational_dag, job.start_pipeline or False
        )
        inserted_comp_tasks = await computation_tasks.upsert_tasks_from_project(
            project,
            director_client,
            list(computational_dag.nodes()) if job.start_pipeline else [],
        )

        if job.start_pipeline:
            if not computational_dag.nodes():
                # 2 options here: either we have cycles in the graph or it's really done
                list_of_cycles = find_computational_node_cycles(complete_dag)
                if list_of_cycles:
                    raise HTTPException(
                        status_code=status.HTTP_403_FORBIDDEN,
                        detail=f"Project {job.project_id} contains cycles with computational services which are currently not supported! Please remove them.",
                    )
                # there is nothing else to be run here, so we are done
                raise HTTPException(
                    status_code=status.HTTP_422_UNPROCESSABLE_ENTITY,
                    detail=f"Project {job.project_id} has no computational services, or contains cycles",
                )

            await scheduler.run_new_pipeline(
<<<<<<< HEAD
                job.user_id, job.project_id, job.cluster_id or 0
=======
                job.user_id,
                job.project_id,
                job.cluster_id
                or request.app.state.settings.DASK_SCHEDULER.DASK_DEFAULT_CLUSTER_ID,
>>>>>>> 5e74f96c
            )

        return ComputationTaskOut(
            id=job.project_id,
            state=RunningState.PUBLISHED
            if job.start_pipeline
            else RunningState.NOT_STARTED,
            pipeline_details=await compute_pipeline_details(
                complete_dag, computational_dag, inserted_comp_tasks
            ),
            url=f"{request.url}/{job.project_id}",
            stop_url=f"{request.url}/{job.project_id}:stop"
            if job.start_pipeline
            else None,
        )

    except ProjectNotFoundError as e:
        raise HTTPException(status_code=status.HTTP_404_NOT_FOUND, detail=str(e)) from e


@router.get(
    "/{project_id}",
    summary="Returns a computation pipeline state",
    response_model=ComputationTaskOut,
    status_code=status.HTTP_202_ACCEPTED,
)
async def get_computation(
    user_id: UserID,
    project_id: ProjectID,
    request: Request,
    project_repo: ProjectsRepository = Depends(get_repository(ProjectsRepository)),
    computation_pipelines: CompPipelinesRepository = Depends(
        get_repository(CompPipelinesRepository)
    ),
    computation_tasks: CompTasksRepository = Depends(
        get_repository(CompTasksRepository)
    ),
) -> ComputationTaskOut:
    log.debug("User %s getting computation status for project %s", user_id, project_id)
    try:
        # check that project actually exists
        await project_repo.get_project(project_id)

        # NOTE: Here it is assumed the project exists in comp_tasks/comp_pipeline
        # get the project pipeline
        pipeline_at_db: CompPipelineAtDB = await computation_pipelines.get_pipeline(
            project_id
        )
        pipeline_dag: nx.DiGraph = pipeline_at_db.get_graph()

        # get the project task states
        all_comp_tasks: List[CompTaskAtDB] = await computation_tasks.get_all_tasks(
            project_id
        )
        # create the complete DAG graph
        complete_dag = create_complete_dag_from_tasks(all_comp_tasks)

        # filter the tasks by the effective pipeline
        filtered_tasks = [
            t for t in all_comp_tasks if str(t.node_id) in list(pipeline_dag.nodes())
        ]
        pipeline_state = get_pipeline_state_from_task_states(filtered_tasks)

        log.debug(
            "Computational task status by user %s for project %s is %s",
            user_id,
            project_id,
            pipeline_state,
        )

        task_out = ComputationTaskOut(
            id=project_id,
            state=pipeline_state,
            pipeline_details=await compute_pipeline_details(
                complete_dag, pipeline_dag, all_comp_tasks
            ),
            url=f"{request.url.remove_query_params('user_id')}",
            stop_url=f"{request.url.remove_query_params('user_id')}:stop"
            if is_pipeline_running(pipeline_state)
            else None,
        )
        return task_out

    except (ProjectNotFoundError, PipelineNotFoundError) as e:
        raise HTTPException(status_code=status.HTTP_404_NOT_FOUND, detail=str(e)) from e


@router.post(
    "/{project_id}:stop",
    summary="Stops a computation pipeline",
    response_model=ComputationTaskOut,
    status_code=status.HTTP_202_ACCEPTED,
)
async def stop_computation_project(
    comp_task_stop: ComputationTaskStop,
    project_id: ProjectID,
    request: Request,
    project_repo: ProjectsRepository = Depends(get_repository(ProjectsRepository)),
    computation_pipelines: CompPipelinesRepository = Depends(
        get_repository(CompPipelinesRepository)
    ),
    computation_tasks: CompTasksRepository = Depends(
        get_repository(CompTasksRepository)
    ),
    scheduler: BaseCompScheduler = Depends(get_scheduler),
) -> ComputationTaskOut:
    log.debug(
        "User %s stopping computation for project %s",
        comp_task_stop.user_id,
        project_id,
    )
    try:
        # check the project exists
        await project_repo.get_project(project_id)
        # get the project pipeline
        pipeline_at_db: CompPipelineAtDB = await computation_pipelines.get_pipeline(
            project_id
        )
        pipeline_dag: nx.DiGraph = pipeline_at_db.get_graph()
        # get the project task states
        tasks: List[CompTaskAtDB] = await computation_tasks.get_all_tasks(project_id)
        # create the complete DAG graph
        complete_dag = create_complete_dag_from_tasks(tasks)
        # filter the tasks by the effective pipeline
        filtered_tasks = [
            t for t in tasks if str(t.node_id) in list(pipeline_dag.nodes())
        ]
        pipeline_state = get_pipeline_state_from_task_states(filtered_tasks)

        if is_pipeline_running(pipeline_state):
            await scheduler.stop_pipeline(comp_task_stop.user_id, project_id)

        return ComputationTaskOut(
            id=project_id,
            state=pipeline_state,
            pipeline_details=await compute_pipeline_details(
                complete_dag, pipeline_dag, tasks
            ),
            url=f"{str(request.url).rstrip(':stop')}",
        )

    except ProjectNotFoundError as e:
        raise HTTPException(status_code=status.HTTP_404_NOT_FOUND, detail=str(e)) from e
    except SchedulerError as e:
        raise HTTPException(status_code=status.HTTP_404_NOT_FOUND, detail=str(e)) from e


@router.delete(
    "/{project_id}",
    summary="Deletes a computation pipeline",
    response_model=None,
    status_code=status.HTTP_204_NO_CONTENT,
)
async def delete_pipeline(
    comp_task_stop: ComputationTaskDelete,
    project_id: ProjectID,
    project_repo: ProjectsRepository = Depends(get_repository(ProjectsRepository)),
    computation_pipelines: CompPipelinesRepository = Depends(
        get_repository(CompPipelinesRepository)
    ),
    computation_tasks: CompTasksRepository = Depends(
        get_repository(CompTasksRepository)
    ),
    scheduler: BaseCompScheduler = Depends(get_scheduler),
) -> None:
    try:
        # get the project
        project: ProjectAtDB = await project_repo.get_project(project_id)
        # check if current state allow to stop the computation
        comp_tasks: List[CompTaskAtDB] = await computation_tasks.get_comp_tasks(
            project_id
        )
        pipeline_state = get_pipeline_state_from_task_states(comp_tasks)
        if is_pipeline_running(pipeline_state):
            if not comp_task_stop.force:
                raise HTTPException(
                    status_code=status.HTTP_403_FORBIDDEN,
                    detail=f"Projet {project_id} is currently running and cannot be deleted, current state is {pipeline_state}",
                )
            # abort the pipeline first
            try:
                await scheduler.stop_pipeline(comp_task_stop.user_id, project_id)
            except SchedulerError as e:
                log.warning(
                    "Project %s could not be stopped properly.\n reason: %s",
                    project_id,
                    e,
                )

            def return_last_value(retry_state: Any) -> Any:
                """return the result of the last call attempt"""
                return retry_state.outcome.result()

            @retry(
                stop=stop_after_delay(PIPELINE_ABORT_TIMEOUT_S),
                wait=wait_random(0, 2),
                retry_error_callback=return_last_value,
                retry=retry_if_result(lambda result: result is False),
                reraise=False,
                before_sleep=before_sleep_log(log, logging.INFO),
            )
            async def check_pipeline_stopped() -> bool:
                comp_tasks: List[CompTaskAtDB] = await computation_tasks.get_comp_tasks(
                    project_id
                )
                pipeline_state = get_pipeline_state_from_task_states(
                    comp_tasks,
                )
                return is_pipeline_stopped(pipeline_state)

            # wait for the pipeline to be stopped
            if not await check_pipeline_stopped():
                log.error(
                    "pipeline %s could not be stopped properly after %ss",
                    project_id,
                    PIPELINE_ABORT_TIMEOUT_S,
                )

        # delete the pipeline now
        await computation_tasks.delete_tasks_from_project(project)
        await computation_pipelines.delete_pipeline(project_id)

    except ProjectNotFoundError as e:
        raise HTTPException(status_code=status.HTTP_404_NOT_FOUND, detail=str(e)) from e<|MERGE_RESOLUTION|>--- conflicted
+++ resolved
@@ -132,14 +132,10 @@
                 )
 
             await scheduler.run_new_pipeline(
-<<<<<<< HEAD
-                job.user_id, job.project_id, job.cluster_id or 0
-=======
                 job.user_id,
                 job.project_id,
                 job.cluster_id
                 or request.app.state.settings.DASK_SCHEDULER.DASK_DEFAULT_CLUSTER_ID,
->>>>>>> 5e74f96c
             )
 
         return ComputationTaskOut(
