--- conflicted
+++ resolved
@@ -14,11 +14,7 @@
     return request.app.state.engine
 
 
-<<<<<<< HEAD
-def _get_base_repository(
-=======
 def get_base_repository(
->>>>>>> 75d0c064
     engine: Engine, repo_type: Type[BaseRepository]
 ) -> BaseRepository:
     # NOTE: 2 different ideas were tried here with not so good
@@ -44,8 +40,7 @@
     async def _get_repo(
         engine: Engine = Depends(_get_db_engine),
     ) -> AsyncGenerator[BaseRepository, None]:
-<<<<<<< HEAD
-        yield _get_base_repository(engine=engine, repo_type=repo_type)
+        yield get_base_repository(engine=engine, repo_type=repo_type)
 
     return _get_repo
 
@@ -53,9 +48,4 @@
 def fetch_repo_no_request(
     app: FastAPI, repo_type: Type[BaseRepository]
 ) -> BaseRepository:
-    return _get_base_repository(engine=app.state.engine, repo_type=repo_type)
-=======
-        yield get_base_repository(engine=engine, repo_type=repo_type)
-
-    return _get_repo
->>>>>>> 75d0c064
+    return get_base_repository(engine=app.state.engine, repo_type=repo_type)