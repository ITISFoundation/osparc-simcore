--- conflicted
+++ resolved
@@ -5,16 +5,10 @@
     Any,
     Awaitable,
     Callable,
-<<<<<<< HEAD
-    Counter,
-    Final,
-    Iterable,
-=======
     Coroutine,
     Final,
     Iterable,
     NoReturn,
->>>>>>> 7a2ba22e
     Optional,
     get_args,
 )
@@ -507,11 +501,7 @@
     ) -> list[str]:
         return [r for r in task_resources if r not in cluster_resources]
 
-<<<<<<< HEAD
-    cluster_resources_counter: Counter = collections.Counter()
-=======
     cluster_resources_counter: collections.Counter = collections.Counter()
->>>>>>> 7a2ba22e
     can_a_worker_run_task = False
     for worker in workers:
         worker_resources = workers[worker].get("resources", {})
