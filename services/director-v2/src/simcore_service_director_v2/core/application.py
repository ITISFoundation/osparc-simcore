import logging

from fastapi import FastAPI, HTTPException, status
from fastapi.exceptions import RequestValidationError
from servicelib.fastapi.openapi import (
    get_common_oas_options,
    override_fastapi_openapi_method,
)
from servicelib.fastapi.profiler_middleware import ProfilerMiddleware
from servicelib.fastapi.tracing import setup_tracing
from servicelib.logging_utils import config_all_loggers
from settings_library.basic_types import BootMode

from .._meta import API_VERSION, API_VTAG, APP_NAME, PROJECT_NAME, SUMMARY
from ..api.entrypoints import api_router
from ..api.errors.http_error import (
    http_error_handler,
    make_http_error_handler_for_exception,
)
from ..api.errors.validation_error import http422_error_handler
from ..modules import (
    catalog,
    comp_scheduler,
    dask_clients_pool,
    db,
    director_v0,
    dynamic_services,
    dynamic_sidecar,
    instrumentation,
    notifier,
    rabbitmq,
    redis,
    resource_usage_tracker_client,
    socketio,
    storage,
)
from ..modules.osparc_variables import substitutions
from .errors import (
    ClusterAccessForbiddenError,
    ClusterNotFoundError,
    PipelineNotFoundError,
    ProjectNetworkNotFoundError,
    ProjectNotFoundError,
)
from .events import on_shutdown, on_startup
from .settings import AppSettings

_logger = logging.getLogger(__name__)


def _set_exception_handlers(app: FastAPI):
    app.add_exception_handler(HTTPException, http_error_handler)
    app.add_exception_handler(RequestValidationError, http422_error_handler)
    # director-v2 core.errors mappend into HTTP errors
    app.add_exception_handler(
        ProjectNotFoundError,
        make_http_error_handler_for_exception(
            status.HTTP_404_NOT_FOUND, ProjectNotFoundError
        ),
    )
    app.add_exception_handler(
        ProjectNetworkNotFoundError,
        make_http_error_handler_for_exception(
            status.HTTP_404_NOT_FOUND, ProjectNetworkNotFoundError
        ),
    )
    app.add_exception_handler(
        PipelineNotFoundError,
        make_http_error_handler_for_exception(
            status.HTTP_404_NOT_FOUND, PipelineNotFoundError
        ),
    )
    app.add_exception_handler(
        ClusterNotFoundError,
        make_http_error_handler_for_exception(
            status.HTTP_404_NOT_FOUND, ClusterNotFoundError
        ),
    )
    app.add_exception_handler(
        ClusterAccessForbiddenError,
        make_http_error_handler_for_exception(
            status.HTTP_403_FORBIDDEN, ClusterAccessForbiddenError
        ),
    )

    # SEE https://docs.python.org/3/library/exceptions.html#exception-hierarchy
    app.add_exception_handler(
        NotImplementedError,
        make_http_error_handler_for_exception(
            status.HTTP_501_NOT_IMPLEMENTED, NotImplementedError
        ),
    )
    app.add_exception_handler(
        Exception,
        make_http_error_handler_for_exception(
            status.HTTP_500_INTERNAL_SERVER_ERROR, Exception
        ),
    )


_LOG_LEVEL_STEP = logging.CRITICAL - logging.ERROR
_NOISY_LOGGERS = (
    "aio_pika",
    "aiormq",
    "httpcore",
)


def create_base_app(settings: AppSettings | None = None) -> FastAPI:
    if settings is None:
        settings = AppSettings.create_from_envs()
    assert settings  # nosec

    logging.basicConfig(level=settings.LOG_LEVEL.value)
    logging.root.setLevel(settings.LOG_LEVEL.value)
    config_all_loggers(
        log_format_local_dev_enabled=settings.DIRECTOR_V2_LOG_FORMAT_LOCAL_DEV_ENABLED,
        logger_filter_mapping=settings.DIRECTOR_V2_LOG_FILTER_MAPPING,
    )
    _logger.debug(settings.model_dump_json(indent=2))

    # keep mostly quiet noisy loggers
    quiet_level: int = max(
        min(logging.root.level + _LOG_LEVEL_STEP, logging.CRITICAL), logging.WARNING
    )

    for name in _NOISY_LOGGERS:
        logging.getLogger(name).setLevel(quiet_level)

    app = FastAPI(
        debug=settings.SC_BOOT_MODE is BootMode.DEVELOPMENT,
        title=PROJECT_NAME,
        description=SUMMARY,
        version=API_VERSION,
        openapi_url=f"/api/{API_VTAG}/openapi.json",
<<<<<<< HEAD
        **get_common_oas_options(settings.SC_BOOT_MODE == BootMode.DEVELOPMENT),
=======
        **get_common_oas_options(is_devel_mode=settings.SC_BOOT_MODE.is_devel_mode()),
>>>>>>> 050b3e63
    )
    override_fastapi_openapi_method(app)
    app.state.settings = settings

    app.include_router(api_router)
    return app


def init_app(settings: AppSettings | None = None) -> FastAPI:
    app = create_base_app(settings)
    if settings is None:
        settings = app.state.settings
    assert settings  # nosec

    substitutions.setup(app)

    if settings.DIRECTOR_V2_TRACING:
        setup_tracing(app, settings.DIRECTOR_V2_TRACING, APP_NAME)

    if settings.DIRECTOR_V0.DIRECTOR_V0_ENABLED:
        director_v0.setup(
            app,
            director_v0_settings=settings.DIRECTOR_V0,
            tracing_settings=settings.DIRECTOR_V2_TRACING,
        )

    if settings.DIRECTOR_V2_STORAGE:
        storage.setup(
            app,
            storage_settings=settings.DIRECTOR_V2_STORAGE,
            tracing_settings=settings.DIRECTOR_V2_TRACING,
        )

    if settings.DIRECTOR_V2_CATALOG:
        catalog.setup(
            app,
            catalog_settings=settings.DIRECTOR_V2_CATALOG,
            tracing_settings=settings.DIRECTOR_V2_TRACING,
        )

    db.setup(app, settings.POSTGRES)

    if settings.DYNAMIC_SERVICES.DIRECTOR_V2_DYNAMIC_SERVICES_ENABLED:
        dynamic_services.setup(app, tracing_settings=settings.DIRECTOR_V2_TRACING)

    dynamic_scheduler_enabled = settings.DYNAMIC_SERVICES.DYNAMIC_SIDECAR and (
        settings.DYNAMIC_SERVICES.DYNAMIC_SCHEDULER
        and settings.DYNAMIC_SERVICES.DYNAMIC_SCHEDULER.DIRECTOR_V2_DYNAMIC_SCHEDULER_ENABLED
    )

    computational_backend_enabled = (
        settings.DIRECTOR_V2_COMPUTATIONAL_BACKEND.COMPUTATIONAL_BACKEND_ENABLED
    )
    if dynamic_scheduler_enabled or computational_backend_enabled:
        rabbitmq.setup(app)
        redis.setup(app)

    if dynamic_scheduler_enabled:
        dynamic_sidecar.setup(app)
        socketio.setup(app)
        notifier.setup(app)

    if (
        settings.DIRECTOR_V2_COMPUTATIONAL_BACKEND.COMPUTATIONAL_BACKEND_DASK_CLIENT_ENABLED
    ):
        dask_clients_pool.setup(app, settings.DIRECTOR_V2_COMPUTATIONAL_BACKEND)

    if computational_backend_enabled:
        comp_scheduler.setup(app)

    resource_usage_tracker_client.setup(app)

    if settings.DIRECTOR_V2_PROMETHEUS_INSTRUMENTATION_ENABLED:
        instrumentation.setup(app)

    if settings.DIRECTOR_V2_PROFILING:
        app.add_middleware(ProfilerMiddleware)

    # setup app --
    app.add_event_handler("startup", on_startup)
    app.add_event_handler("shutdown", on_shutdown)
    _set_exception_handlers(app)

    return app<|MERGE_RESOLUTION|>--- conflicted
+++ resolved
@@ -133,11 +133,7 @@
         description=SUMMARY,
         version=API_VERSION,
         openapi_url=f"/api/{API_VTAG}/openapi.json",
-<<<<<<< HEAD
-        **get_common_oas_options(settings.SC_BOOT_MODE == BootMode.DEVELOPMENT),
-=======
         **get_common_oas_options(is_devel_mode=settings.SC_BOOT_MODE.is_devel_mode()),
->>>>>>> 050b3e63
     )
     override_fastapi_openapi_method(app)
     app.state.settings = settings
