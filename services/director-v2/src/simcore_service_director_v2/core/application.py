import logging

from fastapi import FastAPI, HTTPException, status
from fastapi.exceptions import RequestValidationError
from servicelib.fastapi.openapi import (
    get_common_oas_options,
    override_fastapi_openapi_method,
)
from servicelib.fastapi.profiler_middleware import ProfilerMiddleware
<<<<<<< HEAD
=======
from servicelib.fastapi.prometheus_instrumentation import (
    setup_prometheus_instrumentation,
)
from servicelib.fastapi.tracing import setup_tracing
>>>>>>> 48d1eb2c
from servicelib.logging_utils import config_all_loggers

from .._meta import API_VERSION, API_VTAG, APP_NAME, PROJECT_NAME, SUMMARY
from ..api.entrypoints import api_router
from ..api.errors.http_error import (
    http_error_handler,
    make_http_error_handler_for_exception,
)
from ..api.errors.validation_error import http422_error_handler
from ..modules import (
    catalog,
    comp_scheduler,
    dask_clients_pool,
    db,
    director_v0,
    dynamic_services,
    dynamic_sidecar,
    instrumentation,
    notifier,
    rabbitmq,
    redis,
    resource_usage_tracker_client,
    socketio,
    storage,
)
from ..modules.osparc_variables import substitutions
from .errors import (
    ClusterAccessForbiddenError,
    ClusterNotFoundError,
    PipelineNotFoundError,
    ProjectNetworkNotFoundError,
    ProjectNotFoundError,
)
from .events import on_shutdown, on_startup
from .settings import AppSettings

_logger = logging.getLogger(__name__)


def _set_exception_handlers(app: FastAPI):
    app.add_exception_handler(HTTPException, http_error_handler)
    app.add_exception_handler(RequestValidationError, http422_error_handler)
    # director-v2 core.errors mappend into HTTP errors
    app.add_exception_handler(
        ProjectNotFoundError,
        make_http_error_handler_for_exception(
            status.HTTP_404_NOT_FOUND, ProjectNotFoundError
        ),
    )
    app.add_exception_handler(
        ProjectNetworkNotFoundError,
        make_http_error_handler_for_exception(
            status.HTTP_404_NOT_FOUND, ProjectNetworkNotFoundError
        ),
    )
    app.add_exception_handler(
        PipelineNotFoundError,
        make_http_error_handler_for_exception(
            status.HTTP_404_NOT_FOUND, PipelineNotFoundError
        ),
    )
    app.add_exception_handler(
        ClusterNotFoundError,
        make_http_error_handler_for_exception(
            status.HTTP_404_NOT_FOUND, ClusterNotFoundError
        ),
    )
    app.add_exception_handler(
        ClusterAccessForbiddenError,
        make_http_error_handler_for_exception(
            status.HTTP_403_FORBIDDEN, ClusterAccessForbiddenError
        ),
    )

    # SEE https://docs.python.org/3/library/exceptions.html#exception-hierarchy
    app.add_exception_handler(
        NotImplementedError,
        make_http_error_handler_for_exception(
            status.HTTP_501_NOT_IMPLEMENTED, NotImplementedError
        ),
    )
    app.add_exception_handler(
        Exception,
        make_http_error_handler_for_exception(
            status.HTTP_500_INTERNAL_SERVER_ERROR, Exception
        ),
    )


_LOG_LEVEL_STEP = logging.CRITICAL - logging.ERROR
_NOISY_LOGGERS = (
    "aio_pika",
    "aiormq",
    "httpcore",
)


def create_base_app(settings: AppSettings | None = None) -> FastAPI:
    if settings is None:
        settings = AppSettings.create_from_envs()
    assert settings  # nosec

    logging.basicConfig(level=settings.LOG_LEVEL.value)
    logging.root.setLevel(settings.LOG_LEVEL.value)
    config_all_loggers(
        log_format_local_dev_enabled=settings.DIRECTOR_V2_LOG_FORMAT_LOCAL_DEV_ENABLED
    )
    _logger.debug(settings.json(indent=2))

    # keep mostly quiet noisy loggers
    quiet_level: int = max(
        min(logging.root.level + _LOG_LEVEL_STEP, logging.CRITICAL), logging.WARNING
    )

    for name in _NOISY_LOGGERS:
        logging.getLogger(name).setLevel(quiet_level)

    app = FastAPI(
        debug=settings.SC_BOOT_MODE.is_devel_mode(),
        title=PROJECT_NAME,
        description=SUMMARY,
        version=API_VERSION,
        openapi_url=f"/api/{API_VTAG}/openapi.json",
        **get_common_oas_options(settings.SC_BOOT_MODE.is_devel_mode()),
    )
    override_fastapi_openapi_method(app)
    app.state.settings = settings

    app.include_router(api_router)
    return app


def init_app(settings: AppSettings | None = None) -> FastAPI:
    app = create_base_app(settings)
    if settings is None:
        settings = app.state.settings
    assert settings  # nosec

    substitutions.setup(app)

    if settings.DIRECTOR_V0.DIRECTOR_V0_ENABLED:
        director_v0.setup(app, settings.DIRECTOR_V0)

    if settings.DIRECTOR_V2_STORAGE:
        storage.setup(app, settings.DIRECTOR_V2_STORAGE)

    if settings.DIRECTOR_V2_CATALOG:
        catalog.setup(app, settings.DIRECTOR_V2_CATALOG)

    db.setup(app, settings.POSTGRES)

    if settings.DYNAMIC_SERVICES.DIRECTOR_V2_DYNAMIC_SERVICES_ENABLED:
        dynamic_services.setup(app)

    dynamic_scheduler_enabled = settings.DYNAMIC_SERVICES.DYNAMIC_SIDECAR and (
        settings.DYNAMIC_SERVICES.DYNAMIC_SCHEDULER
        and settings.DYNAMIC_SERVICES.DYNAMIC_SCHEDULER.DIRECTOR_V2_DYNAMIC_SCHEDULER_ENABLED
    )

    computational_backend_enabled = (
        settings.DIRECTOR_V2_COMPUTATIONAL_BACKEND.COMPUTATIONAL_BACKEND_ENABLED
    )
    if dynamic_scheduler_enabled or computational_backend_enabled:
        rabbitmq.setup(app)

    if dynamic_scheduler_enabled:
        redis.setup(app)
        dynamic_sidecar.setup(app)
        socketio.setup(app)
        notifier.setup(app)

    if (
        settings.DIRECTOR_V2_COMPUTATIONAL_BACKEND.COMPUTATIONAL_BACKEND_DASK_CLIENT_ENABLED
    ):
        dask_clients_pool.setup(app, settings.DIRECTOR_V2_COMPUTATIONAL_BACKEND)

    if computational_backend_enabled:
        comp_scheduler.setup(app)

    resource_usage_tracker_client.setup(app)

    if settings.DIRECTOR_V2_PROMETHEUS_INSTRUMENTATION_ENABLED:
<<<<<<< HEAD
        instrumentation.setup(app)
=======
        setup_prometheus_instrumentation(app)
    if settings.DIRECTOR_V2_TRACING:
        setup_tracing(app, app.state.settings.DIRECTOR_V2_TRACING, APP_NAME)
>>>>>>> 48d1eb2c

    if settings.DIRECTOR_V2_PROFILING:
        app.add_middleware(ProfilerMiddleware)

    # setup app --
    app.add_event_handler("startup", on_startup)
    app.add_event_handler("shutdown", on_shutdown)
    _set_exception_handlers(app)

    return app<|MERGE_RESOLUTION|>--- conflicted
+++ resolved
@@ -7,13 +7,7 @@
     override_fastapi_openapi_method,
 )
 from servicelib.fastapi.profiler_middleware import ProfilerMiddleware
-<<<<<<< HEAD
-=======
-from servicelib.fastapi.prometheus_instrumentation import (
-    setup_prometheus_instrumentation,
-)
 from servicelib.fastapi.tracing import setup_tracing
->>>>>>> 48d1eb2c
 from servicelib.logging_utils import config_all_loggers
 
 from .._meta import API_VERSION, API_VTAG, APP_NAME, PROJECT_NAME, SUMMARY
@@ -196,13 +190,9 @@
     resource_usage_tracker_client.setup(app)
 
     if settings.DIRECTOR_V2_PROMETHEUS_INSTRUMENTATION_ENABLED:
-<<<<<<< HEAD
         instrumentation.setup(app)
-=======
-        setup_prometheus_instrumentation(app)
     if settings.DIRECTOR_V2_TRACING:
         setup_tracing(app, app.state.settings.DIRECTOR_V2_TRACING, APP_NAME)
->>>>>>> 48d1eb2c
 
     if settings.DIRECTOR_V2_PROFILING:
         app.add_middleware(ProfilerMiddleware)
