""" Defines the different exceptions that may arise in the director


TODO: Exceptions should provide all info to create Error instances of the API model
For instance, assume there is a ficticious exception class FieldValidationError, then it would
translate into something like

// response - 422
{
  "error": {
    "status": 422,
    "error": "FIELDS_VALIDATION_ERROR",
    "description": "One or more fields raised validation errors."
    "fields": {
      "email": "Invalid email address.",
      "password": "Password too short."
    }
  }
}
"""


from models_library.errors import ErrorDict
from models_library.projects import ProjectID
from models_library.projects_nodes_io import NodeID
from pydantic.errors import PydanticErrorMixin


class DirectorError(Exception):
    """Basic exception"""

    def message(self) -> str:
        return f"{self.args[0]}"


class ConfigurationError(DirectorError):
    """An error in the director-v2 configuration"""

    def __init__(self, msg: str | None = None):
        super().__init__(
            msg or "Invalid configuration of the director-v2 application. Please check."
        )


class GenericDockerError(DirectorError):
    """Generic docker library error"""

    def __init__(self, msg: str, original_exception: Exception):
        super().__init__(msg + f": {original_exception}")
        self.original_exception = original_exception


class ServiceNotAvailableError(DirectorError):
    """Service not found"""

    def __init__(self, service_name: str, service_tag: str | None = None):
        service_tag = service_tag or "UNDEFINED"
        super().__init__(f"The service {service_name}:{service_tag} does not exist")
        self.service_name = service_name
        self.service_tag = service_tag


class ServiceUUIDNotFoundError(DirectorError):
    """Service not found"""

    def __init__(self, service_uuid: str):
        super().__init__(f"The service with uuid {service_uuid} was not found")
        self.service_uuid = service_uuid


class ServiceUUIDInUseError(DirectorError):
    """Service UUID is already in use"""

    def __init__(self, service_uuid: str):
        super().__init__(f"The service uuid {service_uuid} is already in use")
        self.service_uuid = service_uuid


class ServiceStartTimeoutError(DirectorError):
    """The service was created but never run (time-out)"""

    def __init__(self, service_name: str, service_uuid: str):
        super().__init__(f"Service {service_name}:{service_uuid} failed to start ")
        self.service_name = service_name
        self.service_uuid = service_uuid


class ProjectNotFoundError(DirectorError):
    """Project not found error"""

    def __init__(self, project_id: ProjectID):
        super().__init__(f"project {project_id} not found")


class PricingPlanUnitNotFoundError(DirectorError):
    """Pricing plan unit not found error"""

    def __init__(self, msg: str):
        super().__init__(msg)


class PipelineNotFoundError(DirectorError):
    """Pipeline not found error"""

    def __init__(self, pipeline_id: str):
        super().__init__(f"pipeline {pipeline_id} not found")


class ComputationalRunNotFoundError(PydanticErrorMixin, DirectorError):
    msg_template = "Computational run not found"


class ComputationalTaskNotFoundError(PydanticErrorMixin, DirectorError):
    msg_template = "Computational task {node_id} not found"


<<<<<<< HEAD
class NodeRightsAcquireError(PydanticErrorMixin, DirectorError):
    msg_template = "Could not acquire a lock for {docker_node_id} since all {slots} slots are used."


class ResourceTrackerPricingUnitsError(PydanticErrorMixin, DirectorError):
    msg_template = (
        "Could not acquire find an entry for pricing_unit_id={pricing_unit_id}"
    )


=======
>>>>>>> d772ec44
#
# SCHEDULER ERRORS
#


class SchedulerError(DirectorError):
    code = "scheduler_error"

    def __init__(self, msg: str | None = None):
        super().__init__(msg or "Unexpected error in the scheduler")


class InvalidPipelineError(SchedulerError):
    """A pipeline is misconfigured"""

    def __init__(self, pipeline_id: str, msg: str | None = None):
        super().__init__(msg or f"Invalid configuration of pipeline {pipeline_id}")


class TaskSchedulingError(SchedulerError):
    """A task cannot be scheduled"""

    def __init__(self, project_id: ProjectID, node_id: NodeID, msg: str | None = None):
        super().__init__(msg=msg)
        self.project_id = project_id
        self.node_id = node_id

    def get_errors(self) -> list[ErrorDict]:
        # default implementation
        return [
            {
                "loc": (
                    f"{self.project_id}",
                    f"{self.node_id}",
                ),
                "msg": self.message(),
                "type": self.code,
            },
        ]


class MissingComputationalResourcesError(TaskSchedulingError):
    """A task cannot be scheduled because the cluster does not have the required resources"""

    code = "scheduler_error.missing_resources"

    def __init__(self, project_id: ProjectID, node_id: NodeID, msg: str | None = None):
        super().__init__(project_id, node_id, msg=msg)


class InsuficientComputationalResourcesError(TaskSchedulingError):
    """A task cannot be scheduled because the cluster does not have *enough* of the required resources"""

    code = "scheduler_error.insuficient_resources"

    def __init__(self, project_id: ProjectID, node_id: NodeID, msg: str | None = None):
        super().__init__(project_id, node_id, msg=msg)


class PortsValidationError(TaskSchedulingError):
    """
    Gathers all validation errors raised while checking input/output
    ports in a project's node.
    """

    def __init__(self, project_id: ProjectID, node_id: NodeID, errors: list[ErrorDict]):
        super().__init__(
            project_id,
            node_id,
            msg=f"Node with {len(errors)} ports having invalid values",
        )
        self.errors = errors

    def get_errors(self) -> list[ErrorDict]:
        """Returns 'public errors': filters only value_error.port_validation errors for the client.
        The rest only shown as number
        """
        value_errors = []
        for error in self.errors:
            # NOTE: should I filter? if error["type"].startswith("value_error."):

            loc_tail = []
            if port_key := error.get("ctx", {}).get("port_key"):
                loc_tail.append(f"{port_key}")

            if schema_error_path := error.get("ctx", {}).get("schema_error_path"):
                loc_tail += list(schema_error_path)

            # WARNING: error in a node, might come from the previous node's port
            # DO NOT remove project/node/port hiearchy
            value_errors.append(
                {
                    "loc": (
                        f"{self.project_id}",
                        f"{self.node_id}",
                    )
                    + tuple(loc_tail),
                    "msg": error["msg"],
                    # NOTE: here we list the codes of the PydanticValueErrors collected in ValidationError
                    "type": error["type"],
                }
            )
        return value_errors


class ComputationalSchedulerChangedError(PydanticErrorMixin, SchedulerError):
    code = "computational_backend.scheduler_changed"
    msg_template = "The dask scheduler ID changed from '{original_scheduler_id}' to '{current_scheduler_id}'"


class ComputationalBackendNotConnectedError(PydanticErrorMixin, SchedulerError):
    code = "computational_backend.not_connected"
    msg_template = "The dask computational backend is not connected"


class ComputationalBackendNoS3AccessError(PydanticErrorMixin, SchedulerError):
    msg_template = "The S3 backend is not ready, please try again later"


class ComputationalBackendTaskNotFoundError(PydanticErrorMixin, SchedulerError):
    code = "computational_backend.task_not_found"
    msg_template = (
        "The dask computational backend does not know about the task '{job_id}'"
    )


class ComputationalBackendTaskResultsNotReadyError(PydanticErrorMixin, SchedulerError):
    code = "computational_backend.task_result_not_ready"
    msg_template = "The task result is not ready yet for job '{job_id}'"


class ClustersKeeperNotAvailableError(PydanticErrorMixin, SchedulerError):
    code = "computational_backend.clusters_keeper_not_available"
    msg_template = "clusters-keeper service is not available!"


class ComputationalBackendOnDemandNotReadyError(PydanticErrorMixin, SchedulerError):
    code = "computational_backend.on_demand_cluster.not_ready"
    msg_template = (
        "The on demand computational cluster is not ready 'est. remaining time: {eta}'"
    )


#
# SCHEDULER/CLUSTER ERRORS
#
class ClusterNotFoundError(PydanticErrorMixin, SchedulerError):
    code = "cluster.not_found"
    msg_template = "The cluster '{cluster_id}' not found"


class ClusterAccessForbiddenError(PydanticErrorMixin, SchedulerError):
    msg_template = "Insufficient rights to access cluster '{cluster_id}'"


class ClusterInvalidOperationError(PydanticErrorMixin, SchedulerError):
    msg_template = "Invalid operation on cluster '{cluster_id}'"


#
# SCHEDULER/CLIENT ERRORS
#


class DaskClientRequestError(PydanticErrorMixin, SchedulerError):
    code = "dask_client.request.error"
    msg_template = (
        "The dask client to cluster on '{endpoint}' did an invalid request '{error}'"
    )


class DaskClusterError(PydanticErrorMixin, SchedulerError):
    code = "cluster.error"
    msg_template = "The dask cluster on '{endpoint}' encountered an error: '{error}'"


class DaskGatewayServerError(PydanticErrorMixin, SchedulerError):
    code = "gateway.error"
    msg_template = "The dask gateway on '{endpoint}' encountered an error: '{error}'"


class DaskClientAcquisisitonError(PydanticErrorMixin, SchedulerError):
    code = "dask_client.acquisition.error"
    msg_template = (
        "The dask client to cluster '{cluster}' encountered an error '{error}'"
    )<|MERGE_RESOLUTION|>--- conflicted
+++ resolved
@@ -114,19 +114,12 @@
     msg_template = "Computational task {node_id} not found"
 
 
-<<<<<<< HEAD
-class NodeRightsAcquireError(PydanticErrorMixin, DirectorError):
-    msg_template = "Could not acquire a lock for {docker_node_id} since all {slots} slots are used."
-
-
 class ResourceTrackerPricingUnitsError(PydanticErrorMixin, DirectorError):
     msg_template = (
         "Could not acquire find an entry for pricing_unit_id={pricing_unit_id}"
     )
 
 
-=======
->>>>>>> d772ec44
 #
 # SCHEDULER ERRORS
 #
