--- conflicted
+++ resolved
@@ -301,7 +301,6 @@
         description="exposes the proxy on localhost for debuging and testing",
     )
 
-<<<<<<< HEAD
     DYNAMIC_SIDECAR_DOCKER_NODE_SAVES_LIMIT_ENABLED: bool = Field(
         True,
         description=(
@@ -319,7 +318,7 @@
             "in case of crash, the lock will expire and result as released."
         ),
     )
-=======
+
     @validator("DYNAMIC_SIDECAR_MOUNT_PATH_DEV", pre=True)
     @classmethod
     def auto_disable_if_production(cls, v, values):
@@ -340,7 +339,6 @@
             # Can be used to access swagger doc from the host as http://127.0.0.1:30023/dev/doc
             return True
         return v
->>>>>>> e739aaa1
 
     @validator("DYNAMIC_SIDECAR_IMAGE", pre=True)
     @classmethod
