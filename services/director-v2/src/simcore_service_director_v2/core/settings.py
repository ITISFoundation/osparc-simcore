# pylint: disable=no-self-argument
# pylint: disable=no-self-use


import datetime
from functools import cached_property
from typing import Annotated, cast

from common_library.basic_types import DEFAULT_FACTORY
from common_library.logging.logging_utils_filtering import LoggerName, MessageSubstring
from common_library.pydantic_validators import validate_numeric_string_as_timedelta
from fastapi import FastAPI
from models_library.basic_types import LogLevel, PortInt
from models_library.clusters import (
    BaseCluster,
    ClusterAuthentication,
    ClusterTypeInModel,
    NoAuthentication,
)
from pydantic import (
    AliasChoices,
    AnyUrl,
    Field,
    NonNegativeInt,
    PositiveInt,
    field_validator,
)
from settings_library.application import BaseApplicationSettings
from settings_library.base import BaseCustomSettings
from settings_library.catalog import CatalogSettings
from settings_library.director_v0 import DirectorV0Settings
from settings_library.docker_registry import RegistrySettings
from settings_library.http_client_request import ClientRequestSettings
from settings_library.node_ports import (
    NODE_PORTS_400_REQUEST_TIMEOUT_ATTEMPTS_DEFAULT_VALUE,
    StorageAuthSettings,
)
from settings_library.postgres import PostgresSettings
from settings_library.rabbit import RabbitSettings
from settings_library.redis import RedisSettings
from settings_library.resource_usage_tracker import (
    DEFAULT_RESOURCE_USAGE_HEARTBEAT_INTERVAL,
    ResourceUsageTrackerSettings,
)
from settings_library.storage import StorageSettings
from settings_library.tracing import TracingSettings
from settings_library.utils_logging import MixinLoggingSettings
from simcore_sdk.node_ports_v2 import FileLinkType

from .dynamic_services_settings import DynamicServicesSettings


class ComputationalBackendSettings(BaseCustomSettings):
    COMPUTATIONAL_BACKEND_ENABLED: bool = True
    COMPUTATIONAL_BACKEND_SCHEDULING_CONCURRENCY: Annotated[
        PositiveInt,
        Field(
            description="defines how many pipelines the application can schedule concurrently"
        ),
    ] = 50
    COMPUTATIONAL_BACKEND_DASK_CLIENT_ENABLED: bool = True
    COMPUTATIONAL_BACKEND_PER_CLUSTER_MAX_DISTRIBUTED_CONCURRENT_CONNECTIONS: Annotated[
        PositiveInt,
        Field(
            description="defines how many concurrent connections to each dask scheduler are allowed accross all director-v2 replicas"
        ),
    ] = 20
    COMPUTATIONAL_BACKEND_DEFAULT_CLUSTER_URL: Annotated[
        AnyUrl,
        Field(
            description="This is the cluster that will be used by default"
            " when submitting computational services (typically "
            "tcp://dask-scheduler:8786, tls://dask-scheduler:8786 for the internal cluster",
        ),
    ]
    COMPUTATIONAL_BACKEND_DEFAULT_CLUSTER_AUTH: Annotated[
        ClusterAuthentication,
        Field(
            description="this is the cluster authentication that will be used by default"
        ),
    ]
    COMPUTATIONAL_BACKEND_DEFAULT_CLUSTER_FILE_LINK_TYPE: Annotated[
        FileLinkType,
        Field(
            description=f"Default file link type to use with the internal cluster '{list(FileLinkType)}'"
        ),
    ] = FileLinkType.S3
    COMPUTATIONAL_BACKEND_DEFAULT_FILE_LINK_TYPE: Annotated[
        FileLinkType,
        Field(
            description=f"Default file link type to use with computational backend '{list(FileLinkType)}'"
        ),
    ] = FileLinkType.PRESIGNED
    COMPUTATIONAL_BACKEND_ON_DEMAND_CLUSTERS_FILE_LINK_TYPE: Annotated[
        FileLinkType,
        Field(
            description=f"Default file link type to use with computational backend on-demand clusters '{list(FileLinkType)}'"
        ),
    ] = FileLinkType.PRESIGNED
    COMPUTATIONAL_BACKEND_MAX_WAITING_FOR_CLUSTER_TIMEOUT: Annotated[
        datetime.timedelta,
        Field(
            description="maximum time a pipeline can wait for a cluster to start"
            "(default to seconds, or see https://pydantic-docs.helpmanual.io/usage/types/#datetime-types for string formatting)."
        ),
    ] = datetime.timedelta(minutes=10)

    COMPUTATIONAL_BACKEND_MAX_WAITING_FOR_RETRIEVING_RESULTS: Annotated[
        datetime.timedelta,
        Field(
            description="maximum time the computational scheduler waits until retrieving results from the computational backend is failed"
            "(default to seconds, or see https://pydantic-docs.helpmanual.io/usage/types/#datetime-types for string formatting)."
        ),
    ] = datetime.timedelta(minutes=10)

    @cached_property
    def default_cluster(self) -> BaseCluster:
        return BaseCluster(
            name="Default cluster",
            endpoint=self.COMPUTATIONAL_BACKEND_DEFAULT_CLUSTER_URL,
            authentication=self.COMPUTATIONAL_BACKEND_DEFAULT_CLUSTER_AUTH,
            owner=1,  # NOTE: currently this is a soft hack (the group of everyone is the group 1)
            type=ClusterTypeInModel.ON_PREMISE,
        )

    @field_validator("COMPUTATIONAL_BACKEND_DEFAULT_CLUSTER_AUTH", mode="before")
    @classmethod
    def _empty_auth_is_none(cls, v):
        if not v:
            return NoAuthentication()
        return v


class AppSettings(BaseApplicationSettings, MixinLoggingSettings):
    LOG_LEVEL: Annotated[
        LogLevel,
        Field(
            validation_alias=AliasChoices(
                "DIRECTOR_V2_LOGLEVEL", "LOG_LEVEL", "LOGLEVEL"
            ),
        ),
    ] = LogLevel.INFO

    DIRECTOR_V2_LOG_FORMAT_LOCAL_DEV_ENABLED: Annotated[
        bool,
        Field(
            validation_alias=AliasChoices(
                "DIRECTOR_V2_LOG_FORMAT_LOCAL_DEV_ENABLED",
                "LOG_FORMAT_LOCAL_DEV_ENABLED",
            ),
            description="Enables local development log format. WARNING: make sure it is disabled if you want to have structured logs!",
        ),
    ] = False
    DIRECTOR_V2_LOG_FILTER_MAPPING: Annotated[
        dict[LoggerName, list[MessageSubstring]],
        Field(
            default_factory=dict,
            validation_alias=AliasChoices(
                "DIRECTOR_V2_LOG_FILTER_MAPPING", "LOG_FILTER_MAPPING"
            ),
            description="is a dictionary that maps specific loggers (such as 'uvicorn.access' or 'gunicorn.access') to a list of log message patterns that should be filtered out.",
        ),
    ] = DEFAULT_FACTORY
    DIRECTOR_V2_DEV_FEATURES_ENABLED: bool = False

<<<<<<< HEAD
=======
    DIRECTOR_V2_DEV_FEATURE_R_CLONE_MOUNTS_ENABLED: Annotated[
        bool,
        Field(
            description=(
                "Under development feature. If enabled state "
                "is saved using rclone docker volumes."
            )
        ),
    ] = False

>>>>>>> 55855668
    # for passing self-signed certificate to spawned services
    DIRECTOR_V2_SELF_SIGNED_SSL_SECRET_ID: Annotated[
        str,
        Field(
            description="ID of the docker secret containing the self-signed certificate"
        ),
    ] = ""
    DIRECTOR_V2_SELF_SIGNED_SSL_SECRET_NAME: Annotated[
        str,
        Field(
            description="Name of the docker secret containing the self-signed certificate"
        ),
    ] = ""
    DIRECTOR_V2_SELF_SIGNED_SSL_FILENAME: Annotated[
        str,
        Field(
            description="Filepath to self-signed osparc.crt file *as mounted inside the container*, empty strings disables it"
        ),
    ] = ""
    DIRECTOR_V2_PROMETHEUS_INSTRUMENTATION_ENABLED: bool = True
    DIRECTOR_V2_PROFILING: bool = False

    DIRECTOR_V2_REMOTE_DEBUGGING_PORT: PortInt | None = None

    # extras
    SWARM_STACK_NAME: str = "undefined-please-check"
    SERVICE_TRACKING_HEARTBEAT: Annotated[
        datetime.timedelta,
        Field(
            description="Service scheduler heartbeat (everytime a heartbeat is sent into RabbitMQ)"
            " (default to seconds, or see https://pydantic-docs.helpmanual.io/usage/types/#datetime-types for string formating)"
        ),
    ] = DEFAULT_RESOURCE_USAGE_HEARTBEAT_INTERVAL

    SIMCORE_SERVICES_NETWORK_NAME: Annotated[
        str | None, Field(description="used to find the right network name")
    ] = None
    SIMCORE_SERVICES_PREFIX: Annotated[
        str | None,
        Field(
            description="useful when developing with an alternative registry namespace"
        ),
    ] = "simcore/services"

    DIRECTOR_V2_NODE_PORTS_400_REQUEST_TIMEOUT_ATTEMPTS: Annotated[
        NonNegativeInt, Field(description="forwarded to sidecars which use nodeports")
    ] = NODE_PORTS_400_REQUEST_TIMEOUT_ATTEMPTS_DEFAULT_VALUE

    # debug settings
    CLIENT_REQUEST: Annotated[
        ClientRequestSettings, Field(json_schema_extra={"auto_default_from_env": True})
    ] = DEFAULT_FACTORY

    # App modules settings ---------------------
    DIRECTOR_V2_STORAGE: Annotated[
        StorageSettings, Field(json_schema_extra={"auto_default_from_env": True})
    ]
    DIRECTOR_V2_NODE_PORTS_STORAGE_AUTH: Annotated[
        StorageAuthSettings | None,
        Field(json_schema_extra={"auto_default_from_env": True}),
    ] = None

    DIRECTOR_V2_CATALOG: Annotated[
        CatalogSettings | None, Field(json_schema_extra={"auto_default_from_env": True})
    ]

    DIRECTOR_V0: Annotated[
        DirectorV0Settings, Field(json_schema_extra={"auto_default_from_env": True})
    ] = DEFAULT_FACTORY

    DYNAMIC_SERVICES: Annotated[
        DynamicServicesSettings,
        Field(json_schema_extra={"auto_default_from_env": True}),
    ]

    POSTGRES: Annotated[
        PostgresSettings, Field(json_schema_extra={"auto_default_from_env": True})
    ]

    REDIS: Annotated[
        RedisSettings, Field(json_schema_extra={"auto_default_from_env": True})
    ] = DEFAULT_FACTORY

    DIRECTOR_V2_RABBITMQ: Annotated[
        RabbitSettings, Field(json_schema_extra={"auto_default_from_env": True})
    ] = DEFAULT_FACTORY

    TRAEFIK_SIMCORE_ZONE: str = "internal_simcore_stack"

    DIRECTOR_V2_COMPUTATIONAL_BACKEND: Annotated[
        ComputationalBackendSettings,
        Field(json_schema_extra={"auto_default_from_env": True}),
    ] = DEFAULT_FACTORY

    DIRECTOR_V2_DOCKER_REGISTRY: Annotated[
        RegistrySettings,
        Field(
            json_schema_extra={"auto_default_from_env": True},
            description="settings for the private registry deployed with the platform",
        ),
    ] = DEFAULT_FACTORY
    DIRECTOR_V2_DOCKER_HUB_REGISTRY: Annotated[
        RegistrySettings | None, Field(description="public DockerHub registry settings")
    ] = None

    DIRECTOR_V2_RESOURCE_USAGE_TRACKER: Annotated[
        ResourceUsageTrackerSettings,
        Field(
            json_schema_extra={"auto_default_from_env": True},
            description="resource usage tracker service client's plugin",
        ),
    ] = DEFAULT_FACTORY

    DIRECTOR_V2_TRACING: Annotated[
        TracingSettings | None,
        Field(
            json_schema_extra={"auto_default_from_env": True},
            description="settings for opentelemetry tracing",
        ),
    ] = None

    @field_validator("LOG_LEVEL", mode="before")
    @classmethod
    def _validate_loglevel(cls, value: str) -> str:
        log_level: str = cls.validate_log_level(value)
        return log_level

    _validate_service_tracking_heartbeat = validate_numeric_string_as_timedelta(
        "SERVICE_TRACKING_HEARTBEAT"
    )


def get_application_settings(app: FastAPI) -> AppSettings:
    return cast(AppSettings, app.state.settings)<|MERGE_RESOLUTION|>--- conflicted
+++ resolved
@@ -62,7 +62,7 @@
     COMPUTATIONAL_BACKEND_PER_CLUSTER_MAX_DISTRIBUTED_CONCURRENT_CONNECTIONS: Annotated[
         PositiveInt,
         Field(
-            description="defines how many concurrent connections to each dask scheduler are allowed accross all director-v2 replicas"
+            description="defines how many concurrent connections to each dask scheduler are allowed across all director-v2 replicas"
         ),
     ] = 20
     COMPUTATIONAL_BACKEND_DEFAULT_CLUSTER_URL: Annotated[
@@ -163,8 +163,6 @@
     ] = DEFAULT_FACTORY
     DIRECTOR_V2_DEV_FEATURES_ENABLED: bool = False
 
-<<<<<<< HEAD
-=======
     DIRECTOR_V2_DEV_FEATURE_R_CLONE_MOUNTS_ENABLED: Annotated[
         bool,
         Field(
@@ -175,7 +173,6 @@
         ),
     ] = False
 
->>>>>>> 55855668
     # for passing self-signed certificate to spawned services
     DIRECTOR_V2_SELF_SIGNED_SSL_SECRET_ID: Annotated[
         str,
@@ -206,7 +203,7 @@
         datetime.timedelta,
         Field(
             description="Service scheduler heartbeat (everytime a heartbeat is sent into RabbitMQ)"
-            " (default to seconds, or see https://pydantic-docs.helpmanual.io/usage/types/#datetime-types for string formating)"
+            " (default to seconds, or see https://pydantic-docs.helpmanual.io/usage/types/#datetime-types for string formatting)"
         ),
     ] = DEFAULT_RESOURCE_USAGE_HEARTBEAT_INTERVAL
 
