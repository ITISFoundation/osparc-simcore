# pylint: disable=no-self-argument
# pylint: disable=no-self-use


import datetime
from functools import cached_property

from common_library.pydantic_validators import validate_numeric_string_as_timedelta
from models_library.basic_types import (
    BootModeEnum,
    BuildTargetEnum,
    LogLevel,
    PortInt,
    VersionTag,
)
from models_library.clusters import (
    DEFAULT_CLUSTER_ID,
    Cluster,
    ClusterAuthentication,
    ClusterTypeInModel,
    NoAuthentication,
)
<<<<<<< HEAD
from pydantic import (
    AliasChoices,
    AnyHttpUrl,
    AnyUrl,
    Field,
    NonNegativeInt,
    field_validator,
)
=======
from pydantic import AliasChoices, AnyHttpUrl, AnyUrl, Field, NonNegativeInt, validator
from servicelib.logging_utils_filtering import LoggerName, MessageSubstring
>>>>>>> 24218c1f
from settings_library.base import BaseCustomSettings
from settings_library.catalog import CatalogSettings
from settings_library.docker_registry import RegistrySettings
from settings_library.http_client_request import ClientRequestSettings
from settings_library.node_ports import (
    NODE_PORTS_400_REQUEST_TIMEOUT_ATTEMPTS_DEFAULT_VALUE,
    StorageAuthSettings,
)
from settings_library.postgres import PostgresSettings
from settings_library.rabbit import RabbitSettings
from settings_library.redis import RedisSettings
from settings_library.resource_usage_tracker import (
    DEFAULT_RESOURCE_USAGE_HEARTBEAT_INTERVAL,
    ResourceUsageTrackerSettings,
)
from settings_library.storage import StorageSettings
from settings_library.tracing import TracingSettings
from settings_library.utils_logging import MixinLoggingSettings
from simcore_sdk.node_ports_v2 import FileLinkType

from .dynamic_services_settings import DynamicServicesSettings


class DirectorV0Settings(BaseCustomSettings):
    DIRECTOR_V0_ENABLED: bool = True

    DIRECTOR_HOST: str = "director"
    DIRECTOR_PORT: PortInt = PortInt(8080)
    DIRECTOR_V0_VTAG: VersionTag = Field(
        default="v0", description="Director-v0 service API's version tag"
    )

    @cached_property
    def endpoint(self) -> str:
        url: str = AnyHttpUrl.build(
            scheme="http",
            host=self.DIRECTOR_HOST,
            port=self.DIRECTOR_PORT,
            path=f"/{self.DIRECTOR_V0_VTAG}",
        )
        return url


class ComputationalBackendSettings(BaseCustomSettings):
    COMPUTATIONAL_BACKEND_ENABLED: bool = Field(
        default=True,
    )
    COMPUTATIONAL_BACKEND_DASK_CLIENT_ENABLED: bool = Field(
        default=True,
    )
    COMPUTATIONAL_BACKEND_DEFAULT_CLUSTER_URL: AnyUrl = Field(
        ...,
        description="This is the cluster that will be used by default"
        " when submitting computational services (typically "
        "tcp://dask-scheduler:8786, tls://dask-scheduler:8786 for the internal cluster, or "
        "http(s)/GATEWAY_IP:8000 for a osparc-dask-gateway)",
    )
    COMPUTATIONAL_BACKEND_DEFAULT_CLUSTER_AUTH: ClusterAuthentication = Field(
        ...,
        description="Empty for the internal cluster, must be one "
        "of simple/kerberos/jupyterhub for the osparc-dask-gateway",
    )
    COMPUTATIONAL_BACKEND_DEFAULT_CLUSTER_FILE_LINK_TYPE: FileLinkType = Field(
        FileLinkType.S3,
        description=f"Default file link type to use with the internal cluster '{list(FileLinkType)}'",
    )
    COMPUTATIONAL_BACKEND_DEFAULT_FILE_LINK_TYPE: FileLinkType = Field(
        FileLinkType.PRESIGNED,
        description=f"Default file link type to use with computational backend '{list(FileLinkType)}'",
    )
    COMPUTATIONAL_BACKEND_ON_DEMAND_CLUSTERS_FILE_LINK_TYPE: FileLinkType = Field(
        FileLinkType.PRESIGNED,
        description=f"Default file link type to use with computational backend on-demand clusters '{list(FileLinkType)}'",
    )

    @cached_property
    def default_cluster(self) -> Cluster:
        return Cluster(
            id=DEFAULT_CLUSTER_ID,
            name="Default cluster",
            endpoint=self.COMPUTATIONAL_BACKEND_DEFAULT_CLUSTER_URL,
            authentication=self.COMPUTATIONAL_BACKEND_DEFAULT_CLUSTER_AUTH,
            owner=1,  # NOTE: currently this is a soft hack (the group of everyone is the group 1)
            type=ClusterTypeInModel.ON_PREMISE,
        )

    @field_validator("COMPUTATIONAL_BACKEND_DEFAULT_CLUSTER_AUTH", mode="before")
    @classmethod
    def _empty_auth_is_none(cls, v):
        if not v:
            return NoAuthentication()
        return v


class AppSettings(BaseCustomSettings, MixinLoggingSettings):
    # docker environs
    SC_BOOT_MODE: BootModeEnum
    SC_BOOT_TARGET: BuildTargetEnum | None

    LOG_LEVEL: LogLevel = Field(
        LogLevel.INFO.value,
        validation_alias=AliasChoices("DIRECTOR_V2_LOGLEVEL", "LOG_LEVEL", "LOGLEVEL"),
    )
    DIRECTOR_V2_LOG_FORMAT_LOCAL_DEV_ENABLED: bool = Field(
        default=False,
        validation_alias=AliasChoices(
            "DIRECTOR_V2_LOG_FORMAT_LOCAL_DEV_ENABLED",
            "LOG_FORMAT_LOCAL_DEV_ENABLED",
        ),
        description="Enables local development log format. WARNING: make sure it is disabled if you want to have structured logs!",
    )
    DIRECTOR_V2_LOG_FILTER_MAPPING: dict[LoggerName, list[MessageSubstring]] = Field(
        default_factory=dict,
        validation_alias=AliasChoices(
            "DIRECTOR_V2_LOG_FILTER_MAPPING", "LOG_FILTER_MAPPING"
        ),
        description="is a dictionary that maps specific loggers (such as 'uvicorn.access' or 'gunicorn.access') to a list of log message patterns that should be filtered out.",
    )
    DIRECTOR_V2_DEV_FEATURES_ENABLED: bool = False

    DIRECTOR_V2_DEV_FEATURE_R_CLONE_MOUNTS_ENABLED: bool = Field(
        default=False,
        description=(
            "Under development feature. If enabled state "
            "is saved using rclone docker volumes."
        ),
    )

    # for passing self-signed certificate to spawned services
    DIRECTOR_V2_SELF_SIGNED_SSL_SECRET_ID: str = Field(
        default="",
        description="ID of the docker secret containing the self-signed certificate",
    )
    DIRECTOR_V2_SELF_SIGNED_SSL_SECRET_NAME: str = Field(
        default="",
        description="Name of the docker secret containing the self-signed certificate",
    )
    DIRECTOR_V2_SELF_SIGNED_SSL_FILENAME: str = Field(
        default="",
        description="Filepath to self-signed osparc.crt file *as mounted inside the container*, empty strings disables it",
    )
    DIRECTOR_V2_PROMETHEUS_INSTRUMENTATION_ENABLED: bool = True
    DIRECTOR_V2_PROFILING: bool = False

    DIRECTOR_V2_REMOTE_DEBUGGING_PORT: PortInt | None

    # extras
    SWARM_STACK_NAME: str = Field(
        "undefined-please-check", validation_alias="SWARM_STACK_NAME"
    )
    SERVICE_TRACKING_HEARTBEAT: datetime.timedelta = Field(
        default=DEFAULT_RESOURCE_USAGE_HEARTBEAT_INTERVAL,
        description="Service scheduler heartbeat (everytime a heartbeat is sent into RabbitMQ)"
        " (default to seconds, or see https://pydantic-docs.helpmanual.io/usage/types/#datetime-types for string formating)",
    )

    SIMCORE_SERVICES_NETWORK_NAME: str | None = Field(
        default=None,
        description="used to find the right network name",
    )
    SIMCORE_SERVICES_PREFIX: str | None = Field(
        "simcore/services",
        description="useful when developing with an alternative registry namespace",
    )

    DIRECTOR_V2_NODE_PORTS_400_REQUEST_TIMEOUT_ATTEMPTS: NonNegativeInt = Field(
        default=NODE_PORTS_400_REQUEST_TIMEOUT_ATTEMPTS_DEFAULT_VALUE,
        description="forwarded to sidecars which use nodeports",
    )

    # debug settings
    CLIENT_REQUEST: ClientRequestSettings = Field(
        json_schema_extra={"auto_default_from_env": True}
    )

    # App modules settings ---------------------
    DIRECTOR_V2_STORAGE: StorageSettings = Field(
        json_schema_extra={"auto_default_from_env": True}
    )
    DIRECTOR_V2_NODE_PORTS_STORAGE_AUTH: StorageAuthSettings | None = Field(
        json_schema_extra={"auto_default_from_env": True}
    )

    DIRECTOR_V2_CATALOG: CatalogSettings | None = Field(
        json_schema_extra={"auto_default_from_env": True}
    )

    DIRECTOR_V0: DirectorV0Settings = Field(
        json_schema_extra={"auto_default_from_env": True}
    )

    DYNAMIC_SERVICES: DynamicServicesSettings = Field(
        json_schema_extra={"auto_default_from_env": True}
    )

    POSTGRES: PostgresSettings = Field(
        json_schema_extra={"auto_default_from_env": True}
    )

    REDIS: RedisSettings = Field(json_schema_extra={"auto_default_from_env": True})

    DIRECTOR_V2_RABBITMQ: RabbitSettings = Field(
        json_schema_extra={"auto_default_from_env": True}
    )

    TRAEFIK_SIMCORE_ZONE: str = Field("internal_simcore_stack")

    DIRECTOR_V2_COMPUTATIONAL_BACKEND: ComputationalBackendSettings = Field(
        json_schema_extra={"auto_default_from_env": True}
    )

    DIRECTOR_V2_DOCKER_REGISTRY: RegistrySettings = Field(
        json_schema_extra={"auto_default_from_env": True},
        description="settings for the private registry deployed with the platform",
    )
    DIRECTOR_V2_DOCKER_HUB_REGISTRY: RegistrySettings | None = Field(
        description="public DockerHub registry settings"
    )

    DIRECTOR_V2_RESOURCE_USAGE_TRACKER: ResourceUsageTrackerSettings = Field(
        json_schema_extra={"auto_default_from_env": True},
        description="resource usage tracker service client's plugin",
    )

    DIRECTOR_V2_PUBLIC_API_BASE_URL: AnyHttpUrl = Field(
        ...,
        description="Base URL used to access the public api e.g. http://127.0.0.1:6000 for development or https://api.osparc.io",
    )
    DIRECTOR_V2_TRACING: TracingSettings | None = Field(
        json_schema_extra={"auto_default_from_env": True},
        description="settings for opentelemetry tracing",
    )

    @field_validator("LOG_LEVEL", mode="before")
    @classmethod
    def _validate_loglevel(cls, value: str) -> str:
        log_level: str = cls.validate_log_level(value)
        return log_level

    _validate_service_tracking_heartbeat = validate_numeric_string_as_timedelta(
        "SERVICE_TRACKING_HEARTBEAT"
    )<|MERGE_RESOLUTION|>--- conflicted
+++ resolved
@@ -20,7 +20,6 @@
     ClusterTypeInModel,
     NoAuthentication,
 )
-<<<<<<< HEAD
 from pydantic import (
     AliasChoices,
     AnyHttpUrl,
@@ -29,10 +28,7 @@
     NonNegativeInt,
     field_validator,
 )
-=======
-from pydantic import AliasChoices, AnyHttpUrl, AnyUrl, Field, NonNegativeInt, validator
 from servicelib.logging_utils_filtering import LoggerName, MessageSubstring
->>>>>>> 24218c1f
 from settings_library.base import BaseCustomSettings
 from settings_library.catalog import CatalogSettings
 from settings_library.docker_registry import RegistrySettings
