<<<<<<< HEAD
from models_library.services import PropertyName
=======
from models_library.services import ServicePortKey
>>>>>>> 402a35a2
from models_library.services_resources import (
    ServiceResourcesDict,
    ServiceResourcesDictHelpers,
)
from pydantic import BaseModel, ByteSize, Field

from ..schemas.dynamic_services import RunningDynamicServiceDetails, ServiceDetails


class RetrieveDataIn(BaseModel):
<<<<<<< HEAD
    port_keys: list[PropertyName] = Field(
=======
    port_keys: list[ServicePortKey] = Field(
>>>>>>> 402a35a2
        ..., description="The port keys to retrieve data from"
    )


class RetrieveDataOut(BaseModel):
    size_bytes: ByteSize = Field(
        ..., description="The amount of data transferred by the retrieve call"
    )


class RetrieveDataOutEnveloped(BaseModel):
    data: RetrieveDataOut

    @classmethod
    def from_transferred_bytes(
        cls, transferred_bytes: int
    ) -> "RetrieveDataOutEnveloped":
        return cls(data=RetrieveDataOut(size_bytes=transferred_bytes))

    class Config:
        schema_extra = {"examples": [{"data": {"size_bytes": 42}}]}


class DynamicServiceCreate(ServiceDetails):
    service_resources: ServiceResourcesDict

    class Config:
        schema_extra = {
            "example": {
                "key": "simcore/services/dynamic/3dviewer",
                "version": "2.4.5",
                "user_id": 234,
                "project_id": "dd1d04d9-d704-4f7e-8f0f-1ca60cc771fe",
                "node_uuid": "75c7f3f4-18f9-4678-8610-54a2ade78eaa",
                "basepath": "/x/75c7f3f4-18f9-4678-8610-54a2ade78eaa",
                "service_resources": ServiceResourcesDictHelpers.Config.schema_extra[
                    "examples"
                ][0],
            }
        }


DynamicServiceGet = RunningDynamicServiceDetails<|MERGE_RESOLUTION|>--- conflicted
+++ resolved
@@ -1,8 +1,4 @@
-<<<<<<< HEAD
-from models_library.services import PropertyName
-=======
 from models_library.services import ServicePortKey
->>>>>>> 402a35a2
 from models_library.services_resources import (
     ServiceResourcesDict,
     ServiceResourcesDictHelpers,
@@ -13,11 +9,7 @@
 
 
 class RetrieveDataIn(BaseModel):
-<<<<<<< HEAD
-    port_keys: list[PropertyName] = Field(
-=======
     port_keys: list[ServicePortKey] = Field(
->>>>>>> 402a35a2
         ..., description="The port keys to retrieve data from"
     )
 
@@ -35,7 +27,7 @@
     def from_transferred_bytes(
         cls, transferred_bytes: int
     ) -> "RetrieveDataOutEnveloped":
-        return cls(data=RetrieveDataOut(size_bytes=transferred_bytes))
+        return cls(data=RetrieveDataOut(size_bytes=ByteSize(transferred_bytes)))
 
     class Config:
         schema_extra = {"examples": [{"data": {"size_bytes": 42}}]}
