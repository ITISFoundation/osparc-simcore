--- conflicted
+++ resolved
@@ -15,11 +15,7 @@
     run_id: PositiveInt
     project_uuid: ProjectID
     user_id: UserID
-<<<<<<< HEAD
-    cluster_id: Optional[ClusterID] = 0
-=======
     cluster_id: Optional[ClusterID]
->>>>>>> 5e74f96c
     iteration: PositiveInt
     result: RunningState
     created: datetime
