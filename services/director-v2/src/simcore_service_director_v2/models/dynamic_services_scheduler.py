import json
import logging
import re
from collections.abc import Mapping
from enum import Enum
from functools import cached_property
from pathlib import Path
from typing import Any, TypeAlias
from uuid import UUID

from models_library.api_schemas_directorv2.dynamic_services import DynamicServiceCreate
from models_library.api_schemas_directorv2.dynamic_services_service import (
    CommonServiceDetails,
)
from models_library.basic_types import PortInt
from models_library.callbacks_mapping import CallbacksMapping
from models_library.generated_models.docker_rest_api import ContainerState, Status2
from models_library.projects_nodes_io import NodeID
from models_library.service_settings_labels import (
    DynamicSidecarServiceLabels,
    PathMappingsLabel,
    SimcoreServiceLabels,
)
from models_library.services import RunID
from models_library.services_resources import ServiceResourcesDict
from pydantic import AnyHttpUrl, BaseModel, ConstrainedStr, Extra, Field, parse_obj_as
from servicelib.error_codes import ErrorCodeStr
from servicelib.exception_utils import DelayedExceptionHandler

from ..constants import (
    DYNAMIC_PROXY_SERVICE_PREFIX,
    DYNAMIC_SIDECAR_SCHEDULER_DATA_LABEL,
    DYNAMIC_SIDECAR_SERVICE_PREFIX,
    REGEX_DY_SERVICE_PROXY,
    REGEX_DY_SERVICE_SIDECAR,
)

TEMPORARY_PORT_NUMBER = 65_534

MAX_ALLOWED_SERVICE_NAME_LENGTH: int = 63


DockerStatus: TypeAlias = Status2


class DockerId(ConstrainedStr):
    max_length = 25
    regex = re.compile(r"[A-Za-z0-9]{25}")


ServiceId: TypeAlias = DockerId
NetworkId: TypeAlias = DockerId


class ServiceName(ConstrainedStr):
    strip_whitespace = True
    min_length = 2


logger = logging.getLogger()


def _strip_service_name(service_name: str) -> str:
    """returns: the maximum allowed service name in docker swarm"""
    return service_name[:MAX_ALLOWED_SERVICE_NAME_LENGTH]


def assemble_service_name(service_prefix: str, node_uuid: NodeID) -> str:
    return _strip_service_name("_".join([service_prefix, str(node_uuid)]))


class DynamicSidecarStatus(str, Enum):
    OK = "ok"  # running as expected
    FAILING = "failing"  # requests to the sidecar API are failing service should be cosnidered as unavailable


class Status(BaseModel):
    """Generated from data from docker container inspect API"""

    current: DynamicSidecarStatus = Field(..., description="status of the service")
    info: str = Field(..., description="additional information for the user")

    def _update(self, new_status: DynamicSidecarStatus, new_info: str) -> None:
        self.current = new_status
        self.info = new_info

    def update_ok_status(self, info: str) -> None:
        self._update(DynamicSidecarStatus.OK, info)

    def update_failing_status(
        self, user_msg: str, error_code: ErrorCodeStr | None = None
    ) -> None:
        next_info = f"{user_msg}"
        if error_code:
            next_info = f"{user_msg} [{error_code}]"

        self._update(DynamicSidecarStatus.FAILING, next_info)

    def __eq__(self, other: object) -> bool:
        if not isinstance(other, Status):
            return NotImplemented
        return self.current == other.current and self.info == other.info

    @classmethod
    def create_as_initially_ok(cls) -> "Status":
        # the service is initially ok when started
        initial_state: "Status" = cls(current=DynamicSidecarStatus.OK, info="")
        return initial_state


class DockerContainerInspect(BaseModel):
    container_state: ContainerState = Field(
        ..., description="current state of container"
    )
    name: str = Field(..., description="docker name of the container")
    id: str = Field(..., description="docker id of the container")

    @cached_property
    def status(self) -> DockerStatus:
        assert self.container_state.Status  # nosec
        result: DockerStatus = self.container_state.Status
        return result

    @classmethod
    def from_container(cls, container: dict[str, Any]) -> "DockerContainerInspect":
        return cls(
            container_state=ContainerState(**container["State"]),
            name=container["Name"],
            id=container["Id"],
        )

    class Config:
        keep_untouched = (cached_property,)
        allow_mutation = False


class ServiceRemovalState(BaseModel):
    can_remove: bool = Field(
        default=False,
        description="when True, marks the service as ready to be removed",
    )
    can_save: bool = Field(
        default=False,
        description="when True, saves the internal state and upload outputs of the service",
    )
    was_removed: bool = Field(
        default=False,
        description=(
            "Will be True when the removal finished. Used primarily "
            "to cancel retrying long running operations."
        ),
    )

    def mark_to_remove(self, *, can_save: bool) -> None:
        self.can_remove = True
        self.can_save = can_save

    def mark_removed(self) -> None:
        self.can_remove = False
        self.was_removed = True


class DynamicSidecar(BaseModel):
    status: Status = Field(
        Status.create_as_initially_ok(),
        description="status of the service sidecar also with additional information",
    )

    is_ready: bool = Field(
        default=False,
        scription=(
            "is True while the health check on the dynamic-sidecar is responding. "
            "Meaning that the dynamic-sidecar is reachable and can accept requests"
        ),
    )

    @property
    def compose_spec_submitted(self) -> bool:
        """
        If the director-v2 is rebooted was_compose_spec_submitted is False
        If the compose-spec is submitted it can be safely assumed that the
        containers_inspect contains some elements.
        """
        return self.was_compose_spec_submitted or len(self.containers_inspect) > 0

    was_compose_spec_submitted: bool = Field(
        default=False,
        description="if the docker-compose spec was already submitted this fields is True",
    )

    containers_inspect: list[DockerContainerInspect] = Field(
        [],
        scription="docker inspect results from all the container ran at regular intervals",
    )

    was_dynamic_sidecar_started: bool = False
    is_healthy: bool = False
    were_containers_created: bool = Field(
        default=False,
        description=(
            "when True no longer will the Docker api "
            "be used to check if the services were started"
        ),
    )
    is_project_network_attached: bool = Field(
        default=False,
        description=(
            "When True, all containers were in running state and project "
            "networks were attached. Waiting for the container sto be in "
            "running state guarantees all containers have been created"
        ),
    )

    is_service_environment_ready: bool = Field(
        default=False,
        description=(
            "True when the environment setup required by the "
            "dynamic-sidecars created services was completed."
            "Example: nodeports data downloaded, globally "
            "shared service data fetched, etc.."
        ),
    )

    service_removal_state: ServiceRemovalState = Field(
        default_factory=ServiceRemovalState,
        description=(
            "stores information used during service removal "
            "from the dynamic-sidecar scheduler"
        ),
    )

    wait_for_manual_intervention_after_error: bool = Field(
        default=False,
        description=(
            "Marks the sidecar as untouchable since there was an error and "
            "important data might be lost. awaits for manual intervention."
        ),
    )
    wait_for_manual_intervention_logged: bool = Field(
        default=False, description="True if a relative message was logged"
    )
    were_state_and_outputs_saved: bool = Field(
        default=False,
        description="set True if the dy-sidecar saves the state and uploads the outputs",
    )

    # below had already been validated and
    # used only to start the proxy
    dynamic_sidecar_id: ServiceId | None = Field(
        default=None,
        description="returned by the docker engine; used for starting the proxy",
    )
    dynamic_sidecar_network_id: NetworkId | None = Field(
        default=None,
        description="returned by the docker engine; used for starting the proxy",
    )
    swarm_network_id: NetworkId | None = Field(
        default=None,
        description="returned by the docker engine; used for starting the proxy",
    )
    swarm_network_name: str | None = Field(
        default=None, description="used for starting the proxy"
    )

    docker_node_id: str | None = Field(
        default=None,
        description=(
            "contains node id of the docker node where all services "
            "and created containers are started"
        ),
    )

    inspect_error_handler: DelayedExceptionHandler = Field(
        default=DelayedExceptionHandler(delay_for=0),
        description=(
            "Set when the dy-sidecar can no longer be reached by the "
            "director-v2. If it will be possible to reach the dy-sidecar again, "
            "this value will be set to None."
        ),
    )

    class Config:
        validate_assignment = True


class DynamicSidecarNamesHelper(BaseModel):
    """
    Service naming schema:
    NOTE: name is max 63 characters
    dy-sidecar_4dde07ea-73be-4c44-845a-89479d1556cf
    dy-proxy_4dde07ea-73be-4c44-845a-89479d1556cf

    dynamic sidecar structure
    0. a network is created: dy-sidecar_4dde07ea-73be-4c44-845a-89479d1556cf
    1. a dynamic-sidecar is started: dy-sidecar_4dde07ea-73be-4c44-845a-89479d1556cf
    a traefik instance: dy-proxy_4dde07ea-73be-4c44-845a-89479d1556cf
    """

    service_name_dynamic_sidecar: str = Field(
        ...,
        regex=REGEX_DY_SERVICE_SIDECAR,
        max_length=MAX_ALLOWED_SERVICE_NAME_LENGTH,
        description="unique name of the dynamic-sidecar service",
    )
    proxy_service_name: str = Field(
        ...,
        regex=REGEX_DY_SERVICE_PROXY,
        max_length=MAX_ALLOWED_SERVICE_NAME_LENGTH,
        description="name of the proxy for the dynamic-sidecar",
    )

    simcore_traefik_zone: str = Field(
        ...,
        regex=REGEX_DY_SERVICE_SIDECAR,
        description="unique name for the traefik constraints",
    )
    dynamic_sidecar_network_name: str = Field(
        ...,
        regex=REGEX_DY_SERVICE_SIDECAR,
        description="based on the node_id and project_id",
    )

    @classmethod
    def make(cls, node_uuid: UUID) -> "DynamicSidecarNamesHelper":
        return cls(
            service_name_dynamic_sidecar=assemble_service_name(
                DYNAMIC_SIDECAR_SERVICE_PREFIX, node_uuid
            ),
            proxy_service_name=assemble_service_name(
                DYNAMIC_PROXY_SERVICE_PREFIX, node_uuid
            ),
            simcore_traefik_zone=f"{DYNAMIC_SIDECAR_SERVICE_PREFIX}_{node_uuid}",
            dynamic_sidecar_network_name=f"{DYNAMIC_SIDECAR_SERVICE_PREFIX}_{node_uuid}",
        )


class SchedulerData(CommonServiceDetails, DynamicSidecarServiceLabels):
    # TODO: ANE this object is just the context of the dy-sidecar. Should
    # be called like so and subcontexts for different handlers should
    # also be added. It will make keeping track of env vars more easily

    service_name: ServiceName = Field(
        ...,
        description="Name of the current dynamic-sidecar being observed",
    )
    run_id: RunID = Field(
        default_factory=RunID.create,
        description=(
            "Uniquely identify the dynamic sidecar session (a.k.a. 2 "
            "subsequent exact same services will have a different run_id)"
        ),
    )
    hostname: str = Field(
        ..., description="dy-sidecar's service hostname (provided by docker-swarm)"
    )
    port: PortInt = Field(
        default=parse_obj_as(PortInt, 8000), description="dynamic-sidecar port"
    )

    @property
    def endpoint(self) -> AnyHttpUrl:
        """endpoint where all the services are exposed"""
        url: AnyHttpUrl = parse_obj_as(
            AnyHttpUrl, f"http://{self.hostname}:{self.port}"  # NOSONAR
        )
        return url

    dynamic_sidecar: DynamicSidecar = Field(
        ...,
        description="stores information fetched from the dynamic-sidecar",
    )

    paths_mapping: PathMappingsLabel  # overwrites in DynamicSidecarServiceLabels

<<<<<<< HEAD
    user_preferences_path: Path | None = None
=======
    callbacks_mapping: CallbacksMapping = Field(default_factory=dict)
>>>>>>> a2b046cd

    dynamic_sidecar_network_name: str = Field(
        ...,
        description="overlay network biding the proxy to the container spaned by the dynamic-sidecar",
    )

    simcore_traefik_zone: str = Field(
        ...,
        description="required for Traefik to correctly route requests to the spawned container",
    )

    service_port: PortInt = Field(
        default=parse_obj_as(PortInt, TEMPORARY_PORT_NUMBER),
        description=(
            "port where the service is exposed defined by the service; "
            "NOTE: temporary default because it will be changed once the service "
            "is started, this value is fetched from the service start spec"
        ),
    )

    service_resources: ServiceResourcesDict = Field(
        ..., description="service resources used to enforce limits"
    )

    request_dns: str = Field(
        ..., description="used when configuring the CORS options on the proxy"
    )
    request_scheme: str = Field(
        ..., description="used when configuring the CORS options on the proxy"
    )
    request_simcore_user_agent: str = Field(
        ...,
        description="used as label to filter out the metrics from the cAdvisor prometheus metrics",
    )
    proxy_service_name: str = Field(
        default=None, description="service name given to the proxy"
    )
    proxy_admin_api_port: PortInt | None = Field(
        default=None, description="used as the admin endpoint API port"
    )

    @property
    def get_proxy_endpoint(self) -> AnyHttpUrl:
        """get the endpoint where the proxy's admin API is exposed"""
        assert self.proxy_admin_api_port  # nosec
        url: AnyHttpUrl = parse_obj_as(
            AnyHttpUrl,
            f"http://{self.proxy_service_name}:{self.proxy_admin_api_port}",  # nosec  # NOSONAR
        )
        return url

    product_name: str = Field(
        None,
        description="Current product upon which this service is scheduled. "
        "If set to None, the current product is undefined. Mostly for backwards compatibility",
    )

    @classmethod
    def from_http_request(
        # pylint: disable=too-many-arguments
        cls,
        service: DynamicServiceCreate,
        simcore_service_labels: SimcoreServiceLabels,
        port: PortInt,
        request_dns: str,
        request_scheme: str,
        request_simcore_user_agent: str,
        can_save: bool,
        run_id: RunID | None = None,
    ) -> "SchedulerData":
        # This constructor method sets current product
        names_helper = DynamicSidecarNamesHelper.make(service.node_uuid)

        obj_dict = {
            "service_name": names_helper.service_name_dynamic_sidecar,
            "hostname": names_helper.service_name_dynamic_sidecar,
            "port": port,
            "node_uuid": service.node_uuid,
            "project_id": service.project_id,
            "user_id": service.user_id,
            "key": service.key,
            "version": service.version,
            "service_resources": service.service_resources,
            "product_name": service.product_name,
            "paths_mapping": simcore_service_labels.paths_mapping,
            "callbacks_mapping": simcore_service_labels.callbacks_mapping,
            "compose_spec": json.dumps(simcore_service_labels.compose_spec),
            "container_http_entry": simcore_service_labels.container_http_entry,
            "restart_policy": simcore_service_labels.restart_policy,
            "dynamic_sidecar_network_name": names_helper.dynamic_sidecar_network_name,
            "simcore_traefik_zone": names_helper.simcore_traefik_zone,
            "request_dns": request_dns,
            "request_scheme": request_scheme,
            "user_preferences_path": simcore_service_labels.user_preferences_path,
            "proxy_service_name": names_helper.proxy_service_name,
            "request_simcore_user_agent": request_simcore_user_agent,
            "dynamic_sidecar": {"service_removal_state": {"can_save": can_save}},
        }
        if run_id:
            obj_dict["run_id"] = run_id
        return cls.parse_obj(obj_dict)  # type: ignore[no-any-return]

    @classmethod
    def from_service_inspect(
        cls, service_inspect: Mapping[str, Any]
    ) -> "SchedulerData":
        labels = service_inspect["Spec"]["Labels"]
        return cls.parse_raw(labels[DYNAMIC_SIDECAR_SCHEDULER_DATA_LABEL])  # type: ignore[no-any-return]

    def as_label_data(self) -> str:
        # compose_spec needs to be json encoded before encoding it to json
        # and storing it in the label
        return self.copy(  # type: ignore[no-any-return]
            update={"compose_spec": json.dumps(self.compose_spec)}, deep=True
        ).json()

    class Config:
        extra = Extra.allow
        allow_population_by_field_name = True<|MERGE_RESOLUTION|>--- conflicted
+++ resolved
@@ -372,11 +372,8 @@
 
     paths_mapping: PathMappingsLabel  # overwrites in DynamicSidecarServiceLabels
 
-<<<<<<< HEAD
     user_preferences_path: Path | None = None
-=======
     callbacks_mapping: CallbacksMapping = Field(default_factory=dict)
->>>>>>> a2b046cd
 
     dynamic_sidecar_network_name: str = Field(
         ...,
