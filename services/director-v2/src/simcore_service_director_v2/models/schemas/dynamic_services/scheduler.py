--- conflicted
+++ resolved
@@ -171,7 +171,6 @@
         ),
     )
 
-<<<<<<< HEAD
     service_environment_prepared: bool = Field(
         False,
         description=(
@@ -188,7 +187,8 @@
             "stores information used during service removal "
             "from the dynamic-sidecar scheduler"
         ),
-=======
+    )
+
     # below had already been validated and
     # used only to start the proxy
     dynamic_sidecar_id: Optional[ServiceId] = Field(
@@ -202,7 +202,6 @@
     )
     swarm_network_name: Optional[str] = Field(
         None, description="used for starting the proxy"
->>>>>>> 50b5eb2a
     )
 
     @property
