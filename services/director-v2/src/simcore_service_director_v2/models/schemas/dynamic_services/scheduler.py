import json
import logging
import re
import warnings
from enum import Enum
from functools import cached_property
<<<<<<< HEAD
from typing import Any, Mapping
=======
from typing import Any, Mapping, TypeAlias
>>>>>>> c11a9dcc
from uuid import UUID, uuid4

from models_library.basic_types import PortInt
from models_library.generated_models.docker_rest_api import ContainerState
from models_library.generated_models.docker_rest_api import Status2 as DockerStatus
from models_library.projects_nodes_io import NodeID
from models_library.service_settings_labels import (
    DynamicSidecarServiceLabels,
    PathMappingsLabel,
    SimcoreServiceLabels,
)
from models_library.services import RunID
from models_library.services_resources import ServiceResourcesDict
from pydantic import (
    AnyHttpUrl,
    BaseModel,
    ConstrainedStr,
    Extra,
    Field,
    parse_obj_as,
    root_validator,
)
from servicelib.error_codes import ErrorCodeStr
from servicelib.exception_utils import DelayedExceptionHandler

from ..constants import (
    DYNAMIC_PROXY_SERVICE_PREFIX,
    DYNAMIC_SIDECAR_SCHEDULER_DATA_LABEL,
    DYNAMIC_SIDECAR_SERVICE_PREFIX,
    REGEX_DY_SERVICE_PROXY,
    REGEX_DY_SERVICE_SIDECAR,
)
from .service import CommonServiceDetails

TEMPORARY_PORT_NUMBER = 65_534

MAX_ALLOWED_SERVICE_NAME_LENGTH: int = 63


class DockerId(ConstrainedStr):
    max_length = 25
    regex = re.compile(r"[A-Za-z0-9]{25}")


ServiceId: TypeAlias = DockerId
NetworkId: TypeAlias = DockerId


class ServiceName(ConstrainedStr):
    strip_whitespace = True
    min_length = 2


logger = logging.getLogger()


def _strip_service_name(service_name: str) -> str:
    """returns: the maximum allowed service name in docker swarm"""
    return service_name[:MAX_ALLOWED_SERVICE_NAME_LENGTH]


def assemble_service_name(service_prefix: str, node_uuid: NodeID) -> str:
    return _strip_service_name("_".join([service_prefix, str(node_uuid)]))


class DynamicSidecarStatus(str, Enum):
    OK = "ok"  # running as expected
    FAILING = "failing"  # requests to the sidecar API are failing service should be cosnidered as unavailable


class Status(BaseModel):
    """Generated from data from docker container inspect API"""

    current: DynamicSidecarStatus = Field(..., description="status of the service")
    info: str = Field(..., description="additional information for the user")

    def _update(self, new_status: DynamicSidecarStatus, new_info: str) -> None:
        self.current = new_status
        self.info = new_info

    def update_ok_status(self, info: str) -> None:
        self._update(DynamicSidecarStatus.OK, info)

    def update_failing_status(
        self, user_msg: str, error_code: ErrorCodeStr | None = None
    ) -> None:
        next_info = f"{user_msg}"
        if error_code:
            next_info = f"{user_msg} [{error_code}]"

        self._update(DynamicSidecarStatus.FAILING, next_info)

    def __eq__(self, other: object) -> bool:
        if not isinstance(other, Status):
            return NotImplemented
        return self.current == other.current and self.info == other.info

    @classmethod
    def create_as_initially_ok(cls) -> "Status":
        # the service is initially ok when started
        initial_state = cls(current=DynamicSidecarStatus.OK, info="")
        return initial_state


class DockerContainerInspect(BaseModel):
    container_state: ContainerState = Field(
        ..., description="current state of container"
    )
    name: str = Field(..., description="docker name of the container")
    id: str = Field(..., description="docker id of the container")

    @cached_property
    def status(self) -> DockerStatus:
        assert self.container_state.Status  # nosec
        return self.container_state.Status

    @classmethod
    def from_container(cls, container: dict[str, Any]) -> "DockerContainerInspect":
        return cls(
            container_state=ContainerState(**container["State"]),
            name=container["Name"],
            id=container["Id"],
        )

    class Config:
        keep_untouched = (cached_property,)
        allow_mutation = False


class ServiceRemovalState(BaseModel):
    can_remove: bool = Field(
        False,
        description="when True, marks the service as ready to be removed",
    )
    can_save: bool | None = Field(
        None,
        description="when True, saves the internal state and upload outputs of the service",
    )
    was_removed: bool = Field(
        False,
        description=(
            "Will be True when the removal finished. Used primarily "
            "to cancel retrying long running operations."
        ),
    )

    def mark_to_remove(self, can_save: bool | None) -> None:
        self.can_remove = True
        self.can_save = can_save

    def mark_removed(self) -> None:
        self.can_remove = False
        self.was_removed = True


class DynamicSidecar(BaseModel):
    status: Status = Field(
        Status.create_as_initially_ok(),
        description="status of the service sidecar also with additional information",
    )

    is_ready: bool = Field(
        False,
        scription=(
            "is True while the health check on the dynamic-sidecar is responding. "
            "Meaning that the dynamic-sidecar is reachable and can accept requests"
        ),
    )

    @property
    def compose_spec_submitted(self) -> bool:
        """
        If the director-v2 is rebooted was_compose_spec_submitted is False
        If the compose-spec is submitted it can be safely assumed that the
        containers_inspect contains some elements.
        """
        return self.was_compose_spec_submitted or len(self.containers_inspect) > 0

    was_compose_spec_submitted: bool = Field(
        False,
        description="if the docker-compose spec was already submitted this fields is True",
    )

    containers_inspect: list[DockerContainerInspect] = Field(
        [],
        scription="docker inspect results from all the container ran at regular intervals",
    )

    was_dynamic_sidecar_started: bool = False
    is_healthy: bool = False
    were_containers_created: bool = Field(
        False,
        description=(
            "when True no longer will the Docker api "
            "be used to check if the services were started"
        ),
    )
    is_project_network_attached: bool = Field(
        False,
        description=(
            "When True, all containers were in running state and project "
            "networks were attached. Waiting for the container sto be in "
            "running state guarantees all containers have been created"
        ),
    )

    is_service_environment_ready: bool = Field(
        False,
        description=(
            "True when the environment setup required by the "
            "dynamic-sidecars created services was completed."
            "Example: nodeports data downloaded, globally "
            "shared service data fetched, etc.."
        ),
    )

    service_removal_state: ServiceRemovalState = Field(
        default_factory=ServiceRemovalState,
        description=(
            "stores information used during service removal "
            "from the dynamic-sidecar scheduler"
        ),
    )

    wait_for_manual_intervention_after_error: bool = Field(
        False,
        description=(
            "Marks the sidecar as untouchable since there was an error and "
            "important data might be lost. awaits for manual intervention."
        ),
    )
    wait_for_manual_intervention_logged: bool = Field(
        False, description="True if a relative message was logged"
    )
    were_state_and_outputs_saved: bool = Field(
        False,
        description="set True if the dy-sidecar saves the state and uploads the outputs",
    )

    # below had already been validated and
    # used only to start the proxy
    dynamic_sidecar_id: ServiceId | None = Field(
        None, description="returned by the docker engine; used for starting the proxy"
    )
    dynamic_sidecar_network_id: NetworkId | None = Field(
        None, description="returned by the docker engine; used for starting the proxy"
    )
    swarm_network_id: NetworkId | None = Field(
        None, description="returned by the docker engine; used for starting the proxy"
    )
    swarm_network_name: str | None = Field(
        None, description="used for starting the proxy"
    )

    docker_node_id: str | None = Field(
        None,
        description=(
            "contains node id of the docker node where all services "
            "and created containers are started"
        ),
    )

    inspect_error_handler: DelayedExceptionHandler = Field(
        DelayedExceptionHandler(delay_for=0),
        description=(
            "Set when the dy-sidecar can no longer be reached by the "
            "director-v2. If it will be possible to reach the dy-sidecar again, "
            "this value will be set to None."
        ),
    )

    class Config:
        validate_assignment = True


class DynamicSidecarNamesHelper(BaseModel):
    """
    Service naming schema:
    NOTE: name is max 63 characters
    dy-sidecar_4dde07ea-73be-4c44-845a-89479d1556cf
    dy-proxy_4dde07ea-73be-4c44-845a-89479d1556cf

    dynamic sidecar structure
    0. a network is created: dy-sidecar_4dde07ea-73be-4c44-845a-89479d1556cf
    1. a dynamic-sidecar is started: dy-sidecar_4dde07ea-73be-4c44-845a-89479d1556cf
    a traefik instance: dy-proxy_4dde07ea-73be-4c44-845a-89479d1556cf
    """

    service_name_dynamic_sidecar: str = Field(
        ...,
        regex=REGEX_DY_SERVICE_SIDECAR,
        max_length=MAX_ALLOWED_SERVICE_NAME_LENGTH,
        description="unique name of the dynamic-sidecar service",
    )
    proxy_service_name: str = Field(
        ...,
        regex=REGEX_DY_SERVICE_PROXY,
        max_length=MAX_ALLOWED_SERVICE_NAME_LENGTH,
        description="name of the proxy for the dynamic-sidecar",
    )

    simcore_traefik_zone: str = Field(
        ...,
        regex=REGEX_DY_SERVICE_SIDECAR,
        description="unique name for the traefik constraints",
    )
    dynamic_sidecar_network_name: str = Field(
        ...,
        regex=REGEX_DY_SERVICE_SIDECAR,
        description="based on the node_id and project_id",
    )

    @classmethod
    def make(cls, node_uuid: UUID) -> "DynamicSidecarNamesHelper":
        return cls(
            service_name_dynamic_sidecar=assemble_service_name(
                DYNAMIC_SIDECAR_SERVICE_PREFIX, node_uuid
            ),
            proxy_service_name=assemble_service_name(
                DYNAMIC_PROXY_SERVICE_PREFIX, node_uuid
            ),
            simcore_traefik_zone=f"{DYNAMIC_SIDECAR_SERVICE_PREFIX}_{node_uuid}",
            dynamic_sidecar_network_name=f"{DYNAMIC_SIDECAR_SERVICE_PREFIX}_{node_uuid}",
        )


class SchedulerData(CommonServiceDetails, DynamicSidecarServiceLabels):
    # TODO: ANE this object is just the context of the dy-sidecar. Should
    # be called like so and subcontexts for different handlers should
    # also be added. It will make keeping track of env vars more easily

    service_name: ServiceName = Field(
        ...,
        description="Name of the current dynamic-sidecar being observed",
    )
    run_id: RunID = Field(
        default_factory=uuid4,
        description=(
            "Uniquely identify the dynamic sidecar session (a.k.a. 2 "
            "subsequent exact same services will have a different run_id)"
        ),
    )
    hostname: str = Field(
        ..., description="dy-sidecar's service hostname (provided by docker-swarm)"
    )
    port: PortInt = Field(8000, description="dynamic-sidecar port")

    @property
    def endpoint(self) -> AnyHttpUrl:
        """endpoint where all the services are exposed"""
        url: AnyHttpUrl = parse_obj_as(
            AnyHttpUrl, f"http://{self.hostname}:{self.port}"  # NOSONAR
        )
        return url

    dynamic_sidecar: DynamicSidecar = Field(
        ...,
        description="stores information fetched from the dynamic-sidecar",
    )

    paths_mapping: PathMappingsLabel  # overwrites in DynamicSidecarServiceLabels

    dynamic_sidecar_network_name: str = Field(
        ...,
        description="overlay network biding the proxy to the container spaned by the dynamic-sidecar",
    )

    simcore_traefik_zone: str = Field(
        ...,
        description="required for Traefik to correctly route requests to the spawned container",
    )

    service_port: PortInt = Field(
        TEMPORARY_PORT_NUMBER,
        description=(
            "port where the service is exposed defined by the service; "
            "NOTE: temporary default because it will be changed once the service "
            "is started, this value is fetched from the service start spec"
        ),
    )

    service_resources: ServiceResourcesDict = Field(
        ..., description="service resources used to enforce limits"
    )

    request_dns: str = Field(
        ..., description="used when configuring the CORS options on the proxy"
    )
    request_scheme: str = Field(
        ..., description="used when configuring the CORS options on the proxy"
    )
    request_simcore_user_agent: str = Field(
        ...,
        description="used as label to filter out the metrics from the cAdvisor prometheus metrics",
    )
    proxy_service_name: str = Field(None, description="service name given to the proxy")

    product_name: str = Field(
        None,
        description="Current product upon which this service is scheduled. "
        "If set to None, the current product is undefined. Mostly for backwards compatibility",
    )

    @root_validator(pre=True)
    @classmethod
    def _ensure_legacy_format_compatibility(cls, values):
        warnings.warn(
            (
                "Once https://github.com/ITISFoundation/osparc-simcore/pull/3990 "
                "reaches production this entire root_validator function "
                "can be safely removed. Please check "
                "https://github.com/ITISFoundation/osparc-simcore/issues/3996"
            ),
            DeprecationWarning,
            stacklevel=2,
        )
        request_simcore_user_agent: str | None = values.get(
            "request_simcore_user_agent"
        )
        if not request_simcore_user_agent:
            values["request_simcore_user_agent"] = ""
        return values

    @classmethod
    def from_http_request(
        # pylint: disable=too-many-arguments
        cls,
        service: "DynamicServiceCreate",
        simcore_service_labels: SimcoreServiceLabels,
        port: PortInt,
        request_dns: str,
        request_scheme: str,
        request_simcore_user_agent: str,
<<<<<<< HEAD
        can_save: bool,
=======
>>>>>>> c11a9dcc
        run_id: UUID | None = None,
    ) -> "SchedulerData":
        # This constructor method sets current product
        names_helper = DynamicSidecarNamesHelper.make(service.node_uuid)

        obj_dict = dict(
            service_name=names_helper.service_name_dynamic_sidecar,
            hostname=names_helper.service_name_dynamic_sidecar,
            port=port,
            node_uuid=service.node_uuid,
            project_id=service.project_id,
            user_id=service.user_id,
            key=service.key,
            version=service.version,
            service_resources=service.service_resources,
            product_name=service.product_name,
            paths_mapping=simcore_service_labels.paths_mapping,
            compose_spec=json.dumps(simcore_service_labels.compose_spec),
            container_http_entry=simcore_service_labels.container_http_entry,
            restart_policy=simcore_service_labels.restart_policy,
            dynamic_sidecar_network_name=names_helper.dynamic_sidecar_network_name,
            simcore_traefik_zone=names_helper.simcore_traefik_zone,
            request_dns=request_dns,
            request_scheme=request_scheme,
            proxy_service_name=names_helper.proxy_service_name,
            request_simcore_user_agent=request_simcore_user_agent,
            dynamic_sidecar={"service_removal_state": {"can_save": can_save}},
        )
        if run_id:
            obj_dict["run_id"] = run_id
        return cls.parse_obj(obj_dict)

    @classmethod
    def from_service_inspect(
        cls, service_inspect: Mapping[str, Any]
    ) -> "SchedulerData":
        labels = service_inspect["Spec"]["Labels"]
        return cls.parse_raw(labels[DYNAMIC_SIDECAR_SCHEDULER_DATA_LABEL])

    def as_label_data(self) -> str:
        # compose_spec needs to be json encoded before encoding it to json
        # and storing it in the label
        return self.copy(
            update={"compose_spec": json.dumps(self.compose_spec)}, deep=True
        ).json()

    class Config:
        extra = Extra.allow
        allow_population_by_field_name = True<|MERGE_RESOLUTION|>--- conflicted
+++ resolved
@@ -4,11 +4,7 @@
 import warnings
 from enum import Enum
 from functools import cached_property
-<<<<<<< HEAD
-from typing import Any, Mapping
-=======
 from typing import Any, Mapping, TypeAlias
->>>>>>> c11a9dcc
 from uuid import UUID, uuid4
 
 from models_library.basic_types import PortInt
@@ -442,16 +438,13 @@
         request_dns: str,
         request_scheme: str,
         request_simcore_user_agent: str,
-<<<<<<< HEAD
         can_save: bool,
-=======
->>>>>>> c11a9dcc
         run_id: UUID | None = None,
     ) -> "SchedulerData":
         # This constructor method sets current product
         names_helper = DynamicSidecarNamesHelper.make(service.node_uuid)
 
-        obj_dict = dict(
+        obj_dict: dict[str, Any] = dict(
             service_name=names_helper.service_name_dynamic_sidecar,
             hostname=names_helper.service_name_dynamic_sidecar,
             port=port,
