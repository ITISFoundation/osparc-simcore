import json
import logging
from enum import Enum
from typing import Any, Dict, List, Mapping, Optional
from uuid import UUID, uuid4

from models_library.projects_nodes_io import NodeID
from models_library.service_settings_labels import (
    DynamicSidecarServiceLabels,
    PathMappingsLabel,
    SimcoreServiceLabels,
)
from models_library.services_resources import ServiceResourcesDict
<<<<<<< HEAD
from pydantic import (
    AnyHttpUrl,
    BaseModel,
    Extra,
    Field,
    PositiveInt,
    PrivateAttr,
    constr,
    parse_obj_as,
)
=======
from pydantic import BaseModel, Extra, Field, PositiveInt, constr
>>>>>>> 4ca23d07

from ..constants import (
    DYNAMIC_PROXY_SERVICE_PREFIX,
    DYNAMIC_SIDECAR_SCHEDULER_DATA_LABEL,
    DYNAMIC_SIDECAR_SERVICE_PREFIX,
    REGEX_DY_SERVICE_PROXY,
    REGEX_DY_SERVICE_SIDECAR,
)
from .service import CommonServiceDetails

TEMPORARY_PORT_NUMBER = 65_534

MAX_ALLOWED_SERVICE_NAME_LENGTH: int = 63

DockerId = constr(max_length=25, regex=r"[A-Za-z0-9]{25}")
ServiceId = DockerId
NetworkId = DockerId

logger = logging.getLogger()


def _strip_service_name(service_name: str) -> str:
    """returns: the maximum allowed service name in docker swarm"""
    return service_name[:MAX_ALLOWED_SERVICE_NAME_LENGTH]


def assemble_service_name(service_prefix: str, node_uuid: NodeID) -> str:
    return _strip_service_name("_".join([service_prefix, str(node_uuid)]))


class DynamicSidecarStatus(str, Enum):
    OK = "ok"  # running as expected
    FAILING = "failing"  # requests to the sidecar API are failing service should be cosnidered as unavailable


class Status(BaseModel):
    """Generated from data from docker container inspect API"""

    current: DynamicSidecarStatus = Field(..., description="status of the service")
    info: str = Field(..., description="additional information for the user")

    def _update(self, new_status: DynamicSidecarStatus, new_info: str) -> None:
        self.current = new_status
        self.info = new_info

    def update_ok_status(self, info: str) -> None:
        self._update(DynamicSidecarStatus.OK, info)

    def update_failing_status(self, info: str) -> None:
        self._update(DynamicSidecarStatus.FAILING, info)

    def __eq__(self, other: "Status") -> bool:
        return self.current == other.current and self.info == other.info

    @classmethod
    def create_as_initially_ok(cls) -> "Status":
        # the service is initially ok when started
        initial_state = cls(current=DynamicSidecarStatus.OK, info="")
        return initial_state


class DockerStatus(str, Enum):
    CREATED = "created"
    RUNNING = "running"
    PAUSED = "paused"
    RESTARTING = "restarting"
    REMOVING = "removing"
    EXITED = "exited"
    DEAD = "dead"


class DockerContainerInspect(BaseModel):
    status: DockerStatus = Field(
        ...,
        scription="status of the underlying container",
    )
    name: str = Field(..., description="docker name of the container")
    id: str = Field(..., description="docker id of the container")

    @classmethod
    def from_container(cls, container: Dict[str, Any]) -> "DockerContainerInspect":
        return cls(
            status=DockerStatus(container["State"]["Status"]),
            name=container["Name"],
            id=container["Id"],
        )


class ServiceRemovalState(BaseModel):
    can_remove: bool = Field(
        False,
        description="when True, marks the service as ready to be removed",
    )
    can_save: Optional[bool] = Field(
        None,
        description="when True, saves the internal state and upload outputs of the service",
    )
    was_removed: bool = Field(
        False,
        description=(
            "Will be True when the removal finished. Used primarily "
            "to cancel retrying long running operations."
        ),
    )

    def mark_to_remove(self, can_save: Optional[bool]) -> None:
        self.can_remove = True
        self.can_save = can_save

    def mark_removed(self) -> None:
        self.can_remove = False
        self.was_removed = True


class DynamicSidecar(BaseModel):
    run_id: UUID = Field(
        default_factory=uuid4,
        description=(
            "Used to discriminate between dynamic-sidecar docker resources "
            "generated during different runs. Sometimes artifacts remain in the"
            "system after an error. This helps avoiding collisions."
            "For now used by anonymous volumes involved in data sharing"
        ),
    )

    status: Status = Field(
        Status.create_as_initially_ok(),
        description="status of the service sidecar also with additional information",
    )

    hostname: str = Field(..., description="docker hostname for this service")

    port: PositiveInt = Field(8000, description="dynamic-sidecar port")

    is_available: bool = Field(
        False,
        scription=(
            "is True while the health check on the dynamic-sidecar is responding. "
            "Meaning that the dynamic-sidecar is reachable and can accept requests"
        ),
    )

    @property
    def compose_spec_submitted(self) -> bool:
        """
        If the director-v2 is rebooted was_compose_spec_submitted is False
        If the compose-spec is submitted it can be safely assumed that the
        containers_inspect contains some elements.
        """
        return self.was_compose_spec_submitted or len(self.containers_inspect) > 0

    was_compose_spec_submitted: bool = Field(
        False,
        description="if the docker-compose spec was already submitted this fields is True",
    )

    containers_inspect: List[DockerContainerInspect] = Field(
        [],
        scription="docker inspect results from all the container ran at regular intervals",
    )

    was_dynamic_sidecar_started: bool = False
    were_services_created: bool = Field(
        False,
        description=(
            "when True no longer will the Docker api "
            "be used to check if the services were started"
        ),
    )
    is_project_network_attached: bool = Field(
        False,
        description=(
            "When True, all containers were in running state and project "
            "networks were attached. Waiting for the container sto be in "
            "running state guarantees all containers have been created"
        ),
    )

    service_environment_prepared: bool = Field(
        False,
        description=(
            "True when the environment setup required by the "
            "dynamic-sidecars created services was completed."
            "Example: nodeports data downloaded, globally "
            "shared service data fetched, etc.."
        ),
    )

    service_removal_state: ServiceRemovalState = Field(
        default_factory=ServiceRemovalState,
        description=(
            "stores information used during service removal "
            "from the dynamic-sidecar scheduler"
        ),
    )

    # below had already been validated and
    # used only to start the proxy
    dynamic_sidecar_id: Optional[ServiceId] = Field(
        None, description="returned by the docker engine; used for starting the proxy"
    )
    dynamic_sidecar_network_id: Optional[NetworkId] = Field(
        None, description="returned by the docker engine; used for starting the proxy"
    )
    swarm_network_id: Optional[NetworkId] = Field(
        None, description="returned by the docker engine; used for starting the proxy"
    )
    swarm_network_name: Optional[str] = Field(
        None, description="used for starting the proxy"
    )

    @property
    def can_save_state(self) -> bool:
        """
        Keeps track of the current state of the application, if it was starte successfully
        the state of the service can be saved when stopping the service
        """
        # TODO: implement when adding save status hooks
        return False

    # consider adding containers for healthchecks but this is more difficult and it depends on each service

    @property
    def endpoint(self) -> AnyHttpUrl:
        """endpoint where all the services are exposed"""
        return parse_obj_as(
            AnyHttpUrl,
            AnyHttpUrl.build(scheme="http", host=self.hostname, port=f"{self.port}"),
        )

    @property
    def are_containers_ready(self) -> bool:
        """returns: True if all containers are in running state"""
        return all(
            docker_container_inspect.status == DockerStatus.RUNNING
            for docker_container_inspect in self.containers_inspect
        )


class DynamicSidecarNames(BaseModel):
    """
    Service naming schema:
    NOTE: name is max 63 characters
    dy-sidecar_4dde07ea-73be-4c44-845a-89479d1556cf
    dy-proxy_4dde07ea-73be-4c44-845a-89479d1556cf

    dynamic sidecar structure
    0. a network is created: dy-sidecar_4dde07ea-73be-4c44-845a-89479d1556cf
    1. a dynamic-sidecar is started: dy-sidecar_4dde07ea-73be-4c44-845a-89479d1556cf
    a traefik instance: dy-proxy_4dde07ea-73be-4c44-845a-89479d1556cf
    """

    service_name_dynamic_sidecar: str = Field(
        ...,
        regex=REGEX_DY_SERVICE_SIDECAR,
        max_length=MAX_ALLOWED_SERVICE_NAME_LENGTH,
        description="unique name of the dynamic-sidecar service",
    )
    proxy_service_name: str = Field(
        ...,
        regex=REGEX_DY_SERVICE_PROXY,
        max_length=MAX_ALLOWED_SERVICE_NAME_LENGTH,
        description="name of the proxy for the dynamic-sidecar",
    )

    simcore_traefik_zone: str = Field(
        ...,
        regex=REGEX_DY_SERVICE_SIDECAR,
        description="unique name for the traefik constraints",
    )
    dynamic_sidecar_network_name: str = Field(
        ...,
        regex=REGEX_DY_SERVICE_SIDECAR,
        description="based on the node_id and project_id",
    )

    @classmethod
    def make(cls, node_uuid: UUID) -> "DynamicSidecarNames":
        return cls(
            service_name_dynamic_sidecar=assemble_service_name(
                DYNAMIC_SIDECAR_SERVICE_PREFIX, node_uuid
            ),
            proxy_service_name=assemble_service_name(
                DYNAMIC_PROXY_SERVICE_PREFIX, node_uuid
            ),
            simcore_traefik_zone=f"{DYNAMIC_SIDECAR_SERVICE_PREFIX}_{node_uuid}",
            dynamic_sidecar_network_name=f"{DYNAMIC_SIDECAR_SERVICE_PREFIX}_{node_uuid}",
        )


class SchedulerData(CommonServiceDetails, DynamicSidecarServiceLabels):
    service_name: str = Field(
        ..., description="Name of the current dynamic-sidecar being observed"
    )

    dynamic_sidecar: DynamicSidecar = Field(
        ...,
        description="stores information fetched from the dynamic-sidecar",
    )

    paths_mapping: PathMappingsLabel  # overwrites in DynamicSidecarServiceLabels

    dynamic_sidecar_network_name: str = Field(
        ...,
        description="overlay network biding the proxy to the container spaned by the dynamic-sidecar",
    )

    simcore_traefik_zone: str = Field(
        ...,
        description="required for Traefik to correctly route requests to the spawned container",
    )

    service_port: PositiveInt = Field(
        TEMPORARY_PORT_NUMBER,
        description=(
            "port where the service is exposed defined by the service; "
            "NOTE: temporary default because it will be changed once the service "
            "is started, this value is fetched from the service start spec"
        ),
    )

    service_resources: ServiceResourcesDict = Field(
        ..., description="service resources used to enforce limits"
    )

    # Below values are used only once and then are nto required, thus optional
    # after the service is picked up by the scheduler after a reboot these are not required
    # and can be set to None
    request_dns: Optional[str] = Field(
        None, description="used when configuring the CORS options on the proxy"
    )
    request_scheme: Optional[str] = Field(
        None, description="used when configuring the CORS options on the proxy"
    )
    proxy_service_name: Optional[str] = Field(
        None, description="service name given to the proxy"
    )

    @classmethod
    def from_http_request(
        # pylint: disable=too-many-arguments
        cls,
        service: "DynamicServiceCreate",
        simcore_service_labels: SimcoreServiceLabels,
        port: Optional[int],
        request_dns: str = None,
        request_scheme: str = None,
    ) -> "SchedulerData":
        dynamic_sidecar_names = DynamicSidecarNames.make(service.node_uuid)

        obj_dict = dict(
            service_name=dynamic_sidecar_names.service_name_dynamic_sidecar,
            node_uuid=service.node_uuid,
            project_id=service.project_id,
            user_id=service.user_id,
            key=service.key,
            version=service.version,
            service_resources=service.service_resources,
            paths_mapping=simcore_service_labels.paths_mapping,
            compose_spec=json.dumps(simcore_service_labels.compose_spec),
            container_http_entry=simcore_service_labels.container_http_entry,
            restart_policy=simcore_service_labels.restart_policy,
            dynamic_sidecar_network_name=dynamic_sidecar_names.dynamic_sidecar_network_name,
            simcore_traefik_zone=dynamic_sidecar_names.simcore_traefik_zone,
            request_dns=request_dns,
            request_scheme=request_scheme,
            proxy_service_name=dynamic_sidecar_names.proxy_service_name,
            dynamic_sidecar=dict(
                hostname=dynamic_sidecar_names.service_name_dynamic_sidecar,
                port=port,
            ),
        )
        return cls.parse_obj(obj_dict)

    @classmethod
    def from_service_inspect(
        cls, service_inspect: Mapping[str, Any]
    ) -> "SchedulerData":
        labels = service_inspect["Spec"]["Labels"]
        return cls.parse_raw(labels[DYNAMIC_SIDECAR_SCHEDULER_DATA_LABEL])

    def as_label_data(self) -> str:
        # compose_spec needs to be json encoded before encoding it to json
        # and storing it in the label
        return self.copy(
            update={"compose_spec": json.dumps(self.compose_spec)}, deep=True
        ).json()

    class Config:
        extra = Extra.allow
        allow_population_by_field_name = True<|MERGE_RESOLUTION|>--- conflicted
+++ resolved
@@ -11,20 +11,15 @@
     SimcoreServiceLabels,
 )
 from models_library.services_resources import ServiceResourcesDict
-<<<<<<< HEAD
 from pydantic import (
     AnyHttpUrl,
     BaseModel,
     Extra,
     Field,
     PositiveInt,
-    PrivateAttr,
     constr,
     parse_obj_as,
 )
-=======
-from pydantic import BaseModel, Extra, Field, PositiveInt, constr
->>>>>>> 4ca23d07
 
 from ..constants import (
     DYNAMIC_PROXY_SERVICE_PREFIX,
