from enum import Enum, unique
from functools import cached_property, lru_cache, total_ordering
from pathlib import Path
<<<<<<< HEAD
from typing import Any
=======
>>>>>>> f1123fa4

from models_library.basic_types import PortInt
from models_library.projects import ProjectID
from models_library.projects_nodes_io import NodeID
from models_library.services import VERSION_RE, DynamicServiceKey
from models_library.users import UserID
from pydantic import BaseModel, Field

from ....meta import API_VTAG


@unique
class ServiceType(Enum):
    """
    Used to filter out services spawned by this service in the stack.
    The version was added to distinguish from the ones spawned by director-v0
    These values are attached to the dynamic-sidecar and its relative proxy.
    """

    MAIN = f"main-{API_VTAG}"
    DEPENDENCY = f"dependency-{API_VTAG}"


class CommonServiceDetails(BaseModel):
    key: DynamicServiceKey = Field(
        ...,
        description="distinctive name for the node based on the docker registry path",
        examples=[
            "simcore/services/dynamic/3dviewer",
        ],
        alias="service_key",
    )
    version: str = Field(
        ...,
        description="semantic version number of the node",
        regex=VERSION_RE,
        examples=["1.0.0", "0.0.1"],
        alias="service_version",
    )

    user_id: UserID
    project_id: ProjectID
    node_uuid: NodeID = Field(..., alias="service_uuid")


class ServiceDetails(CommonServiceDetails):
    basepath: Path = Field(
        default=None,
        description="predefined path where the dynamic service should be served. If empty, the service shall use the root endpoint.",
        alias="service_basepath",
    )

    class Config:
        allow_population_by_field_name = True
        schema_extra: dict[str, Any] = {
            "example": {
                "key": "simcore/services/dynamic/3dviewer",
                "version": "2.4.5",
                "user_id": 234,
                "project_id": "dd1d04d9-d704-4f7e-8f0f-1ca60cc771fe",
                "node_uuid": "75c7f3f4-18f9-4678-8610-54a2ade78eaa",
                "basepath": "/x/75c7f3f4-18f9-4678-8610-54a2ade78eaa",
            }
        }


@unique
class ServiceBootType(str, Enum):
    V0 = "V0"
    V2 = "V2"


@total_ordering
@unique
class ServiceState(Enum):
    PENDING = "pending"
    PULLING = "pulling"
    STARTING = "starting"
    RUNNING = "running"
    COMPLETE = "complete"
    FAILED = "failed"
    STOPPING = "stopping"

    def __lt__(self, other):
        if self.__class__ is other.__class__:
            comparison_order = ServiceState.comparison_order()
            self_index = comparison_order[self]
            other_index = comparison_order[other]
            return self_index < other_index
        return NotImplemented

    @staticmethod
    @lru_cache(maxsize=2)
    def comparison_order() -> dict["ServiceState", int]:
        """States are comparable to supportmin() on a list of ServiceState"""
        return {
            ServiceState.FAILED: 0,
            ServiceState.PENDING: 1,
            ServiceState.PULLING: 2,
            ServiceState.STARTING: 3,
            ServiceState.RUNNING: 4,
            ServiceState.STOPPING: 5,
            ServiceState.COMPLETE: 6,
        }


class RunningDynamicServiceDetails(ServiceDetails):
    boot_type: ServiceBootType = Field(
        default=ServiceBootType.V0,
        description=(
            "Describes how the dynamic services was started (legacy=V0, modern=V2)."
            "Since legacy services do not have this label it defaults to V0."
        ),
    )

    host: str = Field(
        ..., description="the service swarm internal host name", alias="service_host"
    )
    internal_port: PortInt = Field(
        ..., description="the service swarm internal port", alias="service_port"
    )
    published_port: PortInt = Field(
        default=None,
        description="the service swarm published port if any",
        deprecated=True,
    )

    entry_point: str | None = Field(
        default=None,
        description="if empty the service entrypoint is on the root endpoint.",
        deprecated=True,
    )
    state: ServiceState = Field(
        ..., description="service current state", alias="service_state"
    )
    message: str | None = Field(
        default=None,
        description="additional information related to service state",
        alias="service_message",
    )

    @cached_property
    def legacy_service_url(self) -> str:
        return f"http://{self.host}:{self.internal_port}{self.basepath}"

    @classmethod
    def from_scheduler_data(
        cls,
        node_uuid: NodeID,
        scheduler_data: "SchedulerData",
        service_state: ServiceState,
        service_message: str,
    ) -> "RunningDynamicServiceDetails":
        return cls(
            boot_type=ServiceBootType.V2,
            user_id=scheduler_data.user_id,
            project_id=scheduler_data.project_id,
            service_uuid=node_uuid,
            service_key=scheduler_data.key,
            service_version=scheduler_data.version,
            service_host=scheduler_data.service_name,
            service_port=scheduler_data.service_port,
            service_state=service_state.value,
            service_message=service_message,
        )

    class Config(ServiceDetails.Config):
        keep_untouched = (cached_property,)
        schema_extra = {
            "examples": [
                {
                    "boot_type": "V0",
                    "key": "simcore/services/dynamic/3dviewer",
                    "version": "2.4.5",
                    "user_id": 234,
                    "project_id": "dd1d04d9-d704-4f7e-8f0f-1ca60cc771fe",
                    "uuid": "75c7f3f4-18f9-4678-8610-54a2ade78eaa",
                    "basepath": "/x/75c7f3f4-18f9-4678-8610-54a2ade78eaa",
                    "host": "3dviewer_75c7f3f4-18f9-4678-8610-54a2ade78eaa",
                    "internal_port": 8888,
                    "state": "running",
                    "message": "",
                    "node_uuid": "75c7f3f4-18f9-4678-8610-54a2ade78eaa",
                },
                {
                    "boot_type": "V2",
                    "key": "simcore/services/dynamic/dy-static-file-viewer-dynamic-sidecar",
                    "version": "1.0.0",
                    "user_id": 234,
                    "project_id": "dd1d04d9-d704-4f7e-8f0f-1ca60cc771fe",
                    "uuid": "75c7f3f4-18f9-4678-8610-54a2ade78eaa",
                    "host": "dy-sidecar_75c7f3f4-18f9-4678-8610-54a2ade78eaa",
                    "internal_port": 80,
                    "state": "running",
                    "message": "",
                    "node_uuid": "75c7f3f4-18f9-4678-8610-54a2ade78eaa",
                },
            ]
        }<|MERGE_RESOLUTION|>--- conflicted
+++ resolved
@@ -1,10 +1,6 @@
 from enum import Enum, unique
 from functools import cached_property, lru_cache, total_ordering
 from pathlib import Path
-<<<<<<< HEAD
-from typing import Any
-=======
->>>>>>> f1123fa4
 
 from models_library.basic_types import PortInt
 from models_library.projects import ProjectID
