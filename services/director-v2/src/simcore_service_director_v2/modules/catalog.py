--- conflicted
+++ resolved
@@ -8,12 +8,8 @@
 from models_library.services import ServiceKey, ServiceVersion
 from models_library.services_resources import ServiceResourcesDict
 from models_library.users import UserID
-<<<<<<< HEAD
 from pydantic import TypeAdapter
-=======
-from pydantic import parse_obj_as
 from servicelib.fastapi.tracing import setup_httpx_client_tracing
->>>>>>> cb74ff72
 from settings_library.catalog import CatalogSettings
 from settings_library.tracing import TracingSettings
 
@@ -105,9 +101,9 @@
         )
         resp.raise_for_status()
         if resp.status_code == status.HTTP_200_OK:
-            json_response: ServiceResourcesDict = TypeAdapter(ServiceResourcesDict).validate_python(
-                resp.json()
-            )
+            json_response: ServiceResourcesDict = TypeAdapter(
+                ServiceResourcesDict
+            ).validate_python(resp.json())
             return json_response
         raise HTTPException(status_code=resp.status_code, detail=resp.content)
 
