--- conflicted
+++ resolved
@@ -45,10 +45,7 @@
         user_id: UserID,
         project_id: ProjectID,
         cluster_id: ClusterID,
-<<<<<<< HEAD
-=======
         default_cluster_id: ClusterID,
->>>>>>> 5e74f96c
         iteration: Optional[PositiveInt] = None,
     ) -> CompRunsAtDB:
         async with self.db_engine.acquire() as conn:
@@ -69,11 +66,7 @@
                 .values(
                     user_id=user_id,
                     project_uuid=f"{project_id}",
-<<<<<<< HEAD
-                    cluster_id=None if cluster_id == 0 else cluster_id,
-=======
                     cluster_id=cluster_id if cluster_id != default_cluster_id else None,
->>>>>>> 5e74f96c
                     iteration=iteration,
                     result=RUNNING_STATE_TO_DB[RunningState.PUBLISHED],
                     started=datetime.utcnow(),
