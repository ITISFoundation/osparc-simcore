--- conflicted
+++ resolved
@@ -23,12 +23,6 @@
 
 logger = logging.getLogger(__name__)
 
-<<<<<<< HEAD
-
-_FRONTEND_SERVICES_CATALOG: Dict[str, ServiceDockerData] = {
-    meta.key: meta for meta in iter_service_docker_data()
-}
-=======
 #
 # This is a catalog of front-end services that are translated as tasks
 #
@@ -46,7 +40,6 @@
 assert (  # nosec
     len(_FRONTEND_SERVICES_CATALOG) == 4
 ), "If this fails, review filter above and update"  # nosec
->>>>>>> bfbd0314
 
 
 async def _generate_tasks_list_from_project(
