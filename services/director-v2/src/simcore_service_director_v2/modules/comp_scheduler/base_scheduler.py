--- conflicted
+++ resolved
@@ -15,10 +15,6 @@
 import traceback
 from abc import ABC, abstractmethod
 from dataclasses import dataclass, field
-<<<<<<< HEAD
-from typing import cast
-=======
->>>>>>> 7a2ba22e
 
 import networkx as nx
 from aiopg.sa.engine import Engine
@@ -169,15 +165,9 @@
     ) -> dict[str, CompTaskAtDB]:
         comp_tasks_repo: CompTasksRepository = get_repository(
             self.db_engine, CompTasksRepository
-<<<<<<< HEAD
-        )  # type: ignore
-        pipeline_comp_tasks: dict[str, CompTaskAtDB] = {
-            str(t.node_id): t
-=======
         )
         pipeline_comp_tasks: dict[str, CompTaskAtDB] = {
             f"{t.node_id}": t
->>>>>>> 7a2ba22e
             for t in await comp_tasks_repo.get_comp_tasks(project_id)
             if (f"{t.node_id}" in list(pipeline_dag.nodes()))
         }
@@ -304,44 +294,6 @@
         project_id: ProjectID,
         pipeline_dag: nx.DiGraph,
     ):
-<<<<<<< HEAD
-        pipeline_tasks: dict[str, CompTaskAtDB] = await self._get_pipeline_tasks(
-            project_id, pipeline_dag
-        )
-        tasks_completed: list[CompTaskAtDB] = []
-        if tasks_supposedly_processing := [
-            task
-            for task in pipeline_tasks.values()
-            if task.state in [RunningState.STARTED, RunningState.PENDING]
-        ]:
-            logger.debug(
-                "Currently pending/running tasks are: %s",
-                f"{((task.node_id, task.state) for task in tasks_supposedly_processing)}",
-            )
-            # ensure these tasks still exist in the backend, if not we abort these
-            tasks_backend_status = await self._get_tasks_status(
-                user_id, cluster_id, tasks_supposedly_processing
-            )
-            logger.debug("Computational states: %s", f"{tasks_backend_status=}")
-            for task, backend_state in zip(
-                tasks_supposedly_processing, tasks_backend_status
-            ):
-                if backend_state == RunningState.UNKNOWN:
-                    tasks_completed.append(task)
-                    # these tasks should be running but they are not available in the backend, something bad happened
-                    logger.error(
-                        "Project %s: %s has %s. The task disappeared from the dask-scheduler"
-                        ", aborting the computational pipeline!\n"
-                        "TIP: Check if the connected dask-scheduler was restarted.",
-                        f"{project_id}",
-                        f"{task=}",
-                        f"{backend_state=}",
-                    )
-                elif backend_state in COMPLETED_STATES:
-                    tasks_completed.append(task)
-        if tasks_completed:
-            await self._process_completed_tasks(user_id, cluster_id, tasks_completed)
-=======
         all_tasks = await self._get_pipeline_tasks(project_id, pipeline_dag)
         processing_tasks = [
             t for t in all_tasks.values() if t.state in PROCESSING_STATES
@@ -365,7 +317,6 @@
             await self._process_completed_tasks(user_id, cluster_id, completed_tasks)
         if incomplete_tasks:
             await self._process_incomplete_tasks(incomplete_tasks)
->>>>>>> 7a2ba22e
 
     @abstractmethod
     async def _start_tasks(
