import logging
from copy import deepcopy
from typing import Optional, Union

from fastapi.applications import FastAPI
from models_library.service_settings_labels import (
    ComposeSpecLabel,
    PathMappingsLabel,
    SimcoreServiceLabels,
)
from models_library.services import ServiceKey, ServiceVersion
from models_library.services_resources import (
    DEFAULT_SINGLE_SERVICE_NAME,
    ResourcesDict,
    ResourceValue,
    ServiceResourcesDict,
)
from servicelib.docker_compose import replace_env_vars_in_compose_spec
from servicelib.json_serialization import json_dumps
from servicelib.resources import CPU_RESOURCE_LIMIT_KEY, MEM_RESOURCE_LIMIT_KEY
from settings_library.docker_registry import RegistrySettings

from .docker_compose_egress_config import add_egress_configuration

EnvKeyEqValueList = list[str]
EnvVarsMap = dict[str, Optional[str]]


logger = logging.getLogger(__name__)


def _update_networking_configuration(
    service_spec: ComposeSpecLabel,
    target_http_entrypoint_container: str,
    dynamic_sidecar_network_name: str,
    swarm_network_name: str,
) -> None:
    """
    1. Adds network configuration to allow the service
    to be accessible on `uuid.services.SERVICE_DNS`
    2. Adds networking configuration allowing egress
    proxies to access the internet.
    """

    networks = service_spec.get("networks", {})
    # used by the proxy to contact the service http entrypoint
    networks[dynamic_sidecar_network_name] = {
        "external": {"name": dynamic_sidecar_network_name},
        "driver": "overlay",
    }
    # used by egress proxies to gain access to the internet
    networks[swarm_network_name] = {
        "external": {"name": swarm_network_name},
        "driver": "overlay",
    }
    service_spec["networks"] = networks

    # attach proxy network to target http entrypoint container
    target_container_spec = service_spec["services"][target_http_entrypoint_container]
    container_networks = target_container_spec.get("networks", {})
    container_networks[dynamic_sidecar_network_name] = None
    target_container_spec["networks"] = container_networks


class _environment_section:
    """the 'environment' field in a docker-compose can be either a dict (EnvVarsMap)
    or a list of "key=value" (EnvKeyEqValueList)

    These helpers can resolve parsing and exporting between these formats

    SEE https://docs.docker.com/compose/compose-file/compose-file-v3/#environment
    """

    @staticmethod
    def parse(environment: Union[EnvVarsMap, EnvKeyEqValueList]) -> EnvVarsMap:
        envs = {}
        if isinstance(environment, list):
            for key_eq_value in environment:
                assert isinstance(key_eq_value, str)  # nosec
                key, value, *_ = key_eq_value.split("=", maxsplit=1) + [
                    None,
                ]  # type: ignore
                envs[key] = value
        else:
            assert isinstance(environment, dict)  # nosec
            envs = deepcopy(environment)
        return envs

    @staticmethod
    def export_as_list(environment: EnvVarsMap) -> EnvKeyEqValueList:
        envs = []
        for key, value in environment.items():
            if value is None:
                envs.append(f"{key}")
            else:
                envs.append(f"{key}={value}")
        return envs


def _update_paths_mappings(
    service_spec: ComposeSpecLabel, path_mappings: PathMappingsLabel
) -> None:
    for service_name in service_spec["services"]:
        service_content = service_spec["services"][service_name]

        env_vars: EnvVarsMap = _environment_section.parse(
            service_content.get("environment", {})
        )
        env_vars["DY_SIDECAR_PATH_INPUTS"] = f"{path_mappings.inputs_path}"
        env_vars["DY_SIDECAR_PATH_OUTPUTS"] = f"{path_mappings.outputs_path}"
        env_vars[
            "DY_SIDECAR_STATE_PATHS"
        ] = f"{json_dumps( { f'{p}' for p in path_mappings.state_paths } )}"

        service_content["environment"] = _environment_section.export_as_list(env_vars)


def _update_resource_limits_and_reservations(
    service_resources: ServiceResourcesDict, service_spec: ComposeSpecLabel
) -> None:
    # example: '2.3' -> 2 ; '3.7' -> 3
    docker_compose_major_version: int = int(service_spec["version"].split(".")[0])
    for spec_service_key, spec in service_spec["services"].items():
        resources: ResourcesDict = service_resources[spec_service_key].resources
        logger.debug("Resources for %s: %s", spec_service_key, f"{resources=}")

        cpu: ResourceValue = resources["CPU"]
        memory: ResourceValue = resources["RAM"]

        nano_cpu_limits: float = 0.0
        mem_limits: str = "0"
        _NANO = 10**9  #  cpu's in nano-cpu's

        if docker_compose_major_version >= 3:
            # compos spec version 3 and beyond
            deploy = spec.get("deploy", {})
            resources = deploy.get("resources", {})
            limits = resources.get("limits", {})
            reservations = resources.get("reservations", {})

            # assign limits
            limits["cpus"] = float(cpu.limit)
            limits["memory"] = f"{memory.limit}"
            # assing reservations
            reservations["cpus"] = float(cpu.reservation)
            reservations["memory"] = f"{memory.reservation}"

            resources["reservations"] = reservations
            resources["limits"] = limits
            deploy["resources"] = resources
            spec["deploy"] = deploy

            nano_cpu_limits = limits["cpus"]
            mem_limits = limits["memory"]
        else:
            # compos spec version 2
            spec["mem_limit"] = f"{memory.limit}"
            spec["mem_reservation"] = f"{memory.reservation}"
            # NOTE: there is no distinction between limit and reservation, taking the higher value
            spec["cpus"] = float(max(cpu.limit, cpu.reservation))

            nano_cpu_limits = spec["cpus"]
            mem_limits = spec["mem_limit"]

        # Update env vars for services that need to know the current resources specs
        environment = spec.get("environment", [])

        # remove any already existing env var
        environment = [
            e
            for e in environment
            if all(i not in e for i in [CPU_RESOURCE_LIMIT_KEY, MEM_RESOURCE_LIMIT_KEY])
        ]

        resource_limits = [
            f"{CPU_RESOURCE_LIMIT_KEY}={int(nano_cpu_limits*_NANO)}",
            f"{MEM_RESOURCE_LIMIT_KEY}={mem_limits}",
        ]

        environment.extend(resource_limits)
        spec["environment"] = environment


def _update_service_quotas(service_spec: ComposeSpecLabel, has_quota_support: bool):
    """
    When disk quotas are not supported by the node need to remove any reference
    from the docker-compose spec.
    """
    if has_quota_support:
        return

    for spec in service_spec["services"].values():
        spec.pop("storage_opt", None)


def assemble_spec(
    *,
    app: FastAPI,
    service_key: ServiceKey,
    service_version: ServiceVersion,
    paths_mapping: PathMappingsLabel,
    compose_spec: Optional[ComposeSpecLabel],
    container_http_entry: Optional[str],
    dynamic_sidecar_network_name: str,
    swarm_network_name: str,
    service_resources: ServiceResourcesDict,
<<<<<<< HEAD
    has_quota_support: bool,
=======
    simcore_service_labels: SimcoreServiceLabels,
    allow_internet_access: bool,
>>>>>>> 51c9bd02
) -> str:
    """
    returns a docker-compose spec used by
    the dynamic-sidecar to start the service
    """

    docker_registry_settings: RegistrySettings = (
        app.state.settings.DIRECTOR_V2_DOCKER_REGISTRY
    )

    docker_compose_version = (
        app.state.settings.DYNAMIC_SERVICES.DYNAMIC_SIDECAR.DYNAMIC_SIDECAR_DOCKER_COMPOSE_VERSION
    )

    egress_proxy_settings = (
        app.state.settings.DYNAMIC_SERVICES.DYNAMIC_SIDECAR.DYNAMIC_SIDECAR_EGRESS_PROXY_SETTINGS
    )

    # when no compose yaml file was provided
    if compose_spec is None:
        service_spec: ComposeSpecLabel = {
            "version": docker_compose_version,
            "services": {
                DEFAULT_SINGLE_SERVICE_NAME: {
                    "image": f"{docker_registry_settings.resolved_registry_url}/{service_key}:{service_version}"
                }
            },
        }
        container_name = DEFAULT_SINGLE_SERVICE_NAME
    else:
        service_spec = compose_spec
        container_name = container_http_entry

    assert service_spec is not None  # nosec
    assert container_name is not None  # nosec

    _update_networking_configuration(
        service_spec=service_spec,
        target_http_entrypoint_container=container_name,
        dynamic_sidecar_network_name=dynamic_sidecar_network_name,
        swarm_network_name=swarm_network_name,
    )

    _update_paths_mappings(service_spec, paths_mapping)

    _update_resource_limits_and_reservations(
        service_resources=service_resources, service_spec=service_spec
    )

<<<<<<< HEAD
    _update_service_quotas(service_spec, has_quota_support)
=======
    if not allow_internet_access:
        # NOTE: when service has no access to the internet,
        # there could be some components that still require access
        add_egress_configuration(
            service_spec=service_spec,
            swarm_network_name=swarm_network_name,
            simcore_service_labels=simcore_service_labels,
            egress_proxy_settings=egress_proxy_settings,
        )
>>>>>>> 51c9bd02

    stringified_service_spec = replace_env_vars_in_compose_spec(
        service_spec=service_spec,
        replace_simcore_registry=docker_registry_settings.resolved_registry_url,
        replace_service_version=service_version,
    )

    return stringified_service_spec<|MERGE_RESOLUTION|>--- conflicted
+++ resolved
@@ -204,12 +204,9 @@
     dynamic_sidecar_network_name: str,
     swarm_network_name: str,
     service_resources: ServiceResourcesDict,
-<<<<<<< HEAD
     has_quota_support: bool,
-=======
     simcore_service_labels: SimcoreServiceLabels,
     allow_internet_access: bool,
->>>>>>> 51c9bd02
 ) -> str:
     """
     returns a docker-compose spec used by
@@ -259,9 +256,7 @@
         service_resources=service_resources, service_spec=service_spec
     )
 
-<<<<<<< HEAD
     _update_service_quotas(service_spec, has_quota_support)
-=======
     if not allow_internet_access:
         # NOTE: when service has no access to the internet,
         # there could be some components that still require access
@@ -271,7 +266,6 @@
             simcore_service_labels=simcore_service_labels,
             egress_proxy_settings=egress_proxy_settings,
         )
->>>>>>> 51c9bd02
 
     stringified_service_spec = replace_env_vars_in_compose_spec(
         service_spec=service_spec,
