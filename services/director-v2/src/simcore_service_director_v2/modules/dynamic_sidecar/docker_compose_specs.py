import logging
from copy import deepcopy
from typing import Optional

from fastapi.applications import FastAPI
from models_library.docker import SimcoreServiceDockerLabelKeys
from models_library.products import ProductName
from models_library.projects import ProjectID
from models_library.projects_nodes_io import NodeID
from models_library.service_settings_labels import (
    ComposeSpecLabel,
    PathMappingsLabel,
    SimcoreServiceLabels,
)
from models_library.services import ServiceKey, ServiceVersion
from models_library.services_resources import (
    DEFAULT_SINGLE_SERVICE_NAME,
    ResourcesDict,
    ResourceValue,
    ServiceResourcesDict,
)
from models_library.users import UserID
from models_library.utils.docker_compose import replace_env_vars_in_compose_spec
from servicelib.json_serialization import json_dumps
from servicelib.resources import CPU_RESOURCE_LIMIT_KEY, MEM_RESOURCE_LIMIT_KEY
from settings_library.docker_registry import RegistrySettings

from .docker_compose_egress_config import add_egress_configuration

EnvKeyEqValueList = list[str]
EnvVarsMap = dict[str, Optional[str]]


logger = logging.getLogger(__name__)


def _update_networking_configuration(
    service_spec: ComposeSpecLabel,
    target_http_entrypoint_container: str,
    dynamic_sidecar_network_name: str,
    swarm_network_name: str,
) -> None:
    """
    1. Adds network configuration to allow the service
    to be accessible on `uuid.services.SERVICE_DNS`
    2. Adds networking configuration allowing egress
    proxies to access the internet.
    """

    networks = service_spec.get("networks", {})
    # used by the proxy to contact the service http entrypoint
    networks[dynamic_sidecar_network_name] = {
        "external": {"name": dynamic_sidecar_network_name},
        "driver": "overlay",
    }
    # used by egress proxies to gain access to the internet
    networks[swarm_network_name] = {
        "external": {"name": swarm_network_name},
        "driver": "overlay",
    }
    service_spec["networks"] = networks

    # attach proxy network to target http entrypoint container
    target_container_spec = service_spec["services"][target_http_entrypoint_container]
    container_networks = target_container_spec.get("networks", {})
    container_networks[dynamic_sidecar_network_name] = None
    target_container_spec["networks"] = container_networks


class _environment_section:
    """the 'environment' field in a docker-compose can be either a dict (EnvVarsMap)
    or a list of "key=value" (EnvKeyEqValueList)

    These helpers can resolve parsing and exporting between these formats

    SEE https://docs.docker.com/compose/compose-file/compose-file-v3/#environment
    """

    @staticmethod
    def parse(environment: EnvVarsMap | EnvKeyEqValueList) -> EnvVarsMap:
        envs = {}
        if isinstance(environment, list):
            for key_eq_value in environment:
                assert isinstance(key_eq_value, str)  # nosec
                key, value, *_ = key_eq_value.split("=", maxsplit=1) + [None]
                envs[key] = value
        else:
            assert isinstance(environment, dict)  # nosec
            envs = deepcopy(environment)
        return envs

    @staticmethod
    def export_as_list(environment: EnvVarsMap) -> EnvKeyEqValueList:
        envs = []
        for key, value in environment.items():
            if value is None:
                envs.append(f"{key}")
            else:
                envs.append(f"{key}={value}")
        return envs


def _update_paths_mappings(
    service_spec: ComposeSpecLabel, path_mappings: PathMappingsLabel
) -> None:
    for service_name in service_spec["services"]:
        service_content = service_spec["services"][service_name]

        env_vars: EnvVarsMap = _environment_section.parse(
            service_content.get("environment", {})
        )
        env_vars["DY_SIDECAR_PATH_INPUTS"] = f"{path_mappings.inputs_path}"
        env_vars["DY_SIDECAR_PATH_OUTPUTS"] = f"{path_mappings.outputs_path}"
        env_vars[
            "DY_SIDECAR_STATE_PATHS"
        ] = f"{json_dumps( { f'{p}' for p in path_mappings.state_paths } )}"

        service_content["environment"] = _environment_section.export_as_list(env_vars)


def _update_resource_limits_and_reservations(
    service_resources: ServiceResourcesDict, service_spec: ComposeSpecLabel
) -> None:
    # example: '2.3' -> 2 ; '3.7' -> 3
    docker_compose_major_version: int = int(service_spec["version"].split(".")[0])
    for spec_service_key, spec in service_spec["services"].items():
        if spec_service_key not in service_resources:
            continue
        resources: ResourcesDict = service_resources[spec_service_key].resources
        logger.debug("Resources for %s: %s", spec_service_key, f"{resources=}")

        cpu: ResourceValue = resources["CPU"]
        memory: ResourceValue = resources["RAM"]

        nano_cpu_limits: float = 0.0
        mem_limits: str = "0"
        _NANO = 10**9  #  cpu's in nano-cpu's

        if docker_compose_major_version >= 3:
            # compos spec version 3 and beyond
            deploy = spec.get("deploy", {})
            resources = deploy.get("resources", {})
            limits = resources.get("limits", {})
            reservations = resources.get("reservations", {})

            # assign limits
            limits["cpus"] = float(cpu.limit)
            limits["memory"] = f"{memory.limit}"
            # assing reservations
            reservations["cpus"] = float(cpu.reservation)
            reservations["memory"] = f"{memory.reservation}"

            resources["reservations"] = reservations
            resources["limits"] = limits
            deploy["resources"] = resources
            spec["deploy"] = deploy

            nano_cpu_limits = limits["cpus"]
            mem_limits = limits["memory"]
        else:
            # compos spec version 2
            spec["mem_limit"] = f"{memory.limit}"
            spec["mem_reservation"] = f"{memory.reservation}"
            # NOTE: there is no distinction between limit and reservation, taking the higher value
            spec["cpus"] = float(max(cpu.limit, cpu.reservation))

            nano_cpu_limits = spec["cpus"]
            mem_limits = spec["mem_limit"]

        # Update env vars for services that need to know the current resources specs
        environment = spec.get("environment", [])

        # remove any already existing env var
        environment = [
            e
            for e in environment
            if all(i not in e for i in [CPU_RESOURCE_LIMIT_KEY, MEM_RESOURCE_LIMIT_KEY])
        ]

        resource_limits = [
            f"{CPU_RESOURCE_LIMIT_KEY}={int(nano_cpu_limits*_NANO)}",
            f"{MEM_RESOURCE_LIMIT_KEY}={mem_limits}",
        ]

        environment.extend(resource_limits)
        spec["environment"] = environment


<<<<<<< HEAD
def _strip_service_quotas(service_spec: ComposeSpecLabel):
    """
    When disk quotas are not supported by the node, it is required to remove
    any reference from the docker-compose spec.
    """
    for spec in service_spec["services"].values():
        spec.pop("storage_opt", None)
=======
def _update_container_labels(
    service_spec: ComposeSpecLabel,
    user_id: UserID,
    project_id: ProjectID,
    node_id: NodeID,
    simcore_user_agent: str,
    product_name: ProductName,
) -> None:
    for spec in service_spec["services"].values():
        labels: list[str] = spec.setdefault("labels", [])

        label_keys = SimcoreServiceDockerLabelKeys(
            user_id=user_id,
            study_id=project_id,
            uuid=node_id,
            simcore_user_agent=simcore_user_agent,
            product_name=product_name,
        )
        docker_labels = [f"{k}={v}" for k, v in label_keys.to_docker_labels().items()]

        for docker_label in docker_labels:
            if docker_label not in labels:
                labels.append(docker_label)
>>>>>>> 8027d86a


def assemble_spec(
    *,
    app: FastAPI,
    service_key: ServiceKey,
    service_version: ServiceVersion,
    paths_mapping: PathMappingsLabel,
    compose_spec: ComposeSpecLabel | None,
    container_http_entry: str | None,
    dynamic_sidecar_network_name: str,
    swarm_network_name: str,
    service_resources: ServiceResourcesDict,
    has_quota_support: bool,
    simcore_service_labels: SimcoreServiceLabels,
    allow_internet_access: bool,
    product_name: ProductName,
    user_id: UserID,
    project_id: ProjectID,
    node_id: NodeID,
    simcore_user_agent: str,
) -> str:
    """
    returns a docker-compose spec used by
    the dynamic-sidecar to start the service
    """

    docker_registry_settings: RegistrySettings = (
        app.state.settings.DIRECTOR_V2_DOCKER_REGISTRY
    )

    docker_compose_version = (
        app.state.settings.DYNAMIC_SERVICES.DYNAMIC_SIDECAR.DYNAMIC_SIDECAR_DOCKER_COMPOSE_VERSION
    )

    egress_proxy_settings = (
        app.state.settings.DYNAMIC_SERVICES.DYNAMIC_SIDECAR.DYNAMIC_SIDECAR_EGRESS_PROXY_SETTINGS
    )

    # when no compose yaml file was provided
    if compose_spec is None:
        service_spec: ComposeSpecLabel = {
            "version": docker_compose_version,
            "services": {
                DEFAULT_SINGLE_SERVICE_NAME: {
                    "image": f"{docker_registry_settings.resolved_registry_url}/{service_key}:{service_version}"
                }
            },
        }
        container_name = DEFAULT_SINGLE_SERVICE_NAME
    else:
        service_spec = deepcopy(compose_spec)
        container_name = container_http_entry

    assert service_spec is not None  # nosec
    assert container_name is not None  # nosec

    _update_networking_configuration(
        service_spec=service_spec,
        target_http_entrypoint_container=container_name,
        dynamic_sidecar_network_name=dynamic_sidecar_network_name,
        swarm_network_name=swarm_network_name,
    )

    _update_paths_mappings(service_spec, paths_mapping)

    _update_resource_limits_and_reservations(
        service_resources=service_resources, service_spec=service_spec
    )

    if not has_quota_support:
        _strip_service_quotas(service_spec)

    if not allow_internet_access:
        # NOTE: when service has no access to the internet,
        # there could be some components that still require access
        add_egress_configuration(
            service_spec=service_spec,
            simcore_service_labels=simcore_service_labels,
            egress_proxy_settings=egress_proxy_settings,
        )

    _update_container_labels(
        service_spec=service_spec,
        user_id=user_id,
        project_id=project_id,
        node_id=node_id,
        product_name=product_name,
        simcore_user_agent=simcore_user_agent,
    )

    # TODO: will be used in next PR
    assert product_name  # nosec

    stringified_service_spec: str = replace_env_vars_in_compose_spec(
        service_spec=service_spec,
        replace_simcore_registry=docker_registry_settings.resolved_registry_url,
        replace_service_version=service_version,
    )

    return stringified_service_spec<|MERGE_RESOLUTION|>--- conflicted
+++ resolved
@@ -186,7 +186,6 @@
         spec["environment"] = environment
 
 
-<<<<<<< HEAD
 def _strip_service_quotas(service_spec: ComposeSpecLabel):
     """
     When disk quotas are not supported by the node, it is required to remove
@@ -194,7 +193,8 @@
     """
     for spec in service_spec["services"].values():
         spec.pop("storage_opt", None)
-=======
+
+
 def _update_container_labels(
     service_spec: ComposeSpecLabel,
     user_id: UserID,
@@ -218,7 +218,6 @@
         for docker_label in docker_labels:
             if docker_label not in labels:
                 labels.append(docker_label)
->>>>>>> 8027d86a
 
 
 def assemble_spec(
