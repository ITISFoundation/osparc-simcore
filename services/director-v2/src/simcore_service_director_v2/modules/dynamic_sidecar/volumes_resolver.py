import os
from pathlib import Path
from typing import Any, Dict

from models_library.projects import ProjectID
from models_library.projects_nodes_io import NodeID

from ...core.settings import RCloneSettings, S3Provider
from .errors import DynamicSidecarError


def _get_s3_volume_driver_config(
    r_clone_settings: RCloneSettings,
    project_id: ProjectID,
    node_uuid: NodeID,
    storage_directory_name: str,
) -> Dict[str, Any]:
    assert "/" not in storage_directory_name  # no sec
    driver_config = {
        "Name": "rclone",
        "Options": {
            "type": "s3",
            "s3-access_key_id": r_clone_settings.S3_ACCESS_KEY,
            "s3-secret_access_key": r_clone_settings.S3_SECRET_KEY,
            "s3-endpoint": r_clone_settings.endpoint,
            "path": f"{r_clone_settings.S3_BUCKET_NAME}/{project_id}/{node_uuid}/{storage_directory_name}",
            "allow-other": "true",
            "vfs-cache-mode": r_clone_settings.R_CLONE_VFS_CACHE_MODE.value,
            # Directly connected to how much time it takes for
            # files to appear on remote s3, please se discussion
            # SEE https://forum.rclone.org/t/file-added-to-s3-on-one-machine-not-visible-on-2nd-machine-unless-mount-is-restarted/20645
            # SEE https://rclone.org/commands/rclone_mount/#vfs-directory-cache
            "dir-cache-time": f"{r_clone_settings.R_CLONE_DIR_CACHE_TIME_SECONDS}s",
            "poll-interval": f"{r_clone_settings.R_CLONE_POLL_INTERVAL_SECONDS}s",
        },
    }

    extra_options = None

    if r_clone_settings.R_CLONE_S3_PROVIDER == S3Provider.MINIO:
        extra_options = {
            "s3-provider": "Minio",
            "s3-region": "us-east-1",
            "s3-location_constraint": "",
            "s3-server_side_encryption": "",
        }
    elif r_clone_settings.R_CLONE_S3_PROVIDER == S3Provider.CEPH:
        extra_options = {
            "s3-provider": "Ceph",
            "s3-acl": "private",
        }
    elif r_clone_settings.R_CLONE_S3_PROVIDER == S3Provider.AWS:
        extra_options = {
            "s3-provider": "AWS",
            "s3-region": "us-east-1",
            "s3-acl": "private",
        }
    else:
        raise DynamicSidecarError(
            f"Unexpected, all {S3Provider.__name__} should be covered"
        )

    assert extra_options is not None  # no sec
    driver_config["Options"].update(extra_options)

    return driver_config


class DynamicSidecarVolumesPathsResolver:
    BASE_PATH: Path = Path("/dy-volumes")

    @classmethod
    def target(cls, path: Path) -> str:
        """returns path relative to `/dy-volumes`"""
        target_path = cls.BASE_PATH / path.relative_to("/")
        return f"{target_path}"

    @classmethod
    def _volume_name(cls, path: Path) -> str:
        return f"{path}".replace(os.sep, "_")

    @classmethod
    def source(cls, compose_namespace: str, path: Path) -> str:
        return f"{compose_namespace}{cls._volume_name(path)}"

    @classmethod
    def mount_entry(
        cls,
        swarm_stack_name: str,
        compose_namespace: str,
        path: Path,
        node_uuid: NodeID,
    ) -> Dict[str, Any]:
        """
        mounts local directories form the host where the service
        dynamic-sidecar) is running.
        """
        return {
            "Target": cls.target(path),
            "Type": "volume",
            "VolumeOptions": {
                "Labels": {
<<<<<<< HEAD
                    "uuid": f"{node_uuid}",
                    "swarm_stack_name": swarm_stack_name,
=======
                    "source": cls.source(compose_namespace, path),
                    "uuid": f"{node_uuid}",
>>>>>>> b6fa6c24
                }
            },
        }

    @classmethod
    def mount_r_clone(
        cls,
        swarm_stack_name: str,
        compose_namespace: str,
        path: Path,
        project_id: ProjectID,
        node_uuid: NodeID,
        r_clone_settings: RCloneSettings,
    ) -> Dict[str, Any]:
        return {
            "Target": cls.target(path),
            "Type": "volume",
            "VolumeOptions": {
                "Labels": {
                    "source": cls.source(compose_namespace, path),
                    "uuid": f"{node_uuid}",
                    "swarm_stack_name": swarm_stack_name,
                },
                "DriverConfig": _get_s3_volume_driver_config(
                    r_clone_settings=r_clone_settings,
                    project_id=project_id,
                    node_uuid=node_uuid,
                    storage_directory_name=cls._volume_name(path).strip("_"),
                ),
            },
        }<|MERGE_RESOLUTION|>--- conflicted
+++ resolved
@@ -100,13 +100,9 @@
             "Type": "volume",
             "VolumeOptions": {
                 "Labels": {
-<<<<<<< HEAD
+                    "source": cls.source(compose_namespace, path),
                     "uuid": f"{node_uuid}",
                     "swarm_stack_name": swarm_stack_name,
-=======
-                    "source": cls.source(compose_namespace, path),
-                    "uuid": f"{node_uuid}",
->>>>>>> b6fa6c24
                 }
             },
         }
