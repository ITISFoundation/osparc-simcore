--- conflicted
+++ resolved
@@ -1,3 +1,4 @@
+import logging
 from copy import deepcopy
 
 from models_library.aiodocker_api import AioDockerServiceSpec
@@ -29,11 +30,8 @@
     update_service_params_from_settings,
 )
 
-<<<<<<< HEAD
-=======
 _logger = logging.getLogger(__name__)
 
->>>>>>> 00542825
 
 def extract_service_port_service_settings(
     settings: SimcoreServiceSettingsLabel,
@@ -158,11 +156,8 @@
     *,
     has_quota_support: bool,
     allow_internet_access: bool,
-<<<<<<< HEAD
     hardware_info: HardwareInfo | None,
-=======
     metrics_collection_allowed: bool,
->>>>>>> 00542825
 ) -> AioDockerServiceSpec:
     """
     The dynamic-sidecar is responsible for managing the lifecycle
