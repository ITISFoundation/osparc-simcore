import json
import logging
from collections import deque
from typing import Any, Deque, Dict, List, Optional, cast

from models_library.boot_options import BootOption, EnvVarKey
from models_library.service_settings_labels import (
    ComposeSpecLabel,
    SimcoreServiceLabels,
    SimcoreServiceSettingLabelEntry,
    SimcoreServiceSettingsLabel,
)
from models_library.services import BootOptionMode, EnvVarKey, ServiceKeyVersion

from ....api.dependencies.director_v0 import DirectorV0Client
<<<<<<< HEAD
from ..constants import CONTAINER_NAME
=======
from .._constants import CONTAINER_NAME
>>>>>>> 75d0c064
from ..errors import DynamicSidecarError

# Notes on below env var names:
# - SIMCORE_REGISTRY will be replaced by the url of the simcore docker registry
# deployed inside the platform
# - SERVICE_VERSION will be replaced by the version of the service
# to which this compos spec is attached
# Example usage in docker compose:
#   image: ${SIMCORE_REGISTRY}/${DOCKER_IMAGE_NAME}-dynamic-sidecar-compose-spec:${SERVICE_VERSION}
MATCH_SERVICE_VERSION = "${SERVICE_VERSION}"
MATCH_SIMCORE_REGISTRY = "${SIMCORE_REGISTRY}"
MATCH_IMAGE_START = f"{MATCH_SIMCORE_REGISTRY}/"
MATCH_IMAGE_END = f":{MATCH_SERVICE_VERSION}"

BOOT_OPTION_PREFIX = "DY_BOOT_OPTION"

log = logging.getLogger(__name__)


def _parse_mount_settings(settings: List[Dict]) -> List[Dict]:
    mounts = []
    for s in settings:
        log.debug("Retrieved mount settings %s", s)
        mount = {}
        mount["ReadOnly"] = True
        if "ReadOnly" in s and s["ReadOnly"] in ["false", "False", False]:
            mount["ReadOnly"] = False

        for field in ["Source", "Target", "Type"]:
            if field in s:
                mount[field] = s[field]
            else:
                log.warning(
                    "Mount settings have wrong format. Required keys [Source, Target, Type]"
                )
                continue

        log.debug("Append mount settings %s", mount)
        mounts.append(mount)

    return mounts


def _parse_env_settings(settings: List[str]) -> Dict:
    envs = {}
    for s in settings:
        log.debug("Retrieved env settings %s", s)
        if "=" in s:
            parts = s.split("=")
            if len(parts) == 2:
                # will be forwarded to dynamic-sidecar spawned containers
                envs[f"FORWARD_ENV_{parts[0]}"] = parts[1]

        log.debug("Parsed env settings %s", s)

    return envs


# pylint: disable=too-many-branches
def inject_settings_to_create_service_params(
    labels_service_settings: SimcoreServiceSettingsLabel,
    create_service_params: Dict[str, Any],
) -> None:
    for param in labels_service_settings:
        param: SimcoreServiceSettingLabelEntry = param
        # NOTE: the below capitalize addresses a bug in a lot of already in use services
        # where Resources was written in lower case
        if param.setting_type.capitalize() == "Resources":
            # python-API compatible for backward compatibility
            if "mem_limit" in param.value:
                create_service_params["task_template"]["Resources"]["Limits"][
                    "MemoryBytes"
                ] = param.value["mem_limit"]
            if "cpu_limit" in param.value:
                create_service_params["task_template"]["Resources"]["Limits"][
                    "NanoCPUs"
                ] = param.value["cpu_limit"]
            if "mem_reservation" in param.value:
                create_service_params["task_template"]["Resources"]["Reservations"][
                    "MemoryBytes"
                ] = param.value["mem_reservation"]
            if "cpu_reservation" in param.value:
                create_service_params["task_template"]["Resources"]["Reservations"][
                    "NanoCPUs"
                ] = param.value["cpu_reservation"]
            # REST-API compatible
            if "Limits" in param.value or "Reservations" in param.value:
                create_service_params["task_template"]["Resources"].update(param.value)

        # publishing port on the ingress network.
        elif param.name == "ports" and param.setting_type == "int":  # backward comp
            create_service_params["labels"]["port"] = create_service_params["labels"][
                "service_port"
            ] = str(param.value)
        # REST-API compatible
        elif param.setting_type == "EndpointSpec":
            if "Ports" in param.value:
                if (
                    isinstance(param.value["Ports"], list)
                    and "TargetPort" in param.value["Ports"][0]
                ):
                    create_service_params["labels"]["port"] = create_service_params[
                        "labels"
                    ]["service_port"] = str(param.value["Ports"][0]["TargetPort"])

        # placement constraints
        elif param.name == "constraints":  # python-API compatible
            create_service_params["task_template"]["Placement"][
                "Constraints"
            ] += param.value
        elif param.setting_type == "Constraints":  # REST-API compatible
            create_service_params["task_template"]["Placement"][
                "Constraints"
            ] += param.value
        elif param.name == "env":
            log.debug("Found env parameter %s", param.value)
            env_settings = _parse_env_settings(param.value)
            if env_settings:
                create_service_params["task_template"]["ContainerSpec"]["Env"].update(
                    env_settings
                )
        elif param.name == "mount":
            log.debug("Found mount parameter %s", param.value)
            mount_settings: List[Dict] = _parse_mount_settings(param.value)
            if mount_settings:
                create_service_params["task_template"]["ContainerSpec"][
                    "Mounts"
                ].extend(mount_settings)

    container_spec = create_service_params["task_template"]["ContainerSpec"]
    # set labels for CPU and Memory limits
    container_spec["Labels"]["nano_cpus_limit"] = str(
        create_service_params["task_template"]["Resources"]["Limits"]["NanoCPUs"]
    )
    container_spec["Labels"]["mem_limit"] = str(
        create_service_params["task_template"]["Resources"]["Limits"]["MemoryBytes"]
    )


def _assemble_key(service_key: str, service_tag: str) -> str:
    return f"{service_key}:{service_tag}"


async def _extract_osparc_involved_service_labels(
    director_v0_client: DirectorV0Client,
    service_key: str,
    service_tag: str,
    service_labels: SimcoreServiceLabels,
) -> Dict[str, SimcoreServiceLabels]:
    """
    Returns all the involved oSPARC services from the provided service labels.

    If the service contains a compose-spec that will also be parsed for images.
    Searches for images like the following in the spec:
    - `${REGISTRY_URL}/**SOME_SERVICE_NAME**:${SERVICE_TAG}`
    - `${REGISTRY_URL}/**SOME_SERVICE_NAME**:1.2.3` where `1.2.3` is a hardcoded tag
    """

    # initialize with existing labels
    # stores labels mapped by image_name service:tag
    _default_key = _assemble_key(service_key=service_key, service_tag=service_tag)
    docker_image_name_by_services: Dict[str, SimcoreServiceLabels] = {
        _default_key: service_labels
    }
    # maps form image_name to compose_spec key
    reverse_mapping: Dict[str, str] = {_default_key: CONTAINER_NAME}

    def remap_to_compose_spec_key() -> Dict[str, str]:
        # remaps from image_name as key to compose_spec key
        return {reverse_mapping[k]: v for k, v in docker_image_name_by_services.items()}

    compose_spec: Optional[ComposeSpecLabel] = cast(
        ComposeSpecLabel, service_labels.compose_spec
    )
    if compose_spec is None:

        return remap_to_compose_spec_key()

    compose_spec_services = compose_spec.get("services", {})
    image = None
    for compose_service_key, service_data in compose_spec_services.items():
        image = service_data.get("image", None)
        if image is None:
            continue

        # if image dose not have this format skip:
        # - `${SIMCORE_REGISTRY}/**SOME_SERVICE_NAME**:${SERVICE_VERSION}`
        # - `${SIMCORE_REGISTRY}/**SOME_SERVICE_NAME**:1.2.3` a hardcoded tag
        if not image.startswith(MATCH_IMAGE_START) or ":" not in image:
            continue
        if not image.startswith(MATCH_IMAGE_START) or not image.endswith(
            MATCH_IMAGE_END
        ):
            continue

        # strips `${REGISTRY_URL}/`; replaces `${SERVICE_TAG}` with `service_tag`
        osparc_image_key = image.replace(MATCH_SERVICE_VERSION, service_tag).replace(
            MATCH_IMAGE_START, ""
        )
        current_service_key, current_service_tag = osparc_image_key.split(":")
        involved_key = _assemble_key(
            service_key=current_service_key, service_tag=current_service_tag
        )
        reverse_mapping[involved_key] = compose_service_key

        simcore_service_labels: SimcoreServiceLabels = (
            await director_v0_client.get_service_labels(
                service=ServiceKeyVersion(
                    key=current_service_key, version=current_service_tag
                )
            )
        )
        docker_image_name_by_services[involved_key] = simcore_service_labels

    if len(reverse_mapping) != len(docker_image_name_by_services):
        message = (
            f"Extracting labels for services in '{image}' could not fill "
            f"reverse_mapping={reverse_mapping}; "
            f"docker_image_name_by_services={docker_image_name_by_services}"
        )
        log.error(message)
        raise DynamicSidecarError(message)

    return remap_to_compose_spec_key()


def _add_compose_destination_container_to_settings_entries(
    settings: SimcoreServiceSettingsLabel, destination_container: str
) -> List[SimcoreServiceSettingLabelEntry]:
    def _inject_destination_container(
        item: SimcoreServiceSettingLabelEntry,
    ) -> SimcoreServiceSettingLabelEntry:
        # pylint: disable=protected-access
        item._destination_container = destination_container
        return item

    return [_inject_destination_container(x) for x in settings]


def _merge_resources_in_settings(
    settings: Deque[SimcoreServiceSettingLabelEntry],
) -> Deque[SimcoreServiceSettingLabelEntry]:
    """All oSPARC services which have defined resource requirements will be added"""
    result: Deque[SimcoreServiceSettingLabelEntry] = deque()
    resources_entries: Deque[SimcoreServiceSettingLabelEntry] = deque()

    log.debug("merging settings %s", settings)

    for entry in settings:
        entry: SimcoreServiceSettingLabelEntry = entry
        if entry.name == "Resources" and entry.setting_type == "Resources":
            resources_entries.append(entry)
        else:
            result.append(entry)

    if len(resources_entries) <= 1:
        return settings

    # merge all resources
    empty_resource_entry: SimcoreServiceSettingLabelEntry = (
        SimcoreServiceSettingLabelEntry(
            name="Resources",
            setting_type="Resources",
            value={
                "Limits": {"NanoCPUs": 0, "MemoryBytes": 0},
                "Reservations": {
                    "NanoCPUs": 0,
                    "MemoryBytes": 0,
                    "GenericResources": [],
                },
            },
        )
    )

    for resource_entry in resources_entries:
        resource_entry: SimcoreServiceSettingLabelEntry = resource_entry
        limits = resource_entry.value.get("Limits", {})
        empty_resource_entry.value["Limits"]["NanoCPUs"] += limits.get("NanoCPUs", 0)
        empty_resource_entry.value["Limits"]["MemoryBytes"] += limits.get(
            "MemoryBytes", 0
        )

        reservations = resource_entry.value.get("Reservations", {})
        empty_resource_entry.value["Reservations"]["NanoCPUs"] = reservations.get(
            "NanoCPUs", 0
        )
        empty_resource_entry.value["Reservations"]["MemoryBytes"] = reservations.get(
            "MemoryBytes", 0
        )
        empty_resource_entry.value["Reservations"]["GenericResources"] = []
        # put all generic resources together without looking for duplicates
        empty_resource_entry.value["Reservations"]["GenericResources"].extend(
            reservations.get("GenericResources", [])
        )

    result.append(empty_resource_entry)

    return result


def _patch_target_service_into_env_vars(
    settings: Deque[SimcoreServiceSettingLabelEntry],
) -> Deque[SimcoreServiceSettingLabelEntry]:
    """NOTE: this method will modify settings in place"""

    def _format_env_var(env_var: str, destination_container: str) -> str:
        var_name, var_payload = env_var.split("=")
        json_encoded = json.dumps(
            dict(destination_container=destination_container, env_var=var_payload)
        )
        return f"{var_name}={json_encoded}"

    for entry in settings:
        entry: SimcoreServiceSettingLabelEntry = entry
        if entry.name == "env" and entry.setting_type == "string":
            # process entry
            list_of_env_vars = entry.value if entry.value else []

            # pylint: disable=protected-access
            destination_container = entry._destination_container

            # transforms settings defined environment variables
            # from `ENV_VAR=PAYLOAD`
            # to   `ENV_VAR={"destination_container": "destination_container", "env_var": "PAYLOAD"}`
            entry.value = [
                _format_env_var(x, destination_container) for x in list_of_env_vars
            ]

    return settings


def _get_boot_options(
    service_labels: SimcoreServiceLabels,
<<<<<<< HEAD
) -> Optional[Dict[EnvVarKey, BootOptionMode]]:
=======
) -> Optional[Dict[EnvVarKey, BootOption]]:
>>>>>>> 75d0c064
    as_dict = service_labels.dict()
    boot_options_encoded = as_dict.get("io.simcore.boot-options", None)
    if boot_options_encoded is None:
        return None

    boot_options = json.loads(boot_options_encoded)["boot-options"]
    log.debug("got boot_options=%s", boot_options)
<<<<<<< HEAD
    return {k: BootOptionMode.parse_obj(v) for k, v in boot_options.items()}


def _assemble_env_vars_for_boot_options(
    boot_options: Dict[EnvVarKey, BootOptionMode],
=======
    return {k: BootOption.parse_obj(v) for k, v in boot_options.items()}


def _assemble_env_vars_for_boot_options(
    boot_options: Dict[EnvVarKey, BootOption],
>>>>>>> 75d0c064
    service_user_selection_boot_options: Dict[EnvVarKey, str],
) -> SimcoreServiceSettingsLabel:

    env_vars: Deque[str] = deque()
    for env_var_key, boot_option in boot_options.items():
        # fetch value selected by the user or use default if not present
        value = service_user_selection_boot_options.get(
            env_var_key, boot_option.default
        )
        env_var_name = f"{BOOT_OPTION_PREFIX}_{env_var_key}".upper()
        env_vars.append(f"{env_var_name}={value}")

    return SimcoreServiceSettingsLabel(
        __root__=[
            SimcoreServiceSettingLabelEntry(
                name="env", type="string", value=list(env_vars)
            )
        ]
    )


async def merge_settings_before_use(
    director_v0_client: DirectorV0Client,
    service_key: str,
    service_tag: str,
    service_user_selection_boot_options: Dict[EnvVarKey, str],
) -> SimcoreServiceSettingsLabel:

    simcore_service_labels: SimcoreServiceLabels = (
        await director_v0_client.get_service_labels(
            service=ServiceKeyVersion(key=service_key, version=service_tag)
        )
    )
    log.info(
        "image=%s, tag=%s, labels=%s", service_key, service_tag, simcore_service_labels
    )

    # paths_mapping express how to map dynamic-sidecar paths to the compose-spec volumes
    # where the service expects to find its certain folders

    labels_for_involved_services: Dict[
        str, SimcoreServiceLabels
    ] = await _extract_osparc_involved_service_labels(
        director_v0_client=director_v0_client,
        service_key=service_key,
        service_tag=service_tag,
        service_labels=simcore_service_labels,
    )
    logging.info("labels_for_involved_services=%s", labels_for_involved_services)

    # merge the settings from the all the involved services
    settings: Deque[SimcoreServiceSettingLabelEntry] = deque()  # TODO: fix typing here
    for compose_spec_key, service_labels in labels_for_involved_services.items():
        service_settings: SimcoreServiceSettingsLabel = cast(
            SimcoreServiceSettingsLabel, service_labels.settings
        )

        settings.extend(
            # inject compose spec key, used to target container specific services
            _add_compose_destination_container_to_settings_entries(
                settings=service_settings, destination_container=compose_spec_key
            )
        )

        # inject boot options as env vars
        labels_boot_options = _get_boot_options(service_labels)
        if labels_boot_options:
            # create a new setting from SimcoreServiceSettingsLabel as env var to pass to target container
            boot_options_settings_env_vars = _assemble_env_vars_for_boot_options(
                labels_boot_options, service_user_selection_boot_options
            )
            settings.extend(
                # inject compose spec key, used to target container specific services
                _add_compose_destination_container_to_settings_entries(
                    settings=boot_options_settings_env_vars,
                    destination_container=compose_spec_key,
                )
            )

    settings = _merge_resources_in_settings(settings)
    settings = _patch_target_service_into_env_vars(settings)

    return SimcoreServiceSettingsLabel.parse_obj(settings)


__all__ = ["merge_settings_before_use", "inject_settings_to_create_service_params"]<|MERGE_RESOLUTION|>--- conflicted
+++ resolved
@@ -13,11 +13,7 @@
 from models_library.services import BootOptionMode, EnvVarKey, ServiceKeyVersion
 
 from ....api.dependencies.director_v0 import DirectorV0Client
-<<<<<<< HEAD
-from ..constants import CONTAINER_NAME
-=======
 from .._constants import CONTAINER_NAME
->>>>>>> 75d0c064
 from ..errors import DynamicSidecarError
 
 # Notes on below env var names:
@@ -351,11 +347,7 @@
 
 def _get_boot_options(
     service_labels: SimcoreServiceLabels,
-<<<<<<< HEAD
-) -> Optional[Dict[EnvVarKey, BootOptionMode]]:
-=======
 ) -> Optional[Dict[EnvVarKey, BootOption]]:
->>>>>>> 75d0c064
     as_dict = service_labels.dict()
     boot_options_encoded = as_dict.get("io.simcore.boot-options", None)
     if boot_options_encoded is None:
@@ -363,19 +355,11 @@
 
     boot_options = json.loads(boot_options_encoded)["boot-options"]
     log.debug("got boot_options=%s", boot_options)
-<<<<<<< HEAD
-    return {k: BootOptionMode.parse_obj(v) for k, v in boot_options.items()}
-
-
-def _assemble_env_vars_for_boot_options(
-    boot_options: Dict[EnvVarKey, BootOptionMode],
-=======
     return {k: BootOption.parse_obj(v) for k, v in boot_options.items()}
 
 
 def _assemble_env_vars_for_boot_options(
     boot_options: Dict[EnvVarKey, BootOption],
->>>>>>> 75d0c064
     service_user_selection_boot_options: Dict[EnvVarKey, str],
 ) -> SimcoreServiceSettingsLabel:
 
