from abc import ABC, abstractmethod

from models_library.basic_types import PortInt
from models_library.projects import ProjectID
from models_library.projects_networks import DockerNetworkAlias
from models_library.projects_nodes_io import NodeID
from models_library.service_settings_labels import SimcoreServiceLabels
from models_library.users import UserID
from servicelib.fastapi.long_running_tasks.client import ProgressCallback
from servicelib.fastapi.long_running_tasks.server import TaskProgress

from ....models.domains.dynamic_services import (
    DynamicServiceCreate,
    RetrieveDataOutEnveloped,
)
from ....models.schemas.dynamic_services import RunningDynamicServiceDetails


class SchedulerInternalsInterface(ABC):
    @abstractmethod
    async def start(self) -> None:
        """initialize scheduler internals"""

    @abstractmethod
    async def shutdown(self):
        """finalize scheduler internals"""


class SchedulerPublicInterface(ABC):
    @abstractmethod
    def toggle_observation(self, node_uuid: NodeID, disable: bool) -> bool:
        """
        Enables/disables the observation of the service temporarily.
        NOTE: Used by director-v2 cli.
        """

    @abstractmethod
    async def push_service_outputs(
        self, node_uuid: NodeID, progress_callback: ProgressCallback | None = None
    ) -> None:
        """
        Push service outputs.
        NOTE: Used by director-v2 cli.
        """

    @abstractmethod
    async def remove_service_containers(
        self, node_uuid: NodeID, progress_callback: ProgressCallback | None = None
    ) -> None:
        """
        Removes all started service containers.
        NOTE: Used by director-v2 cli.
        """

    @abstractmethod
    async def remove_service_sidecar_proxy_docker_networks_and_volumes(
        self, task_progress: TaskProgress, node_uuid: NodeID
    ) -> None:
        """
        Cleans up all started resources for the service.
        NOTE: Used by director-v2 cli.
        """

    @abstractmethod
    async def save_service_state(
        self, node_uuid: NodeID, progress_callback: ProgressCallback | None = None
    ) -> None:
        """
        Saves the state of the service.
        NOTE: Used by director-v2 cli.
        """

    @abstractmethod
    async def add_service(
        self,
        service: DynamicServiceCreate,
        simcore_service_labels: SimcoreServiceLabels,
        port: PortInt,
        request_dns: str,
        request_scheme: str,
<<<<<<< HEAD
        can_save: bool,
=======
        request_simcore_user_agent: str,
>>>>>>> f987bbc5
    ) -> None:
        """
        Adds a new service.
        """

    @abstractmethod
    def is_service_tracked(self, node_uuid: NodeID) -> bool:
        """returns True if service is being actively observed"""

    def list_services(
        self,
        *,
        user_id: UserID | None = None,
        project_id: ProjectID | None = None,
    ) -> list[NodeID]:
        """Returns the list of tracked service UUIDs"""

    @abstractmethod
    async def mark_service_for_removal(
        self,
        node_uuid: NodeID,
        can_save: bool | None,
        skip_observation_recreation: bool = False,
    ) -> None:
        """The service will be removed as soon as possible"""

    @abstractmethod
    async def is_service_awaiting_manual_intervention(self, node_uuid: NodeID) -> bool:
        """
        returns True if services is waiting for manual intervention
        A service will wait for manual intervention if there was an issue while saving
        it's state or it's outputs.
        """

    @abstractmethod
    async def get_stack_status(self, node_uuid: NodeID) -> RunningDynamicServiceDetails:
        """Polled by the frontend for the status of the service"""

    @abstractmethod
    async def retrieve_service_inputs(
        self, node_uuid: NodeID, port_keys: list[str]
    ) -> RetrieveDataOutEnveloped:
        """Pulls data from input ports for the service"""

    @abstractmethod
    async def attach_project_network(
        self, node_id: NodeID, project_network: str, network_alias: DockerNetworkAlias
    ) -> None:
        """Attach project network to service"""

    @abstractmethod
    async def detach_project_network(
        self, node_id: NodeID, project_network: str
    ) -> None:
        """Detach project network from service"""

    @abstractmethod
    async def restart_containers(self, node_uuid: NodeID) -> None:
        """Restarts containers without saving or restoring the state or I/O ports"""<|MERGE_RESOLUTION|>--- conflicted
+++ resolved
@@ -78,11 +78,8 @@
         port: PortInt,
         request_dns: str,
         request_scheme: str,
-<<<<<<< HEAD
+        request_simcore_user_agent: str,
         can_save: bool,
-=======
-        request_simcore_user_agent: str,
->>>>>>> f987bbc5
     ) -> None:
         """
         Adds a new service.
