--- conflicted
+++ resolved
@@ -289,7 +289,6 @@
 
         return RetrieveDataOutEnveloped.from_transferred_bytes(transferred_bytes)
 
-<<<<<<< HEAD
     async def attach_container_to_network(
         self,
         node_uuid: NodeID,
@@ -297,10 +296,6 @@
         network_id: str,
         network_aliases: List[str],
     ) -> None:
-=======
-    async def restart_containers(self, node_uuid: NodeID) -> None:
-        """Restarts containers without saving or restoring the state or I/O ports"""
->>>>>>> c3f60734
         if node_uuid not in self._inverse_search_mapping:
             raise DynamicSidecarNotFoundError(node_uuid)
 
@@ -311,7 +306,6 @@
             self.app
         )
 
-<<<<<<< HEAD
         entrypoint_container_name = await dynamic_sidecar_client.get_entrypoint_container_name(
             dynamic_sidecar_endpoint=scheduler_data.dynamic_sidecar.endpoint,
             dynamic_sidecar_network_name=scheduler_data.dynamic_sidecar_network_name,
@@ -391,12 +385,22 @@
                         f"Unexpected case, there was an errorr with the setup {sorted_container_names}"
                     )
 
-=======
+    async def restart_containers(self, node_uuid: NodeID) -> None:
+        """Restarts containers without saving or restoring the state or I/O ports"""
+        if node_uuid not in self._inverse_search_mapping:
+            raise DynamicSidecarNotFoundError(node_uuid)
+
+        service_name = self._inverse_search_mapping[node_uuid]
+        scheduler_data: SchedulerData = self._to_observe[service_name].scheduler_data
+
+        dynamic_sidecar_client: DynamicSidecarClient = get_dynamic_sidecar_client(
+            self.app
+        )
+
         await dynamic_sidecar_client.restart_containers(
             scheduler_data.dynamic_sidecar.endpoint
         )
 
->>>>>>> c3f60734
     async def _enqueue_observation_from_service_name(self, service_name: str) -> None:
         await self._trigger_observation_queue.put(service_name)
 
