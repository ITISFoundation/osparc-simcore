--- conflicted
+++ resolved
@@ -69,14 +69,10 @@
         port: PortInt,
         request_dns: str,
         request_scheme: str,
-<<<<<<< HEAD
+        request_simcore_user_agent: str,
         can_save: bool,
     ) -> None:
-        return await self._scheduler.add_service(
-            service, simcore_service_labels, port, request_dns, request_scheme, can_save
-=======
-        request_simcore_user_agent: str,
-    ) -> None:
+
         return await self._scheduler.add_service(
             service,
             simcore_service_labels,
@@ -84,7 +80,7 @@
             request_dns,
             request_scheme,
             request_simcore_user_agent,
->>>>>>> f987bbc5
+            can_save,
         )
 
     def is_service_tracked(self, node_uuid: NodeID) -> bool:
