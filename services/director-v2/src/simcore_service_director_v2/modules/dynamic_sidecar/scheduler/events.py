import json
import logging
<<<<<<< HEAD
from collections import deque
from typing import Any, Deque, Dict, List, Optional, Type
=======
from typing import Any, Dict, List, Optional, Set, Type
>>>>>>> 1b903e9d

import httpx
from fastapi import FastAPI
from models_library.projects_networks import ProjectsNetworks
from models_library.projects import ProjectAtDB
from models_library.projects_nodes import Node
from models_library.service_settings_labels import (
    SimcoreServiceLabels,
    SimcoreServiceSettingsLabel,
)
from models_library.services import ServiceKeyVersion
from servicelib.json_serialization import json_dumps
from servicelib.utils import logged_gather
from tenacity._asyncio import AsyncRetrying
from tenacity.before_sleep import before_sleep_log
from tenacity.stop import stop_after_delay
from tenacity.wait import wait_fixed

from ....core.settings import AppSettings, DynamicSidecarSettings
from ....models.schemas.dynamic_services import DynamicSidecarStatus, SchedulerData
from ....modules.director_v0 import DirectorV0Client
from ...db.repositories.projects_networks import ProjectsNetworksRepository
from ...db.repositories.projects import ProjectsRepository
from ..client_api import DynamicSidecarClient, get_dynamic_sidecar_client
from ..docker_api import (
    create_network,
    create_service_and_get_id,
    get_node_id_from_task_for_service,
    get_projects_networks_containers,
    get_swarm_network,
    is_dynamic_sidecar_missing,
    remove_dynamic_sidecar_network,
    remove_dynamic_sidecar_stack,
<<<<<<< HEAD
=======
    remove_dynamic_sidecar_volumes,
    try_to_remove_network,
>>>>>>> 1b903e9d
)
from ..docker_compose_specs import assemble_spec
from ..docker_service_specs import (
    extract_service_port_from_compose_start_spec,
    get_dynamic_proxy_spec,
    get_dynamic_sidecar_spec,
    merge_settings_before_use,
)
from ..errors import (
    DynamicSidecarUnexpectedResponseStatus,
    EntrypointContainerNotFoundError,
)
from .abc import DynamicSchedulerEvent
from .events_utils import (
    all_containers_running,
    disabled_directory_watcher,
    fetch_repo_outside_of_request,
    get_director_v0_client,
    parse_containers_inspect,
)

logger = logging.getLogger(__name__)


class CreateSidecars(DynamicSchedulerEvent):
    """Created the dynamic-sidecar and the proxy."""

    @classmethod
    async def will_trigger(cls, app: FastAPI, scheduler_data: SchedulerData) -> bool:
        # the call to is_dynamic_sidecar_missing is expensive
        # if the dynamic sidecar was started skip
        if scheduler_data.dynamic_sidecar.was_dynamic_sidecar_started:
            return False

        return await is_dynamic_sidecar_missing(
            node_uuid=scheduler_data.node_uuid,
            dynamic_sidecar_settings=app.state.settings.DYNAMIC_SERVICES.DYNAMIC_SIDECAR,
        )

    @classmethod
    async def action(cls, app: FastAPI, scheduler_data: SchedulerData) -> None:
        dynamic_sidecar_settings: DynamicSidecarSettings = (
            app.state.settings.DYNAMIC_SERVICES.DYNAMIC_SIDECAR
        )
        # the dynamic-sidecar should merge all the settings, especially:
        # resources and placement derived from all the images in
        # the provided docker-compose spec
        # also other encodes the env vars to target the proper container
        director_v0_client: DirectorV0Client = get_director_v0_client(app)

        # fetching project form DB and fetching user settings
        projects_repository = fetch_repo_outside_of_request(app, ProjectsRepository)
        project: ProjectAtDB = await projects_repository.get_project(
            project_id=scheduler_data.project_id
        )

        node_uuid_str = str(scheduler_data.node_uuid)
        node: Optional[Node] = project.workbench.get(node_uuid_str)
        boot_options = (
            node.boot_options
            if node is not None and node.boot_options is not None
            else {}
        )
        logger.info("%s", f"{boot_options=}")

        settings: SimcoreServiceSettingsLabel = await merge_settings_before_use(
            director_v0_client=director_v0_client,
            service_key=scheduler_data.key,
            service_tag=scheduler_data.version,
            service_user_selection_boot_options=boot_options,
        )

        # these configuration should guarantee 245 address network
        network_config = {
            "Name": scheduler_data.dynamic_sidecar_network_name,
            "Driver": "overlay",
            "Labels": {
                "io.simcore.zone": f"{dynamic_sidecar_settings.TRAEFIK_SIMCORE_ZONE}",
                "com.simcore.description": f"interactive for node: {scheduler_data.node_uuid}",
                "uuid": f"{scheduler_data.node_uuid}",  # needed for removal when project is closed
            },
            "Attachable": True,
            "Internal": False,
        }
        dynamic_sidecar_network_id = await create_network(network_config)

        # attach the service to the swarm network dedicated to services
        swarm_network: Dict[str, Any] = await get_swarm_network(
            dynamic_sidecar_settings
        )
        swarm_network_id: str = swarm_network["Id"]
        swarm_network_name: str = swarm_network["Name"]

        # start dynamic-sidecar and run the proxy on the same node

        # WARNING: do NOT log, this structure has secrets in the open
        # If you want to log, please use an obfuscator
        dynamic_sidecar_create_service_params: Dict[str, Any]

        dynamic_sidecar_create_service_params = get_dynamic_sidecar_spec(
            scheduler_data=scheduler_data,
            dynamic_sidecar_settings=dynamic_sidecar_settings,
            dynamic_sidecar_network_id=dynamic_sidecar_network_id,
            swarm_network_id=swarm_network_id,
            settings=settings,
            app_settings=app.state.settings,
        )

        dynamic_sidecar_id = await create_service_and_get_id(
            dynamic_sidecar_create_service_params
        )

        # update service_port and assing it to the status
        # needed by CreateUserServices action
        scheduler_data.service_port = extract_service_port_from_compose_start_spec(
            dynamic_sidecar_create_service_params
        )

        # finally mark services created
        scheduler_data.dynamic_sidecar.dynamic_sidecar_id = dynamic_sidecar_id
        scheduler_data.dynamic_sidecar.dynamic_sidecar_network_id = (
            dynamic_sidecar_network_id
        )
        scheduler_data.dynamic_sidecar.swarm_network_id = swarm_network_id
        scheduler_data.dynamic_sidecar.swarm_network_name = swarm_network_name
        scheduler_data.dynamic_sidecar.was_dynamic_sidecar_started = True


class GetStatus(DynamicSchedulerEvent):
    """
    Triggered after CreateSidecars.action() runs.
    Requests the dynamic-sidecar for all "self started running containers"
    docker inspect result.
    Parses and stores the result for usage by other components.
    """

    @classmethod
    async def will_trigger(cls, app: FastAPI, scheduler_data: SchedulerData) -> bool:
        return (
            scheduler_data.dynamic_sidecar.status.current == DynamicSidecarStatus.OK
            and scheduler_data.dynamic_sidecar.is_available == True
        )

    @classmethod
    async def action(cls, app: FastAPI, scheduler_data: SchedulerData) -> None:
        dynamic_sidecar_client = get_dynamic_sidecar_client(app)
        dynamic_sidecar_endpoint = scheduler_data.dynamic_sidecar.endpoint

        try:
            containers_inspect: Dict[
                str, Any
            ] = await dynamic_sidecar_client.containers_inspect(
                dynamic_sidecar_endpoint
            )
        except (httpx.HTTPError, DynamicSidecarUnexpectedResponseStatus):
            # After the service creation it takes a bit of time for the container to start
            # If the same message appears in the log multiple times in a row (for the same
            # service) something might be wrong with the service.
            logger.warning(
                "No container present for %s. Usually not an issue.",
                scheduler_data.service_name,
            )
            return

        # parse and store data from container
        scheduler_data.dynamic_sidecar.containers_inspect = parse_containers_inspect(
            containers_inspect
        )


class PrepareServicesEnvironment(DynamicSchedulerEvent):
    """
    Triggered when the dynamic-sidecar is responding to http requests.
    This step runs before CreateUserServices.

    Sets up the environment on the host required by the service.
    - restores service state
    """

    @classmethod
    async def will_trigger(cls, app: FastAPI, scheduler_data: SchedulerData) -> bool:
        return (
            scheduler_data.dynamic_sidecar.status.current == DynamicSidecarStatus.OK
            and scheduler_data.dynamic_sidecar.is_available == True
            and scheduler_data.dynamic_sidecar.service_environment_prepared == False
        )

    @classmethod
    async def action(cls, app: FastAPI, scheduler_data: SchedulerData) -> None:
        app_settings: AppSettings = app.state.settings
        dynamic_sidecar_client = get_dynamic_sidecar_client(app)
        dynamic_sidecar_endpoint = scheduler_data.dynamic_sidecar.endpoint

        async with disabled_directory_watcher(
            dynamic_sidecar_client, dynamic_sidecar_endpoint
        ):
            tasks = [
                dynamic_sidecar_client.service_pull_output_ports(
                    dynamic_sidecar_endpoint
                )
            ]
            # When enabled no longer downloads state via nodeports
            # S3 is used to store state paths
            if not app_settings.DIRECTOR_V2_DEV_FEATURES_ENABLED:
                tasks.append(
                    dynamic_sidecar_client.service_restore_state(
                        dynamic_sidecar_endpoint
                    )
                )
            await logged_gather(*tasks)

            # inside this directory create the missing dirs, fetch those form the labels
            director_v0_client: DirectorV0Client = get_director_v0_client(app)
            simcore_service_labels: SimcoreServiceLabels = (
                await director_v0_client.get_service_labels(
                    service=ServiceKeyVersion(
                        key=scheduler_data.key, version=scheduler_data.version
                    )
                )
            )
            service_outputs_labels = json.loads(
                simcore_service_labels.dict().get("io.simcore.outputs", "{}")
            ).get("outputs", {})
            logger.debug(
                "Creating dirs from service outputs labels: %s", service_outputs_labels
            )
            await dynamic_sidecar_client.service_outputs_create_dirs(
                dynamic_sidecar_endpoint, service_outputs_labels
            )

            scheduler_data.dynamic_sidecar.service_environment_prepared = True


class CreateUserServices(DynamicSchedulerEvent):
    """
    Triggered when the the environment was prepared.
    The docker compose spec for the service is assembled.
    The dynamic-sidecar is asked to start a service for that service spec.
    """

    @classmethod
    async def will_trigger(cls, app: FastAPI, scheduler_data: SchedulerData) -> bool:
        return (
            scheduler_data.dynamic_sidecar.service_environment_prepared
            and scheduler_data.dynamic_sidecar.compose_spec_submitted == False
        )

    @classmethod
    async def action(cls, app: FastAPI, scheduler_data: SchedulerData) -> None:
        logger.debug(
            "Getting docker compose spec for service %s", scheduler_data.service_name
        )

        dynamic_sidecar_client = get_dynamic_sidecar_client(app)
        dynamic_sidecar_endpoint = scheduler_data.dynamic_sidecar.endpoint

        # Starts dynamic SIDECAR -------------------------------------
        # creates a docker compose spec given the service key and tag
        # fetching project form DB and fetching user settings

        compose_spec = assemble_spec(
            app=app,
            service_key=scheduler_data.key,
            service_tag=scheduler_data.version,
            paths_mapping=scheduler_data.paths_mapping,
            compose_spec=scheduler_data.compose_spec,
            container_http_entry=scheduler_data.container_http_entry,
            dynamic_sidecar_network_name=scheduler_data.dynamic_sidecar_network_name,
        )

        await dynamic_sidecar_client.start_service_creation(
            dynamic_sidecar_endpoint, compose_spec
        )

        # Starts PROXY -----------------------------------------------
        # The entrypoint container name was now computed
        # continue starting the proxy

        # check values have been set by previous step
        if (
            scheduler_data.dynamic_sidecar.dynamic_sidecar_id is None
            or scheduler_data.dynamic_sidecar.dynamic_sidecar_network_id is None
            or scheduler_data.dynamic_sidecar.swarm_network_id is None
            or scheduler_data.dynamic_sidecar.swarm_network_name is None
        ):
            raise ValueError(
                (
                    "Expected a value for all the following values: "
                    f"{scheduler_data.dynamic_sidecar.dynamic_sidecar_id=} "
                    f"{scheduler_data.dynamic_sidecar.dynamic_sidecar_network_id=} "
                    f"{scheduler_data.dynamic_sidecar.swarm_network_id=} "
                    f"{scheduler_data.dynamic_sidecar.swarm_network_name=}"
                )
            )

        dynamic_sidecar_settings: DynamicSidecarSettings = (
            app.state.settings.DYNAMIC_SERVICES.DYNAMIC_SIDECAR
        )

        async for attempt in AsyncRetrying(
            stop=stop_after_delay(
                dynamic_sidecar_settings.DYNAMIC_SIDECAR_WAIT_FOR_CONTAINERS_TO_START
            ),
            wait=wait_fixed(1),
            retry_error_cls=EntrypointContainerNotFoundError,
            before_sleep=before_sleep_log(logger, logging.WARNING),
        ):
            with attempt:
                if scheduler_data.dynamic_sidecar.service_removal_state.was_removed:
                    # the service was removed while waiting for the operation to finish
                    logger.warning(
                        "Stopping `get_entrypoint_container_name` operation. "
                        "Will no try to start the service."
                    )
                    return

                entrypoint_container = await dynamic_sidecar_client.get_entrypoint_container_name(
                    dynamic_sidecar_endpoint=dynamic_sidecar_endpoint,
                    dynamic_sidecar_network_name=scheduler_data.dynamic_sidecar_network_name,
                )
                logger.info(
                    "Fetched container entrypoint name %s", entrypoint_container
                )

        dynamic_sidecar_node_id = await get_node_id_from_task_for_service(
            scheduler_data.dynamic_sidecar.dynamic_sidecar_id, dynamic_sidecar_settings
        )

        dynamic_sidecar_proxy_create_service_params = get_dynamic_proxy_spec(
            scheduler_data=scheduler_data,
            dynamic_sidecar_settings=dynamic_sidecar_settings,
            dynamic_sidecar_network_id=scheduler_data.dynamic_sidecar.dynamic_sidecar_network_id,
            swarm_network_id=scheduler_data.dynamic_sidecar.swarm_network_id,
            swarm_network_name=scheduler_data.dynamic_sidecar.swarm_network_name,
            dynamic_sidecar_node_id=dynamic_sidecar_node_id,
            entrypoint_container_name=entrypoint_container,
            service_port=scheduler_data.service_port,
        )

        logger.debug(
            "dynamic-sidecar-proxy create_service_params %s",
            json_dumps(dynamic_sidecar_proxy_create_service_params),
        )

        # no need for the id any longer
        await create_service_and_get_id(dynamic_sidecar_proxy_create_service_params)
        scheduler_data.dynamic_sidecar.were_services_created = True

        scheduler_data.dynamic_sidecar.was_compose_spec_submitted = True


class AttachProjectsNetworks(DynamicSchedulerEvent):
    """
    Triggers after CreateUserServices and when all started containers are running.

    Will attach all started containers to the project network based on what
    is saved in the project_network db entry.
    """

    @classmethod
    async def will_trigger(cls, app: FastAPI, scheduler_data: SchedulerData) -> bool:
        return (
            scheduler_data.dynamic_sidecar.were_services_created
            and scheduler_data.dynamic_sidecar.is_project_network_attached == False
            and all_containers_running(
                scheduler_data.dynamic_sidecar.containers_inspect
            )
        )

    @classmethod
    async def action(cls, app: FastAPI, scheduler_data: SchedulerData) -> None:
        logger.debug("Attaching project networks for %s", scheduler_data.service_name)

        dynamic_sidecar_client = get_dynamic_sidecar_client(app)
        dynamic_sidecar_endpoint = scheduler_data.dynamic_sidecar.endpoint

        projects_networks_repository: ProjectsNetworksRepository = (
            fetch_repo_outside_of_request(app, ProjectsNetworksRepository)
        )

        projects_networks: ProjectsNetworks = (
            await projects_networks_repository.get_projects_networks(
                project_id=scheduler_data.project_id
            )
        )
        for (
            network_name,
            container_aliases,
        ) in projects_networks.networks_with_aliases.items():
            network_alias = container_aliases.get(f"{scheduler_data.node_uuid}")
            if network_alias is not None:
                await dynamic_sidecar_client.attach_service_containers_to_project_network(
                    dynamic_sidecar_endpoint=dynamic_sidecar_endpoint,
                    dynamic_sidecar_network_name=scheduler_data.dynamic_sidecar_network_name,
                    project_network=network_name,
                    project_id=scheduler_data.project_id,
                    network_alias=network_alias,
                )

        scheduler_data.dynamic_sidecar.is_project_network_attached = True


class RemoveUserCreatedServices(DynamicSchedulerEvent):
    """
    Triggered when the service is marked for removal.

    The state of the service will be stored. If dynamic-sidecar
        is not reachable a warning is logged.
    The outputs of the service wil be pushed. If dynamic-sidecar
        is not reachable a warning is logged.
    The dynamic-sidcar together with spawned containers
    and dedicated network will be removed.
    The scheduler will no longer track the service.
    """

    @classmethod
    async def will_trigger(cls, app: FastAPI, scheduler_data: SchedulerData) -> bool:
        return scheduler_data.dynamic_sidecar.service_removal_state.can_remove

    @classmethod
    async def action(cls, app: FastAPI, scheduler_data: SchedulerData) -> None:
        # invoke container cleanup at this point
        dynamic_sidecar_client: DynamicSidecarClient = get_dynamic_sidecar_client(app)

        try:
            await dynamic_sidecar_client.begin_service_destruction(
                dynamic_sidecar_endpoint=scheduler_data.dynamic_sidecar.endpoint
            )
        except Exception as e:  # pylint: disable=broad-except
            logger.warning(
                "Could not contact dynamic-sidecar to begin destruction of %s\n%s",
                scheduler_data.service_name,
                str(e),
            )

        app_settings: AppSettings = app.state.settings
        dynamic_sidecar_settings: DynamicSidecarSettings = (
            app_settings.DYNAMIC_SERVICES.DYNAMIC_SIDECAR
        )

        if scheduler_data.dynamic_sidecar.service_removal_state.can_save:
            dynamic_sidecar_client = get_dynamic_sidecar_client(app)
            dynamic_sidecar_endpoint = scheduler_data.dynamic_sidecar.endpoint

            logger.info(
                "Calling into dynamic-sidecar to save state and pushing data to nodeports"
            )
            try:
                tasks = [
                    dynamic_sidecar_client.service_push_output_ports(
                        dynamic_sidecar_endpoint,
                    )
                ]
                # When enabled no longer uploads state via nodeports
                # S3 is used to store state paths
                if not app_settings.DIRECTOR_V2_DEV_FEATURES_ENABLED:
                    tasks.append(
                        dynamic_sidecar_client.service_save_state(
                            dynamic_sidecar_endpoint,
                        )
                    )
                await logged_gather(*tasks)
                logger.info("Ports data pushed by dynamic-sidecar")
            except Exception as e:  # pylint: disable=broad-except
                logger.warning(
                    (
                        "Could not contact dynamic-sidecar to save service "
                        "state and upload outputs %s\n%s"
                    ),
                    scheduler_data.service_name,
                    str(e),
                )

        # remove the 2 services
        await remove_dynamic_sidecar_stack(
            node_uuid=scheduler_data.node_uuid,
            dynamic_sidecar_settings=dynamic_sidecar_settings,
        )
        # remove network
        await remove_dynamic_sidecar_network(
            scheduler_data.dynamic_sidecar_network_name
        )

<<<<<<< HEAD
        # mark and signal operation as finished
=======
        # remove created inputs and outputs volumes

        # compute which volumes we expected to be removed
        # in case the expected volumes differ from the removed ones
        # show an error
        compose_namespace = get_compose_namespace(scheduler_data.node_uuid)
        expected_volumes_to_remove: Set[str] = {
            DynamicSidecarVolumesPathsResolver.source(
                compose_namespace=compose_namespace, path=path
            )
            for path in [
                scheduler_data.paths_mapping.inputs_path,
                scheduler_data.paths_mapping.outputs_path,
            ]
            + scheduler_data.paths_mapping.state_paths
        }

        async for attempt in AsyncRetrying(
            wait=wait_exponential(min=1),
            stop=stop_after_delay(20),
            retry_error_cls=GenericDockerError,
        ):
            with attempt:
                logger.info(
                    "Trying to remove volumes for %s", scheduler_data.service_name
                )

                removed_volumes = await remove_dynamic_sidecar_volumes(
                    scheduler_data.node_uuid
                )

                if expected_volumes_to_remove != removed_volumes:
                    logger.warning(
                        (
                            "Attention expected to remove %s, instead only removed %s. "
                            "Please check with check that all expected to remove volumes "
                            "are now gone."
                        ),
                        expected_volumes_to_remove,
                        removed_volumes,
                    )

        logger.debug(
            "Removed dynamic-sidecar created services for '%s'",
            scheduler_data.service_name,
        )

        # if a project network for the current project has no more
        # containers attached to it (because the last service which
        # was using it was removed), also removed the network
        used_projects_networks = await get_projects_networks_containers(
            project_id=scheduler_data.project_id
        )
        await logged_gather(
            *[
                try_to_remove_network(network_name)
                for network_name, container_count in used_projects_networks.items()
                if container_count == 0
            ]
        )

>>>>>>> 1b903e9d
        await app.state.dynamic_sidecar_scheduler.finish_service_removal(
            scheduler_data.node_uuid
        )
        scheduler_data.dynamic_sidecar.service_removal_state.mark_removed()


# register all handlers defined in this module here
# A list is essential to guarantee execution order
REGISTERED_EVENTS: List[Type[DynamicSchedulerEvent]] = [
    CreateSidecars,
    GetStatus,
    PrepareServicesEnvironment,
    CreateUserServices,
    AttachProjectsNetworks,
    RemoveUserCreatedServices,
]<|MERGE_RESOLUTION|>--- conflicted
+++ resolved
@@ -1,11 +1,6 @@
 import json
 import logging
-<<<<<<< HEAD
-from collections import deque
-from typing import Any, Deque, Dict, List, Optional, Type
-=======
 from typing import Any, Dict, List, Optional, Set, Type
->>>>>>> 1b903e9d
 
 import httpx
 from fastapi import FastAPI
@@ -39,11 +34,8 @@
     is_dynamic_sidecar_missing,
     remove_dynamic_sidecar_network,
     remove_dynamic_sidecar_stack,
-<<<<<<< HEAD
-=======
     remove_dynamic_sidecar_volumes,
     try_to_remove_network,
->>>>>>> 1b903e9d
 )
 from ..docker_compose_specs import assemble_spec
 from ..docker_service_specs import (
@@ -527,9 +519,6 @@
             scheduler_data.dynamic_sidecar_network_name
         )
 
-<<<<<<< HEAD
-        # mark and signal operation as finished
-=======
         # remove created inputs and outputs volumes
 
         # compute which volumes we expected to be removed
@@ -591,7 +580,6 @@
             ]
         )
 
->>>>>>> 1b903e9d
         await app.state.dynamic_sidecar_scheduler.finish_service_removal(
             scheduler_data.node_uuid
         )
