--- conflicted
+++ resolved
@@ -4,17 +4,13 @@
 from typing import Any, Deque, Dict, List, Optional, Type
 
 import httpx
-import tenacity
 from fastapi import FastAPI
-<<<<<<< HEAD
 from models_library.service_settings_labels import SimcoreServiceSettingsLabel
 from servicelib.utils import logged_gather
-=======
 from tenacity._asyncio import AsyncRetrying
 from tenacity.before_sleep import before_sleep_log
 from tenacity.stop import stop_after_delay
-from tenacity.wait import wait_fixed
->>>>>>> 50b5eb2a
+from tenacity.wait import wait_exponential, wait_fixed
 
 from ....core.settings import DynamicSidecarSettings
 from ....models.schemas.dynamic_services import (
@@ -29,26 +25,23 @@
     create_service_and_get_id,
     get_node_id_from_task_for_service,
     get_swarm_network,
-<<<<<<< HEAD
+    is_dynamic_sidecar_missing,
     remove_dynamic_sidecar_network,
     remove_dynamic_sidecar_stack,
     remove_dynamic_sidecar_volumes,
-=======
-    is_dynamic_sidecar_missing,
->>>>>>> 50b5eb2a
 )
 from ..docker_compose_specs import assemble_spec
 from ..docker_service_specs import (
     extract_service_port_from_compose_start_spec,
     get_dynamic_proxy_spec,
     get_dynamic_sidecar_spec,
+    merge_settings_before_use,
 )
-<<<<<<< HEAD
-from ..docker_service_specs_settings import merge_settings_before_use
-from ..errors import DynamicSidecarNetworkError, GenericDockerError
-=======
-from ..errors import DynamicSidecarNetworkError, EntrypointContainerNotFoundError
->>>>>>> 50b5eb2a
+from ..errors import (
+    DynamicSidecarNetworkError,
+    EntrypointContainerNotFoundError,
+    GenericDockerError,
+)
 from .abc import DynamicSchedulerEvent
 
 logger = logging.getLogger(__name__)
@@ -258,6 +251,7 @@
             app=app,
             service_key=scheduler_data.key,
             service_tag=scheduler_data.version,
+            paths_mapping=scheduler_data.paths_mapping,
             compose_spec=scheduler_data.compose_spec,
             container_http_entry=scheduler_data.container_http_entry,
             dynamic_sidecar_network_name=scheduler_data.dynamic_sidecar_network_name,
@@ -411,9 +405,9 @@
         )
 
         # remove created inputs and outputs volumes
-        async for attempt in tenacity.AsyncRetrying(
-            wait=tenacity.wait_exponential(min=1),
-            stop=tenacity.stop_after_delay(20),
+        async for attempt in AsyncRetrying(
+            wait=wait_exponential(min=1),
+            stop=stop_after_delay(20),
             retry_error_cls=GenericDockerError,
         ):
             with attempt:
