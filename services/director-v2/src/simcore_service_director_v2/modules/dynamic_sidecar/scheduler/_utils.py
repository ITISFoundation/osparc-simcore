--- conflicted
+++ resolved
@@ -101,7 +101,6 @@
     )
 
 
-<<<<<<< HEAD
 async def service_remove_containers(
     dynamic_sidecar_client: DynamicSidecarClient,
     scheduler_data: SchedulerData,
@@ -214,10 +213,7 @@
     task_progress.update(message="finished removing resources", percent=1)
 
 
-async def attempt_user_create_services_removal_and_data_saving(
-=======
 async def attempt_pod_removal_and_data_saving(
->>>>>>> 0f1c9713
     app: FastAPI, scheduler_data: SchedulerData
 ) -> None:
     # invoke container cleanup at this point
