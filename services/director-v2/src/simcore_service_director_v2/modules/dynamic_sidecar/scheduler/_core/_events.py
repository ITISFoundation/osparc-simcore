# pylint: disable=relative-beyond-top-level

import logging
from typing import Any, Final, Optional, cast
from uuid import uuid4

from fastapi import FastAPI
from fastapi.encoders import jsonable_encoder
from models_library.aiodocker_api import AioDockerServiceSpec
from models_library.projects import ProjectAtDB
from models_library.projects_nodes import Node
from models_library.projects_nodes_io import NodeIDStr
from models_library.rabbitmq_messages import InstrumentationRabbitMessage
from models_library.service_settings_labels import (
    SimcoreServiceLabels,
    SimcoreServiceSettingsLabel,
)
from models_library.services import ServiceKeyVersion
from pydantic import PositiveFloat
from servicelib.fastapi.long_running_tasks.client import TaskId
from servicelib.json_serialization import json_dumps
from simcore_postgres_database.models.comp_tasks import NodeClass
from simcore_service_director_v2.utils.dict_utils import nested_update
from tenacity._asyncio import AsyncRetrying
from tenacity.before_sleep import before_sleep_log
from tenacity.stop import stop_after_delay
from tenacity.wait import wait_fixed

from .....core.settings import DynamicSidecarSettings
from .....models.schemas.dynamic_services import DynamicSidecarStatus, SchedulerData
from .....models.schemas.dynamic_services.scheduler import (
    DockerContainerInspect,
    DockerStatus,
)
from .....utils.db import get_repository
from ....catalog import CatalogClient
from ....db.repositories.groups_extra_properties import GroupsExtraPropertiesRepository
from ....db.repositories.projects import ProjectsRepository
from ....director_v0 import DirectorV0Client
from ....rabbitmq import RabbitMQClient
from ...api_client import (
    BaseClientHTTPError,
    get_dynamic_sidecar_client,
    get_dynamic_sidecar_service_health,
)
from ...docker_api import (
    constrain_service_to_node,
    create_network,
    create_service_and_get_id,
    get_dynamic_sidecar_placement,
    get_swarm_network,
    is_dynamic_sidecar_stack_missing,
)
from ...docker_compose_specs import assemble_spec
from ...docker_service_specs import (
    extract_service_port_from_compose_start_spec,
    get_dynamic_proxy_spec,
    get_dynamic_sidecar_spec,
    merge_settings_before_use,
)
from ...errors import EntrypointContainerNotFoundError, UnexpectedContainerStatusError
from ._abc import DynamicSchedulerEvent
from ._events_utils import (
    are_all_user_services_containers_running,
    attach_project_networks,
    attempt_pod_removal_and_data_saving,
    get_director_v0_client,
    parse_containers_inspect,
    prepare_services_environment,
    wait_for_sidecar_api,
)

logger = logging.getLogger(__name__)

DYNAMIC_SIDECAR_SERVICE_EXTENDABLE_SPECS: Final[tuple[list[str], ...]] = (
    ["labels"],
    ["task_template", "Resources", "Limits"],
    ["task_template", "Resources", "Reservation", "MemoryBytes"],
    ["task_template", "Resources", "Reservation", "NanoCPUs"],
    ["task_template", "Placement", "Constraints"],
    ["task_template", "ContainerSpec", "Env"],
    ["task_template", "Resources", "Reservation", "GenericResources"],
)

_EXPECTED_STATUSES: set[DockerStatus] = {DockerStatus.created, DockerStatus.running}


class CreateSidecars(DynamicSchedulerEvent):
    """Created the dynamic-sidecar and the proxy."""

    @classmethod
    async def will_trigger(cls, app: FastAPI, scheduler_data: SchedulerData) -> bool:
        # the call to is_dynamic_sidecar_stack_missing is expensive
        # if the dynamic sidecar was started skip
        if scheduler_data.dynamic_sidecar.was_dynamic_sidecar_started:
            return False

        return await is_dynamic_sidecar_stack_missing(
            node_uuid=scheduler_data.node_uuid,
            dynamic_sidecar_settings=app.state.settings.DYNAMIC_SERVICES.DYNAMIC_SIDECAR,
        )

    @classmethod
    async def action(cls, app: FastAPI, scheduler_data: SchedulerData) -> None:

        # instrumentation
        message = InstrumentationRabbitMessage(
            metrics="service_started",
            user_id=scheduler_data.user_id,
            project_id=scheduler_data.project_id,
            node_id=scheduler_data.node_uuid,
            service_uuid=scheduler_data.node_uuid,
            service_type=NodeClass.INTERACTIVE.value,
            service_key=scheduler_data.key,
            service_tag=scheduler_data.version,
        )
        rabbitmq_client: RabbitMQClient = app.state.rabbitmq_client
        await rabbitmq_client.publish(message.channel_name, message.json())

        dynamic_sidecar_settings: DynamicSidecarSettings = (
            app.state.settings.DYNAMIC_SERVICES.DYNAMIC_SIDECAR
        )
        # the dynamic-sidecar should merge all the settings, especially:
        # resources and placement derived from all the images in
        # the provided docker-compose spec
        # also other encodes the env vars to target the proper container
        director_v0_client: DirectorV0Client = get_director_v0_client(app)
        # fetching project form DB and fetching user settings
        projects_repository = cast(
            ProjectsRepository, get_repository(app, ProjectsRepository)
        )
        project: ProjectAtDB = await projects_repository.get_project(
            project_id=scheduler_data.project_id
        )

        node_uuid_str = NodeIDStr(scheduler_data.node_uuid)
        node: Optional[Node] = project.workbench.get(node_uuid_str)
        boot_options = (
            node.boot_options
            if node is not None and node.boot_options is not None
            else {}
        )
        logger.info("%s", f"{boot_options=}")

        settings: SimcoreServiceSettingsLabel = await merge_settings_before_use(
            director_v0_client=director_v0_client,
            service_key=scheduler_data.key,
            service_tag=scheduler_data.version,
            service_user_selection_boot_options=boot_options,
            service_resources=scheduler_data.service_resources,
        )

        groups_extra_properties = cast(
            GroupsExtraPropertiesRepository,
            get_repository(app, GroupsExtraPropertiesRepository),
        )
        allow_internet_access: bool = await groups_extra_properties.has_internet_access(
            user_id=scheduler_data.user_id
        )

        network_config = {
            "Name": scheduler_data.dynamic_sidecar_network_name,
            "Driver": "overlay",
            "Labels": {
                "io.simcore.zone": f"{dynamic_sidecar_settings.TRAEFIK_SIMCORE_ZONE}",
                "com.simcore.description": f"interactive for node: {scheduler_data.node_uuid}",
                "uuid": f"{scheduler_data.node_uuid}",  # needed for removal when project is closed
            },
            "Attachable": True,
            "Internal": not allow_internet_access,
        }
        dynamic_sidecar_network_id = await create_network(network_config)

        # attach the service to the swarm network dedicated to services
        swarm_network: dict[str, Any] = await get_swarm_network(
            dynamic_sidecar_settings
        )
        swarm_network_id: str = swarm_network["Id"]
        swarm_network_name: str = swarm_network["Name"]

        # start dynamic-sidecar and run the proxy on the same node

        # Each time a new dynamic-sidecar service is created
        # generate a new `run_id` to avoid resource collisions
        scheduler_data.run_id = uuid4()

        dynamic_sidecar_client = get_dynamic_sidecar_client(app)
        has_quota_support = await dynamic_sidecar_client.has_quota_support(
            scheduler_data.endpoint
        )

        # WARNING: do NOT log, this structure has secrets in the open
        # If you want to log, please use an obfuscator
        dynamic_sidecar_service_spec_base: AioDockerServiceSpec = (
            get_dynamic_sidecar_spec(
                scheduler_data=scheduler_data,
                dynamic_sidecar_settings=dynamic_sidecar_settings,
                swarm_network_id=swarm_network_id,
                settings=settings,
                app_settings=app.state.settings,
<<<<<<< HEAD
                has_quota_support=has_quota_support,
=======
                allow_internet_access=allow_internet_access,
>>>>>>> 51c9bd02
            )
        )

        catalog_client = CatalogClient.instance(app)
        user_specific_service_spec = (
            await catalog_client.get_service_specifications(
                scheduler_data.user_id, scheduler_data.key, scheduler_data.version
            )
        ).get("sidecar", {}) or {}
        user_specific_service_spec = AioDockerServiceSpec.parse_obj(
            user_specific_service_spec
        )
        # NOTE: since user_specific_service_spec follows Docker Service Spec and not Aio
        # we do not use aliases when exporting dynamic_sidecar_service_spec_base
        dynamic_sidecar_service_final_spec = AioDockerServiceSpec.parse_obj(
            nested_update(
                jsonable_encoder(dynamic_sidecar_service_spec_base, exclude_unset=True),
                jsonable_encoder(user_specific_service_spec, exclude_unset=True),
                include=DYNAMIC_SIDECAR_SERVICE_EXTENDABLE_SPECS,
            )
        )

        dynamic_sidecar_id = await create_service_and_get_id(
            dynamic_sidecar_service_final_spec
        )
        # constrain service to the same node
        scheduler_data.dynamic_sidecar.docker_node_id = (
            await get_dynamic_sidecar_placement(
                dynamic_sidecar_id, dynamic_sidecar_settings
            )
        )
        await constrain_service_to_node(
            service_name=scheduler_data.service_name,
            docker_node_id=scheduler_data.dynamic_sidecar.docker_node_id,
        )

        # update service_port and assign it to the status
        # needed by CreateUserServices action
        scheduler_data.service_port = extract_service_port_from_compose_start_spec(
            dynamic_sidecar_service_final_spec
        )

        # finally mark services created
        scheduler_data.dynamic_sidecar.dynamic_sidecar_id = dynamic_sidecar_id
        scheduler_data.dynamic_sidecar.dynamic_sidecar_network_id = (
            dynamic_sidecar_network_id
        )
        scheduler_data.dynamic_sidecar.swarm_network_id = swarm_network_id
        scheduler_data.dynamic_sidecar.swarm_network_name = swarm_network_name
        scheduler_data.dynamic_sidecar.was_dynamic_sidecar_started = True


class WaitForSidecarAPI(DynamicSchedulerEvent):
    """
    Waits for the sidecar to start and respond to API calls.
    """

    @classmethod
    async def will_trigger(cls, app: FastAPI, scheduler_data: SchedulerData) -> bool:
        return (
            scheduler_data.dynamic_sidecar.was_dynamic_sidecar_started
            and not scheduler_data.dynamic_sidecar.is_healthy
        )

    @classmethod
    async def action(cls, app: FastAPI, scheduler_data: SchedulerData) -> None:
        await wait_for_sidecar_api(app, scheduler_data)


class UpdateHealth(DynamicSchedulerEvent):
    """
    Updates the health of the sidecar.
    """

    @classmethod
    async def will_trigger(cls, app: FastAPI, scheduler_data: SchedulerData) -> bool:
        return scheduler_data.dynamic_sidecar.was_dynamic_sidecar_started

    @classmethod
    async def action(cls, app: FastAPI, scheduler_data: SchedulerData) -> None:
        scheduler_data.dynamic_sidecar.is_ready = (
            await get_dynamic_sidecar_service_health(app, scheduler_data)
        )


class GetStatus(DynamicSchedulerEvent):
    """
    Triggered after CreateSidecars.action() runs.
    Requests the dynamic-sidecar for all "self started running containers"
    docker inspect result.
    Parses and stores the result for usage by other components.
    """

    @classmethod
    async def will_trigger(cls, app: FastAPI, scheduler_data: SchedulerData) -> bool:
        return (
            scheduler_data.dynamic_sidecar.status.current == DynamicSidecarStatus.OK
            and scheduler_data.dynamic_sidecar.is_ready
        )

    @classmethod
    async def action(cls, app: FastAPI, scheduler_data: SchedulerData) -> None:
        dynamic_sidecar_client = get_dynamic_sidecar_client(app)
        dynamic_sidecar_endpoint = scheduler_data.endpoint
        dynamic_sidecar_settings: DynamicSidecarSettings = (
            app.state.settings.DYNAMIC_SERVICES.DYNAMIC_SIDECAR
        )
        scheduler_data.dynamic_sidecar.inspect_error_handler.delay_for = (
            dynamic_sidecar_settings.DYNAMIC_SIDECAR_CLIENT_REQUEST_TIMEOUT_S
        )

        try:
            containers_inspect: dict[
                str, Any
            ] = await dynamic_sidecar_client.containers_inspect(
                dynamic_sidecar_endpoint
            )
        except BaseClientHTTPError as e:
            were_service_containers_previously_present = (
                len(scheduler_data.dynamic_sidecar.containers_inspect) > 0
            )
            if were_service_containers_previously_present:
                # Containers disappeared after they were started.
                # for now just mark as error and remove the sidecar

                # NOTE: Network performance can degrade and the sidecar might
                # be temporarily unreachable.
                # Adding a delay between when the error is first seen and when the
                # error is raised to avoid random shutdowns of dynamic-sidecar services.
                scheduler_data.dynamic_sidecar.inspect_error_handler.try_to_raise(e)

            # After the service creation it takes a bit of time for the container to start
            # If the same message appears in the log multiple times in a row (for the same
            # service) something might be wrong with the service.
            logger.warning(
                "No container present for %s. Please investigate.",
                scheduler_data.service_name,
            )
            return
        else:
            scheduler_data.dynamic_sidecar.inspect_error_handler.else_reset()

        # parse and store data from container
        scheduler_data.dynamic_sidecar.containers_inspect = parse_containers_inspect(
            containers_inspect
        )

        # NOTE: All containers are expected to be either created or running.
        # Extra containers (utilities like forward proxies) can also be present here,
        # these also are expected to be created or running.

        containers_with_error: list[DockerContainerInspect] = []
        for container_inspect in scheduler_data.dynamic_sidecar.containers_inspect:
            if container_inspect.status not in _EXPECTED_STATUSES:
                containers_with_error.append(container_inspect)

        if len(containers_with_error) > 0:
            raise UnexpectedContainerStatusError(
                containers_with_error=containers_with_error
            )


class PrepareServicesEnvironment(DynamicSchedulerEvent):
    """
    Triggered when the dynamic-sidecar is responding to http requests.
    This step runs before CreateUserServices.

    Sets up the environment on the host required by the service.
    - restores service state
    """

    @classmethod
    async def will_trigger(cls, app: FastAPI, scheduler_data: SchedulerData) -> bool:
        return (
            scheduler_data.dynamic_sidecar.status.current == DynamicSidecarStatus.OK
            and scheduler_data.dynamic_sidecar.is_ready
            and not scheduler_data.dynamic_sidecar.is_service_environment_ready
        )

    @classmethod
    async def action(cls, app: FastAPI, scheduler_data: SchedulerData) -> None:
        await prepare_services_environment(app, scheduler_data)


class CreateUserServices(DynamicSchedulerEvent):
    """
    Triggered when the the environment was prepared.
    The docker compose spec for the service is assembled.
    The dynamic-sidecar is asked to start a service for that service spec.
    """

    @classmethod
    async def will_trigger(cls, app: FastAPI, scheduler_data: SchedulerData) -> bool:
        return (
            scheduler_data.dynamic_sidecar.is_service_environment_ready
            and not scheduler_data.dynamic_sidecar.compose_spec_submitted
        )

    @classmethod
    async def action(cls, app: FastAPI, scheduler_data: SchedulerData) -> None:
        logger.debug(
            "Getting docker compose spec for service %s", scheduler_data.service_name
        )

        dynamic_sidecar_settings: DynamicSidecarSettings = (
            app.state.settings.DYNAMIC_SERVICES.DYNAMIC_SIDECAR
        )
        dynamic_sidecar_client = get_dynamic_sidecar_client(app)
        dynamic_sidecar_endpoint = scheduler_data.endpoint

        # check values have been set by previous step
        if (
            scheduler_data.dynamic_sidecar.dynamic_sidecar_id is None
            or scheduler_data.dynamic_sidecar.dynamic_sidecar_network_id is None
            or scheduler_data.dynamic_sidecar.swarm_network_id is None
            or scheduler_data.dynamic_sidecar.swarm_network_name is None
        ):
            raise ValueError(
                "Expected a value for all the following values: "
                f"{scheduler_data.dynamic_sidecar.dynamic_sidecar_id=} "
                f"{scheduler_data.dynamic_sidecar.dynamic_sidecar_network_id=} "
                f"{scheduler_data.dynamic_sidecar.swarm_network_id=} "
                f"{scheduler_data.dynamic_sidecar.swarm_network_name=}"
            )

        # Starts dynamic SIDECAR -------------------------------------
        # creates a docker compose spec given the service key and tag
        # fetching project form DB and fetching user settings

<<<<<<< HEAD
        has_quota_support = await dynamic_sidecar_client.has_quota_support(
            dynamic_sidecar_endpoint
        )
=======
        director_v0_client: DirectorV0Client = get_director_v0_client(app)
        simcore_service_labels: SimcoreServiceLabels = (
            await director_v0_client.get_service_labels(
                service=ServiceKeyVersion(
                    key=scheduler_data.key, version=scheduler_data.version
                )
            )
        )

        groups_extra_properties = cast(
            GroupsExtraPropertiesRepository,
            get_repository(app, GroupsExtraPropertiesRepository),
        )
        allow_internet_access: bool = await groups_extra_properties.has_internet_access(
            user_id=scheduler_data.user_id
        )

>>>>>>> 51c9bd02
        compose_spec = assemble_spec(
            app=app,
            service_key=scheduler_data.key,
            service_version=scheduler_data.version,
            paths_mapping=scheduler_data.paths_mapping,
            compose_spec=scheduler_data.compose_spec,
            container_http_entry=scheduler_data.container_http_entry,
            dynamic_sidecar_network_name=scheduler_data.dynamic_sidecar_network_name,
            swarm_network_name=scheduler_data.dynamic_sidecar.swarm_network_name,
            service_resources=scheduler_data.service_resources,
<<<<<<< HEAD
            has_quota_support=has_quota_support,
=======
            simcore_service_labels=simcore_service_labels,
            allow_internet_access=allow_internet_access,
>>>>>>> 51c9bd02
        )
        logger.debug(
            "Starting containers %s with compose-specs:\n%s",
            scheduler_data.service_name,
            compose_spec,
        )

        async def progress_create_containers(
            message: str, percent: PositiveFloat, task_id: TaskId
        ) -> None:
            # TODO: detect when images are pulling and change the status
            # of the service to pulling
            logger.debug("%s: %.2f %s", task_id, percent, message)

        await dynamic_sidecar_client.create_containers(
            dynamic_sidecar_endpoint, compose_spec, progress_create_containers
        )

        await dynamic_sidecar_client.enable_service_outputs_watcher(
            dynamic_sidecar_endpoint
        )

        # Starts PROXY -----------------------------------------------
        # The entrypoint container name was now computed
        # continue starting the proxy

        async for attempt in AsyncRetrying(
            stop=stop_after_delay(
                dynamic_sidecar_settings.DYNAMIC_SIDECAR_WAIT_FOR_CONTAINERS_TO_START
            ),
            wait=wait_fixed(1),
            retry_error_cls=EntrypointContainerNotFoundError,
            before_sleep=before_sleep_log(logger, logging.WARNING),
        ):
            with attempt:
                if scheduler_data.dynamic_sidecar.service_removal_state.was_removed:
                    # the service was removed while waiting for the operation to finish
                    logger.warning(
                        "Stopping `get_entrypoint_container_name` operation. "
                        "Will no try to start the service."
                    )
                    return

                entrypoint_container = await dynamic_sidecar_client.get_entrypoint_container_name(
                    dynamic_sidecar_endpoint=dynamic_sidecar_endpoint,
                    dynamic_sidecar_network_name=scheduler_data.dynamic_sidecar_network_name,
                )
                logger.info(
                    "Fetched container entrypoint name %s", entrypoint_container
                )

        dynamic_sidecar_proxy_create_service_params: dict[
            str, Any
        ] = get_dynamic_proxy_spec(
            scheduler_data=scheduler_data,
            dynamic_sidecar_settings=dynamic_sidecar_settings,
            dynamic_sidecar_network_id=scheduler_data.dynamic_sidecar.dynamic_sidecar_network_id,
            swarm_network_id=scheduler_data.dynamic_sidecar.swarm_network_id,
            swarm_network_name=scheduler_data.dynamic_sidecar.swarm_network_name,
            entrypoint_container_name=entrypoint_container,
            service_port=scheduler_data.service_port,
        )

        logger.debug(
            "dynamic-sidecar-proxy create_service_params %s",
            json_dumps(dynamic_sidecar_proxy_create_service_params),
        )

        # no need for the id any longer
        await create_service_and_get_id(dynamic_sidecar_proxy_create_service_params)
        scheduler_data.dynamic_sidecar.were_containers_created = True

        scheduler_data.dynamic_sidecar.was_compose_spec_submitted = True


class AttachProjectsNetworks(DynamicSchedulerEvent):
    """
    Triggers after CreateUserServices and when all started containers are running.

    Will attach all started containers to the project network based on what
    is saved in the project_network db entry.
    """

    @classmethod
    async def will_trigger(cls, app: FastAPI, scheduler_data: SchedulerData) -> bool:
        return (
            scheduler_data.dynamic_sidecar.were_containers_created
            and not scheduler_data.dynamic_sidecar.is_project_network_attached
            and are_all_user_services_containers_running(
                scheduler_data.dynamic_sidecar.containers_inspect
            )
        )

    @classmethod
    async def action(cls, app: FastAPI, scheduler_data: SchedulerData) -> None:
        await attach_project_networks(app, scheduler_data)


class RemoveUserCreatedServices(DynamicSchedulerEvent):
    """
    Triggered when the service is marked for removal.

    The state of the service will be stored. If dynamic-sidecar
        is not reachable a warning is logged.
    The outputs of the service wil be pushed. If dynamic-sidecar
        is not reachable a warning is logged.
    The dynamic-sidecar together with spawned containers
    and dedicated network will be removed.
    The scheduler will no longer track the service.
    """

    @classmethod
    async def will_trigger(cls, app: FastAPI, scheduler_data: SchedulerData) -> bool:
        return scheduler_data.dynamic_sidecar.service_removal_state.can_remove

    @classmethod
    async def action(cls, app: FastAPI, scheduler_data: SchedulerData) -> None:
        await attempt_pod_removal_and_data_saving(app, scheduler_data)


# register all handlers defined in this module here
# A list is essential to guarantee execution order
REGISTERED_EVENTS: list[type[DynamicSchedulerEvent]] = [
    CreateSidecars,
    WaitForSidecarAPI,
    UpdateHealth,
    GetStatus,
    PrepareServicesEnvironment,
    CreateUserServices,
    AttachProjectsNetworks,
    RemoveUserCreatedServices,
]<|MERGE_RESOLUTION|>--- conflicted
+++ resolved
@@ -198,11 +198,8 @@
                 swarm_network_id=swarm_network_id,
                 settings=settings,
                 app_settings=app.state.settings,
-<<<<<<< HEAD
                 has_quota_support=has_quota_support,
-=======
                 allow_internet_access=allow_internet_access,
->>>>>>> 51c9bd02
             )
         )
 
@@ -432,11 +429,9 @@
         # creates a docker compose spec given the service key and tag
         # fetching project form DB and fetching user settings
 
-<<<<<<< HEAD
         has_quota_support = await dynamic_sidecar_client.has_quota_support(
             dynamic_sidecar_endpoint
         )
-=======
         director_v0_client: DirectorV0Client = get_director_v0_client(app)
         simcore_service_labels: SimcoreServiceLabels = (
             await director_v0_client.get_service_labels(
@@ -454,7 +449,6 @@
             user_id=scheduler_data.user_id
         )
 
->>>>>>> 51c9bd02
         compose_spec = assemble_spec(
             app=app,
             service_key=scheduler_data.key,
@@ -465,12 +459,9 @@
             dynamic_sidecar_network_name=scheduler_data.dynamic_sidecar_network_name,
             swarm_network_name=scheduler_data.dynamic_sidecar.swarm_network_name,
             service_resources=scheduler_data.service_resources,
-<<<<<<< HEAD
             has_quota_support=has_quota_support,
-=======
             simcore_service_labels=simcore_service_labels,
             allow_internet_access=allow_internet_access,
->>>>>>> 51c9bd02
         )
         logger.debug(
             "Starting containers %s with compose-specs:\n%s",
