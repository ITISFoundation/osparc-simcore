--- conflicted
+++ resolved
@@ -12,17 +12,8 @@
     SchedulerData,
     ServiceState,
 )
-<<<<<<< HEAD
-from ...api_client import DynamicSidecarClient, get_dynamic_sidecar_client
+from ...api_client import SidecarsClient, get_sidecars_client
 from ...docker_api import get_dynamic_sidecar_state, get_dynamic_sidecars_to_observe
-=======
-from ...api_client import SidecarsClient, get_sidecars_client
-from ...docker_api import (
-    get_dynamic_sidecar_state,
-    get_dynamic_sidecars_to_observe,
-    remove_pending_volume_removal_services,
-)
->>>>>>> c90c81fa
 from ...docker_states import extract_containers_minimum_statuses
 from ...errors import DockerServiceNotFoundError
 from ._events_utils import service_push_outputs
