# pylint: disable=relative-beyond-top-level

import json
import logging
from collections import deque
from typing import Any, Deque, Final

from fastapi import FastAPI
from models_library.projects_networks import ProjectsNetworks
from models_library.projects_nodes import NodeID
from models_library.projects_nodes_io import NodeIDStr
from models_library.rabbitmq_messages import InstrumentationRabbitMessage
from models_library.service_settings_labels import SimcoreServiceLabels
from models_library.services import ServiceKeyVersion
from models_library.sidecar_volumes import VolumeCategory, VolumeStatus
from servicelib.fastapi.long_running_tasks.client import (
    ProgressCallback,
    TaskClientResultError,
)
from servicelib.fastapi.long_running_tasks.server import TaskProgress
from servicelib.logging_utils import log_context
from servicelib.rabbitmq import RabbitMQClient
from servicelib.utils import logged_gather
from simcore_postgres_database.models.comp_tasks import NodeClass
from tenacity import TryAgain
from tenacity._asyncio import AsyncRetrying
from tenacity.before_sleep import before_sleep_log
from tenacity.stop import stop_after_delay
from tenacity.wait import wait_fixed

from .....core.errors import NodeRightsAcquireError
from .....core.settings import AppSettings, DynamicSidecarSettings
from .....models.schemas.dynamic_services.scheduler import (
    DockerContainerInspect,
    DockerStatus,
    SchedulerData,
)
from .....utils.db import get_repository
from ....db.repositories.projects import ProjectsRepository
from ....db.repositories.projects_networks import ProjectsNetworksRepository
from ....director_v0 import DirectorV0Client
from ....node_rights import (
    NodeRightsManager,
    ResourceName,
    node_resource_limits_enabled,
)
from ...api_client import (
    BaseClientHTTPError,
    DynamicSidecarClient,
    get_dynamic_sidecar_client,
    get_dynamic_sidecar_service_health,
    remove_dynamic_sidecar_client,
)
from ...docker_api import (
    get_projects_networks_containers,
    remove_dynamic_sidecar_network,
    remove_dynamic_sidecar_stack,
    try_to_remove_network,
)
from ...errors import EntrypointContainerNotFoundError
from ...volume_removal import remove_volumes_from_node
from ...volumes import DY_SIDECAR_SHARED_STORE_PATH, DynamicSidecarVolumesPathsResolver

logger = logging.getLogger(__name__)


# Used to ensure no more that X services per node pull or push data
# Locking is applied when:
# - study is being opened (state and outputs are pulled)
# - study is being closed (state and outputs are saved)
RESOURCE_STATE_AND_INPUTS: Final[ResourceName] = "state_and_inputs"


def get_director_v0_client(app: FastAPI) -> DirectorV0Client:
    client = DirectorV0Client.instance(app)
    return client


def parse_containers_inspect(
    containers_inspect: dict[str, Any] | None
) -> list[DockerContainerInspect]:
    results: Deque[DockerContainerInspect] = deque()

    if containers_inspect is None:
        return []

    for container_id in containers_inspect:
        container_inspect_data = containers_inspect[container_id]
        results.append(DockerContainerInspect.from_container(container_inspect_data))
    return list(results)


def are_all_user_services_containers_running(
    containers_inspect: list[DockerContainerInspect],
) -> bool:
    return len(containers_inspect) > 0 and all(
        x.status == DockerStatus.running for x in containers_inspect
    )


def _get_scheduler_data(app: FastAPI, node_uuid: NodeID) -> SchedulerData:
    dynamic_sidecars_scheduler: "DynamicSidecarsScheduler" = (  # type: ignore
        app.state.dynamic_sidecar_scheduler
    )
    # pylint: disable=protected-access
    scheduler_data: SchedulerData = (
        dynamic_sidecars_scheduler._scheduler.get_scheduler_data(node_uuid)
    )
    return scheduler_data


async def service_remove_containers(
    app: FastAPI,
    node_uuid: NodeID,
    dynamic_sidecar_client: DynamicSidecarClient,
    progress_callback: ProgressCallback | None = None,
) -> None:
    scheduler_data: SchedulerData = _get_scheduler_data(app, node_uuid)

    try:
        await dynamic_sidecar_client.stop_service(
            scheduler_data.endpoint, progress_callback=progress_callback
        )
    except (BaseClientHTTPError, TaskClientResultError) as e:
        logger.warning(
            (
                "Could not remove service containers for "
                "%s\n%s. Will continue to save the data from the service!"
            ),
            scheduler_data.service_name,
            f"{e}",
        )


async def service_save_state(
    app: FastAPI,
    node_uuid: NodeID,
    dynamic_sidecar_client: DynamicSidecarClient,
    progress_callback: ProgressCallback | None = None,
) -> None:
    scheduler_data: SchedulerData = _get_scheduler_data(app, node_uuid)
    await dynamic_sidecar_client.save_service_state(
        scheduler_data.endpoint, progress_callback=progress_callback
    )
    await dynamic_sidecar_client.update_volume_state(
        scheduler_data.endpoint,
        volume_category=VolumeCategory.STATES,
        volume_status=VolumeStatus.CONTENT_WAS_SAVED,
    )


async def service_push_outputs(
    app: FastAPI,
    node_uuid: NodeID,
    dynamic_sidecar_client: DynamicSidecarClient,
    progress_callback: ProgressCallback | None = None,
) -> None:
    scheduler_data: SchedulerData = _get_scheduler_data(app, node_uuid)
    await dynamic_sidecar_client.push_service_output_ports(
        scheduler_data.endpoint, progress_callback=progress_callback
    )
    await dynamic_sidecar_client.update_volume_state(
        scheduler_data.endpoint,
        volume_category=VolumeCategory.OUTPUTS,
        volume_status=VolumeStatus.CONTENT_WAS_SAVED,
    )


async def service_remove_sidecar_proxy_docker_networks_and_volumes(
    task_progress: TaskProgress,
    app: FastAPI,
    node_uuid: NodeID,
    dynamic_sidecar_settings: DynamicSidecarSettings,
    set_were_state_and_outputs_saved: bool | None = None,
) -> None:
    scheduler_data: SchedulerData = _get_scheduler_data(app, node_uuid)

    if set_were_state_and_outputs_saved is not None:
        scheduler_data.dynamic_sidecar.were_state_and_outputs_saved = True

    # remove the 2 services
    task_progress.update(message="removing dynamic sidecar stack", percent=0.1)
    await remove_dynamic_sidecar_stack(
        node_uuid=scheduler_data.node_uuid,
        dynamic_sidecar_settings=dynamic_sidecar_settings,
    )
    # remove network
    task_progress.update(message="removing network", percent=0.2)
    await remove_dynamic_sidecar_network(scheduler_data.dynamic_sidecar_network_name)

    if scheduler_data.dynamic_sidecar.were_state_and_outputs_saved:
        if scheduler_data.dynamic_sidecar.docker_node_id is None:
            logger.warning(
                "Skipped volume removal for %s, since a docker_node_id was not found.",
                scheduler_data.node_uuid,
            )
        else:
            # Remove all dy-sidecar associated volumes from node
            task_progress.update(message="removing volumes", percent=0.3)
            unique_volume_names = [
                DynamicSidecarVolumesPathsResolver.source(
                    path=volume_path,
                    node_uuid=scheduler_data.node_uuid,
                    run_id=scheduler_data.run_id,
                )
                for volume_path in [
                    DY_SIDECAR_SHARED_STORE_PATH,
                    scheduler_data.paths_mapping.inputs_path,
                    scheduler_data.paths_mapping.outputs_path,
                ]
                + scheduler_data.paths_mapping.state_paths
            ]
<<<<<<< HEAD
            rabbitmq_client: RabbitMQClient = app.state.rabbitmq_client
            await remove_volumes_from_node(
                rabbitmq_client=rabbitmq_client,
                volume_names=unique_volume_names,
                docker_node_id=scheduler_data.dynamic_sidecar.docker_node_id,
                swarm_stack_name=dynamic_sidecar_settings.SWARM_STACK_NAME,
                volume_remove_timeout_s=dynamic_sidecar_settings.DYNAMIC_SIDECAR_VOLUME_REMOVE_TIMEOUT_S,
                connection_error_timeout_s=dynamic_sidecar_settings.DYNAMIC_SIDECAR_RABBITMQ_CONNECTION_ERROR_TIMEOUT_S,
            )
=======
            with log_context(
                logger, logging.DEBUG, f"removing volumes via service for {node_uuid}"
            ):
                await remove_volumes_from_node(
                    dynamic_sidecar_settings=dynamic_sidecar_settings,
                    volume_names=unique_volume_names,
                    docker_node_id=scheduler_data.dynamic_sidecar.docker_node_id,
                    user_id=scheduler_data.user_id,
                    project_id=scheduler_data.project_id,
                    node_uuid=scheduler_data.node_uuid,
                )
>>>>>>> 2835ea61

    logger.debug(
        "Removed dynamic-sidecar services and crated container for '%s'",
        scheduler_data.service_name,
    )

    task_progress.update(message="removing project networks", percent=0.8)
    used_projects_networks = await get_projects_networks_containers(
        project_id=scheduler_data.project_id
    )
    await logged_gather(
        *[
            try_to_remove_network(network_name)
            for network_name, container_count in used_projects_networks.items()
            if container_count == 0
        ]
    )

    # pylint: disable=protected-access
    scheduler_data.dynamic_sidecar.service_removal_state.mark_removed()
    await app.state.dynamic_sidecar_scheduler._scheduler.remove_service_from_observation(
        scheduler_data.node_uuid
    )
    task_progress.update(message="finished removing resources", percent=1)


async def attempt_pod_removal_and_data_saving(
    app: FastAPI, scheduler_data: SchedulerData
) -> None:
    # invoke container cleanup at this point
    app_settings: AppSettings = app.state.settings
    dynamic_sidecar_settings: DynamicSidecarSettings = (
        app_settings.DYNAMIC_SERVICES.DYNAMIC_SIDECAR
    )

    async def _remove_containers_save_state_and_outputs() -> None:
        dynamic_sidecar_client: DynamicSidecarClient = get_dynamic_sidecar_client(
            app, scheduler_data.node_uuid
        )

        await service_remove_containers(
            app, scheduler_data.node_uuid, dynamic_sidecar_client
        )

        # only try to save the status if :
        # - it is requested to save the state
        # - the dynamic-sidecar has finished booting correctly

        can_really_save: bool = False
        if scheduler_data.dynamic_sidecar.service_removal_state.can_save:
            # if node is not present in the workbench it makes no sense
            # to try and save the data, nodeports will raise errors
            # and sidecar will hang

            projects_repository: ProjectsRepository = get_repository(
                app, ProjectsRepository
            )

            can_really_save = await projects_repository.is_node_present_in_workbench(
                project_id=scheduler_data.project_id, node_uuid=scheduler_data.node_uuid
            )

        if can_really_save and scheduler_data.dynamic_sidecar.were_containers_created:
            logger.info("Calling into dynamic-sidecar to save: state and output ports")
            try:
                tasks = [
                    service_push_outputs(
                        app, scheduler_data.node_uuid, dynamic_sidecar_client
                    )
                ]

                # When enabled no longer uploads state via nodeports
                # It uses rclone mounted volumes for this task.
                if not app_settings.DIRECTOR_V2_DEV_FEATURE_R_CLONE_MOUNTS_ENABLED:
                    tasks.append(
                        service_save_state(
                            app, scheduler_data.node_uuid, dynamic_sidecar_client
                        )
                    )

                await logged_gather(*tasks, max_concurrency=2)
                scheduler_data.dynamic_sidecar.were_state_and_outputs_saved = True

                logger.info("dynamic-sidecar saved: state and output ports")
            except (BaseClientHTTPError, TaskClientResultError) as e:
                logger.error(
                    (
                        "Could not contact dynamic-sidecar to save service "
                        "state or output ports %s\n%s"
                    ),
                    scheduler_data.service_name,
                    f"{e}",
                )
                # ensure dynamic-sidecar does not get removed
                # user data can be manually saved and manual
                # cleanup of the dynamic-sidecar is required

                scheduler_data.dynamic_sidecar.wait_for_manual_intervention_after_error = (
                    True
                )
                raise e

    if node_resource_limits_enabled(app):
        node_rights_manager = await NodeRightsManager.instance(app)
        assert scheduler_data.dynamic_sidecar.docker_node_id  # nosec
        try:
            async with node_rights_manager.acquire(
                scheduler_data.dynamic_sidecar.docker_node_id,
                resource_name=RESOURCE_STATE_AND_INPUTS,
            ):
                await _remove_containers_save_state_and_outputs()
        except NodeRightsAcquireError:
            # Next observation cycle, the service will try again
            logger.debug(
                "Skip saving service state for %s. Docker node %s is busy. Will try later.",
                scheduler_data.node_uuid,
                scheduler_data.dynamic_sidecar.docker_node_id,
            )
            return
    else:
        await _remove_containers_save_state_and_outputs()

    await service_remove_sidecar_proxy_docker_networks_and_volumes(
        TaskProgress.create(), app, scheduler_data.node_uuid, dynamic_sidecar_settings
    )

    # remove sidecar's api client
    remove_dynamic_sidecar_client(app, scheduler_data.node_uuid)

    # instrumentation
    message = InstrumentationRabbitMessage(
        metrics="service_stopped",
        user_id=scheduler_data.user_id,
        project_id=scheduler_data.project_id,
        node_id=scheduler_data.node_uuid,
        service_uuid=scheduler_data.node_uuid,
        service_type=NodeClass.INTERACTIVE.value,
        service_key=scheduler_data.key,
        service_tag=scheduler_data.version,
        simcore_user_agent=scheduler_data.request_simcore_user_agent,
    )
    rabbitmq_client: RabbitMQClient = app.state.rabbitmq_client
    await rabbitmq_client.publish(message.channel_name, message)


async def attach_project_networks(app: FastAPI, scheduler_data: SchedulerData) -> None:
    logger.debug("Attaching project networks for %s", scheduler_data.service_name)

    dynamic_sidecar_client = get_dynamic_sidecar_client(app, scheduler_data.node_uuid)
    dynamic_sidecar_endpoint = scheduler_data.endpoint

    projects_networks_repository: ProjectsNetworksRepository = get_repository(
        app, ProjectsNetworksRepository
    )

    projects_networks: ProjectsNetworks = (
        await projects_networks_repository.get_projects_networks(
            project_id=scheduler_data.project_id
        )
    )
    for (
        network_name,
        container_aliases,
    ) in projects_networks.networks_with_aliases.items():
        network_alias = container_aliases.get(NodeIDStr(scheduler_data.node_uuid))
        if network_alias is not None:
            await dynamic_sidecar_client.attach_service_containers_to_project_network(
                dynamic_sidecar_endpoint=dynamic_sidecar_endpoint,
                dynamic_sidecar_network_name=scheduler_data.dynamic_sidecar_network_name,
                project_network=network_name,
                project_id=scheduler_data.project_id,
                network_alias=network_alias,
            )

    scheduler_data.dynamic_sidecar.is_project_network_attached = True


async def wait_for_sidecar_api(app: FastAPI, scheduler_data: SchedulerData) -> None:
    dynamic_sidecar_settings: DynamicSidecarSettings = (
        app.state.settings.DYNAMIC_SERVICES.DYNAMIC_SIDECAR
    )

    async for attempt in AsyncRetrying(
        stop=stop_after_delay(
            dynamic_sidecar_settings.DYNAMIC_SIDECAR_STARTUP_TIMEOUT_S
        ),
        wait=wait_fixed(1),
        retry_error_cls=EntrypointContainerNotFoundError,
        before_sleep=before_sleep_log(logger, logging.DEBUG),
    ):
        with attempt:
            if not await get_dynamic_sidecar_service_health(
                app, scheduler_data, with_retry=False
            ):
                raise TryAgain()
            scheduler_data.dynamic_sidecar.is_healthy = True


async def prepare_services_environment(
    app: FastAPI, scheduler_data: SchedulerData
) -> None:
    app_settings: AppSettings = app.state.settings
    dynamic_sidecar_client = get_dynamic_sidecar_client(app, scheduler_data.node_uuid)
    dynamic_sidecar_endpoint = scheduler_data.endpoint

    # Before starting, update the volume states. It is not always
    # required to save the data from these volumes, eg: when services
    # are opened in read only mode.
    volume_status: VolumeStatus = (
        VolumeStatus.CONTENT_NEEDS_TO_BE_SAVED
        if scheduler_data.dynamic_sidecar.service_removal_state.can_save
        else VolumeStatus.CONTENT_NO_SAVE_REQUIRED
    )
    await logged_gather(
        *(
            dynamic_sidecar_client.update_volume_state(
                scheduler_data.endpoint,
                volume_category=VolumeCategory.STATES,
                volume_status=volume_status,
            ),
            dynamic_sidecar_client.update_volume_state(
                scheduler_data.endpoint,
                volume_category=VolumeCategory.OUTPUTS,
                volume_status=volume_status,
            ),
        )
    )

    async def _pull_outputs_and_state():
        tasks = [
            dynamic_sidecar_client.pull_service_output_ports(dynamic_sidecar_endpoint)
        ]
        # When enabled no longer downloads state via nodeports
        # S3 is used to store state paths
        if not app_settings.DIRECTOR_V2_DEV_FEATURE_R_CLONE_MOUNTS_ENABLED:
            tasks.append(
                dynamic_sidecar_client.restore_service_state(dynamic_sidecar_endpoint)
            )

        await logged_gather(*tasks, max_concurrency=2)

        # inside this directory create the missing dirs, fetch those form the labels
        director_v0_client: DirectorV0Client = get_director_v0_client(app)
        simcore_service_labels: SimcoreServiceLabels = (
            await director_v0_client.get_service_labels(
                service=ServiceKeyVersion(
                    key=scheduler_data.key, version=scheduler_data.version
                )
            )
        )
        service_outputs_labels = json.loads(
            simcore_service_labels.dict().get("io.simcore.outputs", "{}")
        ).get("outputs", {})
        logger.debug(
            "Creating dirs from service outputs labels: %s",
            service_outputs_labels,
        )
        await dynamic_sidecar_client.service_outputs_create_dirs(
            dynamic_sidecar_endpoint, service_outputs_labels
        )

        scheduler_data.dynamic_sidecar.is_service_environment_ready = True

    if node_resource_limits_enabled(app):
        node_rights_manager = await NodeRightsManager.instance(app)
        assert scheduler_data.dynamic_sidecar.docker_node_id  # nosec
        try:
            async with node_rights_manager.acquire(
                scheduler_data.dynamic_sidecar.docker_node_id,
                resource_name=RESOURCE_STATE_AND_INPUTS,
            ):
                await _pull_outputs_and_state()
        except NodeRightsAcquireError:
            # Next observation cycle, the service will try again
            logger.debug(
                "Skip saving service state for %s. Docker node %s is busy. Will try later.",
                scheduler_data.node_uuid,
                scheduler_data.dynamic_sidecar.docker_node_id,
            )
            return
    else:
        await _pull_outputs_and_state()<|MERGE_RESOLUTION|>--- conflicted
+++ resolved
@@ -18,7 +18,6 @@
     TaskClientResultError,
 )
 from servicelib.fastapi.long_running_tasks.server import TaskProgress
-from servicelib.logging_utils import log_context
 from servicelib.rabbitmq import RabbitMQClient
 from servicelib.utils import logged_gather
 from simcore_postgres_database.models.comp_tasks import NodeClass
@@ -210,7 +209,6 @@
                 ]
                 + scheduler_data.paths_mapping.state_paths
             ]
-<<<<<<< HEAD
             rabbitmq_client: RabbitMQClient = app.state.rabbitmq_client
             await remove_volumes_from_node(
                 rabbitmq_client=rabbitmq_client,
@@ -220,19 +218,6 @@
                 volume_remove_timeout_s=dynamic_sidecar_settings.DYNAMIC_SIDECAR_VOLUME_REMOVE_TIMEOUT_S,
                 connection_error_timeout_s=dynamic_sidecar_settings.DYNAMIC_SIDECAR_RABBITMQ_CONNECTION_ERROR_TIMEOUT_S,
             )
-=======
-            with log_context(
-                logger, logging.DEBUG, f"removing volumes via service for {node_uuid}"
-            ):
-                await remove_volumes_from_node(
-                    dynamic_sidecar_settings=dynamic_sidecar_settings,
-                    volume_names=unique_volume_names,
-                    docker_node_id=scheduler_data.dynamic_sidecar.docker_node_id,
-                    user_id=scheduler_data.user_id,
-                    project_id=scheduler_data.project_id,
-                    node_uuid=scheduler_data.node_uuid,
-                )
->>>>>>> 2835ea61
 
     logger.debug(
         "Removed dynamic-sidecar services and crated container for '%s'",
