--- conflicted
+++ resolved
@@ -27,14 +27,10 @@
 from tenacity.stop import stop_after_delay
 from tenacity.wait import wait_fixed
 
-<<<<<<< HEAD
-from .....core.settings import AppSettings, DynamicSidecarSettings
-=======
 from .....core.dynamic_services_settings.scheduler import (
     DynamicServicesSchedulerSettings,
 )
 from .....core.settings import AppSettings
->>>>>>> 5035fe5c
 from .....models.dynamic_services_scheduler import (
     DockerContainerInspect,
     DockerStatus,
@@ -62,11 +58,7 @@
 from ...errors import EntrypointContainerNotFoundError
 from ...volumes import DY_SIDECAR_SHARED_STORE_PATH, DynamicSidecarVolumesPathsResolver
 
-<<<<<<< HEAD
-logger = logging.getLogger(__name__)
-=======
 _logger = logging.getLogger(__name__)
->>>>>>> 5035fe5c
 
 
 def get_director_v0_client(app: FastAPI) -> DirectorV0Client:
@@ -76,11 +68,6 @@
 def parse_containers_inspect(
     containers_inspect: dict[str, Any] | None
 ) -> list[DockerContainerInspect]:
-<<<<<<< HEAD
-    results: list[DockerContainerInspect] = []
-
-=======
->>>>>>> 5035fe5c
     if containers_inspect is None:
         return []
 
@@ -103,17 +90,11 @@
         app.state.dynamic_sidecar_scheduler
     )
     # pylint: disable=protected-access
-<<<<<<< HEAD
     scheduler_data: (
         SchedulerData
-    ) = dynamic_sidecars_scheduler._scheduler.get_scheduler_data(node_uuid)
-=======
-    scheduler_data: SchedulerData = (
-        dynamic_sidecars_scheduler._scheduler.get_scheduler_data(  # noqa: SLF001
-            node_uuid
-        )
-    )
->>>>>>> 5035fe5c
+    ) = dynamic_sidecars_scheduler._scheduler.get_scheduler_data(  # noqa: SLF001
+        node_uuid
+    )
     return scheduler_data
 
 
@@ -250,11 +231,7 @@
     # pylint: disable=protected-access
     scheduler_data.dynamic_sidecar.service_removal_state.mark_removed()
     await (
-<<<<<<< HEAD
-        app.state.dynamic_sidecar_scheduler._scheduler.remove_service_from_observation(
-=======
         app.state.dynamic_sidecar_scheduler._scheduler.remove_service_from_observation(  # noqa: SLF001
->>>>>>> 5035fe5c
             scheduler_data.node_uuid
         )
     )
@@ -266,15 +243,9 @@
 ) -> None:
     # invoke container cleanup at this point
     app_settings: AppSettings = app.state.settings
-<<<<<<< HEAD
-    dynamic_sidecar_settings: (
-        DynamicSidecarSettings
-    ) = app_settings.DYNAMIC_SERVICES.DYNAMIC_SIDECAR
-=======
-    settings: DynamicServicesSchedulerSettings = (
-        app_settings.DYNAMIC_SERVICES.DYNAMIC_SCHEDULER
-    )
->>>>>>> 5035fe5c
+    settings: (
+        DynamicServicesSchedulerSettings
+    ) = app_settings.DYNAMIC_SERVICES.DYNAMIC_SCHEDULER
 
     sidecars_client: SidecarsClient = get_sidecars_client(app, scheduler_data.node_uuid)
 
@@ -299,11 +270,7 @@
         )
 
     if can_really_save and scheduler_data.dynamic_sidecar.were_containers_created:
-<<<<<<< HEAD
-        logger.info("Calling into dynamic-sidecar to save: state and output ports")
-=======
         _logger.info("Calling into dynamic-sidecar to save: state and output ports")
->>>>>>> 5035fe5c
         try:
             tasks = [
                 service_push_outputs(app, scheduler_data.node_uuid, sidecars_client)
@@ -319,15 +286,9 @@
             await logged_gather(*tasks, max_concurrency=2)
             scheduler_data.dynamic_sidecar.were_state_and_outputs_saved = True
 
-<<<<<<< HEAD
-            logger.info("dynamic-sidecar saved: state and output ports")
-        except (BaseClientHTTPError, TaskClientResultError) as e:
-            logger.error(  # noqa: TRY400
-=======
             _logger.info("dynamic-sidecar saved: state and output ports")
         except (BaseClientHTTPError, TaskClientResultError) as e:
             _logger.error(  # noqa: TRY400
->>>>>>> 5035fe5c
                 (
                     "Could not contact dynamic-sidecar to save service "
                     "state or output ports %s\n%s"
@@ -342,11 +303,7 @@
             scheduler_data.dynamic_sidecar.wait_for_manual_intervention_after_error = (
                 True
             )
-<<<<<<< HEAD
-            raise e
-=======
             raise
->>>>>>> 5035fe5c
 
     await service_remove_sidecar_proxy_docker_networks_and_volumes(
         TaskProgress.create(), app, scheduler_data.node_uuid, settings.SWARM_STACK_NAME
@@ -408,15 +365,9 @@
 
 
 async def wait_for_sidecar_api(app: FastAPI, scheduler_data: SchedulerData) -> None:
-<<<<<<< HEAD
-    dynamic_sidecar_settings: (
-        DynamicSidecarSettings
-    ) = app.state.settings.DYNAMIC_SERVICES.DYNAMIC_SIDECAR
-=======
-    dynamic_services_scheduler_settings: DynamicServicesSchedulerSettings = (
-        app.state.settings.DYNAMIC_SERVICES.DYNAMIC_SCHEDULER
-    )
->>>>>>> 5035fe5c
+    dynamic_services_scheduler_settings: (
+        DynamicServicesSchedulerSettings
+    ) = app.state.settings.DYNAMIC_SERVICES.DYNAMIC_SCHEDULER
 
     async for attempt in AsyncRetrying(
         stop=stop_after_delay(
@@ -474,29 +425,17 @@
 
     # inside this directory create the missing dirs, fetch those form the labels
     director_v0_client: DirectorV0Client = get_director_v0_client(app)
-<<<<<<< HEAD
     simcore_service_labels: (
         SimcoreServiceLabels
     ) = await director_v0_client.get_service_labels(
         service=ServiceKeyVersion(
             key=scheduler_data.key, version=scheduler_data.version
-=======
-    simcore_service_labels: SimcoreServiceLabels = (
-        await director_v0_client.get_service_labels(
-            service=ServiceKeyVersion(
-                key=scheduler_data.key, version=scheduler_data.version
-            )
->>>>>>> 5035fe5c
         )
     )
     service_outputs_labels = json.loads(
         simcore_service_labels.dict().get("io.simcore.outputs", "{}")
     ).get("outputs", {})
-<<<<<<< HEAD
-    logger.debug(
-=======
     _logger.debug(
->>>>>>> 5035fe5c
         "Creating dirs from service outputs labels: %s",
         service_outputs_labels,
     )
