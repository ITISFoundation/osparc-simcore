--- conflicted
+++ resolved
@@ -316,11 +316,7 @@
                 )
                 raise e
 
-<<<<<<< HEAD
-    if dynamic_sidecar_settings.DYNAMIC_SIDECAR_DOCKER_NODE_RESOURCE_LIMITS_ENABLED:
-=======
     if node_resource_limits_enabled(app):
->>>>>>> 7c49d05c
         node_rights_manager = await NodeRightsManager.instance(app)
         assert scheduler_data.dynamic_sidecar.docker_node_id  # nosec
         try:
@@ -485,11 +481,7 @@
 
         scheduler_data.dynamic_sidecar.is_service_environment_ready = True
 
-<<<<<<< HEAD
-    if dynamic_sidecar_settings.DYNAMIC_SIDECAR_DOCKER_NODE_RESOURCE_LIMITS_ENABLED:
-=======
     if node_resource_limits_enabled(app):
->>>>>>> 7c49d05c
         node_rights_manager = await NodeRightsManager.instance(app)
         assert scheduler_data.dynamic_sidecar.docker_node_id  # nosec
         try:
