import logging

from fastapi import FastAPI
from models_library.api_schemas_long_running_tasks.base import ProgressPercent
from models_library.projects import ProjectAtDB
from models_library.projects_nodes_io import NodeIDStr
from models_library.service_settings_labels import SimcoreServiceLabels
from models_library.services import ServiceKeyVersion, ServiceVersion
from models_library.services_creation import CreateServiceMetricsAdditionalParams
from pydantic import parse_obj_as
from servicelib.fastapi.long_running_tasks.client import TaskId
from tenacity import RetryError
from tenacity.asyncio import AsyncRetrying
from tenacity.before_sleep import before_sleep_log
from tenacity.stop import stop_after_delay
from tenacity.wait import wait_fixed

from .....core.dynamic_services_settings.scheduler import (
    DynamicServicesSchedulerSettings,
)
from .....models.dynamic_services_scheduler import SchedulerData
from .....modules.instrumentation import get_instrumentation, get_metrics_labels
from .....utils.db import get_repository
from ....db.repositories.groups_extra_properties import GroupsExtraPropertiesRepository
from ....db.repositories.projects import ProjectsRepository
from ....db.repositories.users import UsersRepository
from ....director_v0 import DirectorV0Client
from ...api_client import get_sidecars_client
from ...docker_compose_specs import assemble_spec
from ...errors import EntrypointContainerNotFoundError
from ._events_utils import get_director_v0_client

_logger = logging.getLogger(__name__)


async def submit_compose_sepc(app: FastAPI, scheduler_data: SchedulerData) -> None:
    _logger.debug(
        "Getting docker compose spec for service %s", scheduler_data.service_name
    )

    sidecars_client = await get_sidecars_client(app, scheduler_data.node_uuid)
    dynamic_sidecar_endpoint = scheduler_data.endpoint

    # check values have been set by previous step
    if (
        scheduler_data.dynamic_sidecar.dynamic_sidecar_id is None
        or scheduler_data.dynamic_sidecar.dynamic_sidecar_network_id is None
        or scheduler_data.dynamic_sidecar.swarm_network_id is None
        or scheduler_data.dynamic_sidecar.swarm_network_name is None
        or scheduler_data.proxy_admin_api_port is None
    ):
        msg = (
            "Did not expect None for any of the following: "
            f"{scheduler_data.dynamic_sidecar.dynamic_sidecar_id=} "
            f"{scheduler_data.dynamic_sidecar.dynamic_sidecar_network_id=} "
            f"{scheduler_data.dynamic_sidecar.swarm_network_id=} "
            f"{scheduler_data.dynamic_sidecar.swarm_network_name=} "
            f"{scheduler_data.proxy_admin_api_port=}"
        )
        raise ValueError(msg)

    # Starts dynamic SIDECAR -------------------------------------
    # creates a docker compose spec given the service key and tag
    # fetching project form DB and fetching user settings

    director_v0_client: DirectorV0Client = get_director_v0_client(app)
    simcore_service_labels: SimcoreServiceLabels = (
        await director_v0_client.get_service_labels(
            service=ServiceKeyVersion(
                key=scheduler_data.key, version=scheduler_data.version
            )
        )
    )

    groups_extra_properties = get_repository(app, GroupsExtraPropertiesRepository)
    assert scheduler_data.product_name is not None  # nosec
    allow_internet_access: bool = await groups_extra_properties.has_internet_access(
        user_id=scheduler_data.user_id, product_name=scheduler_data.product_name
    )

    dynamic_services_scheduler_settings: DynamicServicesSchedulerSettings = (
        app.state.settings.DYNAMIC_SERVICES.DYNAMIC_SCHEDULER
    )

    compose_spec: str = await assemble_spec(
        app=app,
        service_key=scheduler_data.key,
        service_version=scheduler_data.version,
        paths_mapping=scheduler_data.paths_mapping,
        compose_spec=scheduler_data.compose_spec,
        container_http_entry=scheduler_data.container_http_entry,
        dynamic_sidecar_network_name=scheduler_data.dynamic_sidecar_network_name,
        swarm_network_name=scheduler_data.dynamic_sidecar.swarm_network_name,
        service_resources=scheduler_data.service_resources,
        has_quota_support=dynamic_services_scheduler_settings.DYNAMIC_SIDECAR_ENABLE_VOLUME_LIMITS,
        simcore_service_labels=simcore_service_labels,
        allow_internet_access=allow_internet_access,
        product_name=scheduler_data.product_name,
        user_id=scheduler_data.user_id,
        project_id=scheduler_data.project_id,
        node_id=scheduler_data.node_uuid,
        simcore_user_agent=scheduler_data.request_simcore_user_agent,
        swarm_stack_name=dynamic_services_scheduler_settings.SWARM_STACK_NAME,
    )

    _logger.debug(
        "Submitting to %s it's compose-specs:\n%s",
        scheduler_data.service_name,
        compose_spec,
    )
    await sidecars_client.submit_docker_compose_spec(
        dynamic_sidecar_endpoint, compose_spec=compose_spec
    )
    scheduler_data.dynamic_sidecar.was_compose_spec_submitted = True


async def create_user_services(  # pylint: disable=too-many-statements
    app: FastAPI, scheduler_data: SchedulerData
) -> None:
    dynamic_services_scheduler_settings: DynamicServicesSchedulerSettings = (
        app.state.settings.DYNAMIC_SERVICES.DYNAMIC_SCHEDULER
    )
    sidecars_client = await get_sidecars_client(app, scheduler_data.node_uuid)
    dynamic_sidecar_endpoint = scheduler_data.endpoint

    _logger.debug("Starting containers %s", scheduler_data.service_name)

    async def progress_create_containers(
        message: str, percent: ProgressPercent | None, task_id: TaskId
    ) -> None:
        _logger.debug("%s: %.2f %s", task_id, percent, message)

    # data from project
    projects_repository = get_repository(app, ProjectsRepository)
    project: ProjectAtDB = await projects_repository.get_project(
        project_id=scheduler_data.project_id
    )
    project_name = project.name
    node_name = project.workbench[NodeIDStr(scheduler_data.node_uuid)].label

    # data from user
    users_repository = get_repository(app, UsersRepository)
    user_email = await users_repository.get_user_email(scheduler_data.user_id)

    # Billing info
    wallet_id = None
    wallet_name = None
    pricing_plan_id = None
    pricing_unit_id = None
    pricing_unit_cost_id = None
    if scheduler_data.wallet_info:
        wallet_id = scheduler_data.wallet_info.wallet_id
        wallet_name = scheduler_data.wallet_info.wallet_name
        assert scheduler_data.pricing_info  # nosec
        pricing_plan_id = scheduler_data.pricing_info.pricing_plan_id
        pricing_unit_id = scheduler_data.pricing_info.pricing_unit_id
        pricing_unit_cost_id = scheduler_data.pricing_info.pricing_unit_cost_id

    metrics_params = CreateServiceMetricsAdditionalParams(
        wallet_id=wallet_id,
        wallet_name=wallet_name,
        pricing_plan_id=pricing_plan_id,
        pricing_unit_id=pricing_unit_id,
        pricing_unit_cost_id=pricing_unit_cost_id,
        product_name=scheduler_data.product_name,
        simcore_user_agent=scheduler_data.request_simcore_user_agent,
        user_email=user_email,
        project_name=project_name,
        node_name=node_name,
        service_key=scheduler_data.key,
        service_version=parse_obj_as(ServiceVersion, scheduler_data.version),
        service_resources=scheduler_data.service_resources,
        service_additional_metadata={},
    )
    await sidecars_client.create_containers(
        dynamic_sidecar_endpoint,
        metrics_params,
        progress_create_containers,
    )

    # NOTE: when in READ ONLY mode disable the outputs watcher
    enable_outputs = scheduler_data.dynamic_sidecar.service_removal_state.can_save
    await sidecars_client.toggle_service_ports_io(
        dynamic_sidecar_endpoint, enable_outputs=enable_outputs, enable_inputs=True
    )

    # Starts PROXY -----------------------------------------------
    # The entrypoint container name was now computed
    # continue starting the proxy

    try:
        async for attempt in AsyncRetrying(
            stop=stop_after_delay(
                dynamic_services_scheduler_settings.DYNAMIC_SIDECAR_WAIT_FOR_CONTAINERS_TO_START
            ),
            wait=wait_fixed(1),
            before_sleep=before_sleep_log(_logger, logging.WARNING),
        ):
            with attempt:
                if scheduler_data.dynamic_sidecar.service_removal_state.was_removed:
                    # the service was removed while waiting for the operation to finish
                    _logger.warning(
                        "Stopping `get_entrypoint_container_name` operation. "
                        "Will no try to start the service."
                    )
                    return

                entrypoint_container = await sidecars_client.get_entrypoint_container_name(
                    dynamic_sidecar_endpoint=dynamic_sidecar_endpoint,
                    dynamic_sidecar_network_name=scheduler_data.dynamic_sidecar_network_name,
                )
                _logger.info(
                    "Fetched container entrypoint name %s", entrypoint_container
                )
    except RetryError as err:
        raise EntrypointContainerNotFoundError from err

    await sidecars_client.configure_proxy(
        proxy_endpoint=scheduler_data.get_proxy_endpoint,
        entrypoint_container_name=entrypoint_container,
        service_port=scheduler_data.service_port,
    )

    scheduler_data.dynamic_sidecar.were_containers_created = True

<<<<<<< HEAD
    # NOTE: user services are already in running state, meaning it is safe to pull inputs
    await sidecars_client.pull_service_input_ports(dynamic_sidecar_endpoint)
=======
    start_duration = (
        scheduler_data.dynamic_sidecar.instrumentation.elapsed_since_start_request()
    )
    assert start_duration is not None  # nosec
    get_instrumentation(app).dynamic_sidecar_metrics.start_time_duration.labels(
        **get_metrics_labels(scheduler_data)
    ).observe(start_duration)
>>>>>>> 502ac45d

    _logger.info("Internal state after creating user services %s", scheduler_data)<|MERGE_RESOLUTION|>--- conflicted
+++ resolved
@@ -223,10 +223,9 @@
 
     scheduler_data.dynamic_sidecar.were_containers_created = True
 
-<<<<<<< HEAD
     # NOTE: user services are already in running state, meaning it is safe to pull inputs
     await sidecars_client.pull_service_input_ports(dynamic_sidecar_endpoint)
-=======
+
     start_duration = (
         scheduler_data.dynamic_sidecar.instrumentation.elapsed_since_start_request()
     )
@@ -234,6 +233,5 @@
     get_instrumentation(app).dynamic_sidecar_metrics.start_time_duration.labels(
         **get_metrics_labels(scheduler_data)
     ).observe(start_duration)
->>>>>>> 502ac45d
 
     _logger.info("Internal state after creating user services %s", scheduler_data)