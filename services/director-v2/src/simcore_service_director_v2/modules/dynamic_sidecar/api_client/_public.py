--- conflicted
+++ resolved
@@ -48,11 +48,7 @@
     _logger.debug("%s: %.2f %s", task_id, percent, message)
 
 
-<<<<<<< HEAD
 class SidecarsClient:  # pylint: disable=too-many-public-methods
-=======
-class SidecarsClient:  # pylint:disable=too-many-public-methods
->>>>>>> f88569e5
     """
     API client used for talking with:
         - dynamic-sidecar
