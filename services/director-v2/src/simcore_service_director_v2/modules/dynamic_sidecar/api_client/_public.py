import logging
from collections import deque
from functools import cached_property
from typing import Any, Final, Optional

from fastapi import FastAPI, status
from httpx import AsyncClient
from models_library.projects import ProjectID
from models_library.projects_networks import DockerNetworkAlias
from pydantic import AnyHttpUrl, PositiveFloat
from servicelib.fastapi.long_running_tasks.client import (
    Client,
    ProgressCallback,
    ProgressMessage,
    ProgressPercent,
    TaskId,
    periodic_task_result,
)
from servicelib.utils import logged_gather
from simcore_service_director_v2.core.settings import DynamicSidecarSettings

from ....models.schemas.dynamic_services import SchedulerData
from ....modules.dynamic_sidecar.docker_api import get_or_create_networks_ids
from ....utils.logging_utils import log_decorator
from ..errors import EntrypointContainerNotFoundError
from ._errors import BaseClientHTTPError, UnexpectedStatusError
from ._thin import ThinDynamicSidecarClient

STATUS_POLL_INTERVAL: Final[PositiveFloat] = 1

logger = logging.getLogger(__name__)


async def _debug_progress_callback(
    message: ProgressMessage, percent: ProgressPercent, task_id: TaskId
) -> None:
    logger.debug("%s: %.2f %s", task_id, percent, message)


class DynamicSidecarClient:
    def __init__(self, app: FastAPI):
        self._app = app
<<<<<<< HEAD
        self.thin_client: ThinDynamicSidecarClient = ThinDynamicSidecarClient(app)
=======
        self._thin_client: ThinDynamicSidecarClient = ThinDynamicSidecarClient(app)

    @cached_property
    def _async_client(self) -> AsyncClient:
        return self._thin_client.client

    @cached_property
    def _dynamic_sidecar_settings(self) -> DynamicSidecarSettings:
        return self._app.state.settings.DYNAMIC_SERVICES.DYNAMIC_SIDECAR
>>>>>>> 3d54220f

    @cached_property
    def _async_client(self) -> AsyncClient:
        return self.thin_client._client  # pylint: disable=protected-access

    @cached_property
    def _dynamic_sidecar_settings(self) -> DynamicSidecarSettings:
        return self._app.state.settings.DYNAMIC_SERVICES.DYNAMIC_SIDECAR

    async def is_healthy(self, dynamic_sidecar_endpoint: AnyHttpUrl) -> bool:
        """returns True if service is UP and running else False"""
        try:
            # this request uses a very short timeout
            response = await self._thin_client.get_health(dynamic_sidecar_endpoint)
            return response.json()["is_healthy"]
        except BaseClientHTTPError:
            return False

    async def containers_inspect(
        self, dynamic_sidecar_endpoint: AnyHttpUrl
    ) -> dict[str, Any]:
        """
        returns dict containing docker inspect result form
        all dynamic-sidecar started containers
        """
        response = await self._thin_client.get_containers(
            dynamic_sidecar_endpoint, only_status=False
        )
        return response.json()

    @log_decorator(logger=logger)
    async def containers_docker_status(
        self, dynamic_sidecar_endpoint: AnyHttpUrl
    ) -> dict[str, dict[str, str]]:
        try:
            response = await self._thin_client.get_containers(
                dynamic_sidecar_endpoint, only_status=True
            )
            return response.json()
        except UnexpectedStatusError:
            return {}

    @log_decorator(logger=logger)
    async def service_disable_dir_watcher(
        self, dynamic_sidecar_endpoint: AnyHttpUrl
    ) -> None:
        await self._thin_client.patch_containers_directory_watcher(
            dynamic_sidecar_endpoint, is_enabled=False
        )

    @log_decorator(logger=logger)
    async def service_enable_dir_watcher(
        self, dynamic_sidecar_endpoint: AnyHttpUrl
    ) -> None:
        await self._thin_client.patch_containers_directory_watcher(
            dynamic_sidecar_endpoint, is_enabled=True
        )

    @log_decorator(logger=logger)
    async def service_outputs_create_dirs(
        self, dynamic_sidecar_endpoint: AnyHttpUrl, outputs_labels: dict[str, Any]
    ) -> None:
        await self._thin_client.post_containers_ports_outputs_dirs(
            dynamic_sidecar_endpoint, outputs_labels=outputs_labels
        )

    @log_decorator(logger=logger)
    async def get_entrypoint_container_name(
        self, dynamic_sidecar_endpoint: AnyHttpUrl, dynamic_sidecar_network_name: str
    ) -> str:
        """
        While this API raises EntrypointContainerNotFoundError
        it should be called again, because in the menwhile the containers
        might still be starting.
        """
        try:
            response = await self._thin_client.get_containers_name(
                dynamic_sidecar_endpoint,
                dynamic_sidecar_network_name=dynamic_sidecar_network_name,
            )
            return response.json()
        except UnexpectedStatusError as e:
            if e.response.status_code == status.HTTP_404_NOT_FOUND:
                raise EntrypointContainerNotFoundError() from e
            raise e

    async def _attach_container_to_network(
        self,
        dynamic_sidecar_endpoint: AnyHttpUrl,
        container_id: str,
        network_id: str,
        network_aliases: list[str],
    ) -> None:
        """attaches a container to a network if not already attached"""
        await self._thin_client.post_containers_networks_attach(
            dynamic_sidecar_endpoint,
            container_id=container_id,
            network_id=network_id,
            network_aliases=network_aliases,
        )

    async def _detach_container_from_network(
        self, dynamic_sidecar_endpoint: AnyHttpUrl, container_id: str, network_id: str
    ) -> None:
        """detaches a container from a network if not already detached"""
        await self._thin_client.post_containers_networks_detach(
            dynamic_sidecar_endpoint, container_id=container_id, network_id=network_id
        )

    async def attach_service_containers_to_project_network(
        self,
        dynamic_sidecar_endpoint: AnyHttpUrl,
        dynamic_sidecar_network_name: str,
        project_network: str,
        project_id: ProjectID,
        network_alias: DockerNetworkAlias,
    ) -> None:
        """All containers spawned by the dynamic-sidecar need to be attached to the project network"""
        try:
            containers_status = await self.containers_docker_status(
                dynamic_sidecar_endpoint=dynamic_sidecar_endpoint
            )
        except BaseClientHTTPError:
            # if no containers are found it is ok to skip the operations,
            # there are no containers to attach the network to
            return

        sorted_container_names = sorted(containers_status.keys())

        entrypoint_container_name = await self.get_entrypoint_container_name(
            dynamic_sidecar_endpoint=dynamic_sidecar_endpoint,
            dynamic_sidecar_network_name=dynamic_sidecar_network_name,
        )

        network_names_to_ids: dict[str, str] = await get_or_create_networks_ids(
            [project_network], project_id
        )
        network_id = network_names_to_ids[project_network]

        tasks = deque()

        for k, container_name in enumerate(sorted_container_names):
            # by default we attach `alias-0`, `alias-1`, etc...
            # to all containers
            aliases = [f"{network_alias}-{k}"]
            if container_name == entrypoint_container_name:
                # by definition the entrypoint container will be exposed as the `alias`
                aliases.append(network_alias)

            tasks.append(
                self._attach_container_to_network(
                    dynamic_sidecar_endpoint=dynamic_sidecar_endpoint,
                    container_id=container_name,
                    network_id=network_id,
                    network_aliases=aliases,
                )
            )

        await logged_gather(*tasks)

    async def detach_service_containers_from_project_network(
        self,
        dynamic_sidecar_endpoint: AnyHttpUrl,
        project_network: str,
        project_id: ProjectID,
    ) -> None:
        # the network needs to be detached from all started containers
        try:
            containers_status = await self.containers_docker_status(
                dynamic_sidecar_endpoint=dynamic_sidecar_endpoint
            )
        except BaseClientHTTPError:
            # if no containers are found it is ok to skip the operations,
            # there are no containers to detach the network from
            return

        network_names_to_ids: dict[str, str] = await get_or_create_networks_ids(
            [project_network], project_id
        )
        network_id = network_names_to_ids[project_network]

        await logged_gather(
            *[
                self._detach_container_from_network(
                    dynamic_sidecar_endpoint=dynamic_sidecar_endpoint,
                    container_id=container_name,
                    network_id=network_id,
                )
                for container_name in containers_status
            ]
        )

    def _get_client(self, dynamic_sidecar_endpoint: AnyHttpUrl) -> Client:
        return Client(
            app=self._app,
            async_client=self._async_client,
            base_url=dynamic_sidecar_endpoint,
        )

    async def _await_for_result(
        self,
        task_id: TaskId,
        dynamic_sidecar_endpoint: AnyHttpUrl,
        progress_callback: ProgressCallback,
        task_timeout: PositiveFloat,
    ) -> Optional[Any]:
        async with periodic_task_result(
            self._get_client(dynamic_sidecar_endpoint),
            task_id,
            task_timeout=task_timeout,
            progress_callback=progress_callback,
            status_poll_interval=STATUS_POLL_INTERVAL,
        ) as result:
            logger.debug("Task %s finished", task_id)
            return result

    async def create_containers(
        self,
        dynamic_sidecar_endpoint: AnyHttpUrl,
        compose_spec: str,
        progress_callback: ProgressCallback,
    ) -> None:
<<<<<<< HEAD
        response = await self.thin_client.post_containers_tasks(
=======
        response = await self._thin_client.post_containers_tasks(
>>>>>>> 3d54220f
            dynamic_sidecar_endpoint, compose_spec=compose_spec
        )
        task_id: TaskId = response.json()

        await self._await_for_result(
            task_id,
            dynamic_sidecar_endpoint,
            progress_callback,
            self._dynamic_sidecar_settings.DYNAMIC_SIDECAR_WAIT_FOR_CONTAINERS_TO_START,
        )

<<<<<<< HEAD
    async def remove_containers(self, dynamic_sidecar_endpoint: AnyHttpUrl) -> None:
        response = await self.thin_client.post_containers_tasks_down(
=======
    async def stop_service(self, dynamic_sidecar_endpoint: AnyHttpUrl) -> None:
        response = await self._thin_client.post_containers_tasks_down(
>>>>>>> 3d54220f
            dynamic_sidecar_endpoint
        )
        task_id: TaskId = response.json()

        await self._await_for_result(
            task_id,
            dynamic_sidecar_endpoint,
            _debug_progress_callback,
            self._dynamic_sidecar_settings.DYNAMIC_SIDECAR_WAIT_FOR_SERVICE_TO_STOP,
        )

<<<<<<< HEAD
    async def state_restore(self, dynamic_sidecar_endpoint: AnyHttpUrl) -> None:
        response = await self.thin_client.post_containers_tasks_state_restore(
=======
    async def restore_service_state(self, dynamic_sidecar_endpoint: AnyHttpUrl) -> None:
        response = await self._thin_client.post_containers_tasks_state_restore(
>>>>>>> 3d54220f
            dynamic_sidecar_endpoint
        )
        task_id: TaskId = response.json()

        await self._await_for_result(
            task_id,
            dynamic_sidecar_endpoint,
            _debug_progress_callback,
            self._dynamic_sidecar_settings.DYNAMIC_SIDECAR_API_SAVE_RESTORE_STATE_TIMEOUT,
        )

<<<<<<< HEAD
    async def state_save(self, dynamic_sidecar_endpoint: AnyHttpUrl) -> None:
        response = await self.thin_client.post_containers_tasks_state_save(
=======
    async def save_service_state(self, dynamic_sidecar_endpoint: AnyHttpUrl) -> None:
        response = await self._thin_client.post_containers_tasks_state_save(
>>>>>>> 3d54220f
            dynamic_sidecar_endpoint
        )
        task_id: TaskId = response.json()

        await self._await_for_result(
            task_id,
            dynamic_sidecar_endpoint,
            _debug_progress_callback,
            self._dynamic_sidecar_settings.DYNAMIC_SIDECAR_API_SAVE_RESTORE_STATE_TIMEOUT,
        )

<<<<<<< HEAD
    async def ports_inputs_pull(
=======
    async def pull_service_input_ports(
>>>>>>> 3d54220f
        self,
        dynamic_sidecar_endpoint: AnyHttpUrl,
        port_keys: Optional[list[str]] = None,
    ) -> int:
<<<<<<< HEAD
        response = await self.thin_client.post_containers_tasks_ports_inputs_pull(
=======
        response = await self._thin_client.post_containers_tasks_ports_inputs_pull(
>>>>>>> 3d54220f
            dynamic_sidecar_endpoint, port_keys
        )
        task_id: TaskId = response.json()

        transferred_bytes = await self._await_for_result(
            task_id,
            dynamic_sidecar_endpoint,
            _debug_progress_callback,
            self._dynamic_sidecar_settings.DYNAMIC_SIDECAR_API_SAVE_RESTORE_STATE_TIMEOUT,
        )
        assert transferred_bytes  # nosec
        return transferred_bytes

<<<<<<< HEAD
    async def ports_outputs_pull(
=======
    async def pull_service_output_ports(
>>>>>>> 3d54220f
        self,
        dynamic_sidecar_endpoint: AnyHttpUrl,
        port_keys: Optional[list[str]] = None,
    ) -> None:
<<<<<<< HEAD
        response = await self.thin_client.post_containers_tasks_ports_outputs_pull(
=======
        response = await self._thin_client.post_containers_tasks_ports_outputs_pull(
>>>>>>> 3d54220f
            dynamic_sidecar_endpoint, port_keys
        )
        task_id: TaskId = response.json()

        await self._await_for_result(
            task_id,
            dynamic_sidecar_endpoint,
            _debug_progress_callback,
            self._dynamic_sidecar_settings.DYNAMIC_SIDECAR_API_SAVE_RESTORE_STATE_TIMEOUT,
        )

<<<<<<< HEAD
    async def ports_outputs_push(
=======
    async def push_service_output_ports(
>>>>>>> 3d54220f
        self,
        dynamic_sidecar_endpoint: AnyHttpUrl,
        port_keys: Optional[list[str]] = None,
    ) -> None:
<<<<<<< HEAD
        response = await self.thin_client.post_containers_tasks_ports_outputs_push(
=======
        response = await self._thin_client.post_containers_tasks_ports_outputs_push(
>>>>>>> 3d54220f
            dynamic_sidecar_endpoint, port_keys
        )
        task_id: TaskId = response.json()

        await self._await_for_result(
            task_id,
            dynamic_sidecar_endpoint,
            _debug_progress_callback,
            self._dynamic_sidecar_settings.DYNAMIC_SIDECAR_API_SAVE_RESTORE_STATE_TIMEOUT,
        )

    async def containers_restart(self, dynamic_sidecar_endpoint: AnyHttpUrl) -> None:
<<<<<<< HEAD
        response = await self.thin_client.post_containers_tasks_restart(
=======
        response = await self._thin_client.post_containers_tasks_restart(
>>>>>>> 3d54220f
            dynamic_sidecar_endpoint
        )
        task_id: TaskId = response.json()

        await self._await_for_result(
            task_id,
            dynamic_sidecar_endpoint,
            _debug_progress_callback,
            self._dynamic_sidecar_settings.DYNAMIC_SIDECAR_API_RESTART_CONTAINERS_TIMEOUT,
        )


async def setup(app: FastAPI) -> None:
    logger.debug("dynamic-sidecar api client setup")
    app.state.dynamic_sidecar_api_client = DynamicSidecarClient(app)


async def shutdown(app: FastAPI) -> None:
    logger.debug("dynamic-sidecar api client closing...")
    client: Optional[DynamicSidecarClient]
    if client := app.state.dynamic_sidecar_api_client:
        await client._thin_client.close()  # pylint: disable=protected-access


def get_dynamic_sidecar_client(app: FastAPI) -> DynamicSidecarClient:
    assert app.state.dynamic_sidecar_api_client  # nosec
    return app.state.dynamic_sidecar_api_client


async def get_dynamic_sidecar_service_health(
    app: FastAPI, scheduler_data: SchedulerData
) -> None:
    api_client = get_dynamic_sidecar_client(app)
    service_endpoint = scheduler_data.dynamic_sidecar.endpoint

    # update service health
    is_healthy = await api_client.is_healthy(service_endpoint)
    scheduler_data.dynamic_sidecar.is_available = is_healthy<|MERGE_RESOLUTION|>--- conflicted
+++ resolved
@@ -40,23 +40,11 @@
 class DynamicSidecarClient:
     def __init__(self, app: FastAPI):
         self._app = app
-<<<<<<< HEAD
-        self.thin_client: ThinDynamicSidecarClient = ThinDynamicSidecarClient(app)
-=======
         self._thin_client: ThinDynamicSidecarClient = ThinDynamicSidecarClient(app)
 
     @cached_property
     def _async_client(self) -> AsyncClient:
         return self._thin_client.client
-
-    @cached_property
-    def _dynamic_sidecar_settings(self) -> DynamicSidecarSettings:
-        return self._app.state.settings.DYNAMIC_SERVICES.DYNAMIC_SIDECAR
->>>>>>> 3d54220f
-
-    @cached_property
-    def _async_client(self) -> AsyncClient:
-        return self.thin_client._client  # pylint: disable=protected-access
 
     @cached_property
     def _dynamic_sidecar_settings(self) -> DynamicSidecarSettings:
@@ -275,11 +263,7 @@
         compose_spec: str,
         progress_callback: ProgressCallback,
     ) -> None:
-<<<<<<< HEAD
-        response = await self.thin_client.post_containers_tasks(
-=======
         response = await self._thin_client.post_containers_tasks(
->>>>>>> 3d54220f
             dynamic_sidecar_endpoint, compose_spec=compose_spec
         )
         task_id: TaskId = response.json()
@@ -291,13 +275,8 @@
             self._dynamic_sidecar_settings.DYNAMIC_SIDECAR_WAIT_FOR_CONTAINERS_TO_START,
         )
 
-<<<<<<< HEAD
-    async def remove_containers(self, dynamic_sidecar_endpoint: AnyHttpUrl) -> None:
-        response = await self.thin_client.post_containers_tasks_down(
-=======
     async def stop_service(self, dynamic_sidecar_endpoint: AnyHttpUrl) -> None:
         response = await self._thin_client.post_containers_tasks_down(
->>>>>>> 3d54220f
             dynamic_sidecar_endpoint
         )
         task_id: TaskId = response.json()
@@ -309,13 +288,8 @@
             self._dynamic_sidecar_settings.DYNAMIC_SIDECAR_WAIT_FOR_SERVICE_TO_STOP,
         )
 
-<<<<<<< HEAD
-    async def state_restore(self, dynamic_sidecar_endpoint: AnyHttpUrl) -> None:
-        response = await self.thin_client.post_containers_tasks_state_restore(
-=======
     async def restore_service_state(self, dynamic_sidecar_endpoint: AnyHttpUrl) -> None:
         response = await self._thin_client.post_containers_tasks_state_restore(
->>>>>>> 3d54220f
             dynamic_sidecar_endpoint
         )
         task_id: TaskId = response.json()
@@ -327,13 +301,8 @@
             self._dynamic_sidecar_settings.DYNAMIC_SIDECAR_API_SAVE_RESTORE_STATE_TIMEOUT,
         )
 
-<<<<<<< HEAD
-    async def state_save(self, dynamic_sidecar_endpoint: AnyHttpUrl) -> None:
-        response = await self.thin_client.post_containers_tasks_state_save(
-=======
     async def save_service_state(self, dynamic_sidecar_endpoint: AnyHttpUrl) -> None:
         response = await self._thin_client.post_containers_tasks_state_save(
->>>>>>> 3d54220f
             dynamic_sidecar_endpoint
         )
         task_id: TaskId = response.json()
@@ -345,20 +314,12 @@
             self._dynamic_sidecar_settings.DYNAMIC_SIDECAR_API_SAVE_RESTORE_STATE_TIMEOUT,
         )
 
-<<<<<<< HEAD
-    async def ports_inputs_pull(
-=======
     async def pull_service_input_ports(
->>>>>>> 3d54220f
         self,
         dynamic_sidecar_endpoint: AnyHttpUrl,
         port_keys: Optional[list[str]] = None,
     ) -> int:
-<<<<<<< HEAD
-        response = await self.thin_client.post_containers_tasks_ports_inputs_pull(
-=======
         response = await self._thin_client.post_containers_tasks_ports_inputs_pull(
->>>>>>> 3d54220f
             dynamic_sidecar_endpoint, port_keys
         )
         task_id: TaskId = response.json()
@@ -372,20 +333,12 @@
         assert transferred_bytes  # nosec
         return transferred_bytes
 
-<<<<<<< HEAD
-    async def ports_outputs_pull(
-=======
     async def pull_service_output_ports(
->>>>>>> 3d54220f
         self,
         dynamic_sidecar_endpoint: AnyHttpUrl,
         port_keys: Optional[list[str]] = None,
     ) -> None:
-<<<<<<< HEAD
-        response = await self.thin_client.post_containers_tasks_ports_outputs_pull(
-=======
         response = await self._thin_client.post_containers_tasks_ports_outputs_pull(
->>>>>>> 3d54220f
             dynamic_sidecar_endpoint, port_keys
         )
         task_id: TaskId = response.json()
@@ -397,20 +350,12 @@
             self._dynamic_sidecar_settings.DYNAMIC_SIDECAR_API_SAVE_RESTORE_STATE_TIMEOUT,
         )
 
-<<<<<<< HEAD
-    async def ports_outputs_push(
-=======
     async def push_service_output_ports(
->>>>>>> 3d54220f
         self,
         dynamic_sidecar_endpoint: AnyHttpUrl,
         port_keys: Optional[list[str]] = None,
     ) -> None:
-<<<<<<< HEAD
-        response = await self.thin_client.post_containers_tasks_ports_outputs_push(
-=======
         response = await self._thin_client.post_containers_tasks_ports_outputs_push(
->>>>>>> 3d54220f
             dynamic_sidecar_endpoint, port_keys
         )
         task_id: TaskId = response.json()
@@ -423,11 +368,7 @@
         )
 
     async def containers_restart(self, dynamic_sidecar_endpoint: AnyHttpUrl) -> None:
-<<<<<<< HEAD
-        response = await self.thin_client.post_containers_tasks_restart(
-=======
         response = await self._thin_client.post_containers_tasks_restart(
->>>>>>> 3d54220f
             dynamic_sidecar_endpoint
         )
         task_id: TaskId = response.json()
