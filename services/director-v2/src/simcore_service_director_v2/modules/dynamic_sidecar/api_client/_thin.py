import json
from typing import Any

from fastapi import FastAPI, status
from httpx import Response, Timeout
from models_library.services_creation import CreateServiceMetricsAdditionalParams
from models_library.sidecar_volumes import VolumeCategory, VolumeStatus
from pydantic import AnyHttpUrl
from servicelib.docker_constants import SUFFIX_EGRESS_PROXY_NAME

from ....core.settings import DynamicSidecarSettings
from ._base import BaseThinClient, expect_status, retry_on_errors


class ThinSidecarsClient(BaseThinClient):
    """
    NOTE: all calls can raise the following errors.
    - `UnexpectedStatusError`
    - `ClientHttpError` wraps httpx.HttpError errors
    """

    API_VERSION = "v1"

    def __init__(self, app: FastAPI):
        settings: DynamicSidecarSettings = (
            app.state.settings.DYNAMIC_SERVICES.DYNAMIC_SIDECAR
        )

        # timeouts
        self._health_request_timeout = Timeout(1.0, connect=1.0)
        self._save_restore_timeout = Timeout(
            settings.DYNAMIC_SIDECAR_API_SAVE_RESTORE_STATE_TIMEOUT,
            connect=settings.DYNAMIC_SIDECAR_API_CONNECT_TIMEOUT,
        )
        self._restart_containers_timeout = Timeout(
            settings.DYNAMIC_SIDECAR_API_RESTART_CONTAINERS_TIMEOUT,
            connect=settings.DYNAMIC_SIDECAR_API_CONNECT_TIMEOUT,
        )
        self._attach_detach_network_timeout = Timeout(
            settings.DYNAMIC_SIDECAR_PROJECT_NETWORKS_ATTACH_DETACH_S,
            connect=settings.DYNAMIC_SIDECAR_API_CONNECT_TIMEOUT,
        )

        super().__init__(
            request_timeout=settings.DYNAMIC_SIDECAR_CLIENT_REQUEST_TIMEOUT_S,
            timeout=Timeout(
                settings.DYNAMIC_SIDECAR_API_REQUEST_TIMEOUT,
                connect=settings.DYNAMIC_SIDECAR_API_CONNECT_TIMEOUT,
            ),
        )

    def _get_url(
        self,
        dynamic_sidecar_endpoint: AnyHttpUrl,
        postfix: str,
        *,
        no_api_version: bool = False,
    ) -> str:
        """formats and returns an url for the request"""
        api_version = "" if no_api_version else f"/{self.API_VERSION}"
        return f"{dynamic_sidecar_endpoint}{api_version}{postfix}"

    async def _get_health_common(
        self, dynamic_sidecar_endpoint: AnyHttpUrl
    ) -> Response:
        url = self._get_url(dynamic_sidecar_endpoint, "/health", no_api_version=True)
        return await self.client.get(url, timeout=self._health_request_timeout)

    @retry_on_errors
    @expect_status(status.HTTP_200_OK)
    async def get_health(self, dynamic_sidecar_endpoint: AnyHttpUrl) -> Response:
        return await self._get_health_common(dynamic_sidecar_endpoint)

    @expect_status(status.HTTP_200_OK)
    async def get_health_no_retry(
        self, dynamic_sidecar_endpoint: AnyHttpUrl
    ) -> Response:
        return await self._get_health_common(dynamic_sidecar_endpoint)

    @retry_on_errors
    @expect_status(status.HTTP_200_OK)
    async def get_containers(
        self, dynamic_sidecar_endpoint: AnyHttpUrl, *, only_status: bool
    ) -> Response:
        url = self._get_url(dynamic_sidecar_endpoint, "/containers")
        return await self.client.get(url, params={"only_status": only_status})

    @retry_on_errors
    @expect_status(status.HTTP_204_NO_CONTENT)
    async def patch_containers_ports_io(
        self, dynamic_sidecar_endpoint: AnyHttpUrl, *, is_enabled: bool
    ) -> Response:
<<<<<<< HEAD
        url = self._get_url(dynamic_sidecar_endpoint, "/containers/directory-watcher")
=======
        url = self._get_url(dynamic_sidecar_endpoint, "/containers/ports/io")
>>>>>>> 3a42b864
        return await self.client.patch(url, json={"is_enabled": is_enabled})

    @retry_on_errors
    @expect_status(status.HTTP_204_NO_CONTENT)
    async def post_containers_ports_outputs_dirs(
        self, dynamic_sidecar_endpoint: AnyHttpUrl, *, outputs_labels: dict[str, Any]
    ) -> Response:
        url = self._get_url(dynamic_sidecar_endpoint, "/containers/ports/outputs/dirs")
        return await self.client.post(url, json={"outputs_labels": outputs_labels})

    @retry_on_errors
    @expect_status(status.HTTP_200_OK)
    async def get_containers_name(
        self, dynamic_sidecar_endpoint: AnyHttpUrl, *, dynamic_sidecar_network_name: str
    ) -> Response:
        filters = json.dumps(
            {
                "network": dynamic_sidecar_network_name,
                "exclude": SUFFIX_EGRESS_PROXY_NAME,
            }
        )
        url = self._get_url(
            dynamic_sidecar_endpoint, f"/containers/name?filters={filters}"
        )
        return await self.client.get(url=url)

    @retry_on_errors
    @expect_status(status.HTTP_204_NO_CONTENT)
    async def post_containers_networks_attach(
        self,
        dynamic_sidecar_endpoint: AnyHttpUrl,
        *,
        container_id: str,
        network_id: str,
        network_aliases: list[str],
    ) -> Response:
        url = self._get_url(
            dynamic_sidecar_endpoint, f"/containers/{container_id}/networks:attach"
        )
        return await self.client.post(
            url,
            json={"network_id": network_id, "network_aliases": network_aliases},
            timeout=self._attach_detach_network_timeout,
        )

    @retry_on_errors
    @expect_status(status.HTTP_204_NO_CONTENT)
    async def post_containers_networks_detach(
        self,
        dynamic_sidecar_endpoint: AnyHttpUrl,
        *,
        container_id: str,
        network_id: str,
    ) -> Response:
        url = self._get_url(
            dynamic_sidecar_endpoint, f"/containers/{container_id}/networks:detach"
        )
        return await self.client.post(
            url,
            json={"network_id": network_id},
            timeout=self._attach_detach_network_timeout,
        )

    @retry_on_errors
    @expect_status(status.HTTP_202_ACCEPTED)
    async def post_containers_tasks(
        self,
        dynamic_sidecar_endpoint: AnyHttpUrl,
        *,
        compose_spec: str,
        metrics_params: CreateServiceMetricsAdditionalParams,
    ) -> Response:
        url = self._get_url(dynamic_sidecar_endpoint, "/containers")
        # change introduce in OAS version==1.1.0
        return await self.client.post(
            url,
            json={
                "docker_compose_yaml": compose_spec,
                "metrics_params": metrics_params,
            },
        )

    @retry_on_errors
    @expect_status(status.HTTP_202_ACCEPTED)
    async def post_containers_tasks_down(
        self, dynamic_sidecar_endpoint: AnyHttpUrl
    ) -> Response:
        url = self._get_url(dynamic_sidecar_endpoint, "/containers:down")
        return await self.client.post(url)

    @retry_on_errors
    @expect_status(status.HTTP_202_ACCEPTED)
    async def post_containers_tasks_state_restore(
        self, dynamic_sidecar_endpoint: AnyHttpUrl
    ) -> Response:
        url = self._get_url(dynamic_sidecar_endpoint, "/containers/state:restore")
        return await self.client.post(url)

    @retry_on_errors
    @expect_status(status.HTTP_202_ACCEPTED)
    async def post_containers_tasks_state_save(
        self, dynamic_sidecar_endpoint: AnyHttpUrl
    ) -> Response:
        url = self._get_url(dynamic_sidecar_endpoint, "/containers/state:save")
        return await self.client.post(url)

    @retry_on_errors
    @expect_status(status.HTTP_202_ACCEPTED)
    async def post_containers_tasks_ports_inputs_pull(
        self,
        dynamic_sidecar_endpoint: AnyHttpUrl,
        port_keys: list[str] | None = None,
    ) -> Response:
        port_keys = [] if port_keys is None else port_keys
        url = self._get_url(dynamic_sidecar_endpoint, "/containers/ports/inputs:pull")
        return await self.client.post(url, json=port_keys)

    @retry_on_errors
    @expect_status(status.HTTP_202_ACCEPTED)
    async def post_containers_tasks_ports_outputs_pull(
        self,
        dynamic_sidecar_endpoint: AnyHttpUrl,
        port_keys: list[str] | None = None,
    ) -> Response:
        port_keys = [] if port_keys is None else port_keys
        url = self._get_url(dynamic_sidecar_endpoint, "/containers/ports/outputs:pull")
        return await self.client.post(url, json=port_keys)

    @retry_on_errors
    @expect_status(status.HTTP_202_ACCEPTED)
    async def post_containers_tasks_ports_outputs_push(
        self, dynamic_sidecar_endpoint: AnyHttpUrl
    ) -> Response:
        url = self._get_url(dynamic_sidecar_endpoint, "/containers/ports/outputs:push")
        return await self.client.post(url)

    @retry_on_errors
    @expect_status(status.HTTP_202_ACCEPTED)
    async def post_containers_tasks_restart(
        self, dynamic_sidecar_endpoint: AnyHttpUrl
    ) -> Response:
        url = self._get_url(dynamic_sidecar_endpoint, "/containers:restart")
        return await self.client.post(url)

    @retry_on_errors
    @expect_status(status.HTTP_204_NO_CONTENT)
    async def put_volumes(
        self,
        dynamic_sidecar_endpoint: AnyHttpUrl,
        volume_category: VolumeCategory,
        volume_status: VolumeStatus,
    ) -> Response:
        url = self._get_url(dynamic_sidecar_endpoint, f"/volumes/{volume_category}")

        return await self.client.put(url, json={"status": volume_status})

    @retry_on_errors
    @expect_status(status.HTTP_200_OK)
    async def proxy_config_load(
        self, proxy_endpoint: AnyHttpUrl, proxy_configuration: dict[str, Any]
    ) -> Response:
        url = self._get_url(proxy_endpoint, "/load", no_api_version=True)
        return await self.client.post(url, json=proxy_configuration)<|MERGE_RESOLUTION|>--- conflicted
+++ resolved
@@ -90,11 +90,7 @@
     async def patch_containers_ports_io(
         self, dynamic_sidecar_endpoint: AnyHttpUrl, *, is_enabled: bool
     ) -> Response:
-<<<<<<< HEAD
-        url = self._get_url(dynamic_sidecar_endpoint, "/containers/directory-watcher")
-=======
         url = self._get_url(dynamic_sidecar_endpoint, "/containers/ports/io")
->>>>>>> 3a42b864
         return await self.client.patch(url, json={"is_enabled": is_enabled})
 
     @retry_on_errors
