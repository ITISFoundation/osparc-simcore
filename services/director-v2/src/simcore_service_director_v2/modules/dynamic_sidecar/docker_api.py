--- conflicted
+++ resolved
@@ -10,11 +10,7 @@
 from typing import Any, AsyncIterator, Dict, List, Mapping, Optional, Set, Tuple
 
 import aiodocker
-<<<<<<< HEAD
-from aiodocker.utils import clean_map
-=======
-from aiodocker.utils import clean_filters
->>>>>>> 2c364239
+from aiodocker.utils import clean_filters, clean_map
 from models_library.projects import ProjectID
 from models_library.projects_nodes_io import NodeID
 from models_library.users import UserID
@@ -22,18 +18,9 @@
 from servicelib.utils import logged_gather
 
 from ...core.settings import DynamicSidecarSettings
-<<<<<<< HEAD
 from ...models.schemas.constants import (
     DYNAMIC_SIDECAR_SCHEDULER_DATA_LABEL,
     DYNAMIC_SIDECAR_SERVICE_PREFIX,
-    UserID,
-=======
-from ...models.schemas.constants import DYNAMIC_SIDECAR_SERVICE_PREFIX
-from ...models.schemas.dynamic_services import (
-    ServiceLabelsStoredData,
-    ServiceState,
-    ServiceType,
->>>>>>> 2c364239
 )
 from ...models.schemas.dynamic_services import SchedulerData, ServiceState, ServiceType
 from .docker_states import TASK_STATES_RUNNING, extract_task_state
@@ -442,34 +429,6 @@
         return len(dynamic_sidecar_services) == 1
 
 
-<<<<<<< HEAD
-async def update_scheduler_data_label(scheduler_data: SchedulerData) -> None:
-    async with docker_client() as client:
-        # NOTE: builtin `DockerServices.update` function is very limited.
-        # Using the same pattern but updating labels
-
-        # fetch information from service name
-        service_inspect = await client.services.inspect(scheduler_data.service_name)
-        service_version = service_inspect["Version"]["Index"]
-        service_id = service_inspect["ID"]
-        spec = service_inspect["Spec"]
-
-        # allows to use json encodes not available on dict
-        dict_scheduler_data = json.loads(scheduler_data.json())
-        # compose_spec needs to be json encoded
-        dict_scheduler_data["compose_spec"] = json.dumps(
-            dict_scheduler_data["compose_spec"]
-        )
-        label_data = json.dumps(dict_scheduler_data)
-        spec["Labels"][DYNAMIC_SIDECAR_SCHEDULER_DATA_LABEL] = label_data
-
-        await client._query_json(  # pylint: disable=protected-access
-            "services/{service_id}/update".format(service_id=service_id),
-            method="POST",
-            data=json.dumps(clean_map(spec)),
-            params={"version": service_version},
-        )
-=======
 async def get_or_create_networks_ids(
     networks: List[str], project_id: ProjectID
 ) -> Dict[str, str]:
@@ -545,4 +504,31 @@
             return await network.delete()
         except aiodocker.exceptions.DockerError:
             log.warning("Could not remove network %s", network_name)
->>>>>>> 2c364239
+
+
+async def update_scheduler_data_label(scheduler_data: SchedulerData) -> None:
+    async with docker_client() as client:
+        # NOTE: builtin `DockerServices.update` function is very limited.
+        # Using the same pattern but updating labels
+
+        # fetch information from service name
+        service_inspect = await client.services.inspect(scheduler_data.service_name)
+        service_version = service_inspect["Version"]["Index"]
+        service_id = service_inspect["ID"]
+        spec = service_inspect["Spec"]
+
+        # allows to use json encodes not available on dict
+        dict_scheduler_data = json.loads(scheduler_data.json())
+        # compose_spec needs to be json encoded
+        dict_scheduler_data["compose_spec"] = json.dumps(
+            dict_scheduler_data["compose_spec"]
+        )
+        label_data = json.dumps(dict_scheduler_data)
+        spec["Labels"][DYNAMIC_SIDECAR_SCHEDULER_DATA_LABEL] = label_data
+
+        await client._query_json(  # pylint: disable=protected-access
+            "services/{service_id}/update".format(service_id=service_id),
+            method="POST",
+            data=json.dumps(clean_map(spec)),
+            params={"version": service_version},
+        )