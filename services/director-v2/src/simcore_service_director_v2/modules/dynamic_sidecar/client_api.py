--- conflicted
+++ resolved
@@ -195,63 +195,6 @@
                 response, "disable dir watcher"
             )
 
-<<<<<<< HEAD
-    async def service_disable_dir_watcher(self, dynamic_sidecar_endpoint: str) -> None:
-        url = get_url(
-            dynamic_sidecar_endpoint, "/v1/containers/directory-watcher:disable"
-        )
-        try:
-            response = await self._client.post(url)
-            if response.status_code != status.HTTP_204_NO_CONTENT:
-                message = (
-                    f"ERROR while restoring service state: "
-                    f"status={response.status_code}, body={response.text}"
-                )
-                logging.warning(message)
-                raise DynamicSchedulerException(message)
-        except httpx.HTTPError as e:
-            log_httpx_http_error(url, "POST", traceback.format_exc())
-            raise e
-
-    async def service_enable_dir_watcher(self, dynamic_sidecar_endpoint: str) -> None:
-        url = get_url(
-            dynamic_sidecar_endpoint, "/v1/containers/directory-watcher:enable"
-        )
-        try:
-            response = await self._client.post(url)
-            if response.status_code != status.HTTP_204_NO_CONTENT:
-                message = (
-                    f"ERROR while restoring service state: "
-                    f"status={response.status_code}, body={response.text}"
-                )
-                logging.warning(message)
-                raise DynamicSchedulerException(message)
-        except httpx.HTTPError as e:
-            log_httpx_http_error(url, "POST", traceback.format_exc())
-            raise e
-
-    async def service_outputs_create_dirs(
-        self, dynamic_sidecar_endpoint: str, outputs_labels: Dict[str, Any]
-    ) -> None:
-        url = get_url(
-            dynamic_sidecar_endpoint, "/v1/containers/ports/outputs:create-dirs"
-        )
-        try:
-            response = await self._client.post(
-                url, json=dict(outputs_labels=outputs_labels)
-            )
-            if response.status_code != status.HTTP_204_NO_CONTENT:
-                message = (
-                    f"ERROR while restoring service state: "
-                    f"status={response.status_code}, body={response.text}"
-                )
-                logging.warning(message)
-                raise DynamicSchedulerException(message)
-        except httpx.HTTPError as e:
-            log_httpx_http_error(url, "POST", traceback.format_exc())
-            raise e
-
-=======
     @log_decorator(logger=logger)
     async def service_enable_dir_watcher(self, dynamic_sidecar_endpoint: str) -> None:
         url = get_url(dynamic_sidecar_endpoint, "/v1/containers/directory-watcher")
@@ -275,30 +218,11 @@
             )
 
     @log_decorator(logger=logger)
->>>>>>> 75d0c064
     async def service_pull_output_ports(
         self, dynamic_sidecar_endpoint: str, port_keys: Optional[List[str]] = None
     ) -> int:
         port_keys = [] if port_keys is None else port_keys
         url = get_url(dynamic_sidecar_endpoint, "/v1/containers/ports/outputs:pull")
-<<<<<<< HEAD
-        try:
-            response = await self._client.post(
-                url, json=port_keys, timeout=self._save_restore_timeout
-            )
-            if response.status_code != status.HTTP_200_OK:
-                message = (
-                    f"ERROR while restoring service state: "
-                    f"status={response.status_code}, body={response.text}"
-                )
-                logging.warning(message)
-                raise DynamicSchedulerException(message)
-            return int(response.text)
-        except httpx.HTTPError as e:
-            log_httpx_http_error(url, "POST", traceback.format_exc())
-            raise e
-
-=======
 
         response = await self._client.post(
             url, json=port_keys, timeout=self._save_restore_timeout
@@ -308,7 +232,6 @@
         return int(response.text)
 
     @log_decorator(logger=logger)
->>>>>>> 75d0c064
     async def service_push_output_ports(
         self, dynamic_sidecar_endpoint: str, port_keys: Optional[List[str]] = None
     ) -> None:
