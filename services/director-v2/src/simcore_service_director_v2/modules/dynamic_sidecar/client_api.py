--- conflicted
+++ resolved
@@ -203,15 +203,9 @@
                 )
                 logging.warning(message)
                 raise DynamicSchedulerException(message)
-<<<<<<< HEAD
-        except httpx.HTTPError as e:
-            log_httpx_http_error(url, "POST", traceback.format_exc())
-            raise e
-=======
-        except httpx.HTTPError:
-            log_httpx_http_error(url, "POST", traceback.format_exc())
-            raise
->>>>>>> c3f60734
+        except httpx.HTTPError as e:
+            log_httpx_http_error(url, "POST", traceback.format_exc())
+            raise e
 
     async def service_pull_input_ports(
         self, dynamic_sidecar_endpoint: str, port_keys: Optional[List[str]] = None
@@ -278,7 +272,32 @@
             log_httpx_http_error(url, "GET", traceback.format_exc())
             raise
 
-<<<<<<< HEAD
+    async def restart_containers(self, dynamic_sidecar_endpoint: str) -> None:
+        """
+        runs docker-compose stop and docker-compose start in succession
+        resulting in a container restart without loosing state
+        """
+        url = get_url(
+            dynamic_sidecar_endpoint, f"/{self.API_VERSION}/containers:restart"
+        )
+        try:
+            response = await self._client.post(
+                url=url, timeout=self._restart_containers_timeout
+            )
+            if response.status_code != status.HTTP_204_NO_CONTENT:
+                message = (
+                    f"ERROR during service restart request: "
+                    f"status={response.status_code}, body={response.text}"
+                )
+                logging.warning(message)
+                raise DynamicSchedulerException(message)
+        except httpx.HTTPError:
+            log_httpx_http_error(url, "POST", traceback.format_exc())
+            raise
+
+
+
+
     async def attach_container_to_network(
         self,
         dynamic_sidecar_endpoint: str,
@@ -296,37 +315,13 @@
             if response.status_code != status.HTTP_204_NO_CONTENT:
                 message = (
                     f"ERROR while attaching network to container: "
-=======
-    async def restart_containers(self, dynamic_sidecar_endpoint: str) -> None:
-        """
-        runs docker-compose stop and docker-compose start in succession
-        resulting in a container restart without loosing state
-        """
-        url = get_url(
-            dynamic_sidecar_endpoint, f"/{self.API_VERSION}/containers:restart"
-        )
-        try:
-            response = await self._client.post(
-                url=url, timeout=self._restart_containers_timeout
-            )
-            if response.status_code != status.HTTP_204_NO_CONTENT:
-                message = (
-                    f"ERROR during service restart request: "
->>>>>>> c3f60734
-                    f"status={response.status_code}, body={response.text}"
-                )
-                logging.warning(message)
-                raise DynamicSchedulerException(message)
-<<<<<<< HEAD
-        except httpx.HTTPError as e:
-            log_httpx_http_error(url, "POST", traceback.format_exc())
-            raise e
-=======
-        except httpx.HTTPError:
-            log_httpx_http_error(url, "POST", traceback.format_exc())
-            raise
->>>>>>> c3f60734
-
+                    f"status={response.status_code}, body={response.text}"
+                )
+                logging.warning(message)
+                raise DynamicSchedulerException(message)
+        except httpx.HTTPError as e:
+            log_httpx_http_error(url, "POST", traceback.format_exc())
+            raise e
 
 async def setup_api_client(app: FastAPI) -> None:
     logger.debug("dynamic-sidecar api client setup")
