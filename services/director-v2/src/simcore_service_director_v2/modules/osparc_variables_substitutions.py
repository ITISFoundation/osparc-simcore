""" Substitution of osparc variables and secrets

"""
import logging
from copy import deepcopy
from typing import Any

from fastapi import FastAPI
from models_library.osparc_variable_identifier import (
    UnresolvedOsparcVariableIdentifierError,
    raise_if_unresolved_osparc_variable_identifier_found,
    replace_osparc_variable_identifier,
)
from models_library.products import ProductName
from models_library.projects import ProjectID
from models_library.projects_nodes_io import NodeID
from models_library.services import RunID, ServiceKey, ServiceVersion
from models_library.users import UserID
from models_library.utils.specs_substitution import SpecsSubstitutionsResolver
from pydantic import BaseModel
from servicelib.logging_utils import log_context
from simcore_postgres_database.models.users import UserRole

from ..utils.db import get_repository
from ..utils.osparc_variables import (
    ContextDict,
    OsparcVariablesTable,
    resolve_variables_from_context,
)
from .api_keys_manager import get_or_create_api_key
from .db.repositories.services_environments import ServicesEnvironmentsRepository
from .db.repositories.users import UsersRepository

_logger = logging.getLogger(__name__)


async def substitute_vendor_secrets_in_model(
    app: FastAPI,
    model: BaseModel,
    *,
    safe: bool = True,
    service_key: ServiceKey,
    service_version: ServiceVersion,
    product_name: ProductName,
) -> BaseModel:
    result: BaseModel = model
    try:
        with log_context(_logger, logging.DEBUG, "substitute_vendor_secrets_in_model"):
            # checks before to avoid unnecessary calls to pg
            # if it raises an error vars need replacement
            _logger.debug("model in which to replace model=%s", model)
            raise_if_unresolved_osparc_variable_identifier_found(model)
    except UnresolvedOsparcVariableIdentifierError:
        repo = get_repository(app, ServicesEnvironmentsRepository)
        vendor_secrets = await repo.get_vendor_secrets(
            service_key=service_key,
            service_version=service_version,
            product_name=product_name,
        )
        _logger.warning("replacing with the vendor_secrets=%s", vendor_secrets)
        result = replace_osparc_variable_identifier(model, vendor_secrets)

    if not safe:
        raise_if_unresolved_osparc_variable_identifier_found(result)

    return result


async def resolve_and_substitute_session_variables_in_model(
    app: FastAPI,
    model: BaseModel,
    *,
    safe: bool = True,
    user_id: UserID,
    product_name: str,
    project_id: ProjectID,
    node_id: NodeID,
) -> BaseModel:
    result: BaseModel = model
    try:
        with log_context(
            _logger, logging.DEBUG, "resolve_and_substitute_session_variables_in_model"
        ):
            # checks before to avoid unnecessary calls to pg
            # if it raises an error vars need replacement
            _logger.debug("model in which to replace model=%s", model)
            raise_if_unresolved_osparc_variable_identifier_found(model)
    except UnresolvedOsparcVariableIdentifierError:
        table: OsparcVariablesTable = app.state.session_variables_table
        identifiers = await resolve_variables_from_context(
            table.copy(),
            context=ContextDict(
                app=app,
                user_id=user_id,
                product_name=product_name,
                project_id=project_id,
                node_id=node_id,
            ),
        )
        _logger.debug("replacing with the identifiers=%s", identifiers)
        result = replace_osparc_variable_identifier(model, identifiers)

    if not safe:
        raise_if_unresolved_osparc_variable_identifier_found(result)

    return result


async def substitute_vendor_secrets_in_specs(
    app: FastAPI,
    specs: dict[str, Any],
    *,
    safe: bool = True,
    service_key: ServiceKey,
    service_version: ServiceVersion,
    product_name: ProductName,
) -> dict[str, Any]:
    resolver = SpecsSubstitutionsResolver(specs, upgrade=False)
    repo = get_repository(app, ServicesEnvironmentsRepository)

    _logger.debug(
        "substitute_vendor_secrets_in_specs detected_identifiers=%s",
        resolver.get_identifiers(),
    )

    if any(repo.is_vendor_secret_identifier(idr) for idr in resolver.get_identifiers()):
        # checks before to avoid unnecessary calls to pg
        vendor_secrets = await repo.get_vendor_secrets(
            service_key=service_key,
            service_version=service_version,
            product_name=product_name,
        )
        _logger.debug(
            "substitute_vendor_secrets_in_specs stored_vendor_secrets=%s",
            vendor_secrets,
        )

        # resolve substitutions
        resolver.set_substitutions(mappings=vendor_secrets)
        new_specs: dict[str, Any] = resolver.run(safe=safe)
        return new_specs

    return deepcopy(specs)


async def resolve_and_substitute_session_variables_in_specs(
    app: FastAPI,
    specs: dict[str, Any],
    *,
    safe: bool = True,
    user_id: UserID,
    product_name: str,
    project_id: ProjectID,
    node_id: NodeID,
) -> dict[str, Any]:
    table: OsparcVariablesTable = app.state.session_variables_table
    resolver = SpecsSubstitutionsResolver(specs, upgrade=False)

    if requested := set(resolver.get_identifiers()):
        available = set(table.variables_names())
        identifiers_to_replace = available.intersection(requested)
        _logger.debug(
            "resolve_and_substitute_session_variables_in_specs identifiers_to_replace=%s",
            identifiers_to_replace,
        )
        if identifiers_to_replace:
            environs = await resolve_variables_from_context(
                table.copy(include=identifiers_to_replace),
                context=ContextDict(
                    app=app,
                    user_id=user_id,
                    product_name=product_name,
                    project_id=project_id,
                    node_id=node_id,
                ),
            )

            resolver.set_substitutions(mappings=environs)
            new_specs: dict[str, Any] = resolver.run(safe=safe)
            return new_specs

    return deepcopy(specs)


async def resolve_and_substitute_service_lifetime_variables_in_specs(
    app: FastAPI,
    specs: dict[str, Any],
    *,
    product_name: ProductName,
    user_id: UserID,
    node_id: NodeID,
    run_id: RunID,
    safe: bool = True,
) -> dict[str, Any]:
    registry: OsparcVariablesTable = app.state.service_lifespan_osparc_variables_table

    resolver = SpecsSubstitutionsResolver(specs, upgrade=False)

    if requested := set(resolver.get_identifiers()):
        available = set(registry.variables_names())

        if identifiers := available.intersection(requested):
            environs = await resolve_variables_from_context(
                registry.copy(include=identifiers),
                context=ContextDict(
                    app=app,
                    product_name=product_name,
                    user_id=user_id,
                    node_id=node_id,
                    run_id=run_id,
                ),
                # NOTE: the api key and secret cannot be resolved in parallel
                # due to race conditions
                resolve_in_parallel=False,
            )

            resolver.set_substitutions(mappings=environs)
            new_specs: dict[str, Any] = resolver.run(safe=safe)
            return new_specs

    return deepcopy(specs)


async def _get_or_create_api_key(
    app: FastAPI,
    product_name: ProductName,
    user_id: UserID,
    node_id: NodeID,
    run_id: RunID,
) -> str:
    key_data = await get_or_create_api_key(
        app,
        product_name=product_name,
        user_id=user_id,
        node_id=node_id,
        run_id=run_id,
    )
    return key_data.api_key  # type:ignore [no-any-return]


async def _get_or_create_api_secret(
    app: FastAPI,
    product_name: ProductName,
    user_id: UserID,
    node_id: NodeID,
    run_id: RunID,
) -> str:
    key_data = await get_or_create_api_key(
        app,
        product_name=product_name,
        user_id=user_id,
        node_id=node_id,
        run_id=run_id,
    )
    return key_data.api_secret  # type:ignore [no-any-return]


def _setup_service_lifespan_osparc_variables_table(app: FastAPI):
    app.state.service_lifespan_osparc_variables_table = table = OsparcVariablesTable()

    table.register_from_handler("OSPARC_VARIABLE_API_KEY")(_get_or_create_api_key)
    table.register_from_handler("OSPARC_VARIABLE_API_SECRET")(_get_or_create_api_secret)

    _logger.debug(
        "Registered service_lifespan_osparc_variables_table=%s",
        sorted(table.variables_names()),
    )


async def _request_user_email(app: FastAPI, user_id: UserID) -> str:
    repo = get_repository(app, UsersRepository)
    return await repo.get_user_email(user_id=user_id)


async def _request_user_role(app: FastAPI, user_id: UserID) -> str:
    repo = get_repository(app, UsersRepository)
    user_role: UserRole = await repo.get_user_role(user_id=user_id)
    return f"{user_role.value}"


def _setup_session_osparc_variables(app: FastAPI):
    app.state.session_variables_table = table = OsparcVariablesTable()

    # Registers some session osparc_variables
    # WARNING: context_name needs to match session_context!
    for name, context_name in [
        ("OSPARC_VARIABLE_PRODUCT_NAME", "product_name"),
        ("OSPARC_VARIABLE_STUDY_UUID", "project_id"),
        ("OSPARC_VARIABLE_NODE_ID", "node_id"),
<<<<<<< HEAD
        ("OSPARC_VARIABLE_USER_ID", "user_id"),
=======
>>>>>>> 5035fe5c
    ]:
        table.register_from_context(name, context_name)

    table.register_from_handler("OSPARC_VARIABLE_USER_EMAIL")(_request_user_email)
    table.register_from_handler("OSPARC_VARIABLE_USER_ROLE")(_request_user_role)

    _logger.debug(
        "Registered session_variables_table=%s", sorted(table.variables_names())
    )


def setup(app: FastAPI):
    """
    **o2sparc variables and secrets** are identifiers-value maps that are substituted on the service specs (e.g. docker-compose).
        - **vendor secrets**: information set by a vendor on the platform. e.g. a vendor service license
        - **session variables**: some session information as "current user email" or the "current product name"
        - **lifespan variables**: produced before a service is started and cleaned up after it finishes (e.g. API tokens )
    """

    def on_startup() -> None:
        _setup_session_osparc_variables(app)
        _setup_service_lifespan_osparc_variables_table(app)

    app.add_event_handler("startup", on_startup)<|MERGE_RESOLUTION|>--- conflicted
+++ resolved
@@ -287,10 +287,7 @@
         ("OSPARC_VARIABLE_PRODUCT_NAME", "product_name"),
         ("OSPARC_VARIABLE_STUDY_UUID", "project_id"),
         ("OSPARC_VARIABLE_NODE_ID", "node_id"),
-<<<<<<< HEAD
         ("OSPARC_VARIABLE_USER_ID", "user_id"),
-=======
->>>>>>> 5035fe5c
     ]:
         table.register_from_context(name, context_name)
 
