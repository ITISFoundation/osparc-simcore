import logging
from dataclasses import dataclass, field
from typing import Callable, Dict, List, Union
from uuid import uuid4

from dask.distributed import Client, Future, fire_and_forget
from fastapi import FastAPI
from models_library.projects import ProjectID
from models_library.projects_nodes_io import NodeID
from tenacity import before_sleep_log, retry, stop_after_attempt, wait_random

from ..core.errors import ConfigurationError
from ..core.settings import DaskSchedulerSettings
from ..models.domains.comp_tasks import Image
from ..models.schemas.constants import ClusterID, UserID
from ..models.schemas.services import NodeRequirements

logger = logging.getLogger(__name__)


dask_retry_policy = dict(
    wait=wait_random(5, 8),
    stop=stop_after_attempt(20),
    before_sleep=before_sleep_log(logger, logging.WARNING),
    reraise=True,
)

CLUSTER_RESOURCE_MOCK_USAGE: float = 1e-9


def setup(app: FastAPI, settings: DaskSchedulerSettings) -> None:
    @retry(**dask_retry_policy)
    def on_startup() -> None:
        DaskClient.create(
            app,
            client=Client(
                f"tcp://{settings.DASK_SCHEDULER_HOST}:{settings.DASK_SCHEDULER_PORT}",
            ),
            settings=settings,
        )

    async def on_shutdown() -> None:
        app.state.dask_client.client.close()
        del app.state.dask_client  # type: ignore

    app.add_event_handler("startup", on_startup)
    app.add_event_handler("shutdown", on_shutdown)


@dataclass
class DaskClient:
    client: Client
    settings: DaskSchedulerSettings

    _taskid_to_future_map: Dict[str, Future] = field(default_factory=dict)

    @classmethod
    def create(cls, app: FastAPI, *args, **kwargs) -> "DaskClient":
        app.state.dask_client = cls(*args, **kwargs)
        return cls.instance(app)

    @classmethod
    def instance(cls, app: FastAPI) -> "DaskClient":
        if not hasattr(app.state, "dask_client"):
            raise ConfigurationError(
                "Dask client is not available. Please check the configuration."
            )
        return app.state.dask_client

    def send_computation_tasks(
        self,
        user_id: UserID,
        project_id: ProjectID,
        cluster_id: ClusterID,
        tasks: Dict[NodeID, Image],
        callback: Callable[[], None],
        remote_fct: Callable = None,
    ):
        """actually sends the function remote_fct to be remotely executed. if None is kept then the default
        function that runs container will be started."""

        def _done_dask_callback(dask_future: Future):
            job_id = dask_future.key
            logger.debug("Dask future %s completed", job_id)
            # remove the future from the dict to remove any handle to the future, so the worker can free the memory
            self._taskid_to_future_map.pop(job_id)
            callback()

        def _comp_sidecar_fct(
            job_id: str, user_id: int, project_id: ProjectID, node_id: NodeID
        ) -> None:
            """This function is serialized by the Dask client and sent over to the Dask sidecar(s)
            Therefore, (screaming here) DO NOT MOVE THAT IMPORT ANYWHERE ELSE EVER!!"""
            from simcore_service_dask_sidecar.tasks import run_task_in_service

            run_task_in_service(job_id, user_id, project_id, node_id)

        if remote_fct is None:
            remote_fct = _comp_sidecar_fct

        def _from_node_reqs_to_dask_resources(
            node_reqs: NodeRequirements,
        ) -> Dict[str, Union[int, float]]:
            """Dask resources are set such as {"CPU": X.X, "GPU": Y.Y, "RAM": INT}"""
            dask_resources = node_reqs.dict(exclude_unset=True, by_alias=True)
            logger.debug("transformed to dask resources: %s", dask_resources)
            return dask_resources

        for node_id, node_image in tasks.items():
            # NOTE: the job id is used to create a folder in the sidecar,
            # so it must be a valid file name too
            # Also, it must be unique
            # and it is shown in the Dask scheduler dashboard website
            job_id = f"{node_image.name}_{node_image.tag}__projectid_{project_id}__nodeid_{node_id}__{uuid4()}"
            dask_resources = _from_node_reqs_to_dask_resources(
                node_image.node_requirements
            )
<<<<<<< HEAD
            if cluster_id > 0:
                # TODO: we will probably have to give the default cluster a resource as well
                dask_resources.update({f"CLUSTER_{cluster_id}": 1.0})
=======
            # add the cluster ID here
            dask_resources.update(
                {
                    f"{self.settings.DASK_CLUSTER_ID_PREFIX}{cluster_id}": CLUSTER_RESOURCE_MOCK_USAGE
                }
            )
>>>>>>> c2120862
            task_future = self.client.submit(
                remote_fct,
                job_id,
                user_id,
                project_id,
                node_id,
                key=job_id,
                resources=dask_resources,
                retries=0,
            )
            task_future.add_done_callback(_done_dask_callback)
            self._taskid_to_future_map[job_id] = task_future
            fire_and_forget(
                task_future
            )  # this should ensure the task will run even if the future goes out of scope
            logger.debug("Dask task %s started", task_future.key)

    def abort_computation_tasks(self, task_ids: List[str]) -> None:

        for task_id in task_ids:
            task_future = self._taskid_to_future_map.get(task_id)
            if task_future:
                task_future.cancel()
                logger.debug("Dask task %s cancelled", task_future.key)<|MERGE_RESOLUTION|>--- conflicted
+++ resolved
@@ -115,18 +115,12 @@
             dask_resources = _from_node_reqs_to_dask_resources(
                 node_image.node_requirements
             )
-<<<<<<< HEAD
-            if cluster_id > 0:
-                # TODO: we will probably have to give the default cluster a resource as well
-                dask_resources.update({f"CLUSTER_{cluster_id}": 1.0})
-=======
             # add the cluster ID here
             dask_resources.update(
                 {
                     f"{self.settings.DASK_CLUSTER_ID_PREFIX}{cluster_id}": CLUSTER_RESOURCE_MOCK_USAGE
                 }
             )
->>>>>>> c2120862
             task_future = self.client.submit(
                 remote_fct,
                 job_id,
