{
  "paths_mapping": {
    "inputs_path": "/home/smu/work/inputs",
    "outputs_path": "/home/smu/work/outputs",
    "state_paths": [
      "/home/smu/work/workspace"
    ],
    "state_exclude": null
  },
  "compose_spec": "{\"version\": \"2.3\", \"services\": {\"rt-web-dy\": {\"image\": \"${SIMCORE_REGISTRY}/simcore/services/dynamic/sim4life-dy:${SERVICE_VERSION}\", \"init\": true, \"depends_on\": [\"s4l-core\"]}, \"s4l-core\": {\"image\": \"${SIMCORE_REGISTRY}/simcore/services/dynamic/s4l-core-dy:${SERVICE_VERSION}\", \"runtime\": \"nvidia\", \"init\": true, \"environment\": [\"DISPLAY=\"], \"volumes\": [\"/tmp/.X11-unix:/tmp/.X11-unix\"]}, \"sym-server\": {\"image\": \"${SIMCORE_REGISTRY}/simcore/services/dynamic/sym-server:${SERVICE_VERSION}\", \"init\": true}}}",
  "container_http_entry": "rt-web-dy",
  "restart_policy": "no-restart",
  "key": "simcore/services/dynamic/sim4life-dy",
  "version": "2.0.3",
  "user_id": 1,
  "project_id": "536e7ed8-b4df-11ec-9a17-02420a000016",
  "node_uuid": "dd2b8ceb-4408-4bfb-a953-46178836e12d",
  "service_name": "dy-sidecar_dd2b8ceb-4408-4bfb-a953-46178836e12d",
  "hostname": "dy-sidecar_dd2b8ceb-4408-4bfb-a953-46178836e12d",
  "port": 8000,
  "dynamic_sidecar": {
    "status": {
      "current": "ok",
      "info": ""
    },
    "is_ready": false,
    "was_compose_spec_submitted": false,
    "containers_inspect": [
      {
        "status": "running",
        "name": "/dy-sidecar-3e68d1f6-be3e-414e-a468-4a2bf415f756-0-container",
        "id": "c2f5f363cfa1bd4d16beb2086d2b7573fd4ebfb4fcf72bc7cda235efaaf5540b",
        "container_state": {}
      }
    ],
    "was_dynamic_sidecar_started": true,
    "were_containers_created": false,
    "is_project_network_attached": false,
    "is_service_environment_ready": false,
    "service_removal_state": {
      "can_remove": false,
      "can_save": null,
      "was_removed": false
    },
    "dynamic_sidecar_id": "mz4vljrbwcnj6ffoiu7rozkqb",
    "dynamic_sidecar_network_id": "4unrsnpwn5h7y0xa69oot8rda",
    "swarm_network_id": "viqys7lieb0zjqoj00h0w5662",
    "swarm_network_name": "master-simcore_interactive_services_subnet"
  },
  "dynamic_sidecar_network_name": "dy-sidecar_dd2b8ceb-4408-4bfb-a953-46178836e12d",
  "simcore_traefik_zone": "dy-sidecar_dd2b8ceb-4408-4bfb-a953-46178836e12d",
  "service_port": "80",
  "service_resources": {
    "rt-web-dy": {
      "image": "simcore/services/dynamic/sim4life-dy:3.0.0",
      "resources": {
        "CPU": {
          "limit": 4,
          "reservation": 0.1
        },
        "RAM": {
          "limit": 103079215104,
          "reservation": 536870912
        }
      }
    },
    "s4l-core": {
      "image": "simcore/services/dynamic/s4l-core-dy:3.0.0",
      "resources": {
        "CPU": {
          "limit": 4,
          "reservation": 0.1
        },
        "RAM": {
          "limit": 103079215104,
          "reservation": 536870912
        },
        "VRAM": {
          "limit": 1,
          "reservation": 1
        }
      }
    },
    "sym-server": {
      "image": "simcore/services/dynamic/sym-server:3.0.0",
      "resources": {
        "CPU": {
          "limit": 4,
          "reservation": 0.1
        },
        "RAM": {
          "limit": 103079215104,
          "reservation": 536870912
        }
      }
    }
  },
  "request_dns": "localhost",
  "request_scheme": "http",
  "proxy_service_name": "dy-proxy_dd2b8ceb-4408-4bfb-a953-46178836e12d",
<<<<<<< HEAD
  "product": "osparc",
=======
>>>>>>> f987bbc5
  "request_simcore_user_agent": ""
}<|MERGE_RESOLUTION|>--- conflicted
+++ resolved
@@ -98,9 +98,6 @@
   "request_dns": "localhost",
   "request_scheme": "http",
   "proxy_service_name": "dy-proxy_dd2b8ceb-4408-4bfb-a953-46178836e12d",
-<<<<<<< HEAD
-  "product": "osparc",
-=======
->>>>>>> f987bbc5
-  "request_simcore_user_agent": ""
+  "request_simcore_user_agent": "",
+  "product": "osparc"
 }