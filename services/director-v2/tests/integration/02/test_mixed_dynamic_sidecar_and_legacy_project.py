# pylint:disable=unused-argument
# pylint:disable=redefined-outer-name
# pylint:disable=too-many-arguments

import asyncio
import logging
import os
from typing import Any, AsyncIterable, Callable, Iterable

import aiodocker
import httpx
import pytest
import sqlalchemy as sa
from _pytest.monkeypatch import MonkeyPatch
from asgi_lifespan import LifespanManager
from faker import Faker
from models_library.projects import ProjectAtDB
from models_library.services_resources import ServiceResourcesDict
from pytest_mock.plugin import MockerFixture
from pytest_simcore.helpers.utils_docker import get_localhost_ip
from settings_library.rabbit import RabbitSettings
<<<<<<< HEAD
from settings_library.redis import RedisSettings
from simcore_sdk.node_ports_common import config as node_ports_config
=======
>>>>>>> 3f88ad3d
from simcore_service_director_v2.core.application import init_app
from simcore_service_director_v2.core.settings import AppSettings
from utils import (
    assert_all_services_running,
    assert_services_reply_200,
    assert_start_service,
    assert_stop_service,
    ensure_network_cleanup,
    is_legacy,
    patch_dynamic_service_url,
)
from yarl import URL

logger = logging.getLogger(__name__)


# FIXTURES ----------------------------------------------------------------------------------

pytest_simcore_core_services_selection = [
    "catalog",
    "director",
    "migration",
    "postgres",
    "rabbit",
    "storage",
    "redis",
]

pytest_simcore_ops_services_selection = [
    "minio",
]


@pytest.fixture
def minimal_configuration(
<<<<<<< HEAD
    dy_static_file_server_service: Dict,
    dy_static_file_server_dynamic_sidecar_service: Dict,
    dy_static_file_server_dynamic_sidecar_compose_spec_service: Dict,
    redis_service: RedisSettings,
=======
    dy_static_file_server_service: dict,
    dy_static_file_server_dynamic_sidecar_service: dict,
    dy_static_file_server_dynamic_sidecar_compose_spec_service: dict,
>>>>>>> 3f88ad3d
    postgres_db: sa.engine.Engine,
    postgres_host_config: dict[str, str],
    rabbit_service: RabbitSettings,
    simcore_services_ready: None,
    storage_service: URL,
    ensure_swarm_and_networks: None,
):
    ...


@pytest.fixture
def uuid_legacy(faker: Faker) -> str:
    return faker.uuid4()


@pytest.fixture
def uuid_dynamic_sidecar(faker: Faker) -> str:
    return faker.uuid4()


@pytest.fixture
def uuid_dynamic_sidecar_compose(faker: Faker) -> str:
    return faker.uuid4()


@pytest.fixture
def user_dict(registered_user: Callable) -> Iterable[dict[str, Any]]:
    yield registered_user()


@pytest.fixture
async def dy_static_file_server_project(
    minimal_configuration: None,
    user_dict: dict[str, Any],
    project: Callable,
    dy_static_file_server_service: dict,
    dy_static_file_server_dynamic_sidecar_service: dict,
    dy_static_file_server_dynamic_sidecar_compose_spec_service: dict,
    uuid_legacy: str,
    uuid_dynamic_sidecar: str,
    uuid_dynamic_sidecar_compose: str,
) -> ProjectAtDB:
    def _assemble_node_data(spec: dict, label: str) -> dict[str, str]:
        return {
            "key": spec["image"]["name"],
            "version": spec["image"]["tag"],
            "label": label,
        }

    return project(
        user=user_dict,
        workbench={
            uuid_legacy: _assemble_node_data(
                dy_static_file_server_service,
                "LEGACY",
            ),
            uuid_dynamic_sidecar: _assemble_node_data(
                dy_static_file_server_dynamic_sidecar_service,
                "DYNAMIC",
            ),
            uuid_dynamic_sidecar_compose: _assemble_node_data(
                dy_static_file_server_dynamic_sidecar_compose_spec_service,
                "DYNAMIC_COMPOSE",
            ),
        },
    )


@pytest.fixture
async def director_v2_client(
    redis_service: RedisSettings,
    minimal_configuration: None,
    minio_config: dict[str, Any],
    storage_service: URL,
    network_name: str,
    monkeypatch: MonkeyPatch,
) -> AsyncIterable[httpx.AsyncClient]:
    # Works as below line in docker.compose.yml
    # ${DOCKER_REGISTRY:-itisfoundation}/dynamic-sidecar:${DOCKER_IMAGE_TAG:-latest}

    registry = os.environ.get("DOCKER_REGISTRY", "local")
    image_tag = os.environ.get("DOCKER_IMAGE_TAG", "production")

    image_name = f"{registry}/dynamic-sidecar:{image_tag}"

    logger.warning("Patching to: DYNAMIC_SIDECAR_IMAGE=%s", image_name)
    monkeypatch.setenv("DYNAMIC_SIDECAR_IMAGE", image_name)
    monkeypatch.setenv("TRAEFIK_SIMCORE_ZONE", "test_traefik_zone")
    monkeypatch.setenv("SWARM_STACK_NAME", "test_swarm_name")
    monkeypatch.setenv("DYNAMIC_SIDECAR_LOG_LEVEL", "DEBUG")

    monkeypatch.setenv("SC_BOOT_MODE", "production")
    monkeypatch.setenv("DYNAMIC_SIDECAR_EXPOSE_PORT", "true")
    monkeypatch.setenv("PROXY_EXPOSE_PORT", "true")
    monkeypatch.setenv("SIMCORE_SERVICES_NETWORK_NAME", network_name)
    monkeypatch.delenv("DYNAMIC_SIDECAR_MOUNT_PATH_DEV", raising=False)
    monkeypatch.setenv("DIRECTOR_V2_DYNAMIC_SCHEDULER_ENABLED", "true")

    monkeypatch.setenv("POSTGRES_HOST", f"{get_localhost_ip()}")
    monkeypatch.setenv("COMPUTATIONAL_BACKEND_DASK_CLIENT_ENABLED", "false")
    monkeypatch.setenv("COMPUTATIONAL_BACKEND_ENABLED", "false")
    monkeypatch.setenv("R_CLONE_PROVIDER", "MINIO")
    monkeypatch.setenv("S3_ENDPOINT", minio_config["client"]["endpoint"])
    monkeypatch.setenv("S3_ACCESS_KEY", minio_config["client"]["access_key"])
    monkeypatch.setenv("S3_SECRET_KEY", minio_config["client"]["secret_key"])
    monkeypatch.setenv("S3_BUCKET_NAME", minio_config["bucket_name"])
    monkeypatch.setenv("S3_SECURE", minio_config["client"]["secure"])

    # patch host for dynamic-sidecar, not reachable via localhost
    # the dynamic-sidecar (running inside a container) will use
    # this address to reach the rabbit service
    monkeypatch.setenv("RABBIT_HOST", f"{get_localhost_ip()}")

    monkeypatch.setenv("REDIS_HOST", redis_service.REDIS_HOST)
    monkeypatch.setenv("REDIS_PORT", f"{redis_service.REDIS_PORT}")

    settings = AppSettings.create_from_envs()

    app = init_app(settings)

    async with LifespanManager(app):
        async with httpx.AsyncClient(app=app, base_url="http://testserver") as client:
            yield client


@pytest.fixture
async def ensure_services_stopped(
    dy_static_file_server_project: ProjectAtDB, director_v2_client: httpx.AsyncClient
) -> AsyncIterable[None]:
    yield
    # ensure service cleanup when done testing
    async with aiodocker.Docker() as docker_client:
        service_names = {x["Spec"]["Name"] for x in await docker_client.services.list()}

        # grep the names of the services
        for node_uuid in dy_static_file_server_project.workbench:
            for service_name in service_names:
                # if node_uuid is present in the service name it needs to be removed
                if node_uuid in service_name:
                    delete_result = await docker_client.services.delete(service_name)
                    assert delete_result is True

        project_id = f"{dy_static_file_server_project.uuid}"

        # pylint: disable=protected-access
        scheduler_interval = (
            director_v2_client._transport.app.state.settings.DYNAMIC_SERVICES.DYNAMIC_SCHEDULER.DIRECTOR_V2_DYNAMIC_SCHEDULER_INTERVAL_SECONDS
        )
        # sleep enough to ensure the observation cycle properly stopped the service
        await asyncio.sleep(2 * scheduler_interval)
        await ensure_network_cleanup(docker_client, project_id)


@pytest.fixture
def mock_dynamic_sidecar_client(mocker: MockerFixture) -> None:
    for method_name, return_value in [
        ("service_restore_state", None),
        ("service_pull_output_ports", 42),
        ("service_push_output_ports", None),
    ]:
        mocker.patch(
            f"simcore_service_director_v2.modules.dynamic_sidecar.api_client.DynamicSidecarClient.{method_name}",
            return_value=return_value,
        )


# TESTS ----------------------------------------------------------------------------------------


async def test_legacy_and_dynamic_sidecar_run(
    dy_static_file_server_project: ProjectAtDB,
    user_dict: dict[str, Any],
    services_endpoint: dict[str, URL],
    director_v2_client: httpx.AsyncClient,
    ensure_services_stopped: None,
    mock_projects_networks_repository: None,
    mock_dynamic_sidecar_client: None,
    service_resources: ServiceResourcesDict,
):
    """
    The test will start 3 dynamic services in the same project and check
    that the legacy and the 2 new dynamic-sidecar boot properly.

    Creates a project containing the following services:
    - dy-static-file-server (legacy)
    - dy-static-file-server-dynamic-sidecar  (sidecared w/ std config)
    - dy-static-file-server-dynamic-sidecar-compose (sidecared w/ docker-compose)
    """
    # FIXME: ANE can you instead parametrize this test?
    # why do we need to run all these services at the same time? it would be simpler one by one

    await asyncio.gather(
        *(
            assert_start_service(
                director_v2_client=director_v2_client,
                # context
                user_id=user_dict["id"],
                project_id=str(dy_static_file_server_project.uuid),
                # service
                service_key=node.key,
                service_version=node.version,
                service_uuid=node_id,
                # extra config (legacy)
                basepath=f"/x/{node_id}" if is_legacy(node) else None,
                catalog_url=services_endpoint["catalog"],
            )
            for node_id, node in dy_static_file_server_project.workbench.items()
        )
    )

    for node_id, node in dy_static_file_server_project.workbench.items():
        if is_legacy(node):
            continue

        await patch_dynamic_service_url(
            # pylint: disable=protected-access
            app=director_v2_client._transport.app,
            node_uuid=node_id,
        )

    assert len(dy_static_file_server_project.workbench) == 3

    await assert_all_services_running(
        director_v2_client,
        workbench=dy_static_file_server_project.workbench,
    )

    # query the service directly and check if it responding accordingly
    await assert_services_reply_200(
        director_v2_client=director_v2_client,
        workbench=dy_static_file_server_project.workbench,
    )

    # finally stop the started services
    await asyncio.gather(
        *(
            assert_stop_service(
                director_v2_client=director_v2_client,
                service_uuid=service_uuid,
            )
            for service_uuid in dy_static_file_server_project.workbench
        )
    )<|MERGE_RESOLUTION|>--- conflicted
+++ resolved
@@ -19,11 +19,7 @@
 from pytest_mock.plugin import MockerFixture
 from pytest_simcore.helpers.utils_docker import get_localhost_ip
 from settings_library.rabbit import RabbitSettings
-<<<<<<< HEAD
 from settings_library.redis import RedisSettings
-from simcore_sdk.node_ports_common import config as node_ports_config
-=======
->>>>>>> 3f88ad3d
 from simcore_service_director_v2.core.application import init_app
 from simcore_service_director_v2.core.settings import AppSettings
 from utils import (
@@ -59,16 +55,10 @@
 
 @pytest.fixture
 def minimal_configuration(
-<<<<<<< HEAD
-    dy_static_file_server_service: Dict,
-    dy_static_file_server_dynamic_sidecar_service: Dict,
-    dy_static_file_server_dynamic_sidecar_compose_spec_service: Dict,
-    redis_service: RedisSettings,
-=======
     dy_static_file_server_service: dict,
     dy_static_file_server_dynamic_sidecar_service: dict,
     dy_static_file_server_dynamic_sidecar_compose_spec_service: dict,
->>>>>>> 3f88ad3d
+    redis_service: RedisSettings,
     postgres_db: sa.engine.Engine,
     postgres_host_config: dict[str, str],
     rabbit_service: RabbitSettings,
