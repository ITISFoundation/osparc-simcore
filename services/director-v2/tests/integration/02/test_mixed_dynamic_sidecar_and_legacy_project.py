# pylint:disable=unused-argument
# pylint:disable=redefined-outer-name
# pylint:disable=too-many-arguments

import asyncio
import logging
import os
from contextlib import asynccontextmanager
from typing import Any, AsyncIterable, AsyncIterator, Callable, Iterable

import aiodocker
import httpx
import pytest
import sqlalchemy as sa
from _pytest.monkeypatch import MonkeyPatch
from asgi_lifespan import LifespanManager
from faker import Faker
from models_library.projects import ProjectAtDB
from models_library.services_resources import ServiceResourcesDict
from pytest_mock.plugin import MockerFixture
from pytest_simcore.helpers.utils_docker import get_localhost_ip
from settings_library.rabbit import RabbitSettings
from settings_library.redis import RedisSettings
from simcore_service_director_v2.core.application import init_app
from simcore_service_director_v2.core.settings import AppSettings
from utils import (
    assert_all_services_running,
    assert_services_reply_200,
    assert_start_service,
    assert_stop_service,
    ensure_network_cleanup,
    is_legacy,
    patch_dynamic_service_url,
)
from yarl import URL

logger = logging.getLogger(__name__)


# FIXTURES ----------------------------------------------------------------------------------

pytest_simcore_core_services_selection = [
    "catalog",
    "director",
    "migration",
    "postgres",
    "rabbit",
    "storage",
    "redis",
]

pytest_simcore_ops_services_selection = [
    "minio",
]


@pytest.fixture
def minimal_configuration(
    dy_static_file_server_service: dict,
    dy_static_file_server_dynamic_sidecar_service: dict,
    dy_static_file_server_dynamic_sidecar_compose_spec_service: dict,
    redis_service: RedisSettings,
    postgres_db: sa.engine.Engine,
    postgres_host_config: dict[str, str],
    rabbit_service: RabbitSettings,
    simcore_services_ready: None,
    storage_service: URL,
    ensure_swarm_and_networks: None,
):
    ...


@pytest.fixture
def uuid_legacy(faker: Faker) -> str:
    return faker.uuid4()


@pytest.fixture
def uuid_dynamic_sidecar(faker: Faker) -> str:
    return faker.uuid4()


@pytest.fixture
def uuid_dynamic_sidecar_compose(faker: Faker) -> str:
    return faker.uuid4()


@pytest.fixture
def user_dict(registered_user: Callable) -> Iterable[dict[str, Any]]:
    yield registered_user()


@pytest.fixture
async def dy_static_file_server_project(
    minimal_configuration: None,
    user_dict: dict[str, Any],
    project: Callable,
    dy_static_file_server_service: dict,
    dy_static_file_server_dynamic_sidecar_service: dict,
    dy_static_file_server_dynamic_sidecar_compose_spec_service: dict,
    uuid_legacy: str,
    uuid_dynamic_sidecar: str,
    uuid_dynamic_sidecar_compose: str,
) -> ProjectAtDB:
    def _assemble_node_data(spec: dict, label: str) -> dict[str, str]:
        return {
            "key": spec["image"]["name"],
            "version": spec["image"]["tag"],
            "label": label,
        }

    return project(
        user=user_dict,
        workbench={
            uuid_legacy: _assemble_node_data(
                dy_static_file_server_service,
                "LEGACY",
            ),
            uuid_dynamic_sidecar: _assemble_node_data(
                dy_static_file_server_dynamic_sidecar_service,
                "DYNAMIC",
            ),
            uuid_dynamic_sidecar_compose: _assemble_node_data(
                dy_static_file_server_dynamic_sidecar_compose_spec_service,
                "DYNAMIC_COMPOSE",
            ),
        },
    )


@pytest.fixture
async def director_v2_client(
    redis_service: RedisSettings,
    minimal_configuration: None,
    minio_config: dict[str, Any],
    storage_service: URL,
    network_name: str,
    monkeypatch: MonkeyPatch,
) -> AsyncIterable[httpx.AsyncClient]:
    # Works as below line in docker.compose.yml
    # ${DOCKER_REGISTRY:-itisfoundation}/dynamic-sidecar:${DOCKER_IMAGE_TAG:-latest}

    registry = os.environ.get("DOCKER_REGISTRY", "local")
    image_tag = os.environ.get("DOCKER_IMAGE_TAG", "production")

    image_name = f"{registry}/dynamic-sidecar:{image_tag}"

    logger.warning("Patching to: DYNAMIC_SIDECAR_IMAGE=%s", image_name)
    monkeypatch.setenv("DYNAMIC_SIDECAR_IMAGE", image_name)
    monkeypatch.setenv("TRAEFIK_SIMCORE_ZONE", "test_traefik_zone")
    monkeypatch.setenv("SWARM_STACK_NAME", "test_swarm_name")
    monkeypatch.setenv("DYNAMIC_SIDECAR_LOG_LEVEL", "DEBUG")

    monkeypatch.setenv("SC_BOOT_MODE", "production")
    monkeypatch.setenv("DYNAMIC_SIDECAR_EXPOSE_PORT", "true")
    monkeypatch.setenv("PROXY_EXPOSE_PORT", "true")
    monkeypatch.setenv("SIMCORE_SERVICES_NETWORK_NAME", network_name)
    monkeypatch.delenv("DYNAMIC_SIDECAR_MOUNT_PATH_DEV", raising=False)
    monkeypatch.setenv("DIRECTOR_V2_DYNAMIC_SCHEDULER_ENABLED", "true")

    monkeypatch.setenv("POSTGRES_HOST", f"{get_localhost_ip()}")
    monkeypatch.setenv("COMPUTATIONAL_BACKEND_DASK_CLIENT_ENABLED", "false")
    monkeypatch.setenv("COMPUTATIONAL_BACKEND_ENABLED", "false")
    monkeypatch.setenv("R_CLONE_PROVIDER", "MINIO")
    monkeypatch.setenv("S3_ENDPOINT", minio_config["client"]["endpoint"])
    monkeypatch.setenv("S3_ACCESS_KEY", minio_config["client"]["access_key"])
    monkeypatch.setenv("S3_SECRET_KEY", minio_config["client"]["secret_key"])
    monkeypatch.setenv("S3_BUCKET_NAME", minio_config["bucket_name"])
    monkeypatch.setenv("S3_SECURE", minio_config["client"]["secure"])

    # patch host for dynamic-sidecar, not reachable via localhost
    # the dynamic-sidecar (running inside a container) will use
    # this address to reach the rabbit service
    monkeypatch.setenv("RABBIT_HOST", f"{get_localhost_ip()}")

    monkeypatch.setenv("REDIS_HOST", redis_service.REDIS_HOST)
    monkeypatch.setenv("REDIS_PORT", f"{redis_service.REDIS_PORT}")

    settings = AppSettings.create_from_envs()

    app = init_app(settings)

    async with LifespanManager(app):
        async with httpx.AsyncClient(app=app, base_url="http://testserver") as client:
            yield client


@pytest.fixture
async def ensure_services_stopped(
    dy_static_file_server_project: ProjectAtDB, director_v2_client: httpx.AsyncClient
) -> AsyncIterable[None]:
    yield
    # ensure service cleanup when done testing
    async with aiodocker.Docker() as docker_client:
        service_names = {x["Spec"]["Name"] for x in await docker_client.services.list()}

        # grep the names of the services
        for node_uuid in dy_static_file_server_project.workbench:
            for service_name in service_names:
                # if node_uuid is present in the service name it needs to be removed
                if node_uuid in service_name:
                    delete_result = await docker_client.services.delete(service_name)
                    assert delete_result is True

        project_id = f"{dy_static_file_server_project.uuid}"

        # pylint: disable=protected-access
        scheduler_interval = (
            director_v2_client._transport.app.state.settings.DYNAMIC_SERVICES.DYNAMIC_SCHEDULER.DIRECTOR_V2_DYNAMIC_SCHEDULER_INTERVAL_SECONDS
        )
        # sleep enough to ensure the observation cycle properly stopped the service
        await asyncio.sleep(2 * scheduler_interval)
        await ensure_network_cleanup(docker_client, project_id)


@pytest.fixture
def mock_dynamic_sidecar_client(mocker: MockerFixture) -> None:
    class_path = "simcore_service_director_v2.modules.dynamic_sidecar.api_client.DynamicSidecarClient"
    for function_name, return_value in [
<<<<<<< HEAD
        ("ports_outputs_pull", None),
        ("state_restore", None),
        ("ports_outputs_push", None),
=======
        ("pull_service_output_ports", None),
        ("restore_service_state", None),
        ("push_service_output_ports", None),
>>>>>>> 3d54220f
    ]:
        mocker.patch(
            f"{class_path}.{function_name}",
            # pylint: disable=cell-var-from-loop
            side_effect=lambda *args, **kwargs: return_value,
        )

    # also patch the long_running_tasks client context mangers handling the above
    # requests
    @asynccontextmanager
    async def _mocked_context_manger(*args, **kwargs) -> AsyncIterator[None]:
        yield

    mocker.patch(
        "simcore_service_director_v2.modules.dynamic_sidecar.api_client._public.periodic_task_result",
        side_effect=_mocked_context_manger,
    )


# TESTS ----------------------------------------------------------------------------------------


async def test_legacy_and_dynamic_sidecar_run(
    dy_static_file_server_project: ProjectAtDB,
    user_dict: dict[str, Any],
    services_endpoint: dict[str, URL],
    director_v2_client: httpx.AsyncClient,
    ensure_services_stopped: None,
    mock_projects_networks_repository: None,
    mock_dynamic_sidecar_client: None,
    service_resources: ServiceResourcesDict,
):
    """
    The test will start 3 dynamic services in the same project and check
    that the legacy and the 2 new dynamic-sidecar boot properly.

    Creates a project containing the following services:
    - dy-static-file-server (legacy)
    - dy-static-file-server-dynamic-sidecar  (sidecared w/ std config)
    - dy-static-file-server-dynamic-sidecar-compose (sidecared w/ docker-compose)
    """
    # FIXME: ANE can you instead parametrize this test?
    # why do we need to run all these services at the same time? it would be simpler one by one

    await asyncio.gather(
        *(
            assert_start_service(
                director_v2_client=director_v2_client,
                # context
                user_id=user_dict["id"],
                project_id=str(dy_static_file_server_project.uuid),
                # service
                service_key=node.key,
                service_version=node.version,
                service_uuid=node_id,
                # extra config (legacy)
                basepath=f"/x/{node_id}" if is_legacy(node) else None,
                catalog_url=services_endpoint["catalog"],
            )
            for node_id, node in dy_static_file_server_project.workbench.items()
        )
    )

    for node_id, node in dy_static_file_server_project.workbench.items():
        if is_legacy(node):
            continue

        await patch_dynamic_service_url(
            # pylint: disable=protected-access
            app=director_v2_client._transport.app,
            node_uuid=node_id,
        )

    assert len(dy_static_file_server_project.workbench) == 3

    await assert_all_services_running(
        director_v2_client,
        workbench=dy_static_file_server_project.workbench,
    )

    # query the service directly and check if it responding accordingly
    await assert_services_reply_200(
        director_v2_client=director_v2_client,
        workbench=dy_static_file_server_project.workbench,
    )

    # finally stop the started services
    await asyncio.gather(
        *(
            assert_stop_service(
                director_v2_client=director_v2_client,
                service_uuid=service_uuid,
            )
            for service_uuid in dy_static_file_server_project.workbench
        )
    )<|MERGE_RESOLUTION|>--- conflicted
+++ resolved
@@ -217,15 +217,9 @@
 def mock_dynamic_sidecar_client(mocker: MockerFixture) -> None:
     class_path = "simcore_service_director_v2.modules.dynamic_sidecar.api_client.DynamicSidecarClient"
     for function_name, return_value in [
-<<<<<<< HEAD
-        ("ports_outputs_pull", None),
-        ("state_restore", None),
-        ("ports_outputs_push", None),
-=======
         ("pull_service_output_ports", None),
         ("restore_service_state", None),
         ("push_service_output_ports", None),
->>>>>>> 3d54220f
     ]:
         mocker.patch(
             f"{class_path}.{function_name}",
