# pylint:disable=unused-argument
# pylint:disable=redefined-outer-name
# pylint:disable=too-many-arguments

import asyncio
import logging
import os
from typing import AsyncIterable, Callable, Dict

import aiodocker
import httpx
import pytest
import sqlalchemy as sa
from asgi_lifespan import LifespanManager
from faker import Faker
from models_library.projects import ProjectAtDB
from pytest_mock.plugin import MockerFixture
from pytest_simcore.helpers.utils_docker import get_localhost_ip
from settings_library.rabbit import RabbitSettings
from settings_library.redis import RedisSettings
from simcore_sdk.node_ports_common import config as node_ports_config
from simcore_service_director_v2.core.application import init_app
from simcore_service_director_v2.core.settings import AppSettings
from utils import (
    assert_all_services_running,
    assert_services_reply_200,
    assert_start_service,
    assert_stop_service,
    ensure_network_cleanup,
    is_legacy,
    patch_dynamic_service_url,
)
from yarl import URL

logger = logging.getLogger(__name__)


# FIXTURES ----------------------------------------------------------------------------------

pytest_simcore_core_services_selection = [
    "catalog",
    "director",
    "migration",
    "postgres",
    "rabbit",
    "redis",
    "storage",
]

pytest_simcore_ops_services_selection = [
    "minio",
]


@pytest.fixture
def minimal_configuration(
    dy_static_file_server_service: Dict,
    dy_static_file_server_dynamic_sidecar_service: Dict,
    dy_static_file_server_dynamic_sidecar_compose_spec_service: Dict,
    redis_service: RedisSettings,
    postgres_db: sa.engine.Engine,
    postgres_host_config: Dict[str, str],
    rabbit_service: RabbitSettings,
    simcore_services_ready: None,
    storage_service: URL,
    ensure_swarm_and_networks: None,
):
    node_ports_config.STORAGE_ENDPOINT = (
        f"{storage_service.host}:{storage_service.port}"
    )


@pytest.fixture
def uuid_legacy(faker: Faker) -> str:
    return faker.uuid4()


@pytest.fixture
def uuid_dynamic_sidecar(faker: Faker) -> str:
    return faker.uuid4()


@pytest.fixture
def uuid_dynamic_sidecar_compose(faker: Faker) -> str:
    return faker.uuid4()


@pytest.fixture
async def dy_static_file_server_project(
    minimal_configuration: None,
    project: Callable,
    dy_static_file_server_service: Dict,
    dy_static_file_server_dynamic_sidecar_service: Dict,
    dy_static_file_server_dynamic_sidecar_compose_spec_service: Dict,
    uuid_legacy: str,
    uuid_dynamic_sidecar: str,
    uuid_dynamic_sidecar_compose: str,
) -> ProjectAtDB:
    def _assemble_node_data(spec: Dict, label: str) -> Dict[str, str]:
        return {
            "key": spec["image"]["name"],
            "version": spec["image"]["tag"],
            "label": label,
        }

    return project(
        workbench={
            uuid_legacy: _assemble_node_data(
                dy_static_file_server_service,
                "LEGACY",
            ),
            uuid_dynamic_sidecar: _assemble_node_data(
                dy_static_file_server_dynamic_sidecar_service,
                "DYNAMIC",
            ),
            uuid_dynamic_sidecar_compose: _assemble_node_data(
                dy_static_file_server_dynamic_sidecar_compose_spec_service,
                "DYNAMIC_COMPOSE",
            ),
        }
    )


@pytest.fixture
async def director_v2_client(
    minimal_configuration: None,
    network_name: str,
    monkeypatch,
) -> AsyncIterable[httpx.AsyncClient]:
    # Works as below line in docker.compose.yml
    # ${DOCKER_REGISTRY:-itisfoundation}/dynamic-sidecar:${DOCKER_IMAGE_TAG:-latest}

    registry = os.environ.get("DOCKER_REGISTRY", "local")
    image_tag = os.environ.get("DOCKER_IMAGE_TAG", "production")

    image_name = f"{registry}/dynamic-sidecar:{image_tag}"

    logger.warning("Patching to: DYNAMIC_SIDECAR_IMAGE=%s", image_name)
    monkeypatch.setenv("DYNAMIC_SIDECAR_IMAGE", image_name)
    monkeypatch.setenv("TRAEFIK_SIMCORE_ZONE", "test_traefik_zone")
    monkeypatch.setenv("SWARM_STACK_NAME", "test_swarm_name")

    monkeypatch.setenv("SC_BOOT_MODE", "production")
    monkeypatch.setenv("DYNAMIC_SIDECAR_EXPOSE_PORT", "true")
    monkeypatch.setenv("PROXY_EXPOSE_PORT", "true")
    monkeypatch.setenv("SIMCORE_SERVICES_NETWORK_NAME", network_name)
    monkeypatch.delenv("DYNAMIC_SIDECAR_MOUNT_PATH_DEV", raising=False)
    monkeypatch.setenv("DIRECTOR_V2_DYNAMIC_SCHEDULER_ENABLED", "true")

<<<<<<< HEAD
    monkeypatch.setenv("DIRECTOR_V2_DASK_CLIENT_ENABLED", "false")
    monkeypatch.setenv("DIRECTOR_V2_DASK_SCHEDULER_ENABLED", "false")
    monkeypatch.setenv("POSTGRES_HOST", f"{get_localhost_ip()}")
=======
    monkeypatch.setenv("COMPUTATIONAL_BACKEND_DASK_CLIENT_ENABLED", "false")
    monkeypatch.setenv("COMPUTATIONAL_BACKEND_ENABLED", "false")
    monkeypatch.setenv("POSTGRES_HOST", "mocked_host")
    monkeypatch.setenv("POSTGRES_USER", "mocked_user")
    monkeypatch.setenv("POSTGRES_PASSWORD", "mocked_password")
    monkeypatch.setenv("POSTGRES_DB", "mocked_db")
    monkeypatch.setenv("DIRECTOR_V2_POSTGRES_ENABLED", "false")
>>>>>>> 019a3616
    monkeypatch.setenv("R_CLONE_S3_PROVIDER", "MINIO")

    # patch host for dynamic-sidecar, not reachable via localhost
    # the dynamic-sidecar (running inside a container) will use
    # this address to reach the rabbit service
    monkeypatch.setenv("RABBIT_HOST", f"{get_localhost_ip()}")

    settings = AppSettings.create_from_envs()

    app = init_app(settings)

    async with LifespanManager(app):
        async with httpx.AsyncClient(app=app, base_url="http://testserver") as client:
            yield client


@pytest.fixture
async def ensure_services_stopped(
    dy_static_file_server_project: ProjectAtDB, director_v2_client: httpx.AsyncClient
) -> AsyncIterable[None]:
    yield
    # ensure service cleanup when done testing
    async with aiodocker.Docker() as docker_client:
        service_names = {x["Spec"]["Name"] for x in await docker_client.services.list()}

        # grep the names of the services
        for node_uuid in dy_static_file_server_project.workbench:
            for service_name in service_names:
                # if node_uuid is present in the service name it needs to be removed
                if node_uuid in service_name:
                    delete_result = await docker_client.services.delete(service_name)
                    assert delete_result is True

        project_id = f"{dy_static_file_server_project.uuid}"

        # pylint: disable=protected-access
        scheduler_interval = (
            director_v2_client._transport.app.state.settings.DYNAMIC_SERVICES.DYNAMIC_SCHEDULER.DIRECTOR_V2_DYNAMIC_SCHEDULER_INTERVAL_SECONDS
        )
        # sleep enough to ensure the observation cycle properly stopped the service
        await asyncio.sleep(2 * scheduler_interval)
        await ensure_network_cleanup(docker_client, project_id)


@pytest.fixture
def mock_dynamic_sidecar_client(mocker: MockerFixture) -> None:
    for method_name, return_value in [
        ("service_restore_state", None),
        ("service_pull_output_ports", 42),
    ]:
        mocker.patch(
            f"simcore_service_director_v2.modules.dynamic_sidecar.client_api.DynamicSidecarClient.{method_name}",
            return_value=return_value,
        )


# TESTS ----------------------------------------------------------------------------------------


async def test_legacy_and_dynamic_sidecar_run(
    dy_static_file_server_project: ProjectAtDB,
    registered_user: Callable,
    services_endpoint: Dict[str, URL],
    director_v2_client: httpx.AsyncClient,
    ensure_services_stopped: None,
    mock_project_networks_repository: None,
    mock_dynamic_sidecar_client: None,
):
    """
    The test will start 3 dynamic services in the same project and check
    that the legacy and the 2 new dynamic-sidecar boot properly.

    Creates a project containing the following services:
    - dy-static-file-server (legacy)
    - dy-static-file-server-dynamic-sidecar  (sidecared w/ std config)
    - dy-static-file-server-dynamic-sidecar-compose (sidecared w/ docker-compose)
    """
    # FIXME: ANE can you instead parametrize this test?
    # why do we need to run all these services at the same time? it would be simpler one by one
    user = registered_user()
    await asyncio.gather(
        *(
            assert_start_service(
                director_v2_client=director_v2_client,
                # context
                user_id=user["id"],
                project_id=str(dy_static_file_server_project.uuid),
                # service
                service_key=node.key,
                service_version=node.version,
                service_uuid=node_id,
                # extra config (legacy)
                basepath=f"/x/{node_id}" if is_legacy(node) else None,
            )
            for node_id, node in dy_static_file_server_project.workbench.items()
        )
    )

    for node_id, node in dy_static_file_server_project.workbench.items():
        if is_legacy(node):
            continue

        await patch_dynamic_service_url(
            # pylint: disable=protected-access
            app=director_v2_client._transport.app,
            node_uuid=node_id,
        )

    assert len(dy_static_file_server_project.workbench) == 3

    await assert_all_services_running(
        director_v2_client,
        workbench=dy_static_file_server_project.workbench,
    )

    # query the service directly and check if it responding accordingly
    await assert_services_reply_200(
        director_v2_client=director_v2_client,
        workbench=dy_static_file_server_project.workbench,
    )

    # finally stop the started services
    await asyncio.gather(
        *(
            assert_stop_service(
                director_v2_client=director_v2_client,
                service_uuid=service_uuid,
            )
            for service_uuid in dy_static_file_server_project.workbench
        )
    )<|MERGE_RESOLUTION|>--- conflicted
+++ resolved
@@ -147,19 +147,10 @@
     monkeypatch.delenv("DYNAMIC_SIDECAR_MOUNT_PATH_DEV", raising=False)
     monkeypatch.setenv("DIRECTOR_V2_DYNAMIC_SCHEDULER_ENABLED", "true")
 
-<<<<<<< HEAD
-    monkeypatch.setenv("DIRECTOR_V2_DASK_CLIENT_ENABLED", "false")
-    monkeypatch.setenv("DIRECTOR_V2_DASK_SCHEDULER_ENABLED", "false")
+
     monkeypatch.setenv("POSTGRES_HOST", f"{get_localhost_ip()}")
-=======
     monkeypatch.setenv("COMPUTATIONAL_BACKEND_DASK_CLIENT_ENABLED", "false")
     monkeypatch.setenv("COMPUTATIONAL_BACKEND_ENABLED", "false")
-    monkeypatch.setenv("POSTGRES_HOST", "mocked_host")
-    monkeypatch.setenv("POSTGRES_USER", "mocked_user")
-    monkeypatch.setenv("POSTGRES_PASSWORD", "mocked_password")
-    monkeypatch.setenv("POSTGRES_DB", "mocked_db")
-    monkeypatch.setenv("DIRECTOR_V2_POSTGRES_ENABLED", "false")
->>>>>>> 019a3616
     monkeypatch.setenv("R_CLONE_S3_PROVIDER", "MINIO")
 
     # patch host for dynamic-sidecar, not reachable via localhost
