# pylint: disable=redefined-outer-name

import asyncio
import json
import os
from typing import Any, Dict, Optional

import aiodocker
import httpx
from async_timeout import timeout
from fastapi import FastAPI
from models_library.projects import Node
from pydantic import PositiveInt
from pytest_simcore.helpers.utils_docker import get_ip
from simcore_service_director_v2.models.schemas.constants import (
    DYNAMIC_PROXY_SERVICE_PREFIX,
    DYNAMIC_SIDECAR_SERVICE_PREFIX,
)
from simcore_service_director_v2.modules.dynamic_sidecar.scheduler import (
    DynamicSidecarsScheduler,
)
from tenacity._asyncio import AsyncRetrying
from tenacity.stop import stop_after_attempt
from tenacity.wait import wait_fixed

SERVICE_WAS_CREATED_BY_DIRECTOR_V2 = 20
SERVICES_ARE_READY_TIMEOUT = 10 * 60
SEPARATOR = "=" * 50


def is_legacy(node_data: Node) -> bool:
    return node_data.label == "LEGACY"


<<<<<<< HEAD
def get_director_v0_patched_url(url: URL) -> URL:
    return URL(str(url).replace("127.0.0.1", f"{get_ip()}"))


=======
>>>>>>> 844cb171
async def ensure_network_cleanup(
    docker_client: aiodocker.Docker, project_id: str
) -> None:
    network_names = {x["Name"] for x in await docker_client.networks.list()}

    for network_name in network_names:
        if project_id in network_name:
            network = await docker_client.networks.get(network_name)
            try:
                # if there is an error this cleansup the environament
                # useful for development, avoids leaving too many
                # hanging networks
                delete_result = await network.delete()
                assert delete_result is True
            except aiodocker.exceptions.DockerError as e:
                # if the tests succeeds the network will not exists
                str_error = str(e)
                assert "network" in str_error
                assert "not found" in str_error


async def patch_dynamic_service_url(app: FastAPI, node_uuid: str) -> str:
    """
    Normally director-v2 talks via docker-netwoks with the dynamic-sidecar.
    Since the director-v2 was started outside docker and is not
    running in a container, the service port needs to be exposed and the
    url needs to be changed to get_ip()

    returns: the local endpoint
    """
    service_name = f"{DYNAMIC_SIDECAR_SERVICE_PREFIX}_{node_uuid}"
    port = None

    async with aiodocker.Docker() as docker_client:
        async with timeout(SERVICE_WAS_CREATED_BY_DIRECTOR_V2):
            # it takes a bit of time for the port to be auto generated
            # keep trying until it is there
            while port is None:
                services = await docker_client.services.list()
                for service in services:
                    if service["Spec"]["Name"] == service_name:
                        ports = service["Endpoint"].get("Ports", [])
                        if len(ports) == 1:
                            port = ports[0]["PublishedPort"]
                            break

                await asyncio.sleep(1)

    # patch the endppoint inside the scheduler
    scheduler: DynamicSidecarsScheduler = app.state.dynamic_sidecar_scheduler
    endpoint: Optional[str] = None
    async with scheduler._lock:  # pylint: disable=protected-access
        for entry in scheduler._to_observe.values():  # pylint: disable=protected-access
            if entry.scheduler_data.service_name == service_name:
                entry.scheduler_data.dynamic_sidecar.hostname = f"{get_ip()}"
                entry.scheduler_data.dynamic_sidecar.port = port

                endpoint = entry.scheduler_data.dynamic_sidecar.endpoint
                assert endpoint == f"http://{get_ip()}:{port}"
                break

    assert endpoint is not None
    return endpoint


async def _get_proxy_port(node_uuid: str) -> PositiveInt:
    """
    Normally director-v2 talks via docker-netwoks with the started proxy.
    Since the director-v2 was started outside docker and is not
    running in a container, the service port needs to be exposed and the
    url needs to be changed to get_ip()

    returns: the local endpoint
    """
    service_name = f"{DYNAMIC_PROXY_SERVICE_PREFIX}_{node_uuid}"
    port = None

    async with aiodocker.Docker() as docker_client:
        async with timeout(SERVICE_WAS_CREATED_BY_DIRECTOR_V2):
            # it takes a bit of time for the port to be auto generated
            # keep trying until it is there
            while port is None:
                services = await docker_client.services.list()
                for service in services:
                    if service["Spec"]["Name"] == service_name:
                        ports = service["Endpoint"].get("Ports", [])
                        if len(ports) == 1:
                            port = ports[0]["PublishedPort"]
                            break

                await asyncio.sleep(1)

    assert port is not None
    return port


async def assert_start_service(
    director_v2_client: httpx.AsyncClient,
    user_id: int,
    project_id: str,
    service_key: str,
    service_version: str,
    service_uuid: str,
    basepath: Optional[str],
) -> None:
    data = dict(
        user_id=user_id,
        project_id=project_id,
        service_key=service_key,
        service_version=service_version,
        service_uuid=service_uuid,
        basepath=basepath,
    )
    headers = {
        "x-dynamic-sidecar-request-dns": director_v2_client.base_url.host,
        "x-dynamic-sidecar-request-scheme": director_v2_client.base_url.scheme,
    }

    result = await director_v2_client.post(
        "/dynamic_services", json=data, headers=headers, allow_redirects=True
    )
    assert result.status_code == httpx.codes.CREATED, result.text


async def get_service_data(
    director_v2_client: httpx.AsyncClient,
    service_uuid: str,
    node_data: Node,
) -> Dict[str, Any]:

    # result =
    response = await director_v2_client.get(
        f"/dynamic_services/{service_uuid}", allow_redirects=False
    )
    if response.status_code == httpx.codes.TEMPORARY_REDIRECT:
        # NOTE: so we have a redirect, and it seems the director_v2_client does not like it at all
        #  moving from the testserver to the director in this GET call
        # which is why we use a DIFFERENT httpx client for this... (sic).
        # This actually works well when running inside the swarm... WTF???
        assert response.next_request
        response = httpx.get(f"{response.next_request.url}")
    assert response.status_code == httpx.codes.OK, response.text
    payload = response.json()
    data = payload["data"] if is_legacy(node_data) else payload
    return data


async def _get_service_state(
    director_v2_client: httpx.AsyncClient,
    service_uuid: str,
    node_data: Node,
) -> str:
    data = await get_service_data(director_v2_client, service_uuid, node_data)
    print("STATUS_RESULT", node_data.label, data["service_state"])
    return data["service_state"]


async def assert_all_services_running(
    director_v2_client: httpx.AsyncClient,
    workbench: Dict[str, Node],
) -> None:
    async with timeout(SERVICES_ARE_READY_TIMEOUT):
        not_all_services_running = True

        while not_all_services_running:
            service_states = await asyncio.gather(
                *(
                    _get_service_state(
                        director_v2_client=director_v2_client,
                        service_uuid=dynamic_service_uuid,
                        node_data=node_data,
                    )
                    for dynamic_service_uuid, node_data in workbench.items()
                )
            )

            # check that no service has failed
            for service_state in service_states:
                assert service_state != "failed"

            are_services_running = [x == "running" for x in service_states]
            not_all_services_running = not all(are_services_running)
            # let the services boot
            await asyncio.sleep(1.0)


async def assert_retrieve_service(
    director_v2_client: httpx.AsyncClient, service_uuid: str
) -> None:
    headers = {
        "x-dynamic-sidecar-request-dns": director_v2_client.base_url.host,
        "x-dynamic-sidecar-request-scheme": director_v2_client.base_url.scheme,
    }

    result = await director_v2_client.post(
        f"/dynamic_services/{service_uuid}:retrieve",
        json=dict(port_keys=[]),
        headers=headers,
        allow_redirects=True,
    )
    assert result.status_code == httpx.codes.OK, result.text
    json_result = result.json()
    print(f"{service_uuid}:retrieve result ", json_result)

    size_bytes = json_result["data"]["size_bytes"]
    assert size_bytes > 0
    assert type(size_bytes) == int


async def assert_stop_service(
    director_v2_client: httpx.AsyncClient, service_uuid: str
) -> None:
    result = await director_v2_client.delete(
        f"/dynamic_services/{service_uuid}", allow_redirects=True
    )
    assert result.status_code == httpx.codes.NO_CONTENT
    assert result.text == ""


async def _inspect_service_and_print_logs(
    tag: str, service_name: str, is_legacy: bool
) -> None:
    """inspects proxy and prints logs from it"""
    if is_legacy:
        print(f"Skipping service logs and inspect for {service_name}")
        return

    target_service = service_name.replace(
        DYNAMIC_SIDECAR_SERVICE_PREFIX, DYNAMIC_PROXY_SERVICE_PREFIX
    )

    async with aiodocker.Docker() as docker_client:
        service_details = await docker_client.services.inspect(target_service)

        print(f"{SEPARATOR} - {tag}\nService inspect: {target_service}")

        formatted_inspect = json.dumps(service_details, indent=2)
        print(f"{formatted_inspect}\n{SEPARATOR}")

        # print containers inspect to see them all
        for container in await docker_client.containers.list():
            container_inspect = await container.show()
            formatted_container_inspect = json.dumps(container_inspect, indent=2)
            container_name = container_inspect["Name"][1:]
            print(f"Container inspect: {container_name}")
            print(f"{formatted_container_inspect}\n{SEPARATOR}")

        logs = await docker_client.services.logs(
            service_details["ID"], stdout=True, stderr=True
        )
        formatted_logs = "".join(logs)
        print(f"{formatted_logs}\n{SEPARATOR} - {tag}")


def _run_command(command: str) -> str:
    # using asyncio.create_subprocess_shell is slower
    # and sometimes ir randomly hangs forever

    print(f"Running: '{command}'")
    command_result = os.popen(command).read()
    print(command_result)
    return command_result


async def _port_forward_legacy_service(  # pylint: disable=redefined-outer-name
    service_name: str, internal_port: PositiveInt
) -> PositiveInt:
    """Updates the service configuration and makes it so it can be used"""
    # By updating the service spec the container will be recreated.
    # It works in this case, since we do not care about the internal
    # state of the application

    # Legacy services are started --endpoint-mode dnsrr, it needs to
    # be changed to vip otherwise the port forward will not work
    result = _run_command(f"docker service update {service_name} --endpoint-mode=vip")
    assert "verify: Service converged" in result

    # Finally forward the port on a random assigned port.
    result = _run_command(
        f"docker service update {service_name} --publish-add :{internal_port}"
    )
    assert "verify: Service converged" in result

    # inspect service and fetch the port
    async with aiodocker.Docker() as docker_client:
        service_details = await docker_client.services.inspect(service_name)
        ports = service_details["Endpoint"]["Ports"]

        assert len(ports) == 1, service_details
        exposed_port = ports[0]["PublishedPort"]
        return exposed_port


async def assert_service_is_available(  # pylint: disable=redefined-outer-name
    exposed_port: PositiveInt, is_legacy: bool, service_uuid: str
) -> None:
    service_address = (
        f"http://{get_ip()}:{exposed_port}/x/{service_uuid}"
        if is_legacy
        else f"http://{get_ip()}:{exposed_port}"
    )
    print(f"checking service @ {service_address}")

    async for attempt in AsyncRetrying(
        wait=wait_fixed(1), stop=stop_after_attempt(60), reraise=True
    ):
        with attempt:
            async with httpx.AsyncClient() as client:
                response = await client.get(service_address)
                print(f"{SEPARATOR}\nAttempt={attempt.retry_state.attempt_number}")
                print(
                    f"Body:\n{response.text}\nHeaders={response.headers}\n{SEPARATOR}"
                )
                assert response.status_code == httpx.codes.OK, response.text


async def assert_services_reply_200(
    director_v2_client: httpx.AsyncClient,
    workbench: Dict[str, Node],
) -> None:
    for service_uuid, node_data in workbench.items():
        service_data = await get_service_data(
            director_v2_client=director_v2_client,
            service_uuid=service_uuid,
            node_data=node_data,
        )
        print(
            "Checking running service availability",
            service_uuid,
            node_data,
            service_data,
        )

        await _inspect_service_and_print_logs(
            tag=f"before_port_forward {service_uuid}",
            service_name=service_data["service_host"],
            is_legacy=is_legacy(node_data),
        )
        exposed_port = (
            await _port_forward_legacy_service(
                service_name=service_data["service_host"],
                internal_port=service_data["service_port"],
            )
            if is_legacy(node_data)
            else await _get_proxy_port(node_uuid=service_uuid)
        )
        await _inspect_service_and_print_logs(
            tag=f"after_port_forward {service_uuid}",
            service_name=service_data["service_host"],
            is_legacy=is_legacy(node_data),
        )

        try:
            await assert_service_is_available(
                exposed_port=exposed_port,
                is_legacy=is_legacy(node_data),
                service_uuid=service_uuid,
            )
        finally:
            await _inspect_service_and_print_logs(
                tag=f"after_service_is_available {service_uuid}",
                service_name=service_data["service_host"],
                is_legacy=is_legacy(node_data),
            )<|MERGE_RESOLUTION|>--- conflicted
+++ resolved
@@ -32,13 +32,6 @@
     return node_data.label == "LEGACY"
 
 
-<<<<<<< HEAD
-def get_director_v0_patched_url(url: URL) -> URL:
-    return URL(str(url).replace("127.0.0.1", f"{get_ip()}"))
-
-
-=======
->>>>>>> 844cb171
 async def ensure_network_cleanup(
     docker_client: aiodocker.Docker, project_id: str
 ) -> None:
