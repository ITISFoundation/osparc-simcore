--- conflicted
+++ resolved
@@ -152,12 +152,7 @@
     result = await director_v2_client.post(
         "/dynamic_services", json=data, headers=headers, allow_redirects=False
     )
-<<<<<<< HEAD
-    assert resp.status_code == httpx.codes.CREATED, resp.text
-=======
-    result = await handle_307_if_required(director_v2_client, director_v0_url, result)
-    assert result.status_code == 201, result.text
->>>>>>> e107293d
+    assert result.status_code == httpx.codes.CREATED, result.text
 
 
 async def get_service_data(
@@ -165,14 +160,6 @@
     service_uuid: str,
     node_data: Node,
 ) -> Dict[str, Any]:
-<<<<<<< HEAD
-=======
-    result = await director_v2_client.get(
-        f"/dynamic_services/{service_uuid}", allow_redirects=False
-    )
-    result = await handle_307_if_required(director_v2_client, director_v0_url, result)
-    assert result.status_code == 200, result.text
->>>>>>> e107293d
 
     # result =
     response = await director_v2_client.get(
@@ -244,13 +231,7 @@
         headers=headers,
         allow_redirects=False,
     )
-<<<<<<< HEAD
     assert result.status_code == httpx.codes.OK, result.text
-=======
-    result = await handle_307_if_required(director_v2_client, director_v0_url, result)
-
-    assert result.status_code == 200, result.text
->>>>>>> e107293d
     json_result = result.json()
     print(f"{service_uuid}:retrieve result ", json_result)
 
@@ -265,12 +246,7 @@
     result = await director_v2_client.delete(
         f"/dynamic_services/{service_uuid}", allow_redirects=False
     )
-<<<<<<< HEAD
     assert result.status_code == httpx.codes.NO_CONTENT
-=======
-    result = await handle_307_if_required(director_v2_client, director_v0_url, result)
-    assert result.status_code == 204
->>>>>>> e107293d
     assert result.text == ""
 
 
