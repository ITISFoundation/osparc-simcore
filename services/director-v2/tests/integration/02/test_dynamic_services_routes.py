# pylint: disable=redefined-outer-name
# pylint: disable=unused-argument

import asyncio
import logging
<<<<<<< HEAD
from typing import Any, AsyncIterable, AsyncIterator, Callable, Dict, List, Tuple
=======
from typing import Any, AsyncIterable, AsyncIterator, Dict
from unittest.mock import AsyncMock, Mock
>>>>>>> 0e9a59a7
from uuid import uuid4

import aiodocker
import pytest
from async_asgi_testclient import TestClient
from async_asgi_testclient.response import Response
from async_timeout import timeout
from models_library.services import ServiceKeyVersion
from models_library.settings.rabbit import RabbitConfig
from pydantic import PositiveInt
from pytest_mock.plugin import MockerFixture
from pytest_simcore.helpers.utils_docker import get_ip
from simcore_service_director_v2.core.application import init_app
from simcore_service_director_v2.core.settings import AppSettings
from utils import ensure_network_cleanup, patch_dynamic_service_url

SERVICE_IS_READY_TIMEOUT = 2 * 60

DIRECTOR_V2_MODULES = "simcore_service_director_v2.modules"

logger = logging.getLogger(__name__)

pytest_simcore_core_services_selection = [
    "director",
    "rabbit",
]


@pytest.fixture
def minimal_configuration(
    dy_static_file_server_dynamic_sidecar_service: Dict,
    simcore_services_ready: None,
    rabbit_service: RabbitConfig,
):
    pass


@pytest.fixture
def node_uuid() -> str:
    return str(uuid4())


@pytest.fixture
def start_request_data(
    node_uuid: str,
    user_id: PositiveInt,
    dy_static_file_server_dynamic_sidecar_service: Dict,
    ensure_swarm_and_networks: None,
) -> Dict[str, Any]:
    return dict(
        user_id=user_id,
        project_id=str(uuid4()),
        service_uuid=node_uuid,
        service_key=dy_static_file_server_dynamic_sidecar_service["image"]["name"],
        service_version=dy_static_file_server_dynamic_sidecar_service["image"]["tag"],
        request_scheme="http",
        request_dns="localhost:50000",
        settings=[
            {
                "name": "resources",
                "type": "Resources",
                "value": {"mem_limit": 17179869184, "cpu_limit": 1000000000},
            },
            {"name": "ports", "type": "int", "value": 80},
            {
                "name": "constraints",
                "type": "string",
                "value": ["node.platform.os == linux"],
            },
        ],
        paths_mapping={"outputs_path": "/tmp/outputs", "inputs_path": "/tmp/inputs"},
    )


@pytest.fixture
def mocked_engine() -> AsyncMock:
    engine = AsyncMock()
    engine.maxsize = 100
    engine.size = 1
    engine.freesize = 1
    available_engines = engine.maxsize - (engine.size - engine.freesize)
    assert type(available_engines) == int
    return engine


@pytest.fixture
async def test_client(
    loop: asyncio.AbstractEventLoop,
    minimal_configuration: None,
    mock_env: None,
    network_name: str,
    mocked_engine: AsyncMock,
    monkeypatch,
) -> AsyncIterable[TestClient]:
    monkeypatch.setenv("SC_BOOT_MODE", "production")
    monkeypatch.setenv("DYNAMIC_SIDECAR_EXPOSE_PORT", "true")
    monkeypatch.setenv("SIMCORE_SERVICES_NETWORK_NAME", network_name)
    monkeypatch.delenv("DYNAMIC_SIDECAR_MOUNT_PATH_DEV", raising=False)
    monkeypatch.setenv("DIRECTOR_V2_DYNAMIC_SCHEDULER_ENABLED", "true")

    monkeypatch.setenv("DIRECTOR_V2_DASK_CLIENT_ENABLED", "false")
    monkeypatch.setenv("DIRECTOR_V2_DASK_SCHEDULER_ENABLED", "false")
    monkeypatch.setenv("POSTGRES_HOST", "mocked_host")
    monkeypatch.setenv("POSTGRES_USER", "mocked_user")
    monkeypatch.setenv("POSTGRES_PASSWORD", "mocked_password")
    monkeypatch.setenv("POSTGRES_DB", "mocked_db")
    monkeypatch.setenv("DIRECTOR_V2_POSTGRES_ENABLED", "false")
    monkeypatch.setenv("R_CLONE_S3_PROVIDER", "MINIO")

    # patch host for dynamic-sidecar, not reachable via localhost
    # the dynamic-sidecar (running inside a container) will use
    # this address to reach the rabbit service
    monkeypatch.setenv("RABBIT_HOST", f"{get_ip()}")

    settings = AppSettings.create_from_envs()

    app = init_app(settings)

    app.state.engine = mocked_engine

    async with TestClient(app) as client:
        yield client


@pytest.fixture
async def ensure_services_stopped(
    start_request_data: Dict[str, Any], test_client: TestClient
) -> AsyncIterator[None]:
    yield
    # ensure service cleanup when done testing
    async with aiodocker.Docker() as docker_client:
        service_names = {x["Spec"]["Name"] for x in await docker_client.services.list()}

        project_id = start_request_data["service_uuid"]
        for service_name in service_names:
            # if node_uuid is present in the service name it needs to be removed
            if project_id in service_name:
                delete_result = await docker_client.services.delete(service_name)
                assert delete_result is True

        scheduler_interval = (
            test_client.application.state.settings.DYNAMIC_SERVICES.DYNAMIC_SCHEDULER.DIRECTOR_V2_DYNAMIC_SCHEDULER_INTERVAL_SECONDS
        )
        # sleep enough to ensure the observation cycle properly stopped the service
        await asyncio.sleep(2 * scheduler_interval)

        await ensure_network_cleanup(docker_client, project_id)


@pytest.fixture
def mock_project_repository(mocker: MockerFixture) -> None:
    mocker.patch(
        f"{DIRECTOR_V2_MODULES}.db.repositories.projects.ProjectsRepository.get_project",
        side_effect=lambda *args, **kwargs: Mock(),
    )


@pytest.fixture
def mock_dynamic_sidecar_api_calls(mocker: MockerFixture) -> None:
    class_path = (
        f"{DIRECTOR_V2_MODULES}.dynamic_sidecar.client_api.DynamicSidecarClient"
    )
    for function_name, return_value in [
        ("service_save_state", None),
        ("service_restore_state", None),
        ("service_pull_output_ports", 42),
        ("service_outputs_create_dirs", None),
    ]:
        mocker.patch(
            f"{class_path}.{function_name}",
            # pylint: disable=cell-var-from-loop
            side_effect=lambda *args, **kwargs: return_value,
        )


@pytest.fixture
async def key_version_expected(
    dy_static_file_server_dynamic_sidecar_service: Dict,
    dy_static_file_server_service: Dict,
    docker_registry_image_injector: Callable,
) -> List[Tuple[ServiceKeyVersion, bool]]:

    results: List[Tuple[ServiceKeyVersion, bool]] = []

    sleeper_service = docker_registry_image_injector(
        "itisfoundation/sleeper", "2.1.1", "user@e.mail"
    )

    for image, expected in [
        (dy_static_file_server_dynamic_sidecar_service, True),
        (dy_static_file_server_service, False),
        (sleeper_service, False),
    ]:
        schema = image["schema"]
        results.append(
            (ServiceKeyVersion(key=schema["key"], version=schema["version"]), expected)
        )

    return results


# TESTS


async def test_start_status_stop(
    test_client: TestClient,
    node_uuid: str,
    start_request_data: Dict[str, Any],
    ensure_services_stopped: None,
    mock_project_repository: None,
    mock_dynamic_sidecar_api_calls: None,
):
    # starting the service
    headers = {
        "x-dynamic-sidecar-request-dns": start_request_data["request_dns"],
        "x-dynamic-sidecar-request-scheme": start_request_data["request_scheme"],
    }
    response: Response = await test_client.post(
        "/v2/dynamic_services", json=start_request_data, headers=headers
    )
    assert response.status_code == 201, response.text

    await patch_dynamic_service_url(app=test_client.application, node_uuid=node_uuid)

    # awaiting for service to be running
    async with timeout(SERVICE_IS_READY_TIMEOUT):
        status_is_not_running = True
        while status_is_not_running:

            response: Response = await test_client.get(
                f"/v2/dynamic_services/{node_uuid}", json=start_request_data
            )
            logger.warning("sidecar status result %s", response.text)
            assert response.status_code == 200, response.text
            data = response.json()

            status_is_not_running = data.get("service_state", "") != "running"

            # give the service some time to keep up
            await asyncio.sleep(5)

    assert data["service_state"] == "running"

    # finally stopping the service
    response: Response = await test_client.delete(
        f"/v2/dynamic_services/{node_uuid}", json=start_request_data
    )
    assert response.status_code == 204, response.text
    assert response.text == ""


async def test_requires_dynamic_sidecar(
    test_client: TestClient, key_version_expected: List[Tuple[ServiceKeyVersion, bool]]
) -> None:
    for service_key_version, expected in key_version_expected:
        response: Response = await test_client.post(
            f"/v2/dynamic_services/dynamic-sidecar:required",
            json=service_key_version.dict(),
        )
        assert response.status_code == 200, response.text
        assert response.json() == expected<|MERGE_RESOLUTION|>--- conflicted
+++ resolved
@@ -3,12 +3,8 @@
 
 import asyncio
 import logging
-<<<<<<< HEAD
 from typing import Any, AsyncIterable, AsyncIterator, Callable, Dict, List, Tuple
-=======
-from typing import Any, AsyncIterable, AsyncIterator, Dict
 from unittest.mock import AsyncMock, Mock
->>>>>>> 0e9a59a7
 from uuid import uuid4
 
 import aiodocker
