--- conflicted
+++ resolved
@@ -577,11 +577,7 @@
     )
 
 
-<<<<<<< HEAD
-@pytest.mark.skip(reason="FIXME: temporary disabled")
-=======
 @pytest.mark.skip(reason="FIXME: still not bullet proof")
->>>>>>> 247620da
 async def test_abort_computation(
     minimal_configuration: None,
     async_client: httpx.AsyncClient,
