--- conflicted
+++ resolved
@@ -359,10 +359,7 @@
                     1: {
                         "modified": True,
                         "dependencies": [],
-<<<<<<< HEAD
-=======
                         "currentStatus": RunningState.PUBLISHED,
->>>>>>> a96aa05b
                     },
                     2: {
                         "modified": True,
@@ -381,10 +378,7 @@
                     1: {
                         "modified": False,
                         "dependencies": [],
-<<<<<<< HEAD
-=======
                         "currentStatus": RunningState.SUCCESS,
->>>>>>> a96aa05b
                     },
                     2: {
                         "modified": True,
@@ -543,11 +537,7 @@
     task_out = _assert_pipeline_status(
         client, task_out.url, user_id, sleepers_project.uuid
     )
-<<<<<<< HEAD
-    expected_pipeline_details = _convert_to_pipeline_details(
-=======
     expected_pipeline_details_after_run = _convert_to_pipeline_details(
->>>>>>> a96aa05b
         sleepers_project, exp_pipeline_adj_list, exp_node_states_after_run
     )
     _assert_computation_task_out_obj(
