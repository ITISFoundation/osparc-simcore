--- conflicted
+++ resolved
@@ -26,19 +26,16 @@
 @pytest.fixture
 def minimal_director_config(project_env_devel_environment, monkeypatch):
     """set a minimal configuration for testing the director connection only"""
-<<<<<<< HEAD
     monkeypatch.setenv("DIRECTOR_ENABLED", "1")
     monkeypatch.setenv("POSTGRES_ENABLED", "0")
     monkeypatch.setenv("CELERY_ENABLED", "0")
     monkeypatch.setenv("REGISTRY_ENABLED", "0")
     monkeypatch.setenv("DIRECTOR_V2_SCHEDULER_ENABLED", "0")
     monkeypatch.setenv("DIRECTOR_V2_DYNAMIC_SIDECAR_ENABLED", "false")
-=======
     monkeypatch.setenv("DIRECTOR_V0_ENABLED", "1")
     monkeypatch.setenv("DIRECTOR_V2_POSTGRES_ENABLED", "0")
     monkeypatch.setenv("DIRECTOR_V2_CELERY_ENABLED", "0")
     monkeypatch.setenv("DIRECTOR_V2_CELERY_SCHEDULER_ENABLED", "0")
->>>>>>> f5be61cb
 
 
 @pytest.fixture
