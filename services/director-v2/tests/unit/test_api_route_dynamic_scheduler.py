# pylint: disable=redefined-outer-name
# pylint: disable=unused-argument
# pylint: disable=unused-variable

import asyncio
from typing import AsyncIterator

import pytest
import respx
from fastapi import status
from models_library.service_settings_labels import SimcoreServiceLabels
from pytest import MonkeyPatch
from pytest_mock.plugin import MockerFixture
from pytest_simcore.helpers.typing_env import EnvVarsDict
from requests import Response
from simcore_service_director_v2.models.domains.dynamic_services import (
    DynamicServiceCreate,
)
from simcore_service_director_v2.models.schemas.dynamic_services.scheduler import (
    SchedulerData,
)
from simcore_service_director_v2.modules.dynamic_sidecar.errors import (
    DynamicSidecarNotFoundError,
)
from simcore_service_director_v2.modules.dynamic_sidecar.scheduler import (
    DynamicSidecarsScheduler,
)
from starlette.testclient import TestClient


@pytest.fixture
def mock_env(
    disable_rabbitmq: None,
    mock_env: EnvVarsDict,
    monkeypatch: MonkeyPatch,
    docker_swarm: None,
) -> None:
    monkeypatch.setenv("SC_BOOT_MODE", "default")
    monkeypatch.setenv("DIRECTOR_ENABLED", "false")
    monkeypatch.setenv("COMPUTATIONAL_BACKEND_ENABLED", "false")
    monkeypatch.setenv("COMPUTATIONAL_BACKEND_DASK_CLIENT_ENABLED", "false")
    monkeypatch.setenv("DIRECTOR_V2_TRACING", "null")

    monkeypatch.setenv("DIRECTOR_V2_DYNAMIC_SCHEDULER_ENABLED", "true")

    monkeypatch.setenv("POSTGRES_HOST", "mocked_host")
    monkeypatch.setenv("POSTGRES_USER", "mocked_user")
    monkeypatch.setenv("POSTGRES_PASSWORD", "mocked_password")
    monkeypatch.setenv("POSTGRES_DB", "mocked_db")
    monkeypatch.setenv("DIRECTOR_V2_POSTGRES_ENABLED", "false")

    monkeypatch.setenv("R_CLONE_PROVIDER", "MINIO")
    monkeypatch.setenv("S3_ENDPOINT", "endpoint")
    monkeypatch.setenv("S3_ACCESS_KEY", "access_key")
    monkeypatch.setenv("S3_SECRET_KEY", "secret_key")
    monkeypatch.setenv("S3_BUCKET_NAME", "bucket_name")
    monkeypatch.setenv("S3_SECURE", "false")


@pytest.fixture
def dynamic_sidecar_scheduler(client: TestClient) -> DynamicSidecarsScheduler:
    return client.app.state.dynamic_sidecar_scheduler


@pytest.fixture
async def mock_sidecar_api(scheduler_data: SchedulerData) -> AsyncIterator[None]:
    with respx.mock(
        assert_all_called=False,
        assert_all_mocked=True,
    ) as respx_mock:
        respx_mock.get(f"{scheduler_data.endpoint}/health", name="is_healthy").respond(
            json=dict(is_healthy=True)
        )

        yield


@pytest.fixture
async def observed_service(
    dynamic_sidecar_scheduler: DynamicSidecarsScheduler,
    dynamic_service_create: DynamicServiceCreate,
    simcore_service_labels: SimcoreServiceLabels,
    dynamic_sidecar_port: int,
    request_dns: str,
    request_scheme: str,
    can_save: bool,
) -> SchedulerData:
    await dynamic_sidecar_scheduler.add_service(
        dynamic_service_create,
        simcore_service_labels,
        dynamic_sidecar_port,
        request_dns,
        request_scheme,
<<<<<<< HEAD
        can_save,
=======
        request_simcore_user_agent="",
>>>>>>> f987bbc5
    )
    # pylint:disable=protected-access
    return dynamic_sidecar_scheduler._scheduler.get_scheduler_data(
        dynamic_service_create.node_uuid
    )


@pytest.fixture
def mock_scheduler_service_shutdown_tasks(mocker: MockerFixture) -> None:
    module_base = "simcore_service_director_v2.modules.dynamic_sidecar.scheduler._core._events_utils"
    mocker.patch(f"{module_base}.service_push_outputs", autospec=True)
    mocker.patch(f"{module_base}.service_remove_containers", autospec=True)
    mocker.patch(
        f"{module_base}.service_remove_sidecar_proxy_docker_networks_and_volumes",
        autospec=True,
    )
    mocker.patch(f"{module_base}.service_save_state", autospec=True)


async def test_update_service_observation_node_not_found(
    scheduler_data: SchedulerData, client: TestClient
):
    with pytest.raises(DynamicSidecarNotFoundError):
        client.patch(
            f"/v2/dynamic_scheduler/services/{scheduler_data.node_uuid}/observation",
            json=dict(is_disabled=False),
        )


async def test_update_service_observation(
    mock_sidecar_api: None, client: TestClient, observed_service: SchedulerData
):
    def _toggle(*, is_disabled: bool) -> Response:
        return client.patch(
            f"/v2/dynamic_scheduler/services/{observed_service.node_uuid}/observation",
            json=dict(is_disabled=is_disabled),
        )

    # trying to lock the service
    was_423_detected = False
    was_204_detected = False
    while not was_423_detected and not was_204_detected:
        response = _toggle(is_disabled=True)

        # the service is being observed at regular intervals
        # while the service is being observed an
        # HTTP_423_LOCKED will be returned
        # retrying until the service can be locked

        if response.status_code == status.HTTP_423_LOCKED:
            assert (
                response.json()["errors"][0]
                == f"Could not toggle service {observed_service.node_uuid} observation to disabled=True"
            )
            was_423_detected = True

        if response.status_code == status.HTTP_204_NO_CONTENT:
            assert response.text == ""
            was_204_detected = True

        await asyncio.sleep(0.1)

    # while disabled can always mark it as disabled
    response = _toggle(is_disabled=True)
    assert response.status_code == status.HTTP_204_NO_CONTENT
    assert response.text == ""

    # at this point it is always possible to remove the lock
    response = _toggle(is_disabled=False)
    assert response.status_code == status.HTTP_204_NO_CONTENT
    assert response.text == ""


@pytest.mark.parametrize(
    "method, route_suffix, task_name",
    [
        ("DELETE", "containers", "_task_remove_service_containers"),
        ("POST", "state:save", "_task_save_service_state"),
        ("POST", "outputs:push", "_task_push_service_outputs"),
        ("DELETE", "docker-resources", "_task_cleanup_service_docker_resources"),
    ],
)
async def test_409_response(
    mock_scheduler_service_shutdown_tasks: None,
    client: TestClient,
    observed_service: SchedulerData,
    method: str,
    route_suffix: str,
    task_name: str,
):
    response = client.request(
        method,
        f"/v2/dynamic_scheduler/services/{observed_service.node_uuid}/{route_suffix}",
    )
    assert response.status_code == status.HTTP_202_ACCEPTED
    task_id = response.json()
    assert task_id.startswith(
        f"simcore_service_director_v2.api.routes.dynamic_scheduler.{task_name}."
    )

    response = client.request(
        method,
        f"/v2/dynamic_scheduler/services/{observed_service.node_uuid}/{route_suffix}",
    )
    assert response.status_code == status.HTTP_409_CONFLICT
    assert "must be unique" in response.text<|MERGE_RESOLUTION|>--- conflicted
+++ resolved
@@ -91,11 +91,8 @@
         dynamic_sidecar_port,
         request_dns,
         request_scheme,
-<<<<<<< HEAD
+        "",
         can_save,
-=======
-        request_simcore_user_agent="",
->>>>>>> f987bbc5
     )
     # pylint:disable=protected-access
     return dynamic_sidecar_scheduler._scheduler.get_scheduler_data(
