# pylint: disable=redefined-outer-name

import os
from pathlib import Path
from typing import Any, Callable, Dict, List
from uuid import UUID

import pytest
from faker import Faker
from simcore_service_director_v2.models.schemas.constants import (
    DYNAMIC_SIDECAR_SERVICE_PREFIX,
)
from simcore_service_director_v2.modules.dynamic_sidecar.volumes_resolver import (
    DynamicSidecarVolumesPathsResolver,
)


# FIXTURES
@pytest.fixture
def compose_namespace(faker: Faker) -> str:
    return f"{DYNAMIC_SIDECAR_SERVICE_PREFIX}_{faker.uuid4()}"


<<<<<<< HEAD
@pytest.fixture(scope="module")
def swarm_stack_name() -> str:
    return "test_swarm_stack_name"


=======
>>>>>>> b6fa6c24
@pytest.fixture
def node_uuid(faker: Faker) -> UUID:
    return faker.uuid4(cast_to=None)


@pytest.fixture
def state_paths() -> List[Path]:
    return [Path(f"/tmp/asd/asd/{x}") for x in range(10)]


@pytest.fixture
<<<<<<< HEAD
def expect(
    node_uuid: UUID, swarm_stack_name: str
) -> Callable[[str, str], Dict[str, Any]]:
=======
def expected_volume_config(node_uuid: UUID) -> Callable[[str, str], Dict[str, Any]]:
>>>>>>> b6fa6c24
    def _callable(source: str, target: str) -> Dict[str, Any]:
        return {
            "Target": target,
            "Type": "volume",
<<<<<<< HEAD
            "VolumeOptions": {
                "Labels": {
                    "uuid": f"{node_uuid}",
                    "swarm_stack_name": swarm_stack_name,
                }
            },
=======
            "VolumeOptions": {"Labels": {"source": source, "uuid": f"{node_uuid}"}},
>>>>>>> b6fa6c24
        }

    return _callable


# TESTS


def test_expected_paths(
    swarm_stack_name: str,
    compose_namespace: str,
    node_uuid: UUID,
    state_paths: List[Path],
    expected_volume_config: Callable[[str, str], Dict[str, Any]],
) -> None:
    fake = Faker()

    inputs_path = Path(fake.file_path(depth=3)).parent
    assert DynamicSidecarVolumesPathsResolver.mount_entry(
<<<<<<< HEAD
        swarm_stack_name, compose_namespace, inputs_path, node_uuid
    ) == expect(
=======
        compose_namespace, inputs_path, node_uuid
    ) == expected_volume_config(
>>>>>>> b6fa6c24
        source=f"{compose_namespace}{f'{inputs_path}'.replace('/', '_')}",
        target=str(Path("/dy-volumes") / inputs_path.relative_to("/")),
    )

    outputs_path = Path(fake.file_path(depth=3)).parent
    assert DynamicSidecarVolumesPathsResolver.mount_entry(
<<<<<<< HEAD
        swarm_stack_name, compose_namespace, outputs_path, node_uuid
    ) == expect(
=======
        compose_namespace, outputs_path, node_uuid
    ) == expected_volume_config(
>>>>>>> b6fa6c24
        source=f"{compose_namespace}{f'{outputs_path}'.replace('/', '_')}",
        target=str(Path("/dy-volumes") / outputs_path.relative_to("/")),
    )

    for path in state_paths:
        name_from_path = f"{path}".replace(os.sep, "_")
        assert DynamicSidecarVolumesPathsResolver.mount_entry(
<<<<<<< HEAD
            swarm_stack_name, compose_namespace, path, node_uuid
        ) == expect(
=======
            compose_namespace, path, node_uuid
        ) == expected_volume_config(
>>>>>>> b6fa6c24
            source=f"{compose_namespace}{name_from_path}",
            target=str(Path("/dy-volumes/") / path.relative_to("/")),
        )<|MERGE_RESOLUTION|>--- conflicted
+++ resolved
@@ -21,14 +21,11 @@
     return f"{DYNAMIC_SIDECAR_SERVICE_PREFIX}_{faker.uuid4()}"
 
 
-<<<<<<< HEAD
 @pytest.fixture(scope="module")
 def swarm_stack_name() -> str:
     return "test_swarm_stack_name"
 
 
-=======
->>>>>>> b6fa6c24
 @pytest.fixture
 def node_uuid(faker: Faker) -> UUID:
     return faker.uuid4(cast_to=None)
@@ -40,27 +37,20 @@
 
 
 @pytest.fixture
-<<<<<<< HEAD
-def expect(
-    node_uuid: UUID, swarm_stack_name: str
+def expected_volume_config(
+    swarm_stack_name: str, node_uuid: UUID
 ) -> Callable[[str, str], Dict[str, Any]]:
-=======
-def expected_volume_config(node_uuid: UUID) -> Callable[[str, str], Dict[str, Any]]:
->>>>>>> b6fa6c24
     def _callable(source: str, target: str) -> Dict[str, Any]:
         return {
             "Target": target,
             "Type": "volume",
-<<<<<<< HEAD
             "VolumeOptions": {
                 "Labels": {
+                    "source": source,
+                    "swarm_stack_name": swarm_stack_name,
                     "uuid": f"{node_uuid}",
-                    "swarm_stack_name": swarm_stack_name,
                 }
             },
-=======
-            "VolumeOptions": {"Labels": {"source": source, "uuid": f"{node_uuid}"}},
->>>>>>> b6fa6c24
         }
 
     return _callable
@@ -80,26 +70,16 @@
 
     inputs_path = Path(fake.file_path(depth=3)).parent
     assert DynamicSidecarVolumesPathsResolver.mount_entry(
-<<<<<<< HEAD
         swarm_stack_name, compose_namespace, inputs_path, node_uuid
-    ) == expect(
-=======
-        compose_namespace, inputs_path, node_uuid
     ) == expected_volume_config(
->>>>>>> b6fa6c24
         source=f"{compose_namespace}{f'{inputs_path}'.replace('/', '_')}",
         target=str(Path("/dy-volumes") / inputs_path.relative_to("/")),
     )
 
     outputs_path = Path(fake.file_path(depth=3)).parent
     assert DynamicSidecarVolumesPathsResolver.mount_entry(
-<<<<<<< HEAD
         swarm_stack_name, compose_namespace, outputs_path, node_uuid
-    ) == expect(
-=======
-        compose_namespace, outputs_path, node_uuid
     ) == expected_volume_config(
->>>>>>> b6fa6c24
         source=f"{compose_namespace}{f'{outputs_path}'.replace('/', '_')}",
         target=str(Path("/dy-volumes") / outputs_path.relative_to("/")),
     )
@@ -107,13 +87,8 @@
     for path in state_paths:
         name_from_path = f"{path}".replace(os.sep, "_")
         assert DynamicSidecarVolumesPathsResolver.mount_entry(
-<<<<<<< HEAD
             swarm_stack_name, compose_namespace, path, node_uuid
-        ) == expect(
-=======
-            compose_namespace, path, node_uuid
         ) == expected_volume_config(
->>>>>>> b6fa6c24
             source=f"{compose_namespace}{name_from_path}",
             target=str(Path("/dy-volumes/") / path.relative_to("/")),
         )