--- conflicted
+++ resolved
@@ -8,11 +8,8 @@
 import aiodocker
 import pytest
 from _pytest.monkeypatch import MonkeyPatch
-<<<<<<< HEAD
 from aiodocker.utils import clean_filters
-=======
 from faker import Faker
->>>>>>> 956f5f67
 from models_library.projects import ProjectID
 from models_library.projects_nodes_io import NodeID
 from models_library.users import UserID
