# pylint: disable=redefined-outer-name
# pylint: disable=too-many-arguments
# pylint: disable=unused-argument


from typing import Any, cast
from uuid import UUID

import pytest
import respx
from fastapi import FastAPI
from models_library.aiodocker_api import AioDockerServiceSpec
from models_library.service_settings_labels import (
    SimcoreServiceLabels,
    SimcoreServiceSettingsLabel,
)
from models_library.services import ServiceKeyVersion
from pytest import MonkeyPatch
from pytest_simcore.helpers.typing_env import EnvVarsDict
from pytest_simcore.helpers.utils_envs import setenvs_from_dict
from servicelib.json_serialization import json_dumps
from simcore_service_director_v2.core.settings import DynamicSidecarSettings
from simcore_service_director_v2.models.schemas.dynamic_services import SchedulerData
from simcore_service_director_v2.modules.catalog import CatalogClient
from simcore_service_director_v2.modules.dynamic_sidecar.docker_service_specs import (
    get_dynamic_sidecar_spec,
)
from simcore_service_director_v2.utils.dict_utils import nested_update

# FIXTURES


@pytest.fixture
def mock_env(monkeypatch: MonkeyPatch, mock_env: EnvVarsDict) -> EnvVarsDict:
    """overrides unit/conftest:mock_env fixture"""
    env_vars = mock_env.copy()
    env_vars.update(
        {
            "DYNAMIC_SIDECAR_IMAGE": "local/dynamic-sidecar:MOCK",
            "LOG_LEVEL": "DEBUG",
            "POSTGRES_DB": "test",
            "POSTGRES_ENDPOINT": "localhost:5432",
            "POSTGRES_HOST": "localhost",
            "POSTGRES_PASSWORD": "test",
            "POSTGRES_PORT": "5432",
            "POSTGRES_USER": "test",
            "R_CLONE_ENABLED": "False",
            "R_CLONE_PROVIDER": "MINIO",
            "RABBIT_HOST": "rabbit",
            "RABBIT_PASSWORD": "adminadmin",
            "RABBIT_PORT": "5672",
            "RABBIT_USER": "admin",
            "REGISTRY_AUTH": "false",
            "REGISTRY_PW": "test",
            "REGISTRY_SSL": "false",
            "REGISTRY_URL": "foo.bar.com",
            "REGISTRY_USER": "test",
            "S3_ACCESS_KEY": "12345678",
            "S3_BUCKET_NAME": "simcore",
            "S3_ENDPOINT": "http://172.17.0.1:9001",
            "S3_SECRET_KEY": "12345678",
            "S3_SECURE": "False",
            "SC_BOOT_MODE": "production",
            "SIMCORE_SERVICES_NETWORK_NAME": "simcore_services_network_name",
            "SWARM_STACK_NAME": "test_swarm_name",
            "TRAEFIK_SIMCORE_ZONE": "test_traefik_zone",
        }
    )
    setenvs_from_dict(monkeypatch, env_vars)
    return env_vars


@pytest.fixture
def dynamic_sidecar_settings(mock_env: dict[str, str]) -> DynamicSidecarSettings:
    return DynamicSidecarSettings.create_from_envs()


@pytest.fixture
def dynamic_sidecar_network_id() -> str:
    return "mocked_dynamic_sidecar_network_id"


@pytest.fixture
def swarm_network_id() -> str:
    return "mocked_swarm_network_id"


@pytest.fixture
def simcore_service_labels() -> SimcoreServiceLabels:
    # overwrites global fixture
    return SimcoreServiceLabels.parse_obj(
        SimcoreServiceLabels.Config.schema_extra["examples"][2]
    )


@pytest.fixture
def run_id(scheduler_data: SchedulerData) -> UUID:
    return scheduler_data.dynamic_sidecar.run_id


@pytest.fixture
def expected_dynamic_sidecar_spec(run_id: UUID) -> dict[str, Any]:
    return {
        "endpoint_spec": {},
        "labels": {
            "io.simcore.scheduler-data": SchedulerData.parse_obj(
                {
                    "compose_spec": '{"version": "2.3", "services": {"rt-web": {"image": '
                    '"${SIMCORE_REGISTRY}/simcore/services/dynamic/sim4life:${SERVICE_VERSION}", '
                    '"init": true, "depends_on": ["s4l-core"]}, "s4l-core": '
                    '{"image": '
                    '"${SIMCORE_REGISTRY}/simcore/services/dynamic/s4l-core:${SERVICE_VERSION}", '
                    '"runtime": "nvidia", "init": true, "environment": '
                    '["DISPLAY=${DISPLAY}"], "volumes": '
                    '["/tmp/.X11-unix:/tmp/.X11-unix"]}}}',
                    "container_http_entry": "rt-web",
                    "docker_node_id": None,
                    "dynamic_sidecar": {
                        "containers_inspect": [],
                        "dynamic_sidecar_id": None,
                        "dynamic_sidecar_network_id": None,
                        "hostname": "dy-sidecar_75c7f3f4-18f9-4678-8610-54a2ade78eaa",
                        "is_available": False,
                        "is_project_network_attached": False,
                        "port": 1222,
                        "run_id": f"{run_id}",
                        "service_environment_prepared": False,
                        "service_removal_state": {
                            "can_remove": False,
                            "can_save": None,
                            "was_removed": False,
                        },
                        "status": {"current": "ok", "info": ""},
                        "swarm_network_id": None,
                        "swarm_network_name": None,
                        "was_compose_spec_submitted": False,
                        "was_dynamic_sidecar_started": False,
                        "were_containers_created": False,
                    },
                    "dynamic_sidecar_network_name": "dy-sidecar_75c7f3f4-18f9-4678-8610-54a2ade78eaa",
                    "key": "simcore/services/dynamic/3dviewer",
                    "node_uuid": "75c7f3f4-18f9-4678-8610-54a2ade78eaa",
                    "paths_mapping": {
                        "inputs_path": "/tmp/inputs",
                        "outputs_path": "/tmp/outputs",
                        "state_exclude": ["/tmp/strip_me/*", "*.py"],
                        "state_paths": ["/tmp/save_1", "/tmp_save_2"],
                    },
                    "project_id": "dd1d04d9-d704-4f7e-8f0f-1ca60cc771fe",
                    "proxy_service_name": "dy-proxy_75c7f3f4-18f9-4678-8610-54a2ade78eaa",
                    "request_dns": None,
                    "request_scheme": None,
                    "restart_policy": "on-inputs-downloaded",
                    "service_name": "dy-sidecar_75c7f3f4-18f9-4678-8610-54a2ade78eaa",
                    "service_port": 65534,
                    "service_resources": {
                        "container": {
                            "image": "simcore/services/dynamic/jupyter-math:2.0.5",
                            "resources": {
                                "CPU": {"limit": 0.1, "reservation": 0.1},
                                "RAM": {"limit": 2147483648, "reservation": 2147483648},
                            },
                        }
                    },
                    "simcore_traefik_zone": "dy-sidecar_75c7f3f4-18f9-4678-8610-54a2ade78eaa",
                    "user_id": 234,
                    "version": "2.4.5",
                }
            ).as_label_data(),
            "port": "8888",
            "service_image": "local/dynamic-sidecar:MOCK",
            "service_port": "8888",
            "study_id": "dd1d04d9-d704-4f7e-8f0f-1ca60cc771fe",
            "swarm_stack_name": "test_swarm_name",
            "type": "main-v2",
            "user_id": "234",
            "uuid": "75c7f3f4-18f9-4678-8610-54a2ade78eaa",
        },
        "name": "dy-sidecar_75c7f3f4-18f9-4678-8610-54a2ade78eaa",
        "networks": [
            {"Target": "mocked_swarm_network_id"},
            {"Target": "mocked_dynamic_sidecar_network_id"},
        ],
        "task_template": {
            "ContainerSpec": {
                "Env": {
                    "DYNAMIC_SIDECAR_COMPOSE_NAMESPACE": "dy-sidecar_75c7f3f4-18f9-4678-8610-54a2ade78eaa",
                    "DY_SIDECAR_NODE_ID": "75c7f3f4-18f9-4678-8610-54a2ade78eaa",
                    "DY_SIDECAR_RUN_ID": f"{run_id}",
                    "DY_SIDECAR_PATH_INPUTS": "/tmp/inputs",
                    "DY_SIDECAR_PATH_OUTPUTS": "/tmp/outputs",
                    "DY_SIDECAR_PROJECT_ID": "dd1d04d9-d704-4f7e-8f0f-1ca60cc771fe",
                    "DY_SIDECAR_STATE_EXCLUDE": json_dumps({"*.py", "/tmp/strip_me/*"}),
                    "DY_SIDECAR_STATE_PATHS": json_dumps(
                        ["/tmp/save_1", "/tmp_save_2"]
                    ),
                    "DY_SIDECAR_USER_ID": "234",
                    "FORWARD_ENV_DISPLAY": ":0",
                    "DYNAMIC_SIDECAR_LOG_LEVEL": "DEBUG",
                    "POSTGRES_DB": "test",
                    "POSTGRES_HOST": "localhost",
                    "POSTGRES_PORT": "5432",
                    "POSTGRES_USER": "test",
                    "POSTGRES_PASSWORD": "test",
                    "POSTGRES_ENDPOINT": "localhost:5432",
                    "RABBIT_CHANNELS": '{"log": '
                    '"simcore.services.logs", '
                    '"progress": '
                    '"simcore.services.progress", '
                    '"instrumentation": '
                    '"simcore.services.instrumentation", '
                    '"events": '
                    '"simcore.services.events"}',
                    "RABBIT_HOST": "rabbit",
                    "RABBIT_PASSWORD": "adminadmin",
                    "RABBIT_PORT": "5672",
                    "RABBIT_USER": "admin",
                    "REGISTRY_AUTH": "False",
                    "REGISTRY_PATH": "None",
                    "REGISTRY_PW": "test",
                    "REGISTRY_SSL": "False",
                    "REGISTRY_URL": "foo.bar.com",
                    "REGISTRY_USER": "test",
                    "R_CLONE_PROVIDER": "MINIO",
                    "R_CLONE_ENABLED": "False",
                    "S3_ACCESS_KEY": "12345678",
                    "S3_BUCKET_NAME": "simcore",
                    "S3_ENDPOINT": "http://172.17.0.1:9001",
                    "S3_SECRET_KEY": "12345678",
                    "S3_SECURE": "False",
                    "SC_BOOT_MODE": "production",
                    "SIMCORE_HOST_NAME": "dy-sidecar_75c7f3f4-18f9-4678-8610-54a2ade78eaa",
                    "STORAGE_HOST": "storage",
                    "STORAGE_PORT": "8080",
                },
                "Hosts": [],
                "Image": "local/dynamic-sidecar:MOCK",
                "Init": True,
                "Labels": {"mem_limit": "8589934592", "nano_cpus_limit": "4000000000"},
                "Mounts": [
                    {
                        "Source": "/var/run/docker.sock",
                        "Target": "/var/run/docker.sock",
                        "Type": "bind",
                    },
                    {
                        "Source": f"dyv_{run_id}_shared-store_75c7f3f4-18f9-4678-8610-54a2ade78eaa",
                        "Target": "/dy-volumes/shared-store",
                        "Type": "volume",
                        "VolumeOptions": {
                            "Labels": {
                                "run_id": f"{run_id}",
                                "source": f"dyv_{run_id}_shared-store_75c7f3f4-18f9-4678-8610-54a2ade78eaa",
                                "swarm_stack_name": "test_swarm_name",
                                "uuid": "75c7f3f4-18f9-4678-8610-54a2ade78eaa",
                            }
                        },
                    },
                    {
                        "Target": "/dy-volumes/tmp/inputs",
                        "Source": f"dyv_{run_id}_tmp_inputs_75c7f3f4-18f9-4678-8610-54a2ade78eaa",
                        "Type": "volume",
                        "VolumeOptions": {
                            "Labels": {
                                "run_id": f"{run_id}",
                                "source": f"dyv_{run_id}_tmp_inputs_75c7f3f4-18f9-4678-8610-54a2ade78eaa",
                                "swarm_stack_name": "test_swarm_name",
                                "uuid": "75c7f3f4-18f9-4678-8610-54a2ade78eaa",
                            }
                        },
                    },
                    {
                        "Target": "/dy-volumes/tmp/outputs",
                        "Source": f"dyv_{run_id}_tmp_outputs_75c7f3f4-18f9-4678-8610-54a2ade78eaa",
                        "Type": "volume",
                        "VolumeOptions": {
                            "Labels": {
                                "run_id": f"{run_id}",
                                "source": f"dyv_{run_id}_tmp_outputs_75c7f3f4-18f9-4678-8610-54a2ade78eaa",
                                "swarm_stack_name": "test_swarm_name",
                                "uuid": "75c7f3f4-18f9-4678-8610-54a2ade78eaa",
                            }
                        },
                    },
                    {
                        "Target": "/dy-volumes/tmp/save_1",
                        "Source": f"dyv_{run_id}_tmp_save_1_75c7f3f4-18f9-4678-8610-54a2ade78eaa",
                        "Type": "volume",
                        "VolumeOptions": {
                            "Labels": {
                                "run_id": f"{run_id}",
                                "source": f"dyv_{run_id}_tmp_save_1_75c7f3f4-18f9-4678-8610-54a2ade78eaa",
                                "swarm_stack_name": "test_swarm_name",
                                "uuid": "75c7f3f4-18f9-4678-8610-54a2ade78eaa",
                            }
                        },
                    },
                    {
                        "Target": "/dy-volumes/tmp_save_2",
                        "Source": f"dyv_{run_id}_tmp_save_2_75c7f3f4-18f9-4678-8610-54a2ade78eaa",
                        "Type": "volume",
                        "VolumeOptions": {
                            "Labels": {
                                "run_id": f"{run_id}",
                                "source": f"dyv_{run_id}_tmp_save_2_75c7f3f4-18f9-4678-8610-54a2ade78eaa",
                                "swarm_stack_name": "test_swarm_name",
                                "uuid": "75c7f3f4-18f9-4678-8610-54a2ade78eaa",
                            }
                        },
                    },
                    {
                        "ReadOnly": True,
                        "Source": "/tmp/.X11-unix",
                        "Target": "/tmp/.X11-unix",
                        "Type": "bind",
                    },
                ],
            },
            "Placement": {"Constraints": ["node.platform.os == linux"]},
            "Resources": {
                "Limits": {"MemoryBytes": 8589934592, "NanoCPUs": 4000000000},
                "Reservations": {
                    "GenericResources": [
                        {"DiscreteResourceSpec": {"Kind": "VRAM", "Value": 1}}
                    ],
                    "MemoryBytes": 536870912,
                    "NanoCPUs": 100000000,
                },
            },
            "RestartPolicy": {
                "Condition": "on-failure",
                "Delay": 5000000,
                "MaxAttempts": 2,
            },
        },
    }


def test_get_dynamic_proxy_spec(
    mocked_catalog_service_api: respx.MockRouter,
    minimal_app: FastAPI,
    scheduler_data: SchedulerData,
    dynamic_sidecar_settings: DynamicSidecarSettings,
    dynamic_sidecar_network_id: str,
    swarm_network_id: str,
    simcore_service_labels: SimcoreServiceLabels,
    expected_dynamic_sidecar_spec: dict[str, Any],
) -> None:
    dynamic_sidecar_spec_accumulated = None

    assert (
        dynamic_sidecar_settings.dict()
        == minimal_app.state.settings.DYNAMIC_SERVICES.DYNAMIC_SIDECAR.dict()
    )
    expected_dynamic_sidecar_spec_model = AioDockerServiceSpec.parse_obj(
        expected_dynamic_sidecar_spec
    )
    assert expected_dynamic_sidecar_spec_model.TaskTemplate
    assert expected_dynamic_sidecar_spec_model.TaskTemplate.ContainerSpec
    assert expected_dynamic_sidecar_spec_model.TaskTemplate.ContainerSpec.Env

    for count in range(1, 11):  # loop to check it does not repeat copies
        print(f"{count:*^50}")

        dynamic_sidecar_spec: AioDockerServiceSpec = get_dynamic_sidecar_spec(
            scheduler_data=scheduler_data,
            dynamic_sidecar_settings=dynamic_sidecar_settings,
            dynamic_sidecar_network_id=dynamic_sidecar_network_id,
            swarm_network_id=swarm_network_id,
            settings=cast(SimcoreServiceSettingsLabel, simcore_service_labels.settings),
            app_settings=minimal_app.state.settings,
        )

        # NOTE:
        exclude_keys = {
            "Labels": True,
            "TaskTemplate": {"ContainerSpec": {"Env": True}},
        }

<<<<<<< HEAD
        # NOTE: some falkyness here
=======
        # NOTE: some flakiness here
>>>>>>> fba9e70a
        # state_exclude is a set and does not preserve order
        # when dumping to json it gets converted to a list
        dynamic_sidecar_spec.TaskTemplate.ContainerSpec.Env[
            "DY_SIDECAR_STATE_EXCLUDE"
        ] = sorted(
            dynamic_sidecar_spec.TaskTemplate.ContainerSpec.Env[
                "DY_SIDECAR_STATE_EXCLUDE"
            ]
        )
        expected_dynamic_sidecar_spec_model.TaskTemplate.ContainerSpec.Env[
            "DY_SIDECAR_STATE_EXCLUDE"
        ] = sorted(
            expected_dynamic_sidecar_spec_model.TaskTemplate.ContainerSpec.Env[
                "DY_SIDECAR_STATE_EXCLUDE"
            ]
        )

        assert dynamic_sidecar_spec.dict(
            exclude=exclude_keys
        ) == expected_dynamic_sidecar_spec_model.dict(exclude=exclude_keys)

        assert (
            dynamic_sidecar_spec.Labels.keys()
            == expected_dynamic_sidecar_spec_model.Labels.keys()
        )

        assert (
            dynamic_sidecar_spec.Labels["io.simcore.scheduler-data"]
            == expected_dynamic_sidecar_spec_model.Labels["io.simcore.scheduler-data"]
        )

        assert dynamic_sidecar_spec.Labels == expected_dynamic_sidecar_spec_model.Labels

        dynamic_sidecar_spec_accumulated = dynamic_sidecar_spec

    # check reference after multiple runs
    assert dynamic_sidecar_spec_accumulated is not None
    assert (
        dynamic_sidecar_spec_accumulated.dict()
        == expected_dynamic_sidecar_spec_model.dict()
    )
    # TODO: finish test when working on https://github.com/ITISFoundation/osparc-simcore/issues/2454


async def test_merge_dynamic_sidecar_specs_with_user_specific_specs(
    mocked_catalog_service_api: respx.MockRouter,
    minimal_app: FastAPI,
    scheduler_data: SchedulerData,
    dynamic_sidecar_settings: DynamicSidecarSettings,
    dynamic_sidecar_network_id: str,
    swarm_network_id: str,
    simcore_service_labels: SimcoreServiceLabels,
    expected_dynamic_sidecar_spec: dict[str, Any],
    mock_service_key_version: ServiceKeyVersion,
    fake_service_specifications: dict[str, Any],
):
    dynamic_sidecar_spec: AioDockerServiceSpec = get_dynamic_sidecar_spec(
        scheduler_data=scheduler_data,
        dynamic_sidecar_settings=dynamic_sidecar_settings,
        dynamic_sidecar_network_id=dynamic_sidecar_network_id,
        swarm_network_id=swarm_network_id,
        settings=cast(SimcoreServiceSettingsLabel, simcore_service_labels.settings),
        app_settings=minimal_app.state.settings,
    )
    assert dynamic_sidecar_spec
    assert (
        dynamic_sidecar_spec.dict()
        == AioDockerServiceSpec.parse_obj(expected_dynamic_sidecar_spec).dict()
    )

    catalog_client = CatalogClient.instance(minimal_app)
    user_service_specs: dict[
        str, Any
    ] = await catalog_client.get_service_specifications(
        scheduler_data.user_id,
        mock_service_key_version.key,
        mock_service_key_version.version,
    )
    assert user_service_specs
    assert "sidecar" in user_service_specs
    user_aiodocker_service_spec = AioDockerServiceSpec.parse_obj(
        user_service_specs["sidecar"]
    )
    assert user_aiodocker_service_spec

    orig_dict = dynamic_sidecar_spec.dict(by_alias=True, exclude_unset=True)
    user_dict = user_aiodocker_service_spec.dict(by_alias=True, exclude_unset=True)

    another_merged_dict = nested_update(
        orig_dict,
        user_dict,
        include=(
            ["labels"],
            ["task_template", "Resources", "Limits"],
            ["task_template", "Resources", "Reservation", "MemoryBytes"],
            ["task_template", "Resources", "Reservation", "NanoCPUs"],
            ["task_template", "Placement", "Constraints"],
            ["task_template", "ContainerSpec", "Env"],
            ["task_template", "Resources", "Reservation", "GenericResources"],
        ),
    )
    assert another_merged_dict<|MERGE_RESOLUTION|>--- conflicted
+++ resolved
@@ -377,28 +377,6 @@
             "TaskTemplate": {"ContainerSpec": {"Env": True}},
         }
 
-<<<<<<< HEAD
-        # NOTE: some falkyness here
-=======
-        # NOTE: some flakiness here
->>>>>>> fba9e70a
-        # state_exclude is a set and does not preserve order
-        # when dumping to json it gets converted to a list
-        dynamic_sidecar_spec.TaskTemplate.ContainerSpec.Env[
-            "DY_SIDECAR_STATE_EXCLUDE"
-        ] = sorted(
-            dynamic_sidecar_spec.TaskTemplate.ContainerSpec.Env[
-                "DY_SIDECAR_STATE_EXCLUDE"
-            ]
-        )
-        expected_dynamic_sidecar_spec_model.TaskTemplate.ContainerSpec.Env[
-            "DY_SIDECAR_STATE_EXCLUDE"
-        ] = sorted(
-            expected_dynamic_sidecar_spec_model.TaskTemplate.ContainerSpec.Env[
-                "DY_SIDECAR_STATE_EXCLUDE"
-            ]
-        )
-
         assert dynamic_sidecar_spec.dict(
             exclude=exclude_keys
         ) == expected_dynamic_sidecar_spec_model.dict(exclude=exclude_keys)
