# pylint: disable=redefined-outer-name
# pylint: disable=too-many-arguments
# pylint: disable=unused-argument


from typing import Any, cast

import pytest
import respx
from fastapi import FastAPI
from models_library.aiodocker_api import AioDockerServiceSpec
from models_library.service_settings_labels import (
    SimcoreServiceLabels,
    SimcoreServiceSettingsLabel,
)
from models_library.services import RunID, ServiceKeyVersion
from pytest import MonkeyPatch
from pytest_simcore.helpers.typing_env import EnvVarsDict
from pytest_simcore.helpers.utils_envs import setenvs_from_dict
from servicelib.json_serialization import json_dumps
from simcore_service_director_v2.core.settings import DynamicSidecarSettings
from simcore_service_director_v2.models.schemas.dynamic_services import SchedulerData
from simcore_service_director_v2.modules.catalog import CatalogClient
from simcore_service_director_v2.modules.dynamic_sidecar.docker_service_specs import (
    get_dynamic_sidecar_spec,
)
from simcore_service_director_v2.utils.dict_utils import nested_update

# FIXTURES


@pytest.fixture
def mock_env(monkeypatch: MonkeyPatch, mock_env: EnvVarsDict) -> EnvVarsDict:
    """overrides unit/conftest:mock_env fixture"""
    env_vars = mock_env.copy()
    env_vars.update(
        {
            "DYNAMIC_SIDECAR_IMAGE": "local/dynamic-sidecar:MOCK",
            "LOG_LEVEL": "DEBUG",
            "POSTGRES_DB": "test",
            "POSTGRES_ENDPOINT": "localhost:5432",
            "POSTGRES_HOST": "localhost",
            "POSTGRES_PASSWORD": "test",
            "POSTGRES_PORT": "5432",
            "POSTGRES_USER": "test",
            "R_CLONE_ENABLED": "False",
            "R_CLONE_PROVIDER": "MINIO",
            "RABBIT_HOST": "rabbit",
            "RABBIT_PASSWORD": "adminadmin",
            "RABBIT_PORT": "5672",
            "RABBIT_USER": "admin",
            "REGISTRY_AUTH": "false",
            "REGISTRY_PW": "test",
            "REGISTRY_SSL": "false",
            "REGISTRY_URL": "foo.bar.com",
            "REGISTRY_USER": "test",
            "S3_ACCESS_KEY": "12345678",
            "S3_BUCKET_NAME": "simcore",
            "S3_ENDPOINT": "http://172.17.0.1:9001",
            "S3_SECRET_KEY": "12345678",
            "S3_SECURE": "False",
            "SC_BOOT_MODE": "production",
            "SIMCORE_SERVICES_NETWORK_NAME": "simcore_services_network_name",
            "SWARM_STACK_NAME": "test_swarm_name",
            "TRAEFIK_SIMCORE_ZONE": "test_traefik_zone",
        }
    )
    setenvs_from_dict(monkeypatch, env_vars)
    return env_vars


@pytest.fixture
def dynamic_sidecar_settings(mock_env: dict[str, str]) -> DynamicSidecarSettings:
    return DynamicSidecarSettings.create_from_envs()


@pytest.fixture
def dynamic_sidecar_network_id() -> str:
    return "mocked_dynamic_sidecar_network_id"


@pytest.fixture
def swarm_network_id() -> str:
    return "mocked_swarm_network_id"


@pytest.fixture
def simcore_service_labels() -> SimcoreServiceLabels:
    # overwrites global fixture
    return SimcoreServiceLabels.parse_obj(
        SimcoreServiceLabels.Config.schema_extra["examples"][2]
    )


@pytest.fixture
<<<<<<< HEAD
=======
def run_id(scheduler_data: SchedulerData) -> UUID:
    return scheduler_data.dynamic_sidecar.run_id


@pytest.fixture
>>>>>>> bce5e99d
def expected_dynamic_sidecar_spec(run_id: RunID) -> dict[str, Any]:
    return {
        "endpoint_spec": {},
        "labels": {
            "io.simcore.scheduler-data": SchedulerData.parse_obj(
                {
                    "compose_spec": '{"version": "2.3", "services": {"rt-web": {"image": '
                    '"${SIMCORE_REGISTRY}/simcore/services/dynamic/sim4life:${SERVICE_VERSION}", '
                    '"init": true, "depends_on": ["s4l-core"]}, "s4l-core": '
                    '{"image": '
                    '"${SIMCORE_REGISTRY}/simcore/services/dynamic/s4l-core:${SERVICE_VERSION}", '
                    '"runtime": "nvidia", "init": true, "environment": '
                    '["DISPLAY=${DISPLAY}"], "volumes": '
                    '["/tmp/.X11-unix:/tmp/.X11-unix"]}}}',
                    "container_http_entry": "rt-web",
                    "hostname": "dy-sidecar_75c7f3f4-18f9-4678-8610-54a2ade78eaa",
                    "port": 1222,
                    "run_id": f"{run_id}",
                    "dynamic_sidecar": {
                        "containers_inspect": [],
                        "dynamic_sidecar_id": None,
                        "dynamic_sidecar_network_id": None,
                        "is_available": False,
                        "is_project_network_attached": False,
                        "service_environment_prepared": False,
                        "service_removal_state": {
                            "can_remove": False,
                            "can_save": None,
                            "was_removed": False,
                        },
                        "status": {"current": "ok", "info": ""},
                        "swarm_network_id": None,
                        "swarm_network_name": None,
                        "docker_node_id": None,
                        "was_compose_spec_submitted": False,
                        "was_dynamic_sidecar_started": False,
                        "were_containers_created": False,
                    },
                    "dynamic_sidecar_network_name": "dy-sidecar_75c7f3f4-18f9-4678-8610-54a2ade78eaa",
                    "key": "simcore/services/dynamic/3dviewer",
                    "node_uuid": "75c7f3f4-18f9-4678-8610-54a2ade78eaa",
                    "paths_mapping": {
                        "inputs_path": "/tmp/inputs",
                        "outputs_path": "/tmp/outputs",
                        "state_exclude": ["/tmp/strip_me/*", "*.py"],
                        "state_paths": ["/tmp/save_1", "/tmp_save_2"],
                    },
                    "project_id": "dd1d04d9-d704-4f7e-8f0f-1ca60cc771fe",
                    "proxy_service_name": "dy-proxy_75c7f3f4-18f9-4678-8610-54a2ade78eaa",
                    "request_dns": "test-endpoint",
                    "request_scheme": "http",
                    "restart_policy": "on-inputs-downloaded",
                    "service_name": "dy-sidecar_75c7f3f4-18f9-4678-8610-54a2ade78eaa",
                    "service_port": 65534,
                    "service_resources": {
                        "container": {
                            "image": "simcore/services/dynamic/jupyter-math:2.0.5",
                            "resources": {
                                "CPU": {"limit": 0.1, "reservation": 0.1},
                                "RAM": {"limit": 2147483648, "reservation": 2147483648},
                            },
                        }
                    },
                    "simcore_traefik_zone": "dy-sidecar_75c7f3f4-18f9-4678-8610-54a2ade78eaa",
                    "user_id": 234,
                    "version": "2.4.5",
                }
            ).as_label_data(),
            "port": "8888",
            "service_image": "local/dynamic-sidecar:MOCK",
            "service_port": "8888",
            "study_id": "dd1d04d9-d704-4f7e-8f0f-1ca60cc771fe",
            "swarm_stack_name": "test_swarm_name",
            "type": "main-v2",
            "user_id": "234",
            "uuid": "75c7f3f4-18f9-4678-8610-54a2ade78eaa",
        },
        "name": "dy-sidecar_75c7f3f4-18f9-4678-8610-54a2ade78eaa",
        "networks": [
            {"Target": "mocked_swarm_network_id"},
            {"Target": "mocked_dynamic_sidecar_network_id"},
        ],
        "task_template": {
            "ContainerSpec": {
                "Env": {
                    "DYNAMIC_SIDECAR_COMPOSE_NAMESPACE": "dy-sidecar_75c7f3f4-18f9-4678-8610-54a2ade78eaa",
                    "DY_SIDECAR_NODE_ID": "75c7f3f4-18f9-4678-8610-54a2ade78eaa",
                    "DY_SIDECAR_RUN_ID": f"{run_id}",
                    "DY_SIDECAR_PATH_INPUTS": "/tmp/inputs",
                    "DY_SIDECAR_PATH_OUTPUTS": "/tmp/outputs",
                    "DY_SIDECAR_PROJECT_ID": "dd1d04d9-d704-4f7e-8f0f-1ca60cc771fe",
                    "DY_SIDECAR_STATE_EXCLUDE": json_dumps({"*.py", "/tmp/strip_me/*"}),
                    "DY_SIDECAR_STATE_PATHS": json_dumps(
                        ["/tmp/save_1", "/tmp_save_2"]
                    ),
                    "DY_SIDECAR_USER_ID": "234",
                    "FORWARD_ENV_DISPLAY": ":0",
                    "DYNAMIC_SIDECAR_LOG_LEVEL": "DEBUG",
                    "POSTGRES_DB": "test",
                    "POSTGRES_HOST": "localhost",
                    "POSTGRES_PORT": "5432",
                    "POSTGRES_USER": "test",
                    "POSTGRES_PASSWORD": "test",
                    "POSTGRES_ENDPOINT": "localhost:5432",
                    "RABBIT_CHANNELS": '{"log": '
                    '"simcore.services.logs", '
                    '"progress": '
                    '"simcore.services.progress", '
                    '"instrumentation": '
                    '"simcore.services.instrumentation", '
                    '"events": '
                    '"simcore.services.events"}',
                    "RABBIT_HOST": "rabbit",
                    "RABBIT_PASSWORD": "adminadmin",
                    "RABBIT_PORT": "5672",
                    "RABBIT_USER": "admin",
                    "REGISTRY_AUTH": "False",
                    "REGISTRY_PATH": "None",
                    "REGISTRY_PW": "test",
                    "REGISTRY_SSL": "False",
                    "REGISTRY_URL": "foo.bar.com",
                    "REGISTRY_USER": "test",
                    "R_CLONE_PROVIDER": "MINIO",
                    "R_CLONE_ENABLED": "False",
                    "S3_ACCESS_KEY": "12345678",
                    "S3_BUCKET_NAME": "simcore",
                    "S3_ENDPOINT": "http://172.17.0.1:9001",
                    "S3_SECRET_KEY": "12345678",
                    "S3_SECURE": "False",
                    "SC_BOOT_MODE": "production",
                    "SIMCORE_HOST_NAME": "dy-sidecar_75c7f3f4-18f9-4678-8610-54a2ade78eaa",
                    "STORAGE_HOST": "storage",
                    "STORAGE_PORT": "8080",
                },
                "Hosts": [],
                "Image": "local/dynamic-sidecar:MOCK",
                "Init": True,
                "Labels": {"mem_limit": "8589934592", "nano_cpus_limit": "4000000000"},
                "Mounts": [
                    {
                        "Source": "/var/run/docker.sock",
                        "Target": "/var/run/docker.sock",
                        "Type": "bind",
                    },
                    {
                        "Source": f"dyv_{run_id}_75c7f3f4-18f9-4678-8610-54a2ade78eaa_erots-derahs_",
                        "Target": "/dy-volumes/shared-store",
                        "Type": "volume",
                        "VolumeOptions": {
                            "Labels": {
                                "node_uuid": "75c7f3f4-18f9-4678-8610-54a2ade78eaa",
                                "study_id": "dd1d04d9-d704-4f7e-8f0f-1ca60cc771fe",
                                "run_id": f"{run_id}",
                                "source": f"dyv_{run_id}_75c7f3f4-18f9-4678-8610-54a2ade78eaa_erots-derahs_",
                                "swarm_stack_name": "test_swarm_name",
                                "user_id": "234",
                            }
                        },
                    },
                    {
                        "Target": "/dy-volumes/tmp/inputs",
                        "Source": f"dyv_{run_id}_75c7f3f4-18f9-4678-8610-54a2ade78eaa_stupni_pmt_",
                        "Type": "volume",
                        "VolumeOptions": {
                            "Labels": {
                                "node_uuid": "75c7f3f4-18f9-4678-8610-54a2ade78eaa",
                                "study_id": "dd1d04d9-d704-4f7e-8f0f-1ca60cc771fe",
                                "run_id": f"{run_id}",
                                "source": f"dyv_{run_id}_75c7f3f4-18f9-4678-8610-54a2ade78eaa_stupni_pmt_",
                                "swarm_stack_name": "test_swarm_name",
                                "user_id": "234",
                            }
                        },
                    },
                    {
                        "Target": "/dy-volumes/tmp/outputs",
                        "Source": f"dyv_{run_id}_75c7f3f4-18f9-4678-8610-54a2ade78eaa_stuptuo_pmt_",
                        "Type": "volume",
                        "VolumeOptions": {
                            "Labels": {
                                "node_uuid": "75c7f3f4-18f9-4678-8610-54a2ade78eaa",
                                "study_id": "dd1d04d9-d704-4f7e-8f0f-1ca60cc771fe",
                                "run_id": f"{run_id}",
                                "source": f"dyv_{run_id}_75c7f3f4-18f9-4678-8610-54a2ade78eaa_stuptuo_pmt_",
                                "swarm_stack_name": "test_swarm_name",
                                "user_id": "234",
                            }
                        },
                    },
                    {
                        "Target": "/dy-volumes/tmp/save_1",
                        "Source": f"dyv_{run_id}_75c7f3f4-18f9-4678-8610-54a2ade78eaa_1_evas_pmt_",
                        "Type": "volume",
                        "VolumeOptions": {
                            "Labels": {
                                "node_uuid": "75c7f3f4-18f9-4678-8610-54a2ade78eaa",
                                "study_id": "dd1d04d9-d704-4f7e-8f0f-1ca60cc771fe",
                                "run_id": f"{run_id}",
                                "source": f"dyv_{run_id}_75c7f3f4-18f9-4678-8610-54a2ade78eaa_1_evas_pmt_",
                                "swarm_stack_name": "test_swarm_name",
                                "user_id": "234",
                            }
                        },
                    },
                    {
                        "Target": "/dy-volumes/tmp_save_2",
                        "Source": f"dyv_{run_id}_75c7f3f4-18f9-4678-8610-54a2ade78eaa_2_evas_pmt_",
                        "Type": "volume",
                        "VolumeOptions": {
                            "Labels": {
                                "node_uuid": "75c7f3f4-18f9-4678-8610-54a2ade78eaa",
                                "study_id": "dd1d04d9-d704-4f7e-8f0f-1ca60cc771fe",
                                "run_id": f"{run_id}",
                                "source": f"dyv_{run_id}_75c7f3f4-18f9-4678-8610-54a2ade78eaa_2_evas_pmt_",
                                "swarm_stack_name": "test_swarm_name",
                                "user_id": "234",
                            }
                        },
                    },
                    {
                        "ReadOnly": True,
                        "Source": "/tmp/.X11-unix",
                        "Target": "/tmp/.X11-unix",
                        "Type": "bind",
                    },
                ],
            },
            "Placement": {"Constraints": ["node.platform.os == linux"]},
            "Resources": {
                "Limits": {"MemoryBytes": 8589934592, "NanoCPUs": 4000000000},
                "Reservations": {
                    "GenericResources": [
                        {"DiscreteResourceSpec": {"Kind": "VRAM", "Value": 1}}
                    ],
                    "MemoryBytes": 536870912,
                    "NanoCPUs": 100000000,
                },
            },
            "RestartPolicy": {
                "Condition": "on-failure",
                "Delay": 5000000000,
                "MaxAttempts": 0,
            },
        },
    }


def test_get_dynamic_proxy_spec(
    mocked_catalog_service_api: respx.MockRouter,
    minimal_app: FastAPI,
    scheduler_data: SchedulerData,
    dynamic_sidecar_settings: DynamicSidecarSettings,
    dynamic_sidecar_network_id: str,
    swarm_network_id: str,
    simcore_service_labels: SimcoreServiceLabels,
    expected_dynamic_sidecar_spec: dict[str, Any],
) -> None:
    dynamic_sidecar_spec_accumulated = None

    assert (
        dynamic_sidecar_settings.dict()
        == minimal_app.state.settings.DYNAMIC_SERVICES.DYNAMIC_SIDECAR.dict()
    )
    expected_dynamic_sidecar_spec_model = AioDockerServiceSpec.parse_obj(
        expected_dynamic_sidecar_spec
    )
    assert expected_dynamic_sidecar_spec_model.TaskTemplate
    assert expected_dynamic_sidecar_spec_model.TaskTemplate.ContainerSpec
    assert expected_dynamic_sidecar_spec_model.TaskTemplate.ContainerSpec.Env

    for count in range(1, 11):  # loop to check it does not repeat copies
        print(f"{count:*^50}")

        dynamic_sidecar_spec: AioDockerServiceSpec = get_dynamic_sidecar_spec(
            scheduler_data=scheduler_data,
            dynamic_sidecar_settings=dynamic_sidecar_settings,
            dynamic_sidecar_network_id=dynamic_sidecar_network_id,
            swarm_network_id=swarm_network_id,
            settings=cast(SimcoreServiceSettingsLabel, simcore_service_labels.settings),
            app_settings=minimal_app.state.settings,
        )

        # NOTE:
        exclude_keys = {
            "Labels": True,
            "TaskTemplate": {"ContainerSpec": {"Env": True}},
        }

        # NOTE: some flakiness here
        # state_exclude is a set and does not preserve order
        # when dumping to json it gets converted to a list
        dynamic_sidecar_spec.TaskTemplate.ContainerSpec.Env[
            "DY_SIDECAR_STATE_EXCLUDE"
        ] = sorted(
            dynamic_sidecar_spec.TaskTemplate.ContainerSpec.Env[
                "DY_SIDECAR_STATE_EXCLUDE"
            ]
        )
        expected_dynamic_sidecar_spec_model.TaskTemplate.ContainerSpec.Env[
            "DY_SIDECAR_STATE_EXCLUDE"
        ] = sorted(
            expected_dynamic_sidecar_spec_model.TaskTemplate.ContainerSpec.Env[
                "DY_SIDECAR_STATE_EXCLUDE"
            ]
        )

        assert dynamic_sidecar_spec.dict(
            exclude=exclude_keys
        ) == expected_dynamic_sidecar_spec_model.dict(exclude=exclude_keys)

        assert (
            dynamic_sidecar_spec.Labels.keys()
            == expected_dynamic_sidecar_spec_model.Labels.keys()
        )

        assert (
            dynamic_sidecar_spec.Labels["io.simcore.scheduler-data"]
            == expected_dynamic_sidecar_spec_model.Labels["io.simcore.scheduler-data"]
        )

        assert dynamic_sidecar_spec.Labels == expected_dynamic_sidecar_spec_model.Labels

        dynamic_sidecar_spec_accumulated = dynamic_sidecar_spec

    # check reference after multiple runs
    assert dynamic_sidecar_spec_accumulated is not None
    assert (
        dynamic_sidecar_spec_accumulated.dict()
        == expected_dynamic_sidecar_spec_model.dict()
    )
    # TODO: finish test when working on https://github.com/ITISFoundation/osparc-simcore/issues/2454


async def test_merge_dynamic_sidecar_specs_with_user_specific_specs(
    mocked_catalog_service_api: respx.MockRouter,
    minimal_app: FastAPI,
    scheduler_data: SchedulerData,
    dynamic_sidecar_settings: DynamicSidecarSettings,
    dynamic_sidecar_network_id: str,
    swarm_network_id: str,
    simcore_service_labels: SimcoreServiceLabels,
    expected_dynamic_sidecar_spec: dict[str, Any],
    mock_service_key_version: ServiceKeyVersion,
    fake_service_specifications: dict[str, Any],
):
    dynamic_sidecar_spec: AioDockerServiceSpec = get_dynamic_sidecar_spec(
        scheduler_data=scheduler_data,
        dynamic_sidecar_settings=dynamic_sidecar_settings,
        dynamic_sidecar_network_id=dynamic_sidecar_network_id,
        swarm_network_id=swarm_network_id,
        settings=cast(SimcoreServiceSettingsLabel, simcore_service_labels.settings),
        app_settings=minimal_app.state.settings,
    )
    assert dynamic_sidecar_spec
    assert (
        dynamic_sidecar_spec.dict()
        == AioDockerServiceSpec.parse_obj(expected_dynamic_sidecar_spec).dict()
    )

    catalog_client = CatalogClient.instance(minimal_app)
    user_service_specs: dict[
        str, Any
    ] = await catalog_client.get_service_specifications(
        scheduler_data.user_id,
        mock_service_key_version.key,
        mock_service_key_version.version,
    )
    assert user_service_specs
    assert "sidecar" in user_service_specs
    user_aiodocker_service_spec = AioDockerServiceSpec.parse_obj(
        user_service_specs["sidecar"]
    )
    assert user_aiodocker_service_spec

    orig_dict = dynamic_sidecar_spec.dict(by_alias=True, exclude_unset=True)
    user_dict = user_aiodocker_service_spec.dict(by_alias=True, exclude_unset=True)

    another_merged_dict = nested_update(
        orig_dict,
        user_dict,
        include=(
            ["labels"],
            ["task_template", "Resources", "Limits"],
            ["task_template", "Resources", "Reservation", "MemoryBytes"],
            ["task_template", "Resources", "Reservation", "NanoCPUs"],
            ["task_template", "Placement", "Constraints"],
            ["task_template", "ContainerSpec", "Env"],
            ["task_template", "Resources", "Reservation", "GenericResources"],
        ),
    )
    assert another_merged_dict<|MERGE_RESOLUTION|>--- conflicted
+++ resolved
@@ -93,14 +93,11 @@
 
 
 @pytest.fixture
-<<<<<<< HEAD
-=======
 def run_id(scheduler_data: SchedulerData) -> UUID:
     return scheduler_data.dynamic_sidecar.run_id
 
 
 @pytest.fixture
->>>>>>> bce5e99d
 def expected_dynamic_sidecar_spec(run_id: RunID) -> dict[str, Any]:
     return {
         "endpoint_spec": {},
