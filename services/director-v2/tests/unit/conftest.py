# pylint: disable=redefined-outer-name
# pylint: disable=unused-argument

import json
import logging
import random
import urllib.parse
from typing import (
    Any,
    AsyncIterable,
    AsyncIterator,
    Callable,
    Iterable,
    Iterator,
    Mapping,
)

import aiodocker
import pytest
import respx
import traitlets.config
from _dask_helpers import DaskGatewayServer
from dask.distributed import Scheduler, Worker
from dask_gateway_server.app import DaskGateway
from dask_gateway_server.backends.local import UnsafeLocalBackend
from distributed.deploy.spec import SpecCluster
from faker import Faker
from models_library.clusters import ClusterID
from models_library.generated_models.docker_rest_api import (
    ServiceSpec as DockerServiceSpec,
)
from models_library.service_settings_labels import SimcoreServiceLabels
from models_library.services import RunID, ServiceKey, ServiceKeyVersion, ServiceVersion
from pydantic import parse_obj_as
from pytest import LogCaptureFixture, MonkeyPatch
from pytest_mock.plugin import MockerFixture
from pytest_simcore.helpers.typing_env import EnvVarsDict
from settings_library.s3 import S3Settings
from simcore_sdk.node_ports_v2 import FileLinkType
from simcore_service_director_v2.core.settings import AppSettings
from simcore_service_director_v2.models.domains.dynamic_services import (
    DynamicServiceCreate,
)
from simcore_service_director_v2.models.schemas.constants import (
    DYNAMIC_SIDECAR_SCHEDULER_DATA_LABEL,
)
from simcore_service_director_v2.models.schemas.dynamic_services import (
    SchedulerData,
    ServiceDetails,
    ServiceState,
)
from simcore_service_director_v2.modules.dynamic_sidecar.docker_service_specs.volume_remover import (
    DockerVersion,
)
from yarl import URL


@pytest.fixture
def simcore_services_network_name() -> str:
    return "test_network_name"


@pytest.fixture
def simcore_service_labels() -> SimcoreServiceLabels:
    return SimcoreServiceLabels.parse_obj(
        SimcoreServiceLabels.Config.schema_extra["examples"][1]
    )


@pytest.fixture
def dynamic_service_create() -> DynamicServiceCreate:
    return DynamicServiceCreate.parse_obj(
        DynamicServiceCreate.Config.schema_extra["example"]
    )


@pytest.fixture
def dynamic_sidecar_port() -> int:
    return 1222


@pytest.fixture
def run_id(faker: Faker) -> RunID:
    return faker.uuid4(cast_to=None)


@pytest.fixture
def request_dns() -> str:
    return "test-endpoint"


@pytest.fixture
def request_scheme() -> str:
    return "http"


@pytest.fixture
<<<<<<< HEAD
def can_save() -> bool:
    return True
=======
def request_simcore_user_agent() -> str:
    return "python/test"
>>>>>>> f987bbc5


@pytest.fixture
def scheduler_data_from_http_request(
    dynamic_service_create: DynamicServiceCreate,
    simcore_service_labels: SimcoreServiceLabels,
    dynamic_sidecar_port: int,
    request_dns: str,
    request_scheme: str,
<<<<<<< HEAD
    can_save: bool,
=======
    request_simcore_user_agent: str,
>>>>>>> f987bbc5
    run_id: RunID,
) -> SchedulerData:
    return SchedulerData.from_http_request(
        service=dynamic_service_create,
        simcore_service_labels=simcore_service_labels,
        port=dynamic_sidecar_port,
        request_dns=request_dns,
        request_scheme=request_scheme,
<<<<<<< HEAD
        can_save=can_save,
=======
        request_simcore_user_agent=request_simcore_user_agent,
>>>>>>> f987bbc5
        run_id=run_id,
    )


@pytest.fixture
def mock_service_inspect(
    scheduler_data_from_http_request: ServiceDetails,
) -> Mapping[str, Any]:
    service_details = json.loads(scheduler_data_from_http_request.json())
    service_details["compose_spec"] = json.dumps(service_details["compose_spec"])
    return {
        "Spec": {
            "Labels": {
                DYNAMIC_SIDECAR_SCHEDULER_DATA_LABEL: json.dumps(service_details)
            }
        }
    }


@pytest.fixture
def scheduler_data_from_service_inspect(
    mock_service_inspect: Mapping[str, Any]
) -> SchedulerData:
    return SchedulerData.from_service_inspect(mock_service_inspect)


@pytest.fixture(
    params=[
        scheduler_data_from_http_request.__name__,
        scheduler_data_from_service_inspect.__name__,
    ]
)
def scheduler_data(
    scheduler_data_from_http_request: SchedulerData,
    scheduler_data_from_service_inspect: SchedulerData,
    request,
) -> SchedulerData:
    return {
        "scheduler_data_from_http_request": scheduler_data_from_http_request,
        "scheduler_data_from_service_inspect": scheduler_data_from_service_inspect,
    }[request.param]


@pytest.fixture
def cluster_id() -> ClusterID:
    return random.randint(0, 10)


@pytest.fixture
async def dask_spec_local_cluster(
    monkeypatch: MonkeyPatch,
    unused_tcp_port_factory: Callable,
) -> AsyncIterable[SpecCluster]:
    # in this mode we can precisely create a specific cluster
    workers = {
        "cpu-worker": {
            "cls": Worker,
            "options": {
                "nthreads": 2,
                "resources": {"CPU": 2, "RAM": 48e9},
            },
        },
        "gpu-worker": {
            "cls": Worker,
            "options": {
                "nthreads": 1,
                "resources": {
                    "CPU": 1,
                    "GPU": 1,
                    "RAM": 48e9,
                },
            },
        },
        "bigcpu-worker": {
            "cls": Worker,
            "options": {
                "nthreads": 1,
                "resources": {
                    "CPU": 8,
                    "RAM": 768e9,
                },
            },
        },
    }
    scheduler = {
        "cls": Scheduler,
        "options": {
            "port": unused_tcp_port_factory(),
            "dashboard_address": f":{unused_tcp_port_factory()}",
        },
    }

    async with SpecCluster(
        workers=workers, scheduler=scheduler, asynchronous=True, name="pytest_cluster"
    ) as cluster:
        scheduler_address = URL(cluster.scheduler_address)
        monkeypatch.setenv(
            "COMPUTATIONAL_BACKEND_DEFAULT_CLUSTER_URL",
            f"{scheduler_address}" or "invalid",
        )
        yield cluster


@pytest.fixture
def local_dask_gateway_server_config(
    unused_tcp_port_factory: Callable,
) -> traitlets.config.Config:
    c = traitlets.config.Config()
    c.DaskGateway.backend_class = UnsafeLocalBackend  # type: ignore
    c.DaskGateway.address = f"127.0.0.1:{unused_tcp_port_factory()}"  # type: ignore
    c.Proxy.address = f"127.0.0.1:{unused_tcp_port_factory()}"  # type: ignore
    c.DaskGateway.authenticator_class = "dask_gateway_server.auth.SimpleAuthenticator"  # type: ignore
    c.SimpleAuthenticator.password = "qweqwe"  # type: ignore
    c.ClusterConfig.worker_cmd = [  # type: ignore
        "dask-worker",
        "--resources",
        f"CPU=12,GPU=1,RAM={16e9}",
    ]
    # NOTE: This must be set such that the local unsafe backend creates a worker with enough cores/memory
    c.ClusterConfig.worker_cores = 12  # type: ignore
    c.ClusterConfig.worker_memory = "16G"  # type: ignore

    c.DaskGateway.log_level = "DEBUG"  # type: ignore
    return c


@pytest.fixture
async def local_dask_gateway_server(
    local_dask_gateway_server_config: traitlets.config.Config,
) -> AsyncIterator[DaskGatewayServer]:
    print("--> creating local dask gateway server")
    dask_gateway_server = DaskGateway(config=local_dask_gateway_server_config)
    dask_gateway_server.initialize([])  # that is a shitty one!
    print("--> local dask gateway server initialized")
    await dask_gateway_server.setup()
    await dask_gateway_server.backend.proxy._proxy_contacted  # pylint: disable=protected-access

    print("--> local dask gateway server setup completed")
    yield DaskGatewayServer(
        f"http://{dask_gateway_server.backend.proxy.address}",
        f"gateway://{dask_gateway_server.backend.proxy.tcp_address}",
        local_dask_gateway_server_config.SimpleAuthenticator.password,  # type: ignore
        dask_gateway_server,
    )
    print("--> local dask gateway server switching off...")
    await dask_gateway_server.cleanup()
    print("...done")


@pytest.fixture(params=list(FileLinkType))
def tasks_file_link_type(request) -> FileLinkType:
    """parametrized fixture on all FileLinkType enum variants"""
    return request.param


# MOCKS the STORAGE service API responses ----------------------------------------


@pytest.fixture
def fake_s3_settings(faker: Faker) -> S3Settings:
    return S3Settings(
        S3_ENDPOINT=faker.uri(),
        S3_ACCESS_KEY=faker.uuid4(),
        S3_SECRET_KEY=faker.uuid4(),
        S3_ACCESS_TOKEN=faker.uuid4(),
        S3_BUCKET_NAME=faker.pystr(),
    )


@pytest.fixture
def mocked_storage_service_api(
    fake_s3_settings: S3Settings,
) -> Iterator[respx.MockRouter]:
    settings = AppSettings.create_from_envs()
    assert settings
    assert settings.DIRECTOR_V2_STORAGE

    # pylint: disable=not-context-manager
    with respx.mock(  # type: ignore
        base_url=settings.DIRECTOR_V2_STORAGE.endpoint,
        assert_all_called=False,
        assert_all_mocked=True,
    ) as respx_mock:
        respx_mock.post(
            "/simcore-s3:access",
            name="get_or_create_temporary_s3_access",
        ).respond(json={"data": fake_s3_settings.dict(by_alias=True)})

        yield respx_mock


# MOCKS the CATALOG service API responses ----------------------------------------


@pytest.fixture
def mock_service_key_version() -> ServiceKeyVersion:
    return ServiceKeyVersion(
        key=parse_obj_as(ServiceKey, "simcore/services/dynamic/myservice"),
        version=parse_obj_as(ServiceVersion, "1.4.5"),
    )


@pytest.fixture
def fake_service_specifications(faker: Faker) -> dict[str, Any]:
    # the service specifications follow the Docker service creation available
    # https://docs.docker.com/engine/api/v1.41/#operation/ServiceCreate
    return {
        "sidecar": DockerServiceSpec.parse_obj(
            {
                "Labels": {"label_one": faker.pystr(), "label_two": faker.pystr()},
                "TaskTemplate": {
                    "Placement": {
                        "Constraints": [
                            "node.id==2ivku8v2gvtg4",
                            "node.hostname!=node-2",
                            "node.platform.os==linux",
                            "node.labels.security==high",
                            "engine.labels.operatingsystem==ubuntu-20.04",
                        ]
                    },
                    "Resources": {
                        "Limits": {
                            "NanoCPUs": 16 * 10e9,
                            "MemoryBytes": 10 * 1024**3,
                        },
                        "Reservation": {
                            "NanoCPUs": 136 * 10e9,
                            "MemoryBytes": 312 * 1024**3,
                            "GenericResources": [
                                {
                                    "NamedResourceSpec": {
                                        "Kind": "Chipset",
                                        "Value": "Late2020",
                                    }
                                },
                                {
                                    "DiscreteResourceSpec": {
                                        "Kind": "FAKE_RESOURCE",
                                        "Value": 1 * 1024**3,
                                    }
                                },
                            ],
                        },
                    },
                    "ContainerSpec": {
                        "Command": ["my", "super", "duper", "service", "command"],
                        "Env": [f"SOME_FAKE_ADDITIONAL_ENV={faker.pystr().upper()}"],
                    },
                },
            }
        ).dict(by_alias=True, exclude_unset=True)
    }


@pytest.fixture
def mocked_catalog_service_api(
    mock_env: EnvVarsDict,
    mock_service_key_version: ServiceKeyVersion,
    fake_service_specifications: dict[str, Any],
) -> Iterator[respx.MockRouter]:
    settings = AppSettings.create_from_envs()
    assert settings
    assert settings.DIRECTOR_V2_CATALOG

    # pylint: disable=not-context-manager
    with respx.mock(  # type: ignore
        base_url=settings.DIRECTOR_V2_CATALOG.api_base_url,
        assert_all_called=False,
        assert_all_mocked=True,
    ) as respx_mock:
        # health
        respx_mock.get("/", name="get_health").respond(json="all good ;)")

        # get service specifications
        quoted_key = urllib.parse.quote(mock_service_key_version.key, safe="")
        version = mock_service_key_version.version
        respx_mock.get(
            f"/services/{quoted_key}/{version}/specifications",
            name="get_service_specifications",
        ).respond(json=fake_service_specifications)

        yield respx_mock


@pytest.fixture()
def caplog_info_level(caplog: LogCaptureFixture) -> Iterable[LogCaptureFixture]:
    with caplog.at_level(logging.INFO):
        yield caplog


@pytest.fixture()
def caplog_debug_level(caplog: LogCaptureFixture) -> Iterable[LogCaptureFixture]:
    with caplog.at_level(logging.DEBUG):
        yield caplog


@pytest.fixture
def mock_docker_api(mocker: MockerFixture) -> None:
    module_base = "simcore_service_director_v2.modules.dynamic_sidecar.scheduler"
    mocker.patch(
        f"{module_base}._core._scheduler.get_dynamic_sidecars_to_observe",
        autospec=True,
        return_value=[],
    )
    mocker.patch(
        f"{module_base}._core._observer.are_sidecar_and_proxy_services_present",
        autospec=True,
        return_value=True,
    )
    mocker.patch(
        f"{module_base}._core._scheduler.get_dynamic_sidecar_state",
        return_value=(ServiceState.PENDING, ""),
    )


@pytest.fixture
async def async_docker_client() -> AsyncIterable[aiodocker.Docker]:
    async with aiodocker.Docker() as docker_client:
        yield docker_client


@pytest.fixture
async def docker_version(async_docker_client: aiodocker.Docker) -> DockerVersion:
    version_request = (
        await async_docker_client._query_json(  # pylint: disable=protected-access
            "version", versioned_api=False
        )
    )
    return parse_obj_as(DockerVersion, version_request["Version"])<|MERGE_RESOLUTION|>--- conflicted
+++ resolved
@@ -95,13 +95,13 @@
 
 
 @pytest.fixture
-<<<<<<< HEAD
 def can_save() -> bool:
     return True
-=======
+
+
+@pytest.fixture
 def request_simcore_user_agent() -> str:
     return "python/test"
->>>>>>> f987bbc5
 
 
 @pytest.fixture
@@ -111,11 +111,8 @@
     dynamic_sidecar_port: int,
     request_dns: str,
     request_scheme: str,
-<<<<<<< HEAD
+    request_simcore_user_agent: str,
     can_save: bool,
-=======
-    request_simcore_user_agent: str,
->>>>>>> f987bbc5
     run_id: RunID,
 ) -> SchedulerData:
     return SchedulerData.from_http_request(
@@ -124,11 +121,8 @@
         port=dynamic_sidecar_port,
         request_dns=request_dns,
         request_scheme=request_scheme,
-<<<<<<< HEAD
+        request_simcore_user_agent=request_simcore_user_agent,
         can_save=can_save,
-=======
-        request_simcore_user_agent=request_simcore_user_agent,
->>>>>>> f987bbc5
         run_id=run_id,
     )
 
