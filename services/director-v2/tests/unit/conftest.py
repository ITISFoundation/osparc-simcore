# pylint: disable=redefined-outer-name
# pylint: disable=unused-argument

<<<<<<< HEAD
import asyncio
import json
=======
>>>>>>> f2039b3f
import random
from typing import Any, AsyncIterable, AsyncIterator, Mapping

import pytest
import traitlets.config
from _dask_helpers import DaskGatewayServer
from _pytest.monkeypatch import MonkeyPatch
from dask.distributed import Scheduler, Worker
from dask_gateway_server.app import DaskGateway
from dask_gateway_server.backends.local import UnsafeLocalBackend
from distributed.deploy.spec import SpecCluster
from models_library.service_settings_labels import SimcoreServiceLabels
from pydantic.types import NonNegativeInt
from simcore_service_director_v2.models.domains.dynamic_services import (
    DynamicServiceCreate,
)
from simcore_service_director_v2.models.schemas.constants import (
    DYNAMIC_SIDECAR_SCHEDULER_DATA_LABEL,
)
from simcore_service_director_v2.models.schemas.dynamic_services import (
    SchedulerData,
    ServiceDetails,
)
from yarl import URL


@pytest.fixture
def simcore_services_network_name() -> str:
    return "test_network_name"


@pytest.fixture
def simcore_service_labels() -> SimcoreServiceLabels:
    return SimcoreServiceLabels(
        **SimcoreServiceLabels.Config.schema_extra["examples"][1]
    )


@pytest.fixture
def dynamic_service_create() -> DynamicServiceCreate:
    return DynamicServiceCreate.parse_obj(ServiceDetails.Config.schema_extra["example"])


@pytest.fixture(scope="session")
def dynamic_sidecar_port() -> int:
    return 1222


@pytest.fixture
def scheduler_data_from_http_request(
    dynamic_service_create: DynamicServiceCreate,
    simcore_service_labels: SimcoreServiceLabels,
    dynamic_sidecar_port: int,
) -> SchedulerData:
    return SchedulerData.from_http_request(
        service=dynamic_service_create,
        simcore_service_labels=simcore_service_labels,
        port=dynamic_sidecar_port,
    )


@pytest.fixture
def mock_service_inspect(
    scheduler_data_from_http_request: ServiceDetails,
) -> Mapping[str, Any]:
    service_details = json.loads(scheduler_data_from_http_request.json())
    service_details["compose_spec"] = json.dumps(service_details["compose_spec"])
    return {
        "Spec": {
            "Labels": {
                DYNAMIC_SIDECAR_SCHEDULER_DATA_LABEL: json.dumps(service_details)
            }
        }
    }


@pytest.fixture
def scheduler_data_from_service_inspect(
    mock_service_inspect: Mapping[str, Any]
) -> SchedulerData:
    return SchedulerData.from_service_inspect(mock_service_inspect)


@pytest.fixture(
    params=[
        scheduler_data_from_http_request.__name__,
        scheduler_data_from_service_inspect.__name__,
    ]
)
def scheduler_data(
    scheduler_data_from_http_request: SchedulerData,
    scheduler_data_from_service_inspect: SchedulerData,
    request,
) -> SchedulerData:
    return {
        "scheduler_data_from_http_request": scheduler_data_from_http_request,
        "scheduler_data_from_service_inspect": scheduler_data_from_service_inspect,
    }[request.param]


@pytest.fixture
def cluster_id() -> NonNegativeInt:
    return random.randint(0, 10)


@pytest.fixture
async def dask_spec_local_cluster(
    monkeypatch: MonkeyPatch,
) -> AsyncIterable[SpecCluster]:
    # in this mode we can precisely create a specific cluster
    workers = {
        "cpu-worker": {
            "cls": Worker,
            "options": {
                "nthreads": 2,
                "resources": {"CPU": 2, "RAM": 48e9},
            },
        },
        "gpu-worker": {
            "cls": Worker,
            "options": {
                "nthreads": 1,
                "resources": {
                    "CPU": 1,
                    "GPU": 1,
                    "RAM": 48e9,
                },
            },
        },
        "mpi-worker": {
            "cls": Worker,
            "options": {
                "nthreads": 1,
                "resources": {
                    "CPU": 8,
                    "MPI": 1,
                    "RAM": 768e9,
                },
            },
        },
        "gpu-mpi-worker": {
            "cls": Worker,
            "options": {
                "nthreads": 1,
                "resources": {
                    "GPU": 1,
                    "MPI": 1,
                    "RAM": 768e9,
                },
            },
        },
    }
    scheduler = {"cls": Scheduler}

    async with SpecCluster(
        workers=workers, scheduler=scheduler, asynchronous=True, name="pytest_cluster"
    ) as cluster:
        scheduler_address = URL(cluster.scheduler_address)
        monkeypatch.setenv(
            "COMPUTATIONAL_BACKEND_DEFAULT_CLUSTER_URL",
            f"{scheduler_address}" or "invalid",
        )
        yield cluster


@pytest.fixture
def local_dask_gateway_server_config() -> traitlets.config.Config:
    c = traitlets.config.Config()
    c.DaskGateway.backend_class = UnsafeLocalBackend  # type: ignore
    c.DaskGateway.address = "127.0.0.1:0"  # type: ignore
    c.Proxy.address = "127.0.0.1:0"  # type: ignore
    c.DaskGateway.authenticator_class = "dask_gateway_server.auth.SimpleAuthenticator"  # type: ignore
    c.SimpleAuthenticator.password = "qweqwe"  # type: ignore
    c.ClusterConfig.worker_cmd = [  # type: ignore
        "dask-worker",
        "--resources",
        f"CPU=12,GPU=1,MPI=1,RAM={16e9}",
    ]
    # NOTE: This must be set such that the local unsafe backend creates a worker with enough cores/memory
    c.ClusterConfig.worker_cores = 12  # type: ignore
    c.ClusterConfig.worker_memory = "16G"  # type: ignore

    c.DaskGateway.log_level = "DEBUG"  # type: ignore
    return c


@pytest.fixture
async def local_dask_gateway_server(
    local_dask_gateway_server_config: traitlets.config.Config,
) -> AsyncIterator[DaskGatewayServer]:
    print("--> creating local dask gateway server")
    dask_gateway_server = DaskGateway(config=local_dask_gateway_server_config)
    dask_gateway_server.initialize([])  # that is a shitty one!
    print("--> local dask gateway server initialized")
    await dask_gateway_server.setup()
    await dask_gateway_server.backend.proxy._proxy_contacted  # pylint: disable=protected-access

    print("--> local dask gateway server setup completed")
    yield DaskGatewayServer(
        f"http://{dask_gateway_server.backend.proxy.address}",
        f"gateway://{dask_gateway_server.backend.proxy.tcp_address}",
        local_dask_gateway_server_config.SimpleAuthenticator.password,  # type: ignore
        dask_gateway_server,
    )
    print("--> local dask gateway server switching off...")
    await dask_gateway_server.cleanup()
    print("...done")<|MERGE_RESOLUTION|>--- conflicted
+++ resolved
@@ -1,11 +1,7 @@
 # pylint: disable=redefined-outer-name
 # pylint: disable=unused-argument
 
-<<<<<<< HEAD
-import asyncio
 import json
-=======
->>>>>>> f2039b3f
 import random
 from typing import Any, AsyncIterable, AsyncIterator, Mapping
 
