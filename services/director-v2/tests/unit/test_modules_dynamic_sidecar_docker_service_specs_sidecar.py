from typing import Dict

from _pytest.monkeypatch import MonkeyPatch
from simcore_service_director_v2.core.settings import AppSettings
from simcore_service_director_v2.models.schemas.dynamic_services.scheduler import (
    SchedulerData,
)
from simcore_service_director_v2.modules.dynamic_sidecar.docker_service_specs.sidecar import (
    _get_environment_variables,
)

MOCKED_BASE_REGISTRY_ENV_VARS: Dict[str, str] = {
    "REGISTRY_AUTH": "False",
    "REGISTRY_USER": "usr",
    "REGISTRY_PW": "pwd",
    "REGISTRY_SSL": "False",
    "DYNAMIC_SIDECAR_IMAGE": "itisfoundation/dynamic-sidecar:MOCK",
    "POSTGRES_HOST": "test",
    "POSTGRES_USER": "test",
    "POSTGRES_PASSWORD": "test",
    "POSTGRES_DB": "test",
    "SIMCORE_SERVICES_NETWORK_NAME": "simcore_services_network_name",
    "TRAEFIK_SIMCORE_ZONE": "test_traefik_zone",
    "SWARM_STACK_NAME": "test_swarm_name",
    "R_CLONE_PROVIDER": "MINIO",
    "S3_ENDPOINT": "endpoint",
    "S3_ACCESS_KEY": "s3_access_key",
    "S3_SECRET_KEY": "s3_secret_key",
    "S3_BUCKET_NAME": "bucket_name",
    "S3_SECURE": "false",
}

EXPECTED_DYNAMIC_SIDECAR_ENV_VAR_NAMES = {
    "LOG_LEVEL",
    "DY_SIDECAR_NODE_ID",
    "DY_SIDECAR_PATH_INPUTS",
    "DY_SIDECAR_PATH_OUTPUTS",
    "DY_SIDECAR_PROJECT_ID",
    "DY_SIDECAR_STATE_PATHS",
    "DY_SIDECAR_STATE_EXCLUDE",
    "DY_SIDECAR_USER_ID",
    "DYNAMIC_SIDECAR_COMPOSE_NAMESPACE",
    "POSTGRES_DB",
    "POSTGRES_ENDPOINT",
    "POSTGRES_HOST",
    "POSTGRES_PASSWORD",
    "POSTGRES_PORT",
    "POSTGRES_USER",
    "RABBIT_CHANNELS",
    "RABBIT_HOST",
    "RABBIT_PASSWORD",
    "RABBIT_PORT",
    "RABBIT_USER",
    "REGISTRY_AUTH",
    "REGISTRY_PATH",
    "REGISTRY_PW",
    "REGISTRY_SSL",
    "REGISTRY_URL",
    "REGISTRY_USER",
    "SIMCORE_HOST_NAME",
    "STORAGE_ENDPOINT",
    "R_CLONE_PROVIDER",
<<<<<<< HEAD
    "R_CLONE_VERSION",
    "R_CLONE_MEMORY_RESERVATION",
    "R_CLONE_MEMORY_LIMIT",
    "R_CLONE_MAX_CPU_USAGE",
    "R_CLONE_UPLOAD_TIMEOUT_S",
=======
    "R_CLONE_ENABLED",
>>>>>>> 2ca8edf0
    "S3_ENDPOINT",
    "S3_ACCESS_KEY",
    "S3_SECRET_KEY",
    "S3_BUCKET_NAME",
    "S3_SECURE",
}


def test_dynamic_sidecar_env_vars(
    monkeypatch: MonkeyPatch, scheduler_data_from_http_request: SchedulerData
) -> None:
    for key, value in MOCKED_BASE_REGISTRY_ENV_VARS.items():
        monkeypatch.setenv(key, value)

    app_settings = AppSettings.create_from_envs()

    dynamic_sidecar_env_vars = _get_environment_variables(
        "compose_namespace", scheduler_data_from_http_request, app_settings
    )
    print("dynamic_sidecar_env_vars:", dynamic_sidecar_env_vars)

    assert len(dynamic_sidecar_env_vars) == len(EXPECTED_DYNAMIC_SIDECAR_ENV_VAR_NAMES)
    assert set(dynamic_sidecar_env_vars) == EXPECTED_DYNAMIC_SIDECAR_ENV_VAR_NAMES<|MERGE_RESOLUTION|>--- conflicted
+++ resolved
@@ -60,15 +60,12 @@
     "SIMCORE_HOST_NAME",
     "STORAGE_ENDPOINT",
     "R_CLONE_PROVIDER",
-<<<<<<< HEAD
+    "R_CLONE_ENABLED",
     "R_CLONE_VERSION",
     "R_CLONE_MEMORY_RESERVATION",
     "R_CLONE_MEMORY_LIMIT",
     "R_CLONE_MAX_CPU_USAGE",
     "R_CLONE_UPLOAD_TIMEOUT_S",
-=======
-    "R_CLONE_ENABLED",
->>>>>>> 2ca8edf0
     "S3_ENDPOINT",
     "S3_ACCESS_KEY",
     "S3_SECRET_KEY",
