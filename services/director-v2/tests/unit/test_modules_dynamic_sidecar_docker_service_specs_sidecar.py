--- conflicted
+++ resolved
@@ -16,12 +16,9 @@
 
 # PLEASE keep alphabetical to simplify debugging
 EXPECTED_DYNAMIC_SIDECAR_ENV_VAR_NAMES: Final[set[str]] = {
-<<<<<<< HEAD
     "DY_DEPLOYMENT_REGISTRY_SETTINGS",
     "DY_DOCKER_HUB_REGISTRY_SETTINGS",
-=======
     "DY_SIDECAR_AWS_S3_CLI_SETTINGS",
->>>>>>> 68f1951e
     "DY_SIDECAR_CALLBACKS_MAPPING",
     "DY_SIDECAR_LOG_FORMAT_LOCAL_DEV_ENABLED",
     "DY_SIDECAR_NODE_ID",
