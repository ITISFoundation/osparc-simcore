--- conflicted
+++ resolved
@@ -806,9 +806,6 @@
     node_id_constraint = constraints[0]
     label, value = node_id_constraint.split("==")
     assert label.strip() == "node.id"
-<<<<<<< HEAD
-    assert value.strip() == target_node_id
-=======
     assert value.strip() == target_node_id
 
 
@@ -998,5 +995,4 @@
     else:
         assert len(pending_service_names) == len(volume_removal_services_names)
         for service_name in pending_service_names:
-            assert service_name in volume_removal_services_names
->>>>>>> 2835ea61
+            assert service_name in volume_removal_services_names