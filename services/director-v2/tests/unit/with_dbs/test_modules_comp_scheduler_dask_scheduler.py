# pylint:disable=unused-variable
# pylint:disable=unused-argument
# pylint:disable=redefined-outer-name
# pylint:disable=no-value-for-parameter
# pylint: disable=protected-access


import asyncio
from typing import Any, Callable, Dict, Iterator, List

import aiopg
import pytest
from _pytest.monkeypatch import MonkeyPatch
from dask.distributed import LocalCluster, SpecCluster
from fastapi.applications import FastAPI
from models_library.projects import ProjectAtDB, ProjectID
from models_library.projects_state import RunningState
from pydantic import PositiveInt
from simcore_postgres_database.models.comp_pipeline import StateType
from simcore_postgres_database.models.comp_runs import comp_runs
from simcore_postgres_database.models.comp_tasks import comp_tasks
from simcore_service_director_v2.core.application import init_app
from simcore_service_director_v2.core.errors import (
    ConfigurationError,
    PipelineNotFoundError,
)
from simcore_service_director_v2.core.settings import AppSettings
from simcore_service_director_v2.models.domains.comp_pipelines import CompPipelineAtDB
from simcore_service_director_v2.models.domains.comp_runs import CompRunsAtDB
from simcore_service_director_v2.models.domains.comp_tasks import CompTaskAtDB
from simcore_service_director_v2.models.schemas.constants import UserID
from simcore_service_director_v2.modules.comp_scheduler.base_scheduler import (
    BaseCompScheduler,
)
from starlette.testclient import TestClient

pytest_simcore_core_services_selection = ["postgres"]
pytest_simcore_ops_services_selection = ["adminer"]


@pytest.fixture
def minimal_dask_scheduler_config(
    mock_env: None,
    postgres_host_config: Dict[str, str],
    monkeypatch: MonkeyPatch,
) -> None:
    """set a minimal configuration for testing the dask connection only"""
    monkeypatch.setenv("DIRECTOR_V2_DYNAMIC_SIDECAR_ENABLED", "false")
    monkeypatch.setenv("DIRECTOR_V0_ENABLED", "0")
    monkeypatch.setenv("DIRECTOR_V2_POSTGRES_ENABLED", "1")
    monkeypatch.setenv("DIRECTOR_V2_CELERY_ENABLED", "0")
    monkeypatch.setenv("DIRECTOR_V2_CELERY_SCHEDULER_ENABLED", "0")
    monkeypatch.setenv("DIRECTOR_V2_DASK_CLIENT_ENABLED", "1")
    monkeypatch.setenv("DIRECTOR_V2_DASK_SCHEDULER_ENABLED", "1")


async def test_scheduler_gracefully_starts_and_stops(
    minimal_dask_scheduler_config: None,
    aiopg_engine: Iterator[aiopg.sa.engine.Engine],  # type: ignore
    dask_local_cluster: LocalCluster,
    minimal_app: FastAPI,
):
    # check it started correctly
    assert minimal_app.state.scheduler_task is not None


@pytest.mark.parametrize(
    "missing_dependency",
    [
        "DIRECTOR_V2_POSTGRES_ENABLED",
        "DIRECTOR_V2_DASK_CLIENT_ENABLED",
    ],
)
def test_scheduler_raises_exception_for_missing_dependencies(
    minimal_dask_scheduler_config: None,
    aiopg_engine: Iterator[aiopg.sa.engine.Engine],  # type: ignore
    dask_local_cluster: LocalCluster,
    monkeypatch: MonkeyPatch,
    missing_dependency: str,
):
    # disable the dependency
    monkeypatch.setenv(missing_dependency, "0")
    # create the client
    settings = AppSettings.create_from_envs()
    app = init_app(settings)

    with pytest.raises(ConfigurationError):
        with TestClient(app, raise_server_exceptions=True) as _:
            pass


@pytest.fixture
def scheduler(
    minimal_dask_scheduler_config: None,
    aiopg_engine: Iterator[aiopg.sa.engine.Engine],  # type: ignore
    dask_spec_local_cluster: SpecCluster,
    minimal_app: FastAPI,
) -> BaseCompScheduler:
    assert minimal_app.state.scheduler is not None
    return minimal_app.state.scheduler


async def test_empty_pipeline_is_not_scheduled(
    scheduler: BaseCompScheduler,
    minimal_app: FastAPI,
    user_id: PositiveInt,
    project: Callable[..., ProjectAtDB],
    pipeline: Callable[..., CompPipelineAtDB],
    aiopg_engine: Iterator[aiopg.sa.engine.Engine],  # type: ignore
):
    empty_project = project()

    # the project is not in the comp_pipeline, therefore scheduling it should fail
    with pytest.raises(PipelineNotFoundError):
        await scheduler.run_new_pipeline(
<<<<<<< HEAD
            user_id=user_id, project_id=empty_project.uuid, cluster_id=0
=======
            user_id=user_id,
            project_id=empty_project.uuid,
            cluster_id=minimal_app.state.settings.DASK_SCHEDULER.DASK_DEFAULT_CLUSTER_ID,
>>>>>>> 5e74f96c
        )
    # create the empty pipeline now
    _empty_pipeline = pipeline(project_id=f"{empty_project.uuid}")

    # creating a run with an empty pipeline is useless, check the scheduler is not kicking in
    await scheduler.run_new_pipeline(
<<<<<<< HEAD
        user_id=user_id, project_id=empty_project.uuid, cluster_id=0
=======
        user_id=user_id,
        project_id=empty_project.uuid,
        cluster_id=minimal_app.state.settings.DASK_SCHEDULER.DASK_DEFAULT_CLUSTER_ID,
>>>>>>> 5e74f96c
    )
    assert len(scheduler.scheduled_pipelines) == 0
    assert (
        scheduler.wake_up_event.is_set() == False
    ), "the scheduler was woken up on an empty pipeline!"
    # check the database is empty
    async with aiopg_engine.acquire() as conn:  # type: ignore
        result = await conn.scalar(
            comp_runs.select().where(
                (comp_runs.c.user_id == user_id)
                & (comp_runs.c.project_uuid == f"{empty_project.uuid}")
            )  # there is only one entry
        )
        assert result == None


async def test_misconfigured_pipeline_is_not_scheduled(
    scheduler: BaseCompScheduler,
    minimal_app: FastAPI,
    user_id: PositiveInt,
    project: Callable[..., ProjectAtDB],
    pipeline: Callable[..., CompPipelineAtDB],
    fake_workbench_without_outputs: Dict[str, Any],
    fake_workbench_adjacency: Dict[str, Any],
    aiopg_engine: Iterator[aiopg.sa.engine.Engine],  # type: ignore
):
    """A pipeline which comp_tasks are missing should not be scheduled.
    It shall be aborted and shown as such in the comp_runs db"""
    sleepers_project = project(workbench=fake_workbench_without_outputs)
    sleepers_pipeline = pipeline(
        project_id=f"{sleepers_project.uuid}",
        dag_adjacency_list=fake_workbench_adjacency,
    )
    # check the pipeline is correctly added to the scheduled pipelines
    await scheduler.run_new_pipeline(
<<<<<<< HEAD
        user_id=user_id, project_id=sleepers_project.uuid, cluster_id=0
=======
        user_id=user_id,
        project_id=sleepers_project.uuid,
        cluster_id=minimal_app.state.settings.DASK_SCHEDULER.DASK_DEFAULT_CLUSTER_ID,
>>>>>>> 5e74f96c
    )
    assert len(scheduler.scheduled_pipelines) == 1
    assert (
        scheduler.wake_up_event.is_set() == True
    ), "the scheduler was NOT woken up on the scheduled pipeline!"
    for (u_id, p_id, it), params in scheduler.scheduled_pipelines.items():
        assert u_id == user_id
        assert p_id == sleepers_project.uuid
        assert it > 0
        assert params.mark_for_cancellation == False
    # check the database was properly updated
    async with aiopg_engine.acquire() as conn:  # type: ignore
        result = await conn.execute(
            comp_runs.select().where(
                (comp_runs.c.user_id == user_id)
                & (comp_runs.c.project_uuid == f"{sleepers_project.uuid}")
            )  # there is only one entry
        )
        run_entry = CompRunsAtDB.parse_obj(await result.first())
    assert run_entry.result == RunningState.PUBLISHED
    # let the scheduler kick in
    await asyncio.sleep(1)
    # check the scheduled pipelines is again empty since it's misconfigured
    assert len(scheduler.scheduled_pipelines) == 0
    # check the database entry is correctly updated
    async with aiopg_engine.acquire() as conn:  # type: ignore
        result = await conn.execute(
            comp_runs.select().where(
                (comp_runs.c.user_id == user_id)
                & (comp_runs.c.project_uuid == f"{sleepers_project.uuid}")
            )  # there is only one entry
        )
        run_entry = CompRunsAtDB.parse_obj(await result.first())
    assert run_entry.result == RunningState.ABORTED


async def _assert_comp_run_state(
    aiopg_engine: Iterator[aiopg.sa.engine.Engine],
    user_id: UserID,
    project_uuid: ProjectID,
    exp_state: RunningState,
):
    # check the database is correctly updated, the run is published
    async with aiopg_engine.acquire() as conn:  # type: ignore
        result = await conn.execute(
            comp_runs.select().where(
                (comp_runs.c.user_id == user_id)
                & (comp_runs.c.project_uuid == f"{project_uuid}")
            )  # there is only one entry
        )
        run_entry = CompRunsAtDB.parse_obj(await result.first())
    assert run_entry.result == exp_state


async def _trigger_scheduler(scheduler: BaseCompScheduler):
    # trigger the scheduler
    scheduler._wake_up_scheduler_now()
    await asyncio.sleep(1)


async def _set_task_state(
    aiopg_engine: Iterator[aiopg.sa.engine.Engine], node_id: str, state: StateType  # type: ignore
):
    async with aiopg_engine.acquire() as conn:  # type: ignore
        await conn.execute(
            comp_tasks.update()
            .where(comp_tasks.c.node_id == node_id)
            .values(state=state)
        )


async def test_proper_pipeline_is_scheduled(
    scheduler: BaseCompScheduler,
    minimal_app: FastAPI,
    user_id: PositiveInt,
    project: Callable[..., ProjectAtDB],
    pipeline: Callable[..., CompPipelineAtDB],
    tasks: Callable[..., List[CompTaskAtDB]],
    fake_workbench_without_outputs: Dict[str, Any],
    fake_workbench_adjacency: Dict[str, Any],
    aiopg_engine: Iterator[aiopg.sa.engine.Engine],  # type: ignore
    mocker,
):

    mocked_dask_client = mocker.patch(
        "simcore_service_director_v2.modules.comp_scheduler.dask_scheduler.DaskClient.send_computation_tasks"
    )

    sleepers_project = project(workbench=fake_workbench_without_outputs)
    sleepers_pipeline = pipeline(
        project_id=f"{sleepers_project.uuid}",
        dag_adjacency_list=fake_workbench_adjacency,
    )
    sleeper_tasks = tasks(project=sleepers_project, state=RunningState.PUBLISHED)
    # check the pipeline is correctly added to the scheduled pipelines
    await scheduler.run_new_pipeline(
<<<<<<< HEAD
        user_id=user_id, project_id=sleepers_project.uuid, cluster_id=0
=======
        user_id=user_id,
        project_id=sleepers_project.uuid,
        cluster_id=minimal_app.state.settings.DASK_SCHEDULER.DASK_DEFAULT_CLUSTER_ID,
>>>>>>> 5e74f96c
    )
    assert len(scheduler.scheduled_pipelines) == 1
    assert (
        scheduler.wake_up_event.is_set() == True
    ), "the scheduler was NOT woken up on the scheduled pipeline!"
    for (u_id, p_id, it), params in scheduler.scheduled_pipelines.items():
        assert u_id == user_id
        assert p_id == sleepers_project.uuid
        assert it > 0
        assert params.mark_for_cancellation == False
    # let the scheduler kick in, it should start the 2 first comp tasks
    await asyncio.sleep(1)

    # check the database is correctly updated, the run is published
    await _assert_comp_run_state(
        aiopg_engine, user_id, sleepers_project.uuid, RunningState.PUBLISHED
    )
    # check the dask client was properly called
    mocked_dask_client.assert_called_once_with(
        user_id=user_id,
        project_id=sleepers_project.uuid,
<<<<<<< HEAD
        cluster_id=0,
=======
        cluster_id=minimal_app.state.settings.DASK_SCHEDULER.DASK_DEFAULT_CLUSTER_ID,
>>>>>>> 5e74f96c
        tasks={
            f"{sleeper_tasks[1].node_id}": sleeper_tasks[1].image,
            f"{sleeper_tasks[3].node_id}": sleeper_tasks[3].image,
        },
        callback=scheduler._wake_up_scheduler_now,
    )
    mocked_dask_client.reset_mock()
    # trigger the scheduler
    await _trigger_scheduler(scheduler)
    # let the scheduler kick in, it should switch to PENDING state
    await _assert_comp_run_state(
        aiopg_engine, user_id, sleepers_project.uuid, RunningState.PENDING
    )
    # there should be no new call here
    mocked_dask_client.assert_not_called()

    # change 1 task to RUNNING
    await _set_task_state(
        aiopg_engine,
        node_id="3a710d8b-565c-5f46-870b-b45ebe195fc7",
        state=StateType.RUNNING,
    )
    # trigger the scheduler
    await _trigger_scheduler(scheduler)
    # let the scheduler kick in, it should switch to STARTED state
    await _assert_comp_run_state(
        aiopg_engine, user_id, sleepers_project.uuid, RunningState.STARTED
    )
    # there should be no new call here
    mocked_dask_client.assert_not_called()
    # change the task to SUCCESS
    await _set_task_state(
        aiopg_engine,
        node_id="3a710d8b-565c-5f46-870b-b45ebe195fc7",
        state=StateType.SUCCESS,
    )
    # trigger the scheduler
    await _trigger_scheduler(scheduler)
    await asyncio.sleep(1)
    # let the scheduler kick in, it should keep to STARTED state
    await _assert_comp_run_state(
        aiopg_engine, user_id, sleepers_project.uuid, RunningState.STARTED
    )
    # there should be a new call here
    mocked_dask_client.assert_called_once_with(
        user_id=user_id,
        project_id=sleepers_project.uuid,
<<<<<<< HEAD
        cluster_id=0,
=======
        cluster_id=minimal_app.state.settings.DASK_SCHEDULER.DASK_DEFAULT_CLUSTER_ID,
>>>>>>> 5e74f96c
        tasks={
            f"{sleeper_tasks[2].node_id}": sleeper_tasks[2].image,
        },
        callback=scheduler._wake_up_scheduler_now,
    )
    mocked_dask_client.reset_mock()

    # change 1 task to RUNNING
    await _set_task_state(
        aiopg_engine,
        node_id="415fefd1-d08b-53c1-adb0-16bed3a687ef",
        state=StateType.RUNNING,
    )
    # trigger the scheduler
    await _trigger_scheduler(scheduler)
    # let the scheduler kick in, it should keep to STARTED state
    await _assert_comp_run_state(
        aiopg_engine, user_id, sleepers_project.uuid, RunningState.STARTED
    )
    # there should be no new call here
    mocked_dask_client.assert_not_called()

    # now change the task to FAILED
    await _set_task_state(
        aiopg_engine,
        node_id="415fefd1-d08b-53c1-adb0-16bed3a687ef",
        state=StateType.FAILED,
    )
    # trigger the scheduler
    await _trigger_scheduler(scheduler)
    # let the scheduler kick in, it should keep to STARTED state until it finishes
    await _assert_comp_run_state(
        aiopg_engine, user_id, sleepers_project.uuid, RunningState.STARTED
    )
    # there should be no new call here
    mocked_dask_client.assert_not_called()
    # now change the other task to SUCCESS
    await _set_task_state(
        aiopg_engine,
        node_id="e1e2ea96-ce8f-5abc-8712-b8ed312a782c",
        state=StateType.SUCCESS,
    )
    # trigger the scheduler
    await _trigger_scheduler(scheduler)
    # let the scheduler kick in, it should switch to FAILED, because everything is completed
    await _assert_comp_run_state(
        aiopg_engine, user_id, sleepers_project.uuid, RunningState.FAILED
    )
    # there should be no new call here
    mocked_dask_client.assert_not_called()
    # the scheduled pipeline shall be removed
    assert scheduler.scheduled_pipelines == {}<|MERGE_RESOLUTION|>--- conflicted
+++ resolved
@@ -113,26 +113,18 @@
     # the project is not in the comp_pipeline, therefore scheduling it should fail
     with pytest.raises(PipelineNotFoundError):
         await scheduler.run_new_pipeline(
-<<<<<<< HEAD
-            user_id=user_id, project_id=empty_project.uuid, cluster_id=0
-=======
             user_id=user_id,
             project_id=empty_project.uuid,
             cluster_id=minimal_app.state.settings.DASK_SCHEDULER.DASK_DEFAULT_CLUSTER_ID,
->>>>>>> 5e74f96c
         )
     # create the empty pipeline now
     _empty_pipeline = pipeline(project_id=f"{empty_project.uuid}")
 
     # creating a run with an empty pipeline is useless, check the scheduler is not kicking in
     await scheduler.run_new_pipeline(
-<<<<<<< HEAD
-        user_id=user_id, project_id=empty_project.uuid, cluster_id=0
-=======
         user_id=user_id,
         project_id=empty_project.uuid,
         cluster_id=minimal_app.state.settings.DASK_SCHEDULER.DASK_DEFAULT_CLUSTER_ID,
->>>>>>> 5e74f96c
     )
     assert len(scheduler.scheduled_pipelines) == 0
     assert (
@@ -168,13 +160,9 @@
     )
     # check the pipeline is correctly added to the scheduled pipelines
     await scheduler.run_new_pipeline(
-<<<<<<< HEAD
-        user_id=user_id, project_id=sleepers_project.uuid, cluster_id=0
-=======
         user_id=user_id,
         project_id=sleepers_project.uuid,
         cluster_id=minimal_app.state.settings.DASK_SCHEDULER.DASK_DEFAULT_CLUSTER_ID,
->>>>>>> 5e74f96c
     )
     assert len(scheduler.scheduled_pipelines) == 1
     assert (
@@ -271,13 +259,9 @@
     sleeper_tasks = tasks(project=sleepers_project, state=RunningState.PUBLISHED)
     # check the pipeline is correctly added to the scheduled pipelines
     await scheduler.run_new_pipeline(
-<<<<<<< HEAD
-        user_id=user_id, project_id=sleepers_project.uuid, cluster_id=0
-=======
         user_id=user_id,
         project_id=sleepers_project.uuid,
         cluster_id=minimal_app.state.settings.DASK_SCHEDULER.DASK_DEFAULT_CLUSTER_ID,
->>>>>>> 5e74f96c
     )
     assert len(scheduler.scheduled_pipelines) == 1
     assert (
@@ -299,11 +283,7 @@
     mocked_dask_client.assert_called_once_with(
         user_id=user_id,
         project_id=sleepers_project.uuid,
-<<<<<<< HEAD
-        cluster_id=0,
-=======
-        cluster_id=minimal_app.state.settings.DASK_SCHEDULER.DASK_DEFAULT_CLUSTER_ID,
->>>>>>> 5e74f96c
+        cluster_id=minimal_app.state.settings.DASK_SCHEDULER.DASK_DEFAULT_CLUSTER_ID,
         tasks={
             f"{sleeper_tasks[1].node_id}": sleeper_tasks[1].image,
             f"{sleeper_tasks[3].node_id}": sleeper_tasks[3].image,
@@ -351,11 +331,7 @@
     mocked_dask_client.assert_called_once_with(
         user_id=user_id,
         project_id=sleepers_project.uuid,
-<<<<<<< HEAD
-        cluster_id=0,
-=======
-        cluster_id=minimal_app.state.settings.DASK_SCHEDULER.DASK_DEFAULT_CLUSTER_ID,
->>>>>>> 5e74f96c
+        cluster_id=minimal_app.state.settings.DASK_SCHEDULER.DASK_DEFAULT_CLUSTER_ID,
         tasks={
             f"{sleeper_tasks[2].node_id}": sleeper_tasks[2].image,
         },
