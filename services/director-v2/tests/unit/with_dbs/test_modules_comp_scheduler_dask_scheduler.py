--- conflicted
+++ resolved
@@ -1074,13 +1074,7 @@
         )
         await cast(  # noqa: SLF001
             DaskScheduler, scheduler
-<<<<<<< HEAD
-        )._task_progress_change_handler(  # noqa: SLF001
-            progress_event.model_dump_json()
-        )
-=======
-        )._task_progress_change_handler(progress_event.json())
->>>>>>> cb74ff72
+        )._task_progress_change_handler(progress_event.model_dump_json())
         # NOTE: not sure whether it should switch to STARTED.. it would make sense
         await _assert_comp_tasks_db(
             aiopg_engine,
