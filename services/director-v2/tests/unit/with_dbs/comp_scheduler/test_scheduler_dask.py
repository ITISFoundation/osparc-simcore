# pylint:disable=unused-variable
# pylint:disable=unused-argument
# pylint:disable=redefined-outer-name
# pylint:disable=no-value-for-parameter
# pylint:disable=protected-access
# pylint:disable=too-many-arguments
# pylint:disable=no-name-in-module
# pylint:disable=too-many-positional-arguments
# pylint:disable=too-many-statements


import asyncio
import datetime
from calendar import c
from collections.abc import AsyncIterator, Awaitable, Callable
from copy import deepcopy
from dataclasses import dataclass
from typing import Any, cast
from unittest import mock

import arrow
import pytest
from _helpers import (
    PublishedProject,
    RunningProject,
    assert_comp_runs,
    assert_comp_runs_empty,
    assert_comp_tasks_and_comp_run_snapshot_tasks,
)
from dask_task_models_library.container_tasks.errors import TaskCancelledError
from dask_task_models_library.container_tasks.events import TaskProgressEvent
from dask_task_models_library.container_tasks.io import TaskOutputData
from dask_task_models_library.container_tasks.protocol import TaskOwner
from faker import Faker
from fastapi.applications import FastAPI
from models_library.computations import CollectionRunID
from models_library.projects import ProjectAtDB, ProjectID
from models_library.projects_nodes_io import NodeID
from models_library.projects_state import RunningState
from models_library.rabbitmq_messages import (
    ComputationalPipelineStatusMessage,
    InstrumentationRabbitMessage,
    RabbitResourceTrackingBaseMessage,
    RabbitResourceTrackingHeartbeatMessage,
    RabbitResourceTrackingMessages,
    RabbitResourceTrackingStartedMessage,
    RabbitResourceTrackingStoppedMessage,
)
from models_library.users import UserID
from pydantic import TypeAdapter
from pytest_mock.plugin import MockerFixture
from servicelib.rabbitmq import RabbitMQClient
from servicelib.rabbitmq._constants import BIND_TO_ALL_TOPICS
from simcore_postgres_database.models.comp_runs import comp_runs
from simcore_postgres_database.models.comp_tasks import NodeClass
from simcore_service_director_v2.core.errors import (
    ClustersKeeperNotAvailableError,
    ComputationalBackendNotConnectedError,
    ComputationalBackendOnDemandNotReadyError,
    ComputationalBackendTaskNotFoundError,
    ComputationalBackendTaskResultsNotReadyError,
    ComputationalSchedulerChangedError,
    ComputationalSchedulerError,
)
from simcore_service_director_v2.models.comp_pipelines import CompPipelineAtDB
from simcore_service_director_v2.models.comp_runs import CompRunsAtDB, RunMetadataDict
from simcore_service_director_v2.models.comp_tasks import CompTaskAtDB, Image
from simcore_service_director_v2.modules.comp_scheduler._manager import (
    run_new_pipeline,
    stop_pipeline,
)
from simcore_service_director_v2.modules.comp_scheduler._scheduler_base import (
    BaseCompScheduler,
)
from simcore_service_director_v2.modules.comp_scheduler._scheduler_dask import (
    DaskScheduler,
)
from simcore_service_director_v2.modules.comp_scheduler._utils import COMPLETED_STATES
from simcore_service_director_v2.modules.comp_scheduler._worker import (
    _get_scheduler_worker,
)
from simcore_service_director_v2.modules.dask_client import (
    DaskJobID,
    PublishedComputationTask,
)
from simcore_service_director_v2.utils.dask_client_utils import TaskHandlers
from sqlalchemy import and_
from sqlalchemy.ext.asyncio import AsyncEngine
from tenacity.asyncio import AsyncRetrying
from tenacity.retry import retry_if_exception_type
from tenacity.stop import stop_after_delay
from tenacity.wait import wait_fixed

pytest_simcore_core_services_selection = ["postgres", "rabbit", "redis"]
pytest_simcore_ops_services_selection = [
    "adminer",
]


def _assert_dask_client_correctly_initialized(
    mocked_dask_client: mock.MagicMock, scheduler: BaseCompScheduler
) -> None:
    mocked_dask_client.create.assert_called_once_with(
        app=mock.ANY,
        settings=mock.ANY,
        endpoint=mock.ANY,
        authentication=mock.ANY,
        tasks_file_link_type=mock.ANY,
        cluster_type=mock.ANY,
    )
    mocked_dask_client.register_handlers.assert_called_once_with(
        TaskHandlers(
            cast(  # noqa: SLF001
                DaskScheduler, scheduler
            )._task_progress_change_handler,
        )
    )


@pytest.fixture
def mocked_dask_client(mocker: MockerFixture) -> mock.Mock:
    mocked_dask_client = mocker.patch(
        "simcore_service_director_v2.modules.dask_clients_pool.DaskClient",
        autospec=True,
    )
    mocked_dask_client.create.return_value = mocked_dask_client
    return mocked_dask_client


@pytest.fixture
def mocked_parse_output_data_fct(mocker: MockerFixture) -> mock.Mock:
    return mocker.patch(
        "simcore_service_director_v2.modules.comp_scheduler._scheduler_dask.parse_output_data",
        autospec=True,
    )


@pytest.fixture
def mocked_clean_task_output_fct(mocker: MockerFixture) -> mock.Mock:
    return mocker.patch(
        "simcore_service_director_v2.modules.comp_scheduler._scheduler_dask.clean_task_output_and_log_files_if_invalid",
        return_value=None,
        autospec=True,
    )


@pytest.fixture
def mocked_clean_task_output_and_log_files_if_invalid(
    mocker: MockerFixture,
) -> mock.Mock:
    return mocker.patch(
        "simcore_service_director_v2.modules.comp_scheduler._scheduler_dask.clean_task_output_and_log_files_if_invalid",
        autospec=True,
    )


@pytest.fixture
def scheduler_api(initialized_app: FastAPI) -> BaseCompScheduler:
    return _get_scheduler_worker(initialized_app)


async def _assert_start_pipeline(
    app: FastAPI,
    *,
    sqlalchemy_async_engine: AsyncEngine,
    published_project: PublishedProject,
    run_metadata: RunMetadataDict,
    computational_pipeline_rabbit_client_parser: mock.AsyncMock,
    collection_run_id: CollectionRunID,
) -> tuple[CompRunsAtDB, list[CompTaskAtDB]]:
    exp_published_tasks = deepcopy(published_project.tasks)
    assert published_project.project.prj_owner
    await run_new_pipeline(
        app,
        user_id=published_project.project.prj_owner,
        project_id=published_project.project.uuid,
        run_metadata=run_metadata,
        use_on_demand_clusters=False,
        collection_run_id=collection_run_id,
    )

    # check the database is correctly updated, the run is published
    runs = await assert_comp_runs(
        sqlalchemy_async_engine,
        expected_total=1,
        expected_state=RunningState.PUBLISHED,
        where_statement=and_(
            comp_runs.c.user_id == published_project.project.prj_owner,
            comp_runs.c.project_uuid == f"{published_project.project.uuid}",
        ),
    )
    await _assert_message_received(
        computational_pipeline_rabbit_client_parser,
        1,
        ComputationalPipelineStatusMessage.model_validate_json,
    )
    await assert_comp_tasks_and_comp_run_snapshot_tasks(
        sqlalchemy_async_engine,
        project_uuid=published_project.project.uuid,
        task_ids=[p.node_id for p in exp_published_tasks],
        expected_state=RunningState.PUBLISHED,
        expected_progress=None,
        run_id=runs[0].run_id,
    )
    return runs[0], exp_published_tasks


async def _assert_publish_in_dask_backend(
    sqlalchemy_async_engine: AsyncEngine,
    published_project: PublishedProject,
    published_tasks: list[CompTaskAtDB],
    mocked_dask_client: mock.MagicMock,
    scheduler: BaseCompScheduler,
    computational_pipeline_rabbit_client_parser: mock.AsyncMock,
) -> tuple[list[CompTaskAtDB], dict[NodeID, Callable[[], None]]]:
    expected_pending_tasks = [
        published_tasks[1],
        published_tasks[3],
    ]
    for p in expected_pending_tasks:
        published_tasks.remove(p)

    async def _return_tasks_pending(job_ids: list[str]) -> list[RunningState]:
        return [RunningState.PENDING for job_id in job_ids]

    mocked_dask_client.get_tasks_status.side_effect = _return_tasks_pending
    assert published_project.project.prj_owner
    await scheduler.apply(
        user_id=published_project.project.prj_owner,
        project_id=published_project.project.uuid,
        iteration=1,
    )
    _assert_dask_client_correctly_initialized(mocked_dask_client, scheduler)
    _comp_runs_db = await assert_comp_runs(
        sqlalchemy_async_engine,
        expected_total=1,
        expected_state=RunningState.PUBLISHED,
        where_statement=and_(
            comp_runs.c.user_id == published_project.project.prj_owner,
            comp_runs.c.project_uuid == f"{published_project.project.uuid}",
        ),
    )
    await assert_comp_tasks_and_comp_run_snapshot_tasks(
        sqlalchemy_async_engine,
        project_uuid=published_project.project.uuid,
        task_ids=[p.node_id for p in expected_pending_tasks],
        expected_state=RunningState.PENDING,
        expected_progress=None,
        run_id=_comp_runs_db[0].run_id,
    )
    # the other tasks are still waiting in published state
    await assert_comp_tasks_and_comp_run_snapshot_tasks(
        sqlalchemy_async_engine,
        project_uuid=published_project.project.uuid,
        task_ids=[p.node_id for p in published_tasks],
        expected_state=RunningState.PUBLISHED,
        expected_progress=None,  # since we bypass the API entrypoint this is correct
        run_id=_comp_runs_db[0].run_id,
    )
    # tasks were send to the backend
    assert published_project.project.prj_owner is not None
    assert isinstance(mocked_dask_client.send_computation_tasks, mock.Mock)
    assert isinstance(mocked_dask_client.get_tasks_status, mock.Mock)
    assert isinstance(mocked_dask_client.get_task_result, mock.Mock)
    mocked_dask_client.send_computation_tasks.assert_has_calls(
        calls=[
            mock.call(
                user_id=published_project.project.prj_owner,
                project_id=published_project.project.uuid,
                tasks={f"{p.node_id}": p.image},
                callback=mock.ANY,
                metadata=mock.ANY,
                hardware_info=mock.ANY,
                resource_tracking_run_id=mock.ANY,
            )
            for p in expected_pending_tasks
        ],
        any_order=True,
    )
    task_to_callback_mapping = {
        task.node_id: mocked_dask_client.send_computation_tasks.call_args_list[
            i
        ].kwargs["callback"]
        for i, task in enumerate(expected_pending_tasks)
    }
    mocked_dask_client.send_computation_tasks.reset_mock()
    mocked_dask_client.get_tasks_status.assert_not_called()
    mocked_dask_client.get_task_result.assert_not_called()
    # there is a second run of the scheduler to move comp_runs to pending, the rest does not change
    await scheduler.apply(
        user_id=published_project.project.prj_owner,
        project_id=published_project.project.uuid,
        iteration=1,
    )
    _comp_runs_db = await assert_comp_runs(
        sqlalchemy_async_engine,
        expected_total=1,
        expected_state=RunningState.PENDING,
        where_statement=(comp_runs.c.user_id == published_project.project.prj_owner)
        & (comp_runs.c.project_uuid == f"{published_project.project.uuid}"),
    )
    await _assert_message_received(
        computational_pipeline_rabbit_client_parser,
        1,
        ComputationalPipelineStatusMessage.model_validate_json,
    )
    await assert_comp_tasks_and_comp_run_snapshot_tasks(
        sqlalchemy_async_engine,
        project_uuid=published_project.project.uuid,
        task_ids=[p.node_id for p in expected_pending_tasks],
        expected_state=RunningState.PENDING,
        expected_progress=None,
        run_id=_comp_runs_db[0].run_id,
    )
    await assert_comp_tasks_and_comp_run_snapshot_tasks(
        sqlalchemy_async_engine,
        project_uuid=published_project.project.uuid,
        task_ids=[p.node_id for p in published_tasks],
        expected_state=RunningState.PUBLISHED,
        expected_progress=None,
        run_id=_comp_runs_db[0].run_id,
    )
    mocked_dask_client.send_computation_tasks.assert_not_called()
    mocked_dask_client.get_tasks_status.assert_has_calls(
        calls=[mock.call([p.job_id for p in expected_pending_tasks])], any_order=True
    )
    mocked_dask_client.get_tasks_status.reset_mock()
    mocked_dask_client.get_task_result.assert_not_called()
    return expected_pending_tasks, task_to_callback_mapping


@pytest.fixture
async def instrumentation_rabbit_client_parser(
    create_rabbitmq_client: Callable[[str], RabbitMQClient], mocker: MockerFixture
) -> AsyncIterator[mock.AsyncMock]:
    client = create_rabbitmq_client("instrumentation_pytest_consumer")
    mock = mocker.AsyncMock(return_value=True)
    queue_name, _ = await client.subscribe(
        InstrumentationRabbitMessage.get_channel_name(), mock
    )
    yield mock
    await client.unsubscribe(queue_name)


@pytest.fixture
async def resource_tracking_rabbit_client_parser(
    create_rabbitmq_client: Callable[[str], RabbitMQClient], mocker: MockerFixture
) -> AsyncIterator[mock.AsyncMock]:
    client = create_rabbitmq_client("resource_tracking_pytest_consumer")
    mock = mocker.AsyncMock(return_value=True)
    queue_name, _ = await client.subscribe(
        RabbitResourceTrackingBaseMessage.get_channel_name(), mock
    )
    yield mock
    await client.unsubscribe(queue_name)


@pytest.fixture
async def computational_pipeline_rabbit_client_parser(
    create_rabbitmq_client: Callable[[str], RabbitMQClient], mocker: MockerFixture
) -> AsyncIterator[mock.AsyncMock]:
    client = create_rabbitmq_client("computational_pipeline_pytest_consumer")
    mock = mocker.AsyncMock(return_value=True)
    queue_name, _ = await client.subscribe(
        ComputationalPipelineStatusMessage.get_channel_name(),
        mock,
        topics=[BIND_TO_ALL_TOPICS],
    )
    yield mock
    await client.unsubscribe(queue_name)


async def _assert_message_received(
    mocked_message_parser: mock.AsyncMock,
    expected_call_count: int,
    message_parser: Callable,
) -> list:
    if expected_call_count == 0:
        # ensure it remains so for a few seconds
        mocked_message_parser.assert_not_called()
        async for attempt in AsyncRetrying(
            wait=wait_fixed(1),
            stop=stop_after_delay(3),
            retry=retry_if_exception_type(AssertionError),
            reraise=True,
        ):
            with attempt:
                print(
                    f"--> waiting for rabbitmq message [{attempt.retry_state.attempt_number}, {attempt.retry_state.idle_for}]"
                )
                mocked_message_parser.assert_not_called()

        return []
    async for attempt in AsyncRetrying(
        wait=wait_fixed(0.1),
        stop=stop_after_delay(5),
        retry=retry_if_exception_type(AssertionError),
        reraise=True,
    ):
        with attempt:
            print(
                f"--> waiting for rabbitmq message [{attempt.retry_state.attempt_number}, {attempt.retry_state.idle_for}]"
            )
            assert (
                mocked_message_parser.call_count == expected_call_count
            ), mocked_message_parser.call_args_list
            print(
                f"<-- rabbitmq message received after [{attempt.retry_state.attempt_number}, {attempt.retry_state.idle_for}]"
            )
    parsed_messages = [
        message_parser(mocked_message_parser.call_args_list[c].args[0])
        for c in range(expected_call_count)
    ]

    mocked_message_parser.reset_mock()
    return parsed_messages


def _with_mock_send_computation_tasks(
    tasks: list[CompTaskAtDB], mocked_dask_client: mock.MagicMock
) -> mock.Mock:
    node_id_to_job_id_map = {task.node_id: task.job_id for task in tasks}

    async def _send_computation_tasks(
        *args, tasks: dict[NodeID, Image], **kwargs
    ) -> list[PublishedComputationTask]:
        for node_id in tasks:
            assert NodeID(f"{node_id}") in node_id_to_job_id_map
        return [
            PublishedComputationTask(
                node_id=NodeID(f"{node_id}"),
                job_id=DaskJobID(node_id_to_job_id_map[NodeID(f"{node_id}")]),
            )
            for node_id in tasks
        ]  # type: ignore

    mocked_dask_client.send_computation_tasks.side_effect = _send_computation_tasks
    return mocked_dask_client.send_computation_tasks


async def _trigger_progress_event(
    scheduler: BaseCompScheduler,
    *,
    job_id: str,
    user_id: UserID,
    project_id: ProjectID,
    node_id: NodeID,
) -> None:
    event = TaskProgressEvent(
        job_id=job_id,
        progress=0,
        task_owner=TaskOwner(
            user_id=user_id,
            project_id=project_id,
            node_id=node_id,
            parent_project_id=None,
            parent_node_id=None,
        ),
    )
    await cast(DaskScheduler, scheduler)._task_progress_change_handler(  # noqa: SLF001
        (arrow.utcnow().timestamp(), event.model_dump_json())
    )


async def test_proper_pipeline_is_scheduled(  # noqa: PLR0915
    with_disabled_auto_scheduling: mock.Mock,
    with_disabled_scheduler_publisher: mock.Mock,
    initialized_app: FastAPI,
    mocked_dask_client: mock.MagicMock,
    scheduler_api: BaseCompScheduler,
    sqlalchemy_async_engine: AsyncEngine,
    published_project: PublishedProject,
    mocked_parse_output_data_fct: mock.Mock,
    mocked_clean_task_output_and_log_files_if_invalid: mock.Mock,
    instrumentation_rabbit_client_parser: mock.AsyncMock,
    resource_tracking_rabbit_client_parser: mock.AsyncMock,
    computational_pipeline_rabbit_client_parser: mock.AsyncMock,
    run_metadata: RunMetadataDict,
    fake_collection_run_id: CollectionRunID,
):
    with_disabled_auto_scheduling.assert_called_once()
    _with_mock_send_computation_tasks(published_project.tasks, mocked_dask_client)

    #
    # Initiate new pipeline run
    #
    run_in_db, expected_published_tasks = await _assert_start_pipeline(
        initialized_app,
        sqlalchemy_async_engine=sqlalchemy_async_engine,
        published_project=published_project,
        run_metadata=run_metadata,
        computational_pipeline_rabbit_client_parser=computational_pipeline_rabbit_client_parser,
        collection_run_id=fake_collection_run_id,
    )
    with_disabled_scheduler_publisher.assert_called()

    # -------------------------------------------------------------------------------
    # 1. first run will move comp_tasks to PENDING so the dask-worker can take them
    expected_pending_tasks, _ = await _assert_publish_in_dask_backend(
        sqlalchemy_async_engine,
        published_project,
        expected_published_tasks,
        mocked_dask_client,
        scheduler_api,
        computational_pipeline_rabbit_client_parser,
    )

    # -------------------------------------------------------------------------------
    # 2.1. the dask-worker takes the task
    exp_started_task = expected_pending_tasks[0]
    expected_pending_tasks.remove(exp_started_task)

    async def _return_1st_task_running(job_ids: list[str]) -> list[RunningState]:
        return [
            (
                RunningState.STARTED
                if job_id == exp_started_task.job_id
                else RunningState.PENDING
            )
            for job_id in job_ids
        ]

    mocked_dask_client.get_tasks_status.side_effect = _return_1st_task_running
    await scheduler_api.apply(
        user_id=run_in_db.user_id,
        project_id=run_in_db.project_uuid,
        iteration=run_in_db.iteration,
    )
    _comp_runs_db = await assert_comp_runs(
        sqlalchemy_async_engine,
        expected_total=1,
        expected_state=RunningState.STARTED,
        where_statement=and_(
            comp_runs.c.user_id == published_project.project.prj_owner,
            comp_runs.c.project_uuid == f"{published_project.project.uuid}",
        ),
    )
    await _assert_message_received(
        computational_pipeline_rabbit_client_parser,
        1,
        ComputationalPipelineStatusMessage.model_validate_json,
    )
    await assert_comp_tasks_and_comp_run_snapshot_tasks(
        sqlalchemy_async_engine,
        project_uuid=published_project.project.uuid,
        task_ids=[exp_started_task.node_id],
        expected_state=RunningState.STARTED,
        expected_progress=None,
        run_id=_comp_runs_db[0].run_id,
    )
    await assert_comp_tasks_and_comp_run_snapshot_tasks(
        sqlalchemy_async_engine,
        project_uuid=published_project.project.uuid,
        task_ids=[p.node_id for p in expected_pending_tasks],
        expected_state=RunningState.PENDING,
        expected_progress=None,
        run_id=_comp_runs_db[0].run_id,
    )
    await assert_comp_tasks_and_comp_run_snapshot_tasks(
        sqlalchemy_async_engine,
        project_uuid=published_project.project.uuid,
        task_ids=[p.node_id for p in expected_published_tasks],
        expected_state=RunningState.PUBLISHED,
        expected_progress=None,  # since we bypass the API entrypoint this is correct
        run_id=_comp_runs_db[0].run_id,
    )
    mocked_dask_client.send_computation_tasks.assert_not_called()
    mocked_dask_client.get_tasks_status.assert_called_once_with(
        [p.job_id for p in (exp_started_task, *expected_pending_tasks)],
    )
    mocked_dask_client.get_tasks_status.reset_mock()
    mocked_dask_client.get_task_result.assert_not_called()

    # -------------------------------------------------------------------------------
    # 3. the dask-worker starts processing a task here we simulate a progress event
    assert exp_started_task.job_id
    assert exp_started_task.project_id
    assert exp_started_task.node_id
    assert published_project.project.prj_owner
    await _trigger_progress_event(
        scheduler_api,
        job_id=exp_started_task.job_id,
        user_id=published_project.project.prj_owner,
        project_id=exp_started_task.project_id,
        node_id=exp_started_task.node_id,
    )

    await scheduler_api.apply(
        user_id=run_in_db.user_id,
        project_id=run_in_db.project_uuid,
        iteration=run_in_db.iteration,
    )
    # comp_run, the comp_task switch to STARTED
    _comp_runs_db = await assert_comp_runs(
        sqlalchemy_async_engine,
        expected_total=1,
        expected_state=RunningState.STARTED,
        where_statement=and_(
            comp_runs.c.user_id == published_project.project.prj_owner,
            comp_runs.c.project_uuid == f"{published_project.project.uuid}",
        ),
    )
    await assert_comp_tasks_and_comp_run_snapshot_tasks(
        sqlalchemy_async_engine,
        project_uuid=published_project.project.uuid,
        task_ids=[exp_started_task.node_id],
        expected_state=RunningState.STARTED,
        expected_progress=0,
        run_id=_comp_runs_db[0].run_id,
    )
    await assert_comp_tasks_and_comp_run_snapshot_tasks(
        sqlalchemy_async_engine,
        project_uuid=published_project.project.uuid,
        task_ids=[p.node_id for p in expected_pending_tasks],
        expected_state=RunningState.PENDING,
        expected_progress=None,
        run_id=_comp_runs_db[0].run_id,
    )
    await assert_comp_tasks_and_comp_run_snapshot_tasks(
        sqlalchemy_async_engine,
        project_uuid=published_project.project.uuid,
        task_ids=[p.node_id for p in expected_published_tasks],
        expected_state=RunningState.PUBLISHED,
        expected_progress=None,
        run_id=_comp_runs_db[0].run_id,
    )
    mocked_dask_client.send_computation_tasks.assert_not_called()
    mocked_dask_client.get_tasks_status.assert_called_once_with(
        [p.job_id for p in (exp_started_task, *expected_pending_tasks)],
    )
    mocked_dask_client.get_tasks_status.reset_mock()
    mocked_dask_client.get_task_result.assert_not_called()
    # check the metrics are properly published
    messages = await _assert_message_received(
        instrumentation_rabbit_client_parser,
        1,
        InstrumentationRabbitMessage.model_validate_json,
    )
    assert messages[0].metrics == "service_started"
    assert messages[0].service_uuid == exp_started_task.node_id

    # check the RUT messages are properly published
    messages = await _assert_message_received(
        resource_tracking_rabbit_client_parser,
        1,
        RabbitResourceTrackingStartedMessage.model_validate_json,
    )
    assert messages[0].node_id == exp_started_task.node_id

    # -------------------------------------------------------------------------------
    # 4. the dask-worker completed the task successfully
    async def _return_1st_task_success(job_ids: list[str]) -> list[RunningState]:
        return [
            (
                RunningState.SUCCESS
                if job_id == exp_started_task.job_id
                else RunningState.PENDING
            )
            for job_id in job_ids
        ]

    mocked_dask_client.get_tasks_status.side_effect = _return_1st_task_success

    async def _return_random_task_result(job_id) -> TaskOutputData:
        return TaskOutputData.model_validate({"out_1": None, "out_2": 45})

    mocked_dask_client.get_task_result.side_effect = _return_random_task_result
    await scheduler_api.apply(
        user_id=run_in_db.user_id,
        project_id=run_in_db.project_uuid,
        iteration=run_in_db.iteration,
    )
    _comp_runs_db = await assert_comp_runs(
        sqlalchemy_async_engine,
        expected_total=1,
        expected_state=RunningState.STARTED,
        where_statement=and_(
            comp_runs.c.user_id == published_project.project.prj_owner,
            comp_runs.c.project_uuid == f"{published_project.project.uuid}",
        ),
    )
    await assert_comp_tasks_and_comp_run_snapshot_tasks(
        sqlalchemy_async_engine,
        project_uuid=published_project.project.uuid,
        task_ids=[exp_started_task.node_id],
        expected_state=RunningState.SUCCESS,
        expected_progress=1,
        run_id=_comp_runs_db[0].run_id,
    )
    # check metrics are published
    messages = await _assert_message_received(
        instrumentation_rabbit_client_parser,
        1,
        InstrumentationRabbitMessage.model_validate_json,
    )
    assert messages[0].metrics == "service_stopped"
    assert messages[0].service_uuid == exp_started_task.node_id
    # check RUT messages are published
    messages = await _assert_message_received(
        resource_tracking_rabbit_client_parser,
        1,
        RabbitResourceTrackingStoppedMessage.model_validate_json,
    )

    completed_tasks = [exp_started_task]
    next_pending_task = published_project.tasks[2]
    expected_pending_tasks.append(next_pending_task)
    await assert_comp_tasks_and_comp_run_snapshot_tasks(
        sqlalchemy_async_engine,
        project_uuid=published_project.project.uuid,
        task_ids=[p.node_id for p in expected_pending_tasks],
        expected_state=RunningState.PENDING,
        expected_progress=None,
        run_id=_comp_runs_db[0].run_id,
    )
    await assert_comp_tasks_and_comp_run_snapshot_tasks(
        sqlalchemy_async_engine,
        project_uuid=published_project.project.uuid,
        task_ids=[
            p.node_id
            for p in published_project.tasks
            if p not in expected_pending_tasks + completed_tasks
        ],
        expected_state=RunningState.PUBLISHED,
        expected_progress=None,  # since we bypass the API entrypoint this is correct
        run_id=_comp_runs_db[0].run_id,
    )
    mocked_dask_client.send_computation_tasks.assert_called_once_with(
        user_id=published_project.project.prj_owner,
        project_id=published_project.project.uuid,
        tasks={
            f"{next_pending_task.node_id}": next_pending_task.image,
        },
        callback=mock.ANY,
        metadata=mock.ANY,
        hardware_info=mock.ANY,
        resource_tracking_run_id=mock.ANY,
    )
    mocked_dask_client.send_computation_tasks.reset_mock()
    mocked_dask_client.get_tasks_status.assert_has_calls(
        calls=[
            mock.call([p.job_id for p in completed_tasks + expected_pending_tasks[:1]])
        ],
        any_order=True,
    )
    mocked_dask_client.get_tasks_status.reset_mock()
    mocked_dask_client.get_task_result.assert_called_once_with(
        completed_tasks[0].job_id
    )
    mocked_dask_client.get_task_result.reset_mock()
    mocked_parse_output_data_fct.assert_called_once_with(
        mock.ANY,
        completed_tasks[0].job_id,
        await _return_random_task_result(completed_tasks[0].job_id),
    )
    mocked_parse_output_data_fct.reset_mock()

    # -------------------------------------------------------------------------------
    # 6. the dask-worker starts processing a task
    exp_started_task = next_pending_task

    async def _return_2nd_task_running(job_ids: list[str]) -> list[RunningState]:
        return [
            (
                RunningState.STARTED
                if job_id == exp_started_task.job_id
                else RunningState.PENDING
            )
            for job_id in job_ids
        ]

    mocked_dask_client.get_tasks_status.side_effect = _return_2nd_task_running
    # trigger the scheduler, run state should keep to STARTED, task should be as well
    assert exp_started_task.job_id
    await _trigger_progress_event(
        scheduler_api,
        job_id=exp_started_task.job_id,
        user_id=published_project.project.prj_owner,
        project_id=exp_started_task.project_id,
        node_id=exp_started_task.node_id,
    )
    await scheduler_api.apply(
        user_id=run_in_db.user_id,
        project_id=run_in_db.project_uuid,
        iteration=run_in_db.iteration,
    )
    _comp_runs_db = await assert_comp_runs(
        sqlalchemy_async_engine,
        expected_total=1,
        expected_state=RunningState.STARTED,
        where_statement=and_(
            comp_runs.c.user_id == published_project.project.prj_owner,
            comp_runs.c.project_uuid == f"{published_project.project.uuid}",
        ),
    )
    await assert_comp_tasks_and_comp_run_snapshot_tasks(
        sqlalchemy_async_engine,
        project_uuid=published_project.project.uuid,
        task_ids=[exp_started_task.node_id],
        expected_state=RunningState.STARTED,
        expected_progress=0,
        run_id=_comp_runs_db[0].run_id,
    )
    mocked_dask_client.send_computation_tasks.assert_not_called()
    expected_pending_tasks.reverse()
    mocked_dask_client.get_tasks_status.assert_called_once_with(
        [p.job_id for p in expected_pending_tasks]
    )
    mocked_dask_client.get_tasks_status.reset_mock()
    mocked_dask_client.get_task_result.assert_not_called()
    messages = await _assert_message_received(
        instrumentation_rabbit_client_parser,
        1,
        InstrumentationRabbitMessage.model_validate_json,
    )
    assert messages[0].metrics == "service_started"
    assert messages[0].service_uuid == exp_started_task.node_id
    messages = await _assert_message_received(
        resource_tracking_rabbit_client_parser,
        1,
        RabbitResourceTrackingStartedMessage.model_validate_json,
    )
    assert messages[0].node_id == exp_started_task.node_id

    # -------------------------------------------------------------------------------
    # 7. the task fails
    async def _return_2nd_task_failed(job_ids: list[str]) -> list[RunningState]:
        return [
            (
                RunningState.FAILED
                if job_id == exp_started_task.job_id
                else RunningState.PENDING
            )
            for job_id in job_ids
        ]

    mocked_dask_client.get_tasks_status.side_effect = _return_2nd_task_failed
    mocked_dask_client.get_task_result.side_effect = None
    await scheduler_api.apply(
        user_id=run_in_db.user_id,
        project_id=run_in_db.project_uuid,
        iteration=run_in_db.iteration,
    )
    mocked_clean_task_output_and_log_files_if_invalid.assert_called_once()
    mocked_clean_task_output_and_log_files_if_invalid.reset_mock()

    _comp_runs_db = await assert_comp_runs(
        sqlalchemy_async_engine,
        expected_total=1,
        expected_state=RunningState.STARTED,
        where_statement=and_(
            comp_runs.c.user_id == published_project.project.prj_owner,
            comp_runs.c.project_uuid == f"{published_project.project.uuid}",
        ),
    )
    await assert_comp_tasks_and_comp_run_snapshot_tasks(
        sqlalchemy_async_engine,
        project_uuid=published_project.project.uuid,
        task_ids=[exp_started_task.node_id],
        expected_state=RunningState.FAILED,
        expected_progress=1,
        run_id=_comp_runs_db[0].run_id,
    )
    mocked_dask_client.send_computation_tasks.assert_not_called()
    mocked_dask_client.get_tasks_status.assert_called_once_with(
        [p.job_id for p in expected_pending_tasks]
    )
    mocked_dask_client.get_tasks_status.reset_mock()
    mocked_dask_client.get_task_result.assert_called_once_with(exp_started_task.job_id)
    mocked_dask_client.get_task_result.reset_mock()
    mocked_parse_output_data_fct.assert_not_called()
    expected_pending_tasks.remove(exp_started_task)
    messages = await _assert_message_received(
        instrumentation_rabbit_client_parser,
        1,
        InstrumentationRabbitMessage.model_validate_json,
    )
    assert messages[0].metrics == "service_stopped"
    assert messages[0].service_uuid == exp_started_task.node_id
    messages = await _assert_message_received(
        resource_tracking_rabbit_client_parser,
        1,
        RabbitResourceTrackingStoppedMessage.model_validate_json,
    )

    # -------------------------------------------------------------------------------
    # 8. the last task shall succeed
    exp_started_task = expected_pending_tasks[0]

    async def _return_3rd_task_success(job_ids: list[str]) -> list[RunningState]:
        return [
            (
                RunningState.SUCCESS
                if job_id == exp_started_task.job_id
                else RunningState.PENDING
            )
            for job_id in job_ids
        ]

    mocked_dask_client.get_tasks_status.side_effect = _return_3rd_task_success
    mocked_dask_client.get_task_result.side_effect = _return_random_task_result

    # trigger the scheduler, it should switch to FAILED, as we are done
    await scheduler_api.apply(
        user_id=run_in_db.user_id,
        project_id=run_in_db.project_uuid,
        iteration=run_in_db.iteration,
    )
    mocked_clean_task_output_and_log_files_if_invalid.assert_not_called()
    _comp_runs_db = await assert_comp_runs(
        sqlalchemy_async_engine,
        expected_total=1,
        expected_state=RunningState.FAILED,
        where_statement=and_(
            comp_runs.c.user_id == published_project.project.prj_owner,
            comp_runs.c.project_uuid == f"{published_project.project.uuid}",
        ),
    )
    await _assert_message_received(
        computational_pipeline_rabbit_client_parser,
        1,
        ComputationalPipelineStatusMessage.model_validate_json,
    )

    await assert_comp_tasks_and_comp_run_snapshot_tasks(
        sqlalchemy_async_engine,
        project_uuid=published_project.project.uuid,
        task_ids=[exp_started_task.node_id],
        expected_state=RunningState.SUCCESS,
        expected_progress=1,
        run_id=_comp_runs_db[0].run_id,
    )
    mocked_dask_client.send_computation_tasks.assert_not_called()
    mocked_dask_client.get_tasks_status.assert_called_once_with(
        [p.job_id for p in expected_pending_tasks]
    )
    mocked_dask_client.get_task_result.assert_called_once_with(exp_started_task.job_id)
    messages = await _assert_message_received(
        instrumentation_rabbit_client_parser,
        2,
        InstrumentationRabbitMessage.model_validate_json,
    )

    # NOTE: the service was fast and went directly to success
    def _parser(x) -> RabbitResourceTrackingMessages:
        return TypeAdapter(RabbitResourceTrackingMessages).validate_json(x)

    assert messages[0].metrics == "service_started"
    assert messages[0].service_uuid == exp_started_task.node_id
    assert messages[1].metrics == "service_stopped"
    assert messages[1].service_uuid == exp_started_task.node_id
    messages = await _assert_message_received(
        resource_tracking_rabbit_client_parser,
        2,
        _parser,
    )
    assert isinstance(messages[0], RabbitResourceTrackingStartedMessage)
    assert isinstance(messages[1], RabbitResourceTrackingStoppedMessage)


@pytest.fixture
async def with_started_project(
    with_disabled_auto_scheduling: mock.Mock,
    with_disabled_scheduler_publisher: mock.Mock,
    initialized_app: FastAPI,
    sqlalchemy_async_engine: AsyncEngine,
    publish_project: Callable[[], Awaitable[PublishedProject]],
    mocked_dask_client: mock.Mock,
    run_metadata: RunMetadataDict,
    scheduler_api: BaseCompScheduler,
    instrumentation_rabbit_client_parser: mock.AsyncMock,
    resource_tracking_rabbit_client_parser: mock.AsyncMock,
    computational_pipeline_rabbit_client_parser: mock.AsyncMock,
<<<<<<< HEAD
    fake_collection_run_id: CollectionRunID,
=======
    product_db: dict[str, Any],
>>>>>>> 4090c552
) -> RunningProject:
    with_disabled_auto_scheduling.assert_called_once()
    published_project = await publish_project()
    #
    # 1. Initiate new pipeline run
    #
    run_in_db, expected_published_tasks = await _assert_start_pipeline(
        initialized_app,
        sqlalchemy_async_engine=sqlalchemy_async_engine,
        published_project=published_project,
        run_metadata=run_metadata,
        computational_pipeline_rabbit_client_parser=computational_pipeline_rabbit_client_parser,
        collection_run_id=fake_collection_run_id,
    )
    with_disabled_scheduler_publisher.assert_called_once()

    #
    # 2. This runs the scheduler until the project is started scheduled in the back-end
    #
    (
        expected_pending_tasks,
        task_to_callback_mapping,
    ) = await _assert_publish_in_dask_backend(
        sqlalchemy_async_engine,
        published_project,
        expected_published_tasks,
        mocked_dask_client,
        scheduler_api,
        computational_pipeline_rabbit_client_parser,
    )

    #
    # The dask-worker can take a job when it is PENDING, but the dask scheduler makes
    # no difference between PENDING and STARTED
    #
    exp_started_task = expected_pending_tasks[0]
    expected_pending_tasks.remove(exp_started_task)

    async def _return_1st_task_running(job_ids: list[str]) -> list[RunningState]:
        return [
            (
                RunningState.STARTED
                if job_id == exp_started_task.job_id
                else RunningState.PENDING
            )
            for job_id in job_ids
        ]

    assert isinstance(mocked_dask_client.get_tasks_status, mock.Mock)
    assert isinstance(mocked_dask_client.send_computation_tasks, mock.Mock)
    assert isinstance(mocked_dask_client.get_task_result, mock.Mock)
    mocked_dask_client.get_tasks_status.side_effect = _return_1st_task_running
    await scheduler_api.apply(
        user_id=run_in_db.user_id,
        project_id=run_in_db.project_uuid,
        iteration=run_in_db.iteration,
    )
    _comp_runs_db = await assert_comp_runs(
        sqlalchemy_async_engine,
        expected_total=1,
        expected_state=RunningState.STARTED,
        where_statement=and_(
            comp_runs.c.user_id == published_project.project.prj_owner,
            comp_runs.c.project_uuid == f"{published_project.project.uuid}",
        ),
    )
    await _assert_message_received(
        computational_pipeline_rabbit_client_parser,
        1,
        ComputationalPipelineStatusMessage.model_validate_json,
    )
    await assert_comp_tasks_and_comp_run_snapshot_tasks(
        sqlalchemy_async_engine,
        project_uuid=published_project.project.uuid,
        task_ids=[exp_started_task.node_id],
        expected_state=RunningState.STARTED,
        expected_progress=None,
        run_id=_comp_runs_db[0].run_id,
    )
    await assert_comp_tasks_and_comp_run_snapshot_tasks(
        sqlalchemy_async_engine,
        project_uuid=published_project.project.uuid,
        task_ids=[p.node_id for p in expected_pending_tasks],
        expected_state=RunningState.PENDING,
        expected_progress=None,
        run_id=_comp_runs_db[0].run_id,
    )
    await assert_comp_tasks_and_comp_run_snapshot_tasks(
        sqlalchemy_async_engine,
        project_uuid=published_project.project.uuid,
        task_ids=[p.node_id for p in expected_published_tasks],
        expected_state=RunningState.PUBLISHED,
        expected_progress=None,  # since we bypass the API entrypoint this is correct
        run_id=_comp_runs_db[0].run_id,
    )
    mocked_dask_client.send_computation_tasks.assert_not_called()
    mocked_dask_client.get_tasks_status.assert_called_once_with(
        [p.job_id for p in (exp_started_task, *expected_pending_tasks)],
    )
    mocked_dask_client.get_tasks_status.reset_mock()
    mocked_dask_client.get_task_result.assert_not_called()

    # -------------------------------------------------------------------------------
    # 4. the dask-worker starts processing a task here we simulate a progress event
    assert exp_started_task.job_id
    assert exp_started_task.project_id
    assert exp_started_task.node_id
    assert published_project.project.prj_owner
    await _trigger_progress_event(
        scheduler_api,
        job_id=exp_started_task.job_id,
        user_id=published_project.project.prj_owner,
        project_id=exp_started_task.project_id,
        node_id=exp_started_task.node_id,
    )

    await scheduler_api.apply(
        user_id=run_in_db.user_id,
        project_id=run_in_db.project_uuid,
        iteration=run_in_db.iteration,
    )
    # comp_run, the comp_task switch to STARTED
    run_in_db = (
        await assert_comp_runs(
            sqlalchemy_async_engine,
            expected_total=1,
            expected_state=RunningState.STARTED,
            where_statement=and_(
                comp_runs.c.user_id == published_project.project.prj_owner,
                comp_runs.c.project_uuid == f"{published_project.project.uuid}",
            ),
        )
    )[0]

    tasks_in_db = []
    run_snapshot_tasks_in_db = []

    tasks, run_snapshot_tasks = await assert_comp_tasks_and_comp_run_snapshot_tasks(
        sqlalchemy_async_engine,
        project_uuid=published_project.project.uuid,
        task_ids=[exp_started_task.node_id],
        expected_state=RunningState.STARTED,
        expected_progress=0,
        run_id=run_in_db.run_id,
    )
    tasks_in_db += tasks
    run_snapshot_tasks_in_db += run_snapshot_tasks

    tasks, run_snapshot_tasks = await assert_comp_tasks_and_comp_run_snapshot_tasks(
        sqlalchemy_async_engine,
        project_uuid=published_project.project.uuid,
        task_ids=[p.node_id for p in expected_pending_tasks],
        expected_state=RunningState.PENDING,
        expected_progress=None,
        run_id=run_in_db.run_id,
    )
    tasks_in_db += tasks
    run_snapshot_tasks_in_db += run_snapshot_tasks

    tasks, run_snapshot_tasks = await assert_comp_tasks_and_comp_run_snapshot_tasks(
        sqlalchemy_async_engine,
        project_uuid=published_project.project.uuid,
        task_ids=[p.node_id for p in expected_published_tasks],
        expected_state=RunningState.PUBLISHED,
        expected_progress=None,
        run_id=run_in_db.run_id,
    )
    tasks_in_db += tasks
    run_snapshot_tasks_in_db += run_snapshot_tasks
    mocked_dask_client.send_computation_tasks.assert_not_called()
    mocked_dask_client.get_tasks_status.assert_called_once_with(
        [p.job_id for p in (exp_started_task, *expected_pending_tasks)],
    )
    mocked_dask_client.get_tasks_status.reset_mock()
    mocked_dask_client.get_task_result.assert_not_called()
    # check the metrics are properly published
    messages = await _assert_message_received(
        instrumentation_rabbit_client_parser,
        1,
        InstrumentationRabbitMessage.model_validate_json,
    )
    assert messages[0].metrics == "service_started"
    assert messages[0].service_uuid == exp_started_task.node_id

    # check the RUT messages are properly published
    messages = await _assert_message_received(
        resource_tracking_rabbit_client_parser,
        1,
        RabbitResourceTrackingStartedMessage.model_validate_json,
    )
    assert messages[0].node_id == exp_started_task.node_id

    return RunningProject(
        published_project.user,
        published_project.project,
        published_project.pipeline,
        tasks_in_db,
        runs=run_in_db,
        runs_snapshot_tasks=run_snapshot_tasks_in_db,
        task_to_callback_mapping=task_to_callback_mapping,
    )


@pytest.fixture
def mocked_worker_publisher(mocker: MockerFixture) -> mock.Mock:
    return mocker.patch(
        "simcore_service_director_v2.modules.comp_scheduler._scheduler_base.request_pipeline_scheduling",
        autospec=True,
    )


async def test_completed_task_triggers_new_scheduling_task(
    mocked_worker_publisher: mock.Mock,
    with_started_project: RunningProject,
):
    """When a pipeline job completes, the Dask backend provides a callback
    that runs in a separate thread. We use that callback to ask the
    director-v2 computational scheduler manager to ask for a new schedule
    After fiddling in distributed source code, here is a similar way to trigger that callback
    """
    completed_node_id = with_started_project.tasks[0].node_id
    callback = with_started_project.task_to_callback_mapping[completed_node_id]
    await asyncio.to_thread(callback)

    mocked_worker_publisher.assert_called_once_with(
        mock.ANY,
        mock.ANY,
        user_id=with_started_project.runs.user_id,
        project_id=with_started_project.runs.project_uuid,
        iteration=with_started_project.runs.iteration,
    )


async def test_broken_pipeline_configuration_is_not_scheduled_and_aborted(
    with_disabled_auto_scheduling: mock.Mock,
    with_disabled_scheduler_publisher: mock.Mock,
    initialized_app: FastAPI,
    scheduler_api: BaseCompScheduler,
    create_registered_user: Callable[..., dict[str, Any]],
    project: Callable[..., Awaitable[ProjectAtDB]],
    create_pipeline: Callable[..., Awaitable[CompPipelineAtDB]],
    fake_workbench_without_outputs: dict[str, Any],
    fake_workbench_adjacency: dict[str, Any],
    sqlalchemy_async_engine: AsyncEngine,
    run_metadata: RunMetadataDict,
    computational_pipeline_rabbit_client_parser: mock.AsyncMock,
<<<<<<< HEAD
    fake_collection_run_id: CollectionRunID,
=======
    product_db: dict[str, Any],
>>>>>>> 4090c552
):
    """A pipeline which comp_tasks are missing should not be scheduled.
    It shall be aborted and shown as such in the comp_runs db"""
    user = create_registered_user()
    sleepers_project = await project(user, workbench=fake_workbench_without_outputs)
    await create_pipeline(
        project_id=f"{sleepers_project.uuid}",
        dag_adjacency_list=fake_workbench_adjacency,
    )
    await assert_comp_runs_empty(sqlalchemy_async_engine)

    #
    # Initiate new pipeline scheduling
    #
    await run_new_pipeline(
        initialized_app,
        user_id=user["id"],
        project_id=sleepers_project.uuid,
        run_metadata=run_metadata,
        use_on_demand_clusters=False,
        collection_run_id=fake_collection_run_id,
    )
    with_disabled_scheduler_publisher.assert_called_once()
    # we shall have a a new comp_runs row with the new pipeline job
    run_entry = (
        await assert_comp_runs(
            sqlalchemy_async_engine,
            expected_total=1,
            expected_state=RunningState.PUBLISHED,
            where_statement=(comp_runs.c.user_id == user["id"])
            & (comp_runs.c.project_uuid == f"{sleepers_project.uuid}"),
        )
    )[0]
    await _assert_message_received(
        computational_pipeline_rabbit_client_parser,
        1,
        ComputationalPipelineStatusMessage.model_validate_json,
    )

    #
    # Trigger scheduling manually. since the pipeline is broken, it shall be aborted
    #
    await scheduler_api.apply(
        user_id=run_entry.user_id,
        project_id=run_entry.project_uuid,
        iteration=run_entry.iteration,
    )
    await assert_comp_runs(
        sqlalchemy_async_engine,
        expected_total=1,
        expected_state=RunningState.ABORTED,
        where_statement=(comp_runs.c.user_id == user["id"])
        & (comp_runs.c.project_uuid == f"{sleepers_project.uuid}"),
    )
    await _assert_message_received(
        computational_pipeline_rabbit_client_parser,
        1,
        ComputationalPipelineStatusMessage.model_validate_json,
    )


async def test_task_progress_triggers(
    with_disabled_auto_scheduling: mock.Mock,
    with_disabled_scheduler_publisher: mock.Mock,
    initialized_app: FastAPI,
    mocked_dask_client: mock.MagicMock,
    scheduler_api: BaseCompScheduler,
    sqlalchemy_async_engine: AsyncEngine,
    published_project: PublishedProject,
    mocked_parse_output_data_fct: mock.Mock,
    mocked_clean_task_output_and_log_files_if_invalid: mock.Mock,
    run_metadata: RunMetadataDict,
    computational_pipeline_rabbit_client_parser: mock.AsyncMock,
    fake_collection_run_id: CollectionRunID,
):
    _with_mock_send_computation_tasks(published_project.tasks, mocked_dask_client)
    _run_in_db, expected_published_tasks = await _assert_start_pipeline(
        initialized_app,
        sqlalchemy_async_engine=sqlalchemy_async_engine,
        published_project=published_project,
        run_metadata=run_metadata,
        computational_pipeline_rabbit_client_parser=computational_pipeline_rabbit_client_parser,
        collection_run_id=fake_collection_run_id,
    )

    # -------------------------------------------------------------------------------
    # 1. first run will move comp_tasks to PENDING so the dask-worker can take them
    expected_pending_tasks, _ = await _assert_publish_in_dask_backend(
        sqlalchemy_async_engine,
        published_project,
        expected_published_tasks,
        mocked_dask_client,
        scheduler_api,
        computational_pipeline_rabbit_client_parser,
    )

    # send some progress
    started_task = expected_pending_tasks[0]
    assert started_task.job_id
    assert published_project.project.prj_owner
    for progress in [-1, 0, 0.3, 0.5, 1, 1.5, 0.7, 0, 20]:
        progress_event = TaskProgressEvent(
            job_id=started_task.job_id,
            progress=progress,
            task_owner=TaskOwner(
                user_id=published_project.project.prj_owner,
                project_id=published_project.project.uuid,
                node_id=started_task.node_id,
                parent_node_id=None,
                parent_project_id=None,
            ),
        )
        await cast(  # noqa: SLF001
            DaskScheduler, scheduler_api
        )._task_progress_change_handler(
            (arrow.utcnow().timestamp(), progress_event.model_dump_json())
        )
        # NOTE: not sure whether it should switch to STARTED.. it would make sense
        await assert_comp_tasks_and_comp_run_snapshot_tasks(
            sqlalchemy_async_engine,
            project_uuid=published_project.project.uuid,
            task_ids=[started_task.node_id],
            expected_state=RunningState.STARTED,
            expected_progress=min(max(0, progress), 1),
            run_id=_run_in_db.run_id,
        )


@pytest.mark.parametrize(
    "backend_error",
    [
        ComputationalBackendNotConnectedError(msg="faked disconnected backend"),
        ComputationalSchedulerChangedError(
            original_scheduler_id="some_old_scheduler_id",
            current_scheduler_id="some_new_scheduler_id",
        ),
    ],
)
async def test_handling_of_disconnected_scheduler_dask(
    with_disabled_auto_scheduling: mock.Mock,
    with_disabled_scheduler_publisher: mock.Mock,
    initialized_app: FastAPI,
    mocked_dask_client: mock.MagicMock,
    scheduler_api: BaseCompScheduler,
    sqlalchemy_async_engine: AsyncEngine,
    mocker: MockerFixture,
    published_project: PublishedProject,
    backend_error: ComputationalSchedulerError,
    run_metadata: RunMetadataDict,
    computational_pipeline_rabbit_client_parser: mock.AsyncMock,
    fake_collection_run_id: CollectionRunID,
):
    # this will create a non connected backend issue that will trigger re-connection
    mocked_dask_client_send_task = mocker.patch(
        "simcore_service_director_v2.modules.comp_scheduler._scheduler_dask.DaskClient.send_computation_tasks",
        side_effect=backend_error,
    )
    assert mocked_dask_client_send_task

    # running the pipeline will now raise and the tasks are set back to PUBLISHED
    assert published_project.project.prj_owner
    await run_new_pipeline(
        initialized_app,
        user_id=published_project.project.prj_owner,
        project_id=published_project.project.uuid,
        run_metadata=run_metadata,
        use_on_demand_clusters=False,
        collection_run_id=fake_collection_run_id,
    )
    await _assert_message_received(
        computational_pipeline_rabbit_client_parser,
        1,
        ComputationalPipelineStatusMessage.model_validate_json,
    )

    # since there is no cluster, there is no dask-scheduler,
    # the tasks shall all still be in PUBLISHED state now
    runs_in_db = await assert_comp_runs(
        sqlalchemy_async_engine,
        expected_total=1,
        expected_state=RunningState.PUBLISHED,
        where_statement=and_(
            comp_runs.c.user_id == published_project.project.prj_owner,
            comp_runs.c.project_uuid == f"{published_project.project.uuid}",
        ),
    )
    run_in_db = runs_in_db[0]

    await assert_comp_tasks_and_comp_run_snapshot_tasks(
        sqlalchemy_async_engine,
        project_uuid=published_project.project.uuid,
        task_ids=[t.node_id for t in published_project.tasks],
        expected_state=RunningState.PUBLISHED,
        expected_progress=None,
        run_id=run_in_db.run_id,
    )
    # on the next iteration of the pipeline it will try to re-connect
    # now try to abort the tasks since we are wondering what is happening, this should auto-trigger the scheduler
    await stop_pipeline(
        initialized_app,
        user_id=published_project.project.prj_owner,
        project_id=published_project.project.uuid,
    )
    # we ensure the scheduler was run
    await scheduler_api.apply(
        user_id=run_in_db.user_id,
        project_id=run_in_db.project_uuid,
        iteration=run_in_db.iteration,
    )
    # after this step the tasks are marked as ABORTED
    await assert_comp_tasks_and_comp_run_snapshot_tasks(
        sqlalchemy_async_engine,
        project_uuid=published_project.project.uuid,
        task_ids=[
            t.node_id
            for t in published_project.tasks
            if t.node_class == NodeClass.COMPUTATIONAL
        ],
        expected_state=RunningState.ABORTED,
        expected_progress=1,
        run_id=run_in_db.run_id,
    )
    await _assert_message_received(
        computational_pipeline_rabbit_client_parser,
        1,
        ComputationalPipelineStatusMessage.model_validate_json,
    )
    # then we have another scheduler run
    await scheduler_api.apply(
        user_id=run_in_db.user_id,
        project_id=run_in_db.project_uuid,
        iteration=run_in_db.iteration,
    )
    # now the run should be ABORTED
    await assert_comp_runs(
        sqlalchemy_async_engine,
        expected_total=1,
        expected_state=RunningState.ABORTED,
        where_statement=and_(
            comp_runs.c.user_id == published_project.project.prj_owner,
            comp_runs.c.project_uuid == f"{published_project.project.uuid}",
        ),
    )


@pytest.fixture
def with_disabled_unknown_max_time(mocker: MockerFixture) -> None:
    mocker.patch(
        "simcore_service_director_v2.modules.comp_scheduler._scheduler_base._MAX_WAITING_TIME_FOR_UNKNOWN_TASKS",
        new=datetime.timedelta(0),
    )


@dataclass(frozen=True, kw_only=True)
class RebootState:
    dask_task_status: RunningState
    task_result: Exception | TaskOutputData
    expected_task_state_group1: RunningState
    expected_task_progress_group1: float
    expected_task_state_group2: RunningState
    expected_task_progress_group2: float
    expected_run_state: RunningState
    expected_pipeline_state_notification: int


@pytest.mark.parametrize(
    "reboot_state",
    [
        pytest.param(
            RebootState(
                dask_task_status=RunningState.UNKNOWN,
                task_result=ComputationalBackendTaskNotFoundError(job_id="fake_job_id"),
                expected_task_state_group1=RunningState.FAILED,
                expected_task_progress_group1=1,
                expected_task_state_group2=RunningState.ABORTED,
                expected_task_progress_group2=1,
                expected_run_state=RunningState.FAILED,
                expected_pipeline_state_notification=1,
            ),
            id="reboot with lost tasks",
        ),
        pytest.param(
            RebootState(
                dask_task_status=RunningState.ABORTED,
                task_result=TaskCancelledError(job_id="fake_job_id"),
                expected_task_state_group1=RunningState.ABORTED,
                expected_task_progress_group1=1,
                expected_task_state_group2=RunningState.ABORTED,
                expected_task_progress_group2=1,
                expected_run_state=RunningState.ABORTED,
                expected_pipeline_state_notification=1,
            ),
            id="reboot with aborted tasks",
        ),
        pytest.param(
            RebootState(
                dask_task_status=RunningState.FAILED,
                task_result=ValueError("some error during the call"),
                expected_task_state_group1=RunningState.FAILED,
                expected_task_progress_group1=1,
                expected_task_state_group2=RunningState.ABORTED,
                expected_task_progress_group2=1,
                expected_run_state=RunningState.FAILED,
                expected_pipeline_state_notification=1,
            ),
            id="reboot with failed tasks",
        ),
        pytest.param(
            RebootState(
                dask_task_status=RunningState.STARTED,
                task_result=ComputationalBackendTaskResultsNotReadyError(
                    job_id="fake_job_id"
                ),
                expected_task_state_group1=RunningState.STARTED,
                expected_task_progress_group1=0,
                expected_task_state_group2=RunningState.STARTED,
                expected_task_progress_group2=0,
                expected_run_state=RunningState.STARTED,
                expected_pipeline_state_notification=0,
            ),
            id="reboot with running tasks",
        ),
        pytest.param(
            RebootState(
                dask_task_status=RunningState.SUCCESS,
                task_result=TaskOutputData.model_validate({"whatever_output": 123}),
                expected_task_state_group1=RunningState.SUCCESS,
                expected_task_progress_group1=1,
                expected_task_state_group2=RunningState.SUCCESS,
                expected_task_progress_group2=1,
                expected_run_state=RunningState.SUCCESS,
                expected_pipeline_state_notification=1,
            ),
            id="reboot with completed tasks",
        ),
    ],
)
async def test_handling_scheduled_tasks_after_director_reboots(
    with_disabled_auto_scheduling: mock.Mock,
    with_disabled_scheduler_publisher: mock.Mock,
    with_disabled_unknown_max_time: None,
    mocked_dask_client: mock.MagicMock,
    sqlalchemy_async_engine: AsyncEngine,
    running_project: RunningProject,
    scheduler_api: BaseCompScheduler,
    mocked_parse_output_data_fct: mock.Mock,
    mocked_clean_task_output_fct: mock.Mock,
    reboot_state: RebootState,
    computational_pipeline_rabbit_client_parser: mock.AsyncMock,
):
    """After the dask client is rebooted, or that the director-v2 reboots the dv-2 internal scheduler
    shall continue scheduling correctly. Even though the task might have continued to run
    in the dask-scheduler."""

    async def mocked_get_tasks_status(job_ids: list[str]) -> list[RunningState]:
        return [reboot_state.dask_task_status for j in job_ids]

    mocked_dask_client.get_tasks_status.side_effect = mocked_get_tasks_status

    async def mocked_get_task_result(_job_id: str) -> TaskOutputData:
        if isinstance(reboot_state.task_result, Exception):
            raise reboot_state.task_result
        return reboot_state.task_result

    mocked_dask_client.get_task_result.side_effect = mocked_get_task_result
    assert running_project.project.prj_owner
    await scheduler_api.apply(
        user_id=running_project.project.prj_owner,
        project_id=running_project.project.uuid,
        iteration=1,
    )
    # the status will be called once for all RUNNING tasks
    mocked_dask_client.get_tasks_status.assert_called_once()
    if reboot_state.expected_run_state in COMPLETED_STATES:
        mocked_dask_client.get_task_result.assert_has_calls(
            [
                mock.call(t.job_id)
                for t in running_project.tasks
                if t.node_class == NodeClass.COMPUTATIONAL
            ],
            any_order=True,
        )
    else:
        mocked_dask_client.get_task_result.assert_not_called()
    if reboot_state.expected_run_state in [RunningState.ABORTED, RunningState.FAILED]:
        # the clean up of the outputs should be done
        mocked_clean_task_output_fct.assert_has_calls(
            [
                mock.call(
                    mock.ANY,
                    running_project.project.prj_owner,
                    running_project.project.uuid,
                    t.node_id,
                )
                for t in running_project.tasks
                if t.node_class == NodeClass.COMPUTATIONAL
            ],
            any_order=True,
        )
    else:
        mocked_clean_task_output_fct.assert_not_called()

    await assert_comp_tasks_and_comp_run_snapshot_tasks(
        sqlalchemy_async_engine,
        project_uuid=running_project.project.uuid,
        task_ids=[
            running_project.tasks[1].node_id,
            running_project.tasks[3].node_id,
        ],
        expected_state=reboot_state.expected_task_state_group1,
        expected_progress=reboot_state.expected_task_progress_group1,
        run_id=running_project.runs.run_id,
    )
    await assert_comp_tasks_and_comp_run_snapshot_tasks(
        sqlalchemy_async_engine,
        project_uuid=running_project.project.uuid,
        task_ids=[running_project.tasks[2].node_id, running_project.tasks[4].node_id],
        expected_state=reboot_state.expected_task_state_group2,
        expected_progress=reboot_state.expected_task_progress_group2,
        run_id=running_project.runs.run_id,
    )
    assert running_project.project.prj_owner
    await assert_comp_runs(
        sqlalchemy_async_engine,
        expected_total=1,
        expected_state=reboot_state.expected_run_state,
        where_statement=and_(
            comp_runs.c.user_id == running_project.project.prj_owner,
            comp_runs.c.project_uuid == f"{running_project.project.uuid}",
        ),
    )
    await _assert_message_received(
        computational_pipeline_rabbit_client_parser,
        reboot_state.expected_pipeline_state_notification,
        ComputationalPipelineStatusMessage.model_validate_json,
    )


async def test_handling_cancellation_of_jobs_after_reboot(
    with_disabled_auto_scheduling: mock.Mock,
    with_disabled_scheduler_publisher: mock.Mock,
    mocked_dask_client: mock.MagicMock,
    sqlalchemy_async_engine: AsyncEngine,
    running_project_mark_for_cancellation: RunningProject,
    scheduler_api: BaseCompScheduler,
    mocked_parse_output_data_fct: mock.Mock,
    mocked_clean_task_output_fct: mock.Mock,
    computational_pipeline_rabbit_client_parser: mock.AsyncMock,
):
    """A running pipeline was cancelled by a user and the DV-2 was restarted BEFORE
    It could actually cancel the task. On reboot the DV-2 shall recover
    and actually cancel the pipeline properly"""

    # check initial status
    run_in_db = (
        await assert_comp_runs(
            sqlalchemy_async_engine,
            expected_total=1,
            expected_state=RunningState.STARTED,
            where_statement=and_(
                comp_runs.c.user_id
                == running_project_mark_for_cancellation.project.prj_owner,
                comp_runs.c.project_uuid
                == f"{running_project_mark_for_cancellation.project.uuid}",
            ),
        )
    )[0]
    await _assert_message_received(
        computational_pipeline_rabbit_client_parser,
        0,
        ComputationalPipelineStatusMessage.model_validate_json,
    )

    await assert_comp_tasks_and_comp_run_snapshot_tasks(
        sqlalchemy_async_engine,
        project_uuid=running_project_mark_for_cancellation.project.uuid,
        task_ids=[t.node_id for t in running_project_mark_for_cancellation.tasks],
        expected_state=RunningState.STARTED,
        expected_progress=0,
        run_id=run_in_db.run_id,
    )

    # the backend shall report the tasks as running
    async def mocked_get_tasks_status(job_ids: list[str]) -> list[RunningState]:
        return [RunningState.STARTED for j in job_ids]

    mocked_dask_client.get_tasks_status.side_effect = mocked_get_tasks_status
    # Running the scheduler, should actually cancel the run now
    await scheduler_api.apply(
        user_id=run_in_db.user_id,
        project_id=run_in_db.project_uuid,
        iteration=run_in_db.iteration,
    )
    mocked_dask_client.abort_computation_task.assert_called()
    assert mocked_dask_client.abort_computation_task.call_count == len(
        [
            t.node_id
            for t in running_project_mark_for_cancellation.tasks
            if t.node_class == NodeClass.COMPUTATIONAL
        ]
    )
    # in the DB they are still running, they will be stopped in the next iteration
    await assert_comp_tasks_and_comp_run_snapshot_tasks(
        sqlalchemy_async_engine,
        project_uuid=running_project_mark_for_cancellation.project.uuid,
        task_ids=[
            t.node_id
            for t in running_project_mark_for_cancellation.tasks
            if t.node_class == NodeClass.COMPUTATIONAL
        ],
        expected_state=RunningState.STARTED,
        expected_progress=0,
        run_id=run_in_db.run_id,
    )
    await assert_comp_runs(
        sqlalchemy_async_engine,
        expected_total=1,
        expected_state=RunningState.STARTED,
        where_statement=and_(
            comp_runs.c.user_id
            == running_project_mark_for_cancellation.project.prj_owner,
            comp_runs.c.project_uuid
            == f"{running_project_mark_for_cancellation.project.uuid}",
        ),
    )

    # the backend shall now report the tasks as aborted
    async def mocked_get_tasks_status_aborted(
        job_ids: list[str],
    ) -> list[RunningState]:
        return [RunningState.ABORTED for j in job_ids]

    mocked_dask_client.get_tasks_status.side_effect = mocked_get_tasks_status_aborted

    async def _return_random_task_result(job_id) -> TaskOutputData:
        raise TaskCancelledError

    mocked_dask_client.get_task_result.side_effect = _return_random_task_result
    await scheduler_api.apply(
        user_id=run_in_db.user_id,
        project_id=run_in_db.project_uuid,
        iteration=run_in_db.iteration,
    )
    # now should be stopped
    await assert_comp_tasks_and_comp_run_snapshot_tasks(
        sqlalchemy_async_engine,
        project_uuid=running_project_mark_for_cancellation.project.uuid,
        task_ids=[
            t.node_id
            for t in running_project_mark_for_cancellation.tasks
            if t.node_class == NodeClass.COMPUTATIONAL
        ],
        expected_state=RunningState.ABORTED,
        expected_progress=1,
        run_id=run_in_db.run_id,
    )
    await assert_comp_runs(
        sqlalchemy_async_engine,
        expected_total=1,
        expected_state=RunningState.ABORTED,
        where_statement=and_(
            comp_runs.c.user_id
            == running_project_mark_for_cancellation.project.prj_owner,
            comp_runs.c.project_uuid
            == f"{running_project_mark_for_cancellation.project.uuid}",
        ),
    )
    mocked_clean_task_output_fct.assert_called()
    await _assert_message_received(
        computational_pipeline_rabbit_client_parser,
        1,
        ComputationalPipelineStatusMessage.model_validate_json,
    )


@pytest.fixture
def with_fast_service_heartbeat_s(monkeypatch: pytest.MonkeyPatch) -> int:
    seconds = 1
    monkeypatch.setenv(
        "SERVICE_TRACKING_HEARTBEAT", f"{datetime.timedelta(seconds=seconds)}"
    )
    return seconds


async def test_running_pipeline_triggers_heartbeat(
    with_disabled_auto_scheduling: mock.Mock,
    with_disabled_scheduler_publisher: mock.Mock,
    with_fast_service_heartbeat_s: int,
    initialized_app: FastAPI,
    mocked_dask_client: mock.MagicMock,
    scheduler_api: BaseCompScheduler,
    sqlalchemy_async_engine: AsyncEngine,
    published_project: PublishedProject,
    resource_tracking_rabbit_client_parser: mock.AsyncMock,
    run_metadata: RunMetadataDict,
    computational_pipeline_rabbit_client_parser: mock.AsyncMock,
    fake_collection_run_id: CollectionRunID,
):
    _with_mock_send_computation_tasks(published_project.tasks, mocked_dask_client)
    run_in_db, expected_published_tasks = await _assert_start_pipeline(
        initialized_app,
        sqlalchemy_async_engine=sqlalchemy_async_engine,
        published_project=published_project,
        run_metadata=run_metadata,
        computational_pipeline_rabbit_client_parser=computational_pipeline_rabbit_client_parser,
        collection_run_id=fake_collection_run_id,
    )
    # -------------------------------------------------------------------------------
    # 1. first run will move comp_tasks to PENDING so the dask-worker can take them
    expected_pending_tasks, _ = await _assert_publish_in_dask_backend(
        sqlalchemy_async_engine,
        published_project,
        expected_published_tasks,
        mocked_dask_client,
        scheduler_api,
        computational_pipeline_rabbit_client_parser,
    )
    # -------------------------------------------------------------------------------
    # 2. the "worker" starts processing a task
    exp_started_task = expected_pending_tasks[0]
    expected_pending_tasks.remove(exp_started_task)

    async def _return_1st_task_running(job_ids: list[str]) -> list[RunningState]:
        return [
            (
                RunningState.STARTED
                if job_id == exp_started_task.job_id
                else RunningState.PENDING
            )
            for job_id in job_ids
        ]

    mocked_dask_client.get_tasks_status.side_effect = _return_1st_task_running
    assert exp_started_task.job_id
    assert published_project.project.prj_owner
    await _trigger_progress_event(
        scheduler_api,
        job_id=exp_started_task.job_id,
        user_id=published_project.project.prj_owner,
        project_id=exp_started_task.project_id,
        node_id=exp_started_task.node_id,
    )
    await scheduler_api.apply(
        user_id=run_in_db.user_id,
        project_id=run_in_db.project_uuid,
        iteration=run_in_db.iteration,
    )

    messages = await _assert_message_received(
        resource_tracking_rabbit_client_parser,
        1,
        RabbitResourceTrackingStartedMessage.model_validate_json,
    )
    assert messages[0].node_id == exp_started_task.node_id

    # -------------------------------------------------------------------------------
    # 3. wait a bit and run again we should get another heartbeat, but only one!
    await asyncio.sleep(with_fast_service_heartbeat_s + 1)
    await scheduler_api.apply(
        user_id=run_in_db.user_id,
        project_id=run_in_db.project_uuid,
        iteration=run_in_db.iteration,
    )
    await scheduler_api.apply(
        user_id=run_in_db.user_id,
        project_id=run_in_db.project_uuid,
        iteration=run_in_db.iteration,
    )
    messages = await _assert_message_received(
        resource_tracking_rabbit_client_parser,
        1,
        RabbitResourceTrackingHeartbeatMessage.model_validate_json,
    )
    assert isinstance(messages[0], RabbitResourceTrackingHeartbeatMessage)

    # -------------------------------------------------------------------------------
    # 4. wait a bit and run again we should get another heartbeat, but only one!
    await asyncio.sleep(with_fast_service_heartbeat_s + 1)
    await scheduler_api.apply(
        user_id=run_in_db.user_id,
        project_id=run_in_db.project_uuid,
        iteration=run_in_db.iteration,
    )
    await scheduler_api.apply(
        user_id=run_in_db.user_id,
        project_id=run_in_db.project_uuid,
        iteration=run_in_db.iteration,
    )
    messages = await _assert_message_received(
        resource_tracking_rabbit_client_parser,
        1,
        RabbitResourceTrackingHeartbeatMessage.model_validate_json,
    )
    assert isinstance(messages[0], RabbitResourceTrackingHeartbeatMessage)


@pytest.fixture
async def mocked_get_or_create_cluster(mocker: MockerFixture) -> mock.Mock:
    return mocker.patch(
        "simcore_service_director_v2.modules.comp_scheduler._scheduler_dask.get_or_create_on_demand_cluster",
        autospec=True,
    )


async def test_pipeline_with_on_demand_cluster_with_not_ready_backend_waits(
    with_disabled_auto_scheduling: mock.Mock,
    with_disabled_scheduler_publisher: mock.Mock,
    initialized_app: FastAPI,
    scheduler_api: BaseCompScheduler,
    sqlalchemy_async_engine: AsyncEngine,
    published_project: PublishedProject,
    run_metadata: RunMetadataDict,
    mocked_get_or_create_cluster: mock.Mock,
    faker: Faker,
    computational_pipeline_rabbit_client_parser: mock.AsyncMock,
    fake_collection_run_id: CollectionRunID,
):
    mocked_get_or_create_cluster.side_effect = (
        ComputationalBackendOnDemandNotReadyError(
            eta=faker.time_delta(datetime.timedelta(hours=1))
        )
    )
    # running the pipeline will trigger a call to the clusters-keeper
    assert published_project.project.prj_owner
    await run_new_pipeline(
        initialized_app,
        user_id=published_project.project.prj_owner,
        project_id=published_project.project.uuid,
        run_metadata=run_metadata,
        use_on_demand_clusters=True,
        collection_run_id=fake_collection_run_id,
    )

    # we ask to use an on-demand cluster, therefore the tasks are published first
    run_in_db = (
        await assert_comp_runs(
            sqlalchemy_async_engine,
            expected_total=1,
            expected_state=RunningState.PUBLISHED,
            where_statement=and_(
                comp_runs.c.user_id == published_project.project.prj_owner,
                comp_runs.c.project_uuid == f"{published_project.project.uuid}",
            ),
        )
    )[0]
    await _assert_message_received(
        computational_pipeline_rabbit_client_parser,
        1,
        ComputationalPipelineStatusMessage.model_validate_json,
    )
    await assert_comp_tasks_and_comp_run_snapshot_tasks(
        sqlalchemy_async_engine,
        project_uuid=published_project.project.uuid,
        task_ids=[t.node_id for t in published_project.tasks],
        expected_state=RunningState.PUBLISHED,
        expected_progress=None,
        run_id=run_in_db.run_id,
    )
    mocked_get_or_create_cluster.assert_not_called()
    # now it should switch to waiting
    expected_waiting_tasks = [
        published_project.tasks[1],
        published_project.tasks[3],
    ]
    await scheduler_api.apply(
        user_id=run_in_db.user_id,
        project_id=run_in_db.project_uuid,
        iteration=run_in_db.iteration,
    )
    mocked_get_or_create_cluster.assert_called()
    assert mocked_get_or_create_cluster.call_count == 1
    mocked_get_or_create_cluster.reset_mock()
    await assert_comp_runs(
        sqlalchemy_async_engine,
        expected_total=1,
        expected_state=RunningState.WAITING_FOR_CLUSTER,
        where_statement=and_(
            comp_runs.c.user_id == published_project.project.prj_owner,
            comp_runs.c.project_uuid == f"{published_project.project.uuid}",
        ),
    )
    await _assert_message_received(
        computational_pipeline_rabbit_client_parser,
        1,
        ComputationalPipelineStatusMessage.model_validate_json,
    )
    await assert_comp_tasks_and_comp_run_snapshot_tasks(
        sqlalchemy_async_engine,
        project_uuid=published_project.project.uuid,
        task_ids=[t.node_id for t in expected_waiting_tasks],
        expected_state=RunningState.WAITING_FOR_CLUSTER,
        expected_progress=None,
        run_id=run_in_db.run_id,
    )
    # again will trigger the same response
    await scheduler_api.apply(
        user_id=run_in_db.user_id,
        project_id=run_in_db.project_uuid,
        iteration=run_in_db.iteration,
    )
    mocked_get_or_create_cluster.assert_called()
    assert mocked_get_or_create_cluster.call_count == 1
    mocked_get_or_create_cluster.reset_mock()
    await assert_comp_runs(
        sqlalchemy_async_engine,
        expected_total=1,
        expected_state=RunningState.WAITING_FOR_CLUSTER,
        where_statement=and_(
            comp_runs.c.user_id == published_project.project.prj_owner,
            comp_runs.c.project_uuid == f"{published_project.project.uuid}",
        ),
    )
    await assert_comp_tasks_and_comp_run_snapshot_tasks(
        sqlalchemy_async_engine,
        project_uuid=published_project.project.uuid,
        task_ids=[t.node_id for t in expected_waiting_tasks],
        expected_state=RunningState.WAITING_FOR_CLUSTER,
        expected_progress=None,
        run_id=run_in_db.run_id,
    )


@pytest.mark.parametrize(
    "get_or_create_exception",
    [ClustersKeeperNotAvailableError],
)
async def test_pipeline_with_on_demand_cluster_with_no_clusters_keeper_fails(
    with_disabled_auto_scheduling: mock.Mock,
    with_disabled_scheduler_publisher: mock.Mock,
    initialized_app: FastAPI,
    scheduler_api: BaseCompScheduler,
    sqlalchemy_async_engine: AsyncEngine,
    published_project: PublishedProject,
    run_metadata: RunMetadataDict,
    mocked_get_or_create_cluster: mock.Mock,
    get_or_create_exception: Exception,
    computational_pipeline_rabbit_client_parser: mock.AsyncMock,
    fake_collection_run_id: CollectionRunID,
):
    # needs to change: https://github.com/ITISFoundation/osparc-simcore/issues/6817

    mocked_get_or_create_cluster.side_effect = get_or_create_exception
    # running the pipeline will trigger a call to the clusters-keeper
    assert published_project.project.prj_owner
    await run_new_pipeline(
        initialized_app,
        user_id=published_project.project.prj_owner,
        project_id=published_project.project.uuid,
        run_metadata=run_metadata,
        use_on_demand_clusters=True,
        collection_run_id=fake_collection_run_id,
    )

    # we ask to use an on-demand cluster, therefore the tasks are published first
    run_in_db = (
        await assert_comp_runs(
            sqlalchemy_async_engine,
            expected_total=1,
            expected_state=RunningState.PUBLISHED,
            where_statement=and_(
                comp_runs.c.user_id == published_project.project.prj_owner,
                comp_runs.c.project_uuid == f"{published_project.project.uuid}",
            ),
        )
    )[0]
    await _assert_message_received(
        computational_pipeline_rabbit_client_parser,
        1,
        ComputationalPipelineStatusMessage.model_validate_json,
    )
    await assert_comp_tasks_and_comp_run_snapshot_tasks(
        sqlalchemy_async_engine,
        project_uuid=published_project.project.uuid,
        task_ids=[t.node_id for t in published_project.tasks],
        expected_state=RunningState.PUBLISHED,
        expected_progress=None,
        run_id=run_in_db.run_id,
    )
    # now it should switch to failed, the run still runs until the next iteration
    expected_failed_tasks = [
        published_project.tasks[1],
        published_project.tasks[3],
    ]
    await scheduler_api.apply(
        user_id=run_in_db.user_id,
        project_id=run_in_db.project_uuid,
        iteration=run_in_db.iteration,
    )
    mocked_get_or_create_cluster.assert_called()
    assert mocked_get_or_create_cluster.call_count == 1
    mocked_get_or_create_cluster.reset_mock()
    await assert_comp_runs(
        sqlalchemy_async_engine,
        expected_total=1,
        expected_state=RunningState.FAILED,
        where_statement=and_(
            comp_runs.c.user_id == published_project.project.prj_owner,
            comp_runs.c.project_uuid == f"{published_project.project.uuid}",
        ),
    )
    await _assert_message_received(
        computational_pipeline_rabbit_client_parser,
        1,
        ComputationalPipelineStatusMessage.model_validate_json,
    )
    await assert_comp_tasks_and_comp_run_snapshot_tasks(
        sqlalchemy_async_engine,
        project_uuid=published_project.project.uuid,
        task_ids=[t.node_id for t in expected_failed_tasks],
        expected_state=RunningState.FAILED,
        expected_progress=1.0,
        run_id=run_in_db.run_id,
    )
    # again will not re-trigger the call to clusters-keeper
    await scheduler_api.apply(
        user_id=run_in_db.user_id,
        project_id=run_in_db.project_uuid,
        iteration=run_in_db.iteration,
    )
    mocked_get_or_create_cluster.assert_not_called()
    await assert_comp_runs(
        sqlalchemy_async_engine,
        expected_total=1,
        expected_state=RunningState.FAILED,
        where_statement=and_(
            comp_runs.c.user_id == published_project.project.prj_owner,
            comp_runs.c.project_uuid == f"{published_project.project.uuid}",
        ),
    )
    await _assert_message_received(
        computational_pipeline_rabbit_client_parser,
        0,
        ComputationalPipelineStatusMessage.model_validate_json,
    )
    await assert_comp_tasks_and_comp_run_snapshot_tasks(
        sqlalchemy_async_engine,
        project_uuid=published_project.project.uuid,
        task_ids=[t.node_id for t in expected_failed_tasks],
        expected_state=RunningState.FAILED,
        expected_progress=1.0,
        run_id=run_in_db.run_id,
    )


async def test_run_new_pipeline_called_twice_prevents_duplicate_runs(
    with_disabled_auto_scheduling: mock.Mock,
    with_disabled_scheduler_publisher: mock.Mock,
    initialized_app: FastAPI,
    sqlalchemy_async_engine: AsyncEngine,
    published_project: PublishedProject,
    run_metadata: RunMetadataDict,
    computational_pipeline_rabbit_client_parser: mock.AsyncMock,
    fake_collection_run_id: CollectionRunID,
):
    # Ensure we start with an empty database
    await assert_comp_runs_empty(sqlalchemy_async_engine)

    # First call to run_new_pipeline - should succeed
    assert published_project.project.prj_owner
    await run_new_pipeline(
        initialized_app,
        user_id=published_project.project.prj_owner,
        project_id=published_project.project.uuid,
        run_metadata=run_metadata,
        use_on_demand_clusters=False,
        collection_run_id=fake_collection_run_id,
    )

    # Verify first run was created and published
    runs_after_first_call = await assert_comp_runs(
        sqlalchemy_async_engine,
        expected_total=1,
        expected_state=RunningState.PUBLISHED,
        where_statement=and_(
            comp_runs.c.user_id == published_project.project.prj_owner,
            comp_runs.c.project_uuid == f"{published_project.project.uuid}",
        ),
    )
    first_run = runs_after_first_call[0]

    # Verify first RabbitMQ message was sent
    await _assert_message_received(
        computational_pipeline_rabbit_client_parser,
        1,
        ComputationalPipelineStatusMessage.model_validate_json,
    )

    # Second call to run_new_pipeline - should be ignored since first run is still running
    await run_new_pipeline(
        initialized_app,
        user_id=published_project.project.prj_owner,
        project_id=published_project.project.uuid,
        run_metadata=run_metadata,
        use_on_demand_clusters=False,
        collection_run_id=fake_collection_run_id,
    )

    # Verify still only one run exists with same run_id
    runs_after_second_call = await assert_comp_runs(
        sqlalchemy_async_engine,
        expected_total=1,
        expected_state=RunningState.PUBLISHED,
        where_statement=and_(
            comp_runs.c.user_id == published_project.project.prj_owner,
            comp_runs.c.project_uuid == f"{published_project.project.uuid}",
        ),
    )
    second_run = runs_after_second_call[0]

    # Verify it's the same run (same run_id, same created timestamp)
    assert first_run.run_id == second_run.run_id
    assert first_run.created == second_run.created
    assert first_run.iteration == second_run.iteration

    # Verify no additional RabbitMQ message was sent (still only 1 total)
    await _assert_message_received(
        computational_pipeline_rabbit_client_parser,
        0,  # No new messages expected
        ComputationalPipelineStatusMessage.model_validate_json,
    )<|MERGE_RESOLUTION|>--- conflicted
+++ resolved
@@ -971,11 +971,8 @@
     instrumentation_rabbit_client_parser: mock.AsyncMock,
     resource_tracking_rabbit_client_parser: mock.AsyncMock,
     computational_pipeline_rabbit_client_parser: mock.AsyncMock,
-<<<<<<< HEAD
     fake_collection_run_id: CollectionRunID,
-=======
     product_db: dict[str, Any],
->>>>>>> 4090c552
 ) -> RunningProject:
     with_disabled_auto_scheduling.assert_called_once()
     published_project = await publish_project()
@@ -1222,11 +1219,8 @@
     sqlalchemy_async_engine: AsyncEngine,
     run_metadata: RunMetadataDict,
     computational_pipeline_rabbit_client_parser: mock.AsyncMock,
-<<<<<<< HEAD
     fake_collection_run_id: CollectionRunID,
-=======
     product_db: dict[str, Any],
->>>>>>> 4090c552
 ):
     """A pipeline which comp_tasks are missing should not be scheduled.
     It shall be aborted and shown as such in the comp_runs db"""
