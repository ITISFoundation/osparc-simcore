# pylint:disable=unused-variable
# pylint:disable=unused-argument
# pylint:disable=redefined-outer-name
# pylint:disable=no-value-for-parameter
# pylint:disable=protected-access
# pylint:disable=too-many-arguments
# pylint:disable=no-name-in-module
# pylint: disable=too-many-statements

import asyncio
from collections.abc import Awaitable, Callable
from typing import Any
from unittest import mock

import pytest
from _helpers import PublishedProject
from fastapi import FastAPI
from models_library.computations import CollectionRunID
from pytest_mock import MockerFixture
from pytest_simcore.helpers.monkeypatch_envs import setenvs_from_dict
from pytest_simcore.helpers.typing_env import EnvVarsDict
from settings_library.rabbit import RabbitSettings
from simcore_service_director_v2.models.comp_runs import RunMetadataDict
from simcore_service_director_v2.modules.comp_scheduler._manager import run_new_pipeline
from simcore_service_director_v2.modules.comp_scheduler._models import (
    SchedulePipelineRabbitMessage,
)
from simcore_service_director_v2.modules.comp_scheduler._worker import (
    _get_scheduler_worker,
)
from tenacity import retry, stop_after_delay, wait_fixed

pytest_simcore_core_services_selection = ["postgres", "rabbit", "redis"]
pytest_simcore_ops_services_selection = ["adminer"]


async def test_worker_starts_and_stops(initialized_app: FastAPI):
    assert _get_scheduler_worker(initialized_app) is not None


@pytest.fixture
def mock_schedule_pipeline(mocker: MockerFixture) -> mock.Mock:
    mock_scheduler_worker = mock.Mock()
    mock_scheduler_worker.schedule_pipeline = mocker.AsyncMock(return_value=True)
    return mock_scheduler_worker


@pytest.fixture
def mocked_get_scheduler_worker(
    mocker: MockerFixture,
    mock_schedule_pipeline: mock.Mock,
) -> mock.Mock:
    # Mock `_get_scheduler_worker` to return our mock scheduler
    return mocker.patch(
        "simcore_service_director_v2.modules.comp_scheduler._worker._get_scheduler_worker",
        return_value=mock_schedule_pipeline,
    )


async def test_worker_properly_autocalls_scheduler_api(
    with_disabled_auto_scheduling: mock.Mock,
    initialized_app: FastAPI,
    mocked_get_scheduler_worker: mock.Mock,
    published_project: PublishedProject,
    run_metadata: RunMetadataDict,
    fake_collection_run_id: CollectionRunID,
):
    assert published_project.project.prj_owner
    await run_new_pipeline(
        initialized_app,
        user_id=published_project.project.prj_owner,
        project_id=published_project.project.uuid,
        run_metadata=run_metadata,
        use_on_demand_clusters=False,
        collection_run_id=fake_collection_run_id,
    )
    mocked_get_scheduler_worker.assert_called_once_with(initialized_app)
    mocked_get_scheduler_worker.return_value.apply.assert_called_once_with(
        user_id=published_project.project.prj_owner,
        project_id=published_project.project.uuid,
        iteration=1,
    )


@pytest.fixture
async def mocked_scheduler_api(mocker: MockerFixture) -> mock.Mock:
    return mocker.patch(
        "simcore_service_director_v2.modules.comp_scheduler._scheduler_base.BaseCompScheduler.apply"
    )


@pytest.fixture
def with_scheduling_concurrency(
    mock_env: EnvVarsDict, monkeypatch: pytest.MonkeyPatch, scheduling_concurrency: int
) -> EnvVarsDict:
    return mock_env | setenvs_from_dict(
        monkeypatch,
        {"COMPUTATIONAL_BACKEND_SCHEDULING_CONCURRENCY": f"{scheduling_concurrency}"},
    )


@pytest.mark.parametrize("scheduling_concurrency", [1, 50, 100])
@pytest.mark.parametrize(
    "queue_name", [SchedulePipelineRabbitMessage.get_channel_name()]
)
async def test_worker_scheduling_parallelism(
    rabbit_service: RabbitSettings,
    ensure_parametrized_queue_is_empty: None,
    scheduling_concurrency: int,
    with_scheduling_concurrency: EnvVarsDict,
    with_disabled_auto_scheduling: mock.Mock,
    mocked_scheduler_api: mock.Mock,
    initialized_app: FastAPI,
    publish_project: Callable[[], Awaitable[PublishedProject]],
    run_metadata: RunMetadataDict,
<<<<<<< HEAD
    fake_collection_run_id: CollectionRunID,
=======
    product_db: dict[str, Any],
>>>>>>> 4090c552
):
    with_disabled_auto_scheduling.assert_called_once()

    async def _side_effect(*args, **kwargs):
        await asyncio.sleep(10)

    mocked_scheduler_api.side_effect = _side_effect

    async def _project_pipeline_creation_workflow() -> None:
        published_project = await publish_project()
        assert published_project.project.prj_owner
        await run_new_pipeline(
            initialized_app,
            user_id=published_project.project.prj_owner,
            project_id=published_project.project.uuid,
            run_metadata=run_metadata,
            use_on_demand_clusters=False,
            collection_run_id=fake_collection_run_id,
        )

    # whatever scheduling concurrency we call in here, we shall always see the same number of calls to the scheduler
    await asyncio.gather(
        *(_project_pipeline_creation_workflow() for _ in range(scheduling_concurrency))
    )
    # the call to run the pipeline is async so we need to wait here
    mocked_scheduler_api.assert_called()

    @retry(stop=stop_after_delay(5), reraise=True, wait=wait_fixed(0.5))
    def _assert_expected_called() -> None:
        assert mocked_scheduler_api.call_count == scheduling_concurrency

    _assert_expected_called()<|MERGE_RESOLUTION|>--- conflicted
+++ resolved
@@ -113,11 +113,8 @@
     initialized_app: FastAPI,
     publish_project: Callable[[], Awaitable[PublishedProject]],
     run_metadata: RunMetadataDict,
-<<<<<<< HEAD
     fake_collection_run_id: CollectionRunID,
-=======
     product_db: dict[str, Any],
->>>>>>> 4090c552
 ):
     with_disabled_auto_scheduling.assert_called_once()
 
