# pylint:disable=unused-variable
# pylint:disable=unused-argument
# pylint:disable=redefined-outer-name
# pylint:disable=no-value-for-parameter
# pylint:disable=protected-access
# pylint:disable=too-many-arguments
# pylint:disable=no-name-in-module
# pylint: disable=too-many-statements

import asyncio
from collections.abc import Awaitable, Callable
from typing import Any
from unittest import mock

import pytest
from _helpers import PublishedProject
from fastapi import FastAPI
from models_library.computations import CollectionRunID
from pytest_mock import MockerFixture
from pytest_simcore.helpers.monkeypatch_envs import setenvs_from_dict
from pytest_simcore.helpers.typing_env import EnvVarsDict
from settings_library.rabbit import RabbitSettings
from simcore_service_director_v2.models.comp_runs import RunMetadataDict
from simcore_service_director_v2.modules.comp_scheduler._manager import run_new_pipeline
from simcore_service_director_v2.modules.comp_scheduler._models import (
    SchedulePipelineRabbitMessage,
)
from simcore_service_director_v2.modules.comp_scheduler._worker import (
    _get_scheduler_worker,
)
from tenacity import retry, stop_after_delay, wait_fixed

pytest_simcore_core_services_selection = ["postgres", "rabbit", "redis"]
pytest_simcore_ops_services_selection = ["adminer"]


async def test_worker_starts_and_stops(initialized_app: FastAPI):
    assert _get_scheduler_worker(initialized_app) is not None


@pytest.fixture
def mock_schedule_pipeline(mocker: MockerFixture) -> mock.Mock:
    mock_scheduler_worker = mock.Mock()
    mock_scheduler_worker.schedule_pipeline = mocker.AsyncMock(return_value=True)
    return mock_scheduler_worker


@pytest.fixture
def mocked_get_scheduler_worker(
    mocker: MockerFixture,
    mock_schedule_pipeline: mock.Mock,
) -> mock.Mock:
    # Mock `_get_scheduler_worker` to return our mock scheduler
    return mocker.patch(
        "simcore_service_director_v2.modules.comp_scheduler._worker._get_scheduler_worker",
        return_value=mock_schedule_pipeline,
    )


async def test_worker_properly_autocalls_scheduler_api(
    with_disabled_auto_scheduling: mock.Mock,
    initialized_app: FastAPI,
    mocked_get_scheduler_worker: mock.Mock,
    published_project: PublishedProject,
    run_metadata: RunMetadataDict,
    fake_collection_run_id: CollectionRunID,
):
    assert published_project.project.prj_owner
    await run_new_pipeline(
        initialized_app,
        user_id=published_project.project.prj_owner,
        project_id=published_project.project.uuid,
        run_metadata=run_metadata,
        use_on_demand_clusters=False,
        collection_run_id=fake_collection_run_id,
    )
    mocked_get_scheduler_worker.assert_called_once_with(initialized_app)
    mocked_get_scheduler_worker.return_value.apply.assert_called_once_with(
        user_id=published_project.project.prj_owner,
        project_id=published_project.project.uuid,
        iteration=1,
    )


@pytest.fixture
async def mocked_scheduler_api(mocker: MockerFixture) -> mock.Mock:
    return mocker.patch(
        "simcore_service_director_v2.modules.comp_scheduler._scheduler_base.BaseCompScheduler.apply"
    )


@pytest.fixture
def with_scheduling_concurrency(
    mock_env: EnvVarsDict, monkeypatch: pytest.MonkeyPatch, scheduling_concurrency: int
) -> EnvVarsDict:
    return mock_env | setenvs_from_dict(
        monkeypatch,
        {"COMPUTATIONAL_BACKEND_SCHEDULING_CONCURRENCY": f"{scheduling_concurrency}"},
    )


@pytest.mark.parametrize("scheduling_concurrency", [1, 50, 100])
@pytest.mark.parametrize(
    "queue_name", [SchedulePipelineRabbitMessage.get_channel_name()]
)
async def test_worker_scheduling_parallelism(
    rabbit_service: RabbitSettings,
    ensure_parametrized_queue_is_empty: None,
    scheduling_concurrency: int,
    with_scheduling_concurrency: EnvVarsDict,
    with_disabled_auto_scheduling: mock.Mock,
    mocked_scheduler_api: mock.Mock,
    initialized_app: FastAPI,
    publish_project: Callable[[], Awaitable[PublishedProject]],
    run_metadata: RunMetadataDict,
<<<<<<< HEAD
    fake_collection_run_id: CollectionRunID,
    product_db: dict[str, Any],
=======
    with_product: dict[str, Any],
>>>>>>> 4289fb0b
):
    with_disabled_auto_scheduling.assert_called_once()

    async def _side_effect(*args, **kwargs):
        await asyncio.sleep(10)

    mocked_scheduler_api.side_effect = _side_effect

    async def _project_pipeline_creation_workflow() -> None:
        published_project = await publish_project()
        assert published_project.project.prj_owner
        await run_new_pipeline(
            initialized_app,
            user_id=published_project.project.prj_owner,
            project_id=published_project.project.uuid,
            run_metadata=run_metadata,
            use_on_demand_clusters=False,
            collection_run_id=fake_collection_run_id,
        )

    # whatever scheduling concurrency we call in here, we shall always see the same number of calls to the scheduler
    await asyncio.gather(
        *(_project_pipeline_creation_workflow() for _ in range(scheduling_concurrency))
    )
    # the call to run the pipeline is async so we need to wait here
    mocked_scheduler_api.assert_called()

    @retry(stop=stop_after_delay(5), reraise=True, wait=wait_fixed(0.5))
    def _assert_expected_called() -> None:
        assert mocked_scheduler_api.call_count == scheduling_concurrency

    _assert_expected_called()<|MERGE_RESOLUTION|>--- conflicted
+++ resolved
@@ -113,12 +113,8 @@
     initialized_app: FastAPI,
     publish_project: Callable[[], Awaitable[PublishedProject]],
     run_metadata: RunMetadataDict,
-<<<<<<< HEAD
     fake_collection_run_id: CollectionRunID,
-    product_db: dict[str, Any],
-=======
     with_product: dict[str, Any],
->>>>>>> 4289fb0b
 ):
     with_disabled_auto_scheduling.assert_called_once()
 
