--- conflicted
+++ resolved
@@ -363,11 +363,8 @@
             swarm_network_id=swarm_network_id,
             settings=cast(SimcoreServiceSettingsLabel, simcore_service_labels.settings),
             app_settings=minimal_app.state.settings,
-<<<<<<< HEAD
             has_quota_support=False,
-=======
             allow_internet_access=False,
->>>>>>> 51c9bd02
         )
 
         # NOTE:
@@ -438,11 +435,8 @@
         swarm_network_id=swarm_network_id,
         settings=cast(SimcoreServiceSettingsLabel, simcore_service_labels.settings),
         app_settings=minimal_app.state.settings,
-<<<<<<< HEAD
         has_quota_support=False,
-=======
         allow_internet_access=False,
->>>>>>> 51c9bd02
     )
     assert dynamic_sidecar_spec
     dynamic_sidecar_spec_dict = dynamic_sidecar_spec.dict()
