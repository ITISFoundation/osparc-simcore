# pylint: disable=redefined-outer-name
# pylint: disable=too-many-arguments
# pylint: disable=unused-argument


import json
from collections.abc import Mapping
from typing import Any, cast
from unittest.mock import Mock

import pytest
import respx
from faker import Faker
from fastapi import FastAPI
from fastapi.encoders import jsonable_encoder
from models_library.aiodocker_api import AioDockerServiceSpec
from models_library.callbacks_mapping import CallbacksMapping
from models_library.docker import (
    DOCKER_TASK_EC2_INSTANCE_TYPE_PLACEMENT_CONSTRAINT_KEY,
    to_simcore_runtime_docker_label_key,
)
from models_library.resource_tracker import HardwareInfo, PricingInfo
from models_library.service_settings_labels import (
    SimcoreServiceLabels,
    SimcoreServiceSettingsLabel,
)
from models_library.services import RunID, ServiceKeyVersion
from models_library.utils.json_serialization import json_dumps
from models_library.wallets import WalletInfo
from pytest_simcore.helpers.monkeypatch_envs import setenvs_from_dict
from pytest_simcore.helpers.typing_env import EnvVarsDict
from settings_library.s3 import S3Settings
from simcore_service_director_v2.core.dynamic_services_settings.scheduler import (
    DynamicServicesSchedulerSettings,
)
from simcore_service_director_v2.core.dynamic_services_settings.sidecar import (
    DynamicSidecarSettings,
)
from simcore_service_director_v2.models.dynamic_services_scheduler import SchedulerData
from simcore_service_director_v2.modules.catalog import CatalogClient
from simcore_service_director_v2.modules.dynamic_sidecar.docker_service_specs import (
    get_dynamic_sidecar_spec,
)
from simcore_service_director_v2.utils.dict_utils import nested_update


@pytest.fixture
def mock_s3_settings() -> S3Settings:
    return S3Settings.parse_obj(S3Settings.Config.schema_extra["examples"][0])


@pytest.fixture
def mock_env(
    monkeypatch: pytest.MonkeyPatch,
    mock_env: EnvVarsDict,
    disable_postgres: None,
    mock_s3_settings: S3Settings,
    faker: Faker,
) -> EnvVarsDict:
    """overrides unit/conftest:mock_env fixture"""
    env_vars = mock_env.copy()
    env_vars.update(
        {
            "AWS_S3_CLI_S3": '{"S3_ACCESS_KEY":"12345678","S3_BUCKET_NAME":"simcore","S3_ENDPOINT":"http://172.17.0.1:9001","S3_REGION":"us-east-1","S3_SECRET_KEY":"12345678"}',
            "DYNAMIC_SIDECAR_IMAGE": "local/dynamic-sidecar:MOCK",
            "LOG_LEVEL": "DEBUG",
            "POSTGRES_DB": "test",
            "POSTGRES_ENDPOINT": "localhost:5432",
            "POSTGRES_HOST": "localhost",
            "POSTGRES_PASSWORD": "test",
            "POSTGRES_PORT": "5432",
            "POSTGRES_USER": "test",
            "R_CLONE_PROVIDER": "MINIO",
            "RABBIT_HOST": "rabbit",
            "RABBIT_PASSWORD": "adminadmin",
            "RABBIT_PORT": "5672",
            "RABBIT_USER": "admin",
            "RABBIT_SECURE": "false",
            "REGISTRY_AUTH": "false",
            "REGISTRY_PW": "test",
            "REGISTRY_SSL": "false",
            "REGISTRY_URL": "foo.bar.com",
            "REGISTRY_USER": "test",
            "SC_BOOT_MODE": "production",
            "SIMCORE_SERVICES_NETWORK_NAME": "simcore_services_network_name",
            "SWARM_STACK_NAME": "test_swarm_name",
            "TRAEFIK_SIMCORE_ZONE": "test_traefik_zone",
            **jsonable_encoder(mock_s3_settings, exclude_none=True),
        }
    )
    setenvs_from_dict(monkeypatch, env_vars)
    return env_vars


@pytest.fixture
def dynamic_sidecar_settings(mock_env: dict[str, str]) -> DynamicSidecarSettings:
    return DynamicSidecarSettings.create_from_envs()


@pytest.fixture
def dynamic_services_scheduler_settings(
    mock_env: dict[str, str],
) -> DynamicServicesSchedulerSettings:
    return DynamicServicesSchedulerSettings.create_from_envs()


@pytest.fixture
def swarm_network_id() -> str:
    return "mocked_swarm_network_id"


@pytest.fixture
def simcore_service_labels() -> SimcoreServiceLabels:
    # overwrites global fixture
    return SimcoreServiceLabels.parse_obj(
        SimcoreServiceLabels.Config.schema_extra["examples"][2]
    )


@pytest.fixture
def hardware_info() -> HardwareInfo:
    return HardwareInfo.parse_obj(HardwareInfo.Config.schema_extra["examples"][0])


@pytest.fixture
def expected_dynamic_sidecar_spec(
    run_id: RunID,
    osparc_product_name: str,
    request_simcore_user_agent: str,
    hardware_info: HardwareInfo,
    faker: Faker,
    mock_s3_settings: S3Settings,
) -> dict[str, Any]:
    return {
        "endpoint_spec": {},
        "labels": {
            "io.simcore.scheduler-data": SchedulerData.parse_obj(
                {
                    "compose_spec": '{"version": "2.3", "services": {"rt-web": {"image": '
                    '"${SIMCORE_REGISTRY}/simcore/services/dynamic/sim4life:${SERVICE_VERSION}", '
                    '"init": true, "depends_on": ["s4l-core"], "storage_opt": {"size": "10M"} }, '
                    '"s4l-core": {"image": '
                    '"${SIMCORE_REGISTRY}/simcore/services/dynamic/s4l-core:${SERVICE_VERSION}", '
                    '"runtime": "nvidia", "storage_opt": {"size": "5G"}, "init": true, '
                    '"environment": ["DISPLAY=${DISPLAY}"], "volumes": '
                    '["/tmp/.X11-unix:/tmp/.X11-unix"]}}}',
                    "container_http_entry": "rt-web",
                    "hostname": "dy-sidecar_75c7f3f4-18f9-4678-8610-54a2ade78eaa",
                    "port": 1222,
                    "run_id": run_id,
                    "dynamic_sidecar": {
                        "containers_inspect": [],
                        "dynamic_sidecar_id": None,
                        "dynamic_sidecar_network_id": None,
                        "is_ready": False,
                        "is_project_network_attached": False,
                        "is_service_environment_ready": False,
                        "service_removal_state": {
                            "can_remove": False,
                            "can_save": True,
                            "was_removed": False,
                        },
                        "status": {"current": "ok", "info": ""},
                        "swarm_network_id": None,
                        "swarm_network_name": None,
                        "docker_node_id": None,
                        "was_compose_spec_submitted": False,
                        "was_dynamic_sidecar_started": False,
                        "were_containers_created": False,
                    },
                    "dynamic_sidecar_network_name": "dy-sidecar_75c7f3f4-18f9-4678-8610-54a2ade78eaa",
                    "key": "simcore/services/dynamic/3dviewer",
                    "node_uuid": "75c7f3f4-18f9-4678-8610-54a2ade78eaa",
                    "paths_mapping": {
                        "inputs_path": "/tmp/inputs",  # noqa: S108
                        "outputs_path": "/tmp/outputs",  # noqa: S108
                        "state_exclude": ["/tmp/strip_me/*", "*.py"],  # noqa: S108
                        "state_paths": ["/tmp/save_1", "/tmp_save_2"],  # noqa: S108
                    },
                    "callbacks_mapping": CallbacksMapping.Config.schema_extra[
                        "examples"
                    ][3],
                    "product_name": osparc_product_name,
                    "project_id": "dd1d04d9-d704-4f7e-8f0f-1ca60cc771fe",
                    "proxy_service_name": "dy-proxy_75c7f3f4-18f9-4678-8610-54a2ade78eaa",
                    "request_dns": "test-endpoint",
                    "request_scheme": "http",
                    "request_simcore_user_agent": request_simcore_user_agent,
                    "restart_policy": "on-inputs-downloaded",
                    "wallet_info": WalletInfo.Config.schema_extra["examples"][0],
                    "pricing_info": PricingInfo.Config.schema_extra["examples"][0],
                    "hardware_info": hardware_info,
                    "service_name": "dy-sidecar_75c7f3f4-18f9-4678-8610-54a2ade78eaa",
                    "service_port": 65534,
                    "service_resources": {
                        "container": {
                            "image": "simcore/services/dynamic/jupyter-math:2.0.5",
                            "resources": {
                                "CPU": {"limit": 0.1, "reservation": 0.1},
                                "RAM": {"limit": 2147483648, "reservation": 2147483648},
                            },
                        }
                    },
                    "simcore_traefik_zone": "dy-sidecar_75c7f3f4-18f9-4678-8610-54a2ade78eaa",
                    "user_id": 234,
                    "version": "2.4.5",
                }
            ).as_label_data(),
            f"{to_simcore_runtime_docker_label_key('service-key')}": "simcore/services/dynamic/3dviewer",
            f"{to_simcore_runtime_docker_label_key('service-version')}": "2.4.5",
            f"{to_simcore_runtime_docker_label_key('memory-limit')}": "8589934592",
            f"{to_simcore_runtime_docker_label_key('cpu-limit')}": "4.0",
            f"{to_simcore_runtime_docker_label_key('project-id')}": "dd1d04d9-d704-4f7e-8f0f-1ca60cc771fe",
            f"{to_simcore_runtime_docker_label_key('user-id')}": "234",
            f"{to_simcore_runtime_docker_label_key('node-id')}": "75c7f3f4-18f9-4678-8610-54a2ade78eaa",
            f"{to_simcore_runtime_docker_label_key('product-name')}": "osparc",
            f"{to_simcore_runtime_docker_label_key('simcore-user-agent')}": "python/test",
            f"{to_simcore_runtime_docker_label_key('swarm-stack-name')}": "test_swarm_name",
        },
        "name": "dy-sidecar_75c7f3f4-18f9-4678-8610-54a2ade78eaa",
        "networks": [{"Target": "mocked_swarm_network_id"}],
        "task_template": {
            "ContainerSpec": {
                "Env": {
                    "DYNAMIC_SIDECAR_COMPOSE_NAMESPACE": "dy-sidecar_75c7f3f4-18f9-4678-8610-54a2ade78eaa",
                    "DY_SIDECAR_NODE_ID": "75c7f3f4-18f9-4678-8610-54a2ade78eaa",
                    "DY_SIDECAR_RUN_ID": run_id,
                    "DY_SIDECAR_PATH_INPUTS": "/tmp/inputs",  # noqa: S108
                    "DY_SIDECAR_PATH_OUTPUTS": "/tmp/outputs",  # noqa: S108
                    "DY_SIDECAR_PROJECT_ID": "dd1d04d9-d704-4f7e-8f0f-1ca60cc771fe",
                    "DY_SIDECAR_STATE_EXCLUDE": json_dumps(
                        {"*.py", "/tmp/strip_me/*"}  # noqa: S108
                    ),
                    "DY_SIDECAR_STATE_PATHS": json_dumps(
                        ["/tmp/save_1", "/tmp_save_2"]  # noqa: S108
                    ),
                    "DY_SIDECAR_USER_ID": "234",
                    "DY_SIDECAR_USER_SERVICES_HAVE_INTERNET_ACCESS": "False",
                    "DY_SIDECAR_SYSTEM_MONITOR_TELEMETRY_ENABLE": "True",
                    "FORWARD_ENV_DISPLAY": ":0",
                    "NODE_PORTS_400_REQUEST_TIMEOUT_ATTEMPTS": "3",
                    "DYNAMIC_SIDECAR_LOG_LEVEL": "DEBUG",
<<<<<<< HEAD
                    "DY_DEPLOYMENT_REGISTRY_SETTINGS": (
                        '{"REGISTRY_AUTH": false, "REGISTRY_PATH": null, '
                        '"REGISTRY_URL": "foo.bar.com", "REGISTRY_USER": '
                        '"test", "REGISTRY_PW": "test", "REGISTRY_SSL": false}'
                    ),
                    "DY_DOCKER_HUB_REGISTRY_SETTINGS": "null",
=======
                    "DY_SIDECAR_AWS_S3_CLI_SETTINGS": (
                        '{"AWS_S3_CLI_S3": {"S3_ACCESS_KEY": "12345678", "S3_BUCKET_NAME": "simcore", '
                        '"S3_ENDPOINT": "http://172.17.0.1:9001", "S3_REGION": "us-east-1", "S3_SECRET_KEY": "12345678"}}'
                    ),
>>>>>>> 68f1951e
                    "DY_SIDECAR_CALLBACKS_MAPPING": (
                        '{"metrics": {"service": "rt-web", "command": "ls", "timeout": 1.0}, "before_shutdown"'
                        ': [{"service": "rt-web", "command": "ls", "timeout": 1.0}, {"service": "s4l-core", '
                        '"command": ["ls", "-lah"], "timeout": 1.0}], "inactivity": null}'
                    ),
                    "DY_SIDECAR_SERVICE_KEY": "simcore/services/dynamic/3dviewer",
                    "DY_SIDECAR_SERVICE_VERSION": "2.4.5",
                    "DY_SIDECAR_PRODUCT_NAME": osparc_product_name,
                    "DY_SIDECAR_USER_PREFERENCES_PATH": "None",
                    "DY_SIDECAR_LOG_FORMAT_LOCAL_DEV_ENABLED": "True",
                    "POSTGRES_DB": "test",
                    "POSTGRES_HOST": "localhost",
                    "POSTGRES_PORT": "5432",
                    "POSTGRES_USER": "test",
                    "POSTGRES_PASSWORD": "test",
                    "POSTGRES_ENDPOINT": "localhost:5432",
                    "RABBIT_HOST": "rabbit",
                    "RABBIT_PASSWORD": "adminadmin",
                    "RABBIT_PORT": "5672",
                    "RABBIT_USER": "admin",
                    "RABBIT_SECURE": "False",
                    "R_CLONE_OPTION_BUFFER_SIZE": "0M",
                    "R_CLONE_OPTION_RETRIES": "3",
                    "R_CLONE_OPTION_TRANSFERS": "5",
                    "R_CLONE_PROVIDER": "MINIO",
                    "SC_BOOT_MODE": "production",
                    "SIMCORE_HOST_NAME": "dy-sidecar_75c7f3f4-18f9-4678-8610-54a2ade78eaa",
                    "SSL_CERT_FILE": "",
                    "STORAGE_USERNAME": "null",
                    "STORAGE_HOST": "storage",
                    "STORAGE_PASSWORD": "null",
                    "STORAGE_SECURE": "0",
                    "STORAGE_PORT": "8080",
                    **jsonable_encoder(mock_s3_settings, exclude_unset=True),
                },
                "CapabilityAdd": None,
                "Hosts": [],
                "Image": "local/dynamic-sidecar:MOCK",
                "Init": True,
                "Labels": {
                    f"{to_simcore_runtime_docker_label_key('memory-limit')}": "8589934592",
                    f"{to_simcore_runtime_docker_label_key('cpu-limit')}": "4.0",
                    f"{to_simcore_runtime_docker_label_key('project-id')}": "dd1d04d9-d704-4f7e-8f0f-1ca60cc771fe",
                    f"{to_simcore_runtime_docker_label_key('user-id')}": "234",
                    f"{to_simcore_runtime_docker_label_key('node-id')}": "75c7f3f4-18f9-4678-8610-54a2ade78eaa",
                    f"{to_simcore_runtime_docker_label_key('product-name')}": "osparc",
                    f"{to_simcore_runtime_docker_label_key('simcore-user-agent')}": "python/test",
                    f"{to_simcore_runtime_docker_label_key('swarm-stack-name')}": "test_swarm_name",
                },
                "Mounts": [
                    {
                        "Source": "/var/run/docker.sock",
                        "Target": "/var/run/docker.sock",
                        "Type": "bind",
                    },
                    {
                        "Source": f"dyv_{run_id}_75c7f3f4-18f9-4678-8610-54a2ade78eaa_erots-derahs_",
                        "Target": "/dy-volumes/shared-store",
                        "Type": "volume",
                        "VolumeOptions": {
                            "DriverConfig": None,
                            "Labels": {
                                "node_uuid": "75c7f3f4-18f9-4678-8610-54a2ade78eaa",
                                "study_id": "dd1d04d9-d704-4f7e-8f0f-1ca60cc771fe",
                                "run_id": run_id,
                                "source": f"dyv_{run_id}_75c7f3f4-18f9-4678-8610-54a2ade78eaa_erots-derahs_",
                                "swarm_stack_name": "test_swarm_name",
                                "user_id": "234",
                            },
                        },
                    },
                    {
                        "Target": "/dy-volumes/tmp/inputs",
                        "Source": f"dyv_{run_id}_75c7f3f4-18f9-4678-8610-54a2ade78eaa_stupni_pmt_",
                        "Type": "volume",
                        "VolumeOptions": {
                            "Labels": {
                                "node_uuid": "75c7f3f4-18f9-4678-8610-54a2ade78eaa",
                                "study_id": "dd1d04d9-d704-4f7e-8f0f-1ca60cc771fe",
                                "run_id": run_id,
                                "source": f"dyv_{run_id}_75c7f3f4-18f9-4678-8610-54a2ade78eaa_stupni_pmt_",
                                "swarm_stack_name": "test_swarm_name",
                                "user_id": "234",
                            },
                        },
                    },
                    {
                        "Target": "/dy-volumes/tmp/outputs",
                        "Source": f"dyv_{run_id}_75c7f3f4-18f9-4678-8610-54a2ade78eaa_stuptuo_pmt_",
                        "Type": "volume",
                        "VolumeOptions": {
                            "Labels": {
                                "node_uuid": "75c7f3f4-18f9-4678-8610-54a2ade78eaa",
                                "study_id": "dd1d04d9-d704-4f7e-8f0f-1ca60cc771fe",
                                "run_id": run_id,
                                "source": f"dyv_{run_id}_75c7f3f4-18f9-4678-8610-54a2ade78eaa_stuptuo_pmt_",
                                "swarm_stack_name": "test_swarm_name",
                                "user_id": "234",
                            },
                        },
                    },
                    {
                        "Target": "/dy-volumes/tmp/save_1",
                        "Source": f"dyv_{run_id}_75c7f3f4-18f9-4678-8610-54a2ade78eaa_1_evas_pmt_",
                        "Type": "volume",
                        "VolumeOptions": {
                            "Labels": {
                                "node_uuid": "75c7f3f4-18f9-4678-8610-54a2ade78eaa",
                                "study_id": "dd1d04d9-d704-4f7e-8f0f-1ca60cc771fe",
                                "run_id": run_id,
                                "source": f"dyv_{run_id}_75c7f3f4-18f9-4678-8610-54a2ade78eaa_1_evas_pmt_",
                                "swarm_stack_name": "test_swarm_name",
                                "user_id": "234",
                            },
                        },
                    },
                    {
                        "Target": "/dy-volumes/tmp_save_2",
                        "Source": f"dyv_{run_id}_75c7f3f4-18f9-4678-8610-54a2ade78eaa_2_evas_pmt_",
                        "Type": "volume",
                        "VolumeOptions": {
                            "Labels": {
                                "node_uuid": "75c7f3f4-18f9-4678-8610-54a2ade78eaa",
                                "study_id": "dd1d04d9-d704-4f7e-8f0f-1ca60cc771fe",
                                "run_id": run_id,
                                "source": f"dyv_{run_id}_75c7f3f4-18f9-4678-8610-54a2ade78eaa_2_evas_pmt_",
                                "swarm_stack_name": "test_swarm_name",
                                "user_id": "234",
                            },
                        },
                    },
                    {
                        "ReadOnly": True,
                        "Source": "/tmp/.X11-unix",  # noqa: S108
                        "Target": "/tmp/.X11-unix",  # noqa: S108
                        "Type": "bind",
                    },
                ],
            },
            "Placement": {
                "Constraints": [
                    f"node.labels.{DOCKER_TASK_EC2_INSTANCE_TYPE_PLACEMENT_CONSTRAINT_KEY}=={hardware_info.aws_ec2_instances[0]}",
                    "node.platform.os == linux",
                ]
            },
            "Resources": {
                "Limits": {"MemoryBytes": 8589934592, "NanoCPUs": 4000000000},
                "Reservations": {
                    "GenericResources": [
                        {"DiscreteResourceSpec": {"Kind": "VRAM", "Value": 1}}
                    ],
                    "MemoryBytes": 536870912,
                    "NanoCPUs": 100000000,
                },
            },
            "RestartPolicy": {
                "Condition": "on-failure",
                "Delay": 5000000000,
                "MaxAttempts": 0,
            },
        },
    }


async def test_get_dynamic_proxy_spec(
    mocked_catalog_service_api: respx.MockRouter,
    minimal_app: FastAPI,
    scheduler_data: SchedulerData,
    dynamic_sidecar_settings: DynamicSidecarSettings,
    dynamic_services_scheduler_settings: DynamicServicesSchedulerSettings,
    swarm_network_id: str,
    simcore_service_labels: SimcoreServiceLabels,
    expected_dynamic_sidecar_spec: dict[str, Any],
    hardware_info: HardwareInfo,
) -> None:
    dynamic_sidecar_spec_accumulated = None

    assert (
        dynamic_sidecar_settings
        == minimal_app.state.settings.DYNAMIC_SERVICES.DYNAMIC_SIDECAR
    )

    expected_dynamic_sidecar_spec_model = AioDockerServiceSpec.parse_obj(
        expected_dynamic_sidecar_spec
    )
    assert expected_dynamic_sidecar_spec_model.TaskTemplate
    assert expected_dynamic_sidecar_spec_model.TaskTemplate.ContainerSpec
    assert expected_dynamic_sidecar_spec_model.TaskTemplate.ContainerSpec.Env

    for count in range(1, 11):  # loop to check it does not repeat copies
        print(f"{count:*^50}")

        dynamic_sidecar_spec: AioDockerServiceSpec = await get_dynamic_sidecar_spec(
            scheduler_data=scheduler_data,
            dynamic_sidecar_settings=dynamic_sidecar_settings,
            dynamic_services_scheduler_settings=dynamic_services_scheduler_settings,
            swarm_network_id=swarm_network_id,
            settings=cast(SimcoreServiceSettingsLabel, simcore_service_labels.settings),
            app_settings=minimal_app.state.settings,
            hardware_info=hardware_info,
            has_quota_support=False,
            allow_internet_access=False,
            metrics_collection_allowed=True,
            telemetry_enabled=True,
            rpc_client=Mock(),
        )

        exclude_keys: Mapping[int | str, Any] = {
            "Labels": True,
            "TaskTemplate": {"ContainerSpec": {"Env": True}},
        }

        # NOTE: some flakiness here
        # state_exclude is a set and does not preserve order
        # when dumping to json it gets converted to a list
        assert dynamic_sidecar_spec.TaskTemplate
        assert dynamic_sidecar_spec.TaskTemplate.ContainerSpec
        assert dynamic_sidecar_spec.TaskTemplate.ContainerSpec.Env
        assert dynamic_sidecar_spec.TaskTemplate.ContainerSpec.Env[
            "DY_SIDECAR_STATE_EXCLUDE"
        ]

        dynamic_sidecar_spec.TaskTemplate.ContainerSpec.Env[
            "DY_SIDECAR_STATE_EXCLUDE"
        ] = json.dumps(
            sorted(
                json.loads(
                    dynamic_sidecar_spec.TaskTemplate.ContainerSpec.Env[
                        "DY_SIDECAR_STATE_EXCLUDE"
                    ]
                )
            )
        )
        assert expected_dynamic_sidecar_spec_model.TaskTemplate.ContainerSpec.Env[
            "DY_SIDECAR_STATE_EXCLUDE"
        ]
        expected_dynamic_sidecar_spec_model.TaskTemplate.ContainerSpec.Env[
            "DY_SIDECAR_STATE_EXCLUDE"
        ] = json.dumps(
            sorted(
                json.loads(
                    expected_dynamic_sidecar_spec_model.TaskTemplate.ContainerSpec.Env[
                        "DY_SIDECAR_STATE_EXCLUDE"
                    ]
                )
            )
        )

        assert dynamic_sidecar_spec.dict(
            exclude=exclude_keys
        ) == expected_dynamic_sidecar_spec_model.dict(exclude=exclude_keys)
        assert dynamic_sidecar_spec.Labels
        assert expected_dynamic_sidecar_spec_model.Labels
        assert sorted(dynamic_sidecar_spec.Labels.keys()) == sorted(
            expected_dynamic_sidecar_spec_model.Labels.keys()
        )

        assert (
            dynamic_sidecar_spec.Labels["io.simcore.scheduler-data"]
            == expected_dynamic_sidecar_spec_model.Labels["io.simcore.scheduler-data"]
        )

        assert dynamic_sidecar_spec.Labels == expected_dynamic_sidecar_spec_model.Labels

        dynamic_sidecar_spec_accumulated = dynamic_sidecar_spec

    # check reference after multiple runs
    assert dynamic_sidecar_spec_accumulated is not None
    assert (
        dynamic_sidecar_spec_accumulated.dict()
        == expected_dynamic_sidecar_spec_model.dict()
    )


async def test_merge_dynamic_sidecar_specs_with_user_specific_specs(
    mocked_catalog_service_api: respx.MockRouter,
    minimal_app: FastAPI,
    scheduler_data: SchedulerData,
    dynamic_sidecar_settings: DynamicSidecarSettings,
    dynamic_services_scheduler_settings: DynamicServicesSchedulerSettings,
    swarm_network_id: str,
    simcore_service_labels: SimcoreServiceLabels,
    expected_dynamic_sidecar_spec: dict[str, Any],
    mock_service_key_version: ServiceKeyVersion,
    hardware_info: HardwareInfo,
    fake_service_specifications: dict[str, Any],
):
    dynamic_sidecar_spec: AioDockerServiceSpec = await get_dynamic_sidecar_spec(
        scheduler_data=scheduler_data,
        dynamic_sidecar_settings=dynamic_sidecar_settings,
        dynamic_services_scheduler_settings=dynamic_services_scheduler_settings,
        swarm_network_id=swarm_network_id,
        settings=cast(SimcoreServiceSettingsLabel, simcore_service_labels.settings),
        app_settings=minimal_app.state.settings,
        hardware_info=hardware_info,
        has_quota_support=False,
        allow_internet_access=False,
        metrics_collection_allowed=True,
        telemetry_enabled=True,
        rpc_client=Mock(),
    )
    assert dynamic_sidecar_spec
    dynamic_sidecar_spec_dict = dynamic_sidecar_spec.dict()
    expected_dynamic_sidecar_spec_dict = AioDockerServiceSpec.parse_obj(
        expected_dynamic_sidecar_spec
    ).dict()
    # ensure some entries are sorted the same to prevent flakyness
    for sorted_dict in [dynamic_sidecar_spec_dict, expected_dynamic_sidecar_spec_dict]:
        for key in ["DY_SIDECAR_STATE_EXCLUDE", "DY_SIDECAR_STATE_PATHS"]:
            # this is a json of a list
            assert isinstance(
                sorted_dict["TaskTemplate"]["ContainerSpec"]["Env"][key], str
            )
            unsorted_list = json.loads(
                sorted_dict["TaskTemplate"]["ContainerSpec"]["Env"][key]
            )
            assert isinstance(unsorted_list, list)
            sorted_dict["TaskTemplate"]["ContainerSpec"]["Env"][key] = json.dumps(
                unsorted_list.sort()
            )
    assert dynamic_sidecar_spec_dict == expected_dynamic_sidecar_spec_dict

    catalog_client = CatalogClient.instance(minimal_app)
    user_service_specs: dict[
        str, Any
    ] = await catalog_client.get_service_specifications(
        scheduler_data.user_id,
        mock_service_key_version.key,
        mock_service_key_version.version,
    )
    assert user_service_specs
    assert "sidecar" in user_service_specs
    user_aiodocker_service_spec = AioDockerServiceSpec.parse_obj(
        user_service_specs["sidecar"]
    )
    assert user_aiodocker_service_spec

    orig_dict = dynamic_sidecar_spec.dict(by_alias=True, exclude_unset=True)
    user_dict = user_aiodocker_service_spec.dict(by_alias=True, exclude_unset=True)

    another_merged_dict = nested_update(
        orig_dict,
        user_dict,
        include=(
            ["labels"],
            ["task_template", "Resources", "Limits"],
            ["task_template", "Resources", "Reservation", "MemoryBytes"],
            ["task_template", "Resources", "Reservation", "NanoCPUs"],
            ["task_template", "Placement", "Constraints"],
            ["task_template", "ContainerSpec", "Env"],
            ["task_template", "Resources", "Reservation", "GenericResources"],
        ),
    )
    assert another_merged_dict<|MERGE_RESOLUTION|>--- conflicted
+++ resolved
@@ -240,19 +240,16 @@
                     "FORWARD_ENV_DISPLAY": ":0",
                     "NODE_PORTS_400_REQUEST_TIMEOUT_ATTEMPTS": "3",
                     "DYNAMIC_SIDECAR_LOG_LEVEL": "DEBUG",
-<<<<<<< HEAD
                     "DY_DEPLOYMENT_REGISTRY_SETTINGS": (
                         '{"REGISTRY_AUTH": false, "REGISTRY_PATH": null, '
                         '"REGISTRY_URL": "foo.bar.com", "REGISTRY_USER": '
                         '"test", "REGISTRY_PW": "test", "REGISTRY_SSL": false}'
                     ),
                     "DY_DOCKER_HUB_REGISTRY_SETTINGS": "null",
-=======
                     "DY_SIDECAR_AWS_S3_CLI_SETTINGS": (
                         '{"AWS_S3_CLI_S3": {"S3_ACCESS_KEY": "12345678", "S3_BUCKET_NAME": "simcore", '
                         '"S3_ENDPOINT": "http://172.17.0.1:9001", "S3_REGION": "us-east-1", "S3_SECRET_KEY": "12345678"}}'
                     ),
->>>>>>> 68f1951e
                     "DY_SIDECAR_CALLBACKS_MAPPING": (
                         '{"metrics": {"service": "rt-web", "command": "ls", "timeout": 1.0}, "before_shutdown"'
                         ': [{"service": "rt-web", "command": "ls", "timeout": 1.0}, {"service": "s4l-core", '
