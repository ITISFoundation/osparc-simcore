--- conflicted
+++ resolved
@@ -85,10 +85,6 @@
 
 @pytest.fixture(scope="function")
 def mock_env(monkeypatch) -> None:
-    # TODO: PC-> ANE: Avoid using stand-alone environs setups and
-    # use instead mock_env_devel_environment or project_env_devel_environment
-    # which resemble real environment
-
     # Works as below line in docker.compose.yml
     # ${DOCKER_REGISTRY:-itisfoundation}/dynamic-sidecar:${DOCKER_IMAGE_TAG:-latest}
 
@@ -103,16 +99,8 @@
     monkeypatch.setenv("SIMCORE_SERVICES_NETWORK_NAME", "test_network_name")
     monkeypatch.setenv("TRAEFIK_SIMCORE_ZONE", "test_traefik_zone")
     monkeypatch.setenv("SWARM_STACK_NAME", "test_swarm_name")
-<<<<<<< HEAD
     monkeypatch.setenv("DIRECTOR_V2_CELERY_SCHEDULER_ENABLED", "false")
-    monkeypatch.setenv("DIRECTOR_V2_DYNAMIC_SIDECAR_ENABLED", "false")
-=======
-
-    # DISABLE dynamic-service app module
     monkeypatch.setenv("DIRECTOR_V2_DYNAMIC_SCHEDULER_ENABLED", "false")
-    monkeypatch.setenv("DYNAMIC_SCHEDULER", "null")
-    monkeypatch.setenv("DYNAMIC_SIDECAR", "null")
->>>>>>> 2e4c7f19
 
     monkeypatch.setenv("POSTGRES_HOST", "mocked_host")
     monkeypatch.setenv("POSTGRES_USER", "mocked_user")
