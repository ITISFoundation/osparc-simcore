# pylint: disable=no-value-for-parameter
# pylint: disable=redefined-outer-name
# pylint: disable=unused-argument
# pylint: disable=unused-variable

import json
import logging
import os
from copy import deepcopy
from pathlib import Path
from typing import Any, AsyncIterable, Iterable
from unittest.mock import AsyncMock

import aiodocker
import httpx
import pytest
import simcore_service_director_v2
from asgi_lifespan import LifespanManager
from fastapi import FastAPI
from models_library.projects import Node, Workbench
from pytest import MonkeyPatch
from pytest_mock import MockerFixture
from pytest_simcore.helpers.typing_env import EnvVarsDict
from pytest_simcore.helpers.utils_envs import setenvs_from_dict, setenvs_from_envfile
from simcore_service_director_v2.core.application import init_app
from simcore_service_director_v2.core.settings import AppSettings
from starlette.testclient import ASGI3App, TestClient

pytest_plugins = [
    "pytest_simcore.db_entries_mocks",
    "pytest_simcore.docker_compose",
    "pytest_simcore.docker_registry",
    "pytest_simcore.docker_swarm",
    "pytest_simcore.environment_configs",
    "pytest_simcore.minio_service",
    "pytest_simcore.monkeypatch_extra",
    "pytest_simcore.postgres_service",
    "pytest_simcore.pydantic_models",
    "pytest_simcore.pytest_global_environs",
    "pytest_simcore.rabbit_service",
    "pytest_simcore.redis_service",
    "pytest_simcore.repository_paths",
    "pytest_simcore.schemas",
    "pytest_simcore.simcore_dask_service",
    "pytest_simcore.simcore_services",
    "pytest_simcore.simcore_storage_service",
    "pytest_simcore.tmp_path_extra",
]

logger = logging.getLogger(__name__)


# FOLDER/FILES PATHS IN REPO -------------------------------------


@pytest.fixture(scope="session")
def project_slug_dir(services_dir: Path) -> Path:
    # uses pytest_simcore.environs.osparc_simcore_root_dir
    service_folder = services_dir / "director-v2"
    assert service_folder.exists()
    assert any(service_folder.glob("src/simcore_service_director_v2"))
    return service_folder


@pytest.fixture(scope="session")
def package_dir() -> Path:
    dirpath = Path(simcore_service_director_v2.__file__).resolve().parent
    assert dirpath.exists()
    return dirpath


@pytest.fixture(scope="function")
def project_env_devel_environment(
    monkeypatch: MonkeyPatch, project_slug_dir: Path
) -> EnvVarsDict:
    env_devel_file = project_slug_dir / ".env-devel"
    assert env_devel_file.exists()
    envs = setenvs_from_envfile(
        monkeypatch, env_devel_file.read_text(), verbose=True, interpolate=True
    )
    return envs


@pytest.fixture(scope="session")
def tests_dir(project_slug_dir: Path) -> Path:
    testsdir = project_slug_dir / "tests"
    assert testsdir.exists()
    return testsdir


@pytest.fixture(scope="session")
def tests_data_dir(project_slug_dir: Path) -> Path:
    testsdir = project_slug_dir / "tests" / "data"
    assert testsdir.exists()
    return testsdir


@pytest.fixture(scope="session")
def mocks_dir(tests_dir: Path) -> Path:
    mocksdir = tests_dir / "mocks"
    assert mocksdir.exists()
    return mocksdir


@pytest.fixture(scope="session")
def fake_workbench_file(mocks_dir: Path) -> Path:
    file_path = mocks_dir / "fake_workbench.json"
    assert file_path.exists()
    return file_path


@pytest.fixture(scope="session")
def fake_workbench_computational_adjacency_file(mocks_dir: Path) -> Path:
    file_path = mocks_dir / "fake_workbench_computational_adjacency_list.json"
    assert file_path.exists()
    return file_path


@pytest.fixture(scope="session")
def fake_workbench_complete_adjacency_file(mocks_dir: Path) -> Path:
    file_path = mocks_dir / "fake_workbench_complete_adj_list.json"
    assert file_path.exists()
    return file_path


# APP/CLIENTS INITS --------------------------------------


@pytest.fixture(scope="session")
def osparc_product_name() -> str:
    return "osparc"


@pytest.fixture
def dynamic_sidecar_docker_image_name() -> str:
    """composes dynamic-sidecar names using env vars"""
    # Works as below line in docker.compose.yml
    # ${DOCKER_REGISTRY:-itisfoundation}/dynamic-sidecar:${DOCKER_IMAGE_TAG:-latest}
    registry = os.environ.get("DOCKER_REGISTRY", "local")
    image_tag = os.environ.get("DOCKER_IMAGE_TAG", "production")
    return f"{registry}/dynamic-sidecar:{image_tag}"


@pytest.fixture(scope="function")
def mock_env(
    monkeypatch: MonkeyPatch, dynamic_sidecar_docker_image_name: str
) -> EnvVarsDict:
    """This is the base mock envs used to configure the app.

    Do override/extend this fixture to change configurations
    """
    env_vars: EnvVarsDict = {
        "DYNAMIC_SIDECAR_IMAGE": f"{dynamic_sidecar_docker_image_name}",
        "SIMCORE_SERVICES_NETWORK_NAME": "test_network_name",
        "TRAEFIK_SIMCORE_ZONE": "test_traefik_zone",
        "SWARM_STACK_NAME": "test_swarm_name",
        "COMPUTATIONAL_BACKEND_DASK_CLIENT_ENABLED": "false",
        "COMPUTATIONAL_BACKEND_ENABLED": "false",
        "DIRECTOR_V2_DYNAMIC_SCHEDULER_ENABLED": "false",
        "RABBIT_HOST": "mocked_host",
        "RABBIT_USER": "mocked_user",
        "RABBIT_PASSWORD": "mocked_password",
        "REGISTRY_AUTH": "false",
        "REGISTRY_USER": "test",
        "REGISTRY_PW": "test",
        "REGISTRY_SSL": "false",
        "R_CLONE_PROVIDER": "MINIO",
        "DIRECTOR_V2_POSTGRES_ENABLED": "false",
        "SC_BOOT_MODE": "production",
        # disable tracing as together with LifespanManager, it does not remove itself nicely
        "DIRECTOR_V2_TRACING": "null",
    }
    setenvs_from_dict(monkeypatch, env_vars)
    return env_vars


@pytest.fixture(scope="function")
async def client(mock_env: EnvVarsDict) -> Iterable[TestClient]:
    settings = AppSettings.create_from_envs()
    app = init_app(settings)
    print("Application settings\n", settings.json(indent=2))
    # NOTE: this way we ensure the events are run in the application
    # since it starts the app on a test server
    with TestClient(app, raise_server_exceptions=True) as test_client:
        yield test_client


@pytest.fixture(scope="function")
async def initialized_app(mock_env: EnvVarsDict) -> AsyncIterable[FastAPI]:
    settings = AppSettings.create_from_envs()
    app = init_app(settings)
    async with LifespanManager(app):
        yield app


@pytest.fixture(scope="function")
async def async_client(initialized_app: FastAPI) -> AsyncIterable[httpx.AsyncClient]:

    async with httpx.AsyncClient(
        app=initialized_app,
        base_url="http://director-v2.testserver.io",
        headers={"Content-Type": "application/json"},
    ) as client:
        yield client


@pytest.fixture(scope="function")
def minimal_app(client: TestClient) -> ASGI3App:
    # NOTICE that this app triggers events
    # SEE: https://fastapi.tiangolo.com/advanced/testing-events/
    return client.app


# FAKE DATASETS --------------------------------------


@pytest.fixture
def fake_workbench(fake_workbench_file: Path) -> Workbench:
    workbench_dict = json.loads(fake_workbench_file.read_text())
    workbench = {}
    for node_id, node_data in workbench_dict.items():
        workbench[node_id] = Node.parse_obj(node_data)
    return workbench


@pytest.fixture
def fake_workbench_as_dict(fake_workbench_file: Path) -> dict[str, Any]:
    workbench_dict = json.loads(fake_workbench_file.read_text())
    return workbench_dict


@pytest.fixture
def fake_workbench_without_outputs(
    fake_workbench_as_dict: dict[str, Any]
) -> dict[str, Any]:
    workbench = deepcopy(fake_workbench_as_dict)
    # remove all the outputs from the workbench
    for _, data in workbench.items():
        data["outputs"] = {}

    return workbench


@pytest.fixture(scope="session")
def fake_workbench_adjacency(
    fake_workbench_computational_adjacency_file: Path,
) -> dict[str, Any]:
    return json.loads(fake_workbench_computational_adjacency_file.read_text())


@pytest.fixture(scope="session")
def fake_workbench_complete_adjacency(
    fake_workbench_complete_adjacency_file: Path,
) -> dict[str, Any]:
    return json.loads(fake_workbench_complete_adjacency_file.read_text())


@pytest.fixture
def disable_rabbitmq(mocker) -> None:
    def mock_setup(app: FastAPI) -> None:
        app.state.rabbitmq_client = AsyncMock()

    mocker.patch(
        "simcore_service_director_v2.modules.rabbitmq.setup", side_effect=mock_setup
    )


@pytest.fixture
<<<<<<< HEAD
async def async_docker_client() -> AsyncIterable[aiodocker.Docker]:
    async with aiodocker.Docker() as docker_client:
        yield docker_client
=======
def mocked_service_awaits_manual_interventions(mocker: MockerFixture) -> None:
    module_base = "simcore_service_director_v2.modules.dynamic_sidecar.scheduler"
    mocker.patch(
        f"{module_base}._core._scheduler.Scheduler.is_service_awaiting_manual_intervention",
        autospec=True,
        return_value=False,
    )
>>>>>>> 5b9e9bc4
<|MERGE_RESOLUTION|>--- conflicted
+++ resolved
@@ -266,16 +266,16 @@
 
 
 @pytest.fixture
-<<<<<<< HEAD
 async def async_docker_client() -> AsyncIterable[aiodocker.Docker]:
     async with aiodocker.Docker() as docker_client:
         yield docker_client
-=======
+
+
+@pytest.fixture
 def mocked_service_awaits_manual_interventions(mocker: MockerFixture) -> None:
     module_base = "simcore_service_director_v2.modules.dynamic_sidecar.scheduler"
     mocker.patch(
         f"{module_base}._core._scheduler.Scheduler.is_service_awaiting_manual_intervention",
         autospec=True,
         return_value=False,
-    )
->>>>>>> 5b9e9bc4
+    )