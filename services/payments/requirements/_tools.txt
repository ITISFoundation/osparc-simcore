--- conflicted
+++ resolved
@@ -70,11 +70,7 @@
     #   pre-commit
 ruff==0.6.1
     # via -r requirements/../../../requirements/devenv.txt
-<<<<<<< HEAD
-setuptools==72.2.0
-=======
 setuptools==73.0.0
->>>>>>> 4fc39bb6
     # via pip-tools
 tomli==2.0.1
     # via
