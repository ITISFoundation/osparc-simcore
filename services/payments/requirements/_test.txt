aiohappyeyeballs==2.3.4
    # via
    #   -c requirements/_base.txt
    #   aiohttp
aiohttp==3.10.0
    # via
    #   -c requirements/../../../requirements/constraints.txt
    #   -c requirements/_base.txt
    #   python-socketio
aiosignal==1.3.1
    # via
    #   -c requirements/_base.txt
    #   aiohttp
anyio==4.4.0
    # via
    #   -c requirements/_base.txt
    #   httpx
asgi-lifespan==2.1.0
    # via -r requirements/_test.in
async-timeout==4.0.3
    # via
    #   -c requirements/_base.txt
    #   aiohttp
attrs==23.2.0
    # via
    #   -c requirements/_base.txt
    #   aiohttp
bidict==0.23.1
    # via
    #   -c requirements/_base.txt
    #   python-socketio
certifi==2024.7.4
    # via
    #   -c requirements/../../../requirements/constraints.txt
    #   -c requirements/_base.txt
    #   httpcore
    #   httpx
    #   requests
charset-normalizer==3.3.2
<<<<<<< HEAD
    # via
    #   -c requirements/_base.txt
    #   requests
coverage==7.6.0
=======
    # via requests
coverage==7.6.1
>>>>>>> fa2faadb
    # via
    #   -r requirements/_test.in
    #   pytest-cov
docker==7.1.0
    # via -r requirements/_test.in
exceptiongroup==1.2.2
    # via
    #   -c requirements/_base.txt
    #   anyio
    #   pytest
<<<<<<< HEAD
faker==26.0.0
=======
faker==27.0.0
>>>>>>> fa2faadb
    # via -r requirements/_test.in
frozenlist==1.4.1
    # via
    #   -c requirements/_base.txt
    #   aiohttp
    #   aiosignal
greenlet==3.0.3
    # via
    #   -c requirements/_base.txt
    #   sqlalchemy
h11==0.14.0
    # via
    #   -c requirements/_base.txt
    #   httpcore
    #   wsproto
httpcore==1.0.5
    # via
    #   -c requirements/_base.txt
    #   httpx
httpx==0.27.0
    # via
    #   -c requirements/../../../requirements/constraints.txt
    #   -c requirements/_base.txt
    #   respx
icdiff==2.0.7
    # via pytest-icdiff
idna==3.7
    # via
    #   -c requirements/_base.txt
    #   anyio
    #   httpx
    #   requests
    #   yarl
iniconfig==2.0.0
    # via pytest
jsonref==1.1.0
    # via -r requirements/_test.in
multidict==6.0.5
    # via
    #   -c requirements/_base.txt
    #   aiohttp
    #   yarl
mypy==1.11.1
    # via sqlalchemy
mypy-extensions==1.0.0
    # via mypy
packaging==24.1
    # via
    #   -c requirements/_base.txt
    #   pytest
    #   pytest-sugar
pluggy==1.5.0
    # via pytest
pprintpp==0.4.0
    # via pytest-icdiff
pytest==8.3.2
    # via
    #   -r requirements/_test.in
    #   pytest-asyncio
    #   pytest-cov
    #   pytest-icdiff
    #   pytest-mock
    #   pytest-sugar
<<<<<<< HEAD
pytest-asyncio==0.21.2
=======
pytest-asyncio==0.23.8
>>>>>>> fa2faadb
    # via
    #   -c requirements/../../../requirements/constraints.txt
    #   -r requirements/_test.in
pytest-cov==5.0.0
    # via -r requirements/_test.in
pytest-icdiff==0.9
    # via -r requirements/_test.in
pytest-mock==3.14.0
    # via -r requirements/_test.in
pytest-runner==6.0.1
    # via -r requirements/_test.in
pytest-sugar==1.0.0
    # via -r requirements/_test.in
python-dateutil==2.9.0.post0
    # via
    #   -c requirements/_base.txt
    #   faker
python-dotenv==1.0.1
    # via
    #   -c requirements/_base.txt
    #   -r requirements/_test.in
python-engineio==4.9.1
    # via
    #   -c requirements/_base.txt
    #   python-socketio
python-socketio==5.11.3
    # via
    #   -c requirements/_base.txt
    #   -r requirements/_test.in
requests==2.32.3
    # via
    #   -c requirements/_base.txt
    #   docker
respx==0.21.1
    # via -r requirements/_test.in
simple-websocket==1.0.0
    # via
    #   -c requirements/_base.txt
    #   python-engineio
six==1.16.0
    # via
    #   -c requirements/_base.txt
    #   python-dateutil
sniffio==1.3.1
    # via
    #   -c requirements/_base.txt
    #   anyio
    #   asgi-lifespan
    #   httpx
sqlalchemy==1.4.53
    # via
    #   -c requirements/../../../requirements/constraints.txt
    #   -c requirements/_base.txt
    #   -r requirements/_test.in
sqlalchemy2-stubs==0.0.2a38
    # via sqlalchemy
termcolor==2.4.0
    # via pytest-sugar
tomli==2.0.1
    # via
    #   coverage
    #   mypy
    #   pytest
types-aiofiles==24.1.0.20240626
    # via -r requirements/_test.in
types-pyasn1==0.6.0.20240402
    # via types-python-jose
types-python-jose==3.3.4.20240106
    # via -r requirements/_test.in
<<<<<<< HEAD
types-pyyaml==6.0.12.20240724
=======
types-pyyaml==6.0.12.20240808
>>>>>>> fa2faadb
    # via -r requirements/_test.in
typing-extensions==4.12.2
    # via
    #   -c requirements/_base.txt
    #   anyio
    #   mypy
    #   sqlalchemy2-stubs
urllib3==2.2.2
    # via
    #   -c requirements/../../../requirements/constraints.txt
<<<<<<< HEAD
    #   -c requirements/_base.txt
=======
>>>>>>> fa2faadb
    #   docker
    #   requests
wsproto==1.2.0
    # via
    #   -c requirements/_base.txt
    #   simple-websocket
yarl==1.9.4
    # via
    #   -c requirements/_base.txt
    #   aiohttp<|MERGE_RESOLUTION|>--- conflicted
+++ resolved
@@ -37,15 +37,8 @@
     #   httpx
     #   requests
 charset-normalizer==3.3.2
-<<<<<<< HEAD
-    # via
-    #   -c requirements/_base.txt
-    #   requests
-coverage==7.6.0
-=======
     # via requests
 coverage==7.6.1
->>>>>>> fa2faadb
     # via
     #   -r requirements/_test.in
     #   pytest-cov
@@ -56,11 +49,7 @@
     #   -c requirements/_base.txt
     #   anyio
     #   pytest
-<<<<<<< HEAD
-faker==26.0.0
-=======
 faker==27.0.0
->>>>>>> fa2faadb
     # via -r requirements/_test.in
 frozenlist==1.4.1
     # via
@@ -124,11 +113,7 @@
     #   pytest-icdiff
     #   pytest-mock
     #   pytest-sugar
-<<<<<<< HEAD
-pytest-asyncio==0.21.2
-=======
 pytest-asyncio==0.23.8
->>>>>>> fa2faadb
     # via
     #   -c requirements/../../../requirements/constraints.txt
     #   -r requirements/_test.in
@@ -198,11 +183,7 @@
     # via types-python-jose
 types-python-jose==3.3.4.20240106
     # via -r requirements/_test.in
-<<<<<<< HEAD
-types-pyyaml==6.0.12.20240724
-=======
 types-pyyaml==6.0.12.20240808
->>>>>>> fa2faadb
     # via -r requirements/_test.in
 typing-extensions==4.12.2
     # via
@@ -213,10 +194,6 @@
 urllib3==2.2.2
     # via
     #   -c requirements/../../../requirements/constraints.txt
-<<<<<<< HEAD
-    #   -c requirements/_base.txt
-=======
->>>>>>> fa2faadb
     #   docker
     #   requests
 wsproto==1.2.0
