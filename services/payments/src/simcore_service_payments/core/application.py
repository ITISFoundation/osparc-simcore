from fastapi import FastAPI
from models_library.basic_types import BuildTargetEnum
from servicelib.fastapi.openapi import override_fastapi_openapi_method

from .._meta import (
    API_VERSION,
    API_VTAG,
    APP_FINISHED_BANNER_MSG,
    APP_STARTED_BANNER_MSG,
    PROJECT_NAME,
    SUMMARY,
)
from ..api.rest.routes import setup_rest_api_routes
from ..api.rpc.routes import setup_rpc_api_routes
from ..db import setup_db
from ..services.payments_gateway import setup_payments_gateway
from ..services.rabbitmq import setup_rabbitmq
from ..services.resource_usage_tracker import setup_resource_usage_tracker
from .settings import ApplicationSettings


def create_app(settings: ApplicationSettings | None = None) -> FastAPI:

    app_settings = settings or ApplicationSettings.create_from_envs()
<<<<<<< HEAD
    is_devel = (
        app_settings.SC_BOOT_TARGET is None
        or app_settings.SC_BOOT_TARGET == BuildTargetEnum.DEVELOPMENT
    )
=======
>>>>>>> 7b16e965

    app = FastAPI(
        title=f"{PROJECT_NAME} web API",
        description=SUMMARY,
        version=API_VERSION,
        openapi_url=f"/api/{API_VTAG}/openapi.json",
<<<<<<< HEAD
        docs_url="/doc" if is_devel else None,
=======
        docs_url="/doc" if app_settings.PAYMENTS_SWAGGER_API_DOC_ENABLED else None,
>>>>>>> 7b16e965
        redoc_url=None,  # default disabled, see below
    )
    override_fastapi_openapi_method(app)

    # STATE
    app.state.settings = app_settings
    assert app.state.settings.API_VERSION == API_VERSION  # nosec

    # PLUGINS SETUP
    # API w/ postgres db
    setup_db(app)

    # APIs w/ webserver
    setup_rabbitmq(app)
    setup_rpc_api_routes(app)

    # APIs w/ payments-gateway
    setup_payments_gateway(app)
    setup_rest_api_routes(app)

    # APIs w/ RUT
    setup_resource_usage_tracker(app)

    # ERROR HANDLERS
    # ... add here ...

    # EVENTS
    async def _on_startup() -> None:
        print(APP_STARTED_BANNER_MSG, flush=True)  # noqa: T201

    async def _on_shutdown() -> None:
        print(APP_FINISHED_BANNER_MSG, flush=True)  # noqa: T201

    app.add_event_handler("startup", _on_startup)
    app.add_event_handler("shutdown", _on_shutdown)

    return app<|MERGE_RESOLUTION|>--- conflicted
+++ resolved
@@ -1,5 +1,4 @@
 from fastapi import FastAPI
-from models_library.basic_types import BuildTargetEnum
 from servicelib.fastapi.openapi import override_fastapi_openapi_method
 
 from .._meta import (
@@ -22,24 +21,13 @@
 def create_app(settings: ApplicationSettings | None = None) -> FastAPI:
 
     app_settings = settings or ApplicationSettings.create_from_envs()
-<<<<<<< HEAD
-    is_devel = (
-        app_settings.SC_BOOT_TARGET is None
-        or app_settings.SC_BOOT_TARGET == BuildTargetEnum.DEVELOPMENT
-    )
-=======
->>>>>>> 7b16e965
 
     app = FastAPI(
         title=f"{PROJECT_NAME} web API",
         description=SUMMARY,
         version=API_VERSION,
         openapi_url=f"/api/{API_VTAG}/openapi.json",
-<<<<<<< HEAD
-        docs_url="/doc" if is_devel else None,
-=======
         docs_url="/doc" if app_settings.PAYMENTS_SWAGGER_API_DOC_ENABLED else None,
->>>>>>> 7b16e965
         redoc_url=None,  # default disabled, see below
     )
     override_fastapi_openapi_method(app)
