from functools import cached_property
from typing import cast

from pydantic import (
    Field,
    HttpUrl,
    PositiveFloat,
    PositiveInt,
    SecretStr,
    parse_obj_as,
    validator,
)
from settings_library.base import BaseCustomSettings
from settings_library.basic_types import BuildTargetEnum, LogLevel, VersionTag
from settings_library.postgres import PostgresSettings
from settings_library.rabbit import RabbitSettings
from settings_library.resource_usage_tracker import ResourceUsageTrackerSettings
from settings_library.utils_logging import MixinLoggingSettings

from .._meta import API_VERSION, API_VTAG, PROJECT_NAME


class _BaseApplicationSettings(BaseCustomSettings, MixinLoggingSettings):
    """Base settings of any osparc service's app"""

    # CODE STATICS ---------------------------------------------------------
    API_VERSION: str = API_VERSION
    APP_NAME: str = PROJECT_NAME
    API_VTAG: VersionTag = parse_obj_as(VersionTag, API_VTAG)

    # IMAGE BUILDTIME ------------------------------------------------------
    # @Makefile
    SC_BUILD_DATE: str | None = None
    SC_BUILD_TARGET: BuildTargetEnum | None = None
    SC_VCS_REF: str | None = None
    SC_VCS_URL: str | None = None

    # @Dockerfile
    SC_BOOT_TARGET: BuildTargetEnum | None = None
    SC_HEALTHCHECK_TIMEOUT: PositiveInt | None = Field(
        default=None,
        description="If a single run of the check takes longer than timeout seconds "
        "then the check is considered to have failed."
        "It takes retries consecutive failures of the health check for the container to be considered unhealthy.",
    )
    SC_USER_ID: int | None = None
    SC_USER_NAME: str | None = None

    # RUNTIME  -----------------------------------------------------------

    PAYMENTS_LOGLEVEL: LogLevel = Field(
        default=LogLevel.INFO, env=["PAYMENTS_LOGLEVEL", "LOG_LEVEL", "LOGLEVEL"]
    )
    PAYMENTS_LOG_FORMAT_LOCAL_DEV_ENABLED: bool = Field(
        default=False,
        env=[
            "PAYMENTS_LOG_FORMAT_LOCAL_DEV_ENABLED",
            "LOG_FORMAT_LOCAL_DEV_ENABLED",
        ],
        description="Enables local development log format. WARNING: make sure it is disabled if you want to have structured logs!",
    )

    @cached_property
    def LOG_LEVEL(self):  # noqa: N802
        return self.PAYMENTS_LOGLEVEL

    @validator("PAYMENTS_LOGLEVEL")
    @classmethod
    def valid_log_level(cls, value: str) -> str:
        # NOTE: mypy is not happy without the cast
        return cast(str, cls.validate_log_level(value))


class ApplicationSettings(_BaseApplicationSettings):
    """Web app's environment variables

    These settings includes extra configuration for the http-API
    """

    PAYMENTS_GATEWAY_URL: HttpUrl = Field(
        ..., description="Base url to the payment gateway"
    )

    PAYMENTS_GATEWAY_API_KEY: SecretStr | None = None
    PAYMENTS_GATEWAY_API_SECRET: SecretStr

    PAYMENTS_USERNAME: str = Field(
        ...,
        description="Username for HTTP Basic Auth. Required if started as a web app.",
        min_length=3,
    )
    PAYMENTS_PASSWORD: SecretStr = Field(
        ...,
        description="Password for HTTP Basic Auth. Required if started as a web app.",
        min_length=10,
    )

    PAYMENTS_ACCESS_TOKEN_SECRET_KEY: SecretStr = Field(
        ...,
        description="To generate a random password with openssl in hex format with 32 bytes, run `openssl rand -hex 32`",
        min_length=30,
    )
    PAYMENTS_ACCESS_TOKEN_EXPIRE_MINUTES: PositiveFloat = Field(default=30)

    PAYMENTS_RABBITMQ: RabbitSettings = Field(
        auto_default_from_env=True, description="settings for service/rabbitmq"
    )

<<<<<<< HEAD
    PAYMENTS_POSTGRES: PostgresSettings = Field(
        auto_default_from_env=True, description="settings for postgres service"
=======
    PAYMENTS_SWAGGER_API_DOC_ENABLED: bool = Field(
        default=True, description="If true, it displays swagger doc at /doc"
>>>>>>> 7b16e965
    )

    PAYMENTS_RESOURCE_USAGE_TRACKER: ResourceUsageTrackerSettings = Field(
        auto_default_from_env=True, description="settings for RUT service"
    )<|MERGE_RESOLUTION|>--- conflicted
+++ resolved
@@ -106,13 +106,12 @@
         auto_default_from_env=True, description="settings for service/rabbitmq"
     )
 
-<<<<<<< HEAD
     PAYMENTS_POSTGRES: PostgresSettings = Field(
         auto_default_from_env=True, description="settings for postgres service"
-=======
+    )
+
     PAYMENTS_SWAGGER_API_DOC_ENABLED: bool = Field(
         default=True, description="If true, it displays swagger doc at /doc"
->>>>>>> 7b16e965
     )
 
     PAYMENTS_RESOURCE_USAGE_TRACKER: ResourceUsageTrackerSettings = Field(
