--- conflicted
+++ resolved
@@ -19,30 +19,21 @@
 from models_library.resource_tracker import CreditTransactionId
 from models_library.users import UserID
 from models_library.wallets import WalletID
-<<<<<<< HEAD
+from servicelib.fastapi.app_state import SingletonInAppStateMixin
 from servicelib.fastapi.http_client import (
-    AppStateMixin,
     AttachLifespanMixin,
     BaseHTTPApi,
     HealthMixinMixin,
 )
-=======
-from servicelib.fastapi.app_state import SingletonInAppStateMixin
-from servicelib.fastapi.http_client import BaseHttpApi
->>>>>>> 0288e6d6
 
 from ..core.settings import ApplicationSettings
 
 _logger = logging.getLogger(__name__)
 
 
-<<<<<<< HEAD
 class ResourceUsageTrackerApi(
-    BaseHTTPApi, AttachLifespanMixin, HealthMixinMixin, AppStateMixin
+    BaseHTTPApi, AttachLifespanMixin, HealthMixinMixin, SingletonInAppStateMixin
 ):
-=======
-class ResourceUsageTrackerApi(BaseHttpApi, SingletonInAppStateMixin):
->>>>>>> 0288e6d6
     app_state_name: str = "source_usage_tracker_api"
 
     async def create_credit_transaction(
