""" Interface to communicate with the payment's gateway

- httpx client with base_url to PAYMENTS_GATEWAY_URL
- Fake gateway service in services/payments/scripts/example_payment_gateway.py

"""

import contextlib
import functools
import logging
from collections.abc import Callable
from contextlib import suppress

import httpx
from fastapi import FastAPI
from fastapi.encoders import jsonable_encoder
from httpx import URL, HTTPStatusError
from models_library.api_schemas_webserver.wallets import PaymentID, PaymentMethodID
from pydantic import ValidationError, parse_raw_as
from pydantic.errors import PydanticErrorMixin
<<<<<<< HEAD
from servicelib.fastapi.http_client import (
    AppStateMixin,
    AttachLifespanMixin,
    BaseHTTPApi,
    HealthMixinMixin,
    to_curl_command,
)
=======
from servicelib.fastapi.app_state import SingletonInAppStateMixin
from servicelib.fastapi.http_client import BaseHttpApi
from servicelib.fastapi.httpx_utils import to_curl_command
>>>>>>> 0288e6d6
from simcore_service_payments.models.schemas.acknowledgements import (
    AckPaymentWithPaymentMethod,
)

from ..core.settings import ApplicationSettings
from ..models.payments_gateway import (
    BatchGetPaymentMethods,
    ErrorModel,
    GetPaymentMethod,
    InitPayment,
    InitPaymentMethod,
    PaymentCancelled,
    PaymentInitiated,
    PaymentMethodInitiated,
    PaymentMethodsBatch,
)

_logger = logging.getLogger(__name__)


def _parse_raw_as_or_none(cls: type, text: str | None):
    if text:
        with suppress(ValidationError):
            return parse_raw_as(cls, text)
    return None


class PaymentsGatewayError(PydanticErrorMixin, ValueError):
    msg_template = "{operation_id} error {status_code}: {reason}"

    @classmethod
    def from_http_status_error(
        cls, err: HTTPStatusError, operation_id: str
    ) -> "PaymentsGatewayError":
        return cls(
            operation_id=f"PaymentsGatewayApi.{operation_id}",
            reason=f"{err}",
            status_code=err.response.status_code,
            # extra context for details
            http_status_error=err,
            model=_parse_raw_as_or_none(ErrorModel, err.response.text),
        )

    def get_detailed_message(self) -> str:
        err_json = "null"
        if model := getattr(self, "model", None):
            err_json = model.json(indent=1)

        curl_cmd = "null"
        if http_status_error := getattr(self, "http_status_error", None):
            curl_cmd = to_curl_command(http_status_error.request)

        return f"{self}\nREQ: '{curl_cmd}'\nRESP: {err_json}"


@contextlib.contextmanager
def _raise_as_payments_gateway_error(operation_id: str):
    try:
        yield

    except HTTPStatusError as err:
        error = PaymentsGatewayError.from_http_status_error(
            err, operation_id=operation_id
        )
        _logger.warning(error.get_detailed_message())
        raise error from err


def _handle_status_errors(coro: Callable):
    @functools.wraps(coro)
    async def _wrapper(self, *args, **kwargs):
        with _raise_as_payments_gateway_error(operation_id=coro.__name__):
            return await coro(self, *args, **kwargs)

    return _wrapper


class _GatewayApiAuth(httpx.Auth):
    def __init__(self, secret):
        self.token = secret

    def auth_flow(self, request):
        request.headers["X-Init-Api-Secret"] = self.token
        yield request


<<<<<<< HEAD
class PaymentsGatewayApi(
    BaseHTTPApi, AttachLifespanMixin, HealthMixinMixin, AppStateMixin
):
=======
class PaymentsGatewayApi(BaseHttpApi, SingletonInAppStateMixin):
>>>>>>> 0288e6d6
    app_state_name: str = "payment_gateway_api"

    #
    # api: one-time-payment workflow
    #

    @_handle_status_errors
    async def init_payment(self, payment: InitPayment) -> PaymentInitiated:
        response = await self.client.post(
            "/init",
            json=jsonable_encoder(payment),
        )
        response.raise_for_status()
        return PaymentInitiated.parse_obj(response.json())

    def get_form_payment_url(self, id_: PaymentID) -> URL:
        return self.client.base_url.copy_with(path="/pay", params={"id": f"{id_}"})

    @_handle_status_errors
    async def cancel_payment(
        self, payment_initiated: PaymentInitiated
    ) -> PaymentCancelled:
        response = await self.client.post(
            "/cancel",
            json=jsonable_encoder(payment_initiated),
        )
        response.raise_for_status()
        return PaymentCancelled.parse_obj(response.json())

    #
    # api: payment method workflows
    #

    @_handle_status_errors
    async def init_payment_method(
        self,
        payment_method: InitPaymentMethod,
    ) -> PaymentMethodInitiated:
        response = await self.client.post(
            "/payment-methods:init",
            json=jsonable_encoder(payment_method),
        )
        response.raise_for_status()
        return PaymentMethodInitiated.parse_obj(response.json())

    def get_form_payment_method_url(self, id_: PaymentMethodID) -> URL:
        return self.client.base_url.copy_with(
            path="/payment-methods/form", params={"id": f"{id_}"}
        )

    # CRUD

    @_handle_status_errors
    async def get_many_payment_methods(
        self, ids_: list[PaymentMethodID]
    ) -> list[GetPaymentMethod]:
        if not ids_:
            return []
        response = await self.client.post(
            "/payment-methods:batchGet",
            json=jsonable_encoder(BatchGetPaymentMethods(payment_methods_ids=ids_)),
        )
        response.raise_for_status()
        return PaymentMethodsBatch.parse_obj(response.json()).items

    @_handle_status_errors
    async def get_payment_method(self, id_: PaymentMethodID) -> GetPaymentMethod:
        response = await self.client.get(f"/payment-methods/{id_}")
        response.raise_for_status()
        return GetPaymentMethod.parse_obj(response.json())

    @_handle_status_errors
    async def delete_payment_method(self, id_: PaymentMethodID) -> None:
        response = await self.client.delete(f"/payment-methods/{id_}")
        response.raise_for_status()

    @_handle_status_errors
    async def pay_with_payment_method(
        self, id_: PaymentMethodID, payment: InitPayment
    ) -> AckPaymentWithPaymentMethod:
        response = await self.client.post(
            f"/payment-methods/{id_}:pay",
            json=jsonable_encoder(payment),
        )
        response.raise_for_status()
        return AckPaymentWithPaymentMethod.parse_obj(response.json())


def setup_payments_gateway(app: FastAPI):
    assert app.state  # nosec
    settings: ApplicationSettings = app.state.settings

    # create
    api = PaymentsGatewayApi.from_client_kwargs(
        base_url=settings.PAYMENTS_GATEWAY_URL,
        headers={"accept": "application/json"},
        auth=_GatewayApiAuth(
            secret=settings.PAYMENTS_GATEWAY_API_SECRET.get_secret_value()
        ),
    )
    api.attach_lifespan_to(app)
    api.set_to_app_state(app)<|MERGE_RESOLUTION|>--- conflicted
+++ resolved
@@ -18,19 +18,13 @@
 from models_library.api_schemas_webserver.wallets import PaymentID, PaymentMethodID
 from pydantic import ValidationError, parse_raw_as
 from pydantic.errors import PydanticErrorMixin
-<<<<<<< HEAD
+from servicelib.fastapi.app_state import SingletonInAppStateMixin
 from servicelib.fastapi.http_client import (
-    AppStateMixin,
     AttachLifespanMixin,
     BaseHTTPApi,
     HealthMixinMixin,
-    to_curl_command,
 )
-=======
-from servicelib.fastapi.app_state import SingletonInAppStateMixin
-from servicelib.fastapi.http_client import BaseHttpApi
 from servicelib.fastapi.httpx_utils import to_curl_command
->>>>>>> 0288e6d6
 from simcore_service_payments.models.schemas.acknowledgements import (
     AckPaymentWithPaymentMethod,
 )
@@ -117,13 +111,9 @@
         yield request
 
 
-<<<<<<< HEAD
 class PaymentsGatewayApi(
-    BaseHTTPApi, AttachLifespanMixin, HealthMixinMixin, AppStateMixin
+    BaseHTTPApi, AttachLifespanMixin, HealthMixinMixin, SingletonInAppStateMixin
 ):
-=======
-class PaymentsGatewayApi(BaseHttpApi, SingletonInAppStateMixin):
->>>>>>> 0288e6d6
     app_state_name: str = "payment_gateway_api"
 
     #
