import logging
from decimal import Decimal

from fastapi import FastAPI
from models_library.api_schemas_webserver.wallets import (
    PaymentMethodGet,
    PaymentMethodID,
    PaymentMethodInitiated,
)
from models_library.basic_types import IDStr
from models_library.users import UserID
from models_library.wallets import WalletID
from pydantic import EmailStr
from servicelib.logging_utils import get_log_record_extra, log_context
from servicelib.rabbitmq import RPCRouter

from ...db.payments_methods_repo import PaymentsMethodsRepo
from ...db.payments_transactions_repo import PaymentsTransactionsRepo
from ...services import payments, payments_methods
from ...services.payments_gateway import PaymentsGatewayApi
from ...services.resource_usage_tracker import ResourceUsageTrackerApi

_logger = logging.getLogger(__name__)


router = RPCRouter()


@router.expose()
async def init_creation_of_payment_method(
    app: FastAPI,
    *,
    wallet_id: WalletID,
    wallet_name: IDStr,
    user_id: UserID,
    user_name: IDStr,
    user_email: EmailStr,
) -> PaymentMethodInitiated:
    with log_context(
        _logger,
        logging.INFO,
        "Init creation of payment-method to %s",
        f"{wallet_id=}",
        extra=get_log_record_extra(user_id=user_id),
    ):
        return await payments_methods.init_creation_of_payment_method(
            gateway=PaymentsGatewayApi.get_from_app_state(app),
            repo=PaymentsMethodsRepo(db_engine=app.state.engine),
            wallet_id=wallet_id,
            wallet_name=wallet_name,
            user_id=user_id,
            user_name=user_name,
            user_email=user_email,
        )


@router.expose()
async def cancel_creation_of_payment_method(
    app: FastAPI,
    *,
    payment_method_id: PaymentMethodID,
    user_id: UserID,
    wallet_id: WalletID,
) -> None:
    with log_context(
        _logger,
        logging.INFO,
        "Cancel creation of payment-method in %s",
        f"{wallet_id=}",
        extra=get_log_record_extra(user_id=user_id),
    ):
        await payments_methods.cancel_creation_of_payment_method(
            gateway=PaymentsGatewayApi.get_from_app_state(app),
            repo=PaymentsMethodsRepo(db_engine=app.state.engine),
            payment_method_id=payment_method_id,
            user_id=user_id,
            wallet_id=wallet_id,
        )


@router.expose()
async def list_payment_methods(
    app: FastAPI,
    *,
    user_id: UserID,
    wallet_id: WalletID,
) -> list[PaymentMethodGet]:
    return await payments_methods.list_payment_methods(
        gateway=PaymentsGatewayApi.get_from_app_state(app),
        repo=PaymentsMethodsRepo(db_engine=app.state.engine),
        user_id=user_id,
        wallet_id=wallet_id,
    )


@router.expose()
async def get_payment_method(
    app: FastAPI,
    *,
    payment_method_id: PaymentMethodID,
    user_id: UserID,
    wallet_id: WalletID,
) -> PaymentMethodGet:
    return await payments_methods.get_payment_method(
        gateway=PaymentsGatewayApi.get_from_app_state(app),
        repo=PaymentsMethodsRepo(db_engine=app.state.engine),
        payment_method_id=payment_method_id,
        user_id=user_id,
        wallet_id=wallet_id,
    )


@router.expose()
async def delete_payment_method(
    app: FastAPI,
    *,
    payment_method_id: PaymentMethodID,
    user_id: UserID,
    wallet_id: WalletID,
) -> None:
    await payments_methods.delete_payment_method(
        gateway=PaymentsGatewayApi.get_from_app_state(app),
        repo=PaymentsMethodsRepo(db_engine=app.state.engine),
        payment_method_id=payment_method_id,
        user_id=user_id,
        wallet_id=wallet_id,
    )


@router.expose()
async def pay_with_payment_method(  # noqa: PLR0913 # pylint: disable=too-many-arguments
    app: FastAPI,
    *,
    payment_method_id: PaymentMethodID,
    amount_dollars: Decimal,
    target_credits: Decimal,
    product_name: str,
    wallet_id: WalletID,
    wallet_name: str,
    user_id: UserID,
    user_name: str,
    user_email: EmailStr,
    comment: str | None = None,
):
<<<<<<< HEAD
    with log_context(
        _logger,
        logging.INFO,
        "Pay w/ %s to %s",
        f"{payment_method_id=}",
        f"{wallet_id=}",
        extra=get_log_record_extra(user_id=user_id),
    ):
        return await payments.pay_with_payment_method(
            gateway=PaymentsGatewayApi.get_from_app_state(app),
            repo_transactions=PaymentsTransactionsRepo(db_engine=app.state.engine),
            repo_methods=PaymentsMethodsRepo(db_engine=app.state.engine),
            payment_method_id=payment_method_id,
            amount_dollars=amount_dollars,
            target_credits=target_credits,
            product_name=product_name,
            wallet_id=wallet_id,
            wallet_name=wallet_name,
            user_id=user_id,
            user_name=user_name,
            user_email=user_email,
            comment=comment,
        )
=======
    return await payments.pay_with_payment_method(
        gateway=PaymentsGatewayApi.get_from_app_state(app),
        rut=ResourceUsageTrackerApi.get_from_app_state(app),
        repo_transactions=PaymentsTransactionsRepo(db_engine=app.state.engine),
        repo_methods=PaymentsMethodsRepo(db_engine=app.state.engine),
        payment_method_id=payment_method_id,
        amount_dollars=amount_dollars,
        target_credits=target_credits,
        product_name=product_name,
        wallet_id=wallet_id,
        wallet_name=wallet_name,
        user_id=user_id,
        user_name=user_name,
        user_email=user_email,
        comment=comment,
    )
>>>>>>> 8f207bed
<|MERGE_RESOLUTION|>--- conflicted
+++ resolved
@@ -142,7 +142,6 @@
     user_email: EmailStr,
     comment: str | None = None,
 ):
-<<<<<<< HEAD
     with log_context(
         _logger,
         logging.INFO,
@@ -153,6 +152,7 @@
     ):
         return await payments.pay_with_payment_method(
             gateway=PaymentsGatewayApi.get_from_app_state(app),
+            rut=ResourceUsageTrackerApi.get_from_app_state(app),
             repo_transactions=PaymentsTransactionsRepo(db_engine=app.state.engine),
             repo_methods=PaymentsMethodsRepo(db_engine=app.state.engine),
             payment_method_id=payment_method_id,
@@ -165,22 +165,4 @@
             user_name=user_name,
             user_email=user_email,
             comment=comment,
-        )
-=======
-    return await payments.pay_with_payment_method(
-        gateway=PaymentsGatewayApi.get_from_app_state(app),
-        rut=ResourceUsageTrackerApi.get_from_app_state(app),
-        repo_transactions=PaymentsTransactionsRepo(db_engine=app.state.engine),
-        repo_methods=PaymentsMethodsRepo(db_engine=app.state.engine),
-        payment_method_id=payment_method_id,
-        amount_dollars=amount_dollars,
-        target_credits=target_credits,
-        product_name=product_name,
-        wallet_id=wallet_id,
-        wallet_name=wallet_name,
-        user_id=user_id,
-        user_name=user_name,
-        user_email=user_email,
-        comment=comment,
-    )
->>>>>>> 8f207bed
+        )