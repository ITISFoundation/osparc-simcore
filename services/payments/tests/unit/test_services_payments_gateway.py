--- conflicted
+++ resolved
@@ -60,18 +60,12 @@
     monkeypatch: pytest.MonkeyPatch,
     app_environment: EnvVarsDict,
     disable_rabbitmq_and_rpc_setup: Callable,
-<<<<<<< HEAD
     disable_db_setup: Callable,
-=======
->>>>>>> 7b16e965
     external_secret_envs: EnvVarsDict,
 ):
     # mocks setup
     disable_rabbitmq_and_rpc_setup()
-<<<<<<< HEAD
     disable_db_setup()
-=======
->>>>>>> 7b16e965
 
     # set environs
     return setenvs_from_dict(
@@ -105,10 +99,6 @@
     assert await payment_gateway_api.is_healhy()
 
 
-<<<<<<< HEAD
-@pytest.mark.testit
-=======
->>>>>>> 7b16e965
 @pytest.mark.acceptance_test(
     "https://github.com/ITISFoundation/osparc-simcore/pull/4715"
 )
