# web/client

``qxapp`` is the main client-side application of the sim-core platform.

To ease development of the client, we have encapsulated the [qx]-compiler and all setup needed to run the client in a container. This way, we can develop the
client without connecting to the final server but instead emulating it.

Due to **limitations of docker on a Windows** host, a workaround is needed to enabling watching [qx] source code. The [docker-windows-volume-watcher](https://github.com/merofeev/docker-windows-volume-watcher) tool will notify Docker containers about changes in mounts on Windows. For convenience we provide a script in ``osparc-simcore/scripts/win-watcher.bat``.


The docker-compose files in this directory help running ``qxapp`` stand-alone using a dev server in [qx].
```bash
cd path/to/web/client

# 1)build image
docker-compose build
# or
BUILD_TARGET=development docker-compose build
#    BUILD_TARGET variable sets the image target to ``development`` (default) or ``build``
#    and results in an image tagged accordingly `qx_client:$BUILD_TARGET1

# 2) check versions if programms installed inside
docker-compose run --rm qx --version

# 3) produce api doc
docker-compose run --rm qx api

# 4) produce test-runner with watch on source/ for test-drive development
docker-compose run --rm qx test-source

# 5) serves app, tests and doc in 8080, 8081 and 8082 resp.
# installs theme and fires qx serve. Open http://localhost:8080/index.html?qxenv:dev.enableFakeSrv:true
docker-compose up

```
Open then:

- source-output: http://localhost:8080
- test: http://localhost:8081/client/test/index-source.html
- api: http://localhost:8082

Finally, ``docker-compose down``. Once 1), 3) and 4) are performed once. The typical workflow would only consist of ``docker-compose down`` / ``down``


For a fake backend, open http://localhost:8080/index.html?qxenv:dev.enableFakeSrv:true otherwise http://localhost:8080/

## URL environmet variables

client's development container ``qx serve --set qx.allowUrlSettings=true`` and the following develompent settings are defined:

 - ``dev.enableFakeSrv: true/[false]`` : enables/disables fake server. Used exclusively for development.
 - ``dev.disableLogin:  true/[false]``  : enables/disables login page. Used exclusively for development.

 Examples:
  - http://localhost:8080/
  - http://localhost:8080/index.html?qxenv:dev.enableFakeSrv:true
  - http://localhost:8080/index.html?qxenv:dev.enableFakeSrv:true&qxenv:dev.disableLogin:true

For demo purposes, the user/pass to login when the fake server is active is ```bizzy@itis.ethz.ch``` and ```z43```, respectively.

<<<<<<< HEAD
## docker
=======
## Build/Run Services
>>>>>>> 460bdea3

This project uses a multi-stage ``Dockerfile`` that targets images for *development*
and *production*, respectively. In this context, a *development* container mounts
``client`` folder and reacts to source code changes. On the the hand, the
*production* container copies ``client`` folder inside instead. The latter is intended as a intermediate stage for the ``web/server`` container. This is how the ``Dockerfile`` is split:

[![service-web](docs/img/dockerfile.svg)](http://interactive.blockdiag.com/image?compression=deflate&encoding=base64&src=eJx9kMFuwyAMhu99Cot79gJRd-h5h92rHkhiJSgupkCiVlPfvQYyiU5rkUDYv_g__3TE_TwYPcLPDkChjf7m2Nj4ESYFxzBph3vLEU9JvlwhoF_xj7KD0fPisgXpDgn2oDodsAlRj6ha6UPaYtD0fHaG0Ks2l2GYlUj32gMqG-d5WPpo2BYbWT0T-6R9mXGK38bOIm2aMlaYRIKRKKZLMTIINu5WlRjp0UvygCsSu7P8yQv0gRas0M-fV7zlrDJD8wklc7r9N2vuV9P-1mXe9q3dMz_PdX8APQWRAQ)

In order to build/run each target image, we override ``docker-compose`` configuration files: ``docker-compose.yml`` and ``docker-compose.production.yml``

open a new console, and type this to stop
``` bash
cd path/to/web/client
docker-compose down
```
### Limitiations running in a Windows host

**Development version of image doesn't work on a windows host**. Modified files in the mounted volume don't trigger container operating  system notifications, so watchers don't react to changes. This is a known limitation of docker on windows. A [workaround](http://blog.subjectify.us/miscellaneous/2017/04/24/docker-for-windows-watch-bindings.html) is possible. Open terminal in windows host and type:

```bash
pip install docker-windows-volume-watcher
docker-volume-watcher
```

**NOTE** Use scripts in ``osparc-simcore/scripts/win-watcher.bat``





[qx]:http://www.qooxdoo.org/<|MERGE_RESOLUTION|>--- conflicted
+++ resolved
@@ -58,11 +58,7 @@
 
 For demo purposes, the user/pass to login when the fake server is active is ```bizzy@itis.ethz.ch``` and ```z43```, respectively.
 
-<<<<<<< HEAD
-## docker
-=======
 ## Build/Run Services
->>>>>>> 460bdea3
 
 This project uses a multi-stage ``Dockerfile`` that targets images for *development*
 and *production*, respectively. In this context, a *development* container mounts
