# web/client

``qxapp`` is the main client-side application of the sim-core platform.

To ease development of the client, we have encapsulated the [qx]-compiler and all setup needed to run the client in a container. This way, we can develop the
client without connecting to the final server but instead emulating it.

When working in a Windows environment, in order to enable the watcher inside the container, so that qx recompiles the source code everytime there is a change, a workaround is needed. The (docker-windows-volume-watcher)[https://github.com/merofeev/docker-windows-volume-watcher] tool will notify Docker containers about changes in mounts on Windows:
```bash
pip install docker-windows-volume-watcher
docker-volume-watcher
```

The docker-compose files in this directory help running ``qxapp`` stand-alone using a dev server in [qx].
```bash
cd path/to/web/client

# 1)build image
docker-compose build
# or
BUILD_TARGET=development docker-compose build
#    BUILD_TARGET variable sets the image target to ``development`` (default) or ``build``
#    and results in an image tagged accordingly `qx_client:$BUILD_TARGET1

# 2) check versions if programms installed inside
docker-compose run --rm qx --version

# 3) produce api doc
docker-compose run --rm qx api

<<<<<<< HEAD
# 4) produce test-runner with watch on source/ for test-drive development
docker-compose run --rm qx test-source

# 5) serves app, tests and doc in 8080, 8081 and 8082 resp.
=======
# installs theme and fires qx serve. Open http://localhost:8080/index.html?qxenv:dev.enableFakeSrv:true
>>>>>>> c3ad81cb
docker-compose up

```
Open then:

- source-output: http://localhost:8080
- test: http://localhost:8081/client/test/index-source.html
- api: http://localhost:8082

Finally, ``docker-compose down``. Once 1), 3) and 4) are performed once. The typical workflow would only consist of ``docker-compose down`` / ``down``


For a fake backend, open http://localhost:8080/index.html?qxenv:dev.enableFakeSrv:true otherwise http://localhost:8080/

## URL environmet variables

client's development container ``qx serve --set qx.allowUrlSettings=true`` and the following develompent settings are defined:

 - ``dev.enableFakeSrv: true/[false]`` : enables/disables fake server. Used exclusively for development.
 - ``dev.disableLogin:  true/[false]``  : enables/disables login page. Used exclusively for development.

 Examples:
  - http://localhost:8080/
  - http://localhost:8080/index.html?qxenv:dev.enableFakeSrv:true
  - http://localhost:8080/index.html?qxenv:dev.enableFakeSrv:true&qxenv:dev.disableLogin:true

## docker

This project uses a multi-stage ``Dockerfile`` that targets images for *development*
and *production*, respectively. In this context, a *development* container mounts
``client`` folder and reacts to source code changes. On the the hand, the
*production* container copies ``client`` folder inside instead. The latter is intended as a intermediate stage for the ``web/server`` container. This is how the ``Dockerfile`` is split:

[![service-web](docs/img/dockerfile.svg)](http://interactive.blockdiag.com/image?compression=deflate&encoding=base64&src=eJx9kMFuwyAMhu99Cot79gJRd-h5h92rHkhiJSgupkCiVlPfvQYyiU5rkUDYv_g__3TE_TwYPcLPDkChjf7m2Nj4ESYFxzBph3vLEU9JvlwhoF_xj7KD0fPisgXpDgn2oDodsAlRj6ha6UPaYtD0fHaG0Ks2l2GYlUj32gMqG-d5WPpo2BYbWT0T-6R9mXGK38bOIm2aMlaYRIKRKKZLMTIINu5WlRjp0UvygCsSu7P8yQv0gRas0M-fV7zlrDJD8wklc7r9N2vuV9P-1mXe9q3dMz_PdX8APQWRAQ)

In order to build/run each target image, we override ``docker-compose`` configuration files: ``docker-compose.yml`` and ``docker-compose.production.yml``


<<<<<<< HEAD
=======
# open a new console, and type this to stop
cd path/to/web/client
docker-compose down
```
### Issues with the Windows host

Development version of image doesn't work on a windows host. Modified files in the mounted volume don't trigger container operating  system notifications, so watchers don't react to changes. This is a known limitation of docker on windows.

- TODO: implement helper script for this?

#### Workaround:

 http://blog.subjectify.us/miscellaneous/2017/04/24/docker-for-windows-watch-bindings.html

Open terminal in windows host and type:

```bash
pip install docker-windows-volume-watcher
docker-volume-watcher
```


TODO: update doc below

```bash
# builds both production & development images
docker-compose run qx-prod

docker-compose run qx --help

# compiles code and recompiles as sources changes
docker-compose run qx compile --watch

docker-compose run qx lint

docker-compose run qx clean

# removes all containers created previously
docker-compose down
```
>>>>>>> c3ad81cb

[qx]:http://www.qooxdoo.org/<|MERGE_RESOLUTION|>--- conflicted
+++ resolved
@@ -28,14 +28,11 @@
 # 3) produce api doc
 docker-compose run --rm qx api
 
-<<<<<<< HEAD
 # 4) produce test-runner with watch on source/ for test-drive development
 docker-compose run --rm qx test-source
 
 # 5) serves app, tests and doc in 8080, 8081 and 8082 resp.
-=======
 # installs theme and fires qx serve. Open http://localhost:8080/index.html?qxenv:dev.enableFakeSrv:true
->>>>>>> c3ad81cb
 docker-compose up
 
 ```
@@ -74,8 +71,6 @@
 In order to build/run each target image, we override ``docker-compose`` configuration files: ``docker-compose.yml`` and ``docker-compose.production.yml``
 
 
-<<<<<<< HEAD
-=======
 # open a new console, and type this to stop
 cd path/to/web/client
 docker-compose down
@@ -97,25 +92,4 @@
 docker-volume-watcher
 ```
 
-
-TODO: update doc below
-
-```bash
-# builds both production & development images
-docker-compose run qx-prod
-
-docker-compose run qx --help
-
-# compiles code and recompiles as sources changes
-docker-compose run qx compile --watch
-
-docker-compose run qx lint
-
-docker-compose run qx clean
-
-# removes all containers created previously
-docker-compose down
-```
->>>>>>> c3ad81cb
-
 [qx]:http://www.qooxdoo.org/