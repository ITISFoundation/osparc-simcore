# web/client

``qxapp`` is the main client-side application of the sim-core platform.

To ease development of the client, we have encapsulated the [qx]-compiler and all setup needed to run the client in a container. This way, we can develop the
client without connecting to the final server but instead emulating it.

Due to **limitations of docker on a Windows** host, a workaround is needed to enabling watching [qx] source code. The [docker-windows-volume-watcher](https://github.com/merofeev/docker-windows-volume-watcher) tool will notify Docker containers about changes in mounts on Windows. For convenience we provide a script in ``osparc-simcore/scripts/win-watcher.bat``.


The docker-compose files in this directory help running ``qxapp`` stand-alone using a dev server in [qx].
```bash
cd path/to/web/client

# 1)build image
docker-compose build
# or
BUILD_TARGET=development docker-compose build
#    BUILD_TARGET variable sets the image target to ``development`` (default) or ``build``
#    and results in an image tagged accordingly `qx_client:$BUILD_TARGET1

# 2) check versions if programms installed inside
docker-compose run --rm qx --version

# 3) produce api doc
docker-compose run --rm qx api

# 4) produce test-runner with watch on source/ for test-drive development
docker-compose run --rm qx test-source

# 5) serves app, tests and doc in 8080, 8081 and 8082 resp.
# installs theme and fires qx serve. Open http://localhost:8080/index.html?qxenv:dev.enableFakeSrv:true
docker-compose up

```
Open then:

- source-output: http://localhost:8080
- test: http://localhost:8081/client/test/index-source.html
- api: http://localhost:8082

Finally, ``docker-compose down``. Once 1), 3) and 4) are performed once. The typical workflow would only consist of ``docker-compose down`` / ``down``


For a fake backend, open http://localhost:8080/index.html?qxenv:dev.enableFakeSrv:true otherwise http://localhost:8080/

## URL environmet variables

client's development container ``qx serve --set qx.allowUrlSettings=true`` and the following develompent settings are defined:

 - ``dev.enableFakeSrv: true/[false]`` : enables/disables fake server. Used exclusively for development.
 - ``dev.disableLogin:  true/[false]``  : enables/disables login page. Used exclusively for development.

 Examples:
  - http://localhost:8080/
  - http://localhost:8080/index.html?qxenv:dev.enableFakeSrv:true
  - http://localhost:8080/index.html?qxenv:dev.enableFakeSrv:true&qxenv:dev.disableLogin:true

<<<<<<< HEAD
For demo purposes, the user/pass to login when the fake server is active is ```bizzy@itis.ethz.ch``` and ```z43```, respectively.

## docker
=======
## Build/Run Services
>>>>>>> d7b91f7f

This project uses a multi-stage ``Dockerfile`` that targets images for *development*
and *production*, respectively. In this context, a *development* container mounts
``client`` folder and reacts to source code changes. On the the hand, the
*production* container copies ``client`` folder inside instead. The latter is intended as a intermediate stage for the ``web/server`` container. This is how the ``Dockerfile`` is split:

[![service-web](docs/img/dockerfile.svg)](http://interactive.blockdiag.com/image?compression=deflate&encoding=base64&src=eJx9kMFuwyAMhu99Cot79gJRd-h5h92rHkhiJSgupkCiVlPfvQYyiU5rkUDYv_g__3TE_TwYPcLPDkChjf7m2Nj4ESYFxzBph3vLEU9JvlwhoF_xj7KD0fPisgXpDgn2oDodsAlRj6ha6UPaYtD0fHaG0Ks2l2GYlUj32gMqG-d5WPpo2BYbWT0T-6R9mXGK38bOIm2aMlaYRIKRKKZLMTIINu5WlRjp0UvygCsSu7P8yQv0gRas0M-fV7zlrDJD8wklc7r9N2vuV9P-1mXe9q3dMz_PdX8APQWRAQ)

In order to build/run each target image, we override ``docker-compose`` configuration files: ``docker-compose.yml`` and ``docker-compose.production.yml``

open a new console, and type this to stop
``` bash
cd path/to/web/client
docker-compose down
```
### Limitiations running in a Windows host

**Development version of image doesn't work on a windows host**. Modified files in the mounted volume don't trigger container operating  system notifications, so watchers don't react to changes. This is a known limitation of docker on windows. A [workaround](http://blog.subjectify.us/miscellaneous/2017/04/24/docker-for-windows-watch-bindings.html) is possible. Open terminal in windows host and type:

```bash
pip install docker-windows-volume-watcher
docker-volume-watcher
```

**NOTE** Use scripts in ``osparc-simcore/scripts/win-watcher.bat``





[qx]:http://www.qooxdoo.org/<|MERGE_RESOLUTION|>--- conflicted
+++ resolved
@@ -56,13 +56,9 @@
   - http://localhost:8080/index.html?qxenv:dev.enableFakeSrv:true
   - http://localhost:8080/index.html?qxenv:dev.enableFakeSrv:true&qxenv:dev.disableLogin:true
 
-<<<<<<< HEAD
 For demo purposes, the user/pass to login when the fake server is active is ```bizzy@itis.ethz.ch``` and ```z43```, respectively.
 
-## docker
-=======
 ## Build/Run Services
->>>>>>> d7b91f7f
 
 This project uses a multi-stage ``Dockerfile`` that targets images for *development*
 and *production*, respectively. In this context, a *development* container mounts
