--- conflicted
+++ resolved
@@ -11,11 +11,7 @@
 
 # generator outputs
 /api/
-<<<<<<< HEAD
-/test/
-=======
 /test/
 
 # translations for the moment ignored
-*.po
->>>>>>> c3ad81cb
+*.po