{
  "dependencies": {
    "cookie-parser": "^1.4.3",
    "coveralls": "^3.0.3",
    "puppeteer": "^1.2.12",
<<<<<<< HEAD
    "qooxdoo-sdk": "^6.0.0-alpha",
    "qxcompiler": "^0.3.0-alpha",
    "yargs": "^13.2.1",
    "coveralls": "^3.0.3",
    "puppeteer-to-istanbul": "^1.2.2"
=======
    "puppeteer-to-istanbul": "^1.2.2",
    "qooxdoo-sdk": "^6.0.0-alpha-20181212-7206734e",
    "qxcompiler": "^0.3.0-alpha.20190305-1954",
    "yargs": "^13.2.1"
>>>>>>> 2b8b44bc
  }
}<|MERGE_RESOLUTION|>--- conflicted
+++ resolved
@@ -3,17 +3,9 @@
     "cookie-parser": "^1.4.3",
     "coveralls": "^3.0.3",
     "puppeteer": "^1.2.12",
-<<<<<<< HEAD
-    "qooxdoo-sdk": "^6.0.0-alpha",
-    "qxcompiler": "^0.3.0-alpha",
-    "yargs": "^13.2.1",
-    "coveralls": "^3.0.3",
-    "puppeteer-to-istanbul": "^1.2.2"
-=======
     "puppeteer-to-istanbul": "^1.2.2",
     "qooxdoo-sdk": "^6.0.0-alpha-20181212-7206734e",
     "qxcompiler": "^0.3.0-alpha.20190305-1954",
     "yargs": "^13.2.1"
->>>>>>> 2b8b44bc
   }
 }