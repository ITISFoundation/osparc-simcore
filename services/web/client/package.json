--- conflicted
+++ resolved
@@ -6,11 +6,7 @@
     "puppeteer": "^1.14.0",
     "puppeteer-to-istanbul": "^1.2.2",
     "qooxdoo-sdk": "^6.0.0-alpha-20190409-f79cc78",
-<<<<<<< HEAD
-    "qxcompiler": "^0.3.0-alpha.20190409-1543",
-=======
     "qxcompiler": "^0.3.0-alpha.20190423-1234",
->>>>>>> c4972ebb
     "yargs": "^13.2.2"
   }
 }