{
  "parserOptions": {
    "ecmaVersion": 2017
  },
  "extends": "qx",
  "globals": {
    "qx": false,
    "q": false,
    "qxWeb": false,
<<<<<<< HEAD
    "qxapp": false,
    "marked": false
=======
    "osparc": false
>>>>>>> f2703956
  },
  "rules": {
    "camelcase": [
      "error",
      {
        "properties": "always"
      }
    ],
    "no-underscore-dangle": [
      "error",
      {
        "allowAfterThis": true,
        "enforceInMethodNames": true
      }
    ],
    "no-warning-comments": "off"
  },
  "env": {
    "browser": true
  }
}<|MERGE_RESOLUTION|>--- conflicted
+++ resolved
@@ -7,12 +7,7 @@
     "qx": false,
     "q": false,
     "qxWeb": false,
-<<<<<<< HEAD
-    "qxapp": false,
-    "marked": false
-=======
     "osparc": false
->>>>>>> f2703956
   },
   "rules": {
     "camelcase": [
