--- conflicted
+++ resolved
@@ -6,16 +6,12 @@
     },
     {
       "type": "build",
-<<<<<<< HEAD
-      "outputPath": "build-output"
-=======
       "outputPath": "build-output",
       "bundle": {
         "include": [
           "qx.*"
         ]
       }
->>>>>>> 8030890b
     }
   ],
   "defaultTarget": "source",
@@ -27,7 +23,7 @@
     {
       "class": "qxapp.Application",
       "theme": "qxapp.theme.Theme",
-      "name": "/qxapp",
+      "name": "qxapp",
       "title": "oSPARC",
       "default": true,
       "include": [
