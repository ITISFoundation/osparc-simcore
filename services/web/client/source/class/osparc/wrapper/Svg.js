--- conflicted
+++ resolved
@@ -124,25 +124,6 @@
       return rect;
     },
 
-<<<<<<< HEAD
-    drawNodeUI: function(draw, width, height, radius, x, y) {
-      const nodeUIColor = qx.theme.manager.Color.getInstance().getTheme().colors["window-border"];
-      const rect = draw.rect(width, height)
-        .fill(nodeUIColor)
-        .stroke({
-          width: 0.2,
-          color: "black"
-        })
-        .move(x, y)
-        .attr({
-          rx: radius,
-          ry: radius
-        });
-      return rect;
-    },
-
-    updateRect: function(rect, x, y) {
-=======
     drawFilledRect: function(draw, width, height, x, y) {
       const fillColor = qx.theme.manager.Color.getInstance().resolve("background-main-lighter");
       const edgeColor = qx.theme.manager.Color.getInstance().resolve("background-main-lighter+");
@@ -157,6 +138,22 @@
       return rect;
     },
 
+    drawNodeUI: function(draw, width, height, radius, x, y) {
+      const nodeUIColor = qx.theme.manager.Color.getInstance().getTheme().colors["window-border"];
+      const rect = draw.rect(width, height)
+        .fill(nodeUIColor)
+        .stroke({
+          width: 0.2,
+          color: "black"
+        })
+        .move(x, y)
+        .attr({
+          rx: radius,
+          ry: radius
+        });
+      return rect;
+    },
+
     updateRect: function(rect, w, h, x, y) {
       rect.width(w);
       rect.height(h);
@@ -164,7 +161,6 @@
     },
 
     updateRectPos: function(rect, x, y) {
->>>>>>> 5915b3fe
       rect.move(x, y);
     },
 
