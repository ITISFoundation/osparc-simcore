--- conflicted
+++ resolved
@@ -81,14 +81,6 @@
           dasharray: dashed ? 5 : 0
         });
 
-<<<<<<< HEAD
-      const portSphere = draw.marker(portSphereDiameter, portSphereDiameter, add => {
-        add.circle(portSphereDiameter).fill(edgeColor);
-      });
-      edge.marker("start", portSphere);
-
-=======
->>>>>>> 3f764f14
       const portArrow = draw.marker(arrowSize, arrowSize, add => {
         add.path("M 0 0 V 4 L 2 2 Z")
           .fill(edgeColor)
@@ -96,11 +88,7 @@
       });
       edge.marker("end", portArrow);
 
-<<<<<<< HEAD
-      edge.markers = [portSphere, portArrow];
-=======
       edge.markers = [portArrow];
->>>>>>> 3f764f14
 
       return edge;
     },
