/* ************************************************************************

   osparc - the simcore frontend

   https://osparc.io

   Copyright:
     2020 IT'IS Foundation, https://itis.swiss

   License:
     MIT: https://opensource.org/licenses/MIT

   Authors:
     * Odei Maiz (odeimaiz)

************************************************************************ */

/**
 *
 */

qx.Class.define("osparc.desktop.WorkbenchView", {
  extend: qx.ui.splitpane.Pane,

  construct: function() {
    this.base(arguments, "horizontal");

    this.setOffset(2);
    osparc.desktop.WorkbenchView.decorateSplitter(this.getChildControl("splitter"));
    osparc.desktop.WorkbenchView.decorateSlider(this.getChildControl("slider"));

    this.__sidePanels = this.getChildControl("side-panels");
    this.getChildControl("main-panel-tabs");
    this.__workbenchPanel = new osparc.desktop.WorkbenchPanel();
    this.__workbenchUI = this.__workbenchPanel.getMainView();

    this.__attachEventHandlers();
  },

  statics: {
    TAB_BUTTON_HEIGHT: 50,

    decorateSplitter: function(splitter) {
      const colorManager = qx.theme.manager.Color.getInstance();
      const binaryColor = osparc.utils.Utils.getRoundedBinaryColor(colorManager.resolve("background-main"));
      splitter.set({
        width: 2,
        backgroundColor: binaryColor
      });
      colorManager.addListener("changeTheme", () => {
        const newBinaryColor = osparc.utils.Utils.getRoundedBinaryColor(colorManager.resolve("background-main"));
        splitter.setBackgroundColor(newBinaryColor);
      }, this);
    },

    decorateSlider: function(slider) {
      slider.set({
        width: 2,
        backgroundColor: "#007fd4", // Visual Studio blue
        opacity: 1
      });
    }
  },

  events: {
    "collapseNavBar": "qx.event.type.Event",
    "expandNavBar": "qx.event.type.Event",
    "backToDashboardPressed": "qx.event.type.Event",
    "slidesEdit": "qx.event.type.Event",
    "slidesAppStart": "qx.event.type.Event",
    "takeSnapshot": "qx.event.type.Event",
    "showSnapshots": "qx.event.type.Event",
    "createIterations": "qx.event.type.Event",
    "showIterations": "qx.event.type.Event"
  },

  properties: {
    study: {
      check: "osparc.data.model.Study",
      apply: "_applyStudy",
      nullable: false
    }
  },

  members: {
    __sidePanels: null,
    __nodesPage: null,
    __studyTreeItem: null,
    __nodesTree: null,
    __filesTree: null,
    __storagePage: null,
    __studyOptionsPage: null,
    __infoPage: null,
    __settingsPage: null,
    __outputsPage: null,
    __workbenchPanel: null,
    __workbenchPanelPage: null,
    __workbenchUI: null,
    __iframePage: null,
    __loggerView: null,
    __currentNodeId: null,
    __startAppButton: null,
    __editSlidesButton: null,
    __collapseWithUserMenu: null,

    _createChildControlImpl: function(id) {
      let control;
      switch (id) {
        case "side-panels": {
          control = new qx.ui.splitpane.Pane("horizontal").set({
            offset: 2,
            width: Math.min(parseInt(window.innerWidth * (0.16 + 0.24)), 550)
          });
          osparc.desktop.WorkbenchView.decorateSplitter(control.getChildControl("splitter"));
          osparc.desktop.WorkbenchView.decorateSlider(control.getChildControl("slider"));
          this.add(control, 0); // flex 0
          break;
        }
        case "collapsible-view-left": {
          const sidePanels = this.getChildControl("side-panels");
          control = new osparc.component.widget.CollapsibleViewLight().set({
            minWidth: 15,
            width: Math.min(parseInt(window.innerWidth * 0.16), 240)
          });
          const caretExpandedLayout = control.getChildControl("caret-expanded-layout");
          caretExpandedLayout.addAt(this.__createCollapsibleViewSpacer(), 0);
          const caretCollapsedLayout = control.getChildControl("caret-collapsed-layout");
          caretCollapsedLayout.addAt(this.__createCollapsibleViewSpacer(), 0);
          control.bind("collapsed", control, "maxWidth", {
            converter: collapsed => collapsed ? 15 : null
          });
          control.bind("collapsed", sidePanels, "width", {
            converter: collapsed => this.__getSidePanelsNewWidth(collapsed, sidePanels, control)
          });
          control.addListener("changeCollapsed", e => {
            const collapsed = e.getData();
            const collapsibleViewLeft = this.getChildControl("collapsible-view-right");
            // if both panes are collapsed set the maxWidth of the layout to 2*15
            if (collapsed && collapsibleViewLeft.isCollapsed()) {
              sidePanels.setMaxWidth(2 * 15);
            } else {
              sidePanels.setMaxWidth(null);
            }
          }, this);
          // flex 0 by default, this will be changed if "collapsible-view-right" gets collapsed
          sidePanels.add(control, 0);
          break;
        }
        case "collapsible-view-right": {
          const sidePanels = this.getChildControl("side-panels");
          control = new osparc.component.widget.CollapsibleViewLight().set({
            minWidth: 15,
            width: Math.min(parseInt(window.innerWidth * 0.24), 310)
          });
          const caretExpandedLayout = control.getChildControl("caret-expanded-layout");
          caretExpandedLayout.addAt(this.__createCollapsibleViewSpacer(), 0);
          const caretCollapsedLayout = control.getChildControl("caret-collapsed-layout");
          caretCollapsedLayout.addAt(this.__createCollapsibleViewSpacer(), 0);
          control.bind("collapsed", control, "maxWidth", {
            converter: collapsed => collapsed ? 15 : null
          });
          control.bind("collapsed", sidePanels, "width", {
            converter: collapsed => this.__getSidePanelsNewWidth(collapsed, sidePanels, control)
          });
          control.addListener("changeCollapsed", e => {
            // switch flex to 1 if the secondary pane gets collapsed
            const collapsed = e.getData();
            const collapsibleViewLeft = this.getChildControl("collapsible-view-left");
            collapsibleViewLeft.setLayoutProperties({flex: collapsed ? 1 : 0});
            control.setLayoutProperties({flex: collapsed ? 0 : 1});

            // if both panes are collapsed set the maxWidth of the layout to 2*15
            if (collapsed && collapsibleViewLeft.isCollapsed()) {
              sidePanels.setMaxWidth(2 * 15);
            } else {
              sidePanels.setMaxWidth(null);
            }
          }, this);
          sidePanels.add(control, 1); // flex 1
          break;
        }
        case "side-panel-left-tabs": {
          control = new qx.ui.tabview.TabView().set({
            contentPadding: 15 + 2, // collapse bar + padding
            contentPaddingRight: 2,
            barPosition: "top"
          });
          const collapsibleViewLeft = this.getChildControl("collapsible-view-left");
          collapsibleViewLeft.setContent(control);
          control.setBackgroundColor("background-main-lighter+");
          collapsibleViewLeft.getChildControl("expand-button").setBackgroundColor("background-main-lighter+");
          collapsibleViewLeft.getChildControl("collapse-button").setBackgroundColor("background-main-lighter+");
          break;
        }
        case "side-panel-right-tabs": {
          control = new qx.ui.tabview.TabView().set({
            contentPadding: 15 + 2, // collapse bar + padding
            contentPaddingRight: 2,
            barPosition: "top"
          });
          const collapsibleViewRight = this.getChildControl("collapsible-view-right");
          collapsibleViewRight.setContent(control);
          break;
        }
        case "main-panel-tabs": {
          control = new qx.ui.tabview.TabView().set({
            contentPadding: 2,
            barPosition: "top"
          });
          this.add(control, 1); // flex 1
          break;
        }
      }
      return control || this.base(arguments, id);
    },

    __getSidePanelsNewWidth: function(collapsed, sidePanels, collapsibleView) {
      const content = collapsibleView.getContent();
      if (sidePanels && sidePanels.getBounds() && content && content.getBounds()) {
        const oldWidth = sidePanels.getBounds().width;
        const contentWidth = content.getBounds().width;
        // if collapsed set width to show collapse button only
        return collapsed ? (oldWidth - contentWidth) : (oldWidth + contentWidth);
      }
      return null;
    },

    _applyStudy: function(study) {
      if (study) {
        this.__initViews();
        this.__connectEvents();
        this.__attachSocketEventHandlers();

        study.getWorkbench().addListener("pipelineChanged", () => this.__evalSlidesButtons());
        study.getUi().getSlideshow().addListener("changeSlideshow", () => this.__evalSlidesButtons());
        study.getUi().addListener("changeMode", () => this.__evalSlidesButtons());
        this.__evalSlidesButtons();

        // if there are no nodes, preselect the study item (show study info)
        const nodes = study.getWorkbench().getNodes(true);
        if (Object.values(nodes).length === 0) {
          this.__studyTreeItem.selectStudyItem();
        }
      }
      this.__workbenchPanel.getToolbar().setStudy(study);
    },

    __createTabPage: function(icon, tooltip, widget, backgroundColor = "background-main") {
      const tabPage = new qx.ui.tabview.Page().set({
        layout: new qx.ui.layout.VBox(10),
        backgroundColor,
        icon: icon + "/24"
      });
      const tabPageBtn = tabPage.getChildControl("button").set({
        toolTipText: tooltip,
        paddingTop: 12,
        height: this.self().TAB_BUTTON_HEIGHT,
        alignX: "center",
        alignY: "middle",
        backgroundColor
      });
      tabPageBtn.getContentElement().setStyles({
        "border": "0px"
      });
      tabPageBtn.bind("value", tabPageBtn, "backgroundColor", {
        converter: val => val ? backgroundColor : "contrasted-background+"
      });
      if (widget) {
        tabPage.add(widget, {
          flex: 1
        });
      }
      return tabPage;
    },

    __initViews: function() {
      const study = this.getStudy();
      if (study === null) {
        return;
      }
      this.__initPrimaryColumn();
      this.__initSecondaryColumn();
      this.__initMainView();
    },

    __initPrimaryColumn: function() {
      const primaryColumnBGColor = "background-main-lighter+";
      const study = this.getStudy();

      const tabViewPrimary = this.getChildControl("side-panel-left-tabs");
      this.__removePages(tabViewPrimary);
      tabViewPrimary.setBackgroundColor(primaryColumnBGColor);
      const collapsibleViewLeft = this.getChildControl("collapsible-view-left");
      collapsibleViewLeft.getChildControl("expand-button").setBackgroundColor(primaryColumnBGColor);
      collapsibleViewLeft.getChildControl("collapse-button").setBackgroundColor(primaryColumnBGColor);


      const topBar = tabViewPrimary.getChildControl("bar");
      topBar.set({
        backgroundColor: "contrasted-background+",
        paddingLeft: 15
      });
      this.__addTopBarSpacer(topBar);

      const homeAndNodesTree = new qx.ui.container.Composite(new qx.ui.layout.VBox(15)).set({
        backgroundColor: primaryColumnBGColor
      });

      const studyTreeItem = this.__studyTreeItem = new osparc.component.widget.StudyTitleOnlyTree().set({
        alignY: "middle",
        minHeight: 32,
        maxHeight: 32,
        backgroundColor: primaryColumnBGColor
      });
      studyTreeItem.setStudy(study);
      homeAndNodesTree.add(studyTreeItem);

      const nodesTree = this.__nodesTree = new osparc.component.widget.NodesTree().set({
        backgroundColor: primaryColumnBGColor,
        hideRoot: true,
        allowGrowY: true,
        minHeight: 5
      });
      nodesTree.setStudy(study);
      homeAndNodesTree.add(nodesTree);

      const addNewNodeBtn = new qx.ui.form.Button().set({
        label: this.tr("New node"),
        icon: "@FontAwesome5Solid/plus/14",
        allowGrowX: false,
        alignX: "center",
        marginLeft: 14
      });
      addNewNodeBtn.addListener("execute", () => this.__workbenchUI.openServiceCatalog({
        x: 50,
        y: 50
      }, {
        x: 50,
        y: 50
      }));
      homeAndNodesTree.add(addNewNodeBtn);

      const nodesPage = this.__nodesPage = this.__createTabPage("@FontAwesome5Solid/list", this.tr("Nodes"), homeAndNodesTree, primaryColumnBGColor);
      tabViewPrimary.add(nodesPage);

      const filesTree = this.__filesTree = new osparc.file.FilesTree().set({
        backgroundColor: primaryColumnBGColor,
        dragMechanism: true,
        hideRoot: true
      });
      filesTree.populateTree();
      const storagePage = this.__storagePage = this.__createTabPage("@FontAwesome5Solid/database", this.tr("Storage"), filesTree, primaryColumnBGColor);
      tabViewPrimary.add(storagePage);

      this.__addTopBarSpacer(topBar);
    },

    __initSecondaryColumn: function() {
      const tabViewSecondary = this.getChildControl("side-panel-right-tabs");
      this.__removePages(tabViewSecondary);

      const topBar = tabViewSecondary.getChildControl("bar");
      topBar.set({
        backgroundColor: "contrasted-background+",
        paddingLeft: 15
      });
      this.__addTopBarSpacer(topBar);

      const studyOptionsPage = this.__studyOptionsPage = this.__createTabPage("@FontAwesome5Solid/book", this.tr("Study options"));
      studyOptionsPage.getLayout().set({
        separator: "separator-vertical",
        spacing: 15
      });
      studyOptionsPage.exclude();
      tabViewSecondary.add(studyOptionsPage);

      const infoPage = this.__infoPage = this.__createTabPage("@FontAwesome5Solid/info", this.tr("Information"));
      infoPage.exclude();
      tabViewSecondary.add(infoPage);

      const settingsPage = this.__settingsPage = this.__createTabPage("@FontAwesome5Solid/sign-in-alt", this.tr("Settings"));
      settingsPage.exclude();
      tabViewSecondary.add(settingsPage);

      const outputsPage = this.__outputsPage = this.__createTabPage("@FontAwesome5Solid/sign-out-alt", this.tr("Outputs"));
      osparc.utils.Utils.setIdToWidget(outputsPage.getChildControl("button"), "outputsTabButton");
      outputsPage.exclude();
      tabViewSecondary.add(outputsPage);

      this.__addTopBarSpacer(topBar);

      this.__populateSecondPanel();
    },

    __initMainView: function() {
      const study = this.getStudy();

      const tabViewMain = this.getChildControl("main-panel-tabs");
      this.__removePages(tabViewMain);

      const topBar = tabViewMain.getChildControl("bar");
      this.__addTopBarSpacer(topBar);


      this.__workbenchUI.setStudy(study);
      this.__workbenchUI.loadModel(study.getWorkbench());
      const workbenchPanelPage = this.__workbenchPanelPage = this.__createTabPage("@FontAwesome5Solid/object-group", this.tr("Workbench"), this.__workbenchPanel);
      tabViewMain.add(workbenchPanelPage);

      const iframePage = this.__iframePage = this.__createTabPage("@FontAwesome5Solid/desktop", this.tr("Interactive"));
      osparc.utils.Utils.setIdToWidget(iframePage.getChildControl("button"), "iframeTabButton");
      tabViewMain.add(iframePage);

      const loggerView = this.__loggerView = new osparc.component.widget.logger.LoggerView();
      const logsPage = this.__logsPage = this.__createTabPage("@FontAwesome5Solid/file-alt", this.tr("Logger"), loggerView);
      osparc.utils.Utils.setIdToWidget(logsPage.getChildControl("button"), "loggerTabButton");
      tabViewMain.add(logsPage);


      this.__addTopBarSpacer(topBar);


      const collapseWithUserMenu = this.__collapseWithUserMenu = new osparc.desktop.CollapseWithUserMenu();
      [
        "backToDashboardPressed",
        "collapseNavBar",
        "expandNavBar"
      ].forEach(signalName => collapseWithUserMenu.addListener(signalName, () => this.fireEvent(signalName)), this);

      topBar.add(collapseWithUserMenu);
    },

    getCollapseWithUserMenu: function() {
      return this.__collapseWithUserMenu;
    },

    __removePages: function(tabView) {
      const pages = tabView.getChildren();
      // remove pages
      for (let i = pages.length - 1; i >= 0; i--) {
        tabView.remove(pages[i]);
      }
      // remove spacers
      const topBar = tabView.getChildControl("bar");
      topBar.removeAll();
    },

    __addTopBarSpacer: function(tabViewTopBar) {
      const spacer = new qx.ui.core.Widget().set({
        backgroundColor: "contrasted-background+"
      });
      tabViewTopBar.add(spacer, {
        flex: 1
      });
    },

    __createCollapsibleViewSpacer: function() {
      const spacer = new qx.ui.core.Widget().set({
        backgroundColor: "contrasted-background+",
        height: this.self().TAB_BUTTON_HEIGHT
      });
      return spacer;
    },

    __connectEvents: function() {
      const studyTreeItem = this.__studyTreeItem;
      const nodesTree = this.__nodesTree;
      const workbenchUI = this.__workbenchUI;

      studyTreeItem.addListener("nodeSelected", () => {
        nodesTree.resetSelection();
        this.__populateSecondPanel(this.getStudy());
        this.__evalIframe();
        this.__openWorkbenchTab();
        this.__loggerView.setCurrentNodeId(null);
      });
      nodesTree.addListener("nodeSelected", e => {
        studyTreeItem.resetSelection();
        const nodeId = e.getData();
        const workbench = this.getStudy().getWorkbench();
        const node = workbench.getNode(nodeId);
        if (node) {
          this.__populateSecondPanel(node);
          this.__openIframeTab(node);
        }
        this.__loggerView.setCurrentNodeId(nodeId);
        const nodeUI = workbenchUI.getNodeUI(nodeId);
        if (nodeUI) {
          if (nodeUI.classname.includes("NodeUI")) {
            workbenchUI.activeNodeChanged(nodeUI);
          }
        }
      });
      workbenchUI.addListener("changeSelectedNode", e => {
        const nodeId = e.getData();
        if (nodeId) {
          studyTreeItem.resetSelection();
          this.__nodesTree.nodeSelected(nodeId);
          const workbench = this.getStudy().getWorkbench();
          const node = workbench.getNode(nodeId);
          this.__populateSecondPanel(node);
          this.__evalIframe(node);
          this.__loggerView.setCurrentNodeId(nodeId);
        } else {
          // empty selection
          this.__studyTreeItem.selectStudyItem();
        }
      });
      workbenchUI.addListener("nodeSelected", e => {
        studyTreeItem.resetSelection();
        const nodeId = e.getData();
        this.__nodesTree.nodeSelected(nodeId);
        const workbench = this.getStudy().getWorkbench();
        const node = workbench.getNode(nodeId);
        this.__populateSecondPanel(node);
        this.__openIframeTab(node);
        this.__loggerView.setCurrentNodeId(nodeId);
      }, this);

      nodesTree.addListener("fullscreenNode", e => {
        studyTreeItem.resetSelection();
        const nodeId = e.getData();
        const workbench = this.getStudy().getWorkbench();
        const node = workbench.getNode(nodeId);
        if (node) {
          this.__populateSecondPanel(node);
          this.__openIframeTab(node);
          node.getLoadingPage().maximizeIFrame(true);
          node.getIFrame().maximizeIFrame(true);
        }
        this.__loggerView.setCurrentNodeId(nodeId);
        const nodeUI = workbenchUI.getNodeUI(nodeId);
        if (nodeUI) {
          if (nodeUI.classname.includes("NodeUI")) {
            workbenchUI.activeNodeChanged(nodeUI);
          }
        }
      }, this);
      nodesTree.addListener("removeNode", e => {
        const nodeId = e.getData();
        this.__removeNode(nodeId);
      }, this);

      workbenchUI.addListener("removeNode", e => {
        const nodeId = e.getData();
        this.__removeNode(nodeId);
      }, this);
      workbenchUI.addListener("removeNodes", e => {
        const nodeIds = e.getData();
        this.__removeNodes(nodeIds);
      }, this);
      workbenchUI.addListener("removeEdge", e => {
        const edgeId = e.getData();
        this.__removeEdge(edgeId);
      }, this);

      const workbench = this.getStudy().getWorkbench();
      workbench.addListener("pipelineChanged", this.__workbenchChanged, this);

      workbench.addListener("showInLogger", e => {
        const data = e.getData();
        const nodeId = data.nodeId;
        const msg = data.msg;
        this.__loggerView.info(nodeId, msg);
      }, this);

      workbench.addListener("fileRequested", () => {
        if (this.getStudy().getUi().getMode() === "workbench") {
          const tabViewLeftPanel = this.getChildControl("side-panel-left-tabs");
          tabViewLeftPanel.setSelection([this.__storagePage]);
        }
      }, this);
    },

    __attachSocketEventHandlers: function() {
      // Listen to socket
      const socket = osparc.wrapper.WebSocket.getInstance();

      // callback for incoming logs
      const slotName = "logger";
      if (!socket.slotExists(slotName)) {
        socket.on(slotName, jsonString => {
          const data = JSON.parse(jsonString);
          if (Object.prototype.hasOwnProperty.call(data, "project_id") && this.getStudy().getUuid() !== data["project_id"]) {
            // Filtering out logs from other studies
            return;
          }
          const nodeId = data["node_id"];
          const messages = data["messages"];
          this.__loggerView.infos(nodeId, messages);
          const nodeLogger = this.__getNodeLogger(nodeId);
          if (nodeLogger) {
            nodeLogger.infos(nodeId, messages);
          }
        }, this);
      }
      socket.emit(slotName);

      // callback for incoming progress
      const slotName2 = "progress";
      if (!socket.slotExists(slotName2)) {
        socket.on(slotName2, data => {
          const d = JSON.parse(data);
          const nodeId = d["node_id"];
          const progress = Number.parseFloat(d["progress"]).toFixed(4);
          const workbench = this.getStudy().getWorkbench();
          const node = workbench.getNode(nodeId);
          if (node) {
            node.getStatus().setProgress(progress);
          } else if (osparc.data.Permissions.getInstance().isTester()) {
            console.log("Ignored ws 'progress' msg", d);
          }
        }, this);
      }

<<<<<<< HEAD
      this.listenToNodeUpdated();
=======
      // callback for node updates
      const slotName3 = "nodeUpdated";
      if (!socket.slotExists(slotName3)) {
        socket.on(slotName3, data => {
          const d = JSON.parse(data);
          const nodeId = d["node_id"];
          const nodeData = d["data"];
          const workbench = this.getStudy().getWorkbench();
          const node = workbench.getNode(nodeId);
          if (node && nodeData) {
            node.setOutputData(nodeData.outputs);
            node.populateStates(nodeData);
          } else if (osparc.data.Permissions.getInstance().isTester()) {
            console.log("Ignored ws 'nodeUpdated' msg", d);
          }
        }, this);
      }
>>>>>>> 735f57ca

      // callback for events
      const slotName4 = "event";
      if (!socket.slotExists(slotName4)) {
        socket.on(slotName4, eventData => {
          const eventPayload = JSON.parse(eventData);
          const action = eventPayload["action"];
          if (action == "RELOAD_IFRAME") {
            // TODO: maybe reload iframe in the future
            // for now a message is displayed to the user
            const nodeId = eventPayload["node_id"];

            const workbench = this.getStudy().getWorkbench();
            const node = workbench.getNode(nodeId);
            const label = node.getLabel();
            const text = `New inputs for service ${label}. Please reload to refresh service.`;
            osparc.component.message.FlashMessenger.getInstance().logAs(text, "INFO");
          }
        }, this);
      }
    },

    listenToNodeUpdated: function() {
      const socket = osparc.wrapper.WebSocket.getInstance();

      const slotName = "nodeUpdated";
      if (!socket.slotExists(slotName)) {
        socket.on(slotName, data => {
          const d = JSON.parse(data);
          const studyId = d["project_id"];
          if (studyId !== this.getStudy().getUuid()) {
            return;
          }
          this.getStudy().nodeUpdated(d);
        }, this);
      }
    },

    getStartStopButtons: function() {
      return this.__workbenchPanel.getToolbar().getStartStopButtons();
    },

    getSelectedNodes: function() {
      return this.__workbenchUI.getSelectedNodes();
    },

    getSelectedNodeIDs: function() {
      if (this.__workbenchPanel.getMainView() === this.__workbenchUI) {
        return this.__workbenchUI.getSelectedNodeIDs();
      }
      return [this.__currentNodeId];
    },

    nodeSelected: function(nodeId) {
      const study = this.getStudy();
      if (nodeId === null || nodeId === undefined) {
        nodeId = study.getUuid();
      }

      this.__currentNodeId = nodeId;
      study.getUi().setCurrentNodeId(nodeId);

      if (this.__nodesTree) {
        this.__nodesTree.nodeSelected(nodeId);
      }

      if (nodeId === study.getUuid()) {
        this.__studyTreeItem.selectStudyItem();
      } else {
        const node = study.getWorkbench().getNode(nodeId);
        this.__populateSecondPanel(node);
      }
    },

    __evalIframe: function(node) {
      if (node && node.getIFrame()) {
        this.__iframePage.getChildControl("button").set({
          enabled: true
        });
        this.__addIframe(node);
      } else {
        this.__iframePage.getChildControl("button").set({
          enabled: false
        });
      }
    },

    __openWorkbenchTab: function() {
      const tabViewMain = this.getChildControl("main-panel-tabs");
      tabViewMain.setSelection([this.__workbenchPanelPage]);
    },

    __openIframeTab: function(node) {
      this.__evalIframe(node);
      const tabViewMain = this.getChildControl("main-panel-tabs");
      if (node && node.getIFrame()) {
        tabViewMain.setSelection([this.__iframePage]);
      } else {
        tabViewMain.setSelection([this.__workbenchPanelPage]);
      }
    },

    __maximizeIframe: function(maximize) {
      this.getBlocker().setStyles({
        display: maximize ? "none" : "block"
      });

      this.getChildControl("side-panels").setVisibility(maximize ? "excluded" : "visible");

      const tabViewMain = this.getChildControl("main-panel-tabs");
      const mainViewtopBar = tabViewMain.getChildControl("bar");
      mainViewtopBar.setVisibility(maximize ? "excluded" : "visible");
    },

    __addIframe: function(node) {
      this.__iframePage.removeAll();

      const loadingPage = node.getLoadingPage();
      const iFrame = node.getIFrame();
      if (loadingPage && iFrame) {
        [
          loadingPage,
          iFrame
        ].forEach(widget => {
          if (widget) {
            widget.addListener("maximize", () => this.__maximizeIframe(true), this);
            widget.addListener("restore", () => this.__maximizeIframe(false), this);
          }
        });
        this.__iFrameChanged(node);

        iFrame.addListener("load", () => this.__iFrameChanged(node), this);
      } else {
        // This will keep what comes after at the bottom
        this.__iframePage.add(new qx.ui.core.Spacer(), {
          flex: 1
        });
      }
    },

    __iFrameChanged: function(node) {
      this.__iframePage.removeAll();

      const loadingPage = node.getLoadingPage();
      const iFrame = node.getIFrame();
      const src = iFrame.getSource();
      const iFrameView = (src === null || src === "about:blank") ? loadingPage : iFrame;
      this.__iframePage.add(iFrameView, {
        flex: 1
      });
    },

    __populateSecondPanel: function(node) {
      [
        this.__studyOptionsPage,
        this.__infoPage,
        this.__settingsPage,
        this.__outputsPage
      ].forEach(page => {
        page.removeAll();
        page.getChildControl("button").exclude();
      });

      const tabViewLeftPanel = this.getChildControl("side-panel-left-tabs");
      tabViewLeftPanel.setSelection([this.__nodesPage]);

      if (node instanceof osparc.data.model.Study) {
        this.__populateSecondPanelStudy(node);
      } else if (node && node.isFilePicker()) {
        this.__populateSecondPanelFilePicker(node);
      } else if (node && node.isParameter()) {
        this.__populateSecondPanelParameter(node);
      } else if (node) {
        this.__populateSecondPanelNode(node);
      }
    },

    __populateSecondPanelStudy: function(study) {
      this.__studyOptionsPage.getChildControl("button").show();
      this.getChildControl("side-panel-right-tabs").setSelection([this.__studyOptionsPage]);

      this.__studyOptionsPage.add(new osparc.studycard.Medium(study), {
        flex: 1
      });
      this.__studyOptionsPage.add(this.__getSlideshowSection());
      this.__studyOptionsPage.add(this.__getSnapshotsSection());
      this.__studyOptionsPage.add(this.__getIterationsSection());
    },

    __getSlideshowSection: function() {
      const slideshowSection = new qx.ui.container.Composite(new qx.ui.layout.VBox(10));
      slideshowSection.add(new qx.ui.basic.Label(this.tr("App Mode")).set({
        font: "title-14"
      }));

      const slideshowButtons = new qx.ui.container.Composite(new qx.ui.layout.HBox(5));
      slideshowSection.add(slideshowButtons);

      const buttonsHeight = 28;
      const editSlidesBtn = this.__editSlidesButton = new qx.ui.form.Button().set({
        label: this.tr("Edit"),
        icon: "@FontAwesome5Solid/edit/14",
        height: buttonsHeight
      });
      editSlidesBtn.addListener("execute", () => this.fireEvent("slidesEdit"), this);
      slideshowButtons.add(editSlidesBtn);

      const startAppBtn = this.__startAppButton = new qx.ui.form.Button().set({
        label: this.tr("Start"),
        icon: "@FontAwesome5Solid/play/14",
        toolTipText: this.tr("Start App Mode"),
        height: buttonsHeight
      });
      startAppBtn.addListener("execute", () => this.fireEvent("slidesAppStart"), this);
      slideshowButtons.add(startAppBtn);

      this.__evalSlidesButtons();

      return slideshowSection;
    },

    __evalSlidesButtons: function() {
      const study = this.getStudy();
      if (study && this.__editSlidesButton) {
        const areSlidesEnabled = osparc.data.Permissions.getInstance().canDo("study.slides");
        const isOwner = osparc.data.model.Study.isOwner(study);
        this.__editSlidesButton.setEnabled(areSlidesEnabled && isOwner);
        this.__startAppButton.setEnabled(study.hasSlideshow() || study.getWorkbench().isPipelineLinear());
      }
    },

    __getSnapshotsSection: function() {
      const snapshotSection = new qx.ui.container.Composite(new qx.ui.layout.VBox(10));
      snapshotSection.add(new qx.ui.basic.Label(this.tr("Snapshots")).set({
        font: "title-14"
      }));

      const snapshotButtons = new qx.ui.container.Composite(new qx.ui.layout.HBox(5));
      snapshotSection.add(snapshotButtons);

      const buttonsHeight = 28;
      const takeSnapshotBtn = new qx.ui.form.Button().set({
        label: this.tr("New"),
        height: buttonsHeight
      });
      takeSnapshotBtn.setEnabled(osparc.data.Permissions.getInstance().canDo("study.snapshot.create"));
      takeSnapshotBtn.addListener("execute", () => this.fireEvent("takeSnapshot"), this);
      snapshotButtons.add(takeSnapshotBtn);

      const showSnapshotsBtn = new qx.ui.form.Button().set({
        label: this.tr("Show"),
        height: buttonsHeight
      });
      const store = osparc.store.Store.getInstance();
      store.bind("snapshots", showSnapshotsBtn, "enabled", {
        converter: snapshots => Boolean(snapshots.length)
      });
      showSnapshotsBtn.addListener("execute", () => this.fireEvent("showSnapshots"), this);
      snapshotButtons.add(showSnapshotsBtn);

      return snapshotSection;
    },

    __getIterationsSection: function() {
      const iterationsSection = new qx.ui.container.Composite(new qx.ui.layout.VBox(10));
      iterationsSection.add(new qx.ui.basic.Label(this.tr("Iterations")).set({
        font: "title-14"
      }));

      const iterationButtons = new qx.ui.container.Composite(new qx.ui.layout.HBox(5));
      iterationsSection.add(iterationButtons);

      const buttonsHeight = 28;
      const createIterationsBtn = new qx.ui.form.Button().set({
        label: this.tr("Create"),
        height: buttonsHeight
      });
      createIterationsBtn.setEnabled(osparc.data.Permissions.getInstance().canDo("study.snapshot.create"));
      createIterationsBtn.setEnabled(false);
      createIterationsBtn.addListener("execute", () => this.fireEvent("createIterations"), this);
      iterationButtons.add(createIterationsBtn);

      const showIterationsBtn = new qx.ui.form.Button().set({
        label: this.tr("Show"),
        height: buttonsHeight
      });
      const store = osparc.store.Store.getInstance();
      store.bind("iterations", showIterationsBtn, "enabled", {
        converter: iterations => Boolean(iterations.length)
      });
      showIterationsBtn.addListener("execute", () => this.fireEvent("showIterations"), this);
      iterationButtons.add(showIterationsBtn);

      return iterationsSection;
    },

    __populateSecondPanelFilePicker: function(filePicker) {
      if (osparc.file.FilePicker.hasOutputAssigned(filePicker.getOutputs())) {
        this.__infoPage.getChildControl("button").show();
        this.getChildControl("side-panel-right-tabs").setSelection([this.__infoPage]);

        const view = osparc.file.FilePicker.buildInfoView(filePicker);
        view.setEnabled(false);

        this.__infoPage.add(view);

        const downloadFileBtn = new qx.ui.form.Button(this.tr("Download"), "@FontAwesome5Solid/cloud-download-alt/14").set({
          allowGrowX: false
        });
        downloadFileBtn.addListener("execute", () => osparc.file.FilePicker.downloadOutput(filePicker));
        this.__infoPage.add(downloadFileBtn);
      } else {
        // empty File Picker
        const tabViewLeftPanel = this.getChildControl("side-panel-left-tabs");
        tabViewLeftPanel.setSelection([this.__storagePage]);

        this.__settingsPage.getChildControl("button").show();
        this.getChildControl("side-panel-right-tabs").setSelection([this.__settingsPage]);

        const filePickerView = new osparc.file.FilePicker(filePicker);
        filePickerView.buildLayout();

        const fileDrop = new osparc.file.FileDrop();
        fileDrop.addListener("localFileDropped", e => {
          const files = e.getData()["data"];
          if (filePickerView.uploadPendingFiles(files)) {
            setTimeout(() => this.__populateSecondPanel(filePicker), 500);
          }
          fileDrop.resetDropAction();
        });
        fileDrop.addListener("fileLinkDropped", e => {
          const data = e.getData()["data"];
          osparc.file.FilePicker.setOutputValueFromStore(filePicker, data.getLocation(), data.getDatasetId(), data.getFileId(), data.getLabel());
          this.__populateSecondPanel(filePicker);
          fileDrop.resetDropAction();
        });

        this.__settingsPage.add(fileDrop, {
          flex: 1
        });

        filePickerView.getChildControl("reload-button").exclude();
        filePickerView.getChildControl("files-tree").exclude();
        filePickerView.getChildControl("folder-viewer").exclude();
        filePickerView.getChildControl("selected-file-layout").exclude();
        filePickerView.getChildControl("select-button").exclude();
        filePickerView.addListener("itemSelected", () => this.__populateSecondPanel(filePicker));
        this.__settingsPage.add(filePickerView);
      }
    },

    __populateSecondPanelParameter: function(parameter) {
      this.__settingsPage.getChildControl("button").show();
      this.getChildControl("side-panel-right-tabs").setSelection([this.__settingsPage]);

      const view = new osparc.component.node.ParameterEditor(parameter);
      view.buildForm(false);
      this.__settingsPage.add(view, {
        flex: 1
      });
    },

    __populateSecondPanelNode: function(node) {
      this.__settingsPage.getChildControl("button").show();
      this.__outputsPage.getChildControl("button").show();
      if (![this.__settingsPage, this.__outputsPage].includes(this.getChildControl("side-panel-right-tabs").getSelection()[0])) {
        this.getChildControl("side-panel-right-tabs").setSelection([this.__settingsPage]);
      }

      if (node.isPropertyInitialized("propsForm") && node.getPropsForm()) {
        const scrollContariner = new qx.ui.container.Scroll();
        scrollContariner.add(node.getPropsForm());
        this.__settingsPage.add(scrollContariner, {
          flex: 1
        });
      }

      if (node.hasOutputs()) {
        const portTree = new osparc.component.widget.inputs.NodeOutputTree(node, node.getMetaData().outputs).set({
          allowGrowY: false
        });
        this.__outputsPage.add(portTree);
      }

      const outputFilesBtn = new qx.ui.form.Button(this.tr("Artifacts"), "@FontAwesome5Solid/folder-open/14").set({
        allowGrowX: false
      });
      osparc.utils.Utils.setIdToWidget(outputFilesBtn, "nodeOutputFilesBtn");
      outputFilesBtn.addListener("execute", () => osparc.component.node.BaseNodeView.openNodeDataManager(node));
      this.__outputsPage.add(outputFilesBtn);
    },

    getLogger: function() {
      return this.__loggerView;
    },

    __getNodeLogger: function(nodeId) {
      const nodes = this.getStudy().getWorkbench().getNodes(true);
      for (const node of Object.values(nodes)) {
        if (nodeId === node.getNodeId()) {
          return node.getLogger();
        }
      }
      return null;
    },

    __editSlides: function() {
      const uiData = this.getStudy().getUi();
      const nodesSlidesTree = new osparc.component.widget.NodesSlidesTree(uiData.getSlideshow());
      const title = this.tr("Edit Slideshow");
      const win = osparc.ui.window.Window.popUpInWindow(nodesSlidesTree, title, 600, 500).set({
        modal: false,
        clickAwayClose: false
      });
      nodesSlidesTree.addListener("finished", () => {
        win.close();
      });
    },

    __isSelectionEmpty: function(selectedNodeUIs) {
      if (selectedNodeUIs === null || selectedNodeUIs.length === 0) {
        return true;
      }
      return false;
    },

    __groupSelection: function() {
      // Some checks
      if (!osparc.data.Permissions.getInstance().canDo("study.node.create", true)) {
        return;
      }

      const selectedNodeUIs = this.getSelectedNodes();
      if (this.__isSelectionEmpty(selectedNodeUIs)) {
        return;
      }

      const selectedNodes = [];
      selectedNodeUIs.forEach(selectedNodeUI => {
        selectedNodes.push(selectedNodeUI.getNode());
      });

      const workbench = this.getStudy().getWorkbench();
      const currentModel = this.__workbenchUI.getCurrentModel();
      workbench.groupNodes(currentModel, selectedNodes);

      this.nodeSelected(currentModel.getNodeId ? currentModel.getNodeId() : this.getStudy().getUuid());
      this.__workbenchChanged();

      this.__workbenchUI.resetSelectedNodes();
    },

    __ungroupSelection: function() {
      // Some checks
      if (!osparc.data.Permissions.getInstance().canDo("study.node.create", true)) {
        return;
      }
      const selectedNodeUIs = this.getSelectedNodes();
      if (this.__isSelectionEmpty(selectedNodeUIs)) {
        return;
      }
      if (selectedNodeUIs.length > 1) {
        osparc.component.message.FlashMessenger.getInstance().logAs("Select only one group", "ERROR");
        return;
      }
      const nodesGroup = selectedNodeUIs[0].getNode();
      if (!nodesGroup.isContainer()) {
        osparc.component.message.FlashMessenger.getInstance().logAs("Select a group", "ERROR");
        return;
      }

      // Collect info
      const workbench = this.getStudy().getWorkbench();
      const currentModel = this.__workbenchUI.getCurrentModel();
      workbench.ungroupNode(currentModel, nodesGroup);

      this.nodeSelected(currentModel.getNodeId ? currentModel.getNodeId() : this.getStudy().getUuid());
      this.__workbenchChanged();

      this.__workbenchUI.resetSelectedNodes();
    },

    __attachEventHandlers: function() {
      const maximizeIframeCb = msg => {
        this.__maximizeIframe(msg.getData());
      };

      this.addListener("appear", () => {
        qx.event.message.Bus.getInstance().subscribe("maximizeIframe", maximizeIframeCb, this);
      }, this);

      this.addListener("disappear", () => {
        qx.event.message.Bus.getInstance().unsubscribe("maximizeIframe", maximizeIframeCb, this);
      }, this);
    },


    __removeNode: function(nodeId) {
      const preferencesSettings = osparc.desktop.preferences.Preferences.getInstance();
      if (preferencesSettings.getConfirmDeleteNode()) {
        const msg = this.tr("Are you sure you want to delete the selected node?");
        const win = new osparc.ui.window.Confirmation(msg);
        win.center();
        win.open();
        win.addListener("close", () => {
          if (win.getConfirmed()) {
            this.__doRemoveNode(nodeId);
          }
        }, this);
      } else {
        this.__doRemoveNode(nodeId);
      }
    },

    __removeNodes: function(nodeIds) {
      const preferencesSettings = osparc.desktop.preferences.Preferences.getInstance();
      if (preferencesSettings.getConfirmDeleteNode()) {
        const msg = this.tr("Are you sure you want to delete the selected ") + nodeIds.length + " nodes?";
        const win = new osparc.ui.window.Confirmation(msg);
        win.center();
        win.open();
        win.addListener("close", () => {
          if (win.getConfirmed()) {
            nodeIds.forEach(nodeId => this.__doRemoveNode(nodeId));
          }
        }, this);
      } else {
        nodeIds.forEach(nodeId => this.__doRemoveNode(nodeId));
      }
    },

    __doRemoveNode: function(nodeId) {
      const workbench = this.getStudy().getWorkbench();
      const connectedEdges = workbench.getConnectedEdges(nodeId);
      if (workbench.removeNode(nodeId)) {
        // remove first the connected edges
        for (let i = 0; i < connectedEdges.length; i++) {
          const edgeId = connectedEdges[i];
          this.__workbenchUI.clearEdge(edgeId);
        }
        this.__workbenchUI.clearNode(nodeId);
      }
      if ([this.__currentNodeId, null].includes(this.__nodesTree.getCurrentNodeId())) {
        this.nodeSelected(this.getStudy().getUuid());
      }
    },

    __removeEdge: function(edgeId) {
      const workbench = this.getStudy().getWorkbench();
      const currentNode = workbench.getNode(this.__currentNodeId);
      const edge = workbench.getEdge(edgeId);
      let removed = false;
      if (currentNode && currentNode.isContainer() && edge.getOutputNodeId() === currentNode.getNodeId()) {
        let inputNode = workbench.getNode(edge.getInputNodeId());
        currentNode.removeOutputNode(inputNode.getNodeId());

        // Remove also dependencies from outter nodes
        const cNodeId = inputNode.getNodeId();
        const allNodes = workbench.getNodes(true);
        for (const nodeId in allNodes) {
          let node = allNodes[nodeId];
          if (node.isInputNode(cNodeId) && !currentNode.isInnerNode(node.getNodeId())) {
            workbench.removeEdge(edgeId);
          }
        }
        removed = true;
      } else {
        removed = workbench.removeEdge(edgeId);
      }
      if (removed) {
        this.__workbenchUI.clearEdge(edgeId);
      }
    },

    __workbenchChanged: function() {
      this.__nodesTree.populateTree();
      this.__nodesTree.nodeSelected(this.__currentNodeId);
    },

    openFirstNode: function() {
      const preferencesSettings = osparc.desktop.preferences.Preferences.getInstance();
      if (preferencesSettings.getAutoOpenNode()) {
        const nodes = this.getStudy().getWorkbench().getNodes(true);
        const validNodes = Object.values(nodes).filter(node => node.isComputational() || node.isDynamic());
        if (validNodes.length === 1 && validNodes[0].isDynamic()) {
          const dynamicNode = validNodes[0];
          this.nodeSelected(dynamicNode.getNodeId());
          qx.event.Timer.once(() => {
            this.__openIframeTab(dynamicNode);
            dynamicNode.getLoadingPage().maximizeIFrame(true);
            dynamicNode.getIFrame().maximizeIFrame(true);
          }, this, 10);
          return;
        }
      }
      this.__maximizeIframe(false);
      this.nodeSelected(this.getStudy().getUuid());
    }
  }
});<|MERGE_RESOLUTION|>--- conflicted
+++ resolved
@@ -613,27 +613,7 @@
         }, this);
       }
 
-<<<<<<< HEAD
       this.listenToNodeUpdated();
-=======
-      // callback for node updates
-      const slotName3 = "nodeUpdated";
-      if (!socket.slotExists(slotName3)) {
-        socket.on(slotName3, data => {
-          const d = JSON.parse(data);
-          const nodeId = d["node_id"];
-          const nodeData = d["data"];
-          const workbench = this.getStudy().getWorkbench();
-          const node = workbench.getNode(nodeId);
-          if (node && nodeData) {
-            node.setOutputData(nodeData.outputs);
-            node.populateStates(nodeData);
-          } else if (osparc.data.Permissions.getInstance().isTester()) {
-            console.log("Ignored ws 'nodeUpdated' msg", d);
-          }
-        }, this);
-      }
->>>>>>> 735f57ca
 
       // callback for events
       const slotName4 = "event";
