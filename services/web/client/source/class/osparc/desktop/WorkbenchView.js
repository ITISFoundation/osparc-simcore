--- conflicted
+++ resolved
@@ -601,15 +601,9 @@
             // Filtering out logs from other studies
             return;
           }
-<<<<<<< HEAD
           const nodeId = data["node_id"];
           const messages = data["messages"];
           this.__loggerView.infos(nodeId, messages);
-=======
-          const nodeId = data["Node"];
-          const messages = data["Messages"];
-          this.getLogger().infos(nodeId, messages);
->>>>>>> 2d19a430
           const nodeLogger = this.__getNodeLogger(nodeId);
           if (nodeLogger) {
             nodeLogger.infos(nodeId, messages);
