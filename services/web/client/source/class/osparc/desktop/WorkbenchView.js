--- conflicted
+++ resolved
@@ -427,16 +427,12 @@
         loggerPanel.setCollapsed(true);
       }
 
-<<<<<<< HEAD
       const workbenchUI = this.__workbenchUI = new osparc.component.workbench.WorkbenchUI(study.getWorkbench());
+      workbenchUI.setStudy(study);
       workbenchUI.addListener("removeNode", e => {
         const nodeId = e.getData();
         this.__removeNode(nodeId);
       }, this);
-=======
-      const workbenchUI = this.__workbenchUI = new osparc.component.workbench.WorkbenchUI();
-      workbenchUI.setStudy(study);
->>>>>>> 1f9dbc20
       workbenchUI.addListener("removeEdge", e => {
         const edgeId = e.getData();
         this.__removeEdge(edgeId);
