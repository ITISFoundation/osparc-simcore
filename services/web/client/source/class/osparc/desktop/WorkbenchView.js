--- conflicted
+++ resolved
@@ -303,24 +303,7 @@
         /* If no projectStateUpdated comes in 60 seconds, client must
         check state of pipeline and update button accordingly. */
         const timer = setTimeout(() => {
-<<<<<<< HEAD
           osparc.store.Store.getInstance().getStudyState(pipelineId);
-=======
-          osparc.data.Resources.fetch("studies", "state", {
-            url: {
-              projectId: pipelineId
-            }
-          })
-            .then(({state}) => {
-              if (state && (
-                state.value === "NOT_STARTED" ||
-                state.value === "SUCCESS" ||
-                state.value === "FAILED"
-              )) {
-                runButton.setFetching(false);
-              }
-            });
->>>>>>> 8aa88aa6
         }, 60000);
         const socket = osparc.wrapper.WebSocket.getInstance();
         socket.getSocket().once("projectStateUpdated", jsonStr => {
