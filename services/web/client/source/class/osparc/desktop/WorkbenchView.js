--- conflicted
+++ resolved
@@ -185,7 +185,6 @@
       });
     },
 
-<<<<<<< HEAD
     __showParameters: function() {
       const study = this.getStudy();
       const sweeper = new osparc.component.sweeper.Sweeper(study);
@@ -202,42 +201,20 @@
       const study = this.getStudy();
       const takeSnapshotView = new osparc.component.snapshots.TakeSnapshotView(study);
       const title = this.tr("Take Snapshot");
-      const win = osparc.ui.window.Window.popUpInWindow(takeSnapshotView, title, 400, 300);
-      takeSnapshotView.addListener("takeSnapshot", () => {
-        const label = takeSnapshotView.getLabel();
-        const saveData = takeSnapshotView.getSaveData();
-=======
-    __takeSnapshot: function() {
-      const study = this.getStudy();
-      const takeSnapshotView = new osparc.component.snapshots.TakeSnapshotView(study);
-      const title = this.tr("Take Snapshot");
       const win = osparc.ui.window.Window.popUpInWindow(takeSnapshotView, title, 400, 140);
       takeSnapshotView.addListener("takeSnapshot", () => {
         const label = takeSnapshotView.getLabel();
->>>>>>> c89a4d9d
         const workbenchToolbar = this.__mainPanel.getToolbar();
         const takeSnapshotBtn = workbenchToolbar.getChildControl("take-snapshot-btn");
         takeSnapshotBtn.setFetching(true);
         const params = {
           url: {
-<<<<<<< HEAD
-            "studyId": study.getUuid()
-          },
-          data: {
-            "label": label,
-            "save_data": saveData
-=======
             "studyId": study.getUuid(),
             "snapshot_label": label
->>>>>>> c89a4d9d
           }
         };
         osparc.data.Resources.fetch("snapshots", "takeSnapshot", params)
           .then(data => {
-<<<<<<< HEAD
-            console.log(data);
-=======
->>>>>>> c89a4d9d
             workbenchToolbar.evalSnapshotsBtn();
           })
           .catch(err => osparc.component.message.FlashMessenger.getInstance().logAs(err.message, "ERROR"))
@@ -252,20 +229,6 @@
 
     __showSnapshots: function() {
       const study = this.getStudy();
-<<<<<<< HEAD
-      const sweeper = new osparc.component.snapshots.SnapshotsView(study);
-      const title = this.tr("Snapshots");
-      const win = osparc.ui.window.Window.popUpInWindow(sweeper, title, 600, 500);
-      [
-        "openPrimaryStudy",
-        "openSnapshot"
-      ].forEach(signalName => {
-        sweeper.addListener(signalName, e => {
-          win.close();
-          const studyId = e.getData();
-          this.__switchStudy(studyId);
-        });
-=======
       const snapshots = new osparc.component.snapshots.SnapshotsView(study);
       const title = this.tr("Snapshots");
       const win = osparc.ui.window.Window.popUpInWindow(snapshots, title, 1000, 500);
@@ -273,7 +236,6 @@
         win.close();
         const snapshot = e.getData();
         this.fireDataEvent("startSnapshot", snapshot);
->>>>>>> c89a4d9d
       });
     },
 
@@ -576,28 +538,12 @@
           this.nodeSelected(nodeId);
         }, this);
       });
-<<<<<<< HEAD
-      workbenchToolbar.addListener("showSweeper", this.__showParameters, this);
-      if (!workbenchToolbar.hasListener("showParameters")) {
-        workbenchToolbar.addListener("showParameters", this.__showParameters, this);
-      }
-=======
->>>>>>> c89a4d9d
       if (!workbenchToolbar.hasListener("takeSnapshot")) {
         workbenchToolbar.addListener("takeSnapshot", this.__takeSnapshot, this);
       }
       if (!workbenchToolbar.hasListener("showSnapshots")) {
         workbenchToolbar.addListener("showSnapshots", this.__showSnapshots, this);
       }
-<<<<<<< HEAD
-      if (!workbenchToolbar.hasListener("openPrimaryStudy")) {
-        workbenchToolbar.addListener("openPrimaryStudy", e => {
-          const primaryStudyId = e.getData();
-          this.__switchStudy(primaryStudyId);
-        }, this);
-      }
-=======
->>>>>>> c89a4d9d
 
       nodesTree.addListener("changeSelectedNode", e => {
         const node = workbenchUI.getNodeUI(e.getData());
