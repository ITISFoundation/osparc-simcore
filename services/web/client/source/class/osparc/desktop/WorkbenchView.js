/* ************************************************************************

   osparc - the simcore frontend

   https://osparc.io

   Copyright:
     2020 IT'IS Foundation, https://itis.swiss

   License:
     MIT: https://opensource.org/licenses/MIT

   Authors:
     * Odei Maiz (odeimaiz)

************************************************************************ */

/**
 *
 */

qx.Class.define("osparc.desktop.WorkbenchView", {
  extend: qx.ui.splitpane.Pane,

  construct: function() {
    this.base(arguments, "horizontal");

    this.setOffset(2);
    osparc.desktop.WorkbenchView.decorateSplitter(this.getChildControl("splitter"));
    osparc.desktop.WorkbenchView.decorateSlider(this.getChildControl("slider"));

    this.__sidePanels = this.getChildControl("side-panels");
    this.getChildControl("main-panel-tabs");
    this.__workbenchPanel = new osparc.desktop.WorkbenchPanel();
    this.__workbenchUI = this.__workbenchPanel.getMainView();

    this.__attachEventHandlers();
  },

  statics: {
    TAB_BUTTON_HEIGHT: 50,

    decorateSplitter: function(splitter) {
      const colorManager = qx.theme.manager.Color.getInstance();
      const binaryColor = osparc.utils.Utils.getRoundedBinaryColor(colorManager.resolve("background-main"));
      splitter.set({
        width: 2,
        backgroundColor: binaryColor
      });
      colorManager.addListener("changeTheme", () => {
        const newBinaryColor = osparc.utils.Utils.getRoundedBinaryColor(colorManager.resolve("background-main"));
        splitter.setBackgroundColor(newBinaryColor);
      }, this);
    },

    decorateSlider: function(slider) {
      slider.set({
        width: 2,
        backgroundColor: "#007fd4", // Visual Studio blue
        opacity: 1
      });
    }
  },

  events: {
    "collapseNavBar": "qx.event.type.Event",
    "expandNavBar": "qx.event.type.Event",
    "backToDashboardPressed": "qx.event.type.Event",
    "slidesEdit": "qx.event.type.Event",
    "slidesAppStart": "qx.event.type.Event",
    "takeSnapshot": "qx.event.type.Event",
    "showSnapshots": "qx.event.type.Event",
    "createIterations": "qx.event.type.Event",
    "showIterations": "qx.event.type.Event"
  },

  properties: {
    study: {
      check: "osparc.data.model.Study",
      apply: "_applyStudy",
      nullable: false
    }
  },

  members: {
    __sidePanels: null,
    __nodesPage: null,
    __studyTreeItem: null,
    __nodesTree: null,
    __filesTree: null,
    __storagePage: null,
    __studyOptionsPage: null,
    __infoPage: null,
    __settingsPage: null,
    __outputsPage: null,
    __workbenchPanel: null,
    __workbenchPanelPage: null,
    __workbenchUI: null,
    __iframePage: null,
    __loggerView: null,
    __currentNodeId: null,
    __startAppButton: null,
    __editSlidesButton: null,
<<<<<<< HEAD
=======
    __takeSnapshotButton: null,
    __showSnapshotsButton: null,
    __collapseWithUserMenu: null,
>>>>>>> edbd9e11

    _createChildControlImpl: function(id) {
      let control;
      switch (id) {
        case "side-panels": {
          control = new qx.ui.splitpane.Pane("horizontal").set({
            offset: 2,
            width: Math.min(parseInt(window.innerWidth * (0.16+0.24)), 550)
          });
          osparc.desktop.WorkbenchView.decorateSplitter(control.getChildControl("splitter"));
          osparc.desktop.WorkbenchView.decorateSlider(control.getChildControl("slider"));
          this.add(control, 0); // flex 0
          break;
        }
        case "collapsible-view-left": {
          const sidePanels = this.getChildControl("side-panels");
          control = new osparc.component.widget.CollapsibleViewLight().set({
            minWidth: 15,
            width: Math.min(parseInt(window.innerWidth * 0.16), 240)
          });
          const caretExpandedLayout = control.getChildControl("caret-expanded-layout");
          caretExpandedLayout.addAt(this.__createCollapsibleViewSpacer(), 0);
          const caretCollapsedLayout = control.getChildControl("caret-collapsed-layout");
          caretCollapsedLayout.addAt(this.__createCollapsibleViewSpacer(), 0);
          control.bind("collapsed", control, "maxWidth", {
            converter: collapsed => collapsed ? 15 : null
          });
          control.bind("collapsed", sidePanels, "width", {
            converter: collapsed => this.__getSidePanelsNewWidth(collapsed, sidePanels, control)
          });
          control.addListener("changeCollapsed", e => {
            const collapsed = e.getData();
            const collapsibleViewLeft = this.getChildControl("collapsible-view-right");
            // if both panes are collapsed set the maxWidth of the layout to 2*15
            if (collapsed && collapsibleViewLeft.isCollapsed()) {
              sidePanels.setMaxWidth(2*15);
            } else {
              sidePanels.setMaxWidth(null);
            }
          }, this);
          // flex 0 by default, this will be changed if "collapsible-view-right" gets collapsed
          sidePanels.add(control, 0);
          break;
        }
        case "collapsible-view-right": {
          const sidePanels = this.getChildControl("side-panels");
          control = new osparc.component.widget.CollapsibleViewLight().set({
            minWidth: 15,
            width: Math.min(parseInt(window.innerWidth * 0.24), 310)
          });
          const caretExpandedLayout = control.getChildControl("caret-expanded-layout");
          caretExpandedLayout.addAt(this.__createCollapsibleViewSpacer(), 0);
          const caretCollapsedLayout = control.getChildControl("caret-collapsed-layout");
          caretCollapsedLayout.addAt(this.__createCollapsibleViewSpacer(), 0);
          control.bind("collapsed", control, "maxWidth", {
            converter: collapsed => collapsed ? 15 : null
          });
          control.bind("collapsed", sidePanels, "width", {
            converter: collapsed => this.__getSidePanelsNewWidth(collapsed, sidePanels, control)
          });
          control.addListener("changeCollapsed", e => {
            // switch flex to 1 if the secondary pane gets collapsed
            const collapsed = e.getData();
            const collapsibleViewLeft = this.getChildControl("collapsible-view-left");
            collapsibleViewLeft.setLayoutProperties({flex: collapsed ? 1 : 0});
            control.setLayoutProperties({flex: collapsed ? 0 : 1});

            // if both panes are collapsed set the maxWidth of the layout to 2*15
            if (collapsed && collapsibleViewLeft.isCollapsed()) {
              sidePanels.setMaxWidth(2*15);
            } else {
              sidePanels.setMaxWidth(null);
            }
          }, this);
          sidePanels.add(control, 1); // flex 1
          break;
        }
        case "side-panel-left-tabs": {
          control = new qx.ui.tabview.TabView().set({
            contentPadding: 8,
            barPosition: "top"
          });
          const collapsibleViewLeft = this.getChildControl("collapsible-view-left");
          collapsibleViewLeft.setContent(control);
          control.setBackgroundColor("background-main-lighter+");
          collapsibleViewLeft.getChildControl("expand-button").setBackgroundColor("background-main-lighter+");
          collapsibleViewLeft.getChildControl("collapse-button").setBackgroundColor("background-main-lighter+");
          break;
        }
        case "side-panel-right-tabs": {
          control = new qx.ui.tabview.TabView().set({
            contentPadding: 8,
            barPosition: "top"
          });
          const collapsibleViewRight = this.getChildControl("collapsible-view-right");
          collapsibleViewRight.setContent(control);
          break;
        }
        case "main-panel-tabs": {
          control = new qx.ui.tabview.TabView().set({
            contentPadding: 2,
            barPosition: "top"
          });
          this.add(control, 1); // flex 1
          break;
        }
      }
      return control || this.base(arguments, id);
    },

    __getSidePanelsNewWidth: function(collapsed, sidePanels, collapsibleView) {
      const content = collapsibleView.getContent();
      if (sidePanels && sidePanels.getBounds() && content && content.getBounds()) {
        const oldWidth = sidePanels.getBounds().width;
        const contentWidth = content.getBounds().width;
        // if collapsed set width to show collapse button only
        return collapsed ? (oldWidth - contentWidth) : (oldWidth + contentWidth);
      }
      return null;
    },

    _applyStudy: function(study) {
      if (study) {
        this.__initViews();
        this.__connectEvents();
        this.__attachSocketEventHandlers();

        study.getWorkbench().addListener("pipelineChanged", () => this.__evalSlidesButtons());
        study.getUi().getSlideshow().addListener("changeSlideshow", () => this.__evalSlidesButtons());
        study.getUi().addListener("changeMode", () => this.__evalSlidesButtons());
        this.__evalSlidesButtons();

        // if there are no nodes, preselect the study item (show study info)
        const nodes = study.getWorkbench().getNodes(true);
        if (Object.values(nodes).length === 0) {
          this.__studyTreeItem.selectStudyItem();
        }
      }
      this.__workbenchPanel.getToolbar().setStudy(study);
    },

    __createTabPage: function(icon, tooltip, widget, backgroundColor = "background-main") {
      const tabPage = new qx.ui.tabview.Page().set({
        layout: new qx.ui.layout.VBox(5),
        backgroundColor,
        icon: icon+"/24"
      });
      const tabPageBtn = tabPage.getChildControl("button").set({
        toolTipText: tooltip,
        paddingTop: 12,
        height: this.self().TAB_BUTTON_HEIGHT,
        alignX: "center",
        alignY: "middle",
        backgroundColor
      });
      tabPageBtn.getContentElement().setStyles({
        "border": "0px"
      });
      tabPageBtn.bind("value", tabPageBtn, "backgroundColor", {
        converter: val => val ? backgroundColor : "contrasted-background+"
      });
      if (widget) {
        tabPage.add(widget, {
          flex: 1
        });
      }
      return tabPage;
    },

    __initViews: function() {
      const study = this.getStudy();
      if (study === null) {
        return;
      }
      this.__initPrimaryColumn();
      this.__initSecondaryColumn();
      this.__initMainView();
    },

    __initPrimaryColumn: function() {
      const primaryColumnBGColor = "background-main-lighter+";
      const study = this.getStudy();

      const tabViewPrimary = this.getChildControl("side-panel-left-tabs");
      this.__removePages(tabViewPrimary);
      tabViewPrimary.setBackgroundColor(primaryColumnBGColor);
      const collapsibleViewLeft = this.getChildControl("collapsible-view-left");
      collapsibleViewLeft.getChildControl("expand-button").setBackgroundColor(primaryColumnBGColor);
      collapsibleViewLeft.getChildControl("collapse-button").setBackgroundColor(primaryColumnBGColor);


      const topBar = tabViewPrimary.getChildControl("bar");
      this.__addTopBarSpacer(topBar);

      const homeAndNodesTree = new qx.ui.container.Composite(new qx.ui.layout.VBox(15)).set({
        backgroundColor: primaryColumnBGColor
      });

      const studyTreeItem = this.__studyTreeItem = new osparc.component.widget.StudyTitleOnlyTree().set({
        alignY: "middle",
        minHeight: 32,
        maxHeight: 32,
        backgroundColor: primaryColumnBGColor
      });
      studyTreeItem.setStudy(study);
      homeAndNodesTree.add(studyTreeItem);

      const nodesTree = this.__nodesTree = new osparc.component.widget.NodesTree().set({
        backgroundColor: primaryColumnBGColor,
        hideRoot: true,
        allowGrowY: true,
        minHeight: 5
      });
      nodesTree.setStudy(study);
      homeAndNodesTree.add(nodesTree);

      const addNewNodeBtn = new qx.ui.form.Button().set({
        label: this.tr("Add new node"),
        icon: "@FontAwesome5Solid/plus/14",
        allowGrowX: false,
        alignX: "left",
        marginLeft: 14
      });
      addNewNodeBtn.addListener("execute", () => this.__workbenchUI.openServiceCatalog({
        x: 50,
        y: 50
      }, {
        x: 50,
        y: 50
      }));
      homeAndNodesTree.add(addNewNodeBtn);

      const nodesPage = this.__nodesPage = this.__createTabPage("@FontAwesome5Solid/list", this.tr("Nodes"), homeAndNodesTree, primaryColumnBGColor);
      tabViewPrimary.add(nodesPage);

      const filesTree = this.__filesTree = new osparc.file.FilesTree().set({
        backgroundColor: primaryColumnBGColor,
        dragMechanism: true,
        hideRoot: true
      });
      filesTree.populateTree();
      const storagePage = this.__storagePage = this.__createTabPage("@FontAwesome5Solid/database", this.tr("Storage"), filesTree, primaryColumnBGColor);
      tabViewPrimary.add(storagePage);

      this.__addTopBarSpacer(topBar);
    },

    __initSecondaryColumn: function() {
      const tabViewSecondary = this.getChildControl("side-panel-right-tabs");
      this.__removePages(tabViewSecondary);

      const topBar = tabViewSecondary.getChildControl("bar");
      this.__addTopBarSpacer(topBar);

      const studyOptionsPage = this.__studyOptionsPage = this.__createTabPage("@FontAwesome5Solid/book", this.tr("Study options"));
      studyOptionsPage.getLayout().set({
        separator: "separator-vertical",
        spacing: 15
      });
      studyOptionsPage.exclude();
      tabViewSecondary.add(studyOptionsPage);

      const infoPage = this.__infoPage = this.__createTabPage("@FontAwesome5Solid/info", this.tr("Information"));
      infoPage.exclude();
      tabViewSecondary.add(infoPage);

      const settingsPage = this.__settingsPage = this.__createTabPage("@FontAwesome5Solid/sign-in-alt", this.tr("Settings"));
      settingsPage.exclude();
      tabViewSecondary.add(settingsPage);

      const outputsPage = this.__outputsPage = this.__createTabPage("@FontAwesome5Solid/sign-out-alt", this.tr("Outputs"));
      osparc.utils.Utils.setIdToWidget(outputsPage.getChildControl("button"), "outputsTabButton");
      outputsPage.exclude();
      tabViewSecondary.add(outputsPage);

      this.__addTopBarSpacer(topBar);

      this.__populateSecondPanel();
    },

    __initMainView: function() {
      const study = this.getStudy();

      const tabViewMain = this.getChildControl("main-panel-tabs");
      this.__removePages(tabViewMain);

      const topBar = tabViewMain.getChildControl("bar");
      this.__addTopBarSpacer(topBar);


      this.__workbenchUI.setStudy(study);
      this.__workbenchUI.loadModel(study.getWorkbench());
      const workbenchPanelPage = this.__workbenchPanelPage = this.__createTabPage("@FontAwesome5Solid/object-group", this.tr("Workbench"), this.__workbenchPanel);
      tabViewMain.add(workbenchPanelPage);

      const iframePage = this.__iframePage = this.__createTabPage("@FontAwesome5Solid/desktop", this.tr("Interactive"));
      osparc.utils.Utils.setIdToWidget(iframePage.getChildControl("button"), "iframeTabButton");
      tabViewMain.add(iframePage);

      const loggerView = this.__loggerView = new osparc.component.widget.logger.LoggerView();
      const logsPage = this.__logsPage = this.__createTabPage("@FontAwesome5Solid/file-alt", this.tr("Logger"), loggerView);
      osparc.utils.Utils.setIdToWidget(logsPage.getChildControl("button"), "loggerTabButton");
      tabViewMain.add(logsPage);


      this.__addTopBarSpacer(topBar);


      const collapseWithUserMenu = this.__collapseWithUserMenu = new osparc.desktop.CollapseWithUserMenu();
      [
        "backToDashboardPressed",
        "collapseNavBar",
        "expandNavBar"
      ].forEach(signalName => collapseWithUserMenu.addListener(signalName, () => this.fireEvent(signalName)), this);

      topBar.add(collapseWithUserMenu);
    },

    getCollapseWithUserMenu: function() {
      return this.__collapseWithUserMenu;
    },

    __removePages: function(tabView) {
      const pages = tabView.getChildren();
      // remove pages
      for (let i=pages.length-1; i>=0; i--) {
        tabView.remove(pages[i]);
      }
      // remove spacers
      const topBar = tabView.getChildControl("bar");
      topBar.removeAll();
    },

    __addTopBarSpacer: function(tabViewTopBar) {
      const spacer = new qx.ui.core.Widget().set({
        backgroundColor: "contrasted-background+"
      });
      tabViewTopBar.add(spacer, {
        flex: 1
      });
    },

    __createCollapsibleViewSpacer: function() {
      const spacer = new qx.ui.core.Widget().set({
        backgroundColor: "contrasted-background+",
        height: this.self().TAB_BUTTON_HEIGHT
      });
      return spacer;
    },

    __connectEvents: function() {
      const studyTreeItem = this.__studyTreeItem;
      const nodesTree = this.__nodesTree;
      const workbenchUI = this.__workbenchUI;

      studyTreeItem.addListener("nodeSelected", () => {
        nodesTree.resetSelection();
        this.__populateSecondPanel(this.getStudy());
        this.__evalIframe();
        this.__openWorkbenchTab();
        this.__loggerView.setCurrentNodeId(null);
      });
      nodesTree.addListener("nodeSelected", e => {
        studyTreeItem.resetSelection();
        const nodeId = e.getData();
        const workbench = this.getStudy().getWorkbench();
        const node = workbench.getNode(nodeId);
        if (node) {
          this.__populateSecondPanel(node);
          this.__openIframeTab(node);
        }
        this.__loggerView.setCurrentNodeId(nodeId);
        const nodeUI = workbenchUI.getNodeUI(nodeId);
        if (nodeUI) {
          if (nodeUI.classname.includes("NodeUI")) {
            workbenchUI.activeNodeChanged(nodeUI);
          }
        }
      });
      workbenchUI.addListener("changeSelectedNode", e => {
        const nodeId = e.getData();
        if (nodeId) {
          studyTreeItem.resetSelection();
          this.__nodesTree.nodeSelected(nodeId);
          const workbench = this.getStudy().getWorkbench();
          const node = workbench.getNode(nodeId);
          this.__populateSecondPanel(node);
          this.__evalIframe(node);
          this.__loggerView.setCurrentNodeId(nodeId);
        } else {
          // empty selection
          this.__studyTreeItem.selectStudyItem();
        }
      });
      workbenchUI.addListener("nodeSelected", e => {
        studyTreeItem.resetSelection();
        const nodeId = e.getData();
        this.__nodesTree.nodeSelected(nodeId);
        const workbench = this.getStudy().getWorkbench();
        const node = workbench.getNode(nodeId);
        this.__populateSecondPanel(node);
        this.__openIframeTab(node);
        this.__loggerView.setCurrentNodeId(nodeId);
      }, this);

      nodesTree.addListener("fullscreenNode", e => {
        studyTreeItem.resetSelection();
        const nodeId = e.getData();
        const workbench = this.getStudy().getWorkbench();
        const node = workbench.getNode(nodeId);
        if (node) {
          this.__populateSecondPanel(node);
          this.__openIframeTab(node);
          node.getLoadingPage().maximizeIFrame(true);
          node.getIFrame().maximizeIFrame(true);
        }
        this.__loggerView.setCurrentNodeId(nodeId);
        const nodeUI = workbenchUI.getNodeUI(nodeId);
        if (nodeUI) {
          if (nodeUI.classname.includes("NodeUI")) {
            workbenchUI.activeNodeChanged(nodeUI);
          }
        }
      }, this);
      nodesTree.addListener("removeNode", e => {
        const nodeId = e.getData();
        this.__removeNode(nodeId);
      }, this);

      workbenchUI.addListener("removeNode", e => {
        const nodeId = e.getData();
        this.__removeNode(nodeId);
      }, this);
      workbenchUI.addListener("removeEdge", e => {
        const edgeId = e.getData();
        this.__removeEdge(edgeId);
      }, this);

      const workbench = this.getStudy().getWorkbench();
      workbench.addListener("pipelineChanged", this.__workbenchChanged, this);

      workbench.addListener("showInLogger", e => {
        const data = e.getData();
        const nodeId = data.nodeId;
        const msg = data.msg;
        this.__loggerView.info(nodeId, msg);
      }, this);

      workbench.addListener("fileRequested", () => {
        if (this.getStudy().getUi().getMode() === "workbench") {
          const tabViewLeftPanel = this.getChildControl("side-panel-left-tabs");
          tabViewLeftPanel.setSelection([this.__storagePage]);
        }
      }, this);
    },

    __attachSocketEventHandlers: function() {
      // Listen to socket
      const socket = osparc.wrapper.WebSocket.getInstance();

      // callback for incoming logs
      const slotName = "logger";
      if (!socket.slotExists(slotName)) {
        socket.on(slotName, function(jsonString) {
          const data = JSON.parse(jsonString);
          if (Object.prototype.hasOwnProperty.call(data, "project_id") && this.getStudy().getUuid() !== data["project_id"]) {
            // Filtering out logs from other studies
            return;
          }
          const nodeId = data["node_id"];
          const messages = data["messages"];
          this.__loggerView.infos(nodeId, messages);
          const nodeLogger = this.__getNodeLogger(nodeId);
          if (nodeLogger) {
            nodeLogger.infos(nodeId, messages);
          }
        }, this);
      }
      socket.emit(slotName);

      // callback for incoming progress
      const slotName2 = "progress";
      if (!socket.slotExists(slotName2)) {
        socket.on(slotName2, function(data) {
          const d = JSON.parse(data);
          const nodeId = d["node_id"];
          const progress = Number.parseFloat(d["progress"]).toFixed(4);
          const workbench = this.getStudy().getWorkbench();
          const node = workbench.getNode(nodeId);
          if (node) {
            node.getStatus().setProgress(progress);
          } else if (osparc.data.Permissions.getInstance().isTester()) {
            console.log("Ignored ws 'progress' msg", d);
          }
        }, this);
      }

      // callback for node updates
      const slotName3 = "nodeUpdated";
      if (!socket.slotExists(slotName3)) {
        socket.on(slotName3, data => {
          const d = JSON.parse(data);
          const nodeId = d["node_id"];
          const nodeData = d["data"];
          const workbench = this.getStudy().getWorkbench();
          const node = workbench.getNode(nodeId);
          if (node && nodeData) {
            node.setOutputData(nodeData.outputs);
            if ("progress" in nodeData) {
              const progress = Number.parseInt(nodeData["progress"]);
              node.getStatus().setProgress(progress);
            }
            node.populateStates(nodeData);
          } else if (osparc.data.Permissions.getInstance().isTester()) {
            console.log("Ignored ws 'nodeUpdated' msg", d);
          }
        }, this);
      }

      // callback for events
      const slotName4 = "event";
      if (!socket.slotExists(slotName4)) {
        socket.on(slotName4, eventData => {
          const eventPayload = JSON.parse(eventData);
          const action = eventPayload["action"];
          if (action == "RELOAD_IFRAME") {
            // TODO: maybe reload iframe in the future
            // for now a message is displayed to the user
            const nodeId = eventPayload["node_id"];

            const workbench = this.getStudy().getWorkbench();
            const node = workbench.getNode(nodeId);
            const label = node.getLabel();
            const text = `New inputs for service ${label}. Please reload to refresh service.`;
            osparc.component.message.FlashMessenger.getInstance().logAs(text, "INFO");
          }
        }, this);
      }
    },

    getStartStopButtons: function() {
      return this.__workbenchPanel.getToolbar().getStartStopButtons();
    },

    getSelectedNodes: function() {
      return this.__workbenchUI.getSelectedNodes();
    },

    getSelectedNodeIDs: function() {
      if (this.__workbenchPanel.getMainView() === this.__workbenchUI) {
        return this.__workbenchUI.getSelectedNodeIDs();
      }
      return [this.__currentNodeId];
    },

    nodeSelected: function(nodeId) {
      const study = this.getStudy();
      if (nodeId === null || nodeId === undefined) {
        nodeId = study.getUuid();
      }

      this.__currentNodeId = nodeId;
      study.getUi().setCurrentNodeId(nodeId);

      if (this.__nodesTree) {
        this.__nodesTree.nodeSelected(nodeId);
      }

      if (nodeId === study.getUuid()) {
        this.__studyTreeItem.selectStudyItem();
      } else {
        const node = study.getWorkbench().getNode(nodeId);
        this.__populateSecondPanel(node);
      }
    },

    __evalIframe: function(node) {
      if (node && node.getIFrame()) {
        this.__iframePage.getChildControl("button").set({
          enabled: true
        });
        this.__addIframe(node);
      } else {
        this.__iframePage.getChildControl("button").set({
          enabled: false
        });
      }
    },

    __openWorkbenchTab: function() {
      const tabViewMain = this.getChildControl("main-panel-tabs");
      tabViewMain.setSelection([this.__workbenchPanelPage]);
    },

    __openIframeTab: function(node) {
      this.__evalIframe(node);
      const tabViewMain = this.getChildControl("main-panel-tabs");
      if (node && node.getIFrame()) {
        tabViewMain.setSelection([this.__iframePage]);
      } else {
        tabViewMain.setSelection([this.__workbenchPanelPage]);
      }
    },

    __maximizeIframe: function(maximize) {
      this.getBlocker().setStyles({
        display: maximize ? "none" : "block"
      });

      this.getChildControl("side-panels").setVisibility(maximize ? "excluded" : "visible");

      const tabViewMain = this.getChildControl("main-panel-tabs");
      const mainViewtopBar = tabViewMain.getChildControl("bar");
      mainViewtopBar.setVisibility(maximize ? "excluded" : "visible");
    },

    __addIframe: function(node) {
      this.__iframePage.removeAll();

      const loadingPage = node.getLoadingPage();
      const iFrame = node.getIFrame();
      if (loadingPage && iFrame) {
        [
          loadingPage,
          iFrame
        ].forEach(widget => {
          if (widget) {
            widget.addListener("maximize", () => this.__maximizeIframe(true), this);
            widget.addListener("restore", () => this.__maximizeIframe(false), this);
          }
        });
        this.__iFrameChanged(node);

        iFrame.addListener("load", () => this.__iFrameChanged(node), this);
      } else {
        // This will keep what comes after at the bottom
        this.__iframePage.add(new qx.ui.core.Spacer(), {
          flex: 1
        });
      }
    },

    __iFrameChanged: function(node) {
      this.__iframePage.removeAll();

      const loadingPage = node.getLoadingPage();
      const iFrame = node.getIFrame();
      const src = iFrame.getSource();
      const iFrameView = (src === null || src === "about:blank") ? loadingPage : iFrame;
      this.__iframePage.add(iFrameView, {
        flex: 1
      });
    },

    __populateSecondPanel: function(node) {
      [
        this.__studyOptionsPage,
        this.__infoPage,
        this.__settingsPage,
        this.__outputsPage
      ].forEach(page => {
        page.removeAll();
        page.getChildControl("button").exclude();
      });

      const tabViewLeftPanel = this.getChildControl("side-panel-left-tabs");
      tabViewLeftPanel.setSelection([this.__nodesPage]);

      if (node instanceof osparc.data.model.Study) {
        this.__populateSecondPanelStudy(node);
      } else if (node && node.isFilePicker()) {
        this.__populateSecondPanelFilePicker(node);
      } else if (node && node.isParameter()) {
        this.__populateSecondPanelParameter(node);
      } else if (node) {
        this.__populateSecondPanelNode(node);
      }
    },

    __populateSecondPanelStudy: function(study) {
      this.__studyOptionsPage.getChildControl("button").show();
      this.getChildControl("side-panel-right-tabs").setSelection([this.__studyOptionsPage]);

      this.__studyOptionsPage.add(new osparc.studycard.Medium(study), {
        flex: 1
      });
      this.__studyOptionsPage.add(this.__getSlideshowSection());
      this.__studyOptionsPage.add(this.__getSnapshotsSection());
      this.__studyOptionsPage.add(this.__getIterationsSection());
    },

    __getSlideshowSection: function() {
      const slideshowSection = new qx.ui.container.Composite(new qx.ui.layout.VBox(10));
      slideshowSection.add(new qx.ui.basic.Label(this.tr("Slideshow")).set({
        font: "title-14"
      }));

      const slideshowButtons = new qx.ui.container.Composite(new qx.ui.layout.HBox(5));
      slideshowSection.add(slideshowButtons);

      const buttonsHeight = 28;
      const editSlidesBtn = this.__editSlidesButton = new qx.ui.form.Button(this.tr("Edit Slideshow")).set({
        icon: "@FontAwesome5Solid/edit/14",
        height: buttonsHeight
      });
      editSlidesBtn.addListener("execute", () => this.fireEvent("slidesEdit"), this);
      slideshowButtons.add(editSlidesBtn);

      const startAppBtn = this.__startAppButton = new qx.ui.form.Button().set({
        label: this.tr("App Mode"),
        icon: "@FontAwesome5Solid/play/14",
        toolTipText: this.tr("Start App Mode"),
        height: buttonsHeight
      });
      startAppBtn.addListener("execute", () => this.fireEvent("slidesAppStart"), this);
      slideshowButtons.add(startAppBtn);

      this.__evalSlidesButtons();

      return slideshowSection;
    },

    __evalSlidesButtons: function() {
      const study = this.getStudy();
      if (study && this.__editSlidesButton) {
        const areSlidesEnabled = osparc.data.Permissions.getInstance().canDo("study.slides");
        const isOwner = osparc.data.model.Study.isOwner(study);
        this.__editSlidesButton.setEnabled(areSlidesEnabled && isOwner);
        this.__startAppButton.setEnabled(study.hasSlideshow() || study.getWorkbench().isPipelineLinear());
      }
    },

    __getSnapshotsSection: function() {
      const snapshotSection = new qx.ui.container.Composite(new qx.ui.layout.VBox(10));
      snapshotSection.add(new qx.ui.basic.Label(this.tr("Snapshots")).set({
        font: "title-14"
      }));

      const snapshotButtons = new qx.ui.container.Composite(new qx.ui.layout.HBox(5));
      snapshotSection.add(snapshotButtons);

      const buttonsHeight = 28;
      const takeSnapshotBtn = new qx.ui.form.Button().set({
        label: this.tr("New"),
        height: buttonsHeight
      });
      takeSnapshotBtn.setEnabled(osparc.data.Permissions.getInstance().canDo("study.snapshot.create"));
      takeSnapshotBtn.addListener("execute", () => this.fireEvent("takeSnapshot"), this);
      snapshotButtons.add(takeSnapshotBtn);

      const showSnapshotsBtn = new qx.ui.form.Button().set({
        label: this.tr("Show Snapshots"),
        height: buttonsHeight
      });
      const store = osparc.store.Store.getInstance();
      store.bind("snapshots", showSnapshotsBtn, "enabled", {
        converter: snapshots => Boolean(snapshots.length)
      });
      showSnapshotsBtn.addListener("execute", () => this.fireEvent("showSnapshots"), this);
      snapshotButtons.add(showSnapshotsBtn);

      return snapshotSection;
    },

    __getIterationsSection: function() {
      const iterationsSection = new qx.ui.container.Composite(new qx.ui.layout.VBox(10));
      iterationsSection.add(new qx.ui.basic.Label(this.tr("Iterations")).set({
        font: "title-14"
      }));

      const iterationButtons = new qx.ui.container.Composite(new qx.ui.layout.HBox(5));
      iterationsSection.add(iterationButtons);

      const buttonsHeight = 28;
      const createIterationsBtn = new qx.ui.form.Button().set({
        label: this.tr("Create Iterations"),
        height: buttonsHeight
      });
      createIterationsBtn.setEnabled(osparc.data.Permissions.getInstance().canDo("study.snapshot.create"));
      createIterationsBtn.setEnabled(false);
      createIterationsBtn.addListener("execute", () => this.fireEvent("createIterations"), this);
      iterationButtons.add(createIterationsBtn);

      const showIterationsBtn = new qx.ui.form.Button().set({
        label: this.tr("Show Iterations"),
        height: buttonsHeight
      });
      const store = osparc.store.Store.getInstance();
      store.bind("iterations", showIterationsBtn, "enabled", {
        converter: iterations => Boolean(iterations.length)
      });
      showIterationsBtn.addListener("execute", () => this.fireEvent("showIterations"), this);
      iterationButtons.add(showIterationsBtn);

      return iterationsSection;
    },

    __populateSecondPanelFilePicker: function(filePicker) {
      if (osparc.file.FilePicker.hasOutputAssigned(filePicker.getOutputs())) {
        this.__infoPage.getChildControl("button").show();
        this.getChildControl("side-panel-right-tabs").setSelection([this.__infoPage]);

        const view = osparc.file.FilePicker.buildInfoView(filePicker);
        view.setEnabled(false);
        this.__infoPage.add(view);
      } else {
        // empty File Picker
        const tabViewLeftPanel = this.getChildControl("side-panel-left-tabs");
        tabViewLeftPanel.setSelection([this.__storagePage]);

        this.__settingsPage.getChildControl("button").show();
        this.getChildControl("side-panel-right-tabs").setSelection([this.__settingsPage]);

        const filePickerView = new osparc.file.FilePicker(filePicker);
        filePickerView.buildLayout();

        const fileDrop = new osparc.file.FileDrop();
        fileDrop.addListener("localFileDropped", e => {
          const files = e.getData()["data"];
          if (filePickerView.uploadPendingFiles(files)) {
            setTimeout(() => this.__populateSecondPanel(filePicker), 500);
          }
          fileDrop.resetDropAction();
        });
        fileDrop.addListener("fileLinkDropped", e => {
          const data = e.getData()["data"];
          osparc.file.FilePicker.setOutputValueFromStore(filePicker, data.getLocation(), data.getDatasetId(), data.getFileId(), data.getLabel());
          this.__populateSecondPanel(filePicker);
          fileDrop.resetDropAction();
        });

        this.__settingsPage.add(fileDrop, {
          flex: 1
        });

        filePickerView.getChildControl("reload-button").exclude();
        filePickerView.getChildControl("files-tree").exclude();
        filePickerView.getChildControl("folder-viewer").exclude();
        filePickerView.getChildControl("selected-file-layout").exclude();
        filePickerView.getChildControl("select-button").exclude();
        filePickerView.addListener("itemSelected", () => this.__populateSecondPanel(filePicker));
        this.__settingsPage.add(filePickerView);
      }
    },

    __populateSecondPanelParameter: function(parameter) {
      this.__settingsPage.getChildControl("button").show();
      this.getChildControl("side-panel-right-tabs").setSelection([this.__settingsPage]);

      const view = new osparc.component.node.ParameterEditor(parameter);
      view.buildForm(false);
      this.__settingsPage.add(view, {
        flex: 1
      });
    },

    __populateSecondPanelNode: function(node) {
      this.__settingsPage.getChildControl("button").show();
      this.__outputsPage.getChildControl("button").show();
      if (![this.__settingsPage, this.__outputsPage].includes(this.getChildControl("side-panel-right-tabs").getSelection()[0])) {
        this.getChildControl("side-panel-right-tabs").setSelection([this.__settingsPage]);
      }

      if (node.isPropertyInitialized("propsForm") && node.getPropsForm()) {
        const scrollContariner = new qx.ui.container.Scroll();
        scrollContariner.add(node.getPropsForm());
        this.__settingsPage.add(scrollContariner, {
          flex: 1
        });
      }

      if (node.hasOutputs()) {
        const portTree = new osparc.component.widget.inputs.NodeOutputTree(node, node.getMetaData().outputs).set({
          allowGrowY: false
        });
        this.__outputsPage.add(portTree);
      }

      const outputFilesBtn = new qx.ui.form.Button(this.tr("Artifacts"), "@FontAwesome5Solid/folder-open/14").set({
        allowGrowX: false
      });
      osparc.utils.Utils.setIdToWidget(outputFilesBtn, "nodeOutputFilesBtn");
      outputFilesBtn.addListener("execute", () => osparc.component.node.BaseNodeView.openNodeDataManager(node));
      this.__outputsPage.add(outputFilesBtn);
    },

    getLogger: function() {
      return this.__loggerView;
    },

    __getNodeLogger: function(nodeId) {
      const nodes = this.getStudy().getWorkbench().getNodes(true);
      for (const node of Object.values(nodes)) {
        if (nodeId === node.getNodeId()) {
          return node.getLogger();
        }
      }
      return null;
    },

    __editSlides: function() {
      const uiData = this.getStudy().getUi();
      const nodesSlidesTree = new osparc.component.widget.NodesSlidesTree(uiData.getSlideshow());
      const title = this.tr("Edit Slideshow");
      const win = osparc.ui.window.Window.popUpInWindow(nodesSlidesTree, title, 600, 500).set({
        modal: false,
        clickAwayClose: false
      });
      nodesSlidesTree.addListener("finished", () => {
        win.close();
      });
    },

    __isSelectionEmpty: function(selectedNodeUIs) {
      if (selectedNodeUIs === null || selectedNodeUIs.length === 0) {
        return true;
      }
      return false;
    },

    __groupSelection: function() {
      // Some checks
      if (!osparc.data.Permissions.getInstance().canDo("study.node.create", true)) {
        return;
      }

      const selectedNodeUIs = this.getSelectedNodes();
      if (this.__isSelectionEmpty(selectedNodeUIs)) {
        return;
      }

      const selectedNodes = [];
      selectedNodeUIs.forEach(selectedNodeUI => {
        selectedNodes.push(selectedNodeUI.getNode());
      });

      const workbench = this.getStudy().getWorkbench();
      const currentModel = this.__workbenchUI.getCurrentModel();
      workbench.groupNodes(currentModel, selectedNodes);

      this.nodeSelected(currentModel.getNodeId ? currentModel.getNodeId() : this.getStudy().getUuid());
      this.__workbenchChanged();

      this.__workbenchUI.resetSelectedNodes();
    },

    __ungroupSelection: function() {
      // Some checks
      if (!osparc.data.Permissions.getInstance().canDo("study.node.create", true)) {
        return;
      }
      const selectedNodeUIs = this.getSelectedNodes();
      if (this.__isSelectionEmpty(selectedNodeUIs)) {
        return;
      }
      if (selectedNodeUIs.length > 1) {
        osparc.component.message.FlashMessenger.getInstance().logAs("Select only one group", "ERROR");
        return;
      }
      const nodesGroup = selectedNodeUIs[0].getNode();
      if (!nodesGroup.isContainer()) {
        osparc.component.message.FlashMessenger.getInstance().logAs("Select a group", "ERROR");
        return;
      }

      // Collect info
      const workbench = this.getStudy().getWorkbench();
      const currentModel = this.__workbenchUI.getCurrentModel();
      workbench.ungroupNode(currentModel, nodesGroup);

      this.nodeSelected(currentModel.getNodeId ? currentModel.getNodeId() : this.getStudy().getUuid());
      this.__workbenchChanged();

      this.__workbenchUI.resetSelectedNodes();
    },

    __attachEventHandlers: function() {
      const maximizeIframeCb = msg => {
        this.__maximizeIframe(msg.getData());
      };

      this.addListener("appear", () => {
        qx.event.message.Bus.getInstance().subscribe("maximizeIframe", maximizeIframeCb, this);
      }, this);

      this.addListener("disappear", () => {
        qx.event.message.Bus.getInstance().unsubscribe("maximizeIframe", maximizeIframeCb, this);
      }, this);
    },


    __removeNode: function(nodeId) {
      const preferencesSettings = osparc.desktop.preferences.Preferences.getInstance();
      if (preferencesSettings.getConfirmDeleteNode()) {
        const msg = this.tr("Are you sure you want to delete node?");
        const win = new osparc.ui.window.Confirmation(msg);
        win.center();
        win.open();
        win.addListener("close", () => {
          if (win.getConfirmed()) {
            this.__doRemoveNode(nodeId);
          }
        }, this);
      } else {
        this.__doRemoveNode(nodeId);
      }
    },

    __doRemoveNode: function(nodeId) {
      const workbench = this.getStudy().getWorkbench();
      const connectedEdges = workbench.getConnectedEdges(nodeId);
      if (workbench.removeNode(nodeId)) {
        // remove first the connected edges
        for (let i = 0; i < connectedEdges.length; i++) {
          const edgeId = connectedEdges[i];
          this.__workbenchUI.clearEdge(edgeId);
        }
        this.__workbenchUI.clearNode(nodeId);
      }
      if (this.__nodesTree.getCurrentNodeId() === this.__currentNodeId) {
        this.nodeSelected(this.getStudy().getUuid());
      }
    },

    __removeEdge: function(edgeId) {
      const workbench = this.getStudy().getWorkbench();
      const currentNode = workbench.getNode(this.__currentNodeId);
      const edge = workbench.getEdge(edgeId);
      let removed = false;
      if (currentNode && currentNode.isContainer() && edge.getOutputNodeId() === currentNode.getNodeId()) {
        let inputNode = workbench.getNode(edge.getInputNodeId());
        currentNode.removeOutputNode(inputNode.getNodeId());

        // Remove also dependencies from outter nodes
        const cNodeId = inputNode.getNodeId();
        const allNodes = workbench.getNodes(true);
        for (const nodeId in allNodes) {
          let node = allNodes[nodeId];
          if (node.isInputNode(cNodeId) && !currentNode.isInnerNode(node.getNodeId())) {
            workbench.removeEdge(edgeId);
          }
        }
        removed = true;
      } else {
        removed = workbench.removeEdge(edgeId);
      }
      if (removed) {
        this.__workbenchUI.clearEdge(edgeId);
      }
    },

    __workbenchChanged: function() {
      this.__nodesTree.populateTree();
      this.__nodesTree.nodeSelected(this.__currentNodeId);
    },

    openFirstNode: function() {
      const preferencesSettings = osparc.desktop.preferences.Preferences.getInstance();
      if (preferencesSettings.getAutoOpenNode()) {
        const nodes = this.getStudy().getWorkbench().getNodes(true);
        const validNodes = Object.values(nodes).filter(node => node.isComputational() || node.isDynamic());
        if (validNodes.length === 1 && validNodes[0].isDynamic()) {
          const dynamicNode = validNodes[0];
          this.nodeSelected(dynamicNode.getNodeId());
          qx.event.Timer.once(() => {
            this.__openIframeTab(dynamicNode);
            dynamicNode.getLoadingPage().maximizeIFrame(true);
            dynamicNode.getIFrame().maximizeIFrame(true);
          }, this, 10);
          return;
        }
      }
      this.__maximizeIframe(false);
      this.nodeSelected(this.getStudy().getUuid());
    }
  }
});<|MERGE_RESOLUTION|>--- conflicted
+++ resolved
@@ -101,12 +101,9 @@
     __currentNodeId: null,
     __startAppButton: null,
     __editSlidesButton: null,
-<<<<<<< HEAD
-=======
     __takeSnapshotButton: null,
     __showSnapshotsButton: null,
     __collapseWithUserMenu: null,
->>>>>>> edbd9e11
 
     _createChildControlImpl: function(id) {
       let control;
