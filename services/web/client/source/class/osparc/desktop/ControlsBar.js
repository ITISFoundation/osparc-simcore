--- conflicted
+++ resolved
@@ -85,22 +85,14 @@
       const viewRadioGroup = new qx.ui.form.RadioGroup();
       viewRadioGroup.add(workbenchViewButton, settingsViewButton);
 
-<<<<<<< HEAD
-      const groupCtrls = new qx.ui.toolbar.Part();
-=======
       const groupCtrls = this.__groupCtrls = new qx.ui.toolbar.Part();
->>>>>>> 6a29b43a
       const groupButton = this.__groupButton = this.__createGroupButton();
       const ungroupButton = this.__ungroupButton = this.__createUngroupButton();
       groupCtrls.add(groupButton);
       groupCtrls.add(ungroupButton);
-<<<<<<< HEAD
-      this.add(groupCtrls);
-=======
       if (osparc.data.Permissions.getInstance().canDo("study.node.grouping")) {
         this.add(groupCtrls);
       }
->>>>>>> 6a29b43a
 
       const simCtrls = new qx.ui.toolbar.Part();
       const startButton = this.__startButton = this.__createStartButton();
