--- conflicted
+++ resolved
@@ -216,14 +216,8 @@
           } else {
             console.error(err);
             msg = this.tr("Error opening study");
-<<<<<<< HEAD
-            const errorMsg = osparc.data.Resources.getErrorMsg(err);
-            if (errorMsg) {
-              msg += "<br>" + errorMsg;
-=======
             if ("message" in err) {
               msg += "<br>" + err["message"];
->>>>>>> 247620da
             }
           }
           osparc.component.message.FlashMessenger.getInstance().logAs(msg, "ERROR");
