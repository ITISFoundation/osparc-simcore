--- conflicted
+++ resolved
@@ -171,19 +171,11 @@
       const workbenchUI = this.__workbenchUI;
       const nodesTree = this.__nodesTree;
       [
-<<<<<<< HEAD
         nodesTree,
         workbenchUI
       ].forEach(widget => {
         widget.addListener("nodeDoubleClicked", e => {
           let nodeId = e.getData();
-=======
-        this.__nodesTree,
-        this.__workbenchUI
-      ].forEach(wb => {
-        wb.addListener("nodeSelected", e => {
-          const nodeId = e.getData();
->>>>>>> 0df2b07f
           this.nodeSelected(nodeId, true);
         }, this);
       });
