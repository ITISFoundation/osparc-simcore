/* ************************************************************************

   osparc - the simcore frontend

   https://osparc.io

   Copyright:
     2018 IT'IS Foundation, https://itis.swiss

   License:
     MIT: https://opensource.org/licenses/MIT

   Authors:
     * Odei Maiz (odeimaiz)

************************************************************************ */

qx.Class.define("osparc.desktop.StudyEditor", {
  extend: osparc.ui.basic.LoadingPageHandler,

  construct: function() {
    this.base(arguments);

    this._setLayout(new qx.ui.layout.VBox(10));

    const viewsStack = this.__viewsStack = new qx.ui.container.Stack();
    const workbenchView = this.__workbenchView = new osparc.desktop.WorkbenchView();
    workbenchView.addListener("startStudy", e => {
      this.fireDataEvent("startStudy", e.getData());
    });
    viewsStack.add(workbenchView);
    const slideshowView = this.__slideshowView = new osparc.desktop.SlideShowView();
    viewsStack.add(slideshowView);

    this._add(viewsStack, {
      flex: 1
    });
  },

  events: {
    "studyIsLocked": "qx.event.type.Event",
    "startStudy": "qx.event.type.Data"
  },

  properties: {
    study: {
      check: "osparc.data.model.Study",
      nullable: true,
      apply: "_applyStudy"
    },

    pageContext: {
      check: ["workbench", "slideshow"],
      nullable: false,
      apply: "_applyPageContext"
    }
  },

  members: {
    __study: null,
    __settingStudy: null,
    __viewsStack: null,
    __workbenchView: null,
    __slideshowView: null,
    __autoSaveTimer: null,
    __lastSavedStudy: null,

    setStudyData: function(studyData) {
      return new Promise((resolve, reject) => {
        if (this.__settingStudy) {
          resolve();
          return;
        }
        this.__settingStudy = true;

        this._showLoadingPage(this.tr("Starting ") + (studyData.name || this.tr("Study")));

        // Before starting a study, make sure the latest version is fetched
        const params = {
          url: {
            "projectId": studyData.uuid
          }
        };
        const promises = [
          osparc.data.Resources.getOne("studies", params),
          osparc.store.Store.getInstance().getServicesDAGs()
        ];
        Promise.all(promises)
          .then(values => {
            studyData = values[0];
            const study = new osparc.data.model.Study(studyData);
            this.setStudy(study);
            resolve();
          });
      });
    },

    _applyStudy: function(study) {
      this.__settingStudy = false;

      this._hideLoadingPage();

      osparc.store.Store.getInstance().setCurrentStudy(study);
      study.buildWorkbench();
      study.openStudy()
        .then(() => {
          study.getWorkbench().initWorkbench();
        })
        .catch(err => {
          if ("status" in err && err["status"] == 423) { // Locked
            const msg = study.getName() + this.tr(" is already opened");
            osparc.component.message.FlashMessenger.getInstance().logAs(msg, "ERROR");
            this.fireEvent("studyIsLocked");
          } else {
            console.error(err);
          }
        });

      this.__workbenchView.setStudy(study);
      this.__workbenchView.initViews();

      this.__slideshowView.setStudy(study);
      this.__slideshowView.initViews();

      this.__startAutoSaveTimer();

      this.__workbenchView.openOneNode();
    },

    // overridden
    _showMainLayout: function(show) {
      this.__viewsStack.setVisibility(show ? "visible" : "excluded");
    },

    /**
     * Destructor
     */
    destruct: function() {
      osparc.store.Store.getInstance().setCurrentStudy(null);
      this.__stopAutoSaveTimer();
    },

    nodeSelected: function(nodeId) {
      this.__workbenchView.nodeSelected(nodeId);
      this.__slideshowView.nodeSelected(nodeId);
    },

    getLogger: function() {
      return this.__workbenchView.getLogger();
    },

    _applyPageContext: function(newCtxt) {
      switch (newCtxt) {
        case "workbench":
          this.__viewsStack.setSelection([this.__workbenchView]);
          break;
        case "slideshow":
          this.__viewsStack.setSelection([this.__slideshowView]);
          this.__slideshowView.startSlides();
          break;
      }
    },

    __startAutoSaveTimer: function() {
      let diffPatcher = osparc.wrapper.JsonDiffPatch.getInstance();
      // Save every 5 seconds
      const interval = 5000;
      let timer = this.__autoSaveTimer = new qx.event.Timer(interval);
      timer.addListener("interval", () => {
        const newObj = this.getStudy().serialize();
        const delta = diffPatcher.diff(this.__lastSavedStudy, newObj);
        if (delta) {
          let deltaKeys = Object.keys(delta);
          // lastChangeDate should not be taken into account as data change
          const index = deltaKeys.indexOf("lastChangeDate");
          if (index > -1) {
            deltaKeys.splice(index, 1);
          }
          if (deltaKeys.length > 0) {
            this.updateStudyDocument(false);
          }
        }
      }, this);
      timer.start();
    },

    __stopAutoSaveTimer: function() {
      if (this.__autoSaveTimer && this.__autoSaveTimer.isEnabled()) {
        this.__autoSaveTimer.stop();
        this.__autoSaveTimer.setEnabled(false);
      }
    },

    updateStudyDocument: function(run=false) {
      this.getStudy().setLastChangeDate(new Date());
      const newObj = this.getStudy().serialize();
      const prjUuid = this.getStudy().getUuid();

      const params = {
        url: {
          projectId: prjUuid,
          run
        },
        data: newObj
      };
<<<<<<< HEAD
      return new Promise((resolve, reject) => {
        osparc.data.Resources.fetch("studies", "put", params)
          .then(data => {
            this.__lastSavedStudy = osparc.wrapper.JsonDiffPatch.getInstance().clone(newObj);
            resolve();
          })
          .catch(error => {
            this.getLogger().error(null, "Error updating pipeline");
            reject();
          });
      });
=======
      return osparc.data.Resources.fetch("studies", "put", params)
        .then(data => {
          this.__lastSavedStudy = osparc.wrapper.JsonDiffPatch.getInstance().clone(newObj);
        }).catch(error => {
          this.getLogger().error(null, "Error updating pipeline");
          // Need to throw the error to be able to handle it later
          throw error;
        });
>>>>>>> 8aa88aa6
    },

    closeStudy: function() {
      this.getStudy().closeStudy();
    }
  }
});<|MERGE_RESOLUTION|>--- conflicted
+++ resolved
@@ -203,19 +203,6 @@
         },
         data: newObj
       };
-<<<<<<< HEAD
-      return new Promise((resolve, reject) => {
-        osparc.data.Resources.fetch("studies", "put", params)
-          .then(data => {
-            this.__lastSavedStudy = osparc.wrapper.JsonDiffPatch.getInstance().clone(newObj);
-            resolve();
-          })
-          .catch(error => {
-            this.getLogger().error(null, "Error updating pipeline");
-            reject();
-          });
-      });
-=======
       return osparc.data.Resources.fetch("studies", "put", params)
         .then(data => {
           this.__lastSavedStudy = osparc.wrapper.JsonDiffPatch.getInstance().clone(newObj);
@@ -224,7 +211,6 @@
           // Need to throw the error to be able to handle it later
           throw error;
         });
->>>>>>> 8aa88aa6
     },
 
     closeStudy: function() {
