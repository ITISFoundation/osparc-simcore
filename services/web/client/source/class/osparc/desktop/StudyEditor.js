/* ************************************************************************

   osparc - the simcore frontend

   https://osparc.io

   Copyright:
     2018 IT'IS Foundation, https://itis.swiss

   License:
     MIT: https://opensource.org/licenses/MIT

   Authors:
     * Odei Maiz (odeimaiz)

************************************************************************ */

qx.Class.define("osparc.desktop.StudyEditor", {
  extend: osparc.ui.basic.LoadingPageHandler,

  construct: function() {
    this.base(arguments);

    this._setLayout(new qx.ui.layout.VBox(10));

    const viewsStack = this.__viewsStack = new qx.ui.container.Stack();

    const workbenchView = this.__workbenchView = new osparc.desktop.WorkbenchView();
    [
      "collapseNavBar",
      "expandNavBar",
      "backToDashboardPressed",
      "slidesEdit",
      "slidesAppStart"
    ].forEach(singalName => workbenchView.addListener(singalName, () => this.fireEvent(singalName)));
    workbenchView.addListener("takeSnapshot", () => this.__takeSnapshot(), this);
    workbenchView.addListener("showSnapshots", () => this.__showSnapshots(), this);
    workbenchView.addListener("createIterations", () => this.__createIterations(), this);
    workbenchView.addListener("showIterations", () => this.__showIterations(), this);
    viewsStack.add(workbenchView);

    const slideshowView = this.__slideshowView = new osparc.desktop.SlideshowView();
    [
      "collapseNavBar",
      "expandNavBar",
      "backToDashboardPressed",
      "slidesStop"
    ].forEach(singalName => slideshowView.addListener(singalName, () => this.fireEvent(singalName)));
    viewsStack.add(slideshowView);

    const wbAppear = new Promise(resolve => workbenchView.addListenerOnce("appear", resolve, false));
    const ssAppear = new Promise(resolve => slideshowView.addListenerOnce("appear", resolve, false));
    Promise.all([wbAppear, ssAppear]).then(() => {
      // both are ready
      workbenchView.getCollapseWithUserMenu().bind("collapsed", slideshowView.getCollapseWithUserMenu(), "collapsed");
      slideshowView.getCollapseWithUserMenu().bind("collapsed", workbenchView.getCollapseWithUserMenu(), "collapsed");
    });

    slideshowView.addListener("startPartialPipeline", e => {
      const partialPipeline = e.getData();
      this.__startPipeline(partialPipeline);
    }, this);

    [
      workbenchView.getStartStopButtons()
    ].forEach(startStopButtons => {
      startStopButtons.addListener("startPipeline", () => {
        this.__startPipeline([]);
      }, this);
      startStopButtons.addListener("startPartialPipeline", () => {
        const partialPipeline = this.getPageContext() === "workbench" ? this.__workbenchView.getSelectedNodeIDs() : this.__slideshowView.getSelectedNodeIDs();
        this.__startPipeline(partialPipeline);
      }, this);
      startStopButtons.addListener("stopPipeline", this.__stopPipeline, this);
    });

    this._add(viewsStack, {
      flex: 1
    });
  },

  events: {
    "forceBackToDashboard": "qx.event.type.Event",
    "backToDashboardPressed": "qx.event.type.Event",
    "collapseNavBar": "qx.event.type.Event",
    "expandNavBar": "qx.event.type.Event",
    "slidesEdit": "qx.event.type.Event",
    "slidesAppStart": "qx.event.type.Event",
    "slidesStop": "qx.event.type.Event",
    "startSnapshot": "qx.event.type.Data",
    "startIteration": "qx.event.type.Data"
  },

  properties: {
    study: {
      check: "osparc.data.model.Study",
      nullable: true,
      apply: "_applyStudy"
    },

    pageContext: {
      check: ["workbench", "guided", "app"],
      nullable: false,
      event: "changePageContext",
      apply: "_applyPageContext"
    }
  },

  members: {
    __study: null,
    __settingStudy: null,
    __viewsStack: null,
    __workbenchView: null,
    __slideshowView: null,
    __autoSaveTimer: null,
    __lastSavedStudy: null,

    setStudyData: function(studyData) {
      return new Promise((resolve, reject) => {
        if (this.__settingStudy) {
          resolve();
          return;
        }
        this.__settingStudy = true;

        this._showLoadingPage(this.tr("Starting ") + (studyData.name || this.tr("Study")));

        // Before starting a study, make sure the latest version is fetched
        const params = {
          url: {
            "studyId": studyData.uuid
          }
        };
        const promises = [
          osparc.data.Resources.getOne("studies", params),
          osparc.store.Store.getInstance().getServicesDAGs()
        ];
        Promise.all(promises)
          .then(values => {
            studyData = values[0];
            const study = new osparc.data.model.Study(studyData);
            this.setStudy(study);
            resolve();
          });
      });
    },

    _applyStudy: function(study) {
      this.__settingStudy = false;

      this._showLoadingPage(this.tr("Opening ") + (study.getName() || this.tr("Study")));

      const store = osparc.store.Store.getInstance();
      store.setCurrentStudy(study);

      this.__reloadSnapshotsAndIterations();

<<<<<<< HEAD
      const store = osparc.store.Store.getInstance();
      store.setCurrentStudy(study);

      this.__reloadSnapshotsAndIterations();

=======
>>>>>>> 735f57ca
      study.buildWorkbench();
      study.openStudy()
        .then(() => {
          study.initStudy();

          osparc.data.Resources.get("organizations")
            .then(resp => {
              const myGroupId = osparc.auth.Data.getInstance().getGroupId();
              const orgs = resp["organizations"];
              const orgIDs = [myGroupId];
              orgs.forEach(org => orgIDs.push(org["gid"]));

              if (osparc.component.permissions.Study.canGroupsWrite(study.getAccessRights(), orgIDs)) {
                this.__startAutoSaveTimer();
              } else {
                const msg = this.tr("You do not have writing permissions.<br>Changes will not be saved");
                osparc.component.message.FlashMessenger.getInstance().logAs(msg, "INFO");
              }
            });

          const pageContext = this.getPageContext();
          switch (pageContext) {
            case "guided":
            case "app":
              this.__slideshowView.startSlides(pageContext);
              break;
            default:
              this.__workbenchView.openFirstNode();
              break;
          }
          this.bind("pageContext", study.getUi(), "mode");

          const workbench = study.getWorkbench();
          workbench.addListener("retrieveInputs", e => {
            const data = e.getData();
            const node = data["node"];
            const portKey = data["portKey"];
            this.__updatePipelineAndRetrieve(node, portKey);
          }, this);

          workbench.addListener("openNode", e => {
            const nodeId = e.getData();
            this.nodeSelected(nodeId);
          }, this);

          const socket = osparc.wrapper.WebSocket.getInstance();
          socket.addListener("connect", () => {
            const params = {
              url: {
                tabId: osparc.utils.Utils.getClientSessionID()
              }
            };
            osparc.data.Resources.fetch("studies", "getActive", params)
              .then(studyData => {
                if (studyData === null) {
                  this.__noLongerActive();
                }
              })
              .catch(() => this.__noLongerActive());
          });
        })
        .catch(err => {
          let msg = "";
          if ("status" in err && err["status"] == 423) { // Locked
            msg = study.getName() + this.tr(" is already opened");
          } else {
            console.error(err);
            msg = this.tr("Error opening study");
            if ("message" in err) {
              msg += "<br>" + err["message"];
            }
          }
          osparc.component.message.FlashMessenger.getInstance().logAs(msg, "ERROR");
          this.fireEvent("forceBackToDashboard");
        })
        .finally(() => this._hideLoadingPage());

      this.__workbenchView.setStudy(study);
      this.__slideshowView.setStudy(study);
    },

    __reloadSnapshotsAndIterations: function() {
      const store = osparc.store.Store.getInstance();
      store.invalidate("snapshots");
      store.invalidate("iterations");

      const study = this.getStudy();
      study.getSnapshots()
        .then(snapshots => {
          store.setSnapshots(snapshots);
          if (snapshots.length) {
            study.getIterations()
              .then(iterations => {
                store.setIterations(iterations);
              });
          }
        });
    },

    __noLongerActive: function() {
      // This might happen when the socket connection is lost and the study gets closed
      const msg = this.tr("Study was closed while you were offline");
      osparc.component.message.FlashMessenger.getInstance().logAs(msg, "ERROR");
      this.fireEvent("forceBackToDashboard");
    },

    editSlides: function() {
      if (this.getPageContext() !== "workbench") {
        return;
      }

      const study = this.getStudy();
      const nodesSlidesTree = new osparc.component.widget.NodesSlidesTree(study);
      const title = this.tr("Edit Slideshow");
      const win = osparc.ui.window.Window.popUpInWindow(nodesSlidesTree, title, 600, 600).set({
        modal: false,
        clickAwayClose: false
      });
      nodesSlidesTree.addListener("finished", () => {
        const slideshow = study.getUi().getSlideshow();
        slideshow.fireEvent("changeSlideshow");
        win.close();
      });
    },


    // ------------------ START/STOP PIPELINE ------------------
    __startPipeline: function(partialPipeline = []) {
      if (!osparc.data.Permissions.getInstance().canDo("study.start", true)) {
        return;
      }

      const startStopButtonsWB = this.__workbenchView.getStartStopButtons();
      startStopButtonsWB.setRunning(true);
      this.updateStudyDocument(true)
        .then(() => {
          this.__requestStartPipeline(this.getStudy().getUuid(), partialPipeline);
        })
        .catch(() => {
          this.__getStudyLogger().error(null, "Run failed");
          startStopButtonsWB.setRunning(false);
        });
    },

    __requestStartPipeline: function(studyId, partialPipeline = [], forceRestart = false) {
      const url = "/computation/pipeline/" + encodeURIComponent(studyId) + ":start";
      const req = new osparc.io.request.ApiRequest(url, "POST");
      const startStopButtonsWB = this.__workbenchView.getStartStopButtons();
      req.addListener("success", this.__onPipelinesubmitted, this);
      req.addListener("error", e => {
        this.__getStudyLogger().error(null, "Error submitting pipeline");
        startStopButtonsWB.setRunning(false);
      }, this);
      req.addListener("fail", e => {
        if (e.getTarget().getStatus() == "403") {
          this.__getStudyLogger().error(null, "Pipeline is already running");
        } else if (e.getTarget().getStatus() == "422") {
          this.__getStudyLogger().info(null, "The pipeline is up-to-date");
          const msg = this.tr("The pipeline is up-to-date. Do you want to re-run it?");
          const win = new osparc.ui.window.Confirmation(msg);
          win.center();
          win.open();
          win.addListener("close", () => {
            if (win.getConfirmed()) {
              this.__requestStartPipeline(studyId, partialPipeline, true);
            }
          }, this);
        } else {
          this.__getStudyLogger().error(null, "Failed submitting pipeline");
        }
        startStopButtonsWB.setRunning(false);
      }, this);

      const requestData = {
        "subgraph": partialPipeline,
        "force_restart": forceRestart
      };
      if (startStopButtonsWB.getClusterId() !== null) {
        requestData["cluster_id"] = startStopButtonsWB.getClusterId();
      }
      req.setRequestData(requestData);
      req.send();
      if (partialPipeline.length) {
        this.__getStudyLogger().info(null, "Starting partial pipeline");
      } else {
        this.__getStudyLogger().info(null, "Starting pipeline");
      }

      return true;
    },

    __onPipelinesubmitted: function(e) {
      const resp = e.getTarget().getResponse();
      const pipelineId = resp.data["pipeline_id"];
      const iterationRefIds = resp.data["ref_ids"];
      this.__getStudyLogger().debug(null, "Pipeline ID " + pipelineId);
      const notGood = [null, undefined, -1];
      if (notGood.includes(pipelineId)) {
        this.__getStudyLogger().error(null, "Submission failed");
      } else {
        if (iterationRefIds) {
          this.__reloadSnapshotsAndIterations();
        }
        this.__getStudyLogger().info(null, "Pipeline started");
        /* If no projectStateUpdated comes in 60 seconds, client must
        check state of pipeline and update button accordingly. */
        const timer = setTimeout(() => {
          osparc.store.Store.getInstance().getStudyState(pipelineId);
        }, 60000);
        const socket = osparc.wrapper.WebSocket.getInstance();
        socket.getSocket().once("projectStateUpdated", jsonStr => {
          const study = JSON.parse(jsonStr);
          if (study["project_uuid"] === pipelineId) {
            clearTimeout(timer);
          }
        });
      }
    },

    __stopPipeline: function() {
      if (!osparc.data.Permissions.getInstance().canDo("study.stop", true)) {
        return;
      }

      this.__requestStopPipeline(this.getStudy().getUuid());
    },

    __requestStopPipeline: function(studyId) {
      const url = "/computation/pipeline/" + encodeURIComponent(studyId) + ":stop";
      const req = new osparc.io.request.ApiRequest(url, "POST");
      req.addListener("success", e => {
        this.__getStudyLogger().debug(null, "Pipeline aborting");
      }, this);
      req.addListener("error", e => {
        this.__getStudyLogger().error(null, "Error stopping pipeline");
      }, this);
      req.addListener("fail", e => {
        this.__getStudyLogger().error(null, "Failed stopping pipeline");
      }, this);
      req.send();

      this.__getStudyLogger().info(null, "Stopping pipeline");
      return true;
    },
    // ------------------ START/STOP PIPELINE ------------------

    __updatePipelineAndRetrieve: function(node, portKey = null) {
      this.updateStudyDocument(false)
        .then(() => {
          if (node) {
            this.__getStudyLogger().debug(node.getNodeId(), "Retrieving inputs");
            node.retrieveInputs(portKey);
          } else {
            this.__getStudyLogger().debug(null, "Retrieving inputs");
          }
        });
      this.__getStudyLogger().debug(null, "Updating pipeline");
    },

    // overridden
    _showMainLayout: function(show) {
      this.__viewsStack.setVisibility(show ? "visible" : "excluded");
    },

    nodeSelected: function(nodeId) {
      this.__workbenchView.nodeSelected(nodeId);
      this.__slideshowView.nodeSelected(nodeId);
    },

    __getStudyLogger: function() {
      return this.__workbenchView.getLogger();
    },

    _applyPageContext: function(newCtxt) {
      switch (newCtxt) {
        case "workbench":
          this.__viewsStack.setSelection([this.__workbenchView]);
          this.__workbenchView.nodeSelected(this.getStudy().getUi().getCurrentNodeId());
          break;
        case "guided":
        case "app":
          this.__viewsStack.setSelection([this.__slideshowView]);
          this.__slideshowView.startSlides(newCtxt);
          break;
      }
    },

    __takeSnapshot: function() {
      const editSnapshotView = new osparc.component.snapshots.EditSnapshotView();
      const tagCtrl = editSnapshotView.getChildControl("tags");
      const study = this.getStudy();
      study.getSnapshots()
        .then(snapshots => {
          tagCtrl.setValue("V"+snapshots.length);
        });
      const title = this.tr("Take Snapshot");
      const win = osparc.ui.window.Window.popUpInWindow(editSnapshotView, title, 400, 180);
      editSnapshotView.addListener("takeSnapshot", () => {
        const tag = editSnapshotView.getTag();
        const message = editSnapshotView.getMessage();
        const params = {
          url: {
            "studyId": study.getUuid()
          },
          data: {
            "tag": tag,
            "message": message
          }
        };
        osparc.data.Resources.fetch("snapshots", "takeSnapshot", params)
          .then(data => {
            const store = osparc.store.Store.getInstance();
            store.getSnapshots().push(data);
          })
          .catch(err => osparc.component.message.FlashMessenger.getInstance().logAs(err.message, "ERROR"));

        win.close();
      }, this);
      editSnapshotView.addListener("cancel", () => win.close(), this);
    },

    __showSnapshots: function() {
      const study = this.getStudy();
      const snapshots = new osparc.component.snapshots.SnapshotsView(study);
      const title = this.tr("Snapshots");
      const win = osparc.ui.window.Window.popUpInWindow(snapshots, title, 1000, 500);
      snapshots.addListener("openSnapshot", e => {
        win.close();
        const snapshotId = e.getData();
        this.fireDataEvent("startSnapshot", snapshotId);
      });
    },

    __createIterations: function() {
      console.log("createIterations not implemented yet");
    },

    __showIterations: function() {
      const study = this.getStudy();
      const iterations = new osparc.component.snapshots.IterationsView(study);
      const title = this.tr("Iterations");
      const win = osparc.ui.window.Window.popUpInWindow(iterations, title, 1000, 500);
      iterations.addListener("openIteration", e => {
        win.close();
        const studyId = e.getData();
        this.fireDataEvent("startIteration", studyId);
      });
      win.addListener("close", () => {
        iterations.unlistenToNodeUpdates();
        this.__workbenchView.listenToNodeUpdated();
      }, this);
    },

    __startAutoSaveTimer: function() {
      const diffPatcher = osparc.wrapper.JsonDiffPatch.getInstance();
      // Save every 3 seconds
      const interval = 3000;
      let timer = this.__autoSaveTimer = new qx.event.Timer(interval);
      timer.addListener("interval", () => {
        if (!osparc.wrapper.WebSocket.getInstance().isConnected()) {
          return;
        }
        const newObj = this.getStudy().serialize();
        const delta = diffPatcher.diff(this.__lastSavedStudy, newObj);
        if (delta) {
          let deltaKeys = Object.keys(delta);
          // lastChangeDate and creationDate should not be taken into account as data change
          [
            "creationDate",
            "lastChangeDate"
          ].forEach(prop => {
            const index = deltaKeys.indexOf(prop);
            if (index > -1) {
              deltaKeys.splice(index, 1);
            }
          });
          if (deltaKeys.length > 0) {
            this.updateStudyDocument(false);
          }
        }
      }, this);
      timer.start();
    },

    __stopAutoSaveTimer: function() {
      if (this.__autoSaveTimer && this.__autoSaveTimer.isEnabled()) {
        this.__autoSaveTimer.stop();
        this.__autoSaveTimer.setEnabled(false);
      }
    },

    updateStudyDocument: function(run = false) {
      const myGrpId = osparc.auth.Data.getInstance().getGroupId();
      const orgIDs = osparc.auth.Data.getInstance().getOrgIds();
      orgIDs.push(myGrpId);
      if (!osparc.component.permissions.Study.canGroupsWrite(this.getStudy().getAccessRights(), orgIDs)) {
        return new Promise(resolve => {
          resolve();
        });
      }

      const newObj = this.getStudy().serialize();
      return this.getStudy().updateStudy(newObj, run)
        .then(data => {
          this.__lastSavedStudy = osparc.wrapper.JsonDiffPatch.getInstance().clone(newObj);
        })
        .catch(error => {
          console.error(error);
          osparc.component.message.FlashMessenger.getInstance().logAs(this.tr("Error saving the study"), "ERROR");
          this.__getStudyLogger().error(null, "Error updating pipeline");
          // Need to throw the error to be able to handle it later
          throw error;
        });
    },

    closeEditor: function() {
      this.__stopAutoSaveTimer();
      if (this.getStudy()) {
        this.getStudy().stopStudy();
      }
    },

    /**
     * Destructor
     */
    destruct: function() {
      osparc.store.Store.getInstance().setCurrentStudy(null);
      this.__stopAutoSaveTimer();
    }
  }
});<|MERGE_RESOLUTION|>--- conflicted
+++ resolved
@@ -155,14 +155,6 @@
 
       this.__reloadSnapshotsAndIterations();
 
-<<<<<<< HEAD
-      const store = osparc.store.Store.getInstance();
-      store.setCurrentStudy(study);
-
-      this.__reloadSnapshotsAndIterations();
-
-=======
->>>>>>> 735f57ca
       study.buildWorkbench();
       study.openStudy()
         .then(() => {
