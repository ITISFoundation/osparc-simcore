--- conflicted
+++ resolved
@@ -293,18 +293,12 @@
 
       const requestData = {
         "subgraph": partialPipeline,
-<<<<<<< HEAD
-        "force_restart": forceRestart,
-        "use_cache": useCache
-      });
-=======
         "force_restart": forceRestart
       };
       if (startStopButtonsWB.getClusterId() !== null) {
         requestData["cluster_id"] = startStopButtonsWB.getClusterId();
       }
       req.setRequestData(requestData);
->>>>>>> c89a4d9d
       req.send();
       if (partialPipeline.length) {
         this.__getStudyLogger().info(null, "Starting partial pipeline");
