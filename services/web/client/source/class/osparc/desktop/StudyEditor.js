/* ************************************************************************

   osparc - the simcore frontend

   https://osparc.io

   Copyright:
     2018 IT'IS Foundation, https://itis.swiss

   License:
     MIT: https://opensource.org/licenses/MIT

   Authors:
     * Odei Maiz (odeimaiz)

************************************************************************ */

qx.Class.define("osparc.desktop.StudyEditor", {
  extend: osparc.ui.basic.LoadingPageHandler,

  construct: function() {
    this.base(arguments);

    this._setLayout(new qx.ui.layout.VBox(10));

    const viewsStack = this.__viewsStack = new qx.ui.container.Stack();
    const workbenchView = this.__workbenchView = new osparc.desktop.WorkbenchView();
    workbenchView.addListener("startStudy", e => {
      this.fireDataEvent("startStudy", e.getData());
    });
    viewsStack.add(workbenchView);
    const slideshowView = this.__slideshowView = new osparc.desktop.SlideShowView();
    viewsStack.add(slideshowView);

    this._add(viewsStack, {
      flex: 1
    });
  },

  events: {
    "studyIsLocked": "qx.event.type.Event",
    "startStudy": "qx.event.type.Data"
  },

  properties: {
    study: {
      check: "osparc.data.model.Study",
      nullable: true,
      apply: "_applyStudy"
    },

    pageContext: {
      check: ["workbench", "slideshow"],
      nullable: false,
      apply: "_applyPageContext"
    }
  },

  members: {
    __study: null,
    __settingStudy: null,
    __viewsStack: null,
    __workbenchView: null,
    __slideshowView: null,
    __autoSaveTimer: null,
    __lastSavedStudy: null,

    setStudyData: function(studyData) {
      return new Promise((resolve, reject) => {
        if (this.__settingStudy) {
          resolve();
          return;
        }
        this.__settingStudy = true;

        this._showLoadingPage(this.tr("Starting ") + (studyData.name || this.tr("Study")));

        // Before starting a study, make sure the latest version is fetched
        const params = {
          url: {
            "projectId": studyData.uuid
          }
        };
        const promises = [
          osparc.data.Resources.getOne("studies", params),
          osparc.store.Store.getInstance().getServicesDAGs()
        ];
        Promise.all(promises)
          .then(values => {
            studyData = values[0];
            const study = new osparc.data.model.Study(studyData);
            this.setStudy(study);
            resolve();
<<<<<<< HEAD

            osparc.store.Store.getInstance().setCurrentStudy(study);
            study.buildWorkbench();
            study.openStudy()
              .then(() => {
                study.getWorkbench().initWorkbench();
              })
              .catch(err => {
                if ("status" in err && err["status"] == 423) { // Locked
                  const msg = study.getName() + this.tr(" is already open");
                  osparc.component.message.FlashMessenger.getInstance().logAs(msg, "ERROR");
                  this.fireEvent("studyIsLocked");
                } else {
                  console.error(err);
                }
              });
            this.__initViews();
            this.__connectEvents();
            this.__attachSocketEventHandlers();
            this.__startAutoSaveTimer();
            this.__openOneNode();
=======
>>>>>>> 6d89c102
          });
      });
    },

    _applyStudy: function(study) {
      this.__settingStudy = false;

      this._hideLoadingPage();

      osparc.store.Store.getInstance().setCurrentStudy(study);
      study.buildWorkbench();
      study.openStudy()
        .then(() => {
          study.getWorkbench().initWorkbench();
        })
        .catch(err => {
          if ("status" in err && err["status"] == 423) { // Locked
            const msg = study.getName() + this.tr(" is already opened");
            osparc.component.message.FlashMessenger.getInstance().logAs(msg, "ERROR");
            this.fireEvent("studyIsLocked");
          } else {
            console.error(err);
          }
        });

      this.__workbenchView.setStudy(study);
      this.__workbenchView.initViews();

      this.__slideshowView.setStudy(study);
      this.__slideshowView.initViews();

      this.__startAutoSaveTimer();

      this.__workbenchView.openOneNode();
    },

    // overridden
    _showMainLayout: function(show) {
      this.__viewsStack.setVisibility(show ? "visible" : "excluded");
    },

    /**
     * Destructor
     */
    destruct: function() {
      osparc.store.Store.getInstance().setCurrentStudy(null);
      this.__stopAutoSaveTimer();
    },

    nodeSelected: function(nodeId) {
      this.__workbenchView.nodeSelected(nodeId);
      this.__slideshowView.nodeSelected(nodeId);
    },

    getLogger: function() {
      return this.__workbenchView.getLogger();
    },

    _applyPageContext: function(newCtxt) {
      switch (newCtxt) {
        case "workbench":
          this.__viewsStack.setSelection([this.__workbenchView]);
          break;
        case "slideshow":
          this.__viewsStack.setSelection([this.__slideshowView]);
          this.__slideshowView.startSlides();
          break;
      }
    },

<<<<<<< HEAD
    __showSettings: function() {
      const workbench = this.getStudy().getWorkbench();
      const currentNode = workbench.getNode(this.__currentNodeId);
      if (this.__groupNodeView.isPropertyInitialized("node") && currentNode === this.__groupNodeView.getNode()) {
        this.showInMainView(this.__groupNodeView, this.__currentNodeId);
      } else if (this.__nodeView.isPropertyInitialized("node") && currentNode === this.__nodeView.getNode()) {
        this.showInMainView(this.__nodeView, this.__currentNodeId);
      } else {
        osparc.component.message.FlashMessenger.getInstance().logAs("No Settings view for this node", "ERROR");
      }
    },

    __isSelectionEmpty: function(selectedNodeUIs) {
      if (selectedNodeUIs === null || selectedNodeUIs.length === 0) {
        return true;
      }
      return false;
    },

    __groupSelection: function() {
      // Some checks
      if (!osparc.data.Permissions.getInstance().canDo("study.node.create", true)) {
        return;
      }

      const selectedNodeUIs = this.__workbenchUI.getSelectedNodes();
      if (this.__isSelectionEmpty(selectedNodeUIs)) {
        return;
      }

      const selectedNodes = [];
      selectedNodeUIs.forEach(selectedNodeUI => {
        selectedNodes.push(selectedNodeUI.getNode());
      });

      const workbench = this.getStudy().getWorkbench();
      const currentModel = this.__workbenchUI.getCurrentModel();
      workbench.groupNodes(currentModel, selectedNodes);

      this.nodeSelected(currentModel.getNodeId ? currentModel.getNodeId() : this.getStudy().getUuid());
      this.__workbenchChanged();

      this.__workbenchUI.resetSelectedNodes();
    },

    __ungroupSelection: function() {
      // Some checks
      if (!osparc.data.Permissions.getInstance().canDo("study.node.create", true)) {
        return;
      }
      const selectedNodeUIs = this.__workbenchUI.getSelectedNodes();
      if (this.__isSelectionEmpty(selectedNodeUIs)) {
        return;
      }
      if (selectedNodeUIs.length > 1) {
        osparc.component.message.FlashMessenger.getInstance().logAs("Select only one group", "ERROR");
        return;
      }
      const nodesGroup = selectedNodeUIs[0].getNode();
      if (!nodesGroup.isContainer()) {
        osparc.component.message.FlashMessenger.getInstance().logAs("Select a group", "ERROR");
        return;
      }

      // Collect info
      const workbench = this.getStudy().getWorkbench();
      const currentModel = this.__workbenchUI.getCurrentModel();
      workbench.ungroupNode(currentModel, nodesGroup);

      this.nodeSelected(currentModel.getNodeId ? currentModel.getNodeId() : this.getStudy().getUuid());
      this.__workbenchChanged();

      this.__workbenchUI.resetSelectedNodes();
    },

    __startPipeline: function() {
      if (!osparc.data.Permissions.getInstance().canDo("study.start", true)) {
        return;
      }
      const runButton = this.__mainPanel.getControls().getStartButton();
      runButton.setFetching(true);
      this.updateStudyDocument(true)
        .then(() => {
          this.__doStartPipeline();
        })
        .catch(() => {
          this.getLogger().error(null, "Couldn't run the pipeline: Pipeline failed to save.");
          runButton.setFetching(false);
        });
    },

    __doStartPipeline: function() {
      if (this.getStudy().getSweeper().hasSecondaryStudies()) {
        const secondaryStudyIds = this.getStudy().getSweeper().getSecondaryStudyIds();
        secondaryStudyIds.forEach(secondaryStudyId => {
          this.__requestStartPipeline(secondaryStudyId);
        });
      } else {
        this.getStudy().getWorkbench().clearProgressData();
        this.__requestStartPipeline(this.getStudy().getUuid());
      }
    },

    __requestStartPipeline: function(studyId) {
      const url = "/computation/pipeline/" + encodeURIComponent(studyId) + "/start";
      const req = new osparc.io.request.ApiRequest(url, "POST");
      const runButton = this.__mainPanel.getControls().getStartButton();
      req.addListener("success", this.__onPipelinesubmitted, this);
      req.addListener("error", e => {
        this.getLogger().error(null, "Error submitting pipeline");
        runButton.setFetching(false);
      }, this);
      req.addListener("fail", e => {
        if (e.getTarget().getResponse().error.status == "403") {
          this.getLogger().error(null, "Pipeline is already running");
        } else {
          this.getLogger().error(null, "Failed submitting pipeline");
        }
        runButton.setFetching(false);
      }, this);
      req.send();

      this.getLogger().info(null, "Starting pipeline");
      return true;
    },

    __onPipelinesubmitted: function(e) {
      const resp = e.getTarget().getResponse();
      const pipelineId = resp.data["project_id"];
      const runButton = this.__mainPanel.getControls().getStartButton();
      this.getLogger().debug(null, "Pipeline ID " + pipelineId);
      const notGood = [null, undefined, -1];
      if (notGood.includes(pipelineId)) {
        this.getLogger().error(null, "Submission failed");
      } else {
        this.getLogger().info(null, "Pipeline started");
        /* If no projectStateUpdated comes in 60 seconds, client must
        check state of pipeline and update button accordingly. */
        const timer = setTimeout(() => {
          osparc.data.Resources.fetch("studies", "state", {
            url: {
              projectId: pipelineId
            }
          })
            .then(({state}) => {
              if (state && (
                state.value === "NOT_STARTED" ||
                state.value === "SUCCESS" ||
                state.value === "FAILED"
              )) {
                runButton.setFetching(false);
              }
            });
        }, 60000);
        const socket = osparc.wrapper.WebSocket.getInstance();
        socket.getSocket().once("projectStateUpdated", jsonStr => {
          const study = JSON.parse(jsonStr);
          if (study["project_uuid"] === pipelineId) {
            clearTimeout(timer);
          }
        });
      }
    },

    __onPipelineStopped: function(e) {
      this.getStudy().getWorkbench().clearProgressData();
    },

=======
>>>>>>> 6d89c102
    __startAutoSaveTimer: function() {
      let diffPatcher = osparc.wrapper.JsonDiffPatch.getInstance();
      // Save every 5 seconds
      const interval = 5000;
      let timer = this.__autoSaveTimer = new qx.event.Timer(interval);
      timer.addListener("interval", () => {
        const newObj = this.getStudy().serialize();
        const delta = diffPatcher.diff(this.__lastSavedStudy, newObj);
        if (delta) {
          let deltaKeys = Object.keys(delta);
          // lastChangeDate should not be taken into account as data change
          const index = deltaKeys.indexOf("lastChangeDate");
          if (index > -1) {
            deltaKeys.splice(index, 1);
          }
          if (deltaKeys.length > 0) {
            this.updateStudyDocument(false);
          }
        }
      }, this);
      timer.start();
    },

    __stopAutoSaveTimer: function() {
      if (this.__autoSaveTimer && this.__autoSaveTimer.isEnabled()) {
        this.__autoSaveTimer.stop();
        this.__autoSaveTimer.setEnabled(false);
      }
    },

    updateStudyDocument: function(run=false) {
      this.getStudy().setLastChangeDate(new Date());
      const newObj = this.getStudy().serialize();
      const prjUuid = this.getStudy().getUuid();

      const params = {
        url: {
          projectId: prjUuid,
          run
        },
        data: newObj
      };
<<<<<<< HEAD
      return osparc.data.Resources.fetch("studies", "put", params)
        .then(data => {
          this.fireDataEvent("studySaved", true);
          this.__lastSavedStudy = osparc.wrapper.JsonDiffPatch.getInstance().clone(newObj);
        }).catch(error => {
          this.getLogger().error(null, "Error updating pipeline");
          // Need to throw the error to be able to handle it later
          throw error;
        });
=======
      return new Promise((resolve, reject) => {
        osparc.data.Resources.fetch("studies", "put", params)
          .then(data => {
            this.__lastSavedStudy = osparc.wrapper.JsonDiffPatch.getInstance().clone(newObj);
            resolve();
          })
          .catch(error => {
            this.getLogger().error(null, "Error updating pipeline");
            reject();
          });
      });
>>>>>>> 6d89c102
    },

    closeStudy: function() {
      this.getStudy().closeStudy();
    }
  }
});<|MERGE_RESOLUTION|>--- conflicted
+++ resolved
@@ -91,30 +91,6 @@
             const study = new osparc.data.model.Study(studyData);
             this.setStudy(study);
             resolve();
-<<<<<<< HEAD
-
-            osparc.store.Store.getInstance().setCurrentStudy(study);
-            study.buildWorkbench();
-            study.openStudy()
-              .then(() => {
-                study.getWorkbench().initWorkbench();
-              })
-              .catch(err => {
-                if ("status" in err && err["status"] == 423) { // Locked
-                  const msg = study.getName() + this.tr(" is already open");
-                  osparc.component.message.FlashMessenger.getInstance().logAs(msg, "ERROR");
-                  this.fireEvent("studyIsLocked");
-                } else {
-                  console.error(err);
-                }
-              });
-            this.__initViews();
-            this.__connectEvents();
-            this.__attachSocketEventHandlers();
-            this.__startAutoSaveTimer();
-            this.__openOneNode();
-=======
->>>>>>> 6d89c102
           });
       });
     },
@@ -185,177 +161,6 @@
       }
     },
 
-<<<<<<< HEAD
-    __showSettings: function() {
-      const workbench = this.getStudy().getWorkbench();
-      const currentNode = workbench.getNode(this.__currentNodeId);
-      if (this.__groupNodeView.isPropertyInitialized("node") && currentNode === this.__groupNodeView.getNode()) {
-        this.showInMainView(this.__groupNodeView, this.__currentNodeId);
-      } else if (this.__nodeView.isPropertyInitialized("node") && currentNode === this.__nodeView.getNode()) {
-        this.showInMainView(this.__nodeView, this.__currentNodeId);
-      } else {
-        osparc.component.message.FlashMessenger.getInstance().logAs("No Settings view for this node", "ERROR");
-      }
-    },
-
-    __isSelectionEmpty: function(selectedNodeUIs) {
-      if (selectedNodeUIs === null || selectedNodeUIs.length === 0) {
-        return true;
-      }
-      return false;
-    },
-
-    __groupSelection: function() {
-      // Some checks
-      if (!osparc.data.Permissions.getInstance().canDo("study.node.create", true)) {
-        return;
-      }
-
-      const selectedNodeUIs = this.__workbenchUI.getSelectedNodes();
-      if (this.__isSelectionEmpty(selectedNodeUIs)) {
-        return;
-      }
-
-      const selectedNodes = [];
-      selectedNodeUIs.forEach(selectedNodeUI => {
-        selectedNodes.push(selectedNodeUI.getNode());
-      });
-
-      const workbench = this.getStudy().getWorkbench();
-      const currentModel = this.__workbenchUI.getCurrentModel();
-      workbench.groupNodes(currentModel, selectedNodes);
-
-      this.nodeSelected(currentModel.getNodeId ? currentModel.getNodeId() : this.getStudy().getUuid());
-      this.__workbenchChanged();
-
-      this.__workbenchUI.resetSelectedNodes();
-    },
-
-    __ungroupSelection: function() {
-      // Some checks
-      if (!osparc.data.Permissions.getInstance().canDo("study.node.create", true)) {
-        return;
-      }
-      const selectedNodeUIs = this.__workbenchUI.getSelectedNodes();
-      if (this.__isSelectionEmpty(selectedNodeUIs)) {
-        return;
-      }
-      if (selectedNodeUIs.length > 1) {
-        osparc.component.message.FlashMessenger.getInstance().logAs("Select only one group", "ERROR");
-        return;
-      }
-      const nodesGroup = selectedNodeUIs[0].getNode();
-      if (!nodesGroup.isContainer()) {
-        osparc.component.message.FlashMessenger.getInstance().logAs("Select a group", "ERROR");
-        return;
-      }
-
-      // Collect info
-      const workbench = this.getStudy().getWorkbench();
-      const currentModel = this.__workbenchUI.getCurrentModel();
-      workbench.ungroupNode(currentModel, nodesGroup);
-
-      this.nodeSelected(currentModel.getNodeId ? currentModel.getNodeId() : this.getStudy().getUuid());
-      this.__workbenchChanged();
-
-      this.__workbenchUI.resetSelectedNodes();
-    },
-
-    __startPipeline: function() {
-      if (!osparc.data.Permissions.getInstance().canDo("study.start", true)) {
-        return;
-      }
-      const runButton = this.__mainPanel.getControls().getStartButton();
-      runButton.setFetching(true);
-      this.updateStudyDocument(true)
-        .then(() => {
-          this.__doStartPipeline();
-        })
-        .catch(() => {
-          this.getLogger().error(null, "Couldn't run the pipeline: Pipeline failed to save.");
-          runButton.setFetching(false);
-        });
-    },
-
-    __doStartPipeline: function() {
-      if (this.getStudy().getSweeper().hasSecondaryStudies()) {
-        const secondaryStudyIds = this.getStudy().getSweeper().getSecondaryStudyIds();
-        secondaryStudyIds.forEach(secondaryStudyId => {
-          this.__requestStartPipeline(secondaryStudyId);
-        });
-      } else {
-        this.getStudy().getWorkbench().clearProgressData();
-        this.__requestStartPipeline(this.getStudy().getUuid());
-      }
-    },
-
-    __requestStartPipeline: function(studyId) {
-      const url = "/computation/pipeline/" + encodeURIComponent(studyId) + "/start";
-      const req = new osparc.io.request.ApiRequest(url, "POST");
-      const runButton = this.__mainPanel.getControls().getStartButton();
-      req.addListener("success", this.__onPipelinesubmitted, this);
-      req.addListener("error", e => {
-        this.getLogger().error(null, "Error submitting pipeline");
-        runButton.setFetching(false);
-      }, this);
-      req.addListener("fail", e => {
-        if (e.getTarget().getResponse().error.status == "403") {
-          this.getLogger().error(null, "Pipeline is already running");
-        } else {
-          this.getLogger().error(null, "Failed submitting pipeline");
-        }
-        runButton.setFetching(false);
-      }, this);
-      req.send();
-
-      this.getLogger().info(null, "Starting pipeline");
-      return true;
-    },
-
-    __onPipelinesubmitted: function(e) {
-      const resp = e.getTarget().getResponse();
-      const pipelineId = resp.data["project_id"];
-      const runButton = this.__mainPanel.getControls().getStartButton();
-      this.getLogger().debug(null, "Pipeline ID " + pipelineId);
-      const notGood = [null, undefined, -1];
-      if (notGood.includes(pipelineId)) {
-        this.getLogger().error(null, "Submission failed");
-      } else {
-        this.getLogger().info(null, "Pipeline started");
-        /* If no projectStateUpdated comes in 60 seconds, client must
-        check state of pipeline and update button accordingly. */
-        const timer = setTimeout(() => {
-          osparc.data.Resources.fetch("studies", "state", {
-            url: {
-              projectId: pipelineId
-            }
-          })
-            .then(({state}) => {
-              if (state && (
-                state.value === "NOT_STARTED" ||
-                state.value === "SUCCESS" ||
-                state.value === "FAILED"
-              )) {
-                runButton.setFetching(false);
-              }
-            });
-        }, 60000);
-        const socket = osparc.wrapper.WebSocket.getInstance();
-        socket.getSocket().once("projectStateUpdated", jsonStr => {
-          const study = JSON.parse(jsonStr);
-          if (study["project_uuid"] === pipelineId) {
-            clearTimeout(timer);
-          }
-        });
-      }
-    },
-
-    __onPipelineStopped: function(e) {
-      this.getStudy().getWorkbench().clearProgressData();
-    },
-
-=======
->>>>>>> 6d89c102
     __startAutoSaveTimer: function() {
       let diffPatcher = osparc.wrapper.JsonDiffPatch.getInstance();
       // Save every 5 seconds
@@ -398,29 +203,14 @@
         },
         data: newObj
       };
-<<<<<<< HEAD
       return osparc.data.Resources.fetch("studies", "put", params)
         .then(data => {
-          this.fireDataEvent("studySaved", true);
           this.__lastSavedStudy = osparc.wrapper.JsonDiffPatch.getInstance().clone(newObj);
         }).catch(error => {
           this.getLogger().error(null, "Error updating pipeline");
           // Need to throw the error to be able to handle it later
           throw error;
         });
-=======
-      return new Promise((resolve, reject) => {
-        osparc.data.Resources.fetch("studies", "put", params)
-          .then(data => {
-            this.__lastSavedStudy = osparc.wrapper.JsonDiffPatch.getInstance().clone(newObj);
-            resolve();
-          })
-          .catch(error => {
-            this.getLogger().error(null, "Error updating pipeline");
-            reject();
-          });
-      });
->>>>>>> 6d89c102
     },
 
     closeStudy: function() {
