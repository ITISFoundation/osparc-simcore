/* ************************************************************************

   osparc - the simcore frontend

   https://osparc.io

   Copyright:
     2020 IT'IS Foundation, https://itis.swiss

   License:
     MIT: https://opensource.org/licenses/MIT

   Authors:
     * Odei Maiz (odeimaiz)

************************************************************************ */

/**
 *
 */

qx.Class.define("osparc.desktop.preferences.Preferences", {
<<<<<<< HEAD
  extend: osparc.ui.window.SingletonWindow,

  construct: function() {
    this.base(arguments, "preferences", this.tr("Preferences"));
    this.set({
      layout: new qx.ui.layout.Grow(),
      modal: true,
      width: 550,
      height: 550 * 1.2,
      showClose: true,
      showMaximize: false,
      showMinimize: false,
      resizable: false,
      appearance: "service-window"
    });
    const closeBtn = this.getChildControl("close-button");
    osparc.utils.Utils.setIdToWidget(closeBtn, "preferencesWindowCloseBtn");

    const tabView = new qx.ui.tabview.TabView().set({
      barPosition: "left"
    });

    const profPage = new osparc.desktop.preferences.pages.ProfilePage();
    const profBtn = profPage.getChildControl("button");
    osparc.utils.Utils.setIdToWidget(profBtn, "preferencesProfileTabBtn");
    tabView.add(profPage);

    const secPage = new osparc.desktop.preferences.pages.SecurityPage();
    const secBtn = secPage.getChildControl("button");
    osparc.utils.Utils.setIdToWidget(secBtn, "preferencesSecurityTabBtn");
    tabView.add(secPage);

    const expPage = new osparc.desktop.preferences.pages.ExperimentalPage();
    const expBtn = expPage.getChildControl("button");
    osparc.utils.Utils.setIdToWidget(expBtn, "preferencesExperimentalTabBtn");
    tabView.add(expPage);

    const tagsPage = new osparc.desktop.preferences.pages.TagsPage();
    tabView.add(tagsPage);

    this.add(tabView);
=======
  extend: qx.core.Object,
  type: "singleton",

  construct: function() {
    this.base(arguments);
  },

  properties: {
    autoConnectPorts: {
      nullable: false,
      init: false,
      check: "Boolean",
      event: "changeAutoConnectPorts"
    }
>>>>>>> 28ee6cb2
  }
});<|MERGE_RESOLUTION|>--- conflicted
+++ resolved
@@ -20,49 +20,6 @@
  */
 
 qx.Class.define("osparc.desktop.preferences.Preferences", {
-<<<<<<< HEAD
-  extend: osparc.ui.window.SingletonWindow,
-
-  construct: function() {
-    this.base(arguments, "preferences", this.tr("Preferences"));
-    this.set({
-      layout: new qx.ui.layout.Grow(),
-      modal: true,
-      width: 550,
-      height: 550 * 1.2,
-      showClose: true,
-      showMaximize: false,
-      showMinimize: false,
-      resizable: false,
-      appearance: "service-window"
-    });
-    const closeBtn = this.getChildControl("close-button");
-    osparc.utils.Utils.setIdToWidget(closeBtn, "preferencesWindowCloseBtn");
-
-    const tabView = new qx.ui.tabview.TabView().set({
-      barPosition: "left"
-    });
-
-    const profPage = new osparc.desktop.preferences.pages.ProfilePage();
-    const profBtn = profPage.getChildControl("button");
-    osparc.utils.Utils.setIdToWidget(profBtn, "preferencesProfileTabBtn");
-    tabView.add(profPage);
-
-    const secPage = new osparc.desktop.preferences.pages.SecurityPage();
-    const secBtn = secPage.getChildControl("button");
-    osparc.utils.Utils.setIdToWidget(secBtn, "preferencesSecurityTabBtn");
-    tabView.add(secPage);
-
-    const expPage = new osparc.desktop.preferences.pages.ExperimentalPage();
-    const expBtn = expPage.getChildControl("button");
-    osparc.utils.Utils.setIdToWidget(expBtn, "preferencesExperimentalTabBtn");
-    tabView.add(expPage);
-
-    const tagsPage = new osparc.desktop.preferences.pages.TagsPage();
-    tabView.add(tagsPage);
-
-    this.add(tabView);
-=======
   extend: qx.core.Object,
   type: "singleton",
 
@@ -77,6 +34,5 @@
       check: "Boolean",
       event: "changeAutoConnectPorts"
     }
->>>>>>> 28ee6cb2
   }
 });