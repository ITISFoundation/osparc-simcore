/* ************************************************************************

   osparc - the simcore frontend

   https://osparc.io

   Copyright:
     2018 IT'IS Foundation, https://itis.swiss

   License:
     MIT: https://opensource.org/licenses/MIT

   Authors:
     * Odei Maiz (odeimaiz)

************************************************************************ */

/**
 * Widget containing:
 * - LogoOnOff
 * - Dashboard button
 * - List of buttons for node navigation (only study editing)
 * - User menu
 *   - Preferences
 *   - Help
 *   - About
 *   - Logout
 *
 * *Example*
 *
 * Here is a little example of how to use the widget.
 *
 * <pre class='javascript'>
 *   let navBar = new osparc.desktop.NavigationBar();
 *   this.getRoot().add(navBar);
 * </pre>
 */

const NAVIGATION_BUTTON_HEIGHT = 32;

qx.Class.define("osparc.desktop.NavigationBar", {
  extend: qx.ui.core.Widget,

  construct: function() {
    this.base(arguments);

    this._setLayout(new qx.ui.layout.HBox(10).set({
      alignY: "middle"
    }));

    this.set({
      paddingLeft: 10,
      paddingRight: 10,
      maxHeight: 50,
      backgroundColor: "background-main-lighter"
    });

    const commonBtnSettings = {
      allowGrowY: false,
      minWidth: 32,
      minHeight: NAVIGATION_BUTTON_HEIGHT
    };

    let logo = osparc.component.widget.LogoOnOff.getInstance();
    this._add(logo);
    this._add(new qx.ui.toolbar.Separator());

    let dashboardBtn = this.__dashboardBtn = new qx.ui.form.Button().set({
      rich: true
    });
    osparc.utils.Utils.setIdToWidget(dashboardBtn, "dashboardBtn");
    dashboardBtn.set(commonBtnSettings);
    dashboardBtn.addListener("execute", () => {
      this.fireEvent("dashboardPressed");
    }, this);
    this.__highlightDashboard();
    this._add(dashboardBtn);

    this._add(new qx.ui.toolbar.Separator());

    let hBox = new qx.ui.layout.HBox(5).set({
      alignY: "middle"
    });
    let mainViewCaptionLayout = this.__mainViewCaptionLayout = new qx.ui.container.Composite(hBox);
    this._add(mainViewCaptionLayout);

    this._add(new qx.ui.core.Spacer(5), {
      flex: 1
    });

    this._add(new osparc.ui.form.LinkButton(this.tr("User manual"), "https://docs.osparc.io").set({
      appearance: "link-button"
    }));

    this._add(new osparc.ui.form.LinkButton(this.tr("Give us feedback"), this.self().FEEDBACK_FORM_URL).set({
      appearance: "link-button"
    }));

    const userEmail = osparc.auth.Data.getInstance().getEmail() || "bizzy@itis.ethz.ch";
    const userName = osparc.auth.Data.getInstance().getUserName() || "bizzy";

    const userBtn = this.__createUserBtn();
    userBtn.set({
      ...commonBtnSettings,
      icon: osparc.utils.Avatar.getUrl(userEmail, NAVIGATION_BUTTON_HEIGHT),
      label: userName
    });

    this._add(userBtn);
  },

  events: {
    "nodeDoubleClicked": "qx.event.type.Data",
    "dashboardPressed": "qx.event.type.Event"
  },

  properties: {
    study: {
      check: "osparc.data.model.Study",
      nullable: true
    }
  },

  statics: {
    FEEDBACK_FORM_URL: "https://docs.google.com/forms/d/e/1FAIpQLSe232bTigsM2zV97Kjp2OhCenl6o9gNGcDFt2kO_dfkIjtQAQ/viewform?usp=sf_link"
  },

  members: {
    __dashboardBtn: null,
    __mainViewCaptionLayout: null,

    setPathButtons: function(nodeIds) {
      this.__mainViewCaptionLayout.removeAll();
      const navBarLabelFont = qx.bom.Font.fromConfig(osparc.theme.Font.fonts["nav-bar-label"]);
      if (nodeIds.length === 0) {
        this.__highlightDashboard(true);
      }
      for (let i=0; i<nodeIds.length; i++) {
        let btn = new qx.ui.form.Button().set({
          rich: true,
          maxHeight: NAVIGATION_BUTTON_HEIGHT
        });
        const nodeId = nodeIds[i];
        if (nodeId === "root") {
          this.getStudy().bind("name", btn, "label");
        } else {
          const node = this.getStudy().getWorkbench()
            .getNode(nodeId);
          if (node) {
            node.bind("label", btn, "label");
          }
        }
        btn.addListener("execute", function() {
          this.fireDataEvent("nodeDoubleClicked", nodeId);
        }, this);
        this.__mainViewCaptionLayout.add(btn);

        if (i<nodeIds.length-1) {
          let mainViewCaption = this.__mainViewCaption = new qx.ui.basic.Label(">").set({
            font: navBarLabelFont
          });
          this.__mainViewCaptionLayout.add(mainViewCaption);
        }
        if (i === nodeIds.length-1) {
          this.__highlightDashboard(false);
          btn.setLabel("<b>" + btn.getLabel() + "</b>");
        }
      }
    },

    __highlightDashboard: function(highlight = true) {
      const label = this.tr("Dashboard");
      highlight ? this.__dashboardBtn.setLabel("<b>"+label+"</b>") : this.__dashboardBtn.setLabel(label);
    },

    studySaved: function() {
      for (let i=0; i<this.__mainViewCaptionLayout.getChildren().length; i++) {
        let widget = this.__mainViewCaptionLayout.getChildren()[i];
        if (widget instanceof qx.ui.form.Button) {
          const waitFor = 500;
          qx.event.Timer.once(ev => {
            widget.removeState("hovered");
          }, this, waitFor);
          widget.addState("hovered");
          return;
        }
      }
    },

    __createUserBtn: function() {
      const menu = new qx.ui.menu.Menu();

<<<<<<< HEAD
      // Feature OFF
      // const activityManager = new qx.ui.menu.Button(this.tr("Activity manager"));
      // activityManager.addListener("execute", this.__openActivityManager, this);
      // menu.add(activityManager);
=======
      const activityManager = new qx.ui.menu.Button(this.tr("Activity manager"));
      activityManager.addListener("execute", this.__openActivityManager, this);
      menu.add(activityManager);
>>>>>>> dd7f1610

      const preferences = new qx.ui.menu.Button(this.tr("Preferences"));
      preferences.addListener("execute", this.__onOpenAccountSettings, this);
      osparc.utils.Utils.setIdToWidget(preferences, "userMenuPreferencesBtn");
      menu.add(preferences);

      menu.addSeparator();

      const helpBtn = new qx.ui.menu.Button(this.tr("Help"));
      helpBtn.addListener("execute", () => window.open("https://docs.osparc.io"));
      osparc.utils.Utils.setIdToWidget(helpBtn, "userMenuHelpBtn");
      menu.add(helpBtn);

      const newIssueBtn = new qx.ui.menu.Button(this.tr("Open issue in GitHub"));
      newIssueBtn.addListener("execute", () => window.open(osparc.component.widget.NewGHIssue.getNewIssueUrl()));
      osparc.utils.Utils.setIdToWidget(newIssueBtn, "userMenuGithubBtn");
      menu.add(newIssueBtn);

      const aboutBtn = new qx.ui.menu.Button(this.tr("About"));
      aboutBtn.addListener("execute", () => osparc.About.getInstance().open());
      osparc.utils.Utils.setIdToWidget(aboutBtn, "userMenuAboutBtn");
      menu.add(aboutBtn);

      menu.addSeparator();

      const logout = new qx.ui.menu.Button(this.tr("Logout"));
      logout.addListener("execute", e => {
        qx.core.Init.getApplication().logout();
      });
      osparc.utils.Utils.setIdToWidget(logout, "userMenuLogoutBtn");
      menu.add(logout);

      const userBtn = new qx.ui.form.MenuButton(null, null, menu);
      userBtn.getChildControl("icon").getContentElement()
        .setStyles({
          "border-radius": "16px"
        });
      osparc.utils.Utils.setIdToWidget(userBtn, "userMenuMainBtn");

      return userBtn;
    },

    __onOpenAccountSettings: function() {
      if (!this.__preferencesWin) {
        this.__preferencesWin = new osparc.desktop.preferences.Preferences();
      }

      let win = this.__preferencesWin;
      if (win) {
        win.center();
        win.open();
      }
    },

    __openActivityManager: function() {
      const activityWindow = new qx.ui.window.Window(this.tr("Activity manager")).set({
        height: 600,
        width: 800,
        layout: new qx.ui.layout.Grow(),
        appearance: "service-window",
        showMinimize: false,
        contentPadding: 0
      });
      activityWindow.add(new osparc.component.service.manager.ActivityManager());
      activityWindow.center();
      activityWindow.open();
    }

    // FEATURE OFF
    // __openActivityManager: function() {
    //   const activityWindow = new qx.ui.window.Window(this.tr("Activity manager")).set({
    //     height: 480,
    //     width: 600,
    //     layout: new qx.ui.layout.Grow(),
    //     appearance: "service-window",
    //     showMinimize: false,
    //     contentPadding: 0
    //   });
    //   activityWindow.add(new osparc.component.service.manager.ActivityManager());
    //   activityWindow.center();
    //   activityWindow.open();
    // }
  }
});<|MERGE_RESOLUTION|>--- conflicted
+++ resolved
@@ -190,16 +190,9 @@
     __createUserBtn: function() {
       const menu = new qx.ui.menu.Menu();
 
-<<<<<<< HEAD
-      // Feature OFF
-      // const activityManager = new qx.ui.menu.Button(this.tr("Activity manager"));
-      // activityManager.addListener("execute", this.__openActivityManager, this);
-      // menu.add(activityManager);
-=======
       const activityManager = new qx.ui.menu.Button(this.tr("Activity manager"));
       activityManager.addListener("execute", this.__openActivityManager, this);
       menu.add(activityManager);
->>>>>>> dd7f1610
 
       const preferences = new qx.ui.menu.Button(this.tr("Preferences"));
       preferences.addListener("execute", this.__onOpenAccountSettings, this);
@@ -267,20 +260,5 @@
       activityWindow.center();
       activityWindow.open();
     }
-
-    // FEATURE OFF
-    // __openActivityManager: function() {
-    //   const activityWindow = new qx.ui.window.Window(this.tr("Activity manager")).set({
-    //     height: 480,
-    //     width: 600,
-    //     layout: new qx.ui.layout.Grow(),
-    //     appearance: "service-window",
-    //     showMinimize: false,
-    //     contentPadding: 0
-    //   });
-    //   activityWindow.add(new osparc.component.service.manager.ActivityManager());
-    //   activityWindow.center();
-    //   activityWindow.open();
-    // }
   }
 });