--- conflicted
+++ resolved
@@ -26,14 +26,10 @@
 
   events: {
     "takeSnapshot": "qx.event.type.Event",
-<<<<<<< HEAD
     "convertToStudy": "qx.event.type.Event",
     "showParameters": "qx.event.type.Event",
     "showSnapshots": "qx.event.type.Event",
     "openPrimaryStudy": "qx.event.type.Data"
-=======
-    "showSnapshots": "qx.event.type.Event"
->>>>>>> c89a4d9d
   },
 
   members: {
@@ -56,11 +52,7 @@
         }
         case "take-snapshot-btn": {
           control = new osparc.ui.form.FetchButton(this.tr("Take Snapshot")).set({
-<<<<<<< HEAD
-            icon: "@FontAwesome5Solid/camera/14",
-=======
             icon: "@FontAwesome5Solid/code-branch/14",
->>>>>>> c89a4d9d
             ...osparc.navigation.NavigationBar.BUTTON_OPTIONS,
             allowGrowX: false
           });
@@ -70,7 +62,6 @@
           this._add(control);
           break;
         }
-<<<<<<< HEAD
         case "convert-to-study-btn": {
           control = new osparc.ui.form.FetchButton(this.tr("Convert To Study")).set({
             ...osparc.navigation.NavigationBar.BUTTON_OPTIONS,
@@ -82,8 +73,6 @@
           this._add(control);
           break;
         }
-=======
->>>>>>> c89a4d9d
         case "snapshots-btn": {
           control = new qx.ui.form.Button(this.tr("Snapshots")).set({
             icon: "@FontAwesome5Solid/copy/14",
@@ -92,7 +81,6 @@
           });
           control.addListener("execute", () => {
             this.fireDataEvent("showSnapshots");
-<<<<<<< HEAD
           }, this);
           this._add(control);
           break;
@@ -108,8 +96,6 @@
             if (primaryStudyId) {
               this.fireDataEvent("openPrimaryStudy", primaryStudyId);
             }
-=======
->>>>>>> c89a4d9d
           }, this);
           this._add(control);
           break;
@@ -127,15 +113,12 @@
       const takeSnapshotBtn = this.getChildControl("take-snapshot-btn");
       takeSnapshotBtn.exclude();
 
-<<<<<<< HEAD
       const convertToStudy = this.getChildControl("convert-to-study-btn");
       convertToStudy.exclude();
 
       const primaryBtn = this.getChildControl("primary-study-btn");
       primaryBtn.exclude();
 
-=======
->>>>>>> c89a4d9d
       const snapshotsBtn = this.getChildControl("snapshots-btn");
       snapshotsBtn.exclude();
 
@@ -148,7 +131,6 @@
       const study = this.getStudy();
       if (study) {
         const nodeIds = study.getWorkbench().getPathIds(study.getUi().getCurrentNodeId());
-<<<<<<< HEAD
         this._navNodes.populateButtons(nodeIds, "slash");
 
         const takeSnapshotBtn = this.getChildControl("take-snapshot-btn");
@@ -179,24 +161,6 @@
         const isSnapshot = study.isSnapshot();
         const snapshotsBtn = this.getChildControl("snapshots-btn");
         (hasIterators && !isSnapshot) ? snapshotsBtn.show() : snapshotsBtn.exclude();
-=======
-        this.__navNodes.populateButtons(nodeIds);
-
-        const takeSnapshotBtn = this.getChildControl("take-snapshot-btn");
-        takeSnapshotBtn.setVisibility(osparc.data.Permissions.getInstance().canDo("study.snapshot.create") ? "visible" : "excluded");
-
-        study.getWorkbench().addListener("nNodesChanged", this.evalSnapshotsBtn, this);
-        this.evalSnapshotsBtn();
-      }
-    },
-
-    evalSnapshotsBtn: async function() {
-      const study = this.getStudy();
-      if (study) {
-        const hasSnapshots = await study.hasSnapshots();
-        const snapshotsBtn = this.getChildControl("snapshots-btn");
-        hasSnapshots ? snapshotsBtn.show() : snapshotsBtn.exclude();
->>>>>>> c89a4d9d
       }
     },
 
