/* ************************************************************************

   osparc - the simcore frontend

   https://osparc.io

   Copyright:
     2018 IT'IS Foundation, https://itis.swiss

   License:
     MIT: https://opensource.org/licenses/MIT

   Authors:
     * Tobias Oetiker (oetiker)
     * Odei Maiz (odeimaiz)

************************************************************************ */

qx.Theme.define("osparc.theme.Color", {
  extend: osparc.theme.osparcdark.Color,

  colors: {
    "workbench-edge-comp-active": "#777",
    "workbench-edge-api-active": "#BBB",
    "workbench-edge-selected": "#00F",

    "node-selected-backgroud": "#666",
    "node-semiselected-backgroud": "#555",
    "node-notselected-backgroud": "#444",

    "logger-debug-message": "#FFF",
    "logger-info-message": "#FFF",
    "logger-warning-message": "#FF0",
    "logger-error-message": "#F00",

    "background-main-lighter": "#303030",
    "background-main-lighter+": "#373737",

    "text-placeholder": "text-disabled",
    "text-darker": "text-disabled",

    "tabview-pane-background": "background-main",

    "workbench-start-hint": "#505050",
<<<<<<< HEAD
    "service-window-hint": "#808080",
=======

>>>>>>> a2a44fb8
    "ready-green": "#33925A",
    "failed-red": "#FF2D2D",
    "contrasted-text-dark": "#222222",
    "contrasted-text-light": "#EEEEEE"
  }
});<|MERGE_RESOLUTION|>--- conflicted
+++ resolved
@@ -42,11 +42,8 @@
     "tabview-pane-background": "background-main",
 
     "workbench-start-hint": "#505050",
-<<<<<<< HEAD
     "service-window-hint": "#808080",
-=======
 
->>>>>>> a2a44fb8
     "ready-green": "#33925A",
     "failed-red": "#FF2D2D",
     "contrasted-text-dark": "#222222",
