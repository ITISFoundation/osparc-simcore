/* ************************************************************************

   osparc - the simcore frontend

   https://osparc.io

   Copyright:
     2018 IT'IS Foundation, https://itis.swiss

   License:
     MIT: https://opensource.org/licenses/MIT

   Authors:
     * Tobias Oetiker (oetiker)
     * Odei Maiz (odeimaiz)

************************************************************************ */

qx.Theme.define("osparc.theme.Decoration", {
  extend: osparc.theme.osparc.Decoration,

  decorations: {
<<<<<<< HEAD

    "service-tree": {
      decorator: qx.ui.decoration.MSingleBorder,
      style: {
        width: 0
      }
    },

    "panelview": {
      style: {
        transitionProperty: "top",
        transitionDuration: "0.2s",
        transitionTimingFunction: "ease-in"
      }
    },

    "panelview-content": {
      style: {
        transitionProperty: "height",
        transitionDuration: "0.2s",
        transitionTimingFunction: "ease-in"
      }
    },

    "outputPortHighlighted": {
      style: {
        backgroundColor: "background-main-lighter+"
      }
    },

    "window-small-cap": {
      include: "service-window",
      style: {
        width: 0,
        radius: 3,
        transitionProperty: "opacity",
        transitionDuration: "0.05s",
        transitionTimingFunction: "ease-in"
      }
    },

    "window-small-cap-maximized": {
      include: "service-window-maximized",
      style: {
        width: 0,
        transitionProperty: "opacity",
        transitionDuration: "0.05s",
        transitionTimingFunction: "ease-in"
      }
    },

    "workbench-small-cap-captionbar": {
      style: {
        width: 0
      }
    },

    "service-window": {
      include: "window",
      style: {
        radius: 3,
        width: 1
      }
    },

    "service-window-maximized": {
      include: "window",
      style: {
        width: 1
      }
    },

    "sidepanel": {
      style: {
        transitionProperty: ["left", "width"],
        transitionDuration: "0.2s",
        transitionTimingFunction: "ease-in"
      }
    },

    "link-button": {},

    "service-browser": {
      style: {
        color: "material-button-background"
      }
    },

    "flash": {
      style: {
        radius: 3,
        transitionProperty: "top",
        transitionDuration: "0.2s",
        transitionTimingFunction: "ease-in"
      }
    },

    "flash-badge": {
      style: {
        radius: 5
      }
    },

    "flash-container-transitioned": {
      style: {
        transitionProperty: "height",
        transitionDuration: "0.2s",
        transitionTimingFunction: "ease-in"
      }
    },

    "no-border": {
      style: {
        width: 0
      }
    },

    "border-editable": {
      style: {
        width: 1,
        radius: 3,
        color: "text-disabled"
      }
    },

    "hint": {
      style: {
        radius: 3
      }
    },

    "chip": {
      style: {
        radius: 9
      }
    },

    "pb-listitem": {
      style: {
        radius: 3
      }
    },

    "no-radius-button": {
      style: {
        radius: 0
      }
    },

    "tag": {
      style: {
        radius: 2
      }
    },
    "tagitem": {
      style: {
        radius: 2
      }
    },
    "tagitem-colorbutton": {
      include: "material-button",
      style: {
        radiusBottomRight: 0,
        radiusTopRight: 0
      }
    },
    "tagbutton": {
      include: "material-button",
      style: {
        radius: 0
      }
    },

    "form-array-container": {
      style: {
        radius: 2,
        width: 1
      }
    }
=======
>>>>>>> c187cd41
  }
});<|MERGE_RESOLUTION|>--- conflicted
+++ resolved
@@ -20,187 +20,11 @@
   extend: osparc.theme.osparc.Decoration,
 
   decorations: {
-<<<<<<< HEAD
-
-    "service-tree": {
-      decorator: qx.ui.decoration.MSingleBorder,
-      style: {
-        width: 0
-      }
-    },
-
-    "panelview": {
-      style: {
-        transitionProperty: "top",
-        transitionDuration: "0.2s",
-        transitionTimingFunction: "ease-in"
-      }
-    },
-
-    "panelview-content": {
-      style: {
-        transitionProperty: "height",
-        transitionDuration: "0.2s",
-        transitionTimingFunction: "ease-in"
-      }
-    },
-
-    "outputPortHighlighted": {
-      style: {
-        backgroundColor: "background-main-lighter+"
-      }
-    },
-
-    "window-small-cap": {
-      include: "service-window",
-      style: {
-        width: 0,
-        radius: 3,
-        transitionProperty: "opacity",
-        transitionDuration: "0.05s",
-        transitionTimingFunction: "ease-in"
-      }
-    },
-
-    "window-small-cap-maximized": {
-      include: "service-window-maximized",
-      style: {
-        width: 0,
-        transitionProperty: "opacity",
-        transitionDuration: "0.05s",
-        transitionTimingFunction: "ease-in"
-      }
-    },
-
-    "workbench-small-cap-captionbar": {
-      style: {
-        width: 0
-      }
-    },
-
-    "service-window": {
-      include: "window",
-      style: {
-        radius: 3,
-        width: 1
-      }
-    },
-
-    "service-window-maximized": {
-      include: "window",
-      style: {
-        width: 1
-      }
-    },
-
-    "sidepanel": {
-      style: {
-        transitionProperty: ["left", "width"],
-        transitionDuration: "0.2s",
-        transitionTimingFunction: "ease-in"
-      }
-    },
-
-    "link-button": {},
-
-    "service-browser": {
-      style: {
-        color: "material-button-background"
-      }
-    },
-
-    "flash": {
-      style: {
-        radius: 3,
-        transitionProperty: "top",
-        transitionDuration: "0.2s",
-        transitionTimingFunction: "ease-in"
-      }
-    },
-
-    "flash-badge": {
-      style: {
-        radius: 5
-      }
-    },
-
-    "flash-container-transitioned": {
-      style: {
-        transitionProperty: "height",
-        transitionDuration: "0.2s",
-        transitionTimingFunction: "ease-in"
-      }
-    },
-
-    "no-border": {
-      style: {
-        width: 0
-      }
-    },
-
-    "border-editable": {
-      style: {
-        width: 1,
-        radius: 3,
-        color: "text-disabled"
-      }
-    },
-
-    "hint": {
-      style: {
-        radius: 3
-      }
-    },
-
-    "chip": {
-      style: {
-        radius: 9
-      }
-    },
-
-    "pb-listitem": {
-      style: {
-        radius: 3
-      }
-    },
-
-    "no-radius-button": {
-      style: {
-        radius: 0
-      }
-    },
-
-    "tag": {
-      style: {
-        radius: 2
-      }
-    },
-    "tagitem": {
-      style: {
-        radius: 2
-      }
-    },
-    "tagitem-colorbutton": {
-      include: "material-button",
-      style: {
-        radiusBottomRight: 0,
-        radiusTopRight: 0
-      }
-    },
-    "tagbutton": {
-      include: "material-button",
-      style: {
-        radius: 0
-      }
-    },
-
     "form-array-container": {
       style: {
         radius: 2,
         width: 1
       }
     }
-=======
->>>>>>> c187cd41
   }
 });