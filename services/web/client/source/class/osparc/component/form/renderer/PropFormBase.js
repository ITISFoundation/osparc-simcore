/* ************************************************************************

   osparc - the simcore frontend

   https://osparc.io

   Copyright:
     2020 IT'IS Foundation, https://itis.swiss

   License:
     MIT: https://opensource.org/licenses/MIT

   Authors:
     * Odei Maiz (odeimaiz)

************************************************************************ */

/**
 * A special renderer for AutoForms which includes notes below the section header
 * widget and next to the individual form widgets.
 */


qx.Class.define("osparc.component.form.renderer.PropFormBase", {
  extend: qx.ui.form.renderer.Single,
  type: "abstract",

  /**
   * @param form {osparc.component.form.Auto} form widget to embedd
   * @param node {osparc.data.model.Node} Node owning the widget
   */
  construct: function(form, node) {
    if (node) {
      this.setNode(node);
    } else {
      this.setNode(null);
    }

    this.base(arguments, form);

    const fl = this._getLayout();
    fl.setColumnFlex(0, 0);
    fl.setColumnAlign(0, "left", "top");
    fl.setColumnFlex(1, 1);
    fl.setColumnMinWidth(1, 130);
  },

  properties: {
    node: {
      check: "osparc.data.model.Node",
      nullable: true
    }
  },

  // eslint-disable-next-line qx-rules/no-refs-in-members
  members: {
    _gridPos: {
      label: 0,
      ctrlField: 1
    },

    _visibility: {
      hidden: "Invisible",
      readOnly: "ReadOnly",
      readWrite: "ReadAndWrite"
    },

    addItems: function(items, names, title, itemOptions, headerOptions) {
      // add the header
      if (title !== null) {
        this._add(
          this._createHeader(title), {
            row: this._row,
            column: this._gridPos.label,
            colSpan: Object.keys(this._gridPos).length
          }
        );
        this._row++;
      }

      // add the items
      for (let i = 0; i < items.length; i++) {
        const item = items[i];

        const label = this._createLabel(names[i], item);
        label.setBuddy(item);
        this._add(label, {
          row: this._row,
          column: this._gridPos.label
        });

        const fieldWMenu = this._createFieldWithMenu(item);

        const field = this._createFieldWithHint(fieldWMenu, item.description);
        field.key = item.key;
        this._add(field, {
          row: this._row,
          column: this._gridPos.ctrlField
        });
        this._row++;
        this._connectVisibility(item, label);
        // store the names for translation
        if (qx.core.Environment.get("qx.dynlocale")) {
          this._names.push({
            name: names[i],
            label: label,
            item: items[i]
          });
        }
      }
    },

    getValues: function() {
      let data = this._form.getData();
      for (const portId in data) {
        let ctrl = this._form.getControl(portId);
        if (ctrl && ctrl["link"]) {
          data[portId] = ctrl["link"];
<<<<<<< HEAD
        }
        if (ctrl && ctrl["parameter"]) {
          data[portId] = "{{" + ctrl["parameter"].id + "}}";
=======
>>>>>>> 34919aba
        }
        // FIXME: "null" should be a valid input
        if (data[portId] === "null") {
          data[portId] = null;
        }
      }
      let filteredData = {};
      for (const key in data) {
        if (data[key] !== null) {
          filteredData[key] = data[key];
        }
      }
      return filteredData;
    },

<<<<<<< HEAD
    __getMenuButton: function(field) {
      const menu = new qx.ui.menu.Menu().set({
        position: "bottom-right"
      });

      const newParamBtn = new qx.ui.menu.Button(this.tr("Set new parameter"));
      newParamBtn.addListener("execute", () => {
        this.__createNewParameter(field.key);
      }, this);
      menu.add(newParamBtn);

      const existingParamMenu = new qx.ui.menu.Menu();
      this.__populateExistingParamsMenu(field.key, existingParamMenu);
      const study = osparc.store.Store.getInstance().getCurrentStudy();
      study.getSweeper().addListener("changeParameters", () => {
        this.__populateExistingParamsMenu(field.key, existingParamMenu);
      }, this);

      const existingParamBtn = new qx.ui.menu.Button(this.tr("Set existing parameter"), null, null, existingParamMenu);
      menu.add(existingParamBtn);

      const menuBtn = new qx.ui.form.MenuButton().set({
        menu: menu,
        icon: "@FontAwesome5Solid/ellipsis-v/14",
        focusable: false
      });
      return menuBtn;
    },

    __createNewParameter: function(fieldKey) {
      const title = this.tr("Create new parameter");
      const subtitle = this.tr("Do not use whitespaces");
      const newParamName = new osparc.component.widget.Renamer(null, subtitle, title);
      newParamName.addListener("labelChanged", e => {
        const study = osparc.store.Store.getInstance().getCurrentStudy();
        let newParameterLabel = e.getData()["newLabel"];
        newParameterLabel = newParameterLabel.replace(" ", "_");
        if (study.getSweeper().parameterLabelExists(newParameterLabel)) {
          const msg = this.tr("Parameter name already exists");
          osparc.component.message.FlashMessenger.getInstance().logAs(msg, "ERROR");
        } else {
          const param = study.getSweeper().addNewParameter(newParameterLabel);
          this.addParameter(fieldKey, param);
          newParamName.close();
        }
      }, this);
      newParamName.center();
      newParamName.open();
    },

    __populateExistingParamsMenu: function(fieldKey, existingParamMenu) {
      existingParamMenu.removeAll();
      const study = osparc.store.Store.getInstance().getCurrentStudy();
      study.getSweeper().getParameters().forEach(param => {
        const paramButton = new qx.ui.menu.Button(param.label);
        paramButton.addListener("execute", () => {
          this.addParameter(fieldKey, param);
        }, this);
        existingParamMenu.add(paramButton);
      });
    },

    hasVisibleInputs: function() {
      const children = this._getChildren();
      for (let i=0; i<children.length; i++) {
        const child = children[i];
        const layoutProps = child.getLayoutProperties();
        if (layoutProps.column === this._gridPos.label && child.getBuddy().isVisible()) {
=======
    hasAnyPortConnected: function() {
      const data = this._form.getData();
      for (const portId in data) {
        const ctrl = this._form.getControl(portId);
        if (ctrl && ctrl["link"]) {
>>>>>>> 34919aba
          return true;
        }
      }
      return false;
    },

    /**
      * @abstract
      */
    setAccessLevel: function() {
      throw new Error("Abstract method called!");
    },

    /**
      * @abstract
      */
    addParameter: function() {
      throw new Error("Abstract method called!");
    },

    _createFieldWithMenu: function(field) {
      if (["Number", "Spinner"].includes(field.widgetType)) {
        const fieldWMenu = new qx.ui.container.Composite(new qx.ui.layout.HBox(5));
        fieldWMenu.add(field, {
          flex: 1
        });

        const menuBtn = this.__getMenuButton(field).set({
          visibility: "excluded"
        });
        osparc.data.model.Sweeper.isSweeperEnabled()
          .then(isSweeperEnabled => {
            menuBtn.setVisibility(isSweeperEnabled ? "visible" : "excluded");
          });
        fieldWMenu.add(menuBtn);
        return fieldWMenu;
      }
      return field;
    },

    _createFieldWithHint: function(field, hint) {
      const fieldWHint = new osparc.component.form.FieldWHint(null, hint, field);
      return fieldWHint;
    },

    _getLayoutChild: function(portId, column) {
      let row = null;
      const children = this._getChildren();
      for (let i=0; i<children.length; i++) {
        const child = children[i];
        const layoutProps = child.getLayoutProperties();
        if (layoutProps.column === this._gridPos.label &&
          child.getBuddy().key === portId) {
          row = layoutProps.row;
          break;
        }
      }
      if (row !== null) {
        for (let i=0; i<children.length; i++) {
          const child = children[i];
          const layoutProps = child.getLayoutProperties();
          if (layoutProps.column === column &&
            layoutProps.row === row) {
            return {
              child,
              idx: i
            };
          }
        }
      }
      return null;
    },

    _getLabelFieldChild: function(portId) {
      return this._getLayoutChild(portId, this._gridPos.label);
    },

    _getCtrlFieldChild: function(portId) {
      return this._getLayoutChild(portId, this._gridPos.ctrlField);
    }
  }
});<|MERGE_RESOLUTION|>--- conflicted
+++ resolved
@@ -116,12 +116,9 @@
         let ctrl = this._form.getControl(portId);
         if (ctrl && ctrl["link"]) {
           data[portId] = ctrl["link"];
-<<<<<<< HEAD
         }
         if (ctrl && ctrl["parameter"]) {
           data[portId] = "{{" + ctrl["parameter"].id + "}}";
-=======
->>>>>>> 34919aba
         }
         // FIXME: "null" should be a valid input
         if (data[portId] === "null") {
@@ -137,7 +134,6 @@
       return filteredData;
     },
 
-<<<<<<< HEAD
     __getMenuButton: function(field) {
       const menu = new qx.ui.menu.Menu().set({
         position: "bottom-right"
@@ -206,13 +202,17 @@
         const child = children[i];
         const layoutProps = child.getLayoutProperties();
         if (layoutProps.column === this._gridPos.label && child.getBuddy().isVisible()) {
-=======
+          return true;
+        }
+      }
+      return false;
+    },
+
     hasAnyPortConnected: function() {
       const data = this._form.getData();
       for (const portId in data) {
         const ctrl = this._form.getControl(portId);
         if (ctrl && ctrl["link"]) {
->>>>>>> 34919aba
           return true;
         }
       }
