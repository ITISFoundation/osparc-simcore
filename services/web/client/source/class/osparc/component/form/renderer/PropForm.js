--- conflicted
+++ resolved
@@ -198,30 +198,9 @@
     },
 
     __getSelectFileButton: function(portId) {
-<<<<<<< HEAD
-      const menu = new qx.ui.menu.Menu().set({
-        position: "bottom-right"
-      });
-
-      const selectFileButton = new qx.ui.form.Button((this.tr("Select File")));
-      selectFileButton.addListener("execute", () => {
-        this.fireDataEvent("filePickerRequested", portId);
-      }, this);
-      menu.add(selectFileButton);
-
-      const menuBtn = new qx.ui.form.MenuButton().set({
-        menu: menu,
-        icon: "@FontAwesome5Solid/ellipsis-v/14",
-        focusable: false,
-        allowGrowX: false,
-        alignX: "center"
-      });
-      return menuBtn;
-=======
       const selectFileButton = new qx.ui.menu.Button(this.tr("Select File"));
       selectFileButton.addListener("execute", () => this.fireDataEvent("filePickerRequested", portId), this);
       return selectFileButton;
->>>>>>> 01a377aa
     },
 
     __getNewParamButton: function(portId) {
