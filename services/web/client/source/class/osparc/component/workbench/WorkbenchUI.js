--- conflicted
+++ resolved
@@ -44,11 +44,7 @@
 
     this.__nodesUI = [];
     this.__edgesUI = [];
-<<<<<<< HEAD
     this.__selectedNodes = [];
-    this.__filesToFilePicker = {};
-=======
->>>>>>> 28ee6cb2
 
     let hBox = new qx.ui.layout.HBox();
     this._setLayout(hBox);
