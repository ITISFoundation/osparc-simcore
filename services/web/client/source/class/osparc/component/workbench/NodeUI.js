--- conflicted
+++ resolved
@@ -41,15 +41,9 @@
     this.base(arguments);
 
     this.set({
-<<<<<<< HEAD
-      width: this.self().NODE_WIDTH,
-      maxWidth: this.self().NODE_WIDTH,
-      minWidth: this.self().NODE_WIDTH
-=======
       width: this.self(arguments).NODE_WIDTH,
       maxWidth: this.self(arguments).NODE_WIDTH,
       minWidth: this.self(arguments).NODE_WIDTH
->>>>>>> 3f764f14
     });
 
     this.setNode(node);
@@ -64,11 +58,7 @@
     },
 
     type: {
-<<<<<<< HEAD
       check: ["normal", "file", "iterator", "iterator-iterated", "iterator-connected", "parameter"],
-=======
-      check: ["normal", "file", "parameter"],
->>>>>>> 3f764f14
       init: "normal",
       nullable: false,
       apply: "__applyType"
@@ -112,15 +102,12 @@
             margin: [3, 4]
           });
           let nodeType = this.getNode().getMetaData().type;
-<<<<<<< HEAD
           if (this.getNode().isContainer()) {
             nodeType = "container";
           }
           if (this.getNode().isIterator()) {
             nodeType = "iterator";
           }
-=======
->>>>>>> 3f764f14
           const type = osparc.utils.Services.getType(nodeType);
           if (type) {
             control.add(new osparc.ui.basic.Chip(type.label, type.icon + "12"));
@@ -153,10 +140,6 @@
       if (node.getThumbnail()) {
         this.setThumbnail(node.getThumbnail());
       }
-<<<<<<< HEAD
-      this._inputOutputLayout = this.getChildControl("input-output");
-=======
->>>>>>> 3f764f14
       const chipContainer = this.getChildControl("chips");
 
       if (node.isComputational() || node.isFilePicker()) {
@@ -169,20 +152,6 @@
 
     populateNodeLayout: function(study, svgWorkbenchCanvas) {
       const node = this.getNode();
-<<<<<<< HEAD
-      node.bind("label", this, "caption");
-      const metaData = node.getMetaData();
-      if ((metaData && metaData.inputs && Object.keys(metaData.inputs).length) || this.getNode().isContainer()) {
-        this._createUIPorts(true);
-      }
-      if ((metaData && metaData.outputs && Object.keys(metaData.outputs).length) || this.getNode().isContainer()) {
-        this._createUIPorts(false);
-      }
-      if (node.isComputational() || node.isFilePicker()) {
-        node.getStatus().bind("progress", this.__progressBar, "value");
-      }
-
-=======
       node.bind("label", this, "caption", {
         onUpdate: () => {
           setTimeout(() => this.fireEvent("nodeMoving"), 50);
@@ -194,12 +163,10 @@
       if (node.isComputational() || node.isFilePicker()) {
         node.getStatus().bind("progress", this.__progressBar, "value");
       }
->>>>>>> 3f764f14
       if (node.isFilePicker()) {
         this.setType("file");
       } else if (node.isParameter()) {
         this.setType("parameter");
-<<<<<<< HEAD
       } else if (node.isIterator()) {
         if (study.isSnapshot()) {
           this.setType("iterator-iterated");
@@ -207,8 +174,6 @@
           this.__svgWorkbenchCanvas = svgWorkbenchCanvas;
           this.setType("iterator");
         }
-=======
->>>>>>> 3f764f14
       }
     },
 
@@ -218,53 +183,6 @@
 
       if (this.__progressBar) {
         this.__progressBar.exclude();
-<<<<<<< HEAD
-      }
-
-      if (this._inputLayout && "ui" in this._inputLayout) {
-        this._inputLayout.ui.exclude();
-      }
-    },
-
-    __applyType: function(type) {
-      switch (type) {
-        case "file":
-          this.__turnIntoFileUI();
-          break;
-        case "parameter":
-          this.__turnIntoParameterUI();
-          break;
-        case "iterator":
-          this.__turnIntoIteratorPrimary();
-          break;
-        case "iterator-iterated":
-          this.__turnIntoIteratorSnaphot();
-          break;
-      }
-    },
-
-    __turnIntoCircledUI: function(width, radius) {
-      this.set({
-        width: width,
-        maxWidth: width,
-        minWidth: width,
-        minHeight: 60
-      });
-      this.getContentElement().setStyles({
-        "border-radius": radius+"px"
-      });
-    },
-
-    __turnIntoFileUI: function() {
-      const outputs = this.getNode().getOutputs();
-      if ([null, ""].includes(osparc.file.FilePicker.getOutput(outputs))) {
-        // no output selected
-        return;
-      }
-
-      const width = 120;
-      this.__turnIntoCircledUI(width, this.self().CIRCLED_RADIUS);
-=======
       }
 
       if (this._inputLayout && "ui" in this._inputLayout) {
@@ -309,7 +227,6 @@
     __turnIntoFileUI: function() {
       const width = 120;
       this.__turnIntoCircledUI(width);
->>>>>>> 3f764f14
       this.__hideExtraElements();
 
       // two lines
@@ -321,10 +238,7 @@
         maxWidth: width-16
       });
 
-<<<<<<< HEAD
-=======
       const outputs = this.getNode().getOutputs();
->>>>>>> 3f764f14
       let imageSrc = null;
       if (osparc.file.FilePicker.isOutputFromStore(outputs)) {
         imageSrc = "@FontAwesome5Solid/file-alt/34";
@@ -332,35 +246,23 @@
         imageSrc = "@FontAwesome5Solid/link/34";
       }
       if (imageSrc) {
-<<<<<<< HEAD
-        const fileImage = new osparc.ui.basic.Thumbnail(imageSrc).set({
-          padding: 12
-        });
-        this._inputOutputLayout.addAt(fileImage, 1, {
-          flex: 1
-        });
-=======
         this.setThumbnail(imageSrc);
->>>>>>> 3f764f14
       }
       this.fireEvent("nodeMoving");
     },
 
     __turnIntoParameterUI: function() {
-<<<<<<< HEAD
-      const width = 90;
-      const radius = 32;
-      this.__turnIntoCircledUI(width, radius);
+      const width = 100;
+      this.__turnIntoCircledUI(width);
       this.__hideExtraElements();
 
       const label = new qx.ui.basic.Label().set({
-        font: "text-22",
-        allowGrowX: true,
-        textAlign: "center",
-        padding: 6
-      });
-      this._inputOutputLayout.addAt(label, 1, {
-        flex: 1
+        font: "text-18",
+        paddingTop: 6
+      });
+      this.add(label, {
+        row: 0,
+        column: 1
       });
 
       const firstOutput = this.getNode().getFirstOutput();
@@ -373,6 +275,7 @@
         const newVal = updatedOutputs["out_1"];
         label.setValue(String(newVal["value"]));
       });
+      this.fireEvent("nodeMoving");
     },
 
     __turnIntoIteratorSnaphot: function() {
@@ -408,40 +311,6 @@
           this.shadows.push(nodeUIShadow);
         }
       }
-    },
-
-    // overridden
-    _createUIPorts: function(isInput) {
-      const portLabel = this._createUIPortLabel(isInput);
-      const label = {
-        isInput: isInput,
-        ui: portLabel
-      };
-=======
-      const width = 100;
-      this.__turnIntoCircledUI(width);
-      this.__hideExtraElements();
-
-      const label = new qx.ui.basic.Label().set({
-        font: "text-18",
-        paddingTop: 6
-      });
-      this.add(label, {
-        row: 0,
-        column: 1
-      });
-
-      const firstOutput = this.getNode().getFirstOutput();
-      if (firstOutput && "value" in firstOutput) {
-        const value = firstOutput["value"];
-        label.setValue(String(value));
-      }
-      this.getNode().addListener("changeOutputs", e => {
-        const updatedOutputs = e.getData();
-        const newVal = updatedOutputs["out_1"];
-        label.setValue(String(newVal["value"]));
-      });
-      this.fireEvent("nodeMoving");
     },
 
     // overridden
@@ -460,7 +329,6 @@
           source: isConnected ? osparc.component.workbench.BaseNodeUI.NODE_CONNECTED : osparc.component.workbench.BaseNodeUI.NODE_DISCONNECTED
         });
       }, this);
->>>>>>> 3f764f14
       if (isInput) {
         this.getNode().getStatus().bind("dependencies", port, "textColor", {
           converter: dependencies => {
@@ -488,26 +356,12 @@
             }
           }
         });
-<<<<<<< HEAD
-      }
-      label.ui.isInput = isInput;
-      this._addDragDropMechanism(label.ui, isInput);
-      if (isInput) {
-        this._inputLayout = label;
-        this._inputOutputLayout.addAt(label.ui, 0, {
-          flex: 1
-        });
-      } else {
-        this._outputLayout = label;
-        const nElements = this._inputOutputLayout.getChildren().length;
-        this._inputOutputLayout.addAt(label.ui, nElements, {
-          flex: 1
-        });
-        label.ui.addListener("tap", e => {
-          this.__openNodeDataManager();
-          e.preventDefault();
-        }, this);
-      }
+        this.getNode().bind("outputConnected", port, "source", {
+          converter: isConnected => isConnected ? osparc.component.workbench.BaseNodeUI.NODE_CONNECTED : osparc.component.workbench.BaseNodeUI.NODE_DISCONNECTED
+        });
+      }
+
+      this._addDragDropMechanism(port, isInput);
     },
 
     // overridden
@@ -519,47 +373,14 @@
       };
     },
 
-    __openNodeDataManager: function() {
-      const nodeDataManager = new osparc.component.widget.NodeDataManager(this.getNode());
-      const win = osparc.ui.window.Window.popUpInWindow(nodeDataManager, this.getNode().getLabel(), 900, 600).set({
-        appearance: "service-window"
-      });
-      const closeBtn = win.getChildControl("close-button");
-      osparc.utils.Utils.setIdToWidget(closeBtn, "nodeDataManagerCloseBtn");
-=======
-        this.getNode().bind("outputConnected", port, "source", {
-          converter: isConnected => isConnected ? osparc.component.workbench.BaseNodeUI.NODE_CONNECTED : osparc.component.workbench.BaseNodeUI.NODE_DISCONNECTED
-        });
-      }
-
-      this._addDragDropMechanism(port, isInput);
-    },
-
-    // overridden
-    _createDragDropEventData: function(e, isInput) {
-      return {
-        event: e,
-        nodeId: this.getNodeId(),
-        isInput: isInput
-      };
->>>>>>> 3f764f14
-    },
-
     // override qx.ui.core.MMovable
     _onMovePointerMove: function(e) {
       // Only react when dragging is active
       if (!this.hasState("move")) {
         return;
       }
-<<<<<<< HEAD
-
       const coords = this._setPositionFromEvent(e);
       this.getNode().setPosition(coords);
-
-=======
-      const coords = this._setPositionFromEvent(e);
-      this.getNode().setPosition(coords);
->>>>>>> 3f764f14
       this.base(arguments, e);
     },
 
@@ -578,14 +399,10 @@
           padding: 12
         });
       }
-<<<<<<< HEAD
-      this.addAt(this.__thumbnail, 0);
-=======
       this.add(this.__thumbnail, {
         row: 0,
         column: 1
       });
->>>>>>> 3f764f14
     },
 
     // implement osparc.component.filter.IFilterable
