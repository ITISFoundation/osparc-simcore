/* ************************************************************************

   osparc - the simcore frontend

   https://osparc.io

   Copyright:
     2018 IT'IS Foundation, https://itis.swiss

   License:
     MIT: https://opensource.org/licenses/MIT

   Authors:
     * Odei Maiz (odeimaiz)

************************************************************************ */

/**
 * Window that is used to represent a node in the WorkbenchUI.
 *
 * It implements Drag&Drop mechanism to provide internode connections.
 *
 * *Example*
 *
 * Here is a little example of how to use the widget.
 *
 * <pre class='javascript'>
 *   let nodeUI = new osparc.component.workbench.NodeUI(node);
 *   nodeUI.populateNodeLayout();
 *   workbench.add(nodeUI)
 * </pre>
 */

qx.Class.define("osparc.component.workbench.NodeUI", {
  extend: osparc.component.workbench.BaseNodeUI,

  /**
   * @param node {osparc.data.model.Node} Node owning the widget
   */
  construct: function(node) {
    this.base(arguments);

    this.setNode(node);

    this.__resetNodeUILayout();
  },

  properties: {
    node: {
      check: "osparc.data.model.Node",
      nullable: false,
      apply: "__applyNode"
    },

    type: {
      check: ["normal", "file", "parameter", "iterator", "probe"],
      init: "normal",
      nullable: false,
      apply: "__applyType"
    },

    thumbnail: {
      check: "String",
      nullable: true,
      apply: "__applyThumbnail"
    }
  },

  statics: {
    NODE_WIDTH: 180,
    NODE_HEIGHT: 80
  },

  members: {
    __thumbnail: null,
    __svgWorkbenchCanvas: null,

    getNodeType: function() {
      return "service";
    },

    getNodeId: function() {
      return this.getNode().getNodeId();
    },

    _createChildControlImpl: function(id) {
      let control;
      switch (id) {
        case "lock":
          control = new qx.ui.basic.Image().set({
            source: "@FontAwesome5Solid/lock/12",
            padding: 4,
            visibility: "excluded"
          });
          this.getChildControl("captionbar").add(control, {
            row: 0,
            column: osparc.component.workbench.BaseNodeUI.CAPTION_POS.LOCK
          });
          break;
        case "marker":
          control = new qx.ui.basic.Image().set({
            source: "@FontAwesome5Solid/bookmark/12",
            padding: 4,
            visibility: "excluded"
          });
          this.getChildControl("captionbar").add(control, {
            row: 0,
            column: osparc.component.workbench.BaseNodeUI.CAPTION_POS.MARKER
          });
          control.addListener("tap", () => this.fireDataEvent("markerClicked", this.getNode().getNodeId()));
          break;
        case "chips": {
          control = new qx.ui.container.Composite(new qx.ui.layout.Flow(3, 3).set({
            alignY: "middle"
          })).set({
            margin: [3, 4]
          });
          let nodeType = this.getNode().getMetaData().type;
          if (this.getNode().isIterator()) {
            nodeType = "iterator";
          } else if (this.getNode().isProbe()) {
            nodeType = "probe";
          }
          const type = osparc.utils.Services.getType(nodeType);
          if (type) {
            const chip = new osparc.ui.basic.Chip().set({
              icon: type.icon + "14",
              toolTipText: type.label
            });
            control.add(chip);
          }
          const nodeStatus = new osparc.ui.basic.NodeStatusUI(this.getNode());
          control.add(nodeStatus);
          this.add(control, {
            row: 0,
            column: 1
          });
          break;
        }
        case "progress":
          control = new qx.ui.indicator.ProgressBar().set({
            height: 10,
            margin: 4
          });
          this.add(control, {
            row: 1,
            column: 0,
            colSpan: 3
          });
          break;
      }
      return control || this.base(arguments, id);
    },

    __resetNodeUILayout: function() {
      this.set({
        width: this.self(arguments).NODE_WIDTH,
        maxWidth: this.self(arguments).NODE_WIDTH,
        minWidth: this.self(arguments).NODE_WIDTH
      });
      this.resetThumbnail();

      this.__createWindowLayout();
    },

    __createWindowLayout: function() {
      const node = this.getNode();
      if (node.getThumbnail()) {
        this.setThumbnail(node.getThumbnail());
      }

      this.getChildControl("chips").show();

      if (node.isComputational() || node.isFilePicker() || node.isIterator()) {
        this.getChildControl("progress").show();
      }
    },

    populateNodeLayout: function(svgWorkbenchCanvas) {
      const node = this.getNode();
      node.bind("label", this, "caption", {
        onUpdate: () => {
          setTimeout(() => this.fireEvent("nodeMoving"), 50);
        }
      });
      const metaData = node.getMetaData();
<<<<<<< HEAD
      this._createPorts(true, Boolean((metaData && metaData.inputs && Object.keys(metaData.inputs).length)));
      this._createPorts(false, Boolean((metaData && metaData.outputs && Object.keys(metaData.outputs).length)));
=======
      this.__createPorts(true, Boolean((metaData && metaData.inputs && Object.keys(metaData.inputs).length) || this.getNode().isContainer()));
      this.__createPorts(false, Boolean((metaData && metaData.outputs && Object.keys(metaData.outputs).length) || this.getNode().isContainer()));
>>>>>>> a37a9a9c
      if (node.isComputational() || node.isFilePicker()) {
        node.getStatus().bind("progress", this.getChildControl("progress"), "value", {
          converter: val => val === null ? 0 : val
        });
      }
      if (node.isFilePicker()) {
        this.setType("file");
      } else if (node.isParameter()) {
        this.setType("parameter");
      } else if (node.isIterator()) {
        this.__svgWorkbenchCanvas = svgWorkbenchCanvas;
        this.setType("iterator");
      } else if (node.isProbe()) {
        this.setType("probe");
      }
    },

    __applyNode: function(node) {
      if (node.getKey().includes("parameter/int")) {
        const makeIterator = new qx.ui.menu.Button().set({
          label: this.tr("Convert to Iterator"),
          icon: "@FontAwesome5Solid/sync-alt/10"
        });
        makeIterator.addListener("execute", () => node.convertToIterator("int"), this);
        this._optionsMenu.add(makeIterator);
      } else if (node.getKey().includes("data-iterator/int-range")) {
        const convertToParameter = new qx.ui.menu.Button().set({
          label: this.tr("Convert to Parameter"),
          icon: "@FontAwesome5Solid/sync-alt/10"
        });
        convertToParameter.addListener("execute", () => node.convertToParameter("int"), this);
        this._optionsMenu.add(convertToParameter);
      }

      const lock = this.getChildControl("lock");
      if (node.getPropsForm()) {
        node.getPropsForm().bind("enabled", lock, "visibility", {
          converter: val => val ? "excluded" : "visible"
        });
      }
      this._markerBtn.show();
      this.getNode().bind("marker", this._markerBtn, "label", {
        converter: val => val ? this.tr("Remove Marker") : this.tr("Add Marker")
      });
      this._markerBtn.addListener("execute", () => this.getNode().toggleMarker());

      const marker = this.getChildControl("marker");
      const updateMarker = () => {
        node.bind("marker", marker, "visibility", {
          converter: val => val ? "visible" : "excluded"
        });
        if (node.getMarker()) {
          node.getMarker().bind("color", marker, "textColor");
        }
      };
      node.addListener("changeMarker", () => updateMarker());
      updateMarker();
    },

    __applyType: function(type) {
      switch (type) {
        case "file":
          this.__checkTurnIntoFileUI();
          this.getNode().addListener("changeOutputs", () => this.__checkTurnIntoFileUI(), this);
          break;
        case "parameter":
          this.__turnIntoParameterUI();
          break;
        case "iterator":
          this.__checkTurnIntoIteratorUI();
          this.getNode().addListener("changeOutputs", () => this.__checkTurnIntoIteratorUI(), this);
          break;
        case "probe":
          this.__turnIntoProbeUI();
          break;
      }
    },

    __setNodeUIWidth: function(width) {
      this.set({
        width: width,
        maxWidth: width,
        minWidth: width,
        minHeight: 60
      });
    },

    __checkTurnIntoFileUI: function() {
      const outputs = this.getNode().getOutputs();
      if ([null, ""].includes(osparc.file.FilePicker.getOutput(outputs))) {
        this.__resetNodeUILayout();
      } else {
        this.__turnIntoFileUI();
      }
    },

    __turnIntoFileUI: function() {
      const width = 120;
      this.__setNodeUIWidth(width);

      const chipContainer = this.getChildControl("chips");
      chipContainer.exclude();

      if (this.hasChildControl("progress")) {
        this.getChildControl("progress").exclude();
      }

      // two lines
      const title = this.getChildControl("title");
      title.set({
        wrap: true,
        maxHeight: 28
      });

      const outputs = this.getNode().getOutputs();
      let imageSrc = null;
      if (osparc.file.FilePicker.isOutputFromStore(outputs)) {
        imageSrc = "@FontAwesome5Solid/file-alt/34";
      } else if (osparc.file.FilePicker.isOutputDownloadLink(outputs)) {
        imageSrc = "@FontAwesome5Solid/link/34";
      }
      if (imageSrc) {
        this.setThumbnail(imageSrc);
      }
      this.fireEvent("nodeMoving");
    },

    __turnIntoParameterUI: function() {
      const width = 100;
      this.__setNodeUIWidth(width);

      const label = new qx.ui.basic.Label().set({
        font: "text-18"
      });
      const chipContainer = this.getChildControl("chips");
      chipContainer.add(label);

      this.getNode().bind("outputs", label, "value", {
        converter: outputs => {
          if ("out_1" in outputs && "value" in outputs["out_1"]) {
            const val = outputs["out_1"]["value"];
            if (Array.isArray(val)) {
              return "[" + val.join(",") + "]";
            }
            return String(val);
          }
          return "";
        }
      });
      this.fireEvent("nodeMoving");
    },

    __turnIntoIteratorUI: function() {
      const width = 150;
      const height = 69;
      this.__setNodeUIWidth(width);

      // add shadows
      if (this.__svgWorkbenchCanvas) {
        const nShadows = 2;
        this.shadows = [];
        for (let i=0; i<nShadows; i++) {
          const nodeUIShadow = this.__svgWorkbenchCanvas.drawNodeUI(width, height);
          this.shadows.push(nodeUIShadow);
        }
      }
    },

    __turnIntoIteratorIteratedUI: function() {
      this.removeShadows;
      this.__turnIntoParameterUI();
      if (this.hasChildControl("progress")) {
        this.getChildControl("progress").exclude();
      }
      this.getNode().getPropsForm().setEnabled(false);
    },

    __turnIntoProbeUI: function() {
      const width = 150;
      this.__setNodeUIWidth(width);

      const label = new qx.ui.basic.Label().set({
        paddingLeft: 5,
        font: "text-18"
      });
      const chipContainer = this.getChildControl("chips");
      chipContainer.add(label);

      this.getNode().getPropsForm().addListener("linkFieldModified", () => this.__setProbeValue(label), this);
      this.__setProbeValue(label);
    },

    __checkTurnIntoIteratorUI: function() {
      const outputs = this.getNode().getOutputs();
      const portKey = "out_1";
      if (portKey in outputs && "value" in outputs[portKey]) {
        this.__turnIntoIteratorIteratedUI();
      } else {
        this.__turnIntoIteratorUI();
      }
    },

    removeShadows: function() {
      if (this.__svgWorkbenchCanvas && "shadows" in this) {
        this.shadows.forEach(shadow => {
          osparc.wrapper.Svg.removeItem(shadow);
        });
        delete this["shadows"];
      }
    },

    __setProbeValue: function(label) {
      const link = this.getNode().getPropsForm().getLink("in_1");
      if (link && "nodeUuid" in link) {
        const inputNodeId = link["nodeUuid"];
        const portKey = link["output"];
        const inputNode = this.getNode().getWorkbench().getNode(inputNodeId);
        if (inputNode) {
          inputNode.bind("outputs", label, "value", {
            converter: outputs => {
              if (portKey in outputs && "value" in outputs[portKey]) {
                const val = outputs[portKey]["value"];
                if (Array.isArray(val)) {
                  return "[" + val.join(",") + "]";
                }
                return String(val);
              }
              return "";
            }
          });
        }
      } else {
        label.setValue("");
      }
    },

    __createPorts: function(isInput, draw) {
      if (draw === false) {
        this._createPort(isInput, true);
        return;
      }
      const port = this._createPort(isInput);
      port.addListener("mouseover", () => {
        port.setSource(osparc.component.workbench.BaseNodeUI.PORT_CONNECTED);
      }, this);
      port.addListener("mouseout", () => {
        const isConnected = isInput ? this.getNode().getInputConnected() : this.getNode().getOutputConnected();
        port.set({
          source: isConnected ? osparc.component.workbench.BaseNodeUI.PORT_CONNECTED : osparc.component.workbench.BaseNodeUI.PORT_DISCONNECTED
        });
      }, this);
      if (isInput) {
        this.getNode().getStatus().bind("dependencies", port, "textColor", {
          converter: dependencies => {
            if (dependencies !== null) {
              return osparc.utils.StatusUI.getColor(dependencies.length ? "modified" : "ready");
            }
            return osparc.utils.StatusUI.getColor();
          }
        });
        this.getNode().bind("inputConnected", port, "source", {
          converter: isConnected => isConnected ? osparc.component.workbench.BaseNodeUI.PORT_CONNECTED : osparc.component.workbench.BaseNodeUI.PORT_DISCONNECTED
        });
      } else {
        this.getNode().getStatus().bind("output", port, "textColor", {
          converter: output => osparc.utils.StatusUI.getColor(output)
        });
        this.getNode().bind("outputConnected", port, "source", {
          converter: isConnected => isConnected ? osparc.component.workbench.BaseNodeUI.PORT_CONNECTED : osparc.component.workbench.BaseNodeUI.PORT_DISCONNECTED
        });
      }

      this.__addDragDropMechanism(port, isInput);
    },

    __addDragDropMechanism: function(port, isInput) {
      [
        ["dragstart", "edgeDragStart"],
        ["dragover", "edgeDragOver"],
        ["drop", "edgeDrop"],
        ["dragend", "edgeDragEnd"]
      ].forEach(eventPair => {
        port.addListener(eventPair[0], e => {
          const eData = this.__createDragDropEventData(e, isInput);
          this.fireDataEvent(eventPair[1], eData);
        }, this);
      }, this);
    },

    __createDragDropEventData: function(e, isInput) {
      return {
        event: e,
        nodeId: this.getNodeId(),
        isInput: isInput
      };
    },

    // override qx.ui.core.MMovable
    _onMovePointerMove: function(e) {
      // Only react when dragging is active
      if (!this.hasState("move")) {
        return;
      }
      const coords = this._setPositionFromEvent(e);
      this.getNode().setPosition(coords);
      this.base(arguments, e);
    },

    __applyThumbnail: function(thumbnailSrc) {
      if (this.__thumbnail) {
        this.remove(this.__thumbnail);
        this.__thumbnail = null;
      }
      if (thumbnailSrc) {
        if (osparc.utils.Utils.isUrl(thumbnailSrc)) {
          this.__thumbnail = new qx.ui.basic.Image(thumbnailSrc).set({
            height: 100,
            allowShrinkX: true,
            scale: true
          });
        } else {
          this.__thumbnail = new osparc.ui.basic.Thumbnail(thumbnailSrc).set({
            padding: 12
          });
        }
        this.add(this.__thumbnail, {
          row: 0,
          column: 1
        });
      }
    },

    __filterText: function(text) {
      const label = this.getNode().getLabel()
        .trim()
        .toLowerCase();
      if (label.indexOf(text) === -1) {
        return true;
      }
      return false;
    },

    __filterTags: function(tags) {
      if (tags && tags.length) {
        const category = this.getNode().getMetaData().category || "";
        const type = this.getNode().getMetaData().type || "";
        if (!tags.includes(osparc.utils.Utils.capitalize(category.trim())) && !tags.includes(osparc.utils.Utils.capitalize(type.trim()))) {
          return true;
        }
      }
      return false;
    },

    // implement osparc.component.filter.IFilterable
    _shouldApplyFilter: function(data) {
      if (data.text) {
        return this.__filterText(data.text);
      }
      if (data.tags && data.tags.length) {
        return this.__filterTags(data.tags);
      }
      return false;
    }
  }
});<|MERGE_RESOLUTION|>--- conflicted
+++ resolved
@@ -184,13 +184,8 @@
         }
       });
       const metaData = node.getMetaData();
-<<<<<<< HEAD
-      this._createPorts(true, Boolean((metaData && metaData.inputs && Object.keys(metaData.inputs).length)));
-      this._createPorts(false, Boolean((metaData && metaData.outputs && Object.keys(metaData.outputs).length)));
-=======
-      this.__createPorts(true, Boolean((metaData && metaData.inputs && Object.keys(metaData.inputs).length) || this.getNode().isContainer()));
-      this.__createPorts(false, Boolean((metaData && metaData.outputs && Object.keys(metaData.outputs).length) || this.getNode().isContainer()));
->>>>>>> a37a9a9c
+      this.__createPorts(true, Boolean((metaData && metaData.inputs && Object.keys(metaData.inputs).length)));
+      this.__createPorts(false, Boolean((metaData && metaData.outputs && Object.keys(metaData.outputs).length)));
       if (node.isComputational() || node.isFilePicker()) {
         node.getStatus().bind("progress", this.getChildControl("progress"), "value", {
           converter: val => val === null ? 0 : val
