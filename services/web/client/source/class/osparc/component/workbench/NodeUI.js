/* ************************************************************************

   osparc - the simcore frontend

   https://osparc.io

   Copyright:
     2018 IT'IS Foundation, https://itis.swiss

   License:
     MIT: https://opensource.org/licenses/MIT

   Authors:
     * Odei Maiz (odeimaiz)

************************************************************************ */

/**
 * Window that is used to represent a node in the WorkbenchUI.
 *
 * It implements Drag&Drop mechanism to provide internode connections.
 *
 * *Example*
 *
 * Here is a little example of how to use the widget.
 *
 * <pre class='javascript'>
 *   let nodeUI = new osparc.component.workbench.NodeUI(node);
 *   nodeUI.populateNodeLayout();
 *   workbench.add(nodeUI)
 * </pre>
 */

qx.Class.define("osparc.component.workbench.NodeUI", {
  extend: qx.ui.window.Window,
  include: osparc.component.filter.MFilterable,
  implement: osparc.component.filter.IFilterable,

  /**
   * @param node {osparc.data.model.Node} Node owning the widget
   */
  construct: function(node) {
    this.base();

    const grid = new qx.ui.layout.Grid(3, 1);
    grid.setColumnFlex(0, 1);

    this.set({
      layout: grid,
      showMinimize: false,
      showMaximize: false,
      showClose: false,
      showStatusbar: false,
      resizable: false,
      allowMaximize: false,
      width: this.self(arguments).NodeWidth,
      maxWidth: this.self(arguments).NodeWidth,
      minWidth: this.self(arguments).NodeWidth,
      contentPadding: 0
    });

    this.setNode(node);

    this.__createNodeLayout();

    this.subscribeToFilterGroup("workbench");
  },

  properties: {
    node: {
      check: "osparc.data.model.Node",
      nullable: false
    },
    thumbnail: {
      check: "String",
      nullable: true,
      apply: "_applyThumbnail"
    },
    appearance: {
      init: "window-small-cap",
      refine: true
    }
  },

  events: {
    "edgeDragStart": "qx.event.type.Data",
    "edgeDragOver": "qx.event.type.Data",
    "edgeDrop": "qx.event.type.Data",
    "edgeDragEnd": "qx.event.type.Data",
    "nodeMoving": "qx.event.type.Event"
  },

  statics: {
    NodeWidth: 200,
    NodeHeight: 80,
    PortHeight: 16
  },

  members: {
    __inputOutputLayout: null,
    __inputLayout: null,
    __outputLayout: null,
    __progressBar: null,
    __thumbnail: null,

    getNodeId: function() {
      return this.getNode().getNodeId();
    },

    getMetaData: function() {
      return this.getNode().getMetaData();
    },

    _createChildControlImpl: function(id) {
      let control;
      switch (id) {
        case "inputOutput":
          control = new qx.ui.container.Composite(new qx.ui.layout.HBox());
          control.add(new qx.ui.core.Spacer(), {
            flex: 1
          });
          this.add(control, {
            row: 0,
            column: 0
          });
          break;
        case "chips": {
          control = new qx.ui.container.Composite(new qx.ui.layout.Flow(3, 3)).set({
            margin: [3, 4]
          });
          const category = this.getNode().isContainer() ? null : osparc.utils.Services.getCategory(this.getNode().getMetaData().category);
          const nodeType = this.getNode().isContainer() ? "container" : this.getNode().getMetaData().type;
          const type = osparc.utils.Services.getType(nodeType);
          if (type) {
            control.add(new osparc.ui.basic.Chip(type.label, type.icon + "12"));
          }
          if (category) {
            control.add(new osparc.ui.basic.Chip(category.label, category.icon + "12"));
          }
          this.add(control, {
            row: 1,
            column: 0
          });
          break;
        }
        case "progress":
          control = new qx.ui.indicator.ProgressBar().set({
            height: 10,
            margin: 4
          });
          this.add(control, {
            row: 2,
            column: 0
          });
          break;
      }
      return control || this.base(arguments, id);
    },

    __createNodeLayout: function() {
      if (this.getNode().getThumbnail()) {
        this.setThumbnail(this.getNode().getThumbnail());
      }
      this.__inputOutputLayout = this.getChildControl("inputOutput");
      this.__chipContainer = this.getChildControl("chips");
      if (this.getNode().isComputational()) {
        this.__progressBar = this.getChildControl("progress");
      } else if (this.getNode().isDynamic()) {
        const nodeStatus = new osparc.component.service.NodeStatus(this.getNode());
        this.__chipContainer.add(nodeStatus);
      }
    },

    populateNodeLayout: function() {
      const node = this.getNode();
      node.bind("label", this, "caption");
      if (node.isContainer()) {
        this.setIcon("@FontAwesome5Solid/folder-open/14");
      }
      const metaData = node.getMetaData();
      if (metaData) {
        this.__createUIPorts(true, metaData.inputs);
        this.__createUIPorts(false, metaData.outputs);
      }
      if (node.isComputational()) {
        node.bind("progress", this.__progressBar, "value");
      }
    },

    getInputPort: function() {
      return this.__inputLayout;
    },

    getOutputPort: function() {
      return this.__outputLayout;
    },

    __createUIPorts: function(isInput, ports) {
      // Always create ports if node is a container
      if (!this.getNode().isContainer() && Object.keys(ports).length < 1) {
        return;
      }
      const portLabel = this.__createUIPortLabel(isInput);
      const label = {
        isInput: isInput,
        ui: portLabel
      };
      label.ui.isInput = isInput;
      if (isInput) {
        this.__inputLayout = label;
        this.__createUIPortConnections(this.__inputLayout.ui, isInput);
        this.__inputOutputLayout.addAt(this.__inputLayout.ui, 0, {
          width: "20%"
        });
      } else {
        this.__outputLayout = label;
        this.__createUIPortConnections(this.__outputLayout.ui, isInput);
        const nElements = this.__inputOutputLayout.getChildren().length;
        this.__inputOutputLayout.addAt(this.__outputLayout.ui, nElements, {
          width: "20%"
        });
      }
    },

<<<<<<< HEAD
    __createUIPortLabel: function(isInput) {
      const labelText = isInput ? "in" : "out";
      const alignX = isInput ? "left" : "right";
      const uiPort = new qx.ui.basic.Label(labelText).set({
        height: portHeight,
=======
    __createUIPort: function(isInput) {
      const labelText = (isInput) ? "in" : "out";
      const alignX = (isInput) ? "left" : "right";
      let uiPort = new qx.ui.basic.Atom(labelText).set({
        height: this.self(arguments).PortHeight,
>>>>>>> a90dec05
        draggable: true,
        droppable: true,
        textAlign: alignX,
        allowGrowX: true,
        paddingLeft: 5,
        paddingRight: 5
      });
      return uiPort;
    },

    __createUIPortConnections: function(uiPort, isInput) {
      [
        ["dragstart", "edgeDragStart"],
        ["dragover", "edgeDragOver"],
        ["drop", "edgeDrop"],
        ["dragend", "edgeDragEnd"]
      ].forEach(eventPair => {
        uiPort.addListener(eventPair[0], e => {
          const eData = {
            event: e,
            nodeId: this.getNodeId(),
            isInput: isInput
          };
          this.fireDataEvent(eventPair[1], eData);
        }, this);
      }, this);
    },

    getEdgePoint: function(port) {
      const bounds = this.getCurrentBounds();
      const captionHeight = osparc.theme.Appearance.appearances["window-small-cap/captionbar"].style().height ||
        osparc.theme.Appearance.appearances["window-small-cap/captionbar"].style().minHeight;
      const x = port.isInput ? bounds.left - 6 : bounds.left + bounds.width;
      let y = bounds.top + captionHeight + this.self(arguments).PortHeight/2 + 1;
      if (this.__thumbnail) {
        y += this.__thumbnail.getBounds().height;
      }
      return [x, y];
    },

    getCurrentBounds: function() {
      let bounds = this.getBounds();
      let cel = this.getContentElement();
      if (cel) {
        let domeEle = cel.getDomElement();
        if (domeEle) {
          bounds.left = parseInt(domeEle.style.left);
          bounds.top = parseInt(domeEle.style.top);
        }
      }
      return bounds;
    },

    // override qx.ui.window.Window "move" event listener
    _onMovePointerMove: function(e) {
      this.base(arguments, e);
      if (e.getPropagationStopped() === true) {
        const cBounds = this.getCurrentBounds();
        this.getNode().setPosition(cBounds.left, cBounds.top);
        this.fireEvent("nodeMoving");
      }
    },

    _applyThumbnail: function(thumbnail, oldThumbnail) {
      if (oldThumbnail !== null) {
        this.removeAt(0);
      }
      if (osparc.utils.Utils.isUrl(thumbnail)) {
        this.__thumbnail = new qx.ui.basic.Image(thumbnail).set({
          height: 100,
          allowShrinkX: true,
          scale: true
        });
      } else {
        this.__thumbnail = new qx.ui.embed.Html(thumbnail).set({
          height: 100
        });
      }
      this.addAt(this.__thumbnail, 0);
    },

    _filter: function() {
      this.setOpacity(0.4);
    },

    _unfilter: function() {
      this.setOpacity(1);
    },

    _shouldApplyFilter: function(data) {
      if (data.text) {
        const label = this.getNode().getLabel()
          .trim()
          .toLowerCase();
        if (label.indexOf(data.text) === -1) {
          return true;
        }
      }
      if (data.tags && data.tags.length) {
        const category = this.getMetaData().category || "";
        const type = this.getMetaData().type || "";
        if (!data.tags.includes(osparc.utils.Utils.capitalize(category.trim())) && !data.tags.includes(osparc.utils.Utils.capitalize(type.trim()))) {
          return true;
        }
      }
      return false;
    },

    _shouldReactToFilter: function(data) {
      if (data.text && data.text.length > 1) {
        return true;
      }
      if (data.tags && data.tags.length) {
        return true;
      }
      return false;
    }
  }
});<|MERGE_RESOLUTION|>--- conflicted
+++ resolved
@@ -222,19 +222,11 @@
       }
     },
 
-<<<<<<< HEAD
     __createUIPortLabel: function(isInput) {
       const labelText = isInput ? "in" : "out";
       const alignX = isInput ? "left" : "right";
       const uiPort = new qx.ui.basic.Label(labelText).set({
-        height: portHeight,
-=======
-    __createUIPort: function(isInput) {
-      const labelText = (isInput) ? "in" : "out";
-      const alignX = (isInput) ? "left" : "right";
-      let uiPort = new qx.ui.basic.Atom(labelText).set({
         height: this.self(arguments).PortHeight,
->>>>>>> a90dec05
         draggable: true,
         droppable: true,
         textAlign: alignX,
