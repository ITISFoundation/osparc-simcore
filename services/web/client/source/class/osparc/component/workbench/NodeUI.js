/* ************************************************************************

   osparc - the simcore frontend

   https://osparc.io

   Copyright:
     2018 IT'IS Foundation, https://itis.swiss

   License:
     MIT: https://opensource.org/licenses/MIT

   Authors:
     * Odei Maiz (odeimaiz)

************************************************************************ */

/**
 * Window that is used to represent a node in the WorkbenchUI.
 *
 * It implements Drag&Drop mechanism to provide internode connections.
 *
 * *Example*
 *
 * Here is a little example of how to use the widget.
 *
 * <pre class='javascript'>
 *   let nodeUI = new osparc.component.workbench.NodeUI(node);
 *   nodeUI.populateNodeLayout();
 *   workbench.add(nodeUI)
 * </pre>
 */

qx.Class.define("osparc.component.workbench.NodeUI", {
  extend: qx.ui.window.Window,
  include: osparc.component.filter.MFilterable,
  implement: osparc.component.filter.IFilterable,

  /**
   * @param node {osparc.data.model.Node} Node owning the widget
   */
  construct: function(node) {
    this.base();

    const grid = new qx.ui.layout.Grid(3, 1);
    grid.setColumnFlex(0, 1);

    this.set({
      layout: grid,
      showMinimize: false,
      showMaximize: false,
      showClose: false,
      showStatusbar: false,
      resizable: false,
      allowMaximize: false,
      width: this.self(arguments).NodeWidth,
      maxWidth: this.self(arguments).NodeWidth,
      minWidth: this.self(arguments).NodeWidth,
      contentPadding: 0
    });

    this.setNode(node);

    this.__createNodeLayout();

    this.subscribeToFilterGroup("workbench");
  },

  properties: {
    node: {
      check: "osparc.data.model.Node",
      nullable: false
    },
    thumbnail: {
      check: "String",
      nullable: true,
      apply: "_applyThumbnail"
    },
    appearance: {
      init: "window-small-cap",
      refine: true
    }
  },

  events: {
    "edgeDragStart": "qx.event.type.Data",
    "edgeDragOver": "qx.event.type.Data",
    "edgeDrop": "qx.event.type.Data",
    "edgeDragEnd": "qx.event.type.Data",
    "nodeMoving": "qx.event.type.Event"
  },

  statics: {
    NodeWidth: 200,
    NodeHeight: 80,
    PortHeight: 16
  },

  members: {
    __inputOutputLayout: null,
    __inputLayout: null,
    __outputLayout: null,
    __progressBar: null,
    __thumbnail: null,

    getNodeId: function() {
      return this.getNode().getNodeId();
    },

    getMetaData: function() {
      return this.getNode().getMetaData();
    },

<<<<<<< HEAD
    getCaptionBar: function() {
      return this.getChildControl("captionbar");
    },

    setTriSelected: function(triState) {
      switch (triState) {
        case 0:
          // unselect
          this.resetBackgroundColor();
          this.getCaptionBar().resetBackgroundColor();
          break;
        case 1:
          // semiselect
          this.setBackgroundColor("node-semiselected-backgroud");
          this.getCaptionBar().setBackgroundColor("node-semiselected-backgroud");
          break;
        case 2:
          // select
          this.setBackgroundColor("node-selected-backgroud");
          this.getCaptionBar().setBackgroundColor("node-selected-backgroud");
          break;
      }
    },

    __createNodeLayout: function() {
      this.setLayout(new qx.ui.layout.VBox());
=======
    _createChildControlImpl: function(id) {
      let control;
      switch (id) {
        case "inputOutput":
          control = new qx.ui.container.Composite(new qx.ui.layout.HBox());
          control.add(new qx.ui.core.Spacer(), {
            flex: 1
          });
          this.add(control, {
            row: 0,
            column: 0
          });
          break;
        case "chips": {
          control = new qx.ui.container.Composite(new qx.ui.layout.Flow(3, 3)).set({
            margin: [3, 4]
          });
          const category = this.getNode().isContainer() ? null : osparc.utils.Services.getCategory(this.getNode().getMetaData().category);
          const nodeType = this.getNode().isContainer() ? "container" : this.getNode().getMetaData().type;
          const type = osparc.utils.Services.getType(nodeType);
          if (type) {
            control.add(new osparc.ui.basic.Chip(type.label, type.icon + "12"));
          }
          if (category) {
            control.add(new osparc.ui.basic.Chip(category.label, category.icon + "12"));
          }
          this.add(control, {
            row: 1,
            column: 0
          });
          break;
        }
        case "progress":
          control = new qx.ui.indicator.ProgressBar().set({
            height: 10,
            margin: 4
          });
          this.add(control, {
            row: 2,
            column: 0
          });
          break;
      }
      return control || this.base(arguments, id);
    },
>>>>>>> 9849353d

    __createNodeLayout: function() {
      if (this.getNode().getThumbnail()) {
        this.setThumbnail(this.getNode().getThumbnail());
      }
      this.__inputOutputLayout = this.getChildControl("inputOutput");
      this.__chipContainer = this.getChildControl("chips");
      if (this.getNode().isComputational()) {
        this.__progressBar = this.getChildControl("progress");
      } else if (this.getNode().isDynamic()) {
        const nodeStatus = new osparc.component.service.NodeStatus(this.getNode());
        this.__chipContainer.add(nodeStatus);
      }
    },

    populateNodeLayout: function() {
      const node = this.getNode();
      node.bind("label", this, "caption");
      if (node.isContainer()) {
        this.setIcon("@FontAwesome5Solid/folder-open/14");
      }
      const metaData = node.getMetaData();
      if (metaData) {
        this.__createUIPorts(true, metaData.inputs);
        this.__createUIPorts(false, metaData.outputs);
      }
      if (node.isComputational()) {
        node.bind("progress", this.__progressBar, "value");
      }
    },

    getInputPort: function() {
      return this.__inputLayout;
    },

    getOutputPort: function() {
      return this.__outputLayout;
    },

    __createUIPorts: function(isInput, ports) {
      // Always create ports if node is a container
      if (!this.getNode().isContainer() && Object.keys(ports).length < 1) {
        return;
      }
      const portLabel = this.__createUIPortLabel(isInput);
      const label = {
        isInput: isInput,
        ui: portLabel
      };
      label.ui.isInput = isInput;
      if (isInput) {
        this.__inputLayout = label;
        this.__createUIPortConnections(this.__inputLayout.ui, isInput);
        this.__inputOutputLayout.addAt(this.__inputLayout.ui, 0, {
          width: "20%"
        });
      } else {
        this.__outputLayout = label;
        this.__createUIPortConnections(this.__outputLayout.ui, isInput);
        const nElements = this.__inputOutputLayout.getChildren().length;
        this.__inputOutputLayout.addAt(this.__outputLayout.ui, nElements, {
          width: "20%"
        });
      }
    },

    __createUIPortLabel: function(isInput) {
      const labelText = isInput ? "in" : "out";
      const alignX = isInput ? "left" : "right";
      const uiPort = new qx.ui.basic.Label(labelText).set({
        height: this.self(arguments).PortHeight,
        draggable: true,
        droppable: true,
        textAlign: alignX,
        allowGrowX: true,
        paddingLeft: 5,
        paddingRight: 5
      });
      return uiPort;
    },

    __createUIPortConnections: function(uiPort, isInput) {
      [
        ["dragstart", "edgeDragStart"],
        ["dragover", "edgeDragOver"],
        ["drop", "edgeDrop"],
        ["dragend", "edgeDragEnd"]
      ].forEach(eventPair => {
        uiPort.addListener(eventPair[0], e => {
          const eData = {
            event: e,
            nodeId: this.getNodeId(),
            isInput: isInput
          };
          this.fireDataEvent(eventPair[1], eData);
        }, this);
      }, this);
    },

    getEdgePoint: function(port) {
      const bounds = this.getCurrentBounds();
      const captionHeight = osparc.theme.Appearance.appearances["window-small-cap/captionbar"].style().height ||
        osparc.theme.Appearance.appearances["window-small-cap/captionbar"].style().minHeight;
      const x = port.isInput ? bounds.left - 6 : bounds.left + bounds.width;
      let y = bounds.top + captionHeight + this.self(arguments).PortHeight/2 + 1;
      if (this.__thumbnail) {
        y += this.__thumbnail.getBounds().height;
      }
      return [x, y];
    },

    getCurrentBounds: function() {
      let bounds = this.getBounds();
      let cel = this.getContentElement();
      if (cel) {
        let domeEle = cel.getDomElement();
        if (domeEle) {
          bounds.left = parseInt(domeEle.style.left);
          bounds.top = parseInt(domeEle.style.top);
        }
      }
      return bounds;
    },

    // override qx.ui.window.Window "move" event listener
    _onMovePointerMove: function(e) {
      this.base(arguments, e);
      if (e.getPropagationStopped() === true) {
        const cBounds = this.getCurrentBounds();
        this.getNode().setPosition(cBounds.left, cBounds.top);
        this.fireEvent("nodeMoving");
      }
    },

    _applyThumbnail: function(thumbnail, oldThumbnail) {
      if (oldThumbnail !== null) {
        this.removeAt(0);
      }
      if (osparc.utils.Utils.isUrl(thumbnail)) {
        this.__thumbnail = new qx.ui.basic.Image(thumbnail).set({
          height: 100,
          allowShrinkX: true,
          scale: true
        });
      } else {
        this.__thumbnail = new qx.ui.embed.Html(thumbnail).set({
          height: 100
        });
      }
      this.addAt(this.__thumbnail, 0);
    },

    _filter: function() {
      this.setOpacity(0.4);
    },

    _unfilter: function() {
      this.setOpacity(1);
    },

    _shouldApplyFilter: function(data) {
      if (data.text) {
        const label = this.getNode().getLabel()
          .trim()
          .toLowerCase();
        if (label.indexOf(data.text) === -1) {
          return true;
        }
      }
      if (data.tags && data.tags.length) {
        const category = this.getMetaData().category || "";
        const type = this.getMetaData().type || "";
        if (!data.tags.includes(osparc.utils.Utils.capitalize(category.trim())) && !data.tags.includes(osparc.utils.Utils.capitalize(type.trim()))) {
          return true;
        }
      }
      return false;
    },

    _shouldReactToFilter: function(data) {
      if (data.text && data.text.length > 1) {
        return true;
      }
      if (data.tags && data.tags.length) {
        return true;
      }
      return false;
    }
  }
});<|MERGE_RESOLUTION|>--- conflicted
+++ resolved
@@ -111,7 +111,6 @@
       return this.getNode().getMetaData();
     },
 
-<<<<<<< HEAD
     getCaptionBar: function() {
       return this.getChildControl("captionbar");
     },
@@ -136,9 +135,6 @@
       }
     },
 
-    __createNodeLayout: function() {
-      this.setLayout(new qx.ui.layout.VBox());
-=======
     _createChildControlImpl: function(id) {
       let control;
       switch (id) {
@@ -184,7 +180,6 @@
       }
       return control || this.base(arguments, id);
     },
->>>>>>> 9849353d
 
     __createNodeLayout: function() {
       if (this.getNode().getThumbnail()) {
