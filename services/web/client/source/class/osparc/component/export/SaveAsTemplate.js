/* ************************************************************************

   osparc - the simcore frontend

   https://osparc.io

   Copyright:
     2020 IT'IS Foundation, https://itis.swiss

   License:
     MIT: https://opensource.org/licenses/MIT

   Authors:
     * Odei Maiz (odeimaiz)

************************************************************************ */

/**
 * Widget for creating a template from a study
 * - Creates a copy of study data
 * - Using the ShareWith widget allows to publish the template
 */

qx.Class.define("osparc.component.export.SaveAsTemplate", {
  extend: qx.ui.core.Widget,

  /**
   * @param studyId {String} Study Id
   * @param studyData {Object} Object containing part or the entire serialized Study Data
   */
  construct: function(studyId, studyData) {
    this.base(arguments);

    this._setLayout(new qx.ui.layout.VBox(5));

    this.__studyId = studyId;
    this.__formData = osparc.data.model.Study.deepCloneStudyObject(studyData);

    this.__buildLayout();

    this.setHeaderText(this.tr("Make Template accessible to"));
    this.setButtonText(this.tr("Publish"));
  },

<<<<<<< HEAD
  properties: {
    headerText: {
      check: "String",
      init: "",
      event: "changeHeaderText"
    },

    buttonText: {
      check: "String",
      init: "",
      event: "changeButtonText"
=======
  statics: {
    createWindow: function(winText, shareResourceWidget) {
      const window = new qx.ui.window.Window(winText).set({
        appearance: "service-window",
        layout: new qx.ui.layout.Grow(),
        autoDestroy: true,
        contentPadding: 10,
        width: 400,
        height: 300,
        showMaximize: false,
        showMinimize: false,
        modal: true
      });
      window.add(shareResourceWidget);
      window.center();
      return window;
>>>>>>> fd14df59
    }
  },

  properties: {
    headerText: {
      check: "String",
      init: "",
      event: "changeHeaderText"
    },

    buttonText: {
      check: "String",
      init: "",
      event: "changeButtonText"
    }
  },

  events: {
    "finished": "qx.event.type.Data"
  },

  members: {
    __studyId: null,
    __shareWith: null,
    __formData: null,
<<<<<<< HEAD
=======

    createWindow: function() {
      return this.self().createWindow(this.tr("Save as Template"), this);
    },
>>>>>>> fd14df59

    __buildLayout: function() {
      const shareWith = this.__shareWith = new osparc.component.export.ShareWith();
      this.bind("headerText", shareWith, "legend");
      this._add(shareWith, {
        flex: 1
      });

      const shareResourceBtn = new osparc.ui.form.FetchButton().set({
        allowGrowX: false,
        alignX: "right"
      });
      this.bind("buttonText", shareResourceBtn, "label");
      shareResourceBtn.addListener("execute", () => {
        this.__shareResource(shareResourceBtn);
      }, this);
      shareWith.bind("ready", shareResourceBtn, "enabled");
      this._add(shareResourceBtn);
    },

    __shareResource: function(btn) {
      btn.setFetching(true);

      const selectedGroupIDs = this.__shareWith.getSelectedGroups();
      selectedGroupIDs.forEach(gid => {
        this.__formData["accessRights"][gid] = {
          "read": true,
          "write": false,
          "delete": false
        };
      });

      const params = {
        url: {
          "study_id": this.__studyId
        },
        data: this.__formData
      };
      osparc.data.Resources.fetch("templates", "postToTemplate", params)
        .then(template => {
          this.fireDataEvent("finished", template);
          osparc.component.message.FlashMessenger.getInstance().logAs(this.tr("Study successfully saved as template."), "INFO");
        })
        .catch(err => {
          console.error(err);
          osparc.component.message.FlashMessenger.getInstance().logAs(this.tr("There was an error while saving as template."), "ERROR");
        })
        .finally(() => {
          btn.setFetching(false);
        });
    }
  }
});<|MERGE_RESOLUTION|>--- conflicted
+++ resolved
@@ -42,7 +42,6 @@
     this.setButtonText(this.tr("Publish"));
   },
 
-<<<<<<< HEAD
   properties: {
     headerText: {
       check: "String",
@@ -54,24 +53,6 @@
       check: "String",
       init: "",
       event: "changeButtonText"
-=======
-  statics: {
-    createWindow: function(winText, shareResourceWidget) {
-      const window = new qx.ui.window.Window(winText).set({
-        appearance: "service-window",
-        layout: new qx.ui.layout.Grow(),
-        autoDestroy: true,
-        contentPadding: 10,
-        width: 400,
-        height: 300,
-        showMaximize: false,
-        showMinimize: false,
-        modal: true
-      });
-      window.add(shareResourceWidget);
-      window.center();
-      return window;
->>>>>>> fd14df59
     }
   },
 
@@ -97,13 +78,6 @@
     __studyId: null,
     __shareWith: null,
     __formData: null,
-<<<<<<< HEAD
-=======
-
-    createWindow: function() {
-      return this.self().createWindow(this.tr("Save as Template"), this);
-    },
->>>>>>> fd14df59
 
     __buildLayout: function() {
       const shareWith = this.__shareWith = new osparc.component.export.ShareWith();
