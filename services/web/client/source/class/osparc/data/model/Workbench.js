/* ************************************************************************

   osparc - the simcore frontend

   https://osparc.io

   Copyright:
     2018 IT'IS Foundation, https://itis.swiss

   License:
     MIT: https://opensource.org/licenses/MIT

   Authors:
     * Odei Maiz (odeimaiz)

************************************************************************ */

/**
 * Class that stores Workbench data.
 *
 * It takes care of creating, storing and managing nodes and edges.
 *
 *                                    -> {EDGES}
 * STUDY -> METADATA + WORKBENCH ->|
 *                                    -> {LINKS}
 *
 * *Example*
 *
 * Here is a little example of how to use the widget.
 *
 * <pre class='javascript'>
 *   const workbench = new osparc.data.model.Workbench(study.workbench)
 *   study.setWorkbench(workbench);
 *   workbench.initWorkbench();
 * </pre>
 */

qx.Class.define("osparc.data.model.Workbench", {
  extend: qx.core.Object,

  /**
    * @param workbenchData {Object} Object containing the workbench raw data
    */
  construct: function(workbenchData) {
    this.base(arguments);

    this.__workbenchInitData = workbenchData;
    this.__nodesTopLevel = {};
    this.__edges = {};
  },

  events: {
    "workbenchChanged": "qx.event.type.Event",
    "retrieveInputs": "qx.event.type.Data",
    "showInLogger": "qx.event.type.Data"
  },

  members: {
    __workbenchInitData: null,
    __nodesTopLevel: null,
    __edges: null,

    initWorkbench: function() {
      this.__deserializeWorkbench(this.__workbenchInitData);
      this.__workbenchInitData = null;

      const allModels = this.getNodes(true);
      const nodes = Object.values(allModels);
      for (const node of nodes) {
        node.addDynamicButtons();
        node.startDynamicService();
      }
    },

    isContainer: function() {
      return false;
    },

    getNode: function(nodeId) {
      const allNodes = this.getNodes(true);
      const exists = Object.prototype.hasOwnProperty.call(allNodes, nodeId);
      if (exists) {
        return allNodes[nodeId];
      }
      return null;
    },

    getNodes: function(recursive = false) {
      let nodes = Object.assign({}, this.__nodesTopLevel);
      if (recursive) {
        let topLevelNodes = Object.values(this.__nodesTopLevel);
        for (const topLevelNode of topLevelNodes) {
          let innerNodes = topLevelNode.getInnerNodes(true);
          nodes = Object.assign(nodes, innerNodes);
        }
      }
      return nodes;
    },

    getPathIds: function(nodeId) {
      if (nodeId === "root" || nodeId === undefined) {
        return ["root"];
      }
      const nodePath = [];
      nodePath.unshift(nodeId);
      const node = this.getNode(nodeId);
      let parentNodeId = node.getParentNodeId();
      while (parentNodeId) {
        const checkThisNode = this.getNode(parentNodeId);
        if (checkThisNode) {
          nodePath.unshift(parentNodeId);
          parentNodeId = checkThisNode.getParentNodeId();
        }
      }
      nodePath.unshift("root");
      return nodePath;
    },

    getConnectedEdges: function(nodeId) {
      const connectedEdges = [];
      const edges = Object.values(this.__edges);
      for (const edge of edges) {
        if (edge.getInputNodeId() === nodeId) {
          connectedEdges.push(edge.getEdgeId());
        }
        if (edge.getOutputNodeId() === nodeId) {
          connectedEdges.push(edge.getEdgeId());
        }
      }
      return connectedEdges;
    },

    getEdge: function(edgeId, node1Id, node2Id) {
      const exists = Object.prototype.hasOwnProperty.call(this.__edges, edgeId);
      if (exists) {
        return this.__edges[edgeId];
      }
      const edges = Object.values(this.__edges);
      for (const edge of edges) {
        if (edge.getInputNodeId() === node1Id &&
          edge.getOutputNodeId() === node2Id) {
          return edge;
        }
      }
      return null;
    },

    createEdge: function(edgeId, node1Id, node2Id) {
      const existingEdge = this.getEdge(edgeId, node1Id, node2Id);
      if (existingEdge) {
        return existingEdge;
      }
      if (!osparc.data.Permissions.getInstance().canDo("study.edge.create", true)) {
        return null;
      }
      const edge = new osparc.data.model.Edge(edgeId, node1Id, node2Id);
      this.addEdge(edge);

      // post edge creation
      this.getNode(node2Id).edgeAdded(edge);

      return edge;
    },

    addEdge: function(edge) {
      const edgeId = edge.getEdgeId();
      const node1Id = edge.getInputNodeId();
      const node2Id = edge.getOutputNodeId();
      let exists = this.getEdge(edgeId, node1Id, node2Id);
      if (!exists) {
        this.__edges[edgeId] = edge;
      }
    },

    createNode: function(key, version, uuid, parent) {
      const existingNode = this.getNode(uuid);
      if (existingNode) {
        return existingNode;
      }
      if (!osparc.data.Permissions.getInstance().canDo("study.node.create", true)) {
        return null;
      }
<<<<<<< HEAD
      const node = new osparc.data.model.Node(key, version, this, uuid);
=======

      const node = new osparc.data.model.Node(this, key, version, uuid);
>>>>>>> 0df2b07f
      const metaData = node.getMetaData();
      if (metaData && Object.prototype.hasOwnProperty.call(metaData, "innerNodes")) {
        const innerNodeMetaDatas = Object.values(metaData["innerNodes"]);
        for (const innerNodeMetaData of innerNodeMetaDatas) {
          this.createNode(innerNodeMetaData.key, innerNodeMetaData.version, null, node);
        }
      }
      this.__initNodeSignals(node);

      node.populateNodeData();
      node.giveUniqueName();

      // create the node in the backend here
      const prjId = this.getStudy().getUuid();
      const params = {
        url: {
          projectId: prjId
        },
        data: {
          "service_id": node.getNodeId(),
          "service_key": key,
          "service_version": version
        }
      };
      this.addNode(node, parent);
      node.addDynamicButtons();

      osparc.data.Resources.fetch("studies", "addNode", params)
        .then(data => {
          node.startDynamicService();
        })
        .catch(err => {
          const errorMsg = "Error when starting " + metaData.key + ":" + metaData.version + ": " + err.getTarget().getResponse()["error"];
          const errorMsgData = {
            nodeId: node.getNodeId(),
            msg: errorMsg
          };
          node.fireDataEvent("showInLogger", errorMsgData);
          node.setInteractiveStatus("failed");
          osparc.component.message.FlashMessenger.getInstance().logAs(this.tr("There was an error while starting the node."), "ERROR");
        });

      return node;
    },

    __initNodeSignals: function(node) {
      if (node) {
        node.addListener("showInLogger", e => {
          this.fireDataEvent("showInLogger", e.getData());
        }, this);
        node.addListener("retrieveInputs", e => {
          this.fireDataEvent("retrieveInputs", e.getData());
        }, this);
      }
    },

    cloneNode: function(nodeToClone) {
      const key = nodeToClone.getKey();
      const version = nodeToClone.getVersion();
      const parentNode = this.getNode(nodeToClone.getParentNodeId());
      let node = this.createNode(key, version, null, parentNode);
      const nodeData = nodeToClone.serialize();
      node.setInputData(nodeData);
      node.setOutputData(nodeData);
      node.setInputNodes(nodeData);
      node.setIsOutputNode(nodeToClone.getIsOutputNode());
      return node;
    },

    addNode: function(node, parentNode) {
      const uuid = node.getNodeId();
      if (parentNode) {
        parentNode.addInnerNode(uuid, node);
      } else {
        this.__nodesTopLevel[uuid] = node;
      }
      this.fireEvent("workbenchChanged");
    },

    removeNode: function(nodeId) {
      if (!osparc.data.Permissions.getInstance().canDo("study.node.delete", true)) {
        return false;
      }
      // remove node in the backend
      const params = {
        url: {
          projectId: this.getStudy().getUuid(),
          nodeId: nodeId
        }
      };
      osparc.data.Resources.fetch("studies", "deleteNode", params)
        .catch(err => console.error(err));

      // remove first the connected edges
      const connectedEdges = this.getConnectedEdges(nodeId);
      for (let i=0; i<connectedEdges.length; i++) {
        const edgeId = connectedEdges[i];
        this.removeEdge(edgeId);
      }

      let node = this.getNode(nodeId);
      if (node) {
        node.removeNode();
        const isTopLevel = Object.prototype.hasOwnProperty.call(this.__nodesTopLevel, nodeId);
        if (isTopLevel) {
          delete this.__nodesTopLevel[nodeId];
        }
        this.fireEvent("workbenchChanged");
        return true;
      }
      return false;
    },

    removeEdge: function(edgeId, currentNodeId) {
      if (!osparc.data.Permissions.getInstance().canDo("study.edge.delete", true)) {
        return false;
      }

      const edge = this.getEdge(edgeId);
      if (currentNodeId !== undefined) {
        const currentNode = this.getNode(currentNodeId);
        if (currentNode && currentNode.isContainer() && edge.getOutputNodeId() === currentNode.getNodeId()) {
          const inputNode = this.getNode(edge.getInputNodeId());
          inputNode.setIsOutputNode(false);

          // Remove also dependencies from outter nodes
          const cNodeId = inputNode.getNodeId();
          const allNodes = this.getNodes(true);
          for (const nodeId in allNodes) {
            const node = allNodes[nodeId];
            if (node.isInputNode(cNodeId) && !currentNode.isInnerNode(node.getNodeId())) {
              this.removeEdge(edgeId);
            }
          }
        }
      }

      if (edge) {
        const inputNodeId = edge.getInputNodeId();
        const outputNodeId = edge.getOutputNodeId();
        const node = this.getNode(outputNodeId);
        if (node) {
          node.removeInputNode(inputNodeId);
          delete this.__edges[edgeId];
          return true;
        }
      }
      return false;
    },

    clearProgressData: function() {
      const allNodes = this.getNodes(true);
      const nodes = Object.values(allNodes);
      for (const node of nodes) {
        if (node.isComputational() && !node.isInKey("file-picker")) {
          node.setProgress(0);
        }
      }
    },

    __deserializeWorkbench: function(workbenchData) {
      this.__deserializeNodes(workbenchData);
      this.__deserializeEdges(workbenchData);
    },

    __deserializeNodes: function(workbenchData) {
      let keys = Object.keys(workbenchData);
      // Create first all the nodes
      for (let i=0; i<keys.length; i++) {
        const nodeId = keys[i];
        const nodeData = workbenchData[nodeId];
        if (nodeData.parent && nodeData.parent !== null) {
          let parentNode = this.getNode(nodeData.parent);
          if (parentNode === null) {
            // If parent was not yet created, delay the creation of its' children
            keys.push(nodeId);
            // check if there is an inconsitency
            const nKeys = keys.length;
            if (nKeys > 1) {
              if (keys[nKeys-1] === keys[nKeys-2]) {
                console.log(nodeId, "will never be created, parent missing", nodeData.parent);
                return;
              }
            }
            continue;
          }
        }
        const node = new osparc.data.model.Node(nodeData.key, nodeData.version, this, nodeId);
        this.__initNodeSignals(node);
        let parentNode = null;
        if (nodeData.parent) {
          parentNode = this.getNode(nodeData.parent);
        }
        this.addNode(node, parentNode);
      }

      // Then populate them (this will avoid issues of connecting nodes that might not be created yet)
      for (let i=0; i<keys.length; i++) {
        const nodeId = keys[i];
        const nodeData = workbenchData[nodeId];
        this.getNode(nodeId).populateNodeData(nodeData);
      }
      for (let i=0; i<keys.length; i++) {
        const nodeId = keys[i];
        this.getNode(nodeId).giveUniqueName();
      }
    },

    __deserializeEdges: function(workbenchData) {
      for (const nodeId in workbenchData) {
        const nodeData = workbenchData[nodeId];
        const node = this.getNode(nodeId);
        if (node === null) {
          continue;
        }
        if (nodeData.inputNodes) {
          for (let i=0; i < nodeData.inputNodes.length; i++) {
            const outputNodeId = nodeData.inputNodes[i];
            const edge = new osparc.data.model.Edge(null, outputNodeId, nodeId);
            this.addEdge(edge);
            node.addInputNode(outputNodeId);
          }
        }
        if (nodeData.outputNode) {
          const edge = new osparc.data.model.Edge(null, nodeId, nodeData.parent);
          this.addEdge(edge);
        }
      }
    },

    serializeWorkbench: function(saveContainers = true, savePosition = true) {
      let workbench = {};
      const allModels = this.getNodes(true);
      const nodes = Object.values(allModels);
      for (const node of nodes) {
        const data = node.serialize(saveContainers, savePosition);
        if (data) {
          workbench[node.getNodeId()] = data;
        }
      }
      return workbench;
    }
  }
});<|MERGE_RESOLUTION|>--- conflicted
+++ resolved
@@ -180,12 +180,7 @@
       if (!osparc.data.Permissions.getInstance().canDo("study.node.create", true)) {
         return null;
       }
-<<<<<<< HEAD
       const node = new osparc.data.model.Node(key, version, this, uuid);
-=======
-
-      const node = new osparc.data.model.Node(this, key, version, uuid);
->>>>>>> 0df2b07f
       const metaData = node.getMetaData();
       if (metaData && Object.prototype.hasOwnProperty.call(metaData, "innerNodes")) {
         const innerNodeMetaDatas = Object.values(metaData["innerNodes"]);
