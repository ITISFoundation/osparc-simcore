--- conflicted
+++ resolved
@@ -332,15 +332,6 @@
 
         if (nodeData.state) {
           if (nodeData.state.currentStatus) {
-<<<<<<< HEAD
-            this.getStatus().setRunning(nodeData.state.currentStatus);
-          }
-          if (nodeData.state.modified) {
-            this.getStatus().setModified(nodeData.state.modified);
-          }
-          if (nodeData.state.dependencies) {
-            this.getStatus().setDependencies(nodeData.state.dependencies);
-=======
             this.getStatus().setRunningStatus(nodeData.state.currentStatus);
           }
           if (nodeData.state.modified) {
@@ -348,7 +339,6 @@
           }
           if (nodeData.state.dependencies) {
             this.getStatus().setDependenciesStatus(nodeData.state.dependencies);
->>>>>>> f994227e
           }
         }
 
