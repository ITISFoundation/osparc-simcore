/* ************************************************************************

   osparc - the simcore frontend

   https://osparc.io

   Copyright:
     2018 IT'IS Foundation, https://itis.swiss

   License:
     MIT: https://opensource.org/licenses/MIT

   Authors:
     * Odei Maiz (odeimaiz)

************************************************************************ */

/**
 * Class that stores Node data.
 *
 *   For the given version-key, this class will take care of pulling the metadata, store it and
 * fill in all the information.
 *
 *                                    -> {EDGES}
 * STUDY -> METADATA + WORKBENCH ->|
 *                                    -> {LINKS}
 *
 * *Example*
 *
 * Here is a little example of how to use the widget.
 *
 * <pre class='javascript'>
 *   let node = new osparc.data.model.Node(key, version, uuid);
 *   node.populateNodeData(nodeData);
 *   node.giveUniqueName();
 *   node.startDynamicService();
 * </pre>
 */

qx.Class.define("osparc.data.model.Node", {
  extend: qx.core.Object,
  include: qx.locale.MTranslation,

  /**
    * @param key {String} key of the service represented by the node
    * @param version {String} version of the service represented by the node
    * @param uuid {String} uuid of the service represented by the node (not needed for new Nodes)
  */
  construct: function(key, version, uuid) {
    this.base(arguments);

    this.__metaData = {};
    this.__innerNodes = {};
    this.__inputs = {};
    this.__inputsDefault = {};
    this.setOutputs({});

    this.__inputNodes = [];
    this.__outputNodes = [];

    this.set({
      key,
      version,
      nodeId: uuid || osparc.utils.Utils.uuidv4(),
      status: new osparc.data.model.NodeStatus()
    });

    const metaData = this.__metaData = osparc.utils.Services.getMetaData(key, version);
    if (metaData) {
      if (metaData.name) {
        this.setLabel(metaData.name);
      }
      if (metaData.inputsDefault) {
        this.__addInputsDefault(metaData.inputsDefault);
      }
      if (metaData.inputs) {
        this.__addInputs(metaData.inputs);
      }
      if (metaData.outputs) {
        this.setOutputs(metaData.outputs);
        this.__addOutputWidget();
      }
    }
  },

  properties: {
    key: {
      check: "String",
      nullable: true
    },

    version: {
      check: "String",
      nullable: true
    },

    nodeId: {
      check: "String",
      nullable: false
    },

    label: {
      check: "String",
      init: "Node",
      nullable: true,
      event: "changeLabel"
    },

    inputAccess: {
      check: "Object",
      nullable: true
    },

    parentNodeId: {
      check: "String",
      nullable: true
    },

    serviceUrl: {
      check: "String",
      nullable: true,
      event: "changeServiceUrl"
    },

    thumbnail: {
      check: "String",
      nullable: true,
      init: ""
    },

    portsConnected: {
      check: "Array",
      init: [],
      event: "changePortsConnected"
    },

    outputs: {
      check: "Object",
      nullable: false,
      apply: "__repopulateOutputPortData",
      event: "changeOutputs"
    },

    status: {
      check: "osparc.data.model.NodeStatus",
      nullable: false
    },

    // GUI elements //
    propsForm: {
      check: "osparc.component.form.renderer.PropForm",
      init: null,
      nullable: true
    },

    propsFormEditor: {
      check: "osparc.component.form.renderer.PropFormEditor",
      init: null,
      nullable: true
    },

    inputsMapper: {
      check: "osparc.component.widget.InputsMapper",
      init: null,
      nullable: true
    },

    loadingPage: {
      check: "osparc.ui.message.Loading",
      init: null,
      nullable: true
    },

    iFrame: {
      check: "osparc.component.widget.PersistentIframe",
      init: null,
      nullable: true
    },

    logger: {
      check: "osparc.component.widget.logger.LoggerView",
      init: null,
      nullable: true
    }
    // GUI elements //
  },

  events: {
    "retrieveInputs": "qx.event.type.Data",
    "showInLogger": "qx.event.type.Data",
    "outputListChanged": "qx.event.type.Event"
  },

  statics: {
<<<<<<< HEAD
=======

>>>>>>> 908699a5
    isFilePicker: function(metaData) {
      return (metaData && metaData.key && metaData.key.includes("file-picker"));
    },

    isContainer: function(metaData) {
      return (metaData && metaData.key && metaData.key.includes("nodes-group"));
    },

    isDynamic: function(metaData) {
      return (metaData && metaData.type && metaData.type === "dynamic");
    },

    isComputational: function(metaData) {
      return (metaData && metaData.type && metaData.type === "computational");
    }
  },

  members: {
    __metaData: null,
    __innerNodes: null,
    __inputNodes: null,
    __outputNodes: null,
    __settingsForm: null,
    __inputs: null,
    __inputsDefault: null,
    __inputsDefaultWidget: null,
    __outputWidget: null,
    __posX: null,
    __posY: null,

    getWorkbench: function() {
      const study = osparc.store.Store.getInstance().getCurrentStudy();
      return study.getWorkbench();
    },

    isInKey: function(str) {
      if (this.getMetaData() === null) {
        return false;
      }
      if (this.getKey() === null) {
        return false;
      }
      return this.getKey().includes(str);
    },

    isFilePicker: function() {
      return osparc.data.model.Node.isFilePicker(this.getMetaData());
    },

    isContainer: function() {
      return osparc.data.model.Node.isContainer(this.getMetaData());
    },

    isDynamic: function() {
      return osparc.data.model.Node.isDynamic(this.getMetaData());
    },

    isComputational: function() {
      return osparc.data.model.Node.isComputational(this.getMetaData());
    },

<<<<<<< HEAD
    isFilePicker: function() {
      return osparc.data.model.Node.isFilePicker(this.getMetaData());
    },

=======
>>>>>>> 908699a5
    getMetaData: function() {
      return this.__metaData;
    },

    getInputValues: function() {
      if (this.isPropertyInitialized("propsForm") && this.getPropsForm()) {
        return this.getPropsForm().getValues();
      }
      return {};
    },

    getInputsDefault: function() {
      return this.__inputsDefault;
    },

    getInput: function(outputId) {
      return this.__inputs[outputId];
    },

    getInputs: function() {
      return this.__inputs;
    },

    getOutput: function(outputId) {
      return this.getOutputs()[outputId];
    },

    hasChildren: function() {
      const innerNodes = this.getInnerNodes();
      if (innerNodes) {
        return Object.keys(innerNodes).length > 0;
      }
      return false;
    },

    getInnerNodes: function(recursive = false) {
      let innerNodes = Object.assign({}, this.__innerNodes);
      if (recursive) {
        for (const innerNodeId in this.__innerNodes) {
          let myInnerNodes = this.__innerNodes[innerNodeId].getInnerNodes(true);
          innerNodes = Object.assign(innerNodes, myInnerNodes);
        }
      }
      return innerNodes;
    },

    addInnerNode: function(innerNodeId, innerNode) {
      this.__innerNodes[innerNodeId] = innerNode;
    },

    removeInnerNode: function(innerNodeId) {
      delete this.__innerNodes[innerNodeId];
    },

    isInnerNode: function(inputNodeId) {
      return (inputNodeId in this.__innerNodes);
    },

    getExposedInnerNodes: function() {
      const workbench = this.getWorkbench();

      let outputNodes = [];
      for (let i=0; i<this.__outputNodes.length; i++) {
        const outputNode = workbench.getNode(this.__outputNodes[i]);
        if (outputNode.isContainer()) {
          let myOutputNodes = outputNode.getExposedInnerNodes();
          outputNodes = outputNodes.concat(myOutputNodes);
        } else {
          outputNodes.push(outputNode);
        }
      }
      const uniqueNodes = [...new Set(outputNodes)];
      return uniqueNodes;
    },

    populateNodeData: function(nodeData) {
      if (nodeData) {
        if (nodeData.label) {
          this.setLabel(nodeData.label);
        }
        this.populateInputOutputData(nodeData);
        if ("progress" in nodeData) {
          this.getStatus().setProgress(nodeData.progress);
        }
        this.populateStates(nodeData);
        if (nodeData.thumbnail) {
          this.setThumbnail(nodeData.thumbnail);
        }
      }

      if (this.__inputsDefaultWidget) {
        this.__inputsDefaultWidget.populatePortsData();
      }
      if (this.__outputWidget) {
        this.__outputWidget.populatePortsData();
      }

      this.__initLogger();
      if (this.isDynamic()) {
        this.__initIFrame();
      }
    },

    populateNodeUIData: function(nodeUIData) {
      if ("position" in nodeUIData) {
        this.setPosition(nodeUIData.position);
      }
    },

    populateInputOutputData: function(nodeData) {
      this.setInputData(nodeData.inputs);
      this.setInputDataAccess(nodeData.inputAccess);
      this.setOutputData(nodeData.outputs);
      this.addInputNodes(nodeData.inputNodes);
      this.addOutputNodes(nodeData.outputNodes);
    },

    populateStates: function(nodeData) {
      if ("state" in nodeData) {
        if ("dependencies" in nodeData.state) {
          this.getStatus().setDependencies(nodeData.state.dependencies);
        }
        if ("currentStatus" in nodeData.state && this.isComputational()) {
          // currentStatus is only applicable to computational services
          this.getStatus().setRunning(nodeData.state.currentStatus);
        }
        if ("modified" in nodeData.state) {
          if (this.getStatus().getHasOutputs()) {
            // File Picker can't have a modified output
            this.getStatus().setModified((nodeData.state.modified || this.getStatus().hasDependencies()) && !this.isFilePicker());
          } else {
            this.getStatus().setModified(null);
          }
        }
      }
    },

    giveUniqueName: function() {
      const label = this.getLabel();
      this.__giveUniqueName(label, 2);
    },

    __giveUniqueName: function(label, suffix) {
      const newLabel = label + "_" + suffix;
      const allModels = this.getWorkbench().getNodes(true);
      const nodes = Object.values(allModels);
      for (const node of nodes) {
        if (node.getNodeId() !== this.getNodeId() &&
            node.getLabel().localeCompare(this.getLabel()) === 0) {
          this.setLabel(newLabel);
          this.__giveUniqueName(label, suffix+1);
        }
      }
    },

    startInBackend: function() {
      // create the node in the backend here
      const key = this.getKey();
      const version = this.getVersion();
      const study = osparc.store.Store.getInstance().getCurrentStudy();
      const params = {
        url: {
          projectId: study.getUuid()
        },
        data: {
          "service_id": this.getNodeId(),
          "service_key": key,
          "service_version": version
        }
      };
      osparc.data.Resources.fetch("studies", "addNode", params)
        .then(data => {
          this.startDynamicService();
        })
        .catch(err => {
          const errorMsg = "Error when starting " + key + ":" + version + ": " + err.getTarget().getResponse()["error"];
          const errorMsgData = {
            nodeId: this.getNodeId(),
            msg: errorMsg
          };
          this.fireDataEvent("showInLogger", errorMsgData);
          this.getStatus().setInteractive("failed");
          osparc.component.message.FlashMessenger.getInstance().logAs(this.tr("There was an error while starting the node."), "ERROR");
        });
    },

    stopInBackend: function() {
      // remove node in the backend
      const study = osparc.store.Store.getInstance().getCurrentStudy();
      const params = {
        url: {
          projectId: study.getUuid(),
          nodeId: this.getNodeId()
        }
      };
      osparc.data.Resources.fetch("studies", "deleteNode", params)
        .catch(err => console.error(err));
    },

    __repopulateOutputPortData: function() {
      if (this.__outputWidget) {
        this.__outputWidget.populatePortsData();
      }
    },

    getInputsDefaultWidget: function() {
      return this.__inputsDefaultWidget;
    },

    __addInputsDefaultWidgets: function() {
      const isInputModel = false;
      this.__inputsDefaultWidget = new osparc.component.widget.NodePorts(this, isInputModel);
    },

    /**
     * Remove those inputs that can't be respresented in the settings form
     * (Those are needed for creating connections between nodes)
     *
     */
    __removeNonSettingInputs: function(inputs) {
      let filteredInputs = JSON.parse(JSON.stringify(inputs));
      for (const inputId in filteredInputs) {
        let input = filteredInputs[inputId];
        if (input.type.includes("data:application/s4l-api/")) {
          delete filteredInputs[inputId];
        }
      }
      return filteredInputs;
    },


    /**
     * Add mapper widget if any
     *
     */
    __addMapper: function(inputs) {
      let filteredInputs = JSON.parse(JSON.stringify(inputs));
      if (filteredInputs.mapper) {
        let inputsMapper = new osparc.component.widget.InputsMapper(this, filteredInputs["mapper"]);
        this.setInputsMapper(inputsMapper);
        delete filteredInputs["mapper"];
      }
      return filteredInputs;
    },

    /**
     * Add settings widget with those inputs that can be represented in a form
     */
    __addSettings: function(inputs) {
      const form = this.__settingsForm = new osparc.component.form.Auto(inputs);
      const propsForm = new osparc.component.form.renderer.PropForm(form, this);
      this.setPropsForm(propsForm);
      propsForm.addListener("linkFieldModified", e => {
        const linkFieldModified = e.getData();
        const portId = linkFieldModified.portId;

        const oldPortsConnected = this.getPortsConnected();
        const portConnected = oldPortsConnected.find(connection => Object.keys(connection)[0] === portId);
        if (linkFieldModified.added && !(portConnected)) {
          const newConnection = {};
          newConnection[portId] = linkFieldModified.fromNodeId;
          const portsConnected = [];
          oldPortsConnected.forEach(oldPortConnected => portsConnected.push(oldPortConnected));
          portsConnected.push(newConnection);
          this.setPortsConnected(portsConnected);
        }
        if (!linkFieldModified.added && portConnected) {
          const idx = oldPortsConnected.indexOf(portConnected);
          if (idx > -1) {
            oldPortsConnected.splice(idx, 1);
          }
          const portsConnected = [];
          oldPortsConnected.forEach(oldPortConnected => portsConnected.push(oldPortConnected));
          this.setPortsConnected(portsConnected);
        }

        this.callRetrieveInputs(portId);
      }, this);
    },

    __addSettingsEditor: function(inputs) {
      const propsForm = this.getPropsForm();
      const form = new osparc.component.form.Auto(inputs);
      form.setData(this.__settingsForm.getData());
      const propsFormEditor = new osparc.component.form.renderer.PropFormEditor(form, this);
      this.__settingsForm.addListener("changeData", e => {
        // apply data
        const data = this.__settingsForm.getData();
        form.setData(data);
      }, this);
      propsForm.addListener("linkFieldModified", e => {
        const linkFieldModified = e.getData();
        const {portId, added} = linkFieldModified;
        if (added) {
          const srcControlLink = propsForm.getControlLink(portId);
          const controlLink = new qx.ui.form.TextField().set({
            enabled: false
          });
          srcControlLink.bind("value", controlLink, "value");
          propsFormEditor.linkAdded(portId, controlLink);
        } else {
          propsFormEditor.linkRemoved(portId);
        }
      }, this);
      this.setPropsFormEditor(propsFormEditor);
    },

    removeNodePortConnections: function(inputNodeId) {
      let inputs = this.getInputValues();
      for (const portId in inputs) {
        if (inputs[portId] && Object.prototype.hasOwnProperty.call(inputs[portId], "nodeUuid")) {
          if (inputs[portId]["nodeUuid"] === inputNodeId) {
            this.getPropsForm().removeLink(portId);
          }
        }
      }
    },

    getOutputWidget: function() {
      return this.__outputWidget;
    },

    __addOutputWidget: function() {
      const isInputModel = true;
      this.__outputWidget = new osparc.component.widget.NodePorts(this, isInputModel);
    },

    __addInputsDefault: function(inputsDefault) {
      this.__inputsDefault = inputsDefault;

      this.__addInputsDefaultWidgets();
    },

    __addInputs: function(inputs) {
      this.__inputs = inputs;

      if (inputs === null) {
        return;
      }

      let filteredInputs = this.__removeNonSettingInputs(inputs);
      filteredInputs = this.__addMapper(filteredInputs);
      if (Object.keys(filteredInputs).length) {
        this.__addSettings(filteredInputs);
        this.__addSettingsEditor(filteredInputs);
      }
    },

    setInputData: function(inputs) {
      if (this.__settingsForm && inputs) {
        const inputData = {};
        const inputLinks = {};
        const inputParameters = {};
        const inputsCopy = osparc.utils.Utils.deepCloneObject(inputs);
        for (let key in inputsCopy) {
          if (osparc.utils.Ports.isDataALink(inputsCopy[key])) {
            inputLinks[key] = inputsCopy[key];
          } else if (osparc.utils.Ports.isDataAParameter(inputsCopy[key])) {
            inputParameters[key] = inputsCopy[key];
          } else {
            inputData[key] = inputsCopy[key];
          }
        }
        this.getPropsForm().addLinks(inputLinks);
        this.getPropsForm().addParameters(inputParameters);
        this.__settingsForm.setData(inputData);
      }
    },

    setInputDataAccess: function(inputAccess) {
      if (inputAccess) {
        this.setInputAccess(inputAccess);
        this.getPropsForm().setAccessLevel(inputAccess);
        this.getPropsFormEditor().setAccessLevel(inputAccess);
      }

      const study = osparc.store.Store.getInstance().getCurrentStudy();
      if (study && study.isReadOnly() && this.getPropsForm()) {
        this.getPropsForm().setEnabled(false);
      }
    },

    setOutputData: function(outputs) {
      if (outputs) {
        let hasOutputs = false;
        for (const outputKey in this.getOutputs()) {
          if (!Object.prototype.hasOwnProperty.call(this.getOutputs(), outputKey)) {
            this.getOutputs()[outputKey] = {};
          }
          if (Object.prototype.hasOwnProperty.call(outputs, outputKey)) {
            this.getOutputs()[outputKey]["value"] = outputs[outputKey];
            hasOutputs = true;
          } else {
            this.getOutputs()[outputKey]["value"] = "";
          }
        }
        this.getStatus().setHasOutputs(hasOutputs);

        if (hasOutputs && (this.isFilePicker() || this.isDynamic())) {
          this.getStatus().setModified(false);
        }

        this.fireDataEvent("changeOutputs", this.getOutputs());
      }
    },

    // post edge creation routine
    edgeAdded: function(edge) {
      const inputNode = this.getWorkbench().getNode(edge.getInputNodeId());
      const outputNode = this.getWorkbench().getNode(edge.getOutputNodeId());
      this.__createAutoPortConnection(inputNode, outputNode);

      if (this.isInKey("multi-plot")) {
        const innerNodes = Object.values(this.getInnerNodes());
        for (let i=0; i<innerNodes.length; i++) {
          const innerNode = innerNodes[i];
          if (innerNode.addInputNode(inputNode.getNodeId())) {
            this.__createAutoPortConnection(inputNode, innerNode);
          }
        }
        this.callRetrieveInputs();
      }
    },

    // Iterate over output ports and connect them to first compatible input port
    __createAutoPortConnection: async function(node1, node2) {
      const preferencesSettings = osparc.desktop.preferences.Preferences.getInstance();
      if (!preferencesSettings.getAutoConnectPorts()) {
        return;
      }

      // create automatic port connections
      let autoConnections = 0;
      const outPorts = node1.getOutputs();
      const inPorts = node2.getInputs();
      for (const outPort in outPorts) {
        for (const inPort in inPorts) {
          const compatible = await osparc.utils.Ports.arePortsCompatible(node1, outPort, node2, inPort);
          if (compatible) {
            if (node2.addPortLink(inPort, node1.getNodeId(), outPort)) {
              autoConnections++;
              break;
            }
          }
        }
      }
      if (autoConnections) {
        const flashMessenger = osparc.component.message.FlashMessenger.getInstance();
        flashMessenger.logAs(autoConnections + this.tr(" ports auto connected"), "INFO");
      }
    },

    addPortLink: function(toPortId, fromNodeId, fromPortId) {
      return this.getPropsForm().addLink(toPortId, fromNodeId, fromPortId);
    },

    // ----- Input Nodes -----
    getInputNodes: function() {
      return this.__inputNodes;
    },

    addInputNodes: function(inputNodes) {
      if (inputNodes) {
        inputNodes.forEach(inputNode => {
          this.addInputNode(inputNode);
        });
      }
    },

    addInputNode: function(inputNodeId) {
      if (!this.__inputNodes.includes(inputNodeId)) {
        this.__inputNodes.push(inputNodeId);
        return true;
      }
      return false;
    },

    removeInputNode: function(inputNodeId) {
      const index = this.__inputNodes.indexOf(inputNodeId);
      if (index > -1) {
        // remove node connection
        this.__inputNodes.splice(index, 1);
        return true;
      }
      return false;
    },

    isInputNode: function(inputNodeId) {
      const index = this.__inputNodes.indexOf(inputNodeId);
      return (index > -1);
    },
    // !---- Input Nodes -----

    // ----- Output Nodes -----
    getOutputNodes: function() {
      return this.__outputNodes;
    },

    addOutputNodes: function(outputNodes) {
      if (outputNodes) {
        outputNodes.forEach(outputNode => {
          this.addOutputNode(outputNode);
        });
      }
    },

    addOutputNode: function(outputNodeId) {
      if (!this.__outputNodes.includes(outputNodeId)) {
        this.__outputNodes.push(outputNodeId);
        this.fireEvent("outputListChanged");
        return true;
      }
      return false;
    },

    removeOutputNode: function(outputNodeId) {
      const index = this.__outputNodes.indexOf(outputNodeId);
      if (index > -1) {
        // remove node connection
        this.__outputNodes.splice(index, 1);
        this.fireEvent("outputListChanged");
      }
      return false;
    },

    isOutputNode: function(outputNodeId) {
      const index = this.__outputNodes.indexOf(outputNodeId);
      return (index > -1);
    },
    // !---- Output Nodes -----

    renameNode: function(newLabel) {
      if (!osparc.data.Permissions.getInstance().canDo("study.node.rename", true)) {
        return false;
      }
      this.setLabel(newLabel);
      return true;
    },

    __initLogger: function() {
      this.setLogger(new osparc.component.widget.logger.LoggerView());
    },

    __getLoadingPageHeader: function() {
      const status = this.getStatus().getInteractive();
      const label = this.getLabel();
      if (status) {
        const sta = status.charAt(0).toUpperCase() + status.slice(1);
        const header = sta + " " + label;
        return header;
      }
      return this.tr("Starting ") + label;
    },

    __initLoadingIPage: function() {
      const loadingPage = new osparc.ui.message.Loading(this.__getLoadingPageHeader(), [], true);
      this.addListener("changeLabel", e => {
        loadingPage.setHeader(this.__getLoadingPageHeader());
      }, this);
      this.getStatus().addListener("changeInteractive", e => {
        loadingPage.setHeader(this.__getLoadingPageHeader());
      }, this);
      this.setLoadingPage(loadingPage);
    },

    __initIFrame: function() {
      this.__initLoadingIPage();

      const iframe = new osparc.component.widget.PersistentIframe();
      osparc.utils.Utils.setIdToWidget(iframe, "PersistentIframe");
      iframe.addListener("restart", () => {
        this.__restartIFrame();
      }, this);
      this.setIFrame(iframe);
    },

    __restartIFrame: function() {
      if (this.getServiceUrl() !== null) {
        this.getIFrame().resetSource();
        if (this.getKey().includes("3d-viewer")) {
          // HACK: add this argument to only load the defined colorMaps
          // https://github.com/Kitware/visualizer/commit/197acaf
          const srvUrl = this.getServiceUrl();
          let arg = "?serverColorMaps";
          if (srvUrl[srvUrl.length-1] !== "/") {
            arg = "/" + arg;
          }
          this.getIFrame().setSource(srvUrl + arg);
        } else {
          this.getIFrame().setSource(this.getServiceUrl());
        }

        if (this.getKey().includes("raw-graphs")) {
          // Listen to the postMessage from RawGraphs, posting a new graph
          window.addEventListener("message", e => {
            const {
              id,
              imgData
            } = e.data;
            if (imgData && id === "svgChange") {
              const img = document.createElement("img");
              img.src = imgData;
              this.setThumbnail(img.outerHTML);
            }
          }, false);
        }
      }
    },

    callRetrieveInputs: function(portKey) {
      if (this.isContainer()) {
        const innerNodes = Object.values(this.getInnerNodes());
        for (let i=0; i<innerNodes.length; i++) {
          const data = {
            node: innerNodes[i],
            portKey: null
          };
          innerNodes[i].fireDataEvent("retrieveInputs", data);
        }
      } else {
        const data = {
          node: this,
          portKey
        };
        this.fireDataEvent("retrieveInputs", data);
      }
    },

    retrieveInputs: function(portKey = null) {
      if (this.isDynamic()) {
        if (!osparc.data.Permissions.getInstance().canDo("study.update")) {
          return;
        }
        const srvUrl = this.getServiceUrl();
        if (srvUrl) {
          let urlUpdate = srvUrl + "/retrieve";
          urlUpdate = urlUpdate.replace("//retrieve", "/retrieve");
          const updReq = new qx.io.request.Xhr();
          const reqData = {
            "port_keys": portKey ? [portKey] : []
          };
          updReq.set({
            url: urlUpdate,
            method: "POST",
            requestData: qx.util.Serializer.toJson(reqData)
          });
          updReq.addListener("success", e => {
            let resp = e.getTarget().getResponse();
            if (typeof resp === "string") {
              resp = JSON.parse(resp);
            }
            const {
              data
            } = resp;
            if (portKey) {
              const sizeBytes = (data && ("size_bytes" in data)) ? data["size_bytes"] : 0;
              this.getPropsForm().retrievedPortData(portKey, true, sizeBytes);
            }
            console.log(data);
          }, this);
          updReq.addListener("fail", e => {
            const {
              error
            } = e.getTarget().getResponse();
            if (portKey) {
              this.getPropsForm().retrievedPortData(portKey, false);
            }
            console.error("fail", error);
          }, this);
          updReq.addListener("error", e => {
            const {
              error
            } = e.getTarget().getResponse();
            if (portKey) {
              this.getPropsForm().retrievedPortData(portKey, false);
            }
            console.error("error", error);
          }, this);
          updReq.send();

          if (portKey) {
            this.getPropsForm().retrievingPortData(portKey);
          }
        }
      }
    },

    startDynamicService: function() {
      if (this.isDynamic()) {
        const metaData = this.getMetaData();

        const msg = "Starting " + metaData.key + ":" + metaData.version + "...";
        const msgData = {
          nodeId: this.getNodeId(),
          msg: msg
        };
        this.fireDataEvent("showInLogger", msgData);

        const status = this.getStatus();
        status.setProgress(0);
        status.setInteractive("starting");

        this.__nodeState();
      }
    },
    __onNodeState: function(data) {
      const serviceState = data["service_state"];
      const status = this.getStatus();
      switch (serviceState) {
        case "idle": {
          status.setInteractive("idle");
          const interval = 1000;
          qx.event.Timer.once(() => this.__nodeState(), this, interval);
          break;
        }
        case "starting":
        case "pulling": {
          status.setInteractive(serviceState);
          const interval = 5000;
          qx.event.Timer.once(() => this.__nodeState(), this, interval);
          break;
        }
        case "pending": {
          status.setInteractive("pending");
          const interval = 10000;
          qx.event.Timer.once(() => this.__nodeState(), this, interval);
          break;
        }
        case "running": {
          const servicePath = data["service_basepath"];
          const entryPointD = data["entry_point"];
          const nodeId = data["service_uuid"];
          if (nodeId !== this.getNodeId()) {
            return;
          }
          if (servicePath) {
            const entryPoint = entryPointD ? ("/" + entryPointD) : "/";
            const srvUrl = servicePath + entryPoint;
            this.__waitForServiceReady(srvUrl);
          }
          break;
        }
        case "complete":
          break;
        case "failed": {
          status.setInteractive("failed");
          const msg = "Service failed: " + data["service_message"];
          const msgData = {
            nodeId: this.getNodeId(),
            msg: msg
          };
          this.fireDataEvent("showInLogger", msgData);
          return;
        }

        default:
          console.error(serviceState, "service state not supported");
          break;
      }
    },
    __nodeState: function() {
      const study = osparc.store.Store.getInstance().getCurrentStudy();
      // Check if study is still there
      if (study === null) {
        return;
      }
      // Check if node is still there
      if (study.getWorkbench().getNode(this.getNodeId()) === null) {
        return;
      }

      const params = {
        url: {
          projectId: study.getUuid(),
          nodeId: this.getNodeId()
        }
      };
      osparc.data.Resources.fetch("studies", "getNode", params)
        .then(data => this.__onNodeState(data))
        .catch(err => {
          const errorMsg = "Error when retrieving " + this.getKey() + ":" + this.getVersion() + " status: " + err;
          const errorMsgData = {
            nodeId: this.getNodeId(),
            msg: errorMsg
          };
          this.fireDataEvent("showInLogger", errorMsgData);
          this.getStatus().setInteractive("failed");
          osparc.component.message.FlashMessenger.getInstance().logAs(this.tr("There was an error while starting the node."), "ERROR");
        });
    },
    __onInteractiveNodeStarted: function(e) {
      let req = e.getTarget();
      const {
        error
      } = req.getResponse();

      if (error) {
        const msg = "Error received: " + error;
        const msgData = {
          nodeId: this.getNodeId(),
          msg: msg
        };
        this.fireDataEvent("showInLogger", msgData);
        return;
      }

      this.__nodeState();
    },
    __waitForServiceReady: function(srvUrl) {
      // ping for some time until it is really ready
      const pingRequest = new qx.io.request.Xhr(srvUrl);
      pingRequest.addListenerOnce("success", () => {
        this.__serviceReadyIn(srvUrl);
      }, this);
      pingRequest.addListenerOnce("fail", e => {
        const error = e.getTarget().getResponse();
        this.getStatus().setInteractive("connecting");
        console.log("service not ready yet, waiting... " + error);
        // Check if node is still there
        const study = osparc.store.Store.getInstance().getCurrentStudy();
        if (study.getWorkbench().getNode(this.getNodeId()) === null) {
          return;
        }
        const interval = 1000;
        qx.event.Timer.once(() => this.__waitForServiceReady(srvUrl), this, interval);
      });
      pingRequest.send();
    },
    __serviceReadyIn: function(srvUrl) {
      this.setServiceUrl(srvUrl);
      this.getStatus().setInteractive("ready");
      const msg = "Service ready on " + srvUrl;
      const msgData = {
        nodeId: this.getNodeId(),
        msg: msg
      };
      this.fireDataEvent("showInLogger", msgData);

      this.getStatus().setProgress(100);

      // FIXME: Apparently no all services are inmediately ready when they publish the port
      // ping the service until it is accessible through the platform

      const waitFor = 500;
      qx.event.Timer.once(ev => {
        this.__restartIFrame();
      }, this, waitFor);

      this.callRetrieveInputs();
    },

    __removeInnerNodes: function() {
      const innerNodes = Object.values(this.getInnerNodes());
      for (let i=0; i<innerNodes.length; i++) {
        innerNodes[i].removeNode();
      }
    },

    __detachFromParent: function() {
      const parentNodeId = this.getParentNodeId();
      if (parentNodeId) {
        const parentNode = this.getWorkbench().getNode(parentNodeId);
        parentNode.removeInnerNode(this.getNodeId());
        parentNode.removeOutputNode(this.getNodeId());
      }
    },

    removeNode: function() {
      this.stopInBackend();
      this.removeIFrame();
      this.__removeInnerNodes();
      this.__detachFromParent();
    },

    removeIFrame: function() {
      let iFrame = this.getIFrame();
      if (iFrame) {
        iFrame.destroy();
        this.setIFrame(null);
      }
    },

    setPosition: function(pos) {
      const {
        x,
        y
      } = pos;
      // keep positions positive
      this.__posX = parseInt(x) < 0 ? 0 : parseInt(x);
      this.__posY = parseInt(y) < 0 ? 0 : parseInt(y);
    },

    getPosition: function() {
      return {
        x: this.__posX,
        y: this.__posY
      };
    },

    serialize: function() {
      // node generic
      let nodeEntry = {
        key: this.getKey(),
        version: this.getVersion(),
        label: this.getLabel(),
        inputs: this.getInputValues(),
        inputAccess: this.getInputAccess(),
        inputNodes: this.getInputNodes(),
        parent: this.getParentNodeId(),
        thumbnail: this.getThumbnail()
      };

      if (this.isContainer()) {
        nodeEntry.outputNodes = this.getOutputNodes();
      }

      if (this.isFilePicker()) {
        nodeEntry.outputs = osparc.file.FilePicker.serializeOutput(this.getOutputs());
        nodeEntry.progress = this.getStatus().getProgress();
      }
      // remove null entries from the payload
      let filteredNodeEntry = {};
      for (const key in nodeEntry) {
        if (nodeEntry[key] !== null) {
          filteredNodeEntry[key] = nodeEntry[key];
        }
      }

      return filteredNodeEntry;
    }
  }
});<|MERGE_RESOLUTION|>--- conflicted
+++ resolved
@@ -192,10 +192,6 @@
   },
 
   statics: {
-<<<<<<< HEAD
-=======
-
->>>>>>> 908699a5
     isFilePicker: function(metaData) {
       return (metaData && metaData.key && metaData.key.includes("file-picker"));
     },
@@ -257,13 +253,6 @@
       return osparc.data.model.Node.isComputational(this.getMetaData());
     },
 
-<<<<<<< HEAD
-    isFilePicker: function() {
-      return osparc.data.model.Node.isFilePicker(this.getMetaData());
-    },
-
-=======
->>>>>>> 908699a5
     getMetaData: function() {
       return this.__metaData;
     },
