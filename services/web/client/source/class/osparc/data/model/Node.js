--- conflicted
+++ resolved
@@ -948,23 +948,17 @@
         inputs: this.getInputValues(),
         inputAccess: this.getInputAccess(),
         inputNodes: this.getInputNodes(),
-<<<<<<< HEAD
-        outputNode: this.getIsOutputNode(),
-=======
-        outputs: this.getOutputValues(),
->>>>>>> a2a44fb8
         parent: this.getParentNodeId(),
         thumbnail: this.getThumbnail()
       };
 
-<<<<<<< HEAD
+      if (this.isContainer()) {
+        nodeEntry.outputNodes = this.getOutputNodes();
+      }
+
       if (this.isFilePicker()) {
         nodeEntry.outputs = this.getOutputValues();
         nodeEntry.progress = this.getProgress();
-=======
-      if (this.isContainer()) {
-        nodeEntry.outputNodes = this.getOutputNodes();
->>>>>>> a2a44fb8
       }
 
       if (savePosition) {
