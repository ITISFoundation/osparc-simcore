/* ************************************************************************

   osparc - the simcore frontend

   https://osparc.io

   Copyright:
     2018 IT'IS Foundation, https://itis.swiss

   License:
     MIT: https://opensource.org/licenses/MIT

   Authors:
     * Odei Maiz (odeimaiz)

************************************************************************ */

/**
 * Class that stores Node data.
 *
 *   For the given version-key, this class will take care of pulling the metadata, store it and
 * fill in all the information.
 *
 *                                    -> {EDGES}
 * STUDY -> METADATA + WORKBENCH ->|
 *                                    -> {LINKS}
 *
 * *Example*
 *
 * Here is a little example of how to use the widget.
 *
 * <pre class='javascript'>
 *   let node = new osparc.data.model.Node(key, version, uuid);
 *   node.populateNodeData(nodeData);
 *   node.giveUniqueName();
 *   node.startDynamicService();
 * </pre>
 */

qx.Class.define("osparc.data.model.Node", {
  extend: qx.core.Object,
  include: qx.locale.MTranslation,

  /**
    * @param key {String} key of the service represented by the node
    * @param version {String} version of the service represented by the node
    * @param uuid {String} uuid of the service represented by the node (not needed for new Nodes)
  */
  construct: function(key, version, uuid) {
    this.base(arguments);

    this.__metaData = {};
    this.__innerNodes = {};
    this.__inputs = {};
    this.__inputsDefault = {};
    this.setOutputs({});

    this.__inputNodes = [];
    this.__exposedNodes = [];

    this.set({
      key,
      version,
      nodeId: uuid || osparc.utils.Utils.uuidv4(),
      status: new osparc.data.model.NodeStatus()
    });

    const metaData = this.__metaData = osparc.utils.Services.getMetaData(key, version);
    if (metaData) {
      if (metaData.name) {
        this.setLabel(metaData.name);
      }
      if (metaData.inputsDefault) {
        this.__addInputsDefault(metaData.inputsDefault);
      }
      if (metaData.inputs) {
        this.__addInputs(metaData.inputs);
      }
      if (metaData.outputs) {
        this.setOutputs(metaData.outputs);
        this.__addOutputWidget();
      }
    }
  },

  properties: {
    key: {
      check: "String",
      nullable: true
    },

    version: {
      check: "String",
      nullable: true
    },

    nodeId: {
      check: "String",
      nullable: false
    },

    label: {
      check: "String",
      init: "Node",
      nullable: true,
      event: "changeLabel"
    },

    inputAccess: {
      check: "Object",
      nullable: true
    },

    parentNodeId: {
      check: "String",
      nullable: true
    },

    serviceUrl: {
      check: "String",
      nullable: true,
      event: "changeServiceUrl"
    },

    thumbnail: {
      check: "String",
      nullable: true,
      init: ""
    },

    portsConnected: {
      check: "Array",
      init: [],
      event: "changePortsConnected"
    },

    outputs: {
      check: "Object",
      nullable: false,
      apply: "__applyOutputs",
      event: "changeOutputs"
    },

    status: {
      check: "osparc.data.model.NodeStatus",
      nullable: false
    },

    // GUI elements //
    propsForm: {
      check: "osparc.component.form.renderer.PropForm",
      init: null,
      nullable: true
    },

    propsFormEditor: {
      check: "osparc.component.form.renderer.PropFormEditor",
      init: null,
      nullable: true
    },

    inputConnected: {
      check: "Boolean",
      init: false,
      nullable: true,
      event: "changeInputConnected"
    },

    outputConnected: {
      check: "Boolean",
      init: false,
      nullable: true,
      event: "changeOutputConnected"
    },

    loadingPage: {
      check: "osparc.ui.message.Loading",
      init: null,
      nullable: true
    },

    iFrame: {
      check: "osparc.component.widget.PersistentIframe",
      init: null,
      nullable: true
    },

    logger: {
      check: "osparc.component.widget.logger.LoggerView",
      init: null,
      nullable: true
    }
    // GUI elements //
  },

  events: {
    "retrieveInputs": "qx.event.type.Data",
    "filePickerRequested": "qx.event.type.Data",
    "parameterNodeRequested": "qx.event.type.Data",
    "showInLogger": "qx.event.type.Data",
    "outputListChanged": "qx.event.type.Event"
  },

  statics: {
    isFilePicker: function(metaData) {
      return (metaData && metaData.key && metaData.key.includes("file-picker") && !osparc.data.model.Node.isIterator(metaData));
    },

    isMultiFilePicker: function(metaData) {
      return (metaData && metaData.key && metaData.key.includes("file-picker") && osparc.data.model.Node.isIterator(metaData));
    },

    isParameter: function(metaData) {
      return (metaData && metaData.key && metaData.key.includes("/parameter/"));
    },

    isParameter: function(metaData) {
      return (metaData && metaData.key && metaData.key.includes("/parameter/"));
    },

    isContainer: function(metaData) {
      return (metaData && metaData.key && metaData.key.includes("nodes-group"));
    },

    isIterator: function(metaData) {
      return (metaData && metaData.key && metaData.key.includes("data-iterator"));
    },

    isDynamic: function(metaData) {
      return (metaData && metaData.type && metaData.type === "dynamic");
    },

    isComputational: function(metaData) {
      return (metaData && metaData.type && metaData.type === "computational");
    }
  },

  members: {
    __metaData: null,
    __innerNodes: null,
    __inputNodes: null,
    __exposedNodes: null,
    __settingsForm: null,
    __inputs: null,
    __inputsDefault: null,
    __inputsDefaultWidget: null,
    __outputWidget: null,
    __posX: null,
    __posY: null,

    getWorkbench: function() {
      const study = osparc.store.Store.getInstance().getCurrentStudy();
      return study.getWorkbench();
    },

    isInKey: function(str) {
      if (this.getMetaData() === null) {
        return false;
      }
      if (this.getKey() === null) {
        return false;
      }
      return this.getKey().includes(str);
    },

    isFilePicker: function() {
      return osparc.data.model.Node.isFilePicker(this.getMetaData());
    },

<<<<<<< HEAD
    isMultiFilePicker: function() {
      return osparc.data.model.Node.isMultiFilePicker(this.getMetaData());
    },

=======
>>>>>>> 3f764f14
    isParameter: function() {
      return osparc.data.model.Node.isParameter(this.getMetaData());
    },

    isContainer: function() {
      return osparc.data.model.Node.isContainer(this.getMetaData());
    },

    isIterator: function() {
      return osparc.data.model.Node.isIterator(this.getMetaData());
    },

    isDynamic: function() {
      return osparc.data.model.Node.isDynamic(this.getMetaData());
    },

    isComputational: function() {
      return osparc.data.model.Node.isComputational(this.getMetaData());
    },

    getMetaData: function() {
      return this.__metaData;
    },

    getInputValues: function() {
      if (this.isPropertyInitialized("propsForm") && this.getPropsForm()) {
        return this.getPropsForm().getValues();
      }
      return {};
    },

    getInputsDefault: function() {
      return this.__inputsDefault;
    },

    getInput: function(outputId) {
      return this.__inputs[outputId];
    },

    getInputs: function() {
      return this.__inputs;
    },

    getOutput: function(outputId) {
      return this.getOutputs()[outputId];
    },

    getFirstOutput: function() {
      const outputs = this.getOutputs();
      if (Object.keys(outputs).length) {
        return outputs[Object.keys(outputs)[0]];
      }
      return null;
    },

    hasChildren: function() {
      const innerNodes = this.getInnerNodes();
      if (innerNodes) {
        return Object.keys(innerNodes).length > 0;
      }
      return false;
    },

    getInnerNodes: function(recursive = false) {
      let innerNodes = Object.assign({}, this.__innerNodes);
      if (recursive) {
        for (const innerNodeId in this.__innerNodes) {
          let myInnerNodes = this.__innerNodes[innerNodeId].getInnerNodes(true);
          innerNodes = Object.assign(innerNodes, myInnerNodes);
        }
      }
      return innerNodes;
    },

    addInnerNode: function(innerNodeId, innerNode) {
      this.__innerNodes[innerNodeId] = innerNode;
    },

    removeInnerNode: function(innerNodeId) {
      delete this.__innerNodes[innerNodeId];
    },

    isInnerNode: function(inputNodeId) {
      return (inputNodeId in this.__innerNodes);
    },

    getExposedInnerNodes: function() {
      const workbench = this.getWorkbench();

      let outputNodes = [];
      for (let i=0; i<this.__exposedNodes.length; i++) {
        const outputNode = workbench.getNode(this.__exposedNodes[i]);
        if (outputNode.isContainer()) {
          let myOutputNodes = outputNode.getExposedInnerNodes();
          outputNodes = outputNodes.concat(myOutputNodes);
        } else {
          outputNodes.push(outputNode);
        }
      }
      const uniqueNodes = [...new Set(outputNodes)];
      return uniqueNodes;
    },

    populateNodeData: function(nodeData) {
      if (nodeData) {
        if (nodeData.label) {
          this.setLabel(nodeData.label);
        }
        this.populateInputOutputData(nodeData);
        if ("progress" in nodeData) {
          this.getStatus().setProgress(nodeData.progress);
        }
        this.populateStates(nodeData);
        if (nodeData.thumbnail) {
          this.setThumbnail(nodeData.thumbnail);
        }
      }

      if (this.__inputsDefaultWidget) {
        this.__inputsDefaultWidget.populatePortsData();
      }
      if (this.__outputWidget) {
        this.__outputWidget.populatePortsData();
      }

      this.__initLogger();
      if (this.isDynamic()) {
        this.__initIFrame();
      }

      if (this.isParameter()) {
        this.__initParameter();
      }
<<<<<<< HEAD

      this.bindReadOnly();
=======
>>>>>>> 3f764f14
    },

    populateNodeUIData: function(nodeUIData) {
      if ("position" in nodeUIData) {
        this.setPosition(nodeUIData.position);
      }
    },

    populateInputOutputData: function(nodeData) {
      this.setInputData(nodeData.inputs);
      this.setInputDataAccess(nodeData.inputAccess);
      this.setOutputData(nodeData.outputs);
      this.addInputNodes(nodeData.inputNodes);
      this.addOutputNodes(nodeData.outputNodes);
    },

    populateStates: function(nodeData) {
      if ("state" in nodeData) {
        if ("dependencies" in nodeData.state) {
          this.getStatus().setDependencies(nodeData.state.dependencies);
        }
        if ("currentStatus" in nodeData.state && this.isComputational()) {
          // currentStatus is only applicable to computational services
          this.getStatus().setRunning(nodeData.state.currentStatus);
        }
        if ("modified" in nodeData.state) {
          if (this.getStatus().getHasOutputs()) {
            // File Picker can't have a modified output
            this.getStatus().setModified((nodeData.state.modified || this.getStatus().hasDependencies()) && !this.isFilePicker());
          } else {
            this.getStatus().setModified(null);
          }
        }
      }
    },

    giveUniqueName: function() {
      const label = this.getLabel();
      this.__giveUniqueName(label, 2);
    },

    __giveUniqueName: function(label, suffix) {
      const newLabel = label + "_" + suffix;
      const allModels = this.getWorkbench().getNodes(true);
      const nodes = Object.values(allModels);
      for (const node of nodes) {
        if (node.getNodeId() !== this.getNodeId() &&
            node.getLabel().localeCompare(this.getLabel()) === 0) {
          this.setLabel(newLabel);
          this.__giveUniqueName(label, suffix+1);
        }
      }
    },

    startInBackend: function() {
      // create the node in the backend here
      const key = this.getKey();
      const version = this.getVersion();
      const study = osparc.store.Store.getInstance().getCurrentStudy();
      const params = {
        url: {
          studyId: study.getUuid()
        },
        data: {
          "service_id": this.getNodeId(),
          "service_key": key,
          "service_version": version
        }
      };
      osparc.data.Resources.fetch("studies", "addNode", params)
        .then(data => {
          this.startDynamicService();
        })
        .catch(err => {
          const errorMsg = "Error when starting " + key + ":" + version + ": " + err.getTarget().getResponse()["error"];
          const errorMsgData = {
            nodeId: this.getNodeId(),
            msg: errorMsg
          };
          this.fireDataEvent("showInLogger", errorMsgData);
          this.getStatus().setInteractive("failed");
          osparc.component.message.FlashMessenger.getInstance().logAs(this.tr("There was an error while starting the node."), "ERROR");
        });
    },

    stopInBackend: function() {
      // remove node in the backend
      const study = osparc.store.Store.getInstance().getCurrentStudy();
      const params = {
        url: {
          studyId: study.getUuid(),
          nodeId: this.getNodeId()
        }
      };
      osparc.data.Resources.fetch("studies", "deleteNode", params)
        .catch(err => console.error(err));
    },

    __applyOutputs: function() {
      if (this.__outputWidget) {
        this.__outputWidget.populatePortsData();
      }
    },

    getInputsDefaultWidget: function() {
      return this.__inputsDefaultWidget;
    },

    __addInputsDefaultWidgets: function() {
      const isInputModel = false;
      this.__inputsDefaultWidget = new osparc.component.widget.NodePorts(this, isInputModel);
    },

    /**
     * Remove those inputs that can't be respresented in the settings form
     * (Those are needed for creating connections between nodes)
     *
     */
    __removeNonSettingInputs: function(inputs) {
      let filteredInputs = JSON.parse(JSON.stringify(inputs));
      for (const inputId in filteredInputs) {
        let input = filteredInputs[inputId];
        if (input.type.includes("data:application/s4l-api/")) {
          delete filteredInputs[inputId];
        }
      }
      return filteredInputs;
    },

    /**
     * Add settings widget with those inputs that can be represented in a form
     */
    __addSettings: function(inputs) {
      const form = this.__settingsForm = new osparc.component.form.Auto(inputs);
      const propsForm = new osparc.component.form.renderer.PropForm(form, this);
      this.setPropsForm(propsForm);
      propsForm.addListener("linkFieldModified", e => {
        const linkFieldModified = e.getData();
        const portId = linkFieldModified.portId;

        const oldPortsConnected = this.getPortsConnected();
        const portConnected = oldPortsConnected.find(connection => Object.keys(connection)[0] === portId);
        if (linkFieldModified.added && !(portConnected)) {
          const newConnection = {};
          newConnection[portId] = linkFieldModified.fromNodeId;
          const portsConnected = [];
          oldPortsConnected.forEach(oldPortConnected => portsConnected.push(oldPortConnected));
          portsConnected.push(newConnection);
          this.setPortsConnected(portsConnected);
        }
        if (!linkFieldModified.added && portConnected) {
          const idx = oldPortsConnected.indexOf(portConnected);
          if (idx > -1) {
            oldPortsConnected.splice(idx, 1);
          }
          const portsConnected = [];
          oldPortsConnected.forEach(oldPortConnected => portsConnected.push(oldPortConnected));
          this.setPortsConnected(portsConnected);
        }

        this.callRetrieveInputs(portId);
      }, this);

      [
        "filePickerRequested",
        "parameterNodeRequested"
      ].forEach(nodeRequestSignal => {
        propsForm.addListener(nodeRequestSignal, e => {
          const portId = e.getData();
          this.fireDataEvent(nodeRequestSignal, {
            portId,
            nodeId: this.getNodeId()
          });
        }, this);
      });
    },

    __addSettingsEditor: function(inputs) {
      const propsForm = this.getPropsForm();
      const form = new osparc.component.form.Auto(inputs);
      form.setData(this.__settingsForm.getData());
      const propsFormEditor = new osparc.component.form.renderer.PropFormEditor(form, this);
      this.__settingsForm.addListener("changeData", e => {
        // apply data
        const data = this.__settingsForm.getData();
        form.setData(data);
      }, this);
      propsForm.addListener("linkFieldModified", e => {
        const linkFieldModified = e.getData();
        const {portId, added} = linkFieldModified;
        if (added) {
          const srcControlLink = propsForm.getControlLink(portId);
          const controlLink = new qx.ui.form.TextField().set({
            enabled: false
          });
          srcControlLink.bind("value", controlLink, "value");
          propsFormEditor.linkAdded(portId, controlLink);
        } else {
          propsFormEditor.linkRemoved(portId);
        }
      }, this);
      this.setPropsFormEditor(propsFormEditor);
    },

    removeNodePortConnections: function(inputNodeId) {
      let inputs = this.getInputValues();
      for (const portId in inputs) {
        if (inputs[portId] && Object.prototype.hasOwnProperty.call(inputs[portId], "nodeUuid")) {
          if (inputs[portId]["nodeUuid"] === inputNodeId) {
            this.getPropsForm().removePortLink(portId);
          }
        }
      }
    },

    getOutputWidget: function() {
      return this.__outputWidget;
    },

    __addOutputWidget: function() {
      const isInputModel = true;
      this.__outputWidget = new osparc.component.widget.NodePorts(this, isInputModel);
    },

    __addInputsDefault: function(inputsDefault) {
      this.__inputsDefault = inputsDefault;

      this.__addInputsDefaultWidgets();
    },

    __addInputs: function(inputs) {
      this.__inputs = inputs;

      if (inputs === null) {
        return;
      }

      if (Object.keys(inputs).length) {
        this.__addSettings(inputs);
        this.__addSettingsEditor(inputs);
      }
    },

    setInputData: function(inputs) {
      if (this.__settingsForm && inputs) {
        const inputData = {};
        const inputLinks = {};
        const inputsCopy = osparc.utils.Utils.deepCloneObject(inputs);
        for (let key in inputsCopy) {
          if (osparc.utils.Ports.isDataALink(inputsCopy[key])) {
            inputLinks[key] = inputsCopy[key];
          } else {
            inputData[key] = inputsCopy[key];
          }
        }
        this.getPropsForm().addPortLinks(inputLinks);
        this.__settingsForm.setData(inputData);
      }
    },

    setInputDataAccess: function(inputAccess) {
      if (inputAccess) {
        this.setInputAccess(inputAccess);
        this.getPropsForm().setAccessLevel(inputAccess);
        this.getPropsFormEditor().setAccessLevel(inputAccess);
      }
    },

    bindReadOnly: function() {
      const study = osparc.store.Store.getInstance().getCurrentStudy();
      if (this.getPropsForm()) {
        study.bind("readOnly", this.getPropsForm(), "enabled", {
          converter: readOnly => !readOnly
        });
      }
    },

    setOutputData: function(outputs) {
      if (outputs) {
        let hasOutputs = false;
        for (const outputKey in this.getOutputs()) {
          if (!Object.prototype.hasOwnProperty.call(this.getOutputs(), outputKey)) {
            this.getOutputs()[outputKey] = {};
          }
          if (Object.prototype.hasOwnProperty.call(outputs, outputKey)) {
            this.getOutputs()[outputKey]["value"] = outputs[outputKey];
            hasOutputs = true;
          } else {
            this.getOutputs()[outputKey]["value"] = "";
          }
        }
        this.getStatus().setHasOutputs(hasOutputs);

        if (hasOutputs && (this.isFilePicker() || this.isParameter() || this.isDynamic())) {
          this.getStatus().setModified(false);
        }

        this.fireDataEvent("changeOutputs", this.getOutputs());
      }
    },

    getOutputData: function(outputKey) {
      const outputs = this.getOutputs();
      if (outputKey in outputs && "value" in outputs[outputKey]) {
        return outputs[outputKey]["value"];
      }
      return null;
    },

    // post edge creation routine
    edgeAdded: function(edge) {
      const inputNode = this.getWorkbench().getNode(edge.getInputNodeId());
      const outputNode = this.getWorkbench().getNode(edge.getOutputNodeId());
      this.__createAutoPortConnection(inputNode, outputNode);
    },

    // Iterate over output ports and connect them to first compatible input port
    __createAutoPortConnection: async function(node1, node2) {
      const preferencesSettings = osparc.desktop.preferences.Preferences.getInstance();
      if (!preferencesSettings.getAutoConnectPorts()) {
        return;
      }

      // create automatic port connections
      let autoConnections = 0;
      const outPorts = node1.getOutputs();
      const inPorts = node2.getInputs();
      for (const outPort in outPorts) {
        for (const inPort in inPorts) {
          if (await node2.addPortLink(inPort, node1.getNodeId(), outPort)) {
            autoConnections++;
            break;
          }
        }
      }
      if (autoConnections) {
        const flashMessenger = osparc.component.message.FlashMessenger.getInstance();
        flashMessenger.logAs(autoConnections + this.tr(" ports auto connected"), "INFO");
      }
    },

    addPortLink: function(toPortId, fromNodeId, fromPortId) {
      return new Promise(resolve => {
        const fromNode = this.getWorkbench().getNode(fromNodeId);
        osparc.utils.Ports.arePortsCompatible(fromNode, fromPortId, this, toPortId)
          .then(compatible => {
            if (compatible) {
              resolve(this.getPropsForm().addPortLink(toPortId, fromNodeId, fromPortId));
            }
            resolve(false);
          });
      });
    },

    // ----- Input Nodes -----
    getInputNodes: function() {
      return this.__inputNodes;
    },

    addInputNode: function(inputNodeId) {
      if (!this.__inputNodes.includes(inputNodeId)) {
        this.__inputNodes.push(inputNodeId);
        return true;
      }
      return false;
    },

    addInputNodes: function(inputNodes) {
      if (inputNodes) {
        inputNodes.forEach(inputNode => {
          this.addInputNode(inputNode);
        });
      }
    },

    removeInputNode: function(inputNodeId) {
      const index = this.__inputNodes.indexOf(inputNodeId);
      if (index > -1) {
        // remove node connection
        this.__inputNodes.splice(index, 1);
        return true;
      }
      return false;
    },

    isInputNode: function(inputNodeId) {
      const index = this.__inputNodes.indexOf(inputNodeId);
      return (index > -1);
    },
    // !---- Input Nodes -----

    // ----- Output Nodes -----
    getOutputNodes: function() {
      return this.__exposedNodes;
    },

    addOutputNodes: function(outputNodes) {
      if (outputNodes) {
        outputNodes.forEach(outputNode => {
          this.addOutputNode(outputNode);
        });
      }
    },

    addOutputNode: function(outputNodeId) {
      if (!this.__exposedNodes.includes(outputNodeId)) {
        this.__exposedNodes.push(outputNodeId);
        this.fireEvent("outputListChanged");
        return true;
      }
      return false;
    },

    removeOutputNode: function(outputNodeId) {
      const index = this.__exposedNodes.indexOf(outputNodeId);
      if (index > -1) {
        // remove node connection
        this.__exposedNodes.splice(index, 1);
        this.fireEvent("outputListChanged");
      }
      return false;
    },

    isOutputNode: function(outputNodeId) {
      const index = this.__exposedNodes.indexOf(outputNodeId);
      return (index > -1);
    },
    // !---- Output Nodes -----

    renameNode: function(newLabel) {
      if (!osparc.data.Permissions.getInstance().canDo("study.node.rename", true)) {
        return false;
      }
      this.setLabel(newLabel);
      return true;
    },

    __initLogger: function() {
      this.setLogger(new osparc.component.widget.logger.LoggerView());
    },

    __getLoadingPageHeader: function() {
      const status = this.getStatus().getInteractive();
      const label = this.getLabel();
      if (status) {
        const sta = status.charAt(0).toUpperCase() + status.slice(1);
        const header = sta + " " + label;
        return header;
      }
      return this.tr("Starting ") + label;
    },

    __initLoadingIPage: function() {
      const loadingPage = new osparc.ui.message.Loading(this.__getLoadingPageHeader(), [], true);
      this.addListener("changeLabel", e => {
        loadingPage.setHeader(this.__getLoadingPageHeader());
      }, this);
      this.getStatus().addListener("changeInteractive", e => {
        loadingPage.setHeader(this.__getLoadingPageHeader());
      }, this);
      this.setLoadingPage(loadingPage);
    },

    __initIFrame: function() {
      this.__initLoadingIPage();

      const iframe = new osparc.component.widget.PersistentIframe();
      osparc.utils.Utils.setIdToWidget(iframe, "PersistentIframe");
      iframe.addListener("restart", () => {
        this.__restartIFrame();
      }, this);
      this.setIFrame(iframe);
    },

    __restartIFrame: function() {
      if (this.getServiceUrl() !== null) {
        this.getIFrame().resetSource();
        if (this.getKey().includes("3d-viewer")) {
          // HACK: add this argument to only load the defined colorMaps
          // https://github.com/Kitware/visualizer/commit/197acaf
          const srvUrl = this.getServiceUrl();
          let arg = "?serverColorMaps";
          if (srvUrl[srvUrl.length-1] !== "/") {
            arg = "/" + arg;
          }
          this.getIFrame().setSource(srvUrl + arg);
        } else {
          this.getIFrame().setSource(this.getServiceUrl());
        }

        if (this.getKey().includes("raw-graphs")) {
          // Listen to the postMessage from RawGraphs, posting a new graph
          window.addEventListener("message", e => {
            const {
              id,
              imgData
            } = e.data;
            if (imgData && id === "svgChange") {
              const img = document.createElement("img");
              img.src = imgData;
              this.setThumbnail(img.outerHTML);
            }
          }, false);
        }
      }
    },

    __initParameter: function() {
      if (this.isParameter() && this.getOutputData("out_1") === null) {
        const type = osparc.component.node.ParameterEditor.getParameterOutputType(this);
        // set default values if none
        let val = null;
        switch (type) {
          case "boolean":
            val = true;
            break;
          case "number":
          case "integer":
            val = 1;
            break;
        }
        if (val !== null) {
          osparc.component.node.ParameterEditor.setParameterOutputValue(this, val);
        }
      }
    },

    callRetrieveInputs: function(portKey) {
      if (this.isContainer()) {
        const innerNodes = Object.values(this.getInnerNodes());
        for (let i=0; i<innerNodes.length; i++) {
          const data = {
            node: innerNodes[i],
            portKey: null
          };
          innerNodes[i].fireDataEvent("retrieveInputs", data);
        }
      } else {
        const data = {
          node: this,
          portKey
        };
        this.fireDataEvent("retrieveInputs", data);
      }
    },

    retrieveInputs: function(portKey = null) {
      if (this.isDynamic()) {
        if (!osparc.data.Permissions.getInstance().canDo("study.update")) {
          return;
        }
        const srvUrl = this.getServiceUrl();
        if (srvUrl) {
          let urlUpdate = srvUrl + "/retrieve";
          urlUpdate = urlUpdate.replace("//retrieve", "/retrieve");
          const updReq = new qx.io.request.Xhr();
          const reqData = {
            "port_keys": portKey ? [portKey] : []
          };
          updReq.set({
            url: urlUpdate,
            method: "POST",
            requestData: qx.util.Serializer.toJson(reqData)
          });
          updReq.addListener("success", e => {
            let resp = e.getTarget().getResponse();
            if (typeof resp === "string") {
              resp = JSON.parse(resp);
            }
            const {
              data
            } = resp;
            if (portKey) {
              const sizeBytes = (data && ("size_bytes" in data)) ? data["size_bytes"] : 0;
              this.getPropsForm().retrievedPortData(portKey, true, sizeBytes);
            }
            console.log(data);
          }, this);
          updReq.addListener("fail", e => {
            const {
              error
            } = e.getTarget().getResponse();
            if (portKey) {
              this.getPropsForm().retrievedPortData(portKey, false);
            }
            console.error("fail", error);
          }, this);
          updReq.addListener("error", e => {
            const {
              error
            } = e.getTarget().getResponse();
            if (portKey) {
              this.getPropsForm().retrievedPortData(portKey, false);
            }
            console.error("error", error);
          }, this);
          updReq.send();

          if (portKey) {
            this.getPropsForm().retrievingPortData(portKey);
          }
        }
      }
    },

    startDynamicService: function() {
      if (this.isDynamic()) {
        const metaData = this.getMetaData();

        const msg = "Starting " + metaData.key + ":" + metaData.version + "...";
        const msgData = {
          nodeId: this.getNodeId(),
          msg: msg
        };
        this.fireDataEvent("showInLogger", msgData);

        const status = this.getStatus();
        status.setProgress(0);
        status.setInteractive("starting");

        this.__nodeState();
      }
    },
    __onNodeState: function(data) {
      const serviceState = data["service_state"];
      const status = this.getStatus();
      switch (serviceState) {
        case "idle": {
          status.setInteractive("idle");
          const interval = 1000;
          qx.event.Timer.once(() => this.__nodeState(), this, interval);
          break;
        }
        case "starting":
        case "pulling": {
          status.setInteractive(serviceState);
          const interval = 5000;
          qx.event.Timer.once(() => this.__nodeState(), this, interval);
          break;
        }
        case "pending": {
          status.setInteractive("pending");
          const interval = 10000;
          qx.event.Timer.once(() => this.__nodeState(), this, interval);
          break;
        }
        case "running": {
          const servicePath = data["service_basepath"];
          const entryPointD = data["entry_point"];
          const nodeId = data["service_uuid"];
          if (nodeId !== this.getNodeId()) {
            return;
          }
          if (servicePath) {
            const entryPoint = entryPointD ? ("/" + entryPointD) : "/";
            const srvUrl = servicePath + entryPoint;
            this.__waitForServiceReady(srvUrl);
          }
          break;
        }
        case "complete":
          break;
        case "failed": {
          status.setInteractive("failed");
          const msg = "Service failed: " + data["service_message"];
          const msgData = {
            nodeId: this.getNodeId(),
            msg: msg
          };
          this.fireDataEvent("showInLogger", msgData);
          return;
        }

        default:
          console.error(serviceState, "service state not supported");
          break;
      }
    },
    __nodeState: function() {
      const study = osparc.store.Store.getInstance().getCurrentStudy();
      // Check if study is still there
      if (study === null) {
        return;
      }
      // Check if node is still there
      if (study.getWorkbench().getNode(this.getNodeId()) === null) {
        return;
      }

      const params = {
        url: {
          studyId: study.getUuid(),
          nodeId: this.getNodeId()
        }
      };
      osparc.data.Resources.fetch("studies", "getNode", params)
        .then(data => this.__onNodeState(data))
        .catch(err => {
          const errorMsg = "Error when retrieving " + this.getKey() + ":" + this.getVersion() + " status: " + err;
          const errorMsgData = {
            nodeId: this.getNodeId(),
            msg: errorMsg
          };
          this.fireDataEvent("showInLogger", errorMsgData);
          this.getStatus().setInteractive("failed");
          osparc.component.message.FlashMessenger.getInstance().logAs(this.tr("There was an error while starting the node."), "ERROR");
        });
    },
    __onInteractiveNodeStarted: function(e) {
      let req = e.getTarget();
      const {
        error
      } = req.getResponse();

      if (error) {
        const msg = "Error received: " + error;
        const msgData = {
          nodeId: this.getNodeId(),
          msg: msg
        };
        this.fireDataEvent("showInLogger", msgData);
        return;
      }

      this.__nodeState();
    },
    __waitForServiceReady: function(srvUrl) {
      // ping for some time until it is really ready
      const pingRequest = new qx.io.request.Xhr(srvUrl);
      pingRequest.addListenerOnce("success", () => {
        this.__serviceReadyIn(srvUrl);
      }, this);
      pingRequest.addListenerOnce("fail", e => {
        const error = e.getTarget().getResponse();
        this.getStatus().setInteractive("connecting");
        console.log("service not ready yet, waiting... " + error);
        // Check if node is still there
        const study = osparc.store.Store.getInstance().getCurrentStudy();
        if (study.getWorkbench().getNode(this.getNodeId()) === null) {
          return;
        }
        const interval = 1000;
        qx.event.Timer.once(() => this.__waitForServiceReady(srvUrl), this, interval);
      });
      pingRequest.send();
    },
    __serviceReadyIn: function(srvUrl) {
      this.setServiceUrl(srvUrl);
      this.getStatus().setInteractive("ready");
      const msg = "Service ready on " + srvUrl;
      const msgData = {
        nodeId: this.getNodeId(),
        msg: msg
      };
      this.fireDataEvent("showInLogger", msgData);

      this.getStatus().setProgress(100);

      // FIXME: Apparently no all services are inmediately ready when they publish the port
      // ping the service until it is accessible through the platform

      const waitFor = 500;
      qx.event.Timer.once(ev => {
        this.__restartIFrame();
      }, this, waitFor);

      this.callRetrieveInputs();
    },

    __removeInnerNodes: function() {
      const innerNodes = Object.values(this.getInnerNodes());
      for (let i=0; i<innerNodes.length; i++) {
        innerNodes[i].removeNode();
      }
    },

    __detachFromParent: function() {
      const parentNodeId = this.getParentNodeId();
      if (parentNodeId) {
        const parentNode = this.getWorkbench().getNode(parentNodeId);
        parentNode.removeInnerNode(this.getNodeId());
        parentNode.removeOutputNode(this.getNodeId());
      }
    },

    removeNode: function() {
      this.stopInBackend();
      this.removeIFrame();
      this.__removeInnerNodes();
      this.__detachFromParent();
    },

    removeIFrame: function() {
      let iFrame = this.getIFrame();
      if (iFrame) {
        iFrame.destroy();
        this.setIFrame(null);
      }
    },

    setPosition: function(pos) {
      const {
        x,
        y
      } = pos;
      // keep positions positive
      this.__posX = parseInt(x) < 0 ? 0 : parseInt(x);
      this.__posY = parseInt(y) < 0 ? 0 : parseInt(y);
    },

    getPosition: function() {
      return {
        x: this.__posX,
        y: this.__posY
      };
    },

    serialize: function() {
      // node generic
      let nodeEntry = {
        key: this.getKey(),
        version: this.getVersion(),
        label: this.getLabel(),
        inputs: this.getInputValues(),
        inputAccess: this.getInputAccess(),
        inputNodes: this.getInputNodes(),
        parent: this.getParentNodeId(),
        thumbnail: this.getThumbnail()
      };

      if (this.isContainer()) {
<<<<<<< HEAD
        nodeEntry.outputNodes = this.getOutputNodes();
=======
        nodeEntry.outputNodes = this.getExposedNodeIDs();
>>>>>>> 3f764f14
      } else if (this.isFilePicker()) {
        nodeEntry.outputs = osparc.file.FilePicker.serializeOutput(this.getOutputs());
        nodeEntry.progress = this.getStatus().getProgress();
      } else if (this.isParameter()) {
        const paramOutKey = "out_1";
<<<<<<< HEAD
        if (this.getOutputData(paramOutKey)) {
=======
        if (this.getOutputData(paramOutKey) !== null) {
>>>>>>> 3f764f14
          const output = {};
          output[paramOutKey] = this.getOutputData(paramOutKey);
          nodeEntry.outputs = output;
        }
      }

      // remove null entries from the payload
      let filteredNodeEntry = {};
      for (const key in nodeEntry) {
        if (nodeEntry[key] !== null || key === "parent") {
          filteredNodeEntry[key] = nodeEntry[key];
        }
      }

      return filteredNodeEntry;
    }
  }
});<|MERGE_RESOLUTION|>--- conflicted
+++ resolved
@@ -267,13 +267,10 @@
       return osparc.data.model.Node.isFilePicker(this.getMetaData());
     },
 
-<<<<<<< HEAD
     isMultiFilePicker: function() {
       return osparc.data.model.Node.isMultiFilePicker(this.getMetaData());
     },
 
-=======
->>>>>>> 3f764f14
     isParameter: function() {
       return osparc.data.model.Node.isParameter(this.getMetaData());
     },
@@ -407,11 +404,8 @@
       if (this.isParameter()) {
         this.__initParameter();
       }
-<<<<<<< HEAD
 
       this.bindReadOnly();
-=======
->>>>>>> 3f764f14
     },
 
     populateNodeUIData: function(nodeUIData) {
@@ -1243,21 +1237,13 @@
       };
 
       if (this.isContainer()) {
-<<<<<<< HEAD
-        nodeEntry.outputNodes = this.getOutputNodes();
-=======
         nodeEntry.outputNodes = this.getExposedNodeIDs();
->>>>>>> 3f764f14
       } else if (this.isFilePicker()) {
         nodeEntry.outputs = osparc.file.FilePicker.serializeOutput(this.getOutputs());
         nodeEntry.progress = this.getStatus().getProgress();
       } else if (this.isParameter()) {
         const paramOutKey = "out_1";
-<<<<<<< HEAD
-        if (this.getOutputData(paramOutKey)) {
-=======
         if (this.getOutputData(paramOutKey) !== null) {
->>>>>>> 3f764f14
           const output = {};
           output[paramOutKey] = this.getOutputData(paramOutKey);
           nodeEntry.outputs = output;
