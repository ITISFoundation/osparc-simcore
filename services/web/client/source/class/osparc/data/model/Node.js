/* ************************************************************************

   osparc - the simcore frontend

   https://osparc.io

   Copyright:
     2018 IT'IS Foundation, https://itis.swiss

   License:
     MIT: https://opensource.org/licenses/MIT

   Authors:
     * Odei Maiz (odeimaiz)

************************************************************************ */

/**
 * Class that stores Node data.
 *
 *   For the given version-key, this class will take care of pulling the metadata, store it and
 * fill in all the information.
 *
 *                                    -> {EDGES}
 * STUDY -> METADATA + WORKBENCH ->|
 *                                    -> {LINKS}
 *
 * *Example*
 *
 * Here is a little example of how to use the widget.
 *
 * <pre class='javascript'>
 *   let node = new osparc.data.model.Node(key, version, uuid);
 *   node.populateNodeData(nodeData);
 *   node.startDynamicService();
 * </pre>
 */

qx.Class.define("osparc.data.model.Node", {
  extend: qx.core.Object,
  include: qx.locale.MTranslation,

  /**
    * @param study {osparc.data.model.Study} Study or Serialized Study Object
    * @param key {String} key of the service represented by the node
    * @param version {String} version of the service represented by the node
    * @param uuid {String} uuid of the service represented by the node (not needed for new Nodes)
  */
  construct: function(study, key, version, uuid) {
    this.base(arguments);

    this.__metaData = {};
    this.__innerNodes = {};
    this.__inputs = {};
    this.__inputsDefault = {};
    this.setOutputs({});

    this.__inputNodes = [];
    this.__exposedNodes = [];

    if (study) {
      this.setStudy(study);
    }
    this.set({
      key,
      version,
      nodeId: uuid || osparc.utils.Utils.uuidv4(),
      status: new osparc.data.model.NodeStatus()
    });

    const metaData = this.__metaData = osparc.utils.Services.getMetaData(key, version);
    if (metaData) {
      if (metaData.name) {
        this.setLabel(metaData.name);
      }
      if (metaData.inputsDefault) {
        this.__addInputsDefault(metaData.inputsDefault);
      }
      if (metaData.inputs) {
        this.__addInputs(metaData.inputs);
      }
      if (metaData.outputs) {
        this.setOutputs(metaData.outputs);
        this.__addOutputWidget();
      }
    }
  },

  properties: {
    study: {
      check: "osparc.data.model.Study",
      init: null,
      nullable: false,
      event: "changeStudy"
    },

    key: {
      check: "String",
      nullable: true
    },

    version: {
      check: "String",
      nullable: true
    },

    nodeId: {
      check: "String",
      nullable: false
    },

    label: {
      check: "String",
      init: "Node",
      nullable: true,
      event: "changeLabel"
    },

    inputAccess: {
      check: "Object",
      nullable: true
    },

    parentNodeId: {
      check: "String",
      nullable: true
    },

    serviceUrl: {
      check: "String",
      nullable: true,
      event: "changeServiceUrl"
    },

    thumbnail: {
      check: "String",
      nullable: true,
      init: ""
    },

    portsConnected: {
      check: "Array",
      init: [],
      event: "changePortsConnected"
    },

    outputs: {
      check: "Object",
      nullable: false,
      apply: "__applyOutputs",
      event: "changeOutputs"
    },

    status: {
      check: "osparc.data.model.NodeStatus",
      nullable: false
    },

    // GUI elements //
    propsForm: {
      check: "osparc.component.form.renderer.PropForm",
      init: null,
      nullable: true
    },

    propsFormEditor: {
      check: "osparc.component.form.renderer.PropFormEditor",
      init: null,
      nullable: true
    },

    inputConnected: {
      check: "Boolean",
      init: false,
      nullable: true,
      event: "changeInputConnected"
    },

    outputConnected: {
      check: "Boolean",
      init: false,
      nullable: true,
      event: "changeOutputConnected"
    },

    loadingPage: {
      check: "osparc.ui.message.Loading",
      init: null,
      nullable: true
    },

    iFrame: {
      check: "osparc.component.widget.PersistentIframe",
      init: null,
      nullable: true
    },

    logger: {
      check: "osparc.component.widget.logger.LoggerView",
      init: null,
      nullable: true
    }
    // GUI elements //
  },

  events: {
    "retrieveInputs": "qx.event.type.Data",
    "filePickerRequested": "qx.event.type.Data",
    "parameterNodeRequested": "qx.event.type.Data",
    "showInLogger": "qx.event.type.Data",
    "outputListChanged": "qx.event.type.Event"
  },

  statics: {
    isFilePicker: function(metaData) {
      return (metaData && metaData.key && metaData.key.includes("file-picker") && !osparc.data.model.Node.isIterator(metaData));
    },

    isMultiFilePicker: function(metaData) {
      return (metaData && metaData.key && metaData.key.includes("file-picker") && osparc.data.model.Node.isIterator(metaData));
    },

    isParameter: function(metaData) {
      return (metaData && metaData.key && metaData.key.includes("/parameter/"));
    },

    isParameter: function(metaData) {
      return (metaData && metaData.key && metaData.key.includes("/parameter/"));
    },

    isContainer: function(metaData) {
      return (metaData && metaData.key && metaData.key.includes("nodes-group"));
    },

    isIterator: function(metaData) {
      return (metaData && metaData.key && metaData.key.includes("data-iterator"));
    },

    isDynamic: function(metaData) {
      return (metaData && metaData.type && metaData.type === "dynamic");
    },

    isComputational: function(metaData) {
      return (metaData && metaData.type && metaData.type === "computational");
    }
  },

  members: {
    __metaData: null,
    __innerNodes: null,
    __inputNodes: null,
    __exposedNodes: null,
    __settingsForm: null,
    __inputs: null,
    __inputsDefault: null,
    __inputsDefaultWidget: null,
    __outputWidget: null,
    __posX: null,
    __posY: null,

    getWorkbench: function() {
      return this.getStudy().getWorkbench();
    },

    isInKey: function(str) {
      if (this.getMetaData() === null) {
        return false;
      }
      if (this.getKey() === null) {
        return false;
      }
      return this.getKey().includes(str);
    },

    isFilePicker: function() {
      return osparc.data.model.Node.isFilePicker(this.getMetaData());
    },

    isMultiFilePicker: function() {
      return osparc.data.model.Node.isMultiFilePicker(this.getMetaData());
    },

    isParameter: function() {
      return osparc.data.model.Node.isParameter(this.getMetaData());
    },

    isContainer: function() {
      return osparc.data.model.Node.isContainer(this.getMetaData());
    },

    isIterator: function() {
      return osparc.data.model.Node.isIterator(this.getMetaData());
    },

    isDynamic: function() {
      return osparc.data.model.Node.isDynamic(this.getMetaData());
    },

    isComputational: function() {
      return osparc.data.model.Node.isComputational(this.getMetaData());
    },

    getMetaData: function() {
      return this.__metaData;
    },

    getInputValues: function() {
      if (this.isPropertyInitialized("propsForm") && this.getPropsForm()) {
        return this.getPropsForm().getValues();
      }
      return {};
    },

    getInputsDefault: function() {
      return this.__inputsDefault;
    },

    getInput: function(outputId) {
      return this.__inputs[outputId];
    },

    getInputs: function() {
      return this.__inputs;
    },

    getOutput: function(outputId) {
      return this.getOutputs()[outputId];
    },

    getFirstOutput: function() {
      const outputs = this.getOutputs();
      if (Object.keys(outputs).length) {
        return outputs[Object.keys(outputs)[0]];
      }
      return null;
    },

    hasInputs: function() {
      return Object.keys(this.__inputs).length;
    },

    hasOutputs: function() {
      return Object.keys(this.getOutputs()).length;
    },

    hasChildren: function() {
      const innerNodes = this.getInnerNodes();
      if (innerNodes) {
        return Object.keys(innerNodes).length > 0;
      }
      return false;
    },

    getInnerNodes: function(recursive = false) {
      let innerNodes = Object.assign({}, this.__innerNodes);
      if (recursive) {
        for (const innerNodeId in this.__innerNodes) {
          let myInnerNodes = this.__innerNodes[innerNodeId].getInnerNodes(true);
          innerNodes = Object.assign(innerNodes, myInnerNodes);
        }
      }
      return innerNodes;
    },

    addInnerNode: function(innerNodeId, innerNode) {
      this.__innerNodes[innerNodeId] = innerNode;
    },

    removeInnerNode: function(innerNodeId) {
      delete this.__innerNodes[innerNodeId];
    },

    isInnerNode: function(inputNodeId) {
      return (inputNodeId in this.__innerNodes);
    },

    getExposedInnerNodes: function() {
      const workbench = this.getWorkbench();

      let outputNodes = [];
      for (let i=0; i<this.__exposedNodes.length; i++) {
        const outputNode = workbench.getNode(this.__exposedNodes[i]);
        if (outputNode.isContainer()) {
          let myOutputNodes = outputNode.getExposedInnerNodes();
          outputNodes = outputNodes.concat(myOutputNodes);
        } else {
          outputNodes.push(outputNode);
        }
      }
      const uniqueNodes = [...new Set(outputNodes)];
      return uniqueNodes;
    },

    populateNodeData: function(nodeData) {
      if (nodeData) {
        if (nodeData.label) {
          this.setLabel(nodeData.label);
        }
        this.populateInputOutputData(nodeData);
        if ("progress" in nodeData) {
          this.getStatus().setProgress(nodeData.progress);
        }
        this.populateStates(nodeData);
        if (nodeData.thumbnail) {
          this.setThumbnail(nodeData.thumbnail);
        }
      }

      if (this.__inputsDefaultWidget) {
        this.__inputsDefaultWidget.populatePortsData();
      }
      if (this.__outputWidget) {
        this.__outputWidget.populatePortsData();
      }

      this.__initLogger();
      if (this.isDynamic()) {
        this.__initIFrame();
      }

      if (this.isParameter()) {
        this.__initParameter();
      }

      this.bindReadOnly();
    },

    populateNodeUIData: function(nodeUIData) {
      if ("position" in nodeUIData) {
        this.setPosition(nodeUIData.position);
      }
    },

    populateInputOutputData: function(nodeData) {
      this.setInputData(nodeData.inputs);
      this.setInputDataAccess(nodeData.inputAccess);
      this.setOutputData(nodeData.outputs);
      this.addInputNodes(nodeData.inputNodes);
      this.addOutputNodes(nodeData.outputNodes);
    },

    populateStates: function(nodeData) {
      if ("state" in nodeData) {
        if ("dependencies" in nodeData.state) {
          this.getStatus().setDependencies(nodeData.state.dependencies);
        }
        if ("currentStatus" in nodeData.state && this.isComputational()) {
          // currentStatus is only applicable to computational services
          this.getStatus().setRunning(nodeData.state.currentStatus);
        }
        if ("modified" in nodeData.state) {
          if (this.getStatus().getHasOutputs()) {
            // File Picker can't have a modified output
            this.getStatus().setModified((nodeData.state.modified || this.getStatus().hasDependencies()) && !this.isFilePicker());
          } else {
            this.getStatus().setModified(null);
          }
        }
      }
    },

    startInBackend: function() {
      // create the node in the backend here
      const key = this.getKey();
      const version = this.getVersion();
      const params = {
        url: {
          studyId: this.getStudy().getUuid()
        },
        data: {
          "service_id": this.getNodeId(),
          "service_key": key,
          "service_version": version
        }
      };
      osparc.data.Resources.fetch("studies", "addNode", params)
        .then(data => {
          this.startDynamicService();
        })
        .catch(err => {
          const errorMsg = "Error when starting " + key + ":" + version + ": " + err.getTarget().getResponse()["error"];
          const errorMsgData = {
            nodeId: this.getNodeId(),
            msg: errorMsg
          };
          this.fireDataEvent("showInLogger", errorMsgData);
          this.getStatus().setInteractive("failed");
          osparc.component.message.FlashMessenger.getInstance().logAs(this.tr("There was an error while starting the node."), "ERROR");
        });
    },

    stopInBackend: function() {
      // remove node in the backend
      const params = {
        url: {
          studyId: this.getStudy().getUuid(),
          nodeId: this.getNodeId()
        }
      };
      osparc.data.Resources.fetch("studies", "deleteNode", params)
        .catch(err => console.error(err));
    },

    __applyOutputs: function() {
      if (this.__outputWidget) {
        this.__outputWidget.populatePortsData();
      }
    },

    getInputsDefaultWidget: function() {
      return this.__inputsDefaultWidget;
    },

    __addInputsDefaultWidgets: function() {
      const isInputModel = false;
      this.__inputsDefaultWidget = new osparc.component.widget.NodePorts(this, isInputModel);
    },

    /**
     * Add settings widget with those inputs that can be represented in a form
     */
    __addSettings: function(inputs) {
      const form = this.__settingsForm = new osparc.component.form.Auto(inputs);
      const propsForm = new osparc.component.form.renderer.PropForm(form, this, this.getStudy());
      this.setPropsForm(propsForm);
      propsForm.addListener("linkFieldModified", e => {
        const linkFieldModified = e.getData();
        const portId = linkFieldModified.portId;

        const oldPortsConnected = this.getPortsConnected();
        const portConnected = oldPortsConnected.find(connection => Object.keys(connection)[0] === portId);
        if (linkFieldModified.added && !(portConnected)) {
          const newConnection = {};
          newConnection[portId] = linkFieldModified.fromNodeId;
          const portsConnected = [];
          oldPortsConnected.forEach(oldPortConnected => portsConnected.push(oldPortConnected));
          portsConnected.push(newConnection);
          this.setPortsConnected(portsConnected);
        }
        if (!linkFieldModified.added && portConnected) {
          const idx = oldPortsConnected.indexOf(portConnected);
          if (idx > -1) {
            oldPortsConnected.splice(idx, 1);
          }
          const portsConnected = [];
          oldPortsConnected.forEach(oldPortConnected => portsConnected.push(oldPortConnected));
          this.setPortsConnected(portsConnected);
        }

        this.callRetrieveInputs(portId);
      }, this);

      [
        "filePickerRequested",
        "parameterNodeRequested"
      ].forEach(nodeRequestSignal => {
        propsForm.addListener(nodeRequestSignal, e => {
          const portId = e.getData();
          this.fireDataEvent(nodeRequestSignal, {
            portId,
            nodeId: this.getNodeId()
          });
        }, this);
      });
    },

    __addSettingsEditor: function(inputs) {
      const propsForm = this.getPropsForm();
      const form = new osparc.component.form.Auto(inputs);
      form.setData(this.__settingsForm.getData());
      const propsFormEditor = new osparc.component.form.renderer.PropFormEditor(form, this);
      this.__settingsForm.addListener("changeData", e => {
        // apply data
        const data = this.__settingsForm.getData();
        form.setData(data);
      }, this);
      propsForm.addListener("linkFieldModified", e => {
        const linkFieldModified = e.getData();
        const {portId, added} = linkFieldModified;
        if (added) {
          const srcControlLink = propsForm.getControlLink(portId);
          const controlLink = new qx.ui.form.TextField().set({
            enabled: false
          });
          srcControlLink.bind("value", controlLink, "value");
          propsFormEditor.linkAdded(portId, controlLink);
        } else {
          propsFormEditor.linkRemoved(portId);
        }
      }, this);
      this.setPropsFormEditor(propsFormEditor);
    },

    removeNodePortConnections: function(inputNodeId) {
      let inputs = this.getInputValues();
      for (const portId in inputs) {
        if (inputs[portId] && Object.prototype.hasOwnProperty.call(inputs[portId], "nodeUuid")) {
          if (inputs[portId]["nodeUuid"] === inputNodeId) {
            this.getPropsForm().removePortLink(portId);
          }
        }
      }
    },

    getOutputWidget: function() {
      return this.__outputWidget;
    },

    __addOutputWidget: function() {
      const isInputModel = true;
      this.__outputWidget = new osparc.component.widget.NodePorts(this, isInputModel);
    },

    __addInputsDefault: function(inputsDefault) {
      this.__inputsDefault = inputsDefault;

      this.__addInputsDefaultWidgets();
    },

    __addInputs: function(inputs) {
      this.__inputs = inputs;

      if (inputs === null) {
        return;
      }

      if (Object.keys(inputs).length) {
        this.__addSettings(inputs);
        this.__addSettingsEditor(inputs);
      }
    },

    setInputData: function(inputs) {
      if (this.__settingsForm && inputs) {
        const inputData = {};
        const inputLinks = {};
        const inputsCopy = osparc.utils.Utils.deepCloneObject(inputs);
        for (let key in inputsCopy) {
          if (osparc.utils.Ports.isDataALink(inputsCopy[key])) {
            inputLinks[key] = inputsCopy[key];
          } else {
            inputData[key] = inputsCopy[key];
          }
        }
        this.getPropsForm().addPortLinks(inputLinks);
        this.__settingsForm.setData(inputData);
      }
    },

    setInputDataAccess: function(inputAccess) {
      if (inputAccess) {
        this.setInputAccess(inputAccess);
        this.getPropsForm().setAccessLevel(inputAccess);
        this.getPropsFormEditor().setAccessLevel(inputAccess);
      }
    },

<<<<<<< HEAD
    bindReadOnly: function() {
      const study = osparc.store.Store.getInstance().getCurrentStudy();
      if (this.getPropsForm()) {
        study.bind("readOnly", this.getPropsForm(), "enabled", {
          converter: readOnly => !readOnly
        });
=======
      const study = this.getStudy();
      if (study && study.isReadOnly() && this.getPropsForm()) {
        this.getPropsForm().setEnabled(false);
>>>>>>> c89a4d9d
      }
    },

    setOutputData: function(outputs) {
      if (outputs) {
        let hasOutputs = false;
        for (const outputKey in this.getOutputs()) {
          if (!Object.prototype.hasOwnProperty.call(this.getOutputs(), outputKey)) {
            this.getOutputs()[outputKey] = {};
          }
          if (Object.prototype.hasOwnProperty.call(outputs, outputKey)) {
            this.getOutputs()[outputKey]["value"] = outputs[outputKey];
            hasOutputs = true;
          } else {
            this.getOutputs()[outputKey]["value"] = "";
          }
        }
        this.getStatus().setHasOutputs(hasOutputs);

        if (hasOutputs && (this.isFilePicker() || this.isParameter() || this.isDynamic())) {
          this.getStatus().setModified(false);
        }

        this.fireDataEvent("changeOutputs", this.getOutputs());
      }
    },

    getOutputData: function(outputKey) {
      const outputs = this.getOutputs();
      if (outputKey in outputs && "value" in outputs[outputKey]) {
        return outputs[outputKey]["value"];
      }
      return null;
    },

    // post edge creation routine
    edgeAdded: function(edge) {
      const inputNode = this.getWorkbench().getNode(edge.getInputNodeId());
      const outputNode = this.getWorkbench().getNode(edge.getOutputNodeId());
      this.__createAutoPortConnection(inputNode, outputNode);
    },

    // Iterate over output ports and connect them to first compatible input port
    __createAutoPortConnection: async function(node1, node2) {
      const preferencesSettings = osparc.desktop.preferences.Preferences.getInstance();
      if (!preferencesSettings.getAutoConnectPorts()) {
        return;
      }

      // create automatic port connections
      let autoConnections = 0;
      const outPorts = node1.getOutputs();
      const inPorts = node2.getInputs();
      for (const outPort in outPorts) {
        for (const inPort in inPorts) {
          if (await node2.addPortLink(inPort, node1.getNodeId(), outPort)) {
            autoConnections++;
            break;
          }
        }
      }
      if (autoConnections) {
        const flashMessenger = osparc.component.message.FlashMessenger.getInstance();
        flashMessenger.logAs(autoConnections + this.tr(" ports auto connected"), "INFO");
      }
    },

    addPortLink: function(toPortId, fromNodeId, fromPortId) {
      return new Promise(resolve => {
        const fromNode = this.getWorkbench().getNode(fromNodeId);
        osparc.utils.Ports.arePortsCompatible(fromNode, fromPortId, this, toPortId)
          .then(compatible => {
            if (compatible) {
              resolve(this.getPropsForm().addPortLink(toPortId, fromNodeId, fromPortId));
            }
            resolve(false);
          });
      });
    },

    // ----- Input Nodes -----
    getInputNodes: function() {
      return this.__inputNodes;
    },

    addInputNode: function(inputNodeId) {
      if (!this.__inputNodes.includes(inputNodeId)) {
        this.__inputNodes.push(inputNodeId);
        return true;
      }
      return false;
    },

    addInputNodes: function(inputNodes) {
      if (inputNodes) {
        inputNodes.forEach(inputNode => {
          this.addInputNode(inputNode);
        });
      }
    },

    removeInputNode: function(inputNodeId) {
      const index = this.__inputNodes.indexOf(inputNodeId);
      if (index > -1) {
        // remove node connection
        this.__inputNodes.splice(index, 1);
        return true;
      }
      return false;
    },

    isInputNode: function(inputNodeId) {
      const index = this.__inputNodes.indexOf(inputNodeId);
      return (index > -1);
    },
    // !---- Input Nodes -----

    // ----- Output Nodes -----
    getOutputNodes: function() {
      return this.__exposedNodes;
    },

    addOutputNodes: function(outputNodes) {
      if (outputNodes) {
        outputNodes.forEach(outputNode => {
          this.addOutputNode(outputNode);
        });
      }
    },

    addOutputNode: function(outputNodeId) {
      if (!this.__exposedNodes.includes(outputNodeId)) {
        this.__exposedNodes.push(outputNodeId);
        this.fireEvent("outputListChanged");
        return true;
      }
      return false;
    },

    removeOutputNode: function(outputNodeId) {
      const index = this.__exposedNodes.indexOf(outputNodeId);
      if (index > -1) {
        // remove node connection
        this.__exposedNodes.splice(index, 1);
        this.fireEvent("outputListChanged");
      }
      return false;
    },

    isOutputNode: function(outputNodeId) {
      const index = this.__exposedNodes.indexOf(outputNodeId);
      return (index > -1);
    },
    // !---- Output Nodes -----

    renameNode: function(newLabel) {
      if (!osparc.data.Permissions.getInstance().canDo("study.node.rename", true)) {
        return false;
      }
      this.setLabel(newLabel);
      return true;
    },

    __initLogger: function() {
      this.setLogger(new osparc.component.widget.logger.LoggerView());
    },

    __getLoadingPageHeader: function() {
      const status = this.getStatus().getInteractive();
      const label = this.getLabel();
      if (status) {
        const sta = status.charAt(0).toUpperCase() + status.slice(1);
        const header = sta + " " + label;
        return header;
      }
      return this.tr("Starting ") + label;
    },

    __initLoadingIPage: function() {
      const loadingPage = new osparc.ui.message.Loading(this.__getLoadingPageHeader(), [], true);
      this.addListener("changeLabel", e => {
        loadingPage.setHeader(this.__getLoadingPageHeader());
      }, this);
      this.getStatus().addListener("changeInteractive", e => {
        loadingPage.setHeader(this.__getLoadingPageHeader());
      }, this);
      this.setLoadingPage(loadingPage);
    },

    __initIFrame: function() {
      this.__initLoadingIPage();

      const iframe = new osparc.component.widget.PersistentIframe();
      osparc.utils.Utils.setIdToWidget(iframe, "PersistentIframe");
      iframe.addListener("restart", () => {
        this.__restartIFrame();
      }, this);
      this.setIFrame(iframe);
    },

    __restartIFrame: function() {
      if (this.getServiceUrl() !== null) {
        this.getIFrame().resetSource();
        if (this.getKey().includes("3d-viewer")) {
          // HACK: add this argument to only load the defined colorMaps
          // https://github.com/Kitware/visualizer/commit/197acaf
          const srvUrl = this.getServiceUrl();
          let arg = "?serverColorMaps";
          if (srvUrl[srvUrl.length-1] !== "/") {
            arg = "/" + arg;
          }
          this.getIFrame().setSource(srvUrl + arg);
        } else {
          this.getIFrame().setSource(this.getServiceUrl());
        }

        if (this.getKey().includes("raw-graphs")) {
          // Listen to the postMessage from RawGraphs, posting a new graph
          window.addEventListener("message", e => {
            const {
              id,
              imgData
            } = e.data;
            if (imgData && id === "svgChange") {
              const img = document.createElement("img");
              img.src = imgData;
              this.setThumbnail(img.outerHTML);
            }
          }, false);
        }
      }
    },

    __initParameter: function() {
      if (this.isParameter() && this.getOutputData("out_1") === null) {
        const type = osparc.component.node.ParameterEditor.getParameterOutputType(this);
        // set default values if none
        let val = null;
        switch (type) {
          case "boolean":
            val = true;
            break;
          case "number":
          case "integer":
            val = 1;
            break;
        }
        if (val !== null) {
          osparc.component.node.ParameterEditor.setParameterOutputValue(this, val);
        }
      }
    },

    callRetrieveInputs: function(portKey) {
      if (this.isContainer()) {
        const innerNodes = Object.values(this.getInnerNodes());
        for (let i=0; i<innerNodes.length; i++) {
          const data = {
            node: innerNodes[i],
            portKey: null
          };
          innerNodes[i].fireDataEvent("retrieveInputs", data);
        }
      } else {
        const data = {
          node: this,
          portKey
        };
        this.fireDataEvent("retrieveInputs", data);
      }
    },

    retrieveInputs: function(portKey = null) {
      if (this.isDynamic()) {
        if (!osparc.data.Permissions.getInstance().canDo("study.update")) {
          return;
        }
        const srvUrl = this.getServiceUrl();
        if (srvUrl) {
          let urlUpdate = srvUrl + "/retrieve";
          urlUpdate = urlUpdate.replace("//retrieve", "/retrieve");
          const updReq = new qx.io.request.Xhr();
          const reqData = {
            "port_keys": portKey ? [portKey] : []
          };
          updReq.set({
            url: urlUpdate,
            method: "POST",
            requestData: qx.util.Serializer.toJson(reqData)
          });
          updReq.addListener("success", e => {
            let resp = e.getTarget().getResponse();
            if (typeof resp === "string") {
              resp = JSON.parse(resp);
            }
            const {
              data
            } = resp;
            if (portKey) {
              const sizeBytes = (data && ("size_bytes" in data)) ? data["size_bytes"] : 0;
              this.getPropsForm().retrievedPortData(portKey, true, sizeBytes);
            }
          }, this);
          updReq.addListener("fail", e => {
            const {
              error
            } = e.getTarget().getResponse();
            if (portKey) {
              this.getPropsForm().retrievedPortData(portKey, false);
            }
            console.error("fail", error);
          }, this);
          updReq.addListener("error", e => {
            const {
              error
            } = e.getTarget().getResponse();
            if (portKey) {
              this.getPropsForm().retrievedPortData(portKey, false);
            }
            console.error("error", error);
          }, this);
          updReq.send();

          if (portKey) {
            this.getPropsForm().retrievingPortData(portKey);
          }
        }
      }
    },

    startDynamicService: function() {
      if (this.isDynamic()) {
        const metaData = this.getMetaData();

        const msg = "Starting " + metaData.key + ":" + metaData.version + "...";
        const msgData = {
          nodeId: this.getNodeId(),
          msg: msg
        };
        this.fireDataEvent("showInLogger", msgData);

        const status = this.getStatus();
        status.setProgress(0);
        status.setInteractive("starting");

        this.__nodeState();
      }
    },
    __onNodeState: function(data) {
      const serviceState = data["service_state"];
      const status = this.getStatus();
      switch (serviceState) {
        case "idle": {
          status.setInteractive("idle");
          const interval = 1000;
          qx.event.Timer.once(() => this.__nodeState(), this, interval);
          break;
        }
        case "starting":
        case "pulling": {
          status.setInteractive(serviceState);
          const interval = 5000;
          qx.event.Timer.once(() => this.__nodeState(), this, interval);
          break;
        }
        case "pending": {
          status.setInteractive("pending");
          const interval = 10000;
          qx.event.Timer.once(() => this.__nodeState(), this, interval);
          break;
        }
        case "running": {
          const nodeId = data["service_uuid"];
          if (nodeId !== this.getNodeId()) {
            return;
          }

          const isDynamicType = data["boot_type"] === "V2" || false;
          if (isDynamicType) {
            // dynamic service
            const srvUrl = window.location.protocol + "//" + nodeId + ".services." + window.location.host;
            this.__waitForServiceReady(srvUrl);
          } else {
            // old implementation
            const servicePath = data["service_basepath"];
            const entryPointD = data["entry_point"];
            if (servicePath) {
              const entryPoint = entryPointD ? ("/" + entryPointD) : "/";
              const srvUrl = servicePath + entryPoint;
              this.__waitForServiceReady(srvUrl);
            }
          }
          break;
        }
        case "complete":
          break;
        case "failed": {
          status.setInteractive("failed");
          const msg = "Service failed: " + data["service_message"];
          const msgData = {
            nodeId: this.getNodeId(),
            msg: msg
          };
          this.fireDataEvent("showInLogger", msgData);
          return;
        }

        default:
          console.error(serviceState, "service state not supported");
          break;
      }
    },
    __nodeState: function() {
      // Check if study is still there
      if (this.getStudy() === null) {
        return;
      }
      // Check if node is still there
      if (this.getWorkbench().getNode(this.getNodeId()) === null) {
        return;
      }

      const params = {
        url: {
          studyId: this.getStudy().getUuid(),
          nodeId: this.getNodeId()
        }
      };
      osparc.data.Resources.fetch("studies", "getNode", params)
        .then(data => this.__onNodeState(data))
        .catch(err => {
          const errorMsg = "Error when retrieving " + this.getKey() + ":" + this.getVersion() + " status: " + err;
          const errorMsgData = {
            nodeId: this.getNodeId(),
            msg: errorMsg
          };
          this.fireDataEvent("showInLogger", errorMsgData);
          this.getStatus().setInteractive("failed");
          osparc.component.message.FlashMessenger.getInstance().logAs(this.tr("There was an error while starting the node."), "ERROR");
        });
    },
    __onInteractiveNodeStarted: function(e) {
      let req = e.getTarget();
      const {
        error
      } = req.getResponse();

      if (error) {
        const msg = "Error received: " + error;
        const msgData = {
          nodeId: this.getNodeId(),
          msg: msg
        };
        this.fireDataEvent("showInLogger", msgData);
        return;
      }

      this.__nodeState();
    },
    __waitForServiceReady: function(srvUrl) {
      // ping for some time until it is really ready
      const pingRequest = new qx.io.request.Xhr(srvUrl);
      pingRequest.addListenerOnce("success", () => {
        this.__serviceReadyIn(srvUrl);
      }, this);
      pingRequest.addListenerOnce("fail", e => {
        const error = e.getTarget().getResponse();
        this.getStatus().setInteractive("connecting");
        console.log("service not ready yet, waiting... " + error);
        // Check if node is still there
        if (this.getWorkbench().getNode(this.getNodeId()) === null) {
          return;
        }
        const interval = 1000;
        qx.event.Timer.once(() => this.__waitForServiceReady(srvUrl), this, interval);
      });
      pingRequest.send();
    },
    __serviceReadyIn: function(srvUrl) {
      this.setServiceUrl(srvUrl);
      this.getStatus().setInteractive("ready");
      const msg = "Service ready on " + srvUrl;
      const msgData = {
        nodeId: this.getNodeId(),
        msg: msg
      };
      this.fireDataEvent("showInLogger", msgData);

      this.getStatus().setProgress(100);

      // FIXME: Apparently no all services are inmediately ready when they publish the port
      // ping the service until it is accessible through the platform

      const waitFor = 500;
      qx.event.Timer.once(ev => {
        this.__restartIFrame();
      }, this, waitFor);

      this.callRetrieveInputs();
    },

    __removeInnerNodes: function() {
      const innerNodes = Object.values(this.getInnerNodes());
      for (let i=0; i<innerNodes.length; i++) {
        innerNodes[i].removeNode();
      }
    },

    __detachFromParent: function() {
      const parentNodeId = this.getParentNodeId();
      if (parentNodeId) {
        const parentNode = this.getWorkbench().getNode(parentNodeId);
        parentNode.removeInnerNode(this.getNodeId());
        parentNode.removeOutputNode(this.getNodeId());
      }
    },

    removeNode: function() {
      this.stopInBackend();
      this.removeIFrame();
      this.__removeInnerNodes();
      this.__detachFromParent();
    },

    removeIFrame: function() {
      let iFrame = this.getIFrame();
      if (iFrame) {
        iFrame.destroy();
        this.setIFrame(null);
      }
    },

    setPosition: function(pos) {
      const {
        x,
        y
      } = pos;
      // keep positions positive
      this.__posX = parseInt(x) < 0 ? 0 : parseInt(x);
      this.__posY = parseInt(y) < 0 ? 0 : parseInt(y);
    },

    getPosition: function() {
      return {
        x: this.__posX,
        y: this.__posY
      };
    },

    serialize: function() {
      // node generic
      let nodeEntry = {
        key: this.getKey(),
        version: this.getVersion(),
        label: this.getLabel(),
        inputs: this.getInputValues(),
        inputAccess: this.getInputAccess(),
        inputNodes: this.getInputNodes(),
        parent: this.getParentNodeId(),
        thumbnail: this.getThumbnail()
      };

      if (this.isContainer()) {
        nodeEntry.outputNodes = this.getExposedNodeIDs();
      } else if (this.isFilePicker()) {
        nodeEntry.outputs = osparc.file.FilePicker.serializeOutput(this.getOutputs());
        nodeEntry.progress = this.getStatus().getProgress();
      } else if (this.isParameter()) {
        const paramOutKey = "out_1";
        if (this.getOutputData(paramOutKey) !== null) {
          const output = {};
          output[paramOutKey] = this.getOutputData(paramOutKey);
          nodeEntry.outputs = output;
        }
      }

      // remove null entries from the payload
      let filteredNodeEntry = {};
      for (const key in nodeEntry) {
        if (nodeEntry[key] !== null || key === "parent") {
          filteredNodeEntry[key] = nodeEntry[key];
        }
      }

      return filteredNodeEntry;
    }
  }
});<|MERGE_RESOLUTION|>--- conflicted
+++ resolved
@@ -218,10 +218,6 @@
 
     isMultiFilePicker: function(metaData) {
       return (metaData && metaData.key && metaData.key.includes("file-picker") && osparc.data.model.Node.isIterator(metaData));
-    },
-
-    isParameter: function(metaData) {
-      return (metaData && metaData.key && metaData.key.includes("/parameter/"));
     },
 
     isParameter: function(metaData) {
@@ -655,18 +651,12 @@
       }
     },
 
-<<<<<<< HEAD
     bindReadOnly: function() {
-      const study = osparc.store.Store.getInstance().getCurrentStudy();
+      const study = this.getStudy();
       if (this.getPropsForm()) {
         study.bind("readOnly", this.getPropsForm(), "enabled", {
           converter: readOnly => !readOnly
         });
-=======
-      const study = this.getStudy();
-      if (study && study.isReadOnly() && this.getPropsForm()) {
-        this.getPropsForm().setEnabled(false);
->>>>>>> c89a4d9d
       }
     },
 
