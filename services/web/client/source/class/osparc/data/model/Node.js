--- conflicted
+++ resolved
@@ -496,15 +496,9 @@
      */
     __addSettings: function(inputs) {
       const form = this.__settingsForm = new osparc.component.form.Auto(inputs);
-<<<<<<< HEAD
       const propsWidget = new osparc.component.form.renderer.PropForm(form, this);
       this.setPropsWidget(propsWidget);
       propsWidget.addListener("linkFieldModified", e => {
-=======
-      const propsForm = new osparc.component.form.renderer.PropForm(form, this);
-      this.setPropsForm(propsForm);
-      propsForm.addListener("linkModified", e => {
->>>>>>> 34919aba
         const linkModified = e.getData();
         const portId = linkModified.portId;
         this.__retrieveInputs(portId);
@@ -521,11 +515,7 @@
         const data = this.__settingsForm.getData();
         form.setData(data);
       }, this);
-<<<<<<< HEAD
       propsWidget.addListener("linkFieldModified", e => {
-=======
-      propsForm.addListener("linkModified", e => {
->>>>>>> 34919aba
         const linkModified = e.getData();
         const {portId, added} = linkModified;
         if (added) {
@@ -604,12 +594,8 @@
             inputData[key] = inputsCopy[key];
           }
         }
-<<<<<<< HEAD
         this.getPropsWidget().addLinks(inputLinks);
         this.getPropsWidget().addParameters(inputParameters);
-=======
-        this.getPropsForm().addLinks(inputLinks);
->>>>>>> 34919aba
         this.__settingsForm.setData(inputData);
       }
     },
