/* ************************************************************************

   osparc - the simcore frontend

   https://osparc.io

   Copyright:
     2018 IT'IS Foundation, https://itis.swiss

   License:
     MIT: https://opensource.org/licenses/MIT

   Authors:
     * Odei Maiz (odeimaiz)

************************************************************************ */

/**
 * Class that stores Node data.
 *
 *   For the given version-key, this class will take care of pulling the metadata, store it and
 * fill in all the information.
 *
 *                                    -> {EDGES}
 * STUDY -> METADATA + WORKBENCH ->|
 *                                    -> {LINKS}
 *
 * *Example*
 *
 * Here is a little example of how to use the widget.
 *
 * <pre class='javascript'>
 *   let node = new osparc.data.model.Node(key, version, uuid);
 *   node.populateNodeData(nodeData);
 *   node.giveUniqueName();
 *   node.addDynamicButtons();
 *   node.startDynamicService();
 * </pre>
 */

qx.Class.define("osparc.data.model.Node", {
  extend: qx.core.Object,
  include: qx.locale.MTranslation,

  /**
    * @param key {String} key of the service represented by the node
    * @param version {String} version of the service represented by the node
    * @param uuid {String} uuid of the service represented by the node (not needed for new Nodes)
  */
  construct: function(key, version, uuid) {
    this.base(arguments);

    this.__metaData = {};
    this.__innerNodes = {};
    this.__inputs = {};
    this.__inputsDefault = {};
    this.__outputs = {};

    this.__inputNodes = [];
    this.__outputNodes = [];

    this.set({
      key,
      version,
      nodeId: uuid || osparc.utils.Utils.uuidv4()
    });

    const metaData = this.__metaData = osparc.utils.Services.getNodeMetaData(key, version);
    if (metaData) {
      if (metaData.name) {
        this.setLabel(metaData.name);
      }
      if (metaData.inputsDefault) {
        this.__addInputsDefault(metaData.inputsDefault);
      }
      if (metaData.inputs) {
        this.__addInputs(metaData.inputs);
      }
      if (metaData.outputs) {
        this.__addOutputs(metaData.outputs);
      }
    }
  },

  properties: {
    key: {
      check: "String",
      nullable: true
    },

    version: {
      check: "String",
      nullable: true
    },

    nodeId: {
      check: "String",
      nullable: false
    },

    label: {
      check: "String",
      init: "Node",
      nullable: true,
      event: "changeLabel"
    },

    inputAccess: {
      check: "Object",
      nullable: true
    },

    parentNodeId: {
      check: "String",
      nullable: true
    },

    serviceUrl: {
      check: "String",
      nullable: true,
      event: "changeServiceUrl"
    },

    progress: {
      check: "Number",
      init: 0,
      event: "changeProgress"
    },

    thumbnail: {
      check: "String",
      nullable: true,
      init: ""
    },

    interactiveStatus: {
      check: "String",
      nullable: true,
      event: "changeInteractiveStatus"
    },

    propsWidget: {
      check: "osparc.component.form.renderer.PropForm",
      init: null,
      nullable: true
    },

    propsWidgetEditor: {
      check: "osparc.component.form.renderer.PropFormEditor",
      init: null,
      nullable: true
    },

    inputsMapper: {
      check: "osparc.component.widget.InputsMapper",
      init: null,
      nullable: true
    },

    iFrame: {
      check: "osparc.component.widget.PersistentIframe",
      init: null,
      nullable: true
    },

    retrieveIFrameButton: {
      check: "qx.ui.form.Button",
      init: null
    }
  },

  events: {
    "retrieveInputs": "qx.event.type.Data",
    "showInLogger": "qx.event.type.Data",
    "outputChanged": "qx.event.type.Data",
    "outputListChanged": "qx.event.type.Event"
  },

  statics: {
    isDynamic: function(metaData) {
      return (metaData && metaData.type && metaData.type === "dynamic");
    },

    isComputational: function(metaData) {
      return (metaData && metaData.type && metaData.type === "computational");
    },

    isFilePicker: function(metaData) {
      return (metaData && metaData.key && metaData.key.includes("file-picker"));
    },

    isRealService: function(metaData) {
      return (metaData && metaData.type && (metaData.key.includes("simcore/services/dynamic") || metaData.key.includes("simcore/services/comp")));
    }
  },

  members: {
    __metaData: null,
    __innerNodes: null,
    __inputNodes: null,
    __outputNodes: null,
    __settingsForm: null,
    __inputs: null,
    __inputsDefault: null,
    __inputsDefaultWidget: null,
    __outputs: null,
    __outputWidget: null,
    __posX: null,
    __posY: null,

    getWorkbench: function() {
      const study = osparc.store.Store.getInstance().getCurrentStudy();
      return study.getWorkbench();
    },

    isInKey: function(str) {
      if (this.getMetaData() === null) {
        return false;
      }
      if (this.getKey() === null) {
        return false;
      }
      return this.getKey().includes(str);
    },

    isContainer: function() {
      return this.getKey().includes("nodes-group");
    },

    isDynamic: function() {
      return osparc.data.model.Node.isDynamic(this.getMetaData());
    },

    isComputational: function() {
      return osparc.data.model.Node.isComputational(this.getMetaData());
    },

    isFilePicker: function() {
      return osparc.data.model.Node.isFilePicker(this.getMetaData());
    },

    isRealService: function() {
      return osparc.data.model.Node.isRealService(this.getMetaData());
    },

    getMetaData: function() {
      return this.__metaData;
    },

    getInputValues: function() {
      if (this.isPropertyInitialized("propsWidget") && this.getPropsWidget()) {
        return this.getPropsWidget().getValues();
      }
      return {};
    },

    getInputEditorValues: function() {
      if (this.isPropertyInitialized("propsWidgetEditor") && this.getPropsWidgetEditor()) {
        return this.getPropsWidgetEditor().getValues();
      }
      return {};
    },

    getInputsDefault: function() {
      return this.__inputsDefault;
    },

    getInput: function(outputId) {
      return this.__inputs[outputId];
    },

    getInputs: function() {
      return this.__inputs;
    },

    getOutput: function(outputId) {
      return this.__outputs[outputId];
    },

    getOutputs: function() {
      return this.__outputs;
    },

    getOutputValues: function() {
      let output = {};
      for (const outputId in this.__outputs) {
        if (this.__outputs[outputId].value) {
          output[outputId] = this.__outputs[outputId].value;
        }
      }
      return output;
    },

    hasChildren: function() {
      const innerNodes = this.getInnerNodes();
      if (innerNodes) {
        return Object.keys(innerNodes).length > 0;
      }
      return false;
    },

    getInnerNodes: function(recursive = false) {
      let innerNodes = Object.assign({}, this.__innerNodes);
      if (recursive) {
        for (const innerNodeId in this.__innerNodes) {
          let myInnerNodes = this.__innerNodes[innerNodeId].getInnerNodes(true);
          innerNodes = Object.assign(innerNodes, myInnerNodes);
        }
      }
      return innerNodes;
    },

    addInnerNode: function(innerNodeId, innerNode) {
      this.__innerNodes[innerNodeId] = innerNode;
    },

    removeInnerNode: function(innerNodeId) {
      delete this.__innerNodes[innerNodeId];
    },

    isInnerNode: function(inputNodeId) {
      return (inputNodeId in this.__innerNodes);
    },

    getExposedInnerNodes: function() {
      const workbench = this.getWorkbench();

      let outputNodes = [];
      for (let i=0; i<this.__outputNodes.length; i++) {
        const outputNode = workbench.getNode(this.__outputNodes[i]);
        if (outputNode.isContainer()) {
          let myOutputNodes = outputNode.getExposedInnerNodes();
          outputNodes = outputNodes.concat(myOutputNodes);
        } else {
          outputNodes.push(outputNode);
        }
      }
      const uniqueNodes = [...new Set(outputNodes)];
      return uniqueNodes;
    },

    populateNodeData: function(nodeData) {
      if (nodeData) {
        if (nodeData.label) {
          this.setLabel(nodeData.label);
        }

        this.populateInputOutputData(nodeData);

        if (nodeData.position) {
          this.setPosition(nodeData.position.x, nodeData.position.y);
        }

        if (nodeData.progress) {
          this.setProgress(nodeData.progress);
        }

        if (nodeData.thumbnail) {
          this.setThumbnail(nodeData.thumbnail);
        }
      }

      if (this.__inputsDefaultWidget) {
        this.__inputsDefaultWidget.populatePortsData();
      }
      if (this.__outputWidget) {
        this.__outputWidget.populatePortsData();
      }

      if (this.isDynamic()) {
        this.__showLoadingIFrame();
      }
    },

    populateInputOutputData: function(nodeData) {
      this.setInputData(nodeData.inputs);
      this.setInputDataAccess(nodeData.inputAccess);
      this.setOutputData(nodeData.outputs);
      this.addInputNodes(nodeData.inputNodes);
      this.addOutputNodes(nodeData.outputNodes);
    },

    giveUniqueName: function() {
      const label = this.getLabel();
      this.__giveUniqueName(label, 2);
    },

    __giveUniqueName: function(label, suffix) {
      const newLabel = label + "_" + suffix;
      const allModels = this.getWorkbench().getNodes(true);
      const nodes = Object.values(allModels);
      for (const node of nodes) {
        if (node.getNodeId() !== this.getNodeId() &&
            node.getLabel().localeCompare(this.getLabel()) === 0) {
          this.setLabel(newLabel);
          this.__giveUniqueName(label, suffix+1);
        }
      }
    },

    startInBackend: function() {
      this.addDynamicButtons();

      // create the node in the backend here
      const key = this.getKey();
      const version = this.getVersion();
      const study = osparc.store.Store.getInstance().getCurrentStudy();
      const params = {
        url: {
          projectId: study.getUuid()
        },
        data: {
          "service_id": this.getNodeId(),
          "service_key": key,
          "service_version": version
        }
      };
      osparc.data.Resources.fetch("studies", "addNode", params)
        .then(data => {
          this.startDynamicService();
        })
        .catch(err => {
          const errorMsg = "Error when starting " + key + ":" + version + ": " + err.getTarget().getResponse()["error"];
          const errorMsgData = {
            nodeId: this.getNodeId(),
            msg: errorMsg
          };
          this.fireDataEvent("showInLogger", errorMsgData);
          this.setInteractiveStatus("failed");
          osparc.component.message.FlashMessenger.getInstance().logAs(this.tr("There was an error while starting the node."), "ERROR");
        });
    },

    stopInBackend: function() {
      // remove node in the backend
      const study = osparc.store.Store.getInstance().getCurrentStudy();
      const params = {
        url: {
          projectId: study.getUuid(),
          nodeId: this.getNodeId()
        }
      };
      osparc.data.Resources.fetch("studies", "deleteNode", params)
        .catch(err => console.error(err));
    },

    repopulateOutputPortData: function() {
      if (this.__outputWidget) {
        this.__outputWidget.populatePortsData();
      }
    },

    getInputsDefaultWidget: function() {
      return this.__inputsDefaultWidget;
    },

    __addInputsDefaultWidgets: function() {
      const isInputModel = false;
      this.__inputsDefaultWidget = new osparc.component.widget.NodePorts(this, isInputModel);
    },

    /**
     * Remove those inputs that can't be respresented in the settings form
     * (Those are needed for creating connections between nodes)
     *
     */
    __removeNonSettingInputs: function(inputs) {
      let filteredInputs = JSON.parse(JSON.stringify(inputs));
      for (const inputId in filteredInputs) {
        let input = filteredInputs[inputId];
        if (input.type.includes("data:application/s4l-api/")) {
          delete filteredInputs[inputId];
        }
      }
      return filteredInputs;
    },


    /**
     * Add mapper widget if any
     *
     */
    __addMapper: function(inputs) {
      let filteredInputs = JSON.parse(JSON.stringify(inputs));
      if (filteredInputs.mapper) {
        let inputsMapper = new osparc.component.widget.InputsMapper(this, filteredInputs["mapper"]);
        this.setInputsMapper(inputsMapper);
        delete filteredInputs["mapper"];
      }
      return filteredInputs;
    },

    /**
     * Add settings widget with those inputs that can be represented in a form
     *
     */
    __addSettings: function(inputs) {
      const form = this.__settingsForm = new osparc.component.form.Auto(inputs);
      const propsWidget = new osparc.component.form.renderer.PropForm(form, this);
      this.setPropsWidget(propsWidget);
      propsWidget.addListener("linkModified", e => {
        const linkModified = e.getData();
        const portId = linkModified.portId;
        this.__retrieveInputs(portId);
      }, this);
    },

    __addSettingsEditor: function(inputs) {
      const propsWidget = this.getPropsWidget();
      const form = new osparc.component.form.Auto(inputs);
      form.setData(this.__settingsForm.getData());
      const propsWidgetEditor = new osparc.component.form.renderer.PropFormEditor(form, this);
      this.__settingsForm.addListener("changeData", e => {
        // apply data
        const data = this.__settingsForm.getData();
        form.setData(data);
      }, this);
      propsWidget.addListener("linkModified", e => {
        const linkModified = e.getData();
        const portId = linkModified.portId;
        const added = linkModified.added;
        if (added) {
          const srcControlLink = propsWidget.getControlLink(portId);
          const controlLink = new qx.ui.form.TextField().set({
            enabled: false
          });
          srcControlLink.bind("value", controlLink, "value");
          propsWidgetEditor.linkAdded(portId, controlLink);
        } else {
          propsWidgetEditor.linkRemoved(portId);
        }
      }, this);
      this.setPropsWidgetEditor(propsWidgetEditor);
    },

    removeNodePortConnections: function(inputNodeId) {
      let inputs = this.getInputValues();
      for (const portId in inputs) {
        if (inputs[portId] && Object.prototype.hasOwnProperty.call(inputs[portId], "nodeUuid")) {
          if (inputs[portId]["nodeUuid"] === inputNodeId) {
            this.getPropsWidget().removeLink(portId);
          }
        }
      }
    },

    getOutputWidget: function() {
      return this.__outputWidget;
    },

    __addOutputWidget: function() {
      const isInputModel = true;
      this.__outputWidget = new osparc.component.widget.NodePorts(this, isInputModel);
    },

    __addInputsDefault: function(inputsDefault) {
      this.__inputsDefault = inputsDefault;

      this.__addInputsDefaultWidgets();
    },

    __addInputs: function(inputs) {
      this.__inputs = inputs;

      if (inputs === null) {
        return;
      }

      let filteredInputs = this.__removeNonSettingInputs(inputs);
      filteredInputs = this.__addMapper(filteredInputs);
      if (Object.keys(filteredInputs).length) {
        this.__addSettings(filteredInputs);
        this.__addSettingsEditor(filteredInputs);
      }
    },

    __addOutputs: function(outputs) {
      this.__outputs = outputs;

      this.__addOutputWidget();
    },

    __isInputDataALink: function(data) {
      if (data !== null && typeof data === "object" && data.nodeUuid) {
        return true;
      }
      return false;
    },

    setInputData: function(inputs) {
      if (this.__settingsForm && inputs) {
        const inputData = {};
        const inputLinks = {};
        const inputsCopy = osparc.utils.Utils.deepCloneObject(inputs);
        for (let key in inputsCopy) {
          if (this.__isInputDataALink(inputsCopy[key])) {
            inputLinks[key] = inputsCopy[key];
          } else {
            inputData[key] = inputsCopy[key];
          }
        }
        this.getPropsWidget().addLinks(inputLinks);
        this.__settingsForm.setData(inputData);
      }
    },

    setInputDataAccess: function(inputAccess) {
      if (inputAccess) {
        this.setInputAccess(inputAccess);
        this.getPropsWidget().setAccessLevel(inputAccess);
        this.getPropsWidgetEditor().setAccessLevel(inputAccess);
      }
    },

    setOutputData: function(outputs) {
      if (outputs) {
        for (const outputKey in outputs) {
          if (!Object.prototype.hasOwnProperty.call(this.__outputs, outputKey)) {
            this.__outputs[outputKey] = {};
          }
          this.__outputs[outputKey]["value"] = outputs[outputKey];
          this.fireDataEvent("outputChanged", outputKey);
        }
      }
    },

    // post edge creation routine
    edgeAdded: function(edge) {
      const inputNode = this.getWorkbench().getNode(edge.getInputNodeId());
      const outputNode = this.getWorkbench().getNode(edge.getOutputNodeId());
      this.__createAutoPortConnection(inputNode, outputNode);

      if (this.isInKey("multi-plot")) {
        const innerNodes = Object.values(this.getInnerNodes());
        for (let i=0; i<innerNodes.length; i++) {
          const innerNode = innerNodes[i];
          if (innerNode.addInputNode(inputNode.getNodeId())) {
            this.__createAutoPortConnection(inputNode, innerNode);
          }
        }
        this.__retrieveInputs();
      }
    },

    // Iterate over output ports and connect them to first compatible input port
    __createAutoPortConnection: function(node1, node2) {
      const preferencesSettings = osparc.desktop.preferences.Preferences.getInstance();
      if (!preferencesSettings.getAutoConnectPorts()) {
        return;
      }

      // create automatic port connections
      let autoConnections = 0;
      const outPorts = node1.getOutputs();
      const inPorts = node2.getInputs();
      for (const outPort in outPorts) {
        for (const inPort in inPorts) {
          if (osparc.utils.Ports.arePortsCompatible(outPorts[outPort], inPorts[inPort])) {
            if (node2.addPortLink(inPort, node1.getNodeId(), outPort)) {
              autoConnections++;
              break;
            }
          }
        }
      }
      if (autoConnections) {
        const flashMessenger = osparc.component.message.FlashMessenger.getInstance();
        flashMessenger.logAs(autoConnections + this.tr(" ports auto connected"), "INFO");
      }
    },

    addPortLink: function(toPortId, fromNodeId, fromPortId) {
      return this.getPropsWidget().addLink(toPortId, fromNodeId, fromPortId);
    },

    // ----- Input Nodes -----
    getInputNodes: function() {
      return this.__inputNodes;
    },

    addInputNodes: function(inputNodes) {
      if (inputNodes) {
        inputNodes.forEach(inputNode => {
          this.addInputNode(inputNode);
        });
      }
    },

    addInputNode: function(inputNodeId) {
      if (!this.__inputNodes.includes(inputNodeId)) {
        this.__inputNodes.push(inputNodeId);
        return true;
      }
      return false;
    },

    removeInputNode: function(inputNodeId) {
      const index = this.__inputNodes.indexOf(inputNodeId);
      if (index > -1) {
        // remove node connection
        this.__inputNodes.splice(index, 1);
        return true;
      }
      return false;
    },

    isInputNode: function(inputNodeId) {
      const index = this.__inputNodes.indexOf(inputNodeId);
      return (index > -1);
    },
    // !---- Input Nodes -----

    // ----- Output Nodes -----
    getOutputNodes: function() {
      return this.__outputNodes;
    },

    addOutputNodes: function(outputNodes) {
      if (outputNodes) {
        outputNodes.forEach(outputNode => {
          this.addOutputNode(outputNode);
        });
      }
    },

    addOutputNode: function(outputNodeId) {
      if (!this.__outputNodes.includes(outputNodeId)) {
        this.__outputNodes.push(outputNodeId);
        this.fireEvent("outputListChanged");
        return true;
      }
      return false;
    },

    removeOutputNode: function(outputNodeId) {
      const index = this.__outputNodes.indexOf(outputNodeId);
      if (index > -1) {
        // remove node connection
        this.__outputNodes.splice(index, 1);
        this.fireEvent("outputListChanged");
      }
      return false;
    },

    isOutputNode: function(outputNodeId) {
      const index = this.__outputNodes.indexOf(outputNodeId);
      return (index > -1);
    },
    // !---- Output Nodes -----

    renameNode: function(newLabel) {
      if (!osparc.data.Permissions.getInstance().canDo("study.node.rename", true)) {
        return false;
      }
      this.setLabel(newLabel);
      return true;
    },

    restartIFrame: function(loadThis) {
      if (this.getIFrame() === null) {
        const iframe = new osparc.component.widget.PersistentIframe();
        iframe.addListener("restart", () => {
          this.restartIFrame();
        }, this);
        this.setIFrame(iframe);
      }
      if (loadThis) {
        this.getIFrame().resetSource();
        this.getIFrame().setSource(loadThis);
      } else if (this.getServiceUrl() !== null) {
        this.getIFrame().resetSource();
        if (this.getKey().includes("3d-viewer")) {
          // HACK: add this argument to only load the defined colorMaps
          // https://github.com/Kitware/visualizer/commit/197acaf
          const srvUrl = this.getServiceUrl();
          let arg = "?serverColorMaps";
          if (srvUrl[srvUrl.length-1] !== "/") {
            arg = "/" + arg;
          }
          this.getIFrame().setSource(srvUrl + arg);
        } else {
          this.getIFrame().setSource(this.getServiceUrl());
        }

        if (this.getKey().includes("raw-graphs")) {
          // Listen to the postMessage from RawGraphs, posting a new graph
          window.addEventListener("message", e => {
            const {
              id,
              imgData
            } = e.data;
            if (imgData && id === "svgChange") {
              const img = document.createElement("img");
              img.src = imgData;
              this.setThumbnail(img.outerHTML);
            }
          }, false);
        }
      }
    },

    __showLoadingIFrame: function() {
      const loadingUri = osparc.utils.Utils.getLoaderUri();
      this.restartIFrame(loadingUri);
    },

    __retrieveInputs: function(portKey) {
      if (this.isContainer()) {
        const innerNodes = Object.values(this.getInnerNodes());
        for (let i=0; i<innerNodes.length; i++) {
          const data = {
            node: innerNodes[i],
            portKey: null
          };
          innerNodes[i].fireDataEvent("retrieveInputs", data);
        }
      } else {
        const data = {
          node: this,
          portKey
        };
        this.fireDataEvent("retrieveInputs", data);
      }
    },

    retrieveInputs: function(portKey = null) {
      if (this.isDynamic() && this.isRealService()) {
        if (!osparc.data.Permissions.getInstance().canDo("study.update")) {
          return;
        }
        const srvUrl = this.getServiceUrl();
        if (srvUrl) {
          let urlUpdate = srvUrl + "/retrieve";
          urlUpdate = urlUpdate.replace("//retrieve", "/retrieve");
          const updReq = new qx.io.request.Xhr();
          const reqData = {
            "port_keys": portKey ? [portKey] : []
          };
          updReq.set({
            url: urlUpdate,
            method: "POST",
            requestData: qx.util.Serializer.toJson(reqData)
          });
          updReq.addListener("success", e => {
            let resp = e.getTarget().getResponse();
            if (typeof resp === "string") {
              resp = JSON.parse(resp);
            }
            const {
              data
            } = resp;
            const sizeBytes = (data && ("size_bytes" in data)) ? data["size_bytes"] : 0;
            this.getPropsWidget().retrievedPortData(portKey, true, sizeBytes);
            console.log(data);
          }, this);
          updReq.addListener("fail", e => {
            const {
              error
            } = e.getTarget().getResponse();
            this.getPropsWidget().retrievedPortData(portKey, false);
            console.error("fail", error);
          }, this);
          updReq.addListener("error", e => {
            const {
              error
            } = e.getTarget().getResponse();
            this.getPropsWidget().retrievedPortData(portKey, false);
            console.error("error", error);
          }, this);
          updReq.send();

          this.getPropsWidget().retrievingPortData(portKey);
        }
      }
    },

    addDynamicButtons: function() {
      if (this.isDynamic() && this.isRealService()) {
<<<<<<< HEAD
        this.__addRetrieveButton();
        this.__showLoadingIFrame();
=======
        const retrieveBtn = new qx.ui.toolbar.Button(this.tr("Retrieve"), "@FontAwesome5Solid/spinner/14");
        osparc.utils.Utils.setIdToWidget(retrieveBtn, "nodeViewRetrieveBtn");
        retrieveBtn.addListener("execute", e => {
          this.__retrieveInputs();
        }, this);
        retrieveBtn.setEnabled(false);
        this.setRetrieveIFrameButton(retrieveBtn);

        const restartBtn = new qx.ui.toolbar.Button(this.tr("Restart"), "@FontAwesome5Solid/redo-alt/14");
        osparc.utils.Utils.setIdToWidget(restartBtn, "nodeViewRestartBtn");
        restartBtn.addListener("execute", e => {
          this.restartIFrame();
        }, this);
        restartBtn.setEnabled(false);
        this.setRestartIFrameButton(restartBtn);
>>>>>>> 38f9c66e
      }
      if (this.isContainer()) {
        const innerNodes = Object.values(this.getInnerNodes());
        if (innerNodes.some(innerNode => innerNode.isDynamic())) {
          this.__addRetrieveButton();
          this.getRetrieveIFrameButton().setEnabled(true);
        }
      }
    },

    __addRetrieveButton: function() {
      const retrieveBtn = new qx.ui.toolbar.Button(this.tr("Retrieve"), "@FontAwesome5Solid/spinner/14");
      osparc.utils.Utils.setIdToWidget(retrieveBtn, "nodeViewRetrieveBtn");
      retrieveBtn.addListener("execute", e => {
        this.__retrieveInputs();
      }, this);
      retrieveBtn.setEnabled(false);
      this.setRetrieveIFrameButton(retrieveBtn);
    },

    startDynamicService: function() {
      if (this.isDynamic() && this.isRealService()) {
        const metaData = this.getMetaData();

        const msg = "Starting " + metaData.key + ":" + metaData.version + "...";
        const msgData = {
          nodeId: this.getNodeId(),
          msg: msg
        };
        this.fireDataEvent("showInLogger", msgData);

        this.setProgress(0);
        this.setInteractiveStatus("starting");

        this.__nodeState();
      }
    },
    __onNodeState: function(data) {
      const serviceState = data["service_state"];
      console.log("__onNodeState", serviceState);
      switch (serviceState) {
        case "starting":
        case "pulling": {
          this.setInteractiveStatus("starting");
          const interval = 5000;
          qx.event.Timer.once(() => this.__nodeState(), this, interval);
          break;
        }
        case "pending": {
          this.setInteractiveStatus("pending");
          const interval = 10000;
          qx.event.Timer.once(() => this.__nodeState(), this, interval);
          break;
        }
        case "running": {
          const servicePath = data["service_basepath"];
          const entryPointD = data["entry_point"];
          const nodeId = data["service_uuid"];
          if (nodeId !== this.getNodeId()) {
            return;
          }
          if (servicePath) {
            const entryPoint = entryPointD ? ("/" + entryPointD) : "/";
            const srvUrl = servicePath + entryPoint;
            this.__serviceReadyIn(srvUrl);
          }
          break;
        }
        case "complete":
          break;
        case "failed": {
          this.setInteractiveStatus("failed");
          const msg = "Service failed: " + data["service_message"];
          const msgData = {
            nodeId: this.getNodeId(),
            msg: msg
          };
          this.fireDataEvent("showInLogger", msgData);
          return;
        }

        default:
          console.error(serviceState, "service state not supported");
          break;
      }
    },
    __nodeState: function() {
      const study = osparc.store.Store.getInstance().getCurrentStudy();
      const params = {
        url: {
          projectId: study.getUuid(),
          nodeId: this.getNodeId()
        }
      };
      osparc.data.Resources.fetch("studies", "getNode", params)
        .then(data => this.__onNodeState(data))
        .catch(err => {
          const errorMsg = "Error when retrieving " + this.getKey() + ":" + this.getVersion() + " status: " + err;
          const errorMsgData = {
            nodeId: this.getNodeId(),
            msg: errorMsg
          };
          this.fireDataEvent("showInLogger", errorMsgData);
          this.setInteractiveStatus("failed");
          osparc.component.message.FlashMessenger.getInstance().logAs(this.tr("There was an error while starting the node."), "ERROR");
        });
    },
    __onInteractiveNodeStarted: function(e) {
      let req = e.getTarget();
      const {
        error
      } = req.getResponse();

      if (error) {
        const msg = "Error received: " + error;
        const msgData = {
          nodeId: this.getNodeId(),
          msg: msg
        };
        this.fireDataEvent("showInLogger", msgData);
        return;
      }

      this.__nodeState();
    },

    __serviceReadyIn: function(srvUrl) {
      this.setServiceUrl(srvUrl);
      this.setInteractiveStatus("ready");
      const msg = "Service ready on " + srvUrl;
      const msgData = {
        nodeId: this.getNodeId(),
        msg: msg
      };
      this.fireDataEvent("showInLogger", msgData);

      this.getRetrieveIFrameButton().setEnabled(true);
      this.setProgress(100);

      // FIXME: Apparently no all services are inmediately ready when they publish the port
      const waitFor = 4000;
      qx.event.Timer.once(ev => {
        this.restartIFrame();
      }, this, waitFor);

      this.__retrieveInputs();
    },

    __removeInnerNodes: function() {
      const innerNodes = Object.values(this.getInnerNodes());
      for (let i=0; i<innerNodes.length; i++) {
        innerNodes[i].removeNode();
      }
    },

    __detachFromParent: function() {
      const parentNodeId = this.getParentNodeId();
      if (parentNodeId) {
        const parentNode = this.getWorkbench().getNode(parentNodeId);
        parentNode.removeInnerNode(this.getNodeId());
        parentNode.removeOutputNode(this.getNodeId());
      }
    },

    removeNode: function() {
      this.stopInBackend();
      this.removeIFrame();
      this.__removeInnerNodes();
      this.__detachFromParent();
    },

    removeIFrame: function() {
      let iFrame = this.getIFrame();
      if (iFrame) {
        iFrame.destroy();
        this.setIFrame(null);
      }
    },

    setPosition: function(x, y) {
      this.__posX = parseInt(x);
      this.__posY = parseInt(y);
    },

    getPosition: function() {
      return {
        x: this.__posX,
        y: this.__posY
      };
    },

    serialize: function(saveContainers = true, savePosition = true) {
      if (!saveContainers && this.isContainer()) {
        return null;
      }

      // node generic
      let nodeEntry = {
        key: this.getKey(),
        version: this.getVersion(),
        label: this.getLabel(),
        inputs: this.getInputValues(),
        inputAccess: this.getInputAccess(),
        inputNodes: this.getInputNodes(),
        parent: this.getParentNodeId(),
        thumbnail: this.getThumbnail()
      };

      if (this.isContainer()) {
        nodeEntry.outputNodes = this.getOutputNodes();
      }

      if (this.isFilePicker()) {
        nodeEntry.outputs = this.getOutputValues();
        nodeEntry.progress = this.getProgress();
      }

      if (savePosition) {
        nodeEntry.position = {
          x: this.getPosition().x ? this.getPosition().x : 0,
          y: this.getPosition().y ? this.getPosition().y : 0
        };
      }
      // remove null entries from the payload
      let filteredNodeEntry = {};
      for (const key in nodeEntry) {
        if (nodeEntry[key] !== null) {
          filteredNodeEntry[key] = nodeEntry[key];
        }
      }

      return filteredNodeEntry;
    }
  }
});<|MERGE_RESOLUTION|>--- conflicted
+++ resolved
@@ -876,26 +876,8 @@
 
     addDynamicButtons: function() {
       if (this.isDynamic() && this.isRealService()) {
-<<<<<<< HEAD
         this.__addRetrieveButton();
         this.__showLoadingIFrame();
-=======
-        const retrieveBtn = new qx.ui.toolbar.Button(this.tr("Retrieve"), "@FontAwesome5Solid/spinner/14");
-        osparc.utils.Utils.setIdToWidget(retrieveBtn, "nodeViewRetrieveBtn");
-        retrieveBtn.addListener("execute", e => {
-          this.__retrieveInputs();
-        }, this);
-        retrieveBtn.setEnabled(false);
-        this.setRetrieveIFrameButton(retrieveBtn);
-
-        const restartBtn = new qx.ui.toolbar.Button(this.tr("Restart"), "@FontAwesome5Solid/redo-alt/14");
-        osparc.utils.Utils.setIdToWidget(restartBtn, "nodeViewRestartBtn");
-        restartBtn.addListener("execute", e => {
-          this.restartIFrame();
-        }, this);
-        restartBtn.setEnabled(false);
-        this.setRestartIFrameButton(restartBtn);
->>>>>>> 38f9c66e
       }
       if (this.isContainer()) {
         const innerNodes = Object.values(this.getInnerNodes());
