--- conflicted
+++ resolved
@@ -261,12 +261,9 @@
       let jsonObject = {};
       const propertyKeys = this.self().getProperties();
       propertyKeys.forEach(key => {
-<<<<<<< HEAD
-=======
         if (key === "state") {
           return;
         }
->>>>>>> 8aa88aa6
         if (key === "sweeper") {
           jsonObject["dev"] = {};
           jsonObject["dev"]["sweeper"] = this.getSweeper().serialize();
