/* ************************************************************************

   osparc - the simcore frontend

   https://osparc.io

   Copyright:
     2018 IT'IS Foundation, https://itis.swiss

   License:
     MIT: https://opensource.org/licenses/MIT

   Authors:
     * Odei Maiz (odeimaiz)

************************************************************************ */

/**
 * Class that stores Study data. It is also able to serialize itself.
 *
 *                                    -> {EDGES}
 * STUDY -> METADATA + WORKBENCH ->|
 *                                    -> {LINKS}
 *
 * *Example*
 *
 * Here is a little example of how to use the widget.
 *
 * <pre class='javascript'>
 *   const study = new osparc.data.model.Study(studyData);
 *   const studyEditor = new osparc.desktop.StudyEditor();
 *   studyEditor.setStudy(study);
 * </pre>
 */

qx.Class.define("osparc.data.model.Study", {
  extend: qx.core.Object,

  /**
   * @param studyData {Object} Object containing the serialized Study Data
   */
  construct: function(studyData) {
    this.base(arguments);

    this.set({
      uuid: studyData.uuid || this.getUuid(),
      name: studyData.name || this.getName(),
      description: studyData.description || this.getDescription(),
      thumbnail: studyData.thumbnail || this.getThumbnail(),
      prjOwner: studyData.prjOwner || this.getPrjOwner(),
      accessRights: studyData.accessRights || this.getAccessRights(),
      creationDate: studyData.creationDate ? new Date(studyData.creationDate) : this.getCreationDate(),
      lastChangeDate: studyData.lastChangeDate ? new Date(studyData.lastChangeDate) : this.getLastChangeDate(),
      classifiers: studyData.classifiers || this.getClassifiers(),
      tags: studyData.tags || this.getTags(),
      state: studyData.state || this.getState(),
      quality: studyData.quality || this.getQuality()
    });

    const wbData = studyData.workbench || this.getWorkbench();
    const workbench = new osparc.data.model.Workbench(wbData, studyData.ui);
    this.setWorkbench(workbench);
    workbench.setStudy(this);

    this.setUi(new osparc.data.model.StudyUI(studyData.ui));
  },

  properties: {
    uuid: {
      check: "String",
      nullable: false,
      event: "changeUuid",
      init: ""
    },

    name: {
      check: "String",
      nullable: false,
      event: "changeName",
      init: "New Study"
    },

    description: {
      check: "String",
      nullable: false,
      event: "changeDescription",
      init: ""
    },

    prjOwner: {
      check: "String",
      nullable: false,
      event: "changePrjOwner",
      init: ""
    },

    accessRights: {
      check: "Object",
      nullable: false,
      event: "changeAccessRights",
      apply: "__applyAccessRights",
      init: {}
    },

    creationDate: {
      check: "Date",
      nullable: false,
      event: "changeCreationDate",
      init: new Date()
    },

    lastChangeDate: {
      check: "Date",
      nullable: false,
      event: "changeLastChangeDate",
      init: new Date()
    },

    thumbnail: {
      check: "String",
      nullable: false,
      event: "changeThumbnail",
      init: ""
    },

    workbench: {
      check: "osparc.data.model.Workbench",
      nullable: false,
      init: {}
    },

    ui: {
      check: "osparc.data.model.StudyUI",
      nullable: true
    },

    tags: {
      check: "Array",
      init: [],
      event: "changeTags",
      nullable: true
    },

    classifiers: {
      check: "Array",
      init: [],
      event: "changeClassifiers",
      nullable: true
    },

    state: {
      check: "Object",
      nullable: true,
      event: "changeState"
    },

    quality: {
      check: "Object",
      init: {},
      event: "changeQuality",
      nullable: true
    },

    readOnly: {
      check: "Boolean",
      nullable: true,
      event: "changeReadOnly",
      init: true
    }
  },

  events: {
    "changeParameters": "qx.event.type.Event"
  },

  statics: {
    createMyNewStudyObject: function() {
      let myNewStudyObject = {};
      const props = qx.util.PropertyUtil.getProperties(osparc.data.model.Study);
      for (let key in props) {
        const prop = props[key];
        if (!prop.nullable) {
          if (typeof prop.init === "object") {
            myNewStudyObject[key] = osparc.utils.Utils.deepCloneObject(prop.init);
          } else {
            myNewStudyObject[key] = prop.init;
          }
        }
      }
      return myNewStudyObject;
    },

    getProperties: function() {
      return Object.keys(qx.util.PropertyUtil.getProperties(osparc.data.model.Study));
    },

    // deep clones object with study-only properties
    deepCloneStudyObject: function(src) {
      const studyObject = osparc.utils.Utils.deepCloneObject(src);
      const studyPropKeys = osparc.data.model.Study.getProperties();
      Object.keys(studyObject).forEach(key => {
        if (!studyPropKeys.includes(key)) {
          delete studyObject[key];
        }
      });
      return studyObject;
    },

    isStudySecondary: function(studyData) {
      if ("dev" in studyData && "sweeper" in studyData["dev"] && "primaryStudyId" in studyData["dev"]["sweeper"]) {
        return true;
      }
      return false;
    },

    isOwner: function(studyData) {
      if (studyData instanceof osparc.data.model.Study) {
        const myEmail = osparc.auth.Data.getInstance().getEmail();
        return studyData.getPrjOwner() === myEmail;
      }
      const myGid = osparc.auth.Data.getInstance().getGroupId();
      const aceessRights = studyData["accessRights"];
      return osparc.component.permissions.Study.canGroupDelete(aceessRights, myGid);
    },

    hasSlideshow: function(studyData) {
      if ("ui" in studyData && "slideshow" in studyData["ui"] && Object.keys(studyData["ui"]["slideshow"]).length) {
        return true;
      }
      return false;
    },

    getSnapshots: function(studyId) {
      return new Promise((resolve, reject) => {
        const params = {
          url: {
            "studyId": studyId
          }
        };
        osparc.data.Resources.get("snapshots", params)
          .then(snapshots => {
            resolve(snapshots);
          })
          .catch(err => {
            console.error(err);
            reject(err);
          });
      });
    },

    hasSnapshots: function(studyId) {
      return new Promise((resolve, reject) => {
        this.self().getSnapshots(studyId)
          .then(snapshots => {
            resolve(Boolean(snapshots.length));
          })
          .catch(err => {
            console.error(err);
            reject(err);
          });
      });
    }
  },

  members: {
    buildWorkbench: function() {
      this.getWorkbench().buildWorkbench();
    },

    initStudy: function() {
      this.getWorkbench().initWorkbench();
    },

    isSnapshot: function() {
<<<<<<< HEAD
      if (this.getSweeper()) {
        const primaryStudyId = this.getSweeper().getPrimaryStudyId();
        return primaryStudyId !== null;
      }
      return false;
    },

    hasSnapshots: function() {
      return new Promise((resolve, reject) => {
        const params = {
          url: {
            "studyId": this.getUuid()
          }
        };
        osparc.data.Resources.get("snapshots", params)
          .then(snapshots => {
            resolve(snapshots.length);
          });
      });
=======
      return false;
    },

    getSnapshots: function() {
      return this.self().getSnapshots(this.getUuid());
    },

    hasSnapshots: function() {
      return this.self().hasSnapshots(this.getUuid());
>>>>>>> c89a4d9d
    },

    __applyAccessRights: function(value) {
      const myGid = osparc.auth.Data.getInstance().getGroupId();
      const orgIDs = osparc.auth.Data.getInstance().getOrgIds();
      orgIDs.push(myGid);

      if (myGid && !this.isSnapshot()) {
        const canIWrite = osparc.component.permissions.Study.canGroupsWrite(value, orgIDs);
        this.setReadOnly(!canIWrite);
      } else {
        this.setReadOnly(true);
      }
    },

    openStudy: function() {
      const params = {
        url: {
          "studyId": this.getUuid()
        },
        data: osparc.utils.Utils.getClientSessionID()
      };
      return osparc.data.Resources.fetch("studies", "open", params);
    },

    stopStudy: function() {
      this.removeIFrames();
    },

    removeIFrames: function() {
      const nodes = this.getWorkbench().getNodes(true);
      for (const node of Object.values(nodes)) {
        node.removeIFrame();
      }
    },

    getParameters: function() {
      const parameters = [];
      const nodes = this.getWorkbench().getNodes(true);
      Object.values(nodes).forEach(node => {
        if (node.isParameter()) {
          parameters.push(node);
        }
      });
      return parameters;
    },

<<<<<<< HEAD
    getIterators: function() {
      const iterators = [];
      const nodes = this.getWorkbench().getNodes(true);
      Object.values(nodes).forEach(node => {
        if (node.isIterator()) {
          iterators.push(node);
        }
      });
      return iterators;
=======
    hasSlideshow: function() {
      return !this.getUi().getSlideshow().isEmpty();
>>>>>>> c89a4d9d
    },

    serialize: function() {
      let jsonObject = {};
      const propertyKeys = this.self().getProperties();
      propertyKeys.forEach(key => {
        if (["state", "readOnly"].includes(key)) {
          return;
        }
        if (key === "workbench") {
          jsonObject[key] = this.getWorkbench().serialize();
          return;
        }
        if (key === "ui") {
          jsonObject[key] = this.getUi().serialize();
          return;
        }
        const value = this.get(key);
        if (value !== null) {
          // only put the value in the payload if there is a value
          jsonObject[key] = value;
        }
      });
      return jsonObject;
    },

    updateStudy: function(params, run = false) {
      return new Promise(resolve => {
        osparc.data.Resources.fetch("studies", "put", {
          url: {
            "studyId": this.getUuid(),
            run
          },
          data: {
            ...this.serialize(),
            ...params
          }
        }).then(data => {
          this.__updateModel(data);
          qx.event.message.Bus.getInstance().dispatchByName("updateStudy", data);
          resolve(data);
        });
      });
    },

    __updateModel: function(data) {
      if ("dev" in data) {
        delete data["dev"];
      }
      this.set({
        ...data,
        creationDate: new Date(data.creationDate),
        lastChangeDate: new Date(data.lastChangeDate),
        workbench: this.getWorkbench(),
        ui: this.getUi()
      });

      const nodes = this.getWorkbench().getNodes(true);
      Object.values(nodes).forEach(node => {
        const nodeId = node.getNodeId();
        if (nodeId in data.workbench) {
          node.populateStates(data.workbench[nodeId]);
        }
      });
    }
  }
});<|MERGE_RESOLUTION|>--- conflicted
+++ resolved
@@ -272,27 +272,6 @@
     },
 
     isSnapshot: function() {
-<<<<<<< HEAD
-      if (this.getSweeper()) {
-        const primaryStudyId = this.getSweeper().getPrimaryStudyId();
-        return primaryStudyId !== null;
-      }
-      return false;
-    },
-
-    hasSnapshots: function() {
-      return new Promise((resolve, reject) => {
-        const params = {
-          url: {
-            "studyId": this.getUuid()
-          }
-        };
-        osparc.data.Resources.get("snapshots", params)
-          .then(snapshots => {
-            resolve(snapshots.length);
-          });
-      });
-=======
       return false;
     },
 
@@ -302,7 +281,6 @@
 
     hasSnapshots: function() {
       return this.self().hasSnapshots(this.getUuid());
->>>>>>> c89a4d9d
     },
 
     __applyAccessRights: function(value) {
@@ -350,7 +328,6 @@
       return parameters;
     },
 
-<<<<<<< HEAD
     getIterators: function() {
       const iterators = [];
       const nodes = this.getWorkbench().getNodes(true);
@@ -360,10 +337,10 @@
         }
       });
       return iterators;
-=======
+    },
+
     hasSlideshow: function() {
       return !this.getUi().getSlideshow().isEmpty();
->>>>>>> c89a4d9d
     },
 
     serialize: function() {
