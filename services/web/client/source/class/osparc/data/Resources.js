/*
 * oSPARC - The SIMCORE frontend - https://osparc.io
 * Copyright: 2019 IT'IS Foundation - https://itis.swiss
 * License: MIT - https://opensource.org/licenses/MIT
 * Authors: Ignacio Pascual (ignapas)
 *          Odei Maiz (odeimaiz)
 */

/**
 * Class that defines all the endpoints of the API to get the application resources. It also offers some convenient methods
 * to get them. It stores all the data in {osparc.store.Store} and consumes it from there whenever it is possible. The flag
 * "useCache" must be set in the resource definition.
 *
 * *Example*
 *
 * Here is a little example of how to use the class. For making calls that will update or add resources in the server,
 * such as POST and PUT calls. You can use the "fetch" method. Let's say you want to modify a study using POST.
 *
 * <pre class='javascript'>
 *   const params = {
 *     url: { // Params for the URL
 *       studyId
 *     },
 *     data: { // Payload
 *       studyData
 *     }
 *   }
 *   osparc.data.Resources.fetch("studies", "post", params)
 *     .then(study => {
 *       // study contains the new updated study
 *       // This code will execute if the call succeeds
 *     })
 *     .catch(err => {
 *       // Treat the error. This will execute if the call fails.
 *     });
 * </pre>
 *
 * Keep in mind that in order for this to work, the resource has to be defined in the static property resources:
 * <pre class='javascript'>
 *   statics.resources = {
 *     studies: {
 *       useCache: true, // Decide if the resources in the response have to be cached to avoid future calls
 *       endpoints: {
 *         // Define here all possible operations on this resource
 *         post: { // Second parameter of of fetch, endpoint name. The used method (post) should be contained in this name.
 *           method: "POST", // HTTP REST operation
 *           url: statics.API + "/projects/{studyId}" // Defined in params under the 'url' property
 *         }
 *       }
 *     }
 *   }
 * </pre>
 *
 * For just getting the resources without modifying them in the server, we use the dedicated methods 'get' and 'getOne'.
 * They will try to get them from the cache if they exist there. If not, they will issue the call to get them from the server.
 */

qx.Class.define("osparc.data.Resources", {
  extend: qx.core.Object,

  type: "singleton",

  defer: function(statics) {
    /*
     * Define here all resources and their endpoints.
     */
    statics.resources = {
      /*
       * STUDIES
       */
      "studies": {
        useCache: true,
        idField: "uuid",
        endpoints: {
          get: {
            method: "GET",
            url: statics.API + "/projects?type=user"
          },
          getPage: {
            method: "GET",
            url: statics.API + "/projects?type=user&offset={offset}&limit={limit}"
          },
          getOne: {
            useCache: false,
            method: "GET",
            url: statics.API + "/projects/{studyId}"
          },
          getActive: {
            useCache: false,
            method: "GET",
            url: statics.API + "/projects/active?client_session_id={tabId}"
          },
          postToTemplate: {
            method: "POST",
            url: statics.API + "/projects?as_template={study_id}"
          },
          open: {
            method: "POST",
            url: statics.API + "/projects/{studyId}:open"
          },
          close: {
            method: "POST",
            url: statics.API + "/projects/{studyId}:close"
          },
          duplicate: {
            method: "POST",
            url: statics.API + "/projects/{studyId}:duplicate"
          },
          state: {
            useCache: false,
            method: "GET",
            url: statics.API + "/projects/{studyId}/state"
          },
          post: {
            method: "POST",
            url: statics.API + "/projects"
          },
          postFromTemplate: {
            method: "POST",
            url: statics.API + "/projects?from_template={templateId}"
          },
          put: {
            method: "PUT",
            url: statics.API + "/projects/{studyId}"
          },
          delete: {
            method: "DELETE",
            url: statics.API + "/projects/{studyId}"
          },
          addNode: {
            useCache: false,
            method: "POST",
            url: statics.API + "/projects/{studyId}/nodes"
          },
          getNode: {
            useCache: false,
            method: "GET",
            url: statics.API + "/projects/{studyId}/nodes/{nodeId}"
          },
          deleteNode: {
            useCache: false,
            method: "DELETE",
            url: statics.API + "/projects/{studyId}/nodes/{nodeId}"
          },
          addTag: {
            useCache: false,
            method: "PUT",
            url: statics.API + "/projects/{studyId}/tags/{tagId}"
          },
          removeTag: {
            useCache: false,
            method: "DELETE",
            url: statics.API + "/projects/{studyId}/tags/{tagId}"
          }
        }
      },
      /*
       * SNAPSHOTS
       */
      "snapshots": {
<<<<<<< HEAD
        useCache: true,
=======
>>>>>>> c89a4d9d
        idField: "uuid",
        endpoints: {
          get: {
            method: "GET",
            url: statics.API + "/projects/{studyId}/snapshots"
          },
          getPage: {
            method: "GET",
            url: statics.API + "/projects/{studyId}/snapshots?offset={offset}&limit={limit}"
          },
          getOne: {
            useCache: false,
            method: "GET",
            url: statics.API + "/projects/{studyId}/snapshots/{snapshotId}"
          },
          getParameters: {
            useCache: false,
            method: "GET",
            url: statics.API + "/projects/{studyId}/snapshots/{snapshotId}/parameters"
          },
<<<<<<< HEAD
          takeSnapshot: {
            method: "POST",
            url: statics.API + "/projects/{studyId}/snapshots"
=======
          updateSnapshot: {
            method: "PATCH",
            url: statics.API + "/projects/{studyId}/snapshots/{snapshotId}"
          },
          takeSnapshot: {
            method: "POST",
            url: statics.API + "/projects/{studyId}/snapshots?snapshot_label={snapshot_label}"
>>>>>>> c89a4d9d
          }
        }
      },
      /*
       * TEMPLATES (actually studies flagged as templates)
       */
      "templates": {
        useCache: true,
        idField: "uuid",
        endpoints: {
          get: {
            method: "GET",
            url: statics.API + "/projects?type=template"
          },
          getPage: {
            method: "GET",
            url: statics.API + "/projects?type=template&offset={offset}&limit={limit}"
          },
          put: {
            method: "PUT",
            url: statics.API + "/projects/{studyId}"
          },
          delete: {
            method: "DELETE",
            url: statics.API + "/projects/{studyId}"
          }
        }
      },
      /*
       * SERVICES
       */
      "services": {
        useCache: true,
        idField: ["key", "version"],
        endpoints: {
          get: {
            method: "GET",
            url: statics.API + "/catalog/services"
          },
          getOne: {
            method: "GET",
            url: statics.API + "/catalog/services/{key}/{version}"
          },
          patch: {
            method: "PATCH",
            url: statics.API + "/catalog/services/{key}/{version}"
          }
        }
      },
      /*
       * PORT COMPATIBILITY
       */
      "portsCompatibility": {
        useCache: false, // It has its own cache handler
        endpoints: {
          matchInputs: {
            // get_compatible_inputs_given_source_output_handler
            method: "GET",
            url: statics.API + "/catalog/services/{serviceKey2}/{serviceVersion2}/inputs:match?fromService={serviceKey1}&fromVersion={serviceVersion1}&fromOutput={portKey1}"
          },
          matchOutputs: {
            useCache: false,
            // get_compatible_outputs_given_target_input_handler
            method: "GET",
            url: statics.API + "/catalog/services/{serviceKey1}/{serviceVersion1}/outputs:match?fromService={serviceKey2}&fromVersion={serviceVersion2}&fromOutput={portKey2}"
          }
        }
      },
      /*
       * GROUPS/DAGS
       */
      "dags": {
        useCache: true,
        idField: "key",
        endpoints: {
          post: {
            method: "POST",
            url: statics.API + "/catalog/dags"
          },
          get: {
            method: "GET",
            url: statics.API + "/catalog/dags"
          },
          delete: {
            method: "DELETE",
            url: statics.API + "/catalog/dags/{dagId}"
          }
        }
      },
      /*
       * CONFIG
       */
      "config": {
        useCache: true,
        endpoints: {
          getOne: {
            method: "GET",
            url: statics.API + "/config"
          }
        }
      },
      /*
       * PROFILE
       */
      "profile": {
        useCache: true,
        endpoints: {
          getOne: {
            method: "GET",
            url: statics.API + "/me"
          }
        }
      },
      /*
       * API-KEYS
       */
      "apiKeys": {
        endpoints: {
          get: {
            method: "GET",
            url: statics.API + "/auth/api-keys"
          },
          post: {
            method: "POST",
            url: statics.API + "/auth/api-keys"
          },
          delete: {
            method: "DELETE",
            url: statics.API + "/auth/api-keys"
          }
        }
      },
      /*
       * TOKENS
       */
      "tokens": {
        useCache: true,
        idField: "service",
        endpoints: {
          get: {
            method: "GET",
            url: statics.API + "/me/tokens"
          },
          post: {
            method: "POST",
            url: statics.API + "/me/tokens"
          },
          getOne: {
            method: "GET",
            url: statics.API + "/me/tokens/{service}"
          },
          delete: {
            method: "DELETE",
            url: statics.API + "/me/tokens/{service}"
          },
          put: {
            method: "PUT",
            url: statics.API + "/me/tokens/{service}"
          }
        }
      },
      /*
       * ORGANIZATIONS
       */
      "organizations": {
        useCache: true,
        endpoints: {
          get: {
            method: "GET",
            url: statics.API + "/groups"
          },
          post: {
            method: "POST",
            url: statics.API + "/groups"
          },
          getOne: {
            method: "GET",
            url: statics.API + "/groups/{gid}"
          },
          delete: {
            method: "DELETE",
            url: statics.API + "/groups/{gid}"
          },
          patch: {
            method: "PATCH",
            url: statics.API + "/groups/{gid}"
          }
        }
      },
      /*
       * ORGANIZATION MEMBERS
       */
      "organizationMembers": {
        useCache: false,
        endpoints: {
          get: {
            method: "GET",
            url: statics.API + "/groups/{gid}/users"
          },
          post: {
            method: "POST",
            url: statics.API + "/groups/{gid}/users"
          },
          getOne: {
            method: "GET",
            url: statics.API + "/groups/{gid}/users/{uid}"
          },
          delete: {
            method: "DELETE",
            url: statics.API + "/groups/{gid}/users/{uid}"
          },
          patch: {
            method: "PATCH",
            url: statics.API + "/groups/{gid}/users/{uid}"
          }
        }
      },
      /*
       * CLUSTERS
       */
      "clusters": {
        useCache: true,
        endpoints: {
          get: {
            method: "GET",
            url: statics.API + "/clusters"
          },
          post: {
            method: "POST",
            url: statics.API + "/clusters"
          },
          getOne: {
            method: "GET",
            url: statics.API + "/clusters/{cid}"
          },
          delete: {
            method: "DELETE",
            url: statics.API + "/clusters/{cid}"
          },
          patch: {
            method: "PATCH",
            url: statics.API + "/clusters/{cid}"
          }
        }
      },
      /*
       * CLASSIFIERS
       * Gets the json object containing sample classifiers
       */
      "classifiers": {
        useCache: false,
        idField: "classifiers",
        endpoints: {
          get: {
            method: "GET",
            url: statics.API + "/groups/{gid}/classifiers"
          },
          postRRID: {
            method: "POST",
            url: statics.API + "/groups/sparc/classifiers/scicrunch-resources/{rrid}"
          }
        }
      },

      /*
       * PASSWORD
       */
      "password": {
        useCache: false,
        endpoints: {
          post: {
            method: "POST",
            url: statics.API + "/auth/change-password"
          }
        }
      },
      /*
       * HEALTHCHECK
       */
      "healthCheck": {
        useCache: false,
        endpoints: {
          get: {
            method: "GET",
            url: statics.API + "/"
          }
        }
      },
      /*
       * AUTH
       */
      "auth": {
        useCache: false,
        endpoints: {
          postLogin: {
            method: "POST",
            url: statics.API + "/auth/login"
          },
          postLogout: {
            method: "POST",
            url: statics.API + "/auth/logout"
          },
          postRegister: {
            method: "POST",
            url: statics.API + "/auth/register"
          },
          postRequestResetPassword: {
            method: "POST",
            url: statics.API + "/auth/reset-password"
          },
          postResetPassword: {
            method: "POST",
            url: statics.API + "/auth/reset-password/{code}"
          }
        }
      },
      /*
       * STORAGE LOCATIONS
       */
      "storageLocations": {
        useCache: true,
        endpoints: {
          get: {
            method: "GET",
            url: statics.API + "/storage/locations"
          }
        }
      },
      /*
       * STORAGE DATASETS
       */
      "storageDatasets": {
        useCache: false,
        endpoints: {
          getByLocation: {
            method: "GET",
            url: statics.API + "/storage/locations/{locationId}/datasets"
          }
        }
      },
      /*
       * STORAGE FILES
       */
      "storageFiles": {
        useCache: false,
        endpoints: {
          getByLocationAndDataset: {
            method: "GET",
            url: statics.API + "/storage/locations/{locationId}/datasets/{datasetId}/metadata"
          },
          getByNode: {
            method: "GET",
            url: statics.API + "/storage/locations/0/files/metadata?uuid_filter={nodeId}"
          },
          put: {
            method: "PUT",
            url: statics.API + "/storage/locations/{toLoc}/files/{fileName}?extra_location={fromLoc}&extra_source={fileUuid}"
          },
          delete: {
            method: "DELETE",
            url: statics.API + "/storage/locations/{locationId}/files/{fileUuid}"
          }
        }
      },
      /*
       * STORAGE LINK
       */
      "storageLink": {
        useCache: false,
        endpoints: {
          getOne: {
            method: "GET",
            url: statics.API + "/storage/locations/{locationId}/files/{fileUuid}"
          },
          put: {
            method: "PUT",
            url: statics.API + "/storage/locations/{locationId}/files/{fileUuid}"
          }
        }
      },
      /*
       * ACTIVITY
       */
      "activity": {
        useCache: false,
        endpoints: {
          getOne: {
            method: "GET",
            url: statics.API + "/activity/status"
          }
        }
      },

      /*
       * Test/Diagnonstic entrypoint
       */
      "checkEP": {
        useCache: false,
        endpoints: {
          postFail: {
            method: "POST",
            url: statics.API + "/check/fail"
          },
          postEcho: {
            method: "POST",
            url: statics.API + "/check/echo"
          }
        }
      },

      /*
       * TAGS
       */
      "tags": {
        idField: "id",
        useCache: true,
        endpoints: {
          get: {
            method: "GET",
            url: statics.API + "/tags"
          },
          post: {
            method: "POST",
            url: statics.API + "/tags"
          },
          put: {
            method: "PUT",
            url: statics.API + "/tags/{tagId}"
          },
          delete: {
            method: "DELETE",
            url: statics.API + "/tags/{tagId}"
          }
        }
      },

      /*
       * STATICS
       * Gets the json file containing some runtime server variables.
       */
      "statics": {
        useCache: true,
        endpoints: {
          get: {
            method: "GET",
            url: "/static-frontend-data.json",
            isJsonFile: true
          }
        }
      }
    };
  },

  members: {
    /**
     * Method to fetch resources from the server. If configured properly, the resources in the response will be cached in {osparc.store.Store}.
     * @param {String} resource Name of the resource as defined in the static property 'resources'.
     * @param {String} endpoint Name of the endpoint. Several endpoints can be defined for each resource.
     * @param {Object} params Object containing the parameters for the url and for the body of the request, under the properties 'url' and 'data', respectively.
     * @param {String} deleteId When deleting, id of the element that needs to be deleted from the cache.
     * @param {Boolean} resolveWResponse If true, the promise will be resolved with the whole response instead of response.data.
     */
    fetch: function(resource, endpoint, params = {}, deleteId, resolveWResponse = false) {
      return new Promise((resolve, reject) => {
        if (this.self().resources[resource] == null) {
          reject(Error(`Error while fetching ${resource}: the resource is not defined`));
        }

        const resourceDefinition = this.self().resources[resource];
        const res = new osparc.io.rest.Resource(resourceDefinition.endpoints);

        if (!res.includesRoute(endpoint)) {
          reject(Error(`Error while fetching ${resource}: the endpoint is not defined`));
        }

        res.addListenerOnce(endpoint + "Success", e => {
          const response = e.getRequest().getResponse();
          const endpointDef = resourceDefinition.endpoints[endpoint];
          const data = endpointDef.isJsonFile ? response : response.data;
          const useCache = ("useCache" in endpointDef) ? endpointDef.useCache : resourceDefinition.useCache;
          // OM: Temporary solution until the quality object is better defined
          if (data && endpoint.includes("get") && ["studies", "templates"].includes(resource)) {
            if (Array.isArray(data)) {
              data.forEach(std => {
                osparc.component.metadata.Quality.attachQualityToObject(std);
              });
            } else {
              osparc.component.metadata.Quality.attachQualityToObject(data);
            }
          }
          if (endpoint.includes("delete")) {
            this.__removeCached(resource, deleteId);
          } else if (useCache) {
            if (endpoint.includes("getPage")) {
              this.__addCached(resource, data);
            } else {
              this.__setCached(resource, data);
            }
          }
          res.dispose();
          resolveWResponse ? resolve(response) : resolve(data);
        }, this);

        res.addListenerOnce(endpoint + "Error", e => {
          let message = null;
          let status = null;
          if (e.getData().error) {
            const logs = e.getData().error.logs || null;
            if (logs && logs.length) {
              message = logs[0].message;
            }
            status = e.getData().error.status;
          } else {
            const req = e.getRequest();
            message = req.getResponse();
            status = req.getStatus();
          }
          res.dispose();
          if ([404, 503].includes(status)) {
            message += "<br>Please, try again later";
          }
          const err = Error(message ? message : `Error while trying to fetch ${endpoint} ${resource}`);
          if (status) {
            err.status = status;
          }
          reject(err);
        });

        res[endpoint](params.url || null, params.data || null);
      });
    },

    /**
     * Get a single resource or a specific resource inside a collection.
     * @param {String} resource Name of the resource as defined in the static property 'resources'.
     * @param {Object} params Object containing the parameters for the url and for the body of the request, under the properties 'url' and 'data', respectively.
     * @param {String} id Id(s) of the element to get, if it is a collection of elements.
     * @param {Boolean} useCache Whether the cache has to be used. If false, an API call will be issued.
     */
    getOne: function(resource, params, id, useCache = true) {
      if (useCache) {
        const stored = this.__getCached(resource);
        if (stored) {
          const idField = this.self().resources[resource].idField || "uuid";
          const idFields = Array.isArray(idField) ? idField : [idField];
          const ids = Array.isArray(id) ? id : [id];
          const item = Array.isArray(stored) ? stored.find(element => idFields.every(idF => element[idF] === ids[idF])) : stored;
          if (item) {
            return Promise.resolve(item);
          }
        }
      }
      return this.fetch(resource, "getOne", params || {});
    },

    /**
     * Get a single resource or the entire collection.
     * @param {String} resource Name of the resource as defined in the static property 'resources'.
     * @param {Object} params Object containing the parameters for the url and for the body of the request, under the properties 'url' and 'data', respectively.
     * @param {Boolean} useCache Whether the cache has to be used. If false, an API call will be issued.
     */
    get: function(resource, params, useCache = true) {
      if (useCache) {
        const stored = this.__getCached(resource);
        if (stored) {
          return Promise.resolve(stored);
        }
      }
      return this.fetch(resource, "get", params || {});
    },

    /**
     * Returns the cached version of the resource or null if empty.
     * @param {String} resource Resource name
     */
    __getCached: function(resource) {
      let stored;
      try {
        stored = osparc.store.Store.getInstance().get(resource);
      } catch (err) {
        return null;
      }
      if (stored === null) {
        return null;
      }
      if (typeof stored === "object" && Object.keys(stored).length === 0) {
        return null;
      }
      if (Array.isArray(stored) && stored.length === 0) {
        return null;
      }
      return stored;
    },

    /**
     * Stores the cached version of a resource, or a collection of them.
     * @param {String} resource Name of the resource as defined in the static property 'resources'.
     * @param {*} data Resource or collection of resources to be cached.
     */
    __setCached: function(resource, data) {
      osparc.store.Store.getInstance().update(resource, data, this.self().resources[resource].idField || "uuid");
    },

    /**
     * Stores the cached version of a resource, or a collection of them.
     * @param {String} resource Name of the resource as defined in the static property 'resources'.
     * @param {*} data Resource or collection of resources to be addded to the cache.
     */
    __addCached: function(resource, data) {
      osparc.store.Store.getInstance().append(resource, data, this.self().resources[resource].idField || "uuid");
    },

    /**
     * Removes an element from the cache.
     * @param {String} resource Name of the resource as defined in the static property 'resources'.
     * @param {String} deleteId Id of the item to remove from cache.
     */
    __removeCached: function(resource, deleteId) {
      osparc.store.Store.getInstance().remove(resource, this.self().resources[resource].idField || "uuid", deleteId);
    }
  },

  statics: {
    API: "/v0",
    fetch: function(resource, endpoint, params, deleteId, resolveWResponse) {
      return this.getInstance().fetch(resource, endpoint, params, deleteId, resolveWResponse);
    },
    getOne: function(resource, params, id, useCache) {
      return this.getInstance().getOne(resource, params, id, useCache);
    },
    get: function(resource, params, useCache) {
      return this.getInstance().get(resource, params, useCache);
    },

    getServiceUrl: function(key, version) {
      return {
        "key": encodeURIComponent(key),
        "version": version
      };
    },

    getCompatibleInputs: function(node1, portId1, node2) {
      const url = this.__getMatchInputsUrl(node1, portId1, node2);

      // eslint-disable-next-line no-underscore-dangle
      const cachedCPs = this.getInstance().__getCached("portsCompatibility") || {};
      const strUrl = JSON.stringify(url);
      if (strUrl in cachedCPs) {
        return Promise.resolve(cachedCPs[strUrl]);
      }
      const params = {
        url
      };
      return this.fetch("portsCompatibility", "matchInputs", params)
        .then(data => {
          cachedCPs[strUrl] = data;
          // eslint-disable-next-line no-underscore-dangle
          this.getInstance().__setCached("portsCompatibility", cachedCPs);
          return data;
        });
    },

    __getMatchInputsUrl: function(node1, portId1, node2) {
      return {
        "serviceKey2": encodeURIComponent(node2.getKey()),
        "serviceVersion2": node2.getVersion(),
        "serviceKey1": encodeURIComponent(node1.getKey()),
        "serviceVersion1": node1.getVersion(),
        "portKey1": portId1
      };
    },

    getErrorMsg: function(resp) {
      const error = resp["error"];
      return error ? error["errors"][0].message : null;
    }
  }
});<|MERGE_RESOLUTION|>--- conflicted
+++ resolved
@@ -158,10 +158,6 @@
        * SNAPSHOTS
        */
       "snapshots": {
-<<<<<<< HEAD
-        useCache: true,
-=======
->>>>>>> c89a4d9d
         idField: "uuid",
         endpoints: {
           get: {
@@ -182,11 +178,6 @@
             method: "GET",
             url: statics.API + "/projects/{studyId}/snapshots/{snapshotId}/parameters"
           },
-<<<<<<< HEAD
-          takeSnapshot: {
-            method: "POST",
-            url: statics.API + "/projects/{studyId}/snapshots"
-=======
           updateSnapshot: {
             method: "PATCH",
             url: statics.API + "/projects/{studyId}/snapshots/{snapshotId}"
@@ -194,7 +185,6 @@
           takeSnapshot: {
             method: "POST",
             url: statics.API + "/projects/{studyId}/snapshots?snapshot_label={snapshot_label}"
->>>>>>> c89a4d9d
           }
         }
       },
