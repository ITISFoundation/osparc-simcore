--- conflicted
+++ resolved
@@ -178,17 +178,10 @@
           get: {
             method: "GET",
             url: statics.API + "/catalog/services"
-<<<<<<< HEAD
-          },
-          put: {
-            method: "PUT",
-            url: statics.API + "/catalog/services/{serviceKey}/{serviceVersion}"
           },
           patch: {
             method: "PATCH",
             url: statics.API + "/catalog/services/{serviceKey}/{serviceVersion}"
-=======
->>>>>>> f4f2cbce
           }
         }
       },
