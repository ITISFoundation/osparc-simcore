/*
 * oSPARC - The SIMCORE frontend - https://osparc.io
 * Copyright: 2019 IT'IS Foundation - https://itis.swiss
 * License: MIT - https://opensource.org/licenses/MIT
 * Authors: Ignacio Pascual (ignapas)
 */

/**
 * Class that defines all the endpoints of the API to get the application resources. It also offers some convenient methods
 * to get them. It stores all the data in {osparc.store.Store} and consumes it from there whenever it is possible. The flag
 * "usesCache" must be set in the resource definition.
 *
 * *Example*
 *
 * Here is a little example of how to use the class. For making calls that will update or add resources in the server,
 * such as POST and PUT calls. You can use the "fetch" method. Let's say you want to modify a study using POST.
 *
 * <pre class='javascript'>
 *   const params = {
 *     url: { // Params for the URL
 *       studyId
 *     },
 *     data: { // Payload
 *       studyData
 *     }
 *   }
 *   osparc.data.Resources.fetch("studies", "post", params)
 *     .then(study => {
 *       // study contains the new updated study
 *       // This code will execute if the call succeeds
 *     })
 *     .catch(err => {
 *       // Treat the error. This will execute if the call fails.
 *     });
 * </pre>
 *
 * Keep in mind that in order for this to work, the resource has to be defined in the static property resources:
 * <pre class='javascript'>
 *   statics.resources = {
 *     studies: {
 *       usesCache: true, // Decide if the resources in the response have to be cached to avoid future calls
 *       endpoints: {
 *         // Define here all possible operations on this resource
 *         post: { // Second parameter of of fetch, endpoint name. The used method (post) should be contained in this name.
 *           method: "POST", // HTTP REST operation
 *           url: statics.API + "/projects/{studyId}" // Defined in params under the 'url' property
 *         }
 *       }
 *     }
 *   }
 * </pre>
 *
 * For just getting the resources without modifying them in the server, we use the dedicated methods 'get' and 'getOne'.
 * They will try to get them from the cache if they exist there. If not, they will issue the call to get them from the server.
 */
qx.Class.define("osparc.data.Resources", {
  extend: qx.core.Object,

  type: "singleton",

  defer: function(statics) {
    /*
     * Define here all resources and their endpoints.
     */
    statics.resources = {
      /*
       * STUDIES
       */
      studies: {
        usesCache: true,
        endpoints: {
          get: {
            method: "GET",
            url: statics.API + "/projects?type=user"
          },
          getOne: {
            method: "GET",
            url: statics.API + "/projects/{project_id}"
          },
          post: {
            method: "POST",
            url: statics.API + "/projects"
          },
          postFromTemplate: {
            method: "POST",
            url: statics.API + "/projects?from_template={template_id}"
          },
          put: {
            method: "PUT",
            url: statics.API + "/projects/{project_id}"
          },
          delete: {
            method: "DELETE",
            url: statics.API + "/projects/{project_id}"
          }
        }
      },
      /*
       * TEMPLATES (actually studies flagged as templates)
       */
      templates: {
        usesCache: true,
        endpoints: {
          get: {
            method: "GET",
            url: statics.API + "/projects?type=template"
          },
          postToTemplate: {
            method: "POST",
            url: statics.API + "/projects?as_template={study_id}"
          },
          put: {
            method: "PUT",
            url: statics.API + "/projects/{project_id}"
          },
          delete: {
            method: "DELETE",
            url: statics.API + "/projects/{project_id}"
          }
        }
      },
      /*
       * CONFIG
       */
      config: {
        usesCache: true,
        endpoints: {
          getOne: {
            method: "GET",
            url: statics.API + "/config"
          }
        }
      },
      /*
       * PROFILE
       */
      profile: {
        usesCache: true,
        endpoints: {
          getOne: {
            method: "GET",
            url: statics.API + "/me"
          }
        }
      },
      /*
       * TOKENS
       */
      tokens: {
        idField: "service",
        usesCache: true,
        endpoints: {
          get: {
            method: "GET",
            url: statics.API + "/me/tokens"
          },
          post: {
            method: "POST",
            url: statics.API + "/me/tokens"
          },
          getOne: {
            method: "GET",
            url: statics.API + "/me/tokens/{service}"
          },
          delete: {
            method: "DELETE",
            url: statics.API + "/me/tokens/{service}"
          },
          put: {
            method: "PUT",
            url: statics.API + "/me/tokens/{service}"
          }
        }
      },
      /*
       * PASSWORD
       */
      password: {
        usesCache: false,
        endpoints: {
          post: {
            method: "POST",
            url: statics.API + "/auth/change-password"
          }
        }
      },
      /*
       * HEALTHCHECK
       */
      healthCheck: {
        usesCache: false,
        endpoints: {
          get: {
            method: "GET",
            url: statics.API + "/"
          }
        }
      },
      /*
       * INTERACTIVE SERVICES
       */
      interactiveServices: {
        usesCache: false,
        endpoints: {
          delete: {
            method: "DELETE",
            url: statics.API + "/running_interactive_services/{nodeId}"
          }
        }
      },
      /*
       * SERVICES (TODO: remove frontend processing. This is unusable for the moment)
       */
      servicesTodo: {
        usesCache: true,
        endpoints: {
          get: {
            method: "GET",
            url: statics.API + "/services"
          }
        }
      },
      /*
       * AUTH
       */
      auth: {
        usesCache: false,
        endpoints: {
          postLogin: {
            method: "POST",
            url: statics.API + "/auth/login"
          },
          getLogout: {
            method: "GET",
            url: statics.API + "/auth/logout"
          },
          postRegister: {
            method: "POST",
            url: statics.API + "/auth/register"
          },
          postRequestResetPassword: {
            method: "POST",
            url: statics.API + "/auth/reset-password"
          },
          postResetPassword: {
            method: "POST",
            url: statics.API + "/auth/reset-password/{code}"
          }
        }
      },
      /*
       * STORAGE LOCATIONS
       */
      storageLocations: {
        usesCache: true,
        endpoints: {
          get: {
            method: "GET",
            url: statics.API + "/storage/locations"
          }
        }
      },
      /*
       * STORAGE DATASETS
       */
      storageDatasets: {
        usesCache: false,
        endpoints: {
          getByLocation: {
            method: "GET",
            url: statics.API + "/storage/locations/{locationId}/datasets"
          }
        }
      },
      /*
       * STORAGE FILES
       */
      storageFiles: {
        usesCache: false,
        endpoints: {
          getByLocationAndDataset: {
            method: "GET",
            url: statics.API + "/storage/locations/{locationId}/datasets/{datasetId}/metadata"
          },
          getByNode: {
            method: "GET",
            url: statics.API + "/storage/locations/0/files/metadata?uuid_filter={nodeId}"
          },
          put: {
            method: "PUT",
            url: statics.API + "/storage/locations/{toLoc}/files/{fileName}?extra_location={fromLoc}&extra_source={fileUuid}"
          },
          delete: {
            method: "DELETE",
            url:  statics.API + "/storage/locations/{locationId}/files/{fileUuid}"
          }
        }
      },
      /*
       * STORAGE LINK
       */
      storageLink: {
        usesCache: false,
        endpoints: {
          getOne: {
            method: "GET",
            url: statics.API + "/storage/locations/{locationId}/files/{fileUuid}"
          },
          put: {
            method: "PUT",
            url: statics.API + "/storage/locations/{locationId}/files/{fileUuid}"
          }
        }
      },
      /*
       * ACTIVITY
       */
      activity: {
        usesCache: false,
        endpoints: {
          getOne: {
            method: "GET",
            url: statics.API + "/activity/status"
          }
        }
<<<<<<< HEAD
      },

      /*
       * Test/Diagnonstic entrypoint
       */
      checkEP: {
        usesCache: false,
        endpoints: {
          postFail: {
            method: "POST",
            url: statics.API + "/check/fail"
          },
          postEcho: {
            method: "POST",
            url: statics.API + "/check/echo"
          }
        }
      },
=======
      }
>>>>>>> 7c8322c3
    };
  },

  members: {
    /**
     * Method to fetch resources from the server. If configured properly, the resources in the response will be cached in {osparc.store.Store}.
     * @param {String} resource Name of the resource as defined in the static property 'resources'.
     * @param {String} endpoint Name of the endpoint. Several endpoints can be defined for each resource.
     * @param {Object} params Object containing the parameters for the url and for the body of the request, under the properties 'url' and 'data', respectively.
     * @param {String} deleteId When deleting, id of the element that needs to be deleted from the cache.
     */
    fetch: function(resource, endpoint, params = {}, deleteId) {
      return new Promise((resolve, reject) => {
        if (this.self().resources[resource] == null) { // eslint-disable-line no-eq-null
          reject(Error(`Error while fetching ${resource}: the resource is not defined`));
        }

        const resourceDefinition = this.self().resources[resource];
        const res = new osparc.io.rest.Resource(resourceDefinition.endpoints);

        if (!res.includesRoute(endpoint)) { // eslint-disable-line no-eq-null
          reject(Error(`Error while fetching ${resource}: the endpoint is not defined`));
        }

        res.addListenerOnce(endpoint + "Success", e => {
          const data = e.getRequest().getResponse().data;
          if (resourceDefinition.usesCache) {
            if (endpoint.includes("delete")) {
              this.__removeCached(resource, deleteId);
            } else {
              this.__setCached(resource, data);
            }
          }
          res.dispose();
          resolve(data);
        }, this);

        res.addListenerOnce(endpoint + "Error", e => {
          let message = null;
          if (e.getData().error) {
            const logs = e.getData().error.logs || null;
            if (logs && logs.length) {
              message = logs[0].message;
            }
          }
          res.dispose();
          reject(Error(message ? message : `Error while fetching ${resource}`));
        });

        res[endpoint](params.url || null, params.data || null);
      });
    },

    /**
     * Get a single resource or a specific resource inside a collection.
     * @param {String} resource Name of the resource as defined in the static property 'resources'.
     * @param {Object} params Object containing the parameters for the url and for the body of the request, under the properties 'url' and 'data', respectively.
     * @param {String} id Id of the element to get, if it is a collection of elements.
     * @param {Boolean} useCache Whether the cache has to be used. If false, an API call will be issued.
     */
    getOne: function(resource, params, id, useCache = true) {
      if (useCache) {
        const stored = this.__getCached(resource);
        if (stored) {
          const idField = this.self().resources[resource].idField || "uuid";
          const item = Array.isArray(stored) ? stored.find(element => element[idField] === id) : stored;
          if (item) {
            console.log(`Getting ${resource} from cache.`);
            return Promise.resolve(item);
          }
        }
        console.log(`Fetching ${resource} from server.`);
      }
      return this.fetch(resource, "getOne", params || {});
    },

    /**
     * Get a single resource or the entire collection.
     * @param {String} resource Name of the resource as defined in the static property 'resources'.
     * @param {Object} params Object containing the parameters for the url and for the body of the request, under the properties 'url' and 'data', respectively.
     * @param {Boolean} useCache Whether the cache has to be used. If false, an API call will be issued.
     */
    get: function(resource, params, useCache = true) {
      if (useCache) {
        const stored = this.__getCached(resource);
        if (stored) {
          console.log(`Getting all ${resource} from cache.`);
          return Promise.resolve(stored);
        }
        console.log(`Fetching ${resource} from server.`);
      }
      return this.fetch(resource, "get", params || {});
    },

    /**
     * Returns the cached version of the resource or null if empty.
     * @param {String} resource Resource name
     */
    __getCached: function(resource) {
      let stored;
      try {
        stored = osparc.store.Store.getInstance().get(resource);
      } catch (err) {
        return null;
      }
      if (typeof stored === "object" && Object.keys(stored).length === 0) {
        return null;
      }
      if (Array.isArray(stored) && stored.length === 0) {
        return null;
      }
      return stored;
    },

    /**
     * Stores the cached version of a resource, or a collection of them.
     * @param {String} resource Name of the resource as defined in the static property 'resources'.
     * @param {*} data Resource or collection of resources to be cached.
     */
    __setCached: function(resource, data) {
      const store = osparc.store.Store.getInstance();
      switch (resource) {
        default:
          store.update(resource, data, this.self().resources[resource].idField || "uuid");
      }
    },

    /**
     * Removes an element from the cache.
     * @param {String} resource Name of the resource as defined in the static property 'resources'.
     * @param {String} deleteId Id of the item to remove from cache.
     */
    __removeCached: function(resource, deleteId) {
      osparc.store.Store.getInstance().remove(resource, this.self().resources[resource].idField || "uuid", deleteId);
    }
  },

  statics: {
    API: "/v0",
    fetch: function(resource, endpoint, params, deleteId) {
      return this.getInstance().fetch(resource, endpoint, params, deleteId);
    },
    getOne: function(resource, params, id, useCache) {
      return this.getInstance().getOne(resource, params, id, useCache);
    },
    get: function(resource, params, useCache) {
      return this.getInstance().get(resource, params, useCache);
    }
  }
});<|MERGE_RESOLUTION|>--- conflicted
+++ resolved
@@ -323,7 +323,6 @@
             url: statics.API + "/activity/status"
           }
         }
-<<<<<<< HEAD
       },
 
       /*
@@ -341,10 +340,7 @@
             url: statics.API + "/check/echo"
           }
         }
-      },
-=======
-      }
->>>>>>> 7c8322c3
+      }
     };
   },
 
