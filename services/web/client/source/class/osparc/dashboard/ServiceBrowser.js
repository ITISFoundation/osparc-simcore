--- conflicted
+++ resolved
@@ -238,7 +238,6 @@
       return descriptionView;
     },
 
-<<<<<<< HEAD
     __createVBoxWLabel: function(text) {
       const vBoxLayout = new qx.ui.container.Composite(new qx.ui.layout.VBox(10)).set({
         marginTop: 20
@@ -332,8 +331,6 @@
       scroll.add(form);
     },
 
-=======
->>>>>>> 618c5f38
     __attachEventHandlers: function() {
       const textfield = this.__serviceFilters.getTextFilter().getChildControl("textfield", true);
       textfield.addListener("appear", () => {
