--- conflicted
+++ resolved
@@ -33,15 +33,8 @@
     this.addListener("changeValue", this.__itemSelected, this);
   },
 
-<<<<<<< HEAD
-  events: {
-    "updateQualityStudy": "qx.event.type.Data",
-    "updateQualityTemplate": "qx.event.type.Data",
-    "updateQualityService": "qx.event.type.Data"
-=======
   statics: {
     MENU_BTN_WIDTH: 25
->>>>>>> 64f0631d
   },
 
   members: {
