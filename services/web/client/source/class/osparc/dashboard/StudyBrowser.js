/* ************************************************************************

   osparc - the simcore frontend

   https://osparc.io

   Copyright:
     2018 IT'IS Foundation, https://itis.swiss

   License:
     MIT: https://opensource.org/licenses/MIT

   Authors:
     * Odei Maiz (odeimaiz)

************************************************************************ */

/**
 * Widget that shows lists user's studies.
 *
 * It is the entry point to start editing or creating a new study.
 *
 * Also takes care of retrieveing the list of services and pushing the changes in the metadata.
 *
 * *Example*
 *
 * Here is a little example of how to use the widget.
 *
 * <pre class='javascript'>
 *   let studyBrowser = new osparc.dashboard.StudyBrowser();
 *   this.getRoot().add(studyBrowser);
 * </pre>
 */

qx.Class.define("osparc.dashboard.StudyBrowser", {
  extend: osparc.dashboard.ResourceBrowserBase,

  events: {
    "updateTemplates": "qx.event.type.Event"
  },

  statics: {
    isFolderButtonItem: function(card) {
      return (card instanceof osparc.dashboard.GridButtonFolder || card instanceof osparc.dashboard.ListButtonFolder);
    }
  },

  properties: {
    multiSelection: {
      check: "Boolean",
      init: false,
      nullable: false,
      event: "changeMultiSelection",
      apply: "__applyMultiSelection"
    }
  },

  members: {
    __newStudyBtn: null,
    __folders: null,
    __studies: null,

    reloadStudy: function(studyId) {
      const params = {
        url: {
          "studyId": studyId
        }
      };
      return osparc.data.Resources.getOne("studies", params)
        .then(studyData => {
          this._resetStudyItem(studyData);
        })
        .catch(err => console.error(err));
    },

    reloadResources: function() {
      if (osparc.data.Permissions.getInstance().canDo("studies.user.read")) {
        osparc.data.Resources.get("folders")
          .then(folders => {
            this.__folders = folders;
            this._requestResources(false);
          }, this);
      } else {
        this.__resetStudiesList([]);
      }
    },

    invalidateStudies: function() {
      osparc.store.Store.getInstance().invalidate("studies");
      this.__resetStudiesList([]);
      this._resourcesContainer.nextRequest = null;
    },

    revalidateStudy: function(studyId) {
      osparc.store.Store.getInstance().remove("studies", "uuid", studyId);
      this.__removeFromStudyList(studyId);
      this.reloadStudy(studyId);
    },

    // overridden
    initResources: function() {
      this.__studies = [];
      this.__folders = [];
      const preResourcePromises = [];
      const store = osparc.store.Store.getInstance();
      preResourcePromises.push(store.getVisibleMembers());
<<<<<<< HEAD
      preResourcePromises.push(store.getServicesDAGs());
      preResourcePromises.push(osparc.data.Resources.get("folders"));
=======
      preResourcePromises.push(store.getServicesOnly());
>>>>>>> 64f0631d
      if (osparc.data.Permissions.getInstance().canDo("study.tag")) {
        preResourcePromises.push(osparc.data.Resources.get("tags"));
      }
      Promise.all(preResourcePromises)
        .then(values => {
          this.__folders = values[2];
          this.getChildControl("resources-layout");
          this.__reloadResources();
          this.__attachEventHandlers();
          const loadStudyId = osparc.store.Store.getInstance().getCurrentStudyId();
          if (loadStudyId) {
            this.__getStudyAndStart(loadStudyId);
          }
          this._hideLoadingPage();
        })
        .catch(console.error);
    },

    __reloadResources: function() {
      this.__getActiveStudy();
      this.reloadResources();
    },

    __getActiveStudy: function() {
      const params = {
        url: {
          tabId: osparc.utils.Utils.getClientSessionID()
        }
      };
      osparc.data.Resources.fetch("studies", "getActive", params)
        .then(studyData => {
          if (studyData) {
            this._startStudy(studyData);
          } else {
            osparc.store.Store.getInstance().setCurrentStudyId(null);
          }
        })
        .catch(err => {
          console.error(err);
        });
    },

    _createLayout: function() {
      const studiesLayout = this._createResourcesLayout("study");

      const importStudyButton = this.__createImportButton();
      this._secondaryBar.add(importStudyButton);
      importStudyButton.exclude();
      osparc.utils.DisabledPlugins.isImportDisabled()
        .then(isDisabled => {
          importStudyButton.setVisibility(isDisabled ? "excluded" : "visible");
        });

      if (osparc.data.Permissions.getInstance().canDo("user.folder")) {
        const newFolderButton = this.__createNewFolderButton();
        this._secondaryBar.add(newFolderButton);
        this._searchBarFilter.bind("currentFolder", newFolderButton, "visibility", {
          converter: currentFolder => currentFolder === null ? "visible" : "excluded"
        });
      }

      this._secondaryBar.add(new qx.ui.core.Spacer(), {
        flex: 1
      });

      const studiesDeleteButton = this.__createDeleteButton(false);
      this._secondaryBar.add(studiesDeleteButton);

      const selectStudiesButton = this.__createSelectButton();
      this._secondaryBar.add(selectStudiesButton);

      osparc.utils.Utils.setIdToWidget(this._resourcesContainer, "studiesList");

      const newStudyButton = this.__createNewStudyButton();
      this._resourcesContainer.add(newStudyButton);

      const loadingStudiesBtn = this._createLoadMoreButton("studiesLoading");
      this._resourcesContainer.add(loadingStudiesBtn);

      this.bind("multiSelection", this.__newStudyBtn, "enabled", {
        converter: val => !val
      });
      this.bind("multiSelection", importStudyButton, "enabled", {
        converter: val => !val
      });
      this._resourcesContainer.bind("selection", studiesDeleteButton, "visibility", {
        converter: selection => selection.length ? "visible" : "excluded"
      });
      this._resourcesContainer.bind("selection", studiesDeleteButton, "label", {
        converter: selection => selection.length > 1 ? this.tr("Delete selected")+" ("+selection.length+")" : this.tr("Delete")
      });

      this._resourcesContainer.addListener("changeVisibility", () => this._moreResourcesRequired());

      this._resourcesContainer.addListener("changeMode", () => {
        this.__resetStudiesList();

        const studyItems = this._resourcesContainer.getChildren();
        studyItems.forEach((studyItem, i) => {
          if (!osparc.dashboard.ResourceBrowserBase.isCardButtonItem(studyItem)) {
            if (studyItem === this.__newStudyBtn) {
              this._resourcesContainer.remove(studyItem);
              const newBtn = this.__createNewStudyButton();
              this._resourcesContainer.addAt(newBtn, i);
              if (this._resourcesContainer.getMode() === "list") {
                const width = this._resourcesContainer.getBounds().width - 15;
                newBtn.setWidth(width);
              }
            }

            if (studyItem === this._loadingResourcesBtn) {
              const fetching = studyItem.getFetching();
              const visibility = studyItem.getVisibility();
              this._resourcesContainer.remove(studyItem);
              const loadMoreBtn = this._createLoadMoreButton("studiesLoading", this._resourcesContainer.getMode());
              loadMoreBtn.set({
                fetching,
                visibility
              });
              this._resourcesContainer.add(loadMoreBtn);
            }
          }
        });
      }, this);

      return studiesLayout;
    },

    __createNewStudyButton: function() {
      const mode = this._resourcesContainer.getMode();
      const newStudyBtn = this.__newStudyBtn = (mode === "grid") ? new osparc.dashboard.GridButtonNew() : new osparc.dashboard.ListButtonNew();
      newStudyBtn.subscribeToFilterGroup("searchBarFilter");
      osparc.utils.Utils.setIdToWidget(newStudyBtn, "newStudyBtn");
      newStudyBtn.addListener("execute", () => this.__createStudyBtnClkd());
      return newStudyBtn;
    },

    __createFolderItem: function(folderId) {
      const mode = this._resourcesContainer.getMode();
      const folderBtn = (mode === "grid") ? new osparc.dashboard.GridButtonFolder() : new osparc.dashboard.ListButtonFolder();
      folderBtn.setId(folderId);
      folderBtn.subscribeToFilterGroup("searchBarFilter");

      if (osparc.data.Permissions.getInstance().canDo("user.folder")) {
        const menu = this.__getFolderItemMenu(folderId, folderBtn);
        const menuButton = folderBtn.getChildControl("menu-button");
        menuButton.setMenu(menu);
      }

      folderBtn.addListener("tap", () => {
        this.resetSelection();
        this._searchBarFilter.addChip("folder", folderId);
      }, this);
      this.bind("multiSelection", folderBtn, "enabled", {
        converter: val => !val
      });

      return folderBtn;
    },

    __getFolderItemMenu: function(folderId) {
      const menu = new qx.ui.menu.Menu().set({
        position: "bottom-right"
      });

      const editButton = new qx.ui.menu.Button(this.tr("Edit"));
      editButton.addListener("execute", () => this.__editFolder(folderId), this);
      menu.add(editButton);

      menu.addSeparator();

      const deleteButton = new qx.ui.menu.Button(this.tr("Delete"));
      deleteButton.addListener("execute", () => {
        const msg = this.tr("Are you sure you want to delete the folder?<br>The studies will not be removed.");
        const confirmationWin = new osparc.ui.window.Confirmation(msg);
        confirmationWin.center();
        confirmationWin.open();
        confirmationWin.addListener("close", () => {
          if (confirmationWin.getConfirmed()) {
            this.__deleteFolder(folderId);
          }
        });
      }, this);
      menu.add(deleteButton);

      return menu;
    },

    __editFolder: function(folderId) {
      const folderEditor = new osparc.component.editor.FolderEditor(false).set({
        id: folderId
      });
      const title = this.tr("Edit Folder");
      const win = osparc.ui.window.Window.popUpInWindow(folderEditor, title, 330, 235);
      folderEditor.addListener("updateFolder", () => {
        const name = folderEditor.getChildControl("title").getValue().trim();
        const description = folderEditor.getChildControl("description").getValue().trim();
        const color = folderEditor.getChildControl("color-picker").getChildControl("color-input").getValue();
        const params = {
          url: {
            folderId
          },
          data: {
            name,
            description,
            color
          }
        };
        osparc.data.Resources.fetch("folders", "put", params)
          .then(() => {
            win.close();
            osparc.store.Store.getInstance().invalidate("folders");
            this.invalidateStudies();
            this.reloadResources();
          }, this)
          .catch(console.error)
          .finally(folderEditor.getChildControl("save").setFetching(false));
      }, this);
      folderEditor.addListener("cancel", () => win.close());
    },

    __deleteFolder: function(folderId) {
      // should the backend delete all the studies in the folder??
      const params = {
        url: {
          folderId
        }
      };
      osparc.data.Resources.fetch("folders", "delete", params)
        .then(() => {
          osparc.store.Store.getInstance().invalidate("folders");
          this.invalidateStudies();
          this.reloadResources();
        }, this)
        .catch(console.error);
    },

    __createStudyItem: function(studyData) {
      const item = this._createResourceItem(studyData);
      item.addListener("tap", e => {
        if (!item.isLocked()) {
          this.__itemClicked(item, e.getNativeEvent().shiftKey);
        }
      }, this);
      item.addListener("updateQualityStudy", e => {
        const updatedStudyData = e.getData();
        updatedStudyData["resourceType"] = "study";
        this._resetStudyItem(updatedStudyData);
      }, this);
      return item;
    },

    __createImportButton: function() {
      const importButton = new qx.ui.form.Button(this.tr("Import"));
      importButton.addListener("execute", () => {
        const importStudy = new osparc.component.study.Import();
        const win = osparc.ui.window.Window.popUpInWindow(importStudy, this.tr("Import Study"), 400, 125);
        win.set({
          clickAwayClose: false
        });
        importStudy.addListener("fileReady", e => {
          win.close();
          const file = e.getData();
          if (file === null || file === undefined) {
            return;
          }
          const size = file.size;
          const maxSize = 10 * 1024 * 1024 * 1024; // 10 GB
          if (size > maxSize) {
            osparc.component.message.FlashMessenger.logAs(`The file is too big. Maximum size is ${maxSize}MB. Please provide with a smaller file or a repository URL.`, "ERROR");
            return;
          }
          this.__importStudy(file);
        }, this);
      }, this);
      return importButton;
    },

    __createNewFolderButton: function() {
      const newFolderButton = new osparc.ui.form.FetchButton(null, "@MaterialIcons/create_new_folder/18").set({
        toolTipText: this.tr("Create new Folder")
      });
      newFolderButton.addListener("execute", () => this.__createNewFolder(newFolderButton), this);
      return newFolderButton;
    },

    __createDeleteButton: function() {
      const deleteButton = new qx.ui.form.Button(this.tr("Delete"), "@FontAwesome5Solid/trash/14");
      osparc.utils.Utils.setIdToWidget(deleteButton, "deleteStudiesBtn");
      deleteButton.addListener("execute", () => {
        const selection = this._resourcesContainer.getSelection();
        const preferencesSettings = osparc.desktop.preferences.Preferences.getInstance();
        if (preferencesSettings.getConfirmDeleteStudy()) {
          const win = this.__createConfirmWindow(selection.length > 1);
          win.center();
          win.open();
          win.addListener("close", () => {
            if (win.getConfirmed()) {
              this.__deleteStudies(selection.map(button => this.__getStudyData(button.getUuid(), false)), false);
            }
          }, this);
        } else {
          this.__deleteStudies(selection.map(button => this.__getStudyData(button.getUuid(), false)), false);
        }
      }, this);
      return deleteButton;
    },

    __createSelectButton: function() {
      const selectButton = new qx.ui.form.ToggleButton().set({
        marginRight: 8
      });
      selectButton.bind("value", this, "multiSelection");
      selectButton.bind("value", selectButton, "label", {
        converter: val => val ? this.tr("Cancel Selection") : this.tr("Select Studies")
      });
      this.bind("multiSelection", selectButton, "value");
      return selectButton;
    },

    __applyMultiSelection: function(value) {
      this._resourcesContainer.getChildren().forEach(studyItem => {
        if (osparc.dashboard.ResourceBrowserBase.isCardButtonItem(studyItem)) {
          studyItem.setMultiSelectionMode(value);
          if (value === false) {
            studyItem.setValue(false);
          }
        }
      });
    },

    __getStudyAndStart: function(loadStudyId) {
      const params = {
        url: {
          "studyId": loadStudyId
        }
      };
      osparc.data.Resources.getOne("studies", params)
        .then(studyData => {
          this._startStudy(studyData);
        })
        .catch(() => {
          const msg = this.tr("Study unavailable or inaccessible");
          osparc.component.message.FlashMessenger.getInstance().logAs(msg, "ERROR");
        });
    },

    __studyStateReceived: function(studyId, state) {
      osparc.store.Store.getInstance().setStudyState(studyId, state);
      const idx = this.__studies.findIndex(study => study["uuid"] === studyId);
      if (idx > -1) {
        this.__studies[idx]["state"] = state;
      }
      const studyItem = this._resourcesContainer.getChildren().find(card => osparc.dashboard.ResourceBrowserBase.isCardButtonItem(card) && card.getUuid() === studyId);
      if (studyItem) {
        studyItem.setState(state);
      }
    },

    __attachEventHandlers: function() {
      // Listen to socket
      const socket = osparc.wrapper.WebSocket.getInstance();
      // callback for incoming logs
      const slotName = "projectStateUpdated";
      socket.removeSlot(slotName);
      socket.on(slotName, function(jsonString) {
        const data = JSON.parse(jsonString);
        if (data) {
          const studyId = data["project_uuid"];
          const state = ("data" in data) ? data["data"] : {};
          this.__studyStateReceived(studyId, state);
        }
      }, this);

      const commandEsc = new qx.ui.command.Command("Esc");
      commandEsc.addListener("execute", e => {
        this.resetSelection();
        this.setMultiSelection(false);
      });
      osparc.store.Store.getInstance().addListener("changeTags", () => {
        this.invalidateStudies();
        this.reloadResources();
      }, this);
    },

    __createStudyBtnClkd: function() {
      this.__newStudyBtn.setValue(false);
      const minStudyData = osparc.data.model.Study.createMyNewStudyObject();
      let title = minStudyData.name;
      const existingTitles = this.__studies.map(study => study.name);
      if (existingTitles.includes(title)) {
        let cont = 1;
        while (existingTitles.includes(`${title} (${cont})`)) {
          cont++;
        }
        title += ` (${cont})`;
      }
      minStudyData["name"] = title;
      minStudyData["description"] = "";
      this.__createStudy(minStudyData, null);
    },

    __createStudy: function(minStudyData) {
      this._showLoadingPage(this.tr("Creating ") + (minStudyData.name || this.tr("Study")));

      const params = {
        data: minStudyData
      };
      osparc.data.Resources.fetch("studies", "post", params)
        .then(studyData => {
          this._hideLoadingPage();
          this._startStudy(studyData);
          const currentFolder = this._searchBarFilter.getCurrentFolder();
          if (currentFolder) {
            this.__moveStudyToFolder(studyData.uuid, currentFolder);
          }
        })
        .catch(err => {
          console.error(err);
        });
    },

    _startStudy: function(studyData, pageContext) {
      if (pageContext === undefined) {
        pageContext = osparc.data.model.Study.getUiMode(studyData) || "workbench";
      }
      const studyId = studyData["uuid"];
      const data = {
        studyId,
        pageContext
      };
      this.fireDataEvent("startStudy", data);
    },

    _resetStudyItem: function(studyData) {
      const studies = this.__studies;
      const index = studies.findIndex(study => study["uuid"] === studyData["uuid"]);
      if (index === -1) {
        studies.push(studyData);
      } else {
        studies[index] = studyData;
      }
      this.__resetStudiesList(studies);
    },

    __resetStudiesList: function(studiesList) {
      if (studiesList === undefined) {
        studiesList = this.__studies;
      }
      const studyItems = this._resourcesContainer.getChildren();
      for (let i=studyItems.length-1; i>=0; i--) {
        const studyItem = studyItems[i];
        if (osparc.dashboard.ResourceBrowserBase.isCardButtonItem(studyItem)) {
          this._resourcesContainer.remove(studyItem);
        }
        if (this.self().isFolderButtonItem(studyItem)) {
          this._resourcesContainer.remove(studyItem);
        }
      }
      this._addResourcesToList(studiesList);
    },

    _addResourcesToList: function(studiesList) {
      osparc.dashboard.ResourceBrowserBase.sortStudyList(studiesList);
      const cardsList = this._resourcesContainer.getChildren();
      const folders = osparc.store.Store.getInstance().getFolders();
      if (folders) {
        folders.sort(osparc.dashboard.ResourceBrowserBase.sortByProperty("modified"));
        folders.forEach(folder => {
          const folderId = folder.id;
          const idx = cardsList.findIndex(card => this.self().isFolderButtonItem(card) && card.getId() === folderId);
          if (idx !== -1) {
            return;
          }
          const folderItem = this.__createFolderItem(folderId);
          this._resourcesContainer.add(folderItem);
        });
      }

      studiesList.forEach(study => {
        if (this.__studies.indexOf(study) === -1) {
          this.__studies.push(study);
        }

        study["resourceType"] = "study";
        const idx = cardsList.findIndex(card => osparc.dashboard.ResourceBrowserBase.isCardButtonItem(card) && card.getUuid() === study["uuid"]);
        if (idx !== -1) {
          return;
        }
        const studyItem = this.__createStudyItem(study);
        this._resourcesContainer.add(studyItem);
      });
      osparc.dashboard.ResourceBrowserBase.sortStudyList(cardsList.filter(card => osparc.dashboard.ResourceBrowserBase.isCardButtonItem(card)));
      const idx = cardsList.findIndex(card => (card instanceof osparc.dashboard.GridButtonLoadMore) || (card instanceof osparc.dashboard.ListButtonLoadMore));
      if (idx !== -1) {
        cardsList.push(cardsList.splice(idx, 1)[0]);
      }
      this._searchBarFilter.filter();
    },

    __removeFromStudyList: function(studyId) {
      const idx = this.__studies.findIndex(study => study["uuid"] === studyId);
      if (idx > -1) {
        this.__studies.splice(idx, 1);
      }
      const studyItem = this._resourcesContainer.getChildren().find(card => osparc.dashboard.ResourceBrowserBase.isCardButtonItem(card) && card.getUuid() === studyId);
      if (studyItem) {
        this._resourcesContainer.remove(studyItem);
      }
    },

<<<<<<< HEAD
=======
    __createStudyItem: function(studyData) {
      const item = this._createResourceItem(studyData);
      item.addListener("tap", e => {
        if (!item.isLocked()) {
          this.__itemClicked(item, e.getNativeEvent().shiftKey);
        }
      }, this);
      item.addListener("updateStudy", e => {
        const updatedStudyData = e.getData();
        updatedStudyData["resourceType"] = "study";
        this._resetStudyItem(updatedStudyData);
      }, this);
      return item;
    },

>>>>>>> 64f0631d
    _getResourceItemMenu: function(studyData, item) {
      const menu = new qx.ui.menu.Menu().set({
        position: "bottom-right"
      });

      const renameStudyButton = this.__getRenameStudyMenuButton(studyData);
      menu.add(renameStudyButton);

      const moveToButton = this.__getMoveToMenuButton(studyData);
      if (moveToButton) {
        menu.add(moveToButton);
      }

      const duplicateStudyButton = this.__getDuplicateMenuButton(studyData);
      menu.add(duplicateStudyButton);

      const exportButton = this.__getExportMenuButton(studyData);
      menu.add(exportButton);

      const moreOptionsButton = this._getMoreOptionsMenuButton(studyData);
      menu.add(moreOptionsButton);

      const deleteButton = this.__getDeleteStudyMenuButton(studyData, false);
      if (deleteButton) {
        menu.addSeparator();
        menu.add(deleteButton);
      }

      return menu;
    },

    __getRenameStudyMenuButton: function(studyData) {
      const renameButton = new qx.ui.menu.Button(this.tr("Rename"));
      renameButton.addListener("execute", () => {
        const renamer = new osparc.component.widget.Renamer(studyData["name"]);
        renamer.addListener("labelChanged", e => {
          const newLabel = e.getData()["newLabel"];
          const studyDataCopy = osparc.data.model.Study.deepCloneStudyObject(studyData);
          studyDataCopy.name = newLabel;
          this.__updateStudy(studyDataCopy);
          renamer.close();
        }, this);
        renamer.center();
        renamer.open();
      }, this);
      return renameButton;
    },

    __getMoveToMenuButton: function(studyData) {
      const folders = osparc.store.Store.getInstance().getFolders();
      if (osparc.data.Permissions.getInstance().canDo("study.folder") && folders.length) {
        const moveToButton = new qx.ui.menu.Button(this.tr("Move to"));
        const foldersMenu = new qx.ui.menu.Menu();
        if (studyData.folder) {
          const folderButton = new qx.ui.menu.Button(this.tr("Root"), "@FontAwesome5Solid/folder/12");
          foldersMenu.add(folderButton);
          folderButton.addListener("execute", () => {
            const params = {
              url: {
                studyId: studyData.uuid,
                folderId: studyData.folder
              }
            };
            osparc.data.Resources.fetch("studies", "removeFolder", params)
              .then(() => {
                this.revalidateStudy(studyData.uuid);
              }, this)
              .catch(console.error);
          }, this);
        } else {
          const newFolderButton = new qx.ui.menu.Button(this.tr("Create new Folder"), "@FontAwesome5Solid/plus/12");
          foldersMenu.add(newFolderButton);
          newFolderButton.addListener("execute", () => this.__createNewFolder(null, studyData.uuid), this);
        }
        folders.forEach(folder => {
          if ("folder" in studyData && studyData["folder"] === folder.id) {
            return;
          }
          const folderButton = new qx.ui.menu.Button(folder.name, "@FontAwesome5Solid/folder/12");
          folderButton.getChildControl("icon").setTextColor(folder.color);
          folderButton.addListener("execute", () => this.__moveStudyToFolder(studyData.uuid, folder.id), this);
          foldersMenu.add(folderButton);
        });
        moveToButton.setMenu(foldersMenu);
        return moveToButton;
      }
      return null;
    },

    __moveStudyToFolder: function(studyId, folderId) {
      const params = {
        url: {
          studyId,
          folderId
        }
      };
      osparc.data.Resources.fetch("studies", "setFolder", params)
        .then(() => {
          this.revalidateStudy(studyId);
        }, this)
        .catch(console.error);
    },

    __updateStudy: function(studyData) {
      const params = {
        url: {
          "studyId": studyData["uuid"]
        },
        data: studyData
      };
      osparc.data.Resources.fetch("studies", "put", params)
        .then(updatedStudyData => {
          this._resetStudyItem(updatedStudyData);
        })
        .catch(err => {
          const msg = this.tr("Something went wrong updating the Service");
          osparc.component.message.FlashMessenger.logAs(msg, "ERROR");
          console.error(err);
        });
    },

    __getDuplicateMenuButton: function(studyData) {
      const duplicateButton = new qx.ui.menu.Button(this.tr("Duplicate"));
      duplicateButton.exclude();
      osparc.utils.DisabledPlugins.isDuplicateDisabled()
        .then(isDisabled => {
          duplicateButton.setVisibility(isDisabled ? "excluded" : "visible");
        });
      duplicateButton.addListener("execute", () => {
        this.__duplicateStudy(studyData);
      }, this);
      return duplicateButton;
    },

    __getExportMenuButton: function(studyData) {
      const exportButton = new qx.ui.menu.Button(this.tr("Export"));
      exportButton.exclude();
      osparc.utils.DisabledPlugins.isExportDisabled()
        .then(isDisabled => {
          exportButton.setVisibility(isDisabled ? "excluded" : "visible");
        });
      exportButton.addListener("execute", () => {
        this.__exportStudy(studyData);
      }, this);
      return exportButton;
    },

    __getDeleteStudyMenuButton: function(studyData) {
      const deleteButton = new qx.ui.menu.Button(this.tr("Delete"));
      osparc.utils.Utils.setIdToWidget(deleteButton, "studyItemMenuDelete");
      deleteButton.addListener("execute", () => {
        const preferencesSettings = osparc.desktop.preferences.Preferences.getInstance();
        if (preferencesSettings.getConfirmDeleteStudy()) {
          const win = this.__createConfirmWindow(false);
          win.center();
          win.open();
          win.addListener("close", () => {
            if (win.getConfirmed()) {
              this.__deleteStudy(studyData);
            }
          }, this);
        } else {
          this.__deleteStudy(studyData);
        }
      }, this);
      return deleteButton;
    },

    __getStudyData: function(id) {
      return this.__studies.find(study => study.uuid === id);
    },

    __itemClicked: function(item, isShiftPressed) {
      const studiesCont = this._resourcesContainer;

      if (isShiftPressed) {
        const lastIdx = studiesCont.getLastSelectedIndex();
        const currentIdx = studiesCont.getIndex(item);
        const minMaxIdx = [lastIdx, currentIdx].sort();
        for (let i=minMaxIdx[0]; i<=minMaxIdx[1]; i++) {
          const button = studiesCont.getChildren()[i];
          if (button.isVisible()) {
            button.setValue(true);
          }
        }
      }
      studiesCont.setLastSelectedIndex(studiesCont.getIndex(item));

      if (!item.isMultiSelectionMode()) {
        const studyData = this.__getStudyData(item.getUuid(), false);
        this._startStudy(studyData);
      }
    },

    __duplicateStudy: function(studyData) {
      const duplicateTask = new osparc.component.task.Duplicate(studyData);
      duplicateTask.start();
      const text = this.tr("Duplicate process started and added to the background tasks");
      osparc.component.message.FlashMessenger.getInstance().logAs(text, "INFO");

      const isGrid = this._resourcesContainer.getMode() === "grid";
      const duplicatingStudyCard = isGrid ? new osparc.dashboard.GridButtonPlaceholder() : new osparc.dashboard.ListButtonPlaceholder();
      duplicatingStudyCard.buildLayout(
        this.tr("Duplicating ") + studyData["name"],
        "@FontAwesome5Solid/copy/" + isGrid ? "60" : "24"
      );
      duplicatingStudyCard.subscribeToFilterGroup("searchBarFilter");
      this._resourcesContainer.addAt(duplicatingStudyCard, 1);

      const params = {
        url: {
          "studyId": studyData["uuid"]
        },
        data: osparc.utils.Utils.getClientSessionID()
      };
      osparc.data.Resources.fetch("studies", "duplicate", params)
        .then(duplicatedStudyData => {
          this.reloadStudy(duplicatedStudyData["uuid"]);
        })
        .catch(e => {
          const msg = osparc.data.Resources.getErrorMsg(JSON.parse(e.response)) || this.tr("Something went wrong Duplicating the study");
          osparc.component.message.FlashMessenger.logAs(msg, "ERROR");
        })
        .finally(() => {
          duplicateTask.stop();
          this._resourcesContainer.remove(duplicatingStudyCard);
        });
    },

    __exportStudy: function(studyData) {
      const exportTask = new osparc.component.task.Export(studyData);
      exportTask.start();
      exportTask.setSubtitle(this.tr("Preparing files"));
      const text = this.tr("Exporting process started and added to the background tasks");
      osparc.component.message.FlashMessenger.getInstance().logAs(text, "INFO");

      const url = window.location.href + "v0/projects/" + studyData["uuid"] + ":xport";
      const downloadStartedCB = () => {
        const textSuccess = this.tr("Download started");
        exportTask.setSubtitle(textSuccess);
      };
      osparc.utils.Utils.downloadLink(url, "POST", null, downloadStartedCB)
        .catch(e => {
          const msg = osparc.data.Resources.getErrorMsg(JSON.parse(e.response)) || this.tr("Something went wrong Exporting the study");
          osparc.component.message.FlashMessenger.logAs(msg, "ERROR");
        })
        .finally(() => {
          exportTask.stop();
        });
    },

    __importStudy: function(file) {
      const importTask = new osparc.component.task.Import();
      importTask.start();
      const text = this.tr("Importing process started and added to the background tasks");
      osparc.component.message.FlashMessenger.getInstance().logAs(text, "INFO");

      const uploadingLabel = this.tr("Uploading file");
      const isGrid = this._resourcesContainer.getMode() === "grid";
      const importingStudyCard = isGrid ? new osparc.dashboard.GridButtonPlaceholder() : new osparc.dashboard.ListButtonPlaceholder();
      importingStudyCard.buildLayout(
        this.tr("Importing Study..."),
        "@FontAwesome5Solid/cloud-upload-alt/" + isGrid ? "60" : "24",
        uploadingLabel,
        true
      );
      importingStudyCard.subscribeToFilterGroup("searchBarFilter");
      this._resourcesContainer.addAt(importingStudyCard, 1);
      importTask.setSubtitle(uploadingLabel);

      const body = new FormData();
      body.append("fileName", file);

      const req = new XMLHttpRequest();
      req.upload.addEventListener("progress", ep => {
        // updateProgress
        if (ep.lengthComputable) {
          const percentComplete = ep.loaded / ep.total * 100;
          importingStudyCard.getChildControl("progress-bar").setValue(percentComplete);
          if (percentComplete === 100) {
            const processinglabel = this.tr("Processing study");
            importingStudyCard.getChildControl("state-label").setValue(processinglabel);
            importTask.setSubtitle(processinglabel);
            importingStudyCard.getChildControl("progress-bar").exclude();
          }
        } else {
          console.log("Unable to compute progress information since the total size is unknown");
        }
      }, false);
      req.addEventListener("load", e => {
        // transferComplete
        if (req.status == 200) {
          const processinglabel = this.tr("Processing study");
          importingStudyCard.getChildControl("state-label").setValue(processinglabel);
          importTask.setSubtitle(processinglabel);
          importingStudyCard.getChildControl("progress-bar").exclude();
          const data = JSON.parse(req.responseText);
          const params = {
            url: {
              "studyId": data["data"]["uuid"]
            }
          };
          osparc.data.Resources.getOne("studies", params)
            .then(studyData => {
              this._resetStudyItem(studyData);
            })
            .catch(err => {
              console.log(err);
              const msg = this.tr("Something went wrong Fetching the study");
              osparc.component.message.FlashMessenger.logAs(msg, "ERROR");
            })
            .finally(() => {
              importTask.stop();
              this._resourcesContainer.remove(importingStudyCard);
            });
        } else if (req.status == 400) {
          importTask.stop();
          this._resourcesContainer.remove(importingStudyCard);
          const msg = osparc.data.Resources.getErrorMsg(JSON.parse(req.response)) || this.tr("Something went wrong Importing the study");
          osparc.component.message.FlashMessenger.logAs(msg, "ERROR");
        }
      });
      req.addEventListener("error", e => {
        // transferFailed
        importTask.stop();
        this._resourcesContainer.remove(importingStudyCard);
        const msg = osparc.data.Resources.getErrorMsg(e) || this.tr("Something went wrong Importing the study");
        osparc.component.message.FlashMessenger.logAs(msg, "ERROR");
      });
      req.addEventListener("abort", e => {
        // transferAborted
        importTask.stop();
        this._resourcesContainer.remove(importingStudyCard);
        const msg = osparc.data.Resources.getErrorMsg(e) || this.tr("Something went wrong Importing the study");
        osparc.component.message.FlashMessenger.logAs(msg, "ERROR");
      });
      req.open("POST", "/v0/projects:import", true);
      req.send(body);
    },

    __createNewFolder: function(btn, andAssingStudy = null) {
      const folderEditor = new osparc.component.editor.FolderEditor();
      const title = this.tr("New Folder");
      const win = osparc.ui.window.Window.popUpInWindow(folderEditor, title, 330, 235);
      folderEditor.addListener("createFolder", () => {
        if (btn) {
          btn.setFetching(true);
        }
        const name = folderEditor.getChildControl("title").getValue().trim();
        const description = folderEditor.getChildControl("description").getValue().trim();
        const color = folderEditor.getChildControl("color-picker").getChildControl("color-input").getValue();
        const params = {};
        params["data"] = {
          name,
          description,
          color
        };
        osparc.data.Resources.fetch("folders", "post", params)
          .then(newFolder => {
            win.close();
            if (andAssingStudy) {
              this.__moveStudyToFolder(andAssingStudy, newFolder.id);
            } else {
              osparc.store.Store.getInstance().invalidate("folders");
              this.invalidateStudies();
              this.reloadResources();
            }
          }, this)
          .catch(err => {
            console.error(err);
            folderEditor.getChildControl("create").setFetching(false);
          })
          .finally(() => {
            if (btn) {
              btn.setFetching(false);
            }
          });
      }, this);
      folderEditor.addListener("cancel", () => win.close());
    },

    __deleteStudy: function(studyData) {
      const myGid = osparc.auth.Data.getInstance().getGroupId();
      const collabGids = Object.keys(studyData["accessRights"]);
      const amICollaborator = collabGids.indexOf(myGid) > -1;

      let operationPromise = null;
      if (collabGids.length > 1 && amICollaborator) {
        // remove collaborator
        osparc.component.permissions.Study.removeCollaborator(studyData, myGid);
        const params = {
          url: {
            "studyId": studyData.uuid
          }
        };
        params["data"] = studyData;
        operationPromise = osparc.data.Resources.fetch("studies", "put", params);
      } else {
        // delete study
        operationPromise = osparc.store.Store.getInstance().deleteStudy(studyData.uuid);
      }
      operationPromise
        .then(() => {
          this.__removeFromStudyList(studyData.uuid, false);
        })
        .catch(err => {
          console.error(err);
          osparc.component.message.FlashMessenger.getInstance().logAs(err, "ERROR");
        })
        .finally(this.resetSelection());
    },

    __deleteStudies: function(studiesData) {
      studiesData.forEach(studyData => {
        this.__deleteStudy(studyData);
      });
    },

    __createConfirmWindow: function(isMulti) {
      const msg = isMulti ? this.tr("Are you sure you want to delete the studies?") : this.tr("Are you sure you want to delete the study?");
      const confirmationWin = new osparc.ui.window.Confirmation(msg, this.tr("Delete"));
      const confirmButton = confirmationWin.getConfirmButton();
      confirmButton.set({
        appearance: "danger-button"
      });
      osparc.utils.Utils.setIdToWidget(confirmButton, "confirmDeleteStudyBtn");
      return confirmationWin;
    }
  }
});<|MERGE_RESOLUTION|>--- conflicted
+++ resolved
@@ -104,12 +104,8 @@
       const preResourcePromises = [];
       const store = osparc.store.Store.getInstance();
       preResourcePromises.push(store.getVisibleMembers());
-<<<<<<< HEAD
-      preResourcePromises.push(store.getServicesDAGs());
+      preResourcePromises.push(store.getServicesOnly());
       preResourcePromises.push(osparc.data.Resources.get("folders"));
-=======
-      preResourcePromises.push(store.getServicesOnly());
->>>>>>> 64f0631d
       if (osparc.data.Permissions.getInstance().canDo("study.tag")) {
         preResourcePromises.push(osparc.data.Resources.get("tags"));
       }
@@ -621,8 +617,6 @@
       }
     },
 
-<<<<<<< HEAD
-=======
     __createStudyItem: function(studyData) {
       const item = this._createResourceItem(studyData);
       item.addListener("tap", e => {
@@ -638,7 +632,6 @@
       return item;
     },
 
->>>>>>> 64f0631d
     _getResourceItemMenu: function(studyData, item) {
       const menu = new qx.ui.menu.Menu().set({
         position: "bottom-right"
