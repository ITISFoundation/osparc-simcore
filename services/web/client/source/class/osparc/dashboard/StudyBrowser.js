/* ************************************************************************

   osparc - the simcore frontend

   https://osparc.io

   Copyright:
     2018 IT'IS Foundation, https://itis.swiss

   License:
     MIT: https://opensource.org/licenses/MIT

   Authors:
     * Odei Maiz (odeimaiz)

************************************************************************ */

/**
 * Widget that shows lists user's studies.
 *
 * It is the entry point to start editing or creating a new study.
 *
 * Also takes care of retrieveing the list of services and pushing the changes in the metadata.
 *
 * *Example*
 *
 * Here is a little example of how to use the widget.
 *
 * <pre class='javascript'>
 *   let prjBrowser = this.__serviceBrowser = new osparc.dashboard.StudyBrowser();
 *   this.getRoot().add(prjBrowser);
 * </pre>
 */

qx.Class.define("osparc.dashboard.StudyBrowser", {
  extend: qx.ui.core.Widget,

  construct: function() {
    this.base(arguments);

    this._setLayout(new qx.ui.layout.VBox(10));

    this.__initResources();
  },

  events: {
    "startStudy": "qx.event.type.Data"
  },

  statics: {
    sortStudyList: function(studyList) {
      let sortByProperty = function(prop) {
        return function(a, b) {
          if (prop === "lastChangeDate") {
            return new Date(b[prop]) - new Date(a[prop]);
          }
          if (typeof a[prop] == "number") {
            return a[prop] - b[prop];
          }
          if (a[prop] < b[prop]) {
            return -1;
          } else if (a[prop] > b[prop]) {
            return 1;
          }
          return 0;
        };
      };
      studyList.sort(sortByProperty("lastChangeDate"));
    }
  },

  members: {
    __loadingIFrame: null,
    __studyFilters: null,
    __userStudyContainer: null,
    __userStudies: null,
    __newStudyBtn: null,

    /**
     * Function that resets the selected item
     */
    resetSelection: function() {
      if (this.__userStudyContainer) {
        this.__userStudyContainer.resetSelection();
      }
    },
    resetFilter: function() {
      if (this.__studyFilters) {
        this.__studyFilters.reset();
      }
    },

    __reloadUserStudy: function(studyId, reload) {
      osparc.store.Store.getInstance().getStudyWState(studyId, reload)
        .then(studyData => {
          this.__resetStudyItem(studyData);
        })
        .catch(err => {
          console.error(err);
        });
    },

    /**
     * Function that asks the backend for the list of studies belonging to the user
     * and sets it
     */
    reloadUserStudies: function() {
      if (osparc.data.Permissions.getInstance().canDo("studies.user.read")) {
        osparc.store.Store.getInstance().getStudiesWState()
          .then(studies => {
            this.__resetStudyList(studies);
            this.resetSelection();
          })
          .catch(err => {
            console.error(err);
          });
      } else {
        this.__resetStudyList([]);
      }
    },

    __initResources: function() {
      this.__showLoadingPage(this.tr("Loading Studies"));

      const servicesTags = this.__getTags();
      const store = osparc.store.Store.getInstance();
      const servicesPromise = store.getServicesDAGs(true);

<<<<<<< HEAD
      this.__userStudies = [];
      this.__templateStudies = [];
      const resourcePromises = [];
      const store = osparc.store.Store.getInstance();
      resourcePromises.push(store.getVisibleMembers());
      if (osparc.data.Permissions.getInstance().canDo("study.tag")) {
        resourcePromises.push(osparc.data.Resources.get("tags"));
      }
      Promise.all(resourcePromises)
=======
      Promise.all([
        servicesTags,
        servicesPromise
      ])
>>>>>>> bb0788f4
        .then(() => {
          this.__hideLoadingPage();
          this.__createStudiesLayout();
          this.__reloadResources();
          this.__attachEventHandlers();
          const loadStudyId = osparc.store.Store.getInstance().getCurrentStudyId();
          if (loadStudyId) {
            this.__getStudyAndStart(loadStudyId);
          }
        })
        .catch(console.error);
    },

    __reloadResources: function() {
      this.__getActiveStudy();
      this.reloadUserStudies();
    },

    __getActiveStudy: function() {
      const params = {
        url: {
          tabId: osparc.utils.Utils.getClientSessionID()
        }
      };
      osparc.data.Resources.fetch("studies", "getActive", params)
        .then(studyData => {
          if (studyData) {
            this.__startStudy(studyData);
          } else {
            osparc.store.Store.getInstance().setCurrentStudyId(null);
          }
        })
        .catch(err => {
          console.error(err);
        });
    },

    __createStudiesLayout: function() {
      const studyFilters = this.__studyFilters = new osparc.component.filter.group.StudyFilterGroup("studyBrowser").set({
        paddingTop: 5
      });
      this._add(studyFilters);

      const studyBrowserLayout = new qx.ui.container.Composite(new qx.ui.layout.VBox(16));
      const userStudyLayout = this.__createUserStudiesLayout();
      studyBrowserLayout.add(userStudyLayout);

      const scrollStudies = new qx.ui.container.Scroll();
      scrollStudies.add(studyBrowserLayout);
      this._add(scrollStudies, {
        flex: 1
      });
    },

    __createNewStudyButton: function() {
      const newStudyBtn = this.__newStudyBtn = new osparc.dashboard.StudyBrowserButtonNew();
      newStudyBtn.subscribeToFilterGroup("studyBrowser");
      osparc.utils.Utils.setIdToWidget(newStudyBtn, "newStudyBtn");
      newStudyBtn.addListener("execute", () => this.__createStudyBtnClkd());
      return newStudyBtn;
    },

    __createButtonsLayout: function(title, content) {
      const userStudyLayout = new osparc.component.widget.CollapsibleView(title);
      userStudyLayout.getChildControl("title").set({
        font: "title-16"
      });
      userStudyLayout._getLayout().setSpacing(8); // eslint-disable-line no-underscore-dangle
      userStudyLayout.setContent(content);
      return userStudyLayout;
    },

    __createUserStudiesLayout: function() {
      const userStudyContainer = this.__userStudyContainer = this.__createStudyListLayout();
      osparc.utils.Utils.setIdToWidget(userStudyContainer, "userStudiesList");
      const userStudyLayout = this.__createButtonsLayout(this.tr("Recent studies"), userStudyContainer);

      const studiesTitleContainer = userStudyLayout.getTitleBar();

      // Delete Studies Button
      const studiesDeleteButton = this.__createDeleteButton(false);
      studiesTitleContainer.add(new qx.ui.core.Spacer(20, null));
      studiesTitleContainer.add(studiesDeleteButton);
      userStudyContainer.addListener("changeSelection", e => {
        const nSelected = e.getData().length;
        this.__newStudyBtn.setEnabled(!nSelected);
        this.__userStudyContainer.getChildren().forEach(userStudyItem => {
          if (userStudyItem instanceof osparc.dashboard.StudyBrowserButtonItem) {
            userStudyItem.multiSelection(nSelected);
          }
        });
        this.__updateDeleteStudiesButton(studiesDeleteButton);
      }, this);

      return userStudyLayout;
    },

    __getStudyAndStart: function(loadStudyId) {
      osparc.store.Store.getStudyWState(loadStudyId, true)
        .then(studyData => {
          this.__startStudy(studyData);
        })
        .catch(err => {
          if (osparc.data.Permissions.getInstance().getRole() === "Guest") {
            // If guest fails to load study, log him out
            osparc.auth.Manager.getInstance().logout();
          }
          console.error(err);
        });
    },

    __createDeleteButton: function() {
      const deleteButton = new qx.ui.form.Button(this.tr("Delete"), "@FontAwesome5Solid/trash/14").set({
        visibility: "excluded"
      });
      osparc.utils.Utils.setIdToWidget(deleteButton, "deleteStudiesBtn");
      deleteButton.addListener("execute", () => {
        const selection = this.__userStudyContainer.getSelection();
        const win = this.__createConfirmWindow(selection.length > 1);
        win.center();
        win.open();
        win.addListener("close", () => {
          if (win.getConfirmed()) {
            this.__deleteStudies(selection.map(button => this.__getStudyData(button.getUuid(), false)), false);
          }
        }, this);
      }, this);
      return deleteButton;
    },

    __attachEventHandlers: function() {
      // Listen to socket
      const socket = osparc.wrapper.WebSocket.getInstance();
      // callback for incoming logs
      const slotName = "projectStateUpdated";
      socket.removeSlot(slotName);
      socket.on(slotName, function(jsonString) {
        const data = JSON.parse(jsonString);
        if (data) {
          const studyId = data["project_uuid"];
          const state = ("data" in data) ? data["data"] : {};
          const studyItem = this.__userStudyContainer.getChildren().find(card => card.getUuid() === studyId);
          if (studyItem) {
            studyItem.setState(state);
          }
        }
      }, this);

      const textfield = this.__studyFilters.getTextFilter().getChildControl("textfield");
      textfield.addListener("appear", () => {
        textfield.focus();
      }, this);
      const commandEsc = new qx.ui.command.Command("Esc");
      commandEsc.addListener("execute", e => {
        this.resetSelection();
      });
      osparc.store.Store.getInstance().addListener("changeTags", () => this.__resetStudyList(osparc.store.Store.getInstance().getStudies()), this);
    },

    __createStudyBtnClkd: function() {
      const minStudyData = osparc.data.model.Study.createMinimumStudyObject();
      let title = "New study";
      const existingTitles = this.__userStudies.map(study => study.name);
      if (existingTitles.includes(title)) {
        let cont = 1;
        while (existingTitles.includes(`${title} (${cont})`)) {
          cont++;
        }
        title += ` (${cont})`;
      }
      minStudyData["name"] = title;
      minStudyData["description"] = "";
      this.__createStudy(minStudyData, null);
    },

    __createStudy: function(minStudyData) {
      this.__showLoadingPage(this.tr("Creating ") + (minStudyData.name || this.tr("Study")));

      const params = {
        data: minStudyData
      };
      osparc.data.Resources.fetch("studies", "post", params)
        .then(studyData => {
          this.__startStudy(studyData);
        })
        .catch(err => {
          console.error(err);
        });
    },

    __startStudy: function(studyData) {
      this.__showLoadingPage(this.tr("Starting ") + (studyData.name || this.tr("Study")));
      osparc.store.Store.getInstance().getServicesDAGs()
        .then(() => {
          this.__hideLoadingPage();
          this.__loadStudy(studyData);
        });
    },

    __loadStudy: function(studyData) {
      const study = new osparc.data.model.Study(studyData);
      this.fireDataEvent("startStudy", study);
    },

    __showStudiesLayout: function(show) {
      this._getChildren().forEach(children => {
        children.setVisibility(show ? "visible" : "excluded");
      });
    },

    __resetStudyItem: function(studyData) {
      const userStudyList = this.__userStudies;
      const index = userStudyList.findIndex(userStudy => userStudy["uuid"] === studyData["uuid"]);
      if (index === -1) {
        userStudyList.push(studyData);
      } else {
        userStudyList[index] = studyData;
      }
      this.__resetStudyList(userStudyList);
    },

    __resetStudyList: function(userStudyList) {
      this.__userStudies = userStudyList;
      this.__userStudyContainer.removeAll();
      this.__userStudyContainer.add(this.__createNewStudyButton());
      this.self().sortStudyList(userStudyList);
<<<<<<< HEAD
      for (let i=0; i<userStudyList.length; i++) {
        const studyCard = this.__createStudyItem(userStudyList[i], false);
        this.__userStudyContainer.add(studyCard);
      }
=======
      userStudyList.forEach(userStudy => {
        userStudy["resourceType"] = "study";
        this.__userStudyContainer.add(this.__createStudyItem(userStudy));
      });
>>>>>>> bb0788f4
      osparc.component.filter.UIFilterController.dispatch("studyBrowser");
    },

    __removeFromStudyList: function(studyId) {
      const studyContainer = this.__userStudyContainer;
      const items = studyContainer.getChildren();
      for (let i=0; i<items.length; i++) {
        const item = items[i];
        if (item.getUuid && studyId === item.getUuid()) {
          studyContainer.remove(item);
          return;
        }
      }
    },

    __createStudyListLayout: function() {
      const spacing = osparc.dashboard.StudyBrowserButtonBase.SPACING;
      return new osparc.component.form.ToggleButtonContainer(new qx.ui.layout.Flow(spacing, spacing));
    },

    __createStudyItem: function(study) {
      let defaultThumbnail = "";
      switch (study["resourceType"]) {
        case "study":
          defaultThumbnail = "@FontAwesome5Solid/file-alt/50";
          break;
      }
      const tags = study.tags ? osparc.store.Store.getInstance().getTags().filter(tag => study.tags.includes(tag.id)) : [];

      const item = new osparc.dashboard.StudyBrowserButtonItem().set({
        resourceType: study.resourceType,
        uuid: study.uuid,
        studyTitle: study.name,
        studyDescription: study.description,
        creator: study.prjOwner ? study.prjOwner : null,
        accessRights: study.accessRights ? study.accessRights : null,
        lastChangeDate: study.lastChangeDate ? new Date(study.lastChangeDate) : null,
<<<<<<< HEAD
        icon: study.thumbnail || (isTemplate ? "@FontAwesome5Solid/copy/50" : "@FontAwesome5Solid/file-alt/50"),
        state: study.state ? study.state : {},
=======
        icon: study.thumbnail || defaultThumbnail,
>>>>>>> bb0788f4
        tags
      });
      const menu = this.__getStudyItemMenu(item, study);
      item.setMenu(menu);
      item.subscribeToFilterGroup("studyBrowser");
      item.addListener("execute", () => {
<<<<<<< HEAD
        if (!item.isLocked()) {
          this.__itemClicked(item, isTemplate);
        }
=======
        this.__itemClicked(item);
>>>>>>> bb0788f4
      }, this);

      return item;
    },

    __getStudyItemMenu: function(item, studyData) {
      const menu = new qx.ui.menu.Menu().set({
        position: "bottom-right"
      });

      const selectButton = this.__getSelectMenuButton(item, studyData);
      if (selectButton) {
        menu.add(selectButton);
      }

      const moreInfoButton = this.__getMoreInfoMenuButton(studyData);
      if (moreInfoButton) {
        menu.add(moreInfoButton);
      }

      const shareStudyButton = this.__getPermissionsMenuButton(studyData);
      menu.add(shareStudyButton);

      const isCurrentUserOwner = this.__isUserOwner(studyData);
      const canCreateTemplate = osparc.data.Permissions.getInstance().canDo("studies.template.create");
      if (isCurrentUserOwner && canCreateTemplate) {
        const saveAsTemplateButton = this.__getSaveAsTemplateMenuButton(studyData);
        menu.add(saveAsTemplateButton);
      }

      const deleteButton = this.__getDeleteStudyMenuButton(studyData, false);
      if (deleteButton) {
        menu.addSeparator();
        menu.add(deleteButton);
      }

      return menu;
    },

    __getSelectMenuButton: function(item, studyData) {
      const selectButton = new qx.ui.menu.Button(this.tr("Select"));
      selectButton.addListener("execute", () => {
        item.setValue(true);
      }, this);
      return selectButton;
    },

    __getMoreInfoMenuButton: function(studyData) {
      const moreInfoButton = new qx.ui.menu.Button(this.tr("More Info"));
      moreInfoButton.addListener("execute", () => {
        const winWidth = 400;
        this.__createStudyDetailsEditor(studyData, winWidth);
      }, this);
      return moreInfoButton;
    },

    __getPermissionsMenuButton: function(studyData) {
      const permissionsButton = new qx.ui.menu.Button(this.tr("Permissions"));
      permissionsButton.addListener("execute", () => {
        const permissionsView = new osparc.component.export.Permissions(studyData);
        permissionsView.addListener("updateStudy", e => {
          const studyId = e.getData();
          this.__reloadUserStudy(studyId, true);
        }, this);
        const window = permissionsView.createWindow();
        permissionsView.addListener("finished", e => {
          if (e.getData()) {
            window.close();
          }
        }, this);
        window.open();
      }, this);
      return permissionsButton;
    },

    __getSaveAsTemplateMenuButton: function(studyData) {
      const saveAsTemplateButton = new qx.ui.menu.Button(this.tr("Save as Template"));
      saveAsTemplateButton.addListener("execute", () => {
        const saveAsTemplateView = new osparc.component.export.SaveAsTemplate(studyData.uuid, studyData);
        const window = saveAsTemplateView.createWindow();
        saveAsTemplateView.addListener("finished", e => {
          const template = e.getData();
          if (template) {
            console.log("templates should be reloaded");
            window.close();
          }
        }, this);
        window.open();
      }, this);
      return saveAsTemplateButton;
    },

    __getDeleteStudyMenuButton: function(studyData) {
      const deleteButton = new qx.ui.menu.Button(this.tr("Delete"));
      osparc.utils.Utils.setIdToWidget(deleteButton, "studyItemMenuDelete");
      deleteButton.addListener("execute", () => {
        const win = this.__createConfirmWindow(false);
        win.center();
        win.open();
        win.addListener("close", () => {
          if (win.getConfirmed()) {
            this.__deleteStudy(studyData);
          }
        }, this);
      }, this);
      return deleteButton;
    },

    __getStudyData: function(id) {
      const matchesId = study => study.uuid === id;
      return this.__userStudies.find(matchesId);
    },

    __itemClicked: function(item) {
      const selected = item.getValue();
      const selection = this.__userStudyContainer.getSelection();
      if (selected && selection.length === 1) {
        const studyData = this.__getStudyData(item.getUuid(), false);
        this.__startStudy(studyData);
      }
    },

    __createStudyDetailsEditor: function(studyData, winWidth) {
      const studyDetails = new osparc.component.metadata.StudyDetailsEditor(studyData, false, winWidth);
      studyDetails.addListener("updateStudy", () => this.reloadUserStudies(), this);
      studyDetails.addListener("openStudy", () => {
        this.__startStudy(studyData);
      }, this);
      studyDetails.addListener("updateTags", () => {
        this.__resetStudyList(osparc.store.Store.getInstance().getStudies());
      });

      const height = 400;
      const title = this.tr("Study Details Editor");
      const win = osparc.component.metadata.StudyDetailsEditor.popUpInWindow(title, studyDetails, winWidth, height);
      [
        "updateStudy",
        "openStudy"
      ].forEach(event => studyDetails.addListener(event, () => win.close()));
    },

    __updateDeleteStudiesButton: function(studiesDeleteButton) {
      const nSelected = this.__userStudyContainer.getSelection().length;
      if (nSelected) {
        studiesDeleteButton.setLabel(nSelected > 1 ? this.tr("Delete selected")+" ("+nSelected+")" : this.tr("Delete"));
        studiesDeleteButton.setVisibility("visible");
      } else {
        studiesDeleteButton.setVisibility("excluded");
      }
    },

    __deleteStudy: function(studyData) {
      const myGid = osparc.auth.Data.getInstance().getGroupId();
      const collabGids = Object.keys(studyData["accessRights"]);
      const amICollaborator = collabGids.indexOf(myGid) > -1;

      const params = {
        url: {
          projectId: studyData.uuid
        }
      };
      let operationPromise = null;
      if (collabGids.length > 1 && amICollaborator) {
        // remove collaborator
        const permissions = osparc.component.export.Permissions;
        permissions.removeCollaborator(studyData, myGid);
        params["data"] = studyData;
        operationPromise = osparc.data.Resources.fetch("studies", "put", params);
      } else {
        // delete study
        operationPromise = osparc.data.Resources.fetch("studies", "delete", params, studyData.uuid);
      }
      operationPromise
        .then(() => this.__removeFromStudyList(studyData.uuid, false))
        .catch(err => {
          console.error(err);
          osparc.component.message.FlashMessenger.getInstance().logAs(err, "ERROR");
        })
        .finally(this.resetSelection());
    },

    __deleteStudies: function(studiesData) {
      studiesData.forEach(studyData => {
        this.__deleteStudy(studyData);
      });
    },

    __createConfirmWindow: function(isMulti) {
      const msg = isMulti ? this.tr("Are you sure you want to delete the studies?") : this.tr("Are you sure you want to delete the study?");
      return new osparc.ui.window.Confirmation(msg);
    },

    __showLoadingPage: function(label) {
      this.__hideLoadingPage();

      this.__showStudiesLayout(false);

      if (this.__loadingIFrame === null) {
        this.__loadingIFrame = new osparc.ui.message.Loading(label);
      } else {
        this.__loadingIFrame.setHeader(label);
      }
      this._add(this.__loadingIFrame, {
        flex: 1
      });
    },

    __hideLoadingPage: function() {
      if (this.__loadingIFrame) {
        const idx = this._indexOf(this.__loadingIFrame);
        if (idx !== -1) {
          this._remove(this.__loadingIFrame);
        }
      }

      this.__showStudiesLayout(true);
    },

    __isUserOwner: function(studyData) {
      const myEmail = osparc.auth.Data.getInstance().getEmail();
      if ("prjOwner" in studyData) {
        return studyData.prjOwner === myEmail;
      } else if ("getCreator" in studyData) {
        return studyData.getCreator() === myEmail;
      }
      return false;
    }
  }
});<|MERGE_RESOLUTION|>--- conflicted
+++ resolved
@@ -122,26 +122,16 @@
     __initResources: function() {
       this.__showLoadingPage(this.tr("Loading Studies"));
 
-      const servicesTags = this.__getTags();
-      const store = osparc.store.Store.getInstance();
-      const servicesPromise = store.getServicesDAGs(true);
-
-<<<<<<< HEAD
       this.__userStudies = [];
       this.__templateStudies = [];
       const resourcePromises = [];
       const store = osparc.store.Store.getInstance();
       resourcePromises.push(store.getVisibleMembers());
+      resourcePromises.push(store.getServicesDAGs(true));
       if (osparc.data.Permissions.getInstance().canDo("study.tag")) {
         resourcePromises.push(osparc.data.Resources.get("tags"));
       }
       Promise.all(resourcePromises)
-=======
-      Promise.all([
-        servicesTags,
-        servicesPromise
-      ])
->>>>>>> bb0788f4
         .then(() => {
           this.__hideLoadingPage();
           this.__createStudiesLayout();
@@ -368,17 +358,10 @@
       this.__userStudyContainer.removeAll();
       this.__userStudyContainer.add(this.__createNewStudyButton());
       this.self().sortStudyList(userStudyList);
-<<<<<<< HEAD
-      for (let i=0; i<userStudyList.length; i++) {
-        const studyCard = this.__createStudyItem(userStudyList[i], false);
-        this.__userStudyContainer.add(studyCard);
-      }
-=======
       userStudyList.forEach(userStudy => {
         userStudy["resourceType"] = "study";
         this.__userStudyContainer.add(this.__createStudyItem(userStudy));
       });
->>>>>>> bb0788f4
       osparc.component.filter.UIFilterController.dispatch("studyBrowser");
     },
 
@@ -416,25 +399,17 @@
         creator: study.prjOwner ? study.prjOwner : null,
         accessRights: study.accessRights ? study.accessRights : null,
         lastChangeDate: study.lastChangeDate ? new Date(study.lastChangeDate) : null,
-<<<<<<< HEAD
-        icon: study.thumbnail || (isTemplate ? "@FontAwesome5Solid/copy/50" : "@FontAwesome5Solid/file-alt/50"),
+        icon: study.thumbnail || defaultThumbnail,
         state: study.state ? study.state : {},
-=======
-        icon: study.thumbnail || defaultThumbnail,
->>>>>>> bb0788f4
         tags
       });
       const menu = this.__getStudyItemMenu(item, study);
       item.setMenu(menu);
       item.subscribeToFilterGroup("studyBrowser");
       item.addListener("execute", () => {
-<<<<<<< HEAD
         if (!item.isLocked()) {
-          this.__itemClicked(item, isTemplate);
+          this.__itemClicked(item);
         }
-=======
-        this.__itemClicked(item);
->>>>>>> bb0788f4
       }, this);
 
       return item;
