/* ************************************************************************

   osparc - the simcore frontend

   https://osparc.io

   Copyright:
     2018 IT'IS Foundation, https://itis.swiss

   License:
     MIT: https://opensource.org/licenses/MIT

   Authors:
     * Odei Maiz (odeimaiz)

************************************************************************ */

/**
 * Widget that shows two lists of studies and study editor form:
 * - List1: User's studies (StudyBrowserButtonItem)
 * - List2: Template studies to start from (StudyBrowserButtonItem)
 * - Form: Extra editable information of the selected study
 *
 * It is the entry point to start editing or creatina new study.
 *
 * Also takes care of retrieveing the list of services and pushing the changes in the metadata.
 *
 * *Example*
 *
 * Here is a little example of how to use the widget.
 *
 * <pre class='javascript'>
 *   let prjBrowser = this.__serviceBrowser = new osparc.dashboard.StudyBrowser();
 *   this.getRoot().add(prjBrowser);
 * </pre>
 */

qx.Class.define("osparc.dashboard.StudyBrowser", {
  extend: qx.ui.core.Widget,

  construct: function() {
    this.base(arguments);

    this._setLayout(new qx.ui.layout.VBox(10));

    this.__initResources();
  },

  events: {
    "startStudy": "qx.event.type.Data"
  },

  statics: {
    sortStudyList: function(studyList) {
      let sortByProperty = function(prop) {
        return function(a, b) {
          if (prop === "lastChangeDate") {
            return new Date(b[prop]) - new Date(a[prop]);
          }
          if (typeof a[prop] == "number") {
            return a[prop] - b[prop];
          }
          if (a[prop] < b[prop]) {
            return -1;
          } else if (a[prop] > b[prop]) {
            return 1;
          }
          return 0;
        };
      };
      studyList.sort(sortByProperty("lastChangeDate"));
    }
  },

  members: {
    __loadingIFrame: null,
    __studyFilters: null,
    __userStudyContainer: null,
    __templateStudyContainer: null,
    __userStudies: null,
    __templateStudies: null,
    __newStudyBtn: null,

    /**
     * Function that resets the selected item
     */
    resetSelection: function() {
      if (this.__studyFilters) {
        this.__studyFilters.reset();
      }
      this.__itemSelected(null);
    },

    /**
     * Function that asks the backend for the list of studies belonging to the user
     * and sets it
     */
    reloadUserStudies: function() {
      if (osparc.data.Permissions.getInstance().canDo("studies.user.read")) {
        osparc.data.Resources.get("studies")
          .then(studies => {
            this.__setStudyList(studies);
            this.__itemSelected(null);
          })
          .catch(err => {
            console.error(err);
          });
      } else {
        this.__setStudyList([]);
      }
    },

    /**
     *  Function that asks the backend for the list of template studies and sets it
     */
    reloadTemplateStudies: function() {
      if (osparc.data.Permissions.getInstance().canDo("studies.templates.read")) {
        osparc.data.Resources.get("templates")
          .then(templates => {
            this.__setTemplateList(templates);
            this.__itemSelected(null);
          })
          .catch(err => {
            console.error(err);
          });
      } else {
        this.__setTemplateList([]);
      }
    },

    __initResources: function() {
      this.__showLoadingPage(this.tr("Loading studies"));

      this.__getTags()
        .then(() => {
          this.__hideLoadingPage();
          this.__createStudiesLayout();
          this.__reloadStudies();
          this.__attachEventHandlers();
          const loadStudyId = osparc.store.Store.getInstance().getCurrentStudyId();
          if (loadStudyId) {
            this.__getStudyAndStart(loadStudyId);
          }
        });
    },

    __reloadStudies: function() {
      this.__getActiveStudy();
      this.reloadUserStudies();
      this.reloadTemplateStudies();
    },

    __getActiveStudy: function() {
      const params = {
        url: {
          tabId: osparc.utils.Utils.getClientSessionID()
        }
      };
      osparc.data.Resources.fetch("studies", "getActive", params)
        .then(studyData => {
          if (studyData) {
            this.__startStudy(studyData);
          } else {
            osparc.store.Store.getInstance().setCurrentStudyId(null);
          }
        })
        .catch(err => {
          console.error(err);
        });
    },

    __getTags: function() {
      return new Promise((resolve, reject) => {
        if (osparc.data.Permissions.getInstance().canDo("study.tag")) {
          osparc.data.Resources.get("tags")
            .catch(console.error)
            .finally(() => resolve());
        } else {
          resolve();
        }
      });
    },

    __createStudiesLayout: function() {
      const studyFilters = this.__studyFilters = new osparc.component.filter.group.StudyFilterGroup("studyBrowser").set({
        paddingTop: 5
      });
      this._add(studyFilters);

      const studyBrowserLayout = new qx.ui.container.Composite(new qx.ui.layout.VBox(16));
      const tempStudyLayout = this.__createTemplateStudiesLayout();
      studyBrowserLayout.add(tempStudyLayout);
      const userStudyLayout = this.__createUserStudiesLayout();
      studyBrowserLayout.add(userStudyLayout);

      const scrollStudies = new qx.ui.container.Scroll();
      scrollStudies.add(studyBrowserLayout);
      this._add(scrollStudies, {
        flex: 1
      });
    },

    __createNewStudyButton: function() {
      const newStudyBtn = this.__newStudyBtn = new osparc.dashboard.StudyBrowserButtonNew();
      newStudyBtn.subscribeToFilterGroup("studyBrowser");
      osparc.utils.Utils.setIdToWidget(newStudyBtn, "newStudyBtn");
      newStudyBtn.addListener("execute", () => this.__createStudyBtnClkd());
      return newStudyBtn;
    },

    __createUserStudiesLayout: function() {
      const userStudyLayout = new osparc.component.widget.CollapsibleView(this.tr("Recent studies"));
      userStudyLayout.getChildControl("title").set({
        font: "title-16"
      });
      userStudyLayout._getLayout().setSpacing(8); // eslint-disable-line no-underscore-dangle

      const studiesDeleteButton = this.__createDeleteButton(false);
      const studiesTitleContainer = userStudyLayout.getTitleBar();
      studiesTitleContainer.add(new qx.ui.core.Spacer(20, null));
      studiesTitleContainer.add(studiesDeleteButton);

      const userStudyContainer = this.__userStudyContainer = this.__createUserStudyList();
      userStudyLayout.setContent(userStudyContainer);
      userStudyContainer.addListener("changeSelection", e => {
        const nSelected = e.getData().length;
        this.__userStudyContainer.getChildren().forEach(userStudyItem => {
          userStudyItem.multiSelection(nSelected);
        });
        this.__updateDeleteStudiesButton(studiesDeleteButton);
      }, this);

      return userStudyLayout;
    },

    __createTemplateStudiesLayout: function() {
      const tempStudyLayout = new osparc.component.widget.CollapsibleView(this.tr("New studies"));
      tempStudyLayout.getChildControl("title").set({
        font: "title-16"
      });
      tempStudyLayout._getLayout().setSpacing(8); // eslint-disable-line no-underscore-dangle

      const templateDeleteButton = this.__createDeleteButton(true);
      const templateTitleContainer = tempStudyLayout.getTitleBar();
      templateTitleContainer.add(new qx.ui.core.Spacer(20, null));
      templateTitleContainer.add(templateDeleteButton);

      const templateStudyContainer = this.__templateStudyContainer = this.__createTemplateStudyList();
      tempStudyLayout.setContent(templateStudyContainer);
      templateStudyContainer.addListener("changeSelection", e => {
        const nSelected = e.getData().length;
        this.__newStudyBtn.setEnabled(!nSelected);
        this.__templateStudyContainer.getChildren().forEach(templateStudyItem => {
          if (templateStudyItem instanceof osparc.dashboard.StudyBrowserButtonItem) {
            templateStudyItem.multiSelection(nSelected);
          }
        });
        this.__updateDeleteTemplatesButton(templateDeleteButton);
      }, this);

      return tempStudyLayout;
    },

    __getStudyAndStart: function(loadStudyId) {
      const params = {
        url: {
          projectId: loadStudyId
        }
      };
      osparc.data.Resources.getOne("studies", params)
        .then(studyData => {
          this.__startStudy(studyData);
        })
        .catch(err => {
          if (osparc.data.Permissions.getInstance().getRole() === "Guest") {
            // If guest fails to load study, log him out
            osparc.auth.Manager.getInstance().logout();
          }
          console.error(err);
        });
    },

    __createDeleteButton: function(areTemplates) {
      const deleteButton = new qx.ui.form.Button(this.tr("Delete"), "@FontAwesome5Solid/trash/14").set({
        visibility: "excluded"
      });
      osparc.utils.Utils.setIdToWidget(deleteButton, "deleteStudiesBtn");
      deleteButton.addListener("execute", () => {
        const selection = areTemplates ? this.__templateStudyContainer.getSelection() : this.__userStudyContainer.getSelection();
        const win = this.__createConfirmWindow(selection.length > 1);
        win.center();
        win.open();
        win.addListener("close", () => {
          if (win.getConfirmed()) {
            this.__deleteStudies(selection.map(button => this.__getStudyData(button.getUuid(), areTemplates)), areTemplates);
          }
        }, this);
      }, this);
      return deleteButton;
    },

    __attachEventHandlers: function() {
      const textfield = this.__studyFilters.getTextFilter().getChildControl("textfield");
      textfield.addListener("appear", () => {
        textfield.focus();
      }, this);
      const commandEsc = new qx.ui.command.Command("Esc");
      commandEsc.addListener("execute", e => {
        this.__itemSelected(null);
      });
      osparc.store.Store.getInstance().addListener("changeTags", () => this.__setStudyList(osparc.store.Store.getInstance().getStudies()), this);
    },

    __createStudyBtnClkd: function(templateData) {
      const minStudyData = osparc.data.model.Study.createMinimumStudyObject();
      let title = templateData ? templateData.name : "New study";
      const existingTitles = this.__userStudies.map(study => study.name);
      if (existingTitles.includes(title)) {
        let cont = 1;
        while (existingTitles.includes(`${title} (${cont})`)) {
          cont++;
        }
        title += ` (${cont})`;
      }
      minStudyData["name"] = title;
      minStudyData["description"] = templateData ? templateData.description : "";
      this.__createStudy(minStudyData, templateData ? templateData.uuid : null);
    },

    __createStudy: function(minStudyData, templateId) {
      this.__showLoadingPage(this.tr("Creating Study"));
      if (templateId) {
        const params = {
          url: {
            templateId: templateId
          },
          data: minStudyData
        };
        osparc.data.Resources.fetch("studies", "postFromTemplate", params)
          .then(studyData => {
            this.__startStudy(studyData);
          })
          .catch(err => {
            console.error(err);
          });
      } else {
        const params = {
          data: minStudyData
        };
        osparc.data.Resources.fetch("studies", "post", params)
          .then(studyData => {
            this.__startStudy(studyData);
          })
          .catch(err => {
            console.error(err);
          });
      }
    },

    __startStudy: function(studyData) {
      this.__showLoadingPage(this.tr("Starting Study"));
      osparc.store.Store.getInstance().getServicesDAGs(false)
        .then(() => {
          this.__hideLoadingPage();
          this.__loadStudy(studyData);
        });
    },

    __loadStudy: function(studyData) {
      const study = new osparc.data.model.Study(studyData);
      study.setAccessRights({});
      this.__studyEditor = this.__studyEditor || new osparc.desktop.StudyEditor();
      this.__studyEditor.setStudy(study);
      this.fireDataEvent("startStudy", this.__studyEditor);
    },

    __showStudiesLayout: function(show) {
      this._getChildren().forEach(children => {
        children.setVisibility(show ? "visible" : "excluded");
      });
    },

    __createUserStudyList: function() {
      const usrLst = this.__userStudyContainer = this.__createStudyListLayout();
      osparc.utils.Utils.setIdToWidget(usrLst, "userStudiesList");
      return usrLst;
    },

    __createTemplateStudyList: function() {
      const tempList = this.__templateStudyContainer = this.__createStudyListLayout();
      osparc.utils.Utils.setIdToWidget(tempList, "templateStudiesList");
      return tempList;
    },

    __setStudyList: function(userStudyList) {
      this.__userStudies = userStudyList;
      this.__userStudyContainer.removeAll();
      this.self().sortStudyList(userStudyList);
      for (let i=0; i<userStudyList.length; i++) {
        this.__userStudyContainer.add(this.__createStudyItem(userStudyList[i], false));
      }
      osparc.component.filter.UIFilterController.dispatch("studyBrowser");
    },

    __setTemplateList: function(tempStudyList) {
      this.__templateStudies = tempStudyList;
      this.__templateStudyContainer.removeAll();
      this.__templateStudyContainer.add(this.__createNewStudyButton());
      this.self().sortStudyList(tempStudyList);
      for (let i=0; i<tempStudyList.length; i++) {
        this.__templateStudyContainer.add(this.__createStudyItem(tempStudyList[i], true));
      }
    },

    __removeFromStudyList: function(studyId, isTemplate) {
      const studyContainer = isTemplate ? this.__templateStudyContainer: this.__userStudyContainer;
      const items = studyContainer.getChildren();
      for (let i=0; i<items.length; i++) {
        const item = items[i];
        if (item.getUuid && studyId === item.getUuid()) {
          studyContainer.remove(item);
          return;
        }
      }
    },

    __createStudyListLayout: function() {
<<<<<<< HEAD
      const spacing = osparc.dashboard.StudyBrowserButtonBase.SPACING;
      return new osparc.component.form.ToggleButtonContainer(new qx.ui.layout.Flow(spacing, spacing));
=======
      return new osparc.component.form.ToggleButtonContainer(new qx.ui.layout.Flow(15, 15));
>>>>>>> 05bd5721
    },

    __createStudyItem: function(study, isTemplate) {
      const tags =
        study.tags ?
          osparc.store.Store.getInstance().getTags().filter(tag => study.tags.includes(tag.id)) :
          [];
      const item = new osparc.dashboard.StudyBrowserButtonItem().set({
        isTemplate,
        uuid: study.uuid,
        studyTitle: study.name,
        studyDescription: study.description,
        creator: study.prjOwner ? study.prjOwner : null,
        accessRights: study.accessRights ? study.accessRights : null,
        lastChangeDate: study.lastChangeDate ? new Date(study.lastChangeDate) : null,
        icon: study.thumbnail || "@FontAwesome5Solid/flask/50",
        tags
      });
      const menu = this.__getStudyItemMenu(item, study, isTemplate);
      item.setMenu(menu);
      item.subscribeToFilterGroup("studyBrowser");

      item.addListener("execute", () => {
        this.__itemClicked(item, isTemplate);
      }, this);

      return item;
    },

    __getStudyItemMenu: function(item, studyData, isTemplate) {
      const menu = new qx.ui.menu.Menu().set({
        position: "bottom-right"
      });

      const selectButton = this.__getSelectMenuButton(item, isTemplate);
      menu.add(selectButton);

      const moreInfoButton = this.__getMoreInfoMenuButton(studyData, isTemplate);
      menu.add(moreInfoButton);

      const isCurrentUserOwner = this.__isUserOwner(studyData);
      const canCreateTemplate = osparc.data.Permissions.getInstance().canDo("studies.template.create");
      if (isCurrentUserOwner && !isTemplate && canCreateTemplate) {
        const saveAsTemplateButton = this.__getSaveAsTemplateMenuButton(studyData);
        menu.add(saveAsTemplateButton);
      }

      const deleteButton = this.__getDeleteStudyMenuButton(studyData, isTemplate);
      if (deleteButton) {
        menu.addSeparator();
        menu.add(deleteButton);
      }

      return menu;
    },

    __getSelectMenuButton: function(item, isTemplate) {
      const selectButton = new qx.ui.menu.Button(this.tr("Select"));
      selectButton.addListener("execute", () => {
        item.setValue(true);
        this.__itemMultiSelected(item, isTemplate);
      }, this);
      return selectButton;
    },

    __getMoreInfoMenuButton: function(studyData, isTemplate) {
      const moreInfoButton = new qx.ui.menu.Button(this.tr("Info"));
      moreInfoButton.addListener("execute", () => {
        const studyDetailsEditor = this.__createStudyDetailsEditor(studyData, isTemplate);
        const win = new qx.ui.window.Window(this.tr("Study Details Editor")).set({
          autoDestroy: true,
          layout: new qx.ui.layout.VBox(),
          appearance: "service-window",
          showMinimize: false,
          showMaximize: false,
          resizable: true,
          contentPadding: 10,
          width: 400,
          height: 400,
          modal: true
        });
        [
          "updatedStudy",
          "updatedTemplate",
          "openedStudy"
        ].forEach(event => {
          studyDetailsEditor.addListener(event, () => {
            win.close();
          });
        });
        win.add(studyDetailsEditor);
        win.open();
        win.center();
      }, this);
      return moreInfoButton;
    },

    __getSaveAsTemplateMenuButton: function(studyData) {
      const saveAsTemplateButton = new qx.ui.menu.Button(this.tr("Save as template"));
      saveAsTemplateButton.addListener("execute", () => {
        const saveAsTemplateView = new osparc.component.export.SaveAsTemplate(studyData.uuid, studyData);
        const window = osparc.component.export.SaveAsTemplate.createSaveAsTemplateWindow(saveAsTemplateView);
        saveAsTemplateView.addListener("finished", e => {
          const template = e.getData();
          if (template) {
            this.reloadTemplateStudies();
            window.close();
          }
        }, this);
        window.open();
      }, this);
      return saveAsTemplateButton;
    },

    __getDeleteStudyMenuButton: function(studyData, isTemplate) {
      const isCurrentUserOwner = this.__isUserOwner(studyData);
      if (!isCurrentUserOwner) {
        return null;
      }

      const deleteButton = new qx.ui.menu.Button(this.tr("Delete"));
      osparc.utils.Utils.setIdToWidget(deleteButton, "studyItemMenuDelete");
      deleteButton.addListener("execute", () => {
        const win = this.__createConfirmWindow(false);
        win.center();
        win.open();
        win.addListener("close", () => {
          if (win.getConfirmed()) {
            this.__deleteStudies([studyData], isTemplate);
          }
        }, this);
      }, this);
      return deleteButton;
    },

    __getStudyData: function(id, isTemplate) {
      const matchesId = study => study.uuid === id;
      return isTemplate ? this.__templateStudies.find(matchesId) : this.__userStudies.find(matchesId);
    },

    __itemClicked: function(item, isTemplate) {
      const selected = item.getValue();
      const studyData = this.__getStudyData(item.getUuid(), isTemplate);
      const studyContainer = isTemplate ? this.__templateStudyContainer : this.__userStudyContainer;

      const selection = studyContainer.getSelection();
      if (selection.length > 1) {
        this.__itemMultiSelected(item, isTemplate);
      } else if (selected) {
        isTemplate ? this.__createStudyBtnClkd(studyData) : this.__startStudy(studyData);
      }
    },

    __itemMultiSelected: function(item, isTemplate) {
      // Selection logic
      if (item.getValue()) {
        this.__itemSelected(item.getUuid());
      } else if (isTemplate) {
        const selection = this.__templateStudyContainer.getSelection();
        if (selection.length) {
          this.__itemSelected(selection[0].getUuid());
        } else {
          this.__itemSelected(null);
        }
      } else {
        const selection = this.__userStudyContainer.getSelection();
        if (selection.length) {
          this.__itemSelected(selection[0].getUuid());
        } else {
          this.__itemSelected(null);
        }
      }
    },

    __itemSelected: function(studyId) {
      if (studyId === null) {
        if (this.__userStudyContainer) {
          this.__userStudyContainer.resetSelection();
        }
        if (this.__templateStudyContainer) {
          this.__templateStudyContainer.resetSelection();
        }
      }
    },

    __createStudyDetailsEditor: function(studyData, isTemplate) {
      const studyDetails = new osparc.component.metadata.StudyDetailsEditor(studyData, isTemplate);
      studyDetails.addListener("closed", () => this.__itemSelected(null), this);
      studyDetails.addListener("updatedStudy", () => this.reloadUserStudies(), this);
      studyDetails.addListener("updatedTemplate", () => this.reloadTemplateStudies(), this);
      studyDetails.addListener("openedStudy", () => {
        if (isTemplate) {
          this.__createStudyBtnClkd(studyData);
        } else {
          this.__startStudy(studyData);
        }
      }, this);
      studyDetails.addListener("updateTags", () => {
        if (isTemplate) {
          this.__setTemplateList(osparc.store.Store.getInstance().getTemplates());
        } else {
          this.__setStudyList(osparc.store.Store.getInstance().getStudies());
        }
      });

      return studyDetails;
    },

    __updateDeleteStudiesButton: function(studiesDeleteButton) {
      const nSelected = this.__userStudyContainer.getSelection().length;
      if (nSelected) {
        studiesDeleteButton.setLabel(nSelected > 1 ? this.tr("Delete selected")+" ("+nSelected+")" : this.tr("Delete"));
        studiesDeleteButton.setVisibility("visible");
      } else {
        studiesDeleteButton.setVisibility("excluded");
      }
    },

    __updateDeleteTemplatesButton: function(templateDeleteButton) {
      const templateSelection = this.__templateStudyContainer.getSelection();
      const canDeleteTemplate = osparc.data.Permissions.getInstance().canDo("studies.template.delete");
      let allMine = Boolean(templateSelection.length) && canDeleteTemplate;
      for (let i=0; i<templateSelection.length && allMine; i++) {
        if (templateSelection[i] instanceof osparc.dashboard.StudyBrowserButtonNew) {
          allMine = false;
        } else {
          const isCurrentUserOwner = this.__isUserOwner(templateSelection[i]);
          allMine &= isCurrentUserOwner;
        }
      }
      if (allMine) {
        const nSelected = templateSelection.length;
        templateDeleteButton.setLabel(nSelected > 1 ? this.tr("Delete selected")+" ("+nSelected+")" : this.tr("Delete"));
        templateDeleteButton.setVisibility("visible");
      } else {
        templateDeleteButton.setVisibility("excluded");
      }
    },

    __deleteStudies: function(studiesData, areTemplates = false) {
      studiesData.forEach(studyData => {
        const params = {
          url: {
            projectId: studyData.uuid
          }
        };
        osparc.data.Resources.fetch(areTemplates ? "templates" : "studies", "delete", params, studyData.uuid)
          .then(() => this.__removeFromStudyList(studyData.uuid, areTemplates))
          .catch(err => {
            console.error(err);
            osparc.component.message.FlashMessenger.getInstance().logAs(err, "ERROR");
          })
          .finally(this.__itemSelected(null));
      });
    },

    __createConfirmWindow: function(isMulti) {
      const msg = isMulti ? this.tr("Are you sure you want to delete the studies?") : this.tr("Are you sure you want to delete the study?");
      return new osparc.ui.window.Confirmation(msg);
    },

    __showLoadingPage: function(label) {
      this.__hideLoadingPage();

      this.__showStudiesLayout(false);

      if (this.__loadingIFrame === null) {
        this.__loadingIFrame = new osparc.ui.message.Loading(label);
      } else {
        this.__loadingIFrame.setHeader(label);
      }
      this._add(this.__loadingIFrame, {
        flex: 1
      });
    },

    __hideLoadingPage: function() {
      if (this.__loadingIFrame) {
        const idx = this._indexOf(this.__loadingIFrame);
        if (idx !== -1) {
          this._remove(this.__loadingIFrame);
        }
      }

      this.__showStudiesLayout(true);
    },

    __isUserOwner: function(studyData) {
      // return true until fine grain operation rights are implemented. For now: I get it, I can write it
      return true;
      /*
      const myEmail = osparc.auth.Data.getInstance().getEmail();
      if ("prjOwner" in studyData) {
        return studyData.prjOwner === myEmail;
      } else if ("getCreator" in studyData) {
        return studyData.getCreator() === myEmail;
      }
      return false;
      */
    }
  }
});<|MERGE_RESOLUTION|>--- conflicted
+++ resolved
@@ -425,12 +425,8 @@
     },
 
     __createStudyListLayout: function() {
-<<<<<<< HEAD
       const spacing = osparc.dashboard.StudyBrowserButtonBase.SPACING;
       return new osparc.component.form.ToggleButtonContainer(new qx.ui.layout.Flow(spacing, spacing));
-=======
-      return new osparc.component.form.ToggleButtonContainer(new qx.ui.layout.Flow(15, 15));
->>>>>>> 05bd5721
     },
 
     __createStudyItem: function(study, isTemplate) {
