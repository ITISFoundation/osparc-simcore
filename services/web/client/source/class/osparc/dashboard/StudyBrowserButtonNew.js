/* ************************************************************************

   osparc - the simcore frontend

   https://osparc.io

   Copyright:
     2018 IT'IS Foundation, https://itis.swiss

   License:
     MIT: https://opensource.org/licenses/MIT

   Authors:
     * Odei Maiz (odeimaiz)
     * Tobias Oetiker (oetiker)

************************************************************************ */

/* eslint "qx-rules/no-refs-in-members": "warn" */

/**
 * Widget used mainly by StudyBrowser for displaying Studies
 *
 * It consists of a thumbnail and creator and last change as caption
 */

qx.Class.define("osparc.dashboard.StudyBrowserButtonNew", {
  extend: osparc.dashboard.StudyBrowserButtonBase,

  construct: function() {
    this.base(arguments);

    this.__buildLayout();
  },

  members: {
    __buildLayout: function() {
      const title = this.getChildControl("title");
      title.setValue(this.tr("Empty Study"));

      const desc = this.getChildControl("subtitle-text");
      desc.setValue(this.tr("Start with a empty study").toString());

      this.setIcon("@FontAwesome5Solid/plus/60");
    },

    _onToggleChange: function(e) {
      this.setValue(false);
    },

    _shouldApplyFilter: function(data) {
<<<<<<< HEAD
      return false;
    },

    _shouldReactToFilter: function(data) {
=======
      if (data.text) {
        const checks = [
          this.getChildControl("title").getValue().toString(),
          this.getChildControl("subtitle-text").getValue().toString()
        ];
        if (checks.filter(label => label.toLowerCase().trim().includes(data.text)).length == 0) {
          return true;
        }
      }
      if (data.tags && data.tags.length) {
        return true;
      }
      if (data.classifiers && data.classifiers.length) {
        return true;
      }
>>>>>>> 75a9f95c
      return false;
    }
  }
});<|MERGE_RESOLUTION|>--- conflicted
+++ resolved
@@ -49,28 +49,10 @@
     },
 
     _shouldApplyFilter: function(data) {
-<<<<<<< HEAD
       return false;
     },
 
     _shouldReactToFilter: function(data) {
-=======
-      if (data.text) {
-        const checks = [
-          this.getChildControl("title").getValue().toString(),
-          this.getChildControl("subtitle-text").getValue().toString()
-        ];
-        if (checks.filter(label => label.toLowerCase().trim().includes(data.text)).length == 0) {
-          return true;
-        }
-      }
-      if (data.tags && data.tags.length) {
-        return true;
-      }
-      if (data.classifiers && data.classifiers.length) {
-        return true;
-      }
->>>>>>> 75a9f95c
       return false;
     }
   }
