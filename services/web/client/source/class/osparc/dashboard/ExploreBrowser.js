/* ************************************************************************

   osparc - the simcore frontend

   https://osparc.io

   Copyright:
     2020 IT'IS Foundation, https://itis.swiss

   License:
     MIT: https://opensource.org/licenses/MIT

   Authors:
     * Odei Maiz (odeimaiz)

************************************************************************ */

/**
 * @asset(form/service.json)
 * @asset(form/service-data.json)
 * @ignore(Headers)
 * @ignore(fetch)
 */

qx.Class.define("osparc.dashboard.ExploreBrowser", {
  extend: osparc.dashboard.ResourceBrowserBase,

  statics: {
    sortTemplateList: function(studyList) {
      let sortByProperty = function(prop) {
        return function(a, b) {
          if (prop === "lastChangeDate") {
            return new Date(b[prop]) - new Date(a[prop]);
          }
          if (typeof a[prop] == "number") {
            return a[prop] - b[prop];
          }
          if (a[prop] < b[prop]) {
            return -1;
          } else if (a[prop] > b[prop]) {
            return 1;
          }
          return 0;
        };
      };
      studyList.sort(sortByProperty("lastChangeDate"));
    }
  },

  members: {
    __templatesContainer: null,
    __servicesContainer: null,
    __templates: null,
    __services: null,

    /**
     * Function that resets the selected item
     */
    resetSelection: function() {
      if (this.__templatesContainer) {
        this.__templatesContainer.resetSelection();
      }
      if (this.__servicesContainer) {
        this.__servicesContainer.resetSelection();
      }
    },

    _reloadTemplate: function(templateId) {
      const params = {
        url: {
          "projectId": templateId
        }
      };
      osparc.data.Resources.getOne("studies", params)
        .then(studyData => {
          this._resetTemplateItem(studyData);
        })
        .catch(err => {
          console.error(err);
        });
    },

    __reloadService: function(serviceKey, serviceVersion, reload) {
      osparc.store.Store.getInstance().getService(serviceKey, serviceVersion, reload)
        .then(serviceData => {
          this._resetServiceItem(serviceData);
        })
        .catch(err => {
          console.error(err);
        });
    },

    __checkLoggedIn: function() {
      let isLogged = osparc.auth.Manager.getInstance().isLoggedIn();
      if (!isLogged) {
        const msg = this.tr("You need to be logged in to create a study");
        osparc.component.message.FlashMessenger.getInstance().logAs(msg);
      }
      return isLogged;
    },

    /**
     *  Function that asks the backend for the list of template studies and sets it
     */
    reloadTemplates: function() {
      if (osparc.data.Permissions.getInstance().canDo("studies.templates.read")) {
        osparc.data.Resources.get("templates")
          .then(templates => {
            this._resetTemplatesList(templates);
          })
          .catch(err => {
            console.error(err);
          });
      } else {
        this._resetTemplatesList([]);
      }
    },

    /**
     *  Function that asks the backend for the list of services and sets it
     */
    __reloadServices: function() {
      const store = osparc.store.Store.getInstance();
      store.getServicesDAGs()
        .then(services => {
          const servicesList = [];
          for (const serviceKey in services) {
            const latestService = osparc.utils.Services.getLatest(services, serviceKey);
            servicesList.push(latestService);
          }
          this.__resetServicesList(servicesList);
        })
        .catch(err => {
          console.error(err);
        });
    },

    // overriden
    _initResources: function() {
      this._showLoadingPage(this.tr("Discovering Templates and Apps"));

      this.__templates = [];
      this.__services = [];
      const servicesTags = this.__getTags();
      const store = osparc.store.Store.getInstance();
      const servicesPromise = store.getServicesDAGs(true);

      Promise.all([
        servicesTags,
        servicesPromise
      ])
        .then(() => {
          this._hideLoadingPage();
          this.__createResourcesLayout();
          this.__reloadResources();
        });
    },

    __reloadResources: function() {
      this.reloadTemplates();
      this.__reloadServices();
    },

    // overridden
    _showMainLayout: function(show) {
      this._getChildren().forEach(children => {
        children.setVisibility(show ? "visible" : "excluded");
      });
    },

    __getTags: function() {
      return new Promise((resolve, reject) => {
        if (osparc.data.Permissions.getInstance().canDo("study.tag")) {
          osparc.data.Resources.get("tags")
            .catch(console.error)
            .finally(() => resolve());
        } else {
          resolve();
        }
      });
    },

    __createResourcesLayout: function() {
      const exploreBrowserLayout = new qx.ui.container.Composite(new qx.ui.layout.VBox(16));

      const tempStudyLayout = this.__createTemplatesLayout();
      exploreBrowserLayout.add(tempStudyLayout);

      const servicesLayout = this.__createServicesLayout();
      exploreBrowserLayout.add(servicesLayout);

      const scrollStudies = new qx.ui.container.Scroll();
      scrollStudies.add(exploreBrowserLayout);
      this._add(scrollStudies, {
        flex: 1
      });
    },

    __createButtonsLayout: function(title, content) {
      const userStudyLayout = new osparc.component.widget.CollapsibleView(title);
      userStudyLayout.getChildControl("title").set({
        font: "title-16"
      });
      userStudyLayout._getLayout().setSpacing(8); // eslint-disable-line no-underscore-dangle
      userStudyLayout.setContent(content);
      return userStudyLayout;
    },

    __createTemplatesLayout: function() {
      const templateStudyContainer = this.__templatesContainer = this.__createResourceListLayout();
      osparc.utils.Utils.setIdToWidget(templateStudyContainer, "templateStudiesList");
      const tempStudyLayout = this.__createButtonsLayout(this.tr("Templates"), templateStudyContainer);
      return tempStudyLayout;
    },

    __createServicesLayout: function() {
      const servicesContainer = this.__servicesContainer = this.__createResourceListLayout();
      osparc.utils.Utils.setIdToWidget(servicesContainer, "servicesList");
      const servicesLayout = this.__createButtonsLayout(this.tr("Services"), servicesContainer);

      const servicesTitleContainer = servicesLayout.getTitleBar();
      this.__addNewServiceButtons(servicesTitleContainer);

      return servicesLayout;
    },

    __createStudyFromService: function(serviceKey, serviceVersion) {
      if (!this.__checkLoggedIn()) {
        return;
      }

      this._showLoadingPage(this.tr("Creating Study"));
      const store = osparc.store.Store.getInstance();
      store.getServicesDAGs()
        .then(services => {
          if (serviceKey in services) {
            const service = serviceVersion ? osparc.utils.Services.getFromObject(services, serviceKey, serviceVersion) : osparc.utils.Services.getLatest(services, serviceKey);
            const newUuid = osparc.utils.Utils.uuidv4();
            const minStudyData = osparc.data.model.Study.createMyNewStudyObject();
            minStudyData["name"] = service["name"];
            minStudyData["workbench"][newUuid] = {
              "key": service["key"],
              "version": service["version"],
              "label": service["name"]
            };
            if (!("ui" in minStudyData)) {
              minStudyData["ui"] = {};
            }
            if (!("workbench" in minStudyData["ui"])) {
              minStudyData["ui"]["workbench"] = {};
            }
            minStudyData["ui"]["workbench"][newUuid] = {
              "position": {
                "x": 50,
                "y": 50
              }
            };
            store.getInaccessibleServices(minStudyData)
              .then(inaccessibleServices => {
                if (inaccessibleServices.length) {
                  this._hideLoadingPage();
                  const msg = osparc.utils.Study.getInaccessibleServicesMsg(inaccessibleServices);
                  throw new Error(msg);
                }
                const params = {
                  data: minStudyData
                };
                osparc.data.Resources.fetch("studies", "post", params)
                  .then(studyData => {
                    this._hideLoadingPage();
                    this.__startStudy(studyData["uuid"]);
                  })
                  .catch(er => {
                    console.error(er);
                  });
              });
          }
        })
        .catch(err => {
          osparc.component.message.FlashMessenger.getInstance().logAs(err.message, "ERROR");
          console.error(err);
        });
    },

    _createStudyFromTemplate: function(templateData) {
      if (!this.__checkLoggedIn()) {
        return;
      }

      this._showLoadingPage(this.tr("Creating ") + (templateData.name || this.tr("Study")));

      const store = osparc.store.Store.getInstance();
      store.getInaccessibleServices(templateData)
        .then(inaccessibleServices => {
          if (inaccessibleServices.length) {
            const msg = osparc.utils.Study.getInaccessibleServicesMsg(inaccessibleServices);
            throw new Error(msg);
          }
          const minStudyData = osparc.data.model.Study.createMyNewStudyObject();
          minStudyData["name"] = templateData.name;
          minStudyData["description"] = templateData.description;
          const params = {
            url: {
              templateId: templateData.uuid
            },
            data: minStudyData
          };
          osparc.data.Resources.fetch("studies", "postFromTemplate", params)
            .then(studyData => {
              this._hideLoadingPage();
              this.__startStudy(studyData["uuid"]);
            })
            .catch(err => {
              console.error(err);
            });
        })
        .catch(err => {
          osparc.component.message.FlashMessenger.getInstance().logAs(err.message, "ERROR");
          this._hideLoadingPage();
          return;
        });
    },

    __startStudy: function(studyId) {
      if (!this.__checkLoggedIn()) {
        return;
      }

      const data = {
        studyId: studyId
      };
      this.fireDataEvent("startStudy", data);
    },

    _resetTemplateItem: function(templateData) {
      const templatesList = this.__templates;
      const index = templatesList.findIndex(template => template["uuid"] === templateData["uuid"]);
      if (index === -1) {
        templatesList.push(templateData);
      } else {
        templatesList[index] = templateData;
      }
      this._resetTemplatesList(templatesList);
    },

    _resetTemplatesList: function(tempStudyList) {
      this.__templates = tempStudyList;
      this.__templatesContainer.removeAll();
      this.self().sortTemplateList(tempStudyList);
      tempStudyList.forEach(tempStudy => {
        tempStudy["resourceType"] = "template";
        this.__templatesContainer.add(this.__createStudyItem(tempStudy));
      });
      osparc.component.filter.UIFilterController.dispatch("sideSearchFilter");
    },

    _resetServiceItem: function(serviceData) {
      const servicesList = this.__services;
      const index = servicesList.findIndex(service => service["key"] === serviceData["key"]);
      if (index === -1) {
        servicesList.push(serviceData);
      } else {
        servicesList[index] = serviceData;
      }
      this.__resetServicesList(servicesList);
    },

    __resetServicesList: function(servicesList) {
      this.__services = servicesList;
      this.__servicesContainer.removeAll();
      servicesList.forEach(service => {
        service["resourceType"] = "service";
        this.__servicesContainer.add(this.__createStudyItem(service));
      });
      osparc.component.filter.UIFilterController.dispatch("sideSearchFilter");
    },

    __removeFromStudyList: function(studyId) {
      const studyContainer = this.__templatesContainer;
      const items = studyContainer.getChildren();
      for (let i=0; i<items.length; i++) {
        const item = items[i];
        if (item.getUuid && studyId === item.getUuid()) {
          studyContainer.remove(item);
          return;
        }
      }
    },

    __createResourceListLayout: function() {
      const spacing = osparc.dashboard.StudyBrowserButtonBase.SPACING;
      return new osparc.component.form.ToggleButtonContainer(new qx.ui.layout.Flow(spacing, spacing));
    },

    __createStudyItem: function(studyData) {
      const tags = studyData.tags ? osparc.store.Store.getInstance().getTags().filter(tag => studyData.tags.includes(tag.id)) : [];

      const item = new osparc.dashboard.StudyBrowserButtonItem().set({
        resourceData: studyData,
        tags
      });

      const menu = this.__getStudyItemMenu(studyData);
      item.setMenu(menu);
      item.subscribeToFilterGroup("sideSearchFilter");
      item.addListener("execute", () => {
        this.__itemClicked(item);
      }, this);

      return item;
    },

    __getStudyItemMenu: function(studyData) {
      const menu = new qx.ui.menu.Menu().set({
        position: "bottom-right"
      });

      const moreInfoButton = this._getMoreInfoMenuButton(studyData);
      if (moreInfoButton) {
        menu.add(moreInfoButton);
      }

      if (osparc.utils.Resources.isService(studyData) && osparc.data.model.Node.isComputational(studyData) && "quality" in studyData) {
        const qualityButton = this._getQualityMenuButton(studyData);
        menu.add(qualityButton);
      }

      const classifiersButton = this.__getClassifiersMenuButton(studyData);
      if (classifiersButton) {
        menu.add(classifiersButton);
      }

      const permissionsButton = this.__getPermissionsMenuButton(studyData);
      if (permissionsButton) {
        menu.add(permissionsButton);
      }

      const studyServicesButton = this.__getStudyServicesMenuButton(studyData);
      if (studyServicesButton) {
        menu.add(studyServicesButton);
      }

      if (osparc.utils.Resources.isTemplate(studyData) && osparc.data.model.Study.isOwner(studyData)) {
        const publishOnPortalButton = this.__getPublishOnPortalMenuButton(studyData);
        menu.add(publishOnPortalButton);
      }

      const deleteButton = this.__getDeleteTemplateMenuButton(studyData);
      if (deleteButton) {
        menu.addSeparator();
        menu.add(deleteButton);
      }

      return menu;
    },

<<<<<<< HEAD
    __getMoreInfoMenuButton: function(studyData) {
      const moreInfoButton = new qx.ui.menu.Button(this.tr("More Info"));
      osparc.utils.Utils.setIdToWidget(moreInfoButton, "studyItemMenuMoreInfo");
      moreInfoButton.addListener("execute", () => {
        if (this.self().isTemplate(studyData)) {
          const winWidth = 400;
          this.__createStudyDetailsEditor(studyData, winWidth);
        } else if (this.self().isService(studyData)) {
          this.__createServiceDetailsEditor(studyData);
        }
      }, this);
      return moreInfoButton;
    },

    __getServiceQualityMenuButton: function(studyData) {
      const srvQualityButton = new qx.ui.menu.Button(this.tr("Quality"));
      srvQualityButton.addListener("execute", () => {
        this.__openServiceQualityEditor(studyData);
      }, this);
      return srvQualityButton;
    },

=======
>>>>>>> 75a9f95c
    __getClassifiersMenuButton: function(studyData) {
      const isCurrentUserOwner = this.__isUserOwner(studyData);
      if (!isCurrentUserOwner) {
        return null;
      }

      if (!osparc.data.Permissions.getInstance().canDo("study.classifier")) {
        return null;
      }

      const classifiersButton = new qx.ui.menu.Button(this.tr("Classifiers"));
      classifiersButton.addListener("execute", () => {
        this.__openClassifiers(studyData);
      }, this);
      return classifiersButton;
    },

    __openClassifiers: function(studyData) {
      const classifiersEditor = new osparc.dashboard.ClassifiersEditor(studyData, osparc.utils.Resources.isTemplate(studyData));
      const title = this.tr("Classifiers");
      osparc.ui.window.Window.popUpInWindow(classifiersEditor, title, 400, 400);
      classifiersEditor.addListener("updateResourceClassifiers", e => {
        if (osparc.utils.Resources.isTemplate(studyData)) {
          const studyId = e.getData();
          this._reloadTemplate(studyId);
        } else if (osparc.utils.Resources.isService(studyData)) {
          const serviceKey = e.getData();
          this.__reloadService(serviceKey, studyData.version);
        }
      }, this);
    },

    __getPermissionsMenuButton: function(studyData) {
      const isCurrentUserOwner = this.__isUserOwner(studyData);
      if (!isCurrentUserOwner) {
        return null;
      }

      const permissionsButton = new qx.ui.menu.Button(this.tr("Permissions"));
      permissionsButton.addListener("execute", () => {
        if (osparc.utils.Resources.isTemplate(studyData)) {
          this.__openTemplatePermissions(studyData);
        } else if (osparc.utils.Resources.isService(studyData)) {
          this.__openServicePermissions(studyData);
        }
      }, this);
      return permissionsButton;
    },

    __getStudyServicesMenuButton: function(studyData) {
      if (osparc.utils.Resources.isService(studyData)) {
        return null;
      }

      const studyServicesButton = new qx.ui.menu.Button(this.tr("Services"));
      studyServicesButton.addListener("execute", () => {
        const servicesInStudy = new osparc.component.metadata.ServicesInStudy(studyData);
        const title = this.tr("Services in Study");
        osparc.ui.window.Window.popUpInWindow(servicesInStudy, title, 400, 100);
      }, this);
      return studyServicesButton;
    },

    __getPublishOnPortalMenuButton: function() {
      const publishOnPortalButton = new qx.ui.menu.Button(this.tr("Publish on Portal"));
      publishOnPortalButton.addListener("execute", () => {
        const msg = this.tr("Not yet implemented");
        osparc.component.message.FlashMessenger.getInstance().logAs(msg, "INFO");
      }, this);
      return publishOnPortalButton;
    },

    __getDeleteTemplateMenuButton: function(studyData) {
      const isCurrentUserOwner = this.__isUserOwner(studyData);
      if (!isCurrentUserOwner) {
        return null;
      }

      const deleteButton = new qx.ui.menu.Button(this.tr("Delete"));
      osparc.utils.Utils.setIdToWidget(deleteButton, "studyItemMenuDelete");
      deleteButton.addListener("execute", () => {
        const win = this.__createConfirmWindow(false);
        win.center();
        win.open();
        win.addListener("close", () => {
          if (win.getConfirmed()) {
            this.__deleteTemplate(studyData);
          }
        }, this);
      }, this);
      return deleteButton;
    },

    __itemClicked: function(item) {
      if (item.isResourceType("service")) {
        const serviceKey = item.getUuid();
        this.__createStudyFromService(serviceKey, null);
      } else {
        const matchesId = study => study.uuid === item.getUuid();
        const templateData = this.__templates.find(matchesId);
        this._createStudyFromTemplate(templateData);
      }
      this.resetSelection();
    },

    _openServiceDetailsEditor: function(serviceData) {
      const serviceDetailsEditor = new osparc.component.metadata.ServiceDetailsEditor(serviceData);
      const title = this.tr("Service information") + " · " + serviceData.name;
      const win = osparc.ui.window.Window.popUpInWindow(serviceDetailsEditor, title, 700, 800);
      serviceDetailsEditor.addListener("startService", e => {
        const {
          serviceKey,
          serviceVersion
        } = e.getData();
        this.__createStudyFromService(serviceKey, serviceVersion);
        win.close();
      });
      serviceDetailsEditor.addListener("updateService", e => {
        const newServiceData = e.getData();
        this._resetServiceItem(newServiceData);
        win.close();
      });
    },

    __openServicePermissions: function(serviceData) {
      const permissionsView = new osparc.component.export.ServicePermissions(serviceData);
      const title = this.tr("Available to");
      osparc.ui.window.Window.popUpInWindow(permissionsView, title, 400, 300);
      permissionsView.addListener("updateService", e => {
        const newServiceData = e.getData();
        this._resetServiceItem(newServiceData);
      });
    },

    __openTemplatePermissions: function(studyData) {
      const permissionsView = new osparc.component.export.StudyPermissions(studyData);
      const title = this.tr("Available to");
      osparc.ui.window.Window.popUpInWindow(permissionsView, title, 400, 300);
      permissionsView.addListener("updateStudy", e => {
        const studyId = e.getData();
        console.log(studyId);
        this.reloadTemplates();
      });
    },

    __deleteTemplate: function(studyData) {
      const myGid = osparc.auth.Data.getInstance().getGroupId();
      const collabGids = Object.keys(studyData["accessRights"]);
      const amICollaborator = collabGids.indexOf(myGid) > -1;

      const params = {
        url: {
          projectId: studyData.uuid
        }
      };
      let operationPromise = null;
      if (collabGids.length > 1 && amICollaborator) {
        // remove collaborator
        osparc.component.export.StudyPermissions.removeCollaborator(studyData, myGid);
        params["data"] = studyData;
        operationPromise = osparc.data.Resources.fetch("templates", "put", params);
      } else {
        // delete study
        operationPromise = osparc.data.Resources.fetch("templates", "delete", params, studyData.uuid);
      }
      operationPromise
        .then(() => this.__removeFromStudyList(studyData.uuid))
        .catch(err => {
          console.error(err);
          osparc.component.message.FlashMessenger.getInstance().logAs(err, "ERROR");
        });
    },

    __createConfirmWindow: function(isMulti) {
      const msg = isMulti ? this.tr("Are you sure you want to delete the studies?") : this.tr("Are you sure you want to delete the study?");
      return new osparc.ui.window.Confirmation(msg);
    },

    __isUserOwner: function(studyData) {
      if (osparc.utils.Resources.isTemplate(studyData)) {
        return osparc.data.model.Study.isOwner(studyData);
      } else if (osparc.utils.Resources.isService(studyData)) {
        const myEmail = osparc.auth.Data.getInstance().getEmail();
        return studyData.owner === myEmail;
      }
      return false;
    },

    __addNewServiceButtons: function(layout) {
      layout.add(new qx.ui.core.Spacer(20, null));


      osparc.utils.LibVersions.getPlatformName()
        .then(platformName => {
          if (platformName === "dev") {
            const testDataButton = new qx.ui.form.Button(this.tr("Test with data"), "@FontAwesome5Solid/plus-circle/14");
            testDataButton.addListener("execute", () => {
              osparc.utils.Utils.fetchJSON("/resource/form/service-data.json")
                .then(data => {
                  this.__displayServiceSubmissionForm(data);
                });
            });
            layout.add(testDataButton);
          }
        });

      const addServiceButton = new qx.ui.form.Button(this.tr("Submit new service"), "@FontAwesome5Solid/plus-circle/14");
      addServiceButton.addListener("execute", () => {
        this.__displayServiceSubmissionForm();
      });
      layout.add(addServiceButton);
    },

    __displayServiceSubmissionForm: function(formData) {
      const addServiceWindow = new osparc.ui.window.Window(this.tr("Submit a new service")).set({
        modal: true,
        autoDestroy: true,
        showMinimize: false,
        allowMinimize: false,
        centerOnAppear: true,
        layout: new qx.ui.layout.Grow(),
        width: 600,
        height: 660
      });
      const scroll = new qx.ui.container.Scroll();
      addServiceWindow.add(scroll);
      const form = new osparc.component.form.json.JsonSchemaForm("/resource/form/service.json", formData);
      form.addListener("ready", () => {
        addServiceWindow.open();
      });
      form.addListener("submit", e => {
        const data = e.getData();
        const headers = new Headers();
        headers.append("Accept", "application/json");
        const body = new FormData();
        body.append("metadata", new Blob([JSON.stringify(data.json)], {
          type: "application/json"
        }));
        if (data.files && data.files.length) {
          const size = data.files[0].size;
          const maxSize = 10; // 10 MB
          if (size > maxSize * 1024 * 1024) {
            osparc.component.message.FlashMessenger.logAs(`The file is too big. Maximum size is ${maxSize}MB. Please provide with a smaller file or a repository URL.`, "ERROR");
            return;
          }
          body.append("attachment", data.files[0], data.files[0].name);
        }
        form.setFetching(true);
        fetch("/v0/publications/service-submission", {
          method: "POST",
          headers,
          body
        })
          .then(resp => {
            if (resp.ok) {
              osparc.component.message.FlashMessenger.logAs("Your data was sent to our curation team. We will get back to you shortly.", "INFO");
              addServiceWindow.close();
            } else {
              osparc.component.message.FlashMessenger.logAs(`A problem occured while processing your data: ${resp.statusText}`, "ERROR");
            }
          })
          .finally(() => form.setFetching(false));
      });
      scroll.add(form);
    }
  }
});<|MERGE_RESOLUTION|>--- conflicted
+++ resolved
@@ -454,31 +454,6 @@
       return menu;
     },
 
-<<<<<<< HEAD
-    __getMoreInfoMenuButton: function(studyData) {
-      const moreInfoButton = new qx.ui.menu.Button(this.tr("More Info"));
-      osparc.utils.Utils.setIdToWidget(moreInfoButton, "studyItemMenuMoreInfo");
-      moreInfoButton.addListener("execute", () => {
-        if (this.self().isTemplate(studyData)) {
-          const winWidth = 400;
-          this.__createStudyDetailsEditor(studyData, winWidth);
-        } else if (this.self().isService(studyData)) {
-          this.__createServiceDetailsEditor(studyData);
-        }
-      }, this);
-      return moreInfoButton;
-    },
-
-    __getServiceQualityMenuButton: function(studyData) {
-      const srvQualityButton = new qx.ui.menu.Button(this.tr("Quality"));
-      srvQualityButton.addListener("execute", () => {
-        this.__openServiceQualityEditor(studyData);
-      }, this);
-      return srvQualityButton;
-    },
-
-=======
->>>>>>> 75a9f95c
     __getClassifiersMenuButton: function(studyData) {
       const isCurrentUserOwner = this.__isUserOwner(studyData);
       if (!isCurrentUserOwner) {
