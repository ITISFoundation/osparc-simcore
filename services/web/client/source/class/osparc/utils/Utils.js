/* ************************************************************************

   osparc - the simcore frontend

   https://osparc.io

   Copyright:
     2018 IT'IS Foundation, https://itis.swiss

   License:
     MIT: https://opensource.org/licenses/MIT

   Authors:
     * Odei Maiz (odeimaiz)

************************************************************************ */

/**
 * @ignore(URL)
 * @ignore(sessionStorage)
 * @ignore(fetch)
 * @ignore(URLSearchParams)
 */

/**
 * Sandbox of static methods that do not fit in other utils classes.
 */

qx.Class.define("osparc.utils.Utils", {
  type: "static",

  statics: {
<<<<<<< HEAD
    computeServiceUrl: function(resp) {
      const data = {
        srvUrl: null,
        isDynamicV2: null
      };
      const isDynamicV2 = resp["boot_type"] === "V2" || false;
      data["isDynamicV2"] = isDynamicV2;
      if (isDynamicV2) {
        // dynamic service
        const srvUrl = window.location.protocol + "//" + resp["service_uuid"] + ".services." + window.location.host;
        data["srvUrl"] = srvUrl;
      } else {
        // old implementation
        const servicePath = resp["service_basepath"];
        const entryPointD = resp["entry_point"];
        if (servicePath) {
          const entryPoint = entryPointD ? ("/" + entryPointD) : "/";
          const srvUrl = servicePath + entryPoint;
          data["srvUrl"] = srvUrl;
        }
      }
      return data;
    },

    computeServiceRetrieveUrl: function(srvUrl) {
      const urlRetrieve = srvUrl + "/retrieve";
      return urlRetrieve.replace("//retrieve", "/retrieve");
    },

    computeServiceV2RetrieveUrl: function(studyId, nodeId) {
      const urlBase = window.location.protocol + "//" + window.location.host + "/v0";
      return urlBase + "/projects/" + studyId + "/nodes/" + nodeId + ":retrieve";
=======
    setZoom: function(el, zoom) {
      const transformOrigin = [0, 0];
      const p = ["webkit", "moz", "ms", "o"];
      const s = `scale(${zoom})`;
      const oString = (transformOrigin[0] * 100) + "% " + (transformOrigin[1] * 100) + "%";
      for (let i = 0; i < p.length; i++) {
        el.style[p[i] + "Transform"] = s;
        el.style[p[i] + "TransformOrigin"] = oString;
      }
      el.style["transform"] = s;
      el.style["transformOrigin"] = oString;
    },

    sleep: function(ms) {
      return new Promise(resolve => setTimeout(resolve, ms));
>>>>>>> 7162ba45
    },

    isDevelopmentPlatform: function() {
      return new Promise((resolve, reject) => {
        osparc.utils.LibVersions.getPlatformName()
          .then(platformName => {
            if (["dev", "master"].includes(platformName)) {
              resolve(true);
            } else {
              resolve(false);
            }
          });
      });
    },

    getEditButton: function() {
      const button = new qx.ui.form.Button(null, "@FontAwesome5Solid/pencil-alt/12").set({
        allowGrowY: false,
        padding: 3,
        maxWidth: 20
      });
      return button;
    },

    getViewButton: function() {
      const button = new qx.ui.form.Button(null, "@FontAwesome5Solid/eye/12").set({
        allowGrowY: false,
        padding: 3,
        maxWidth: 20
      });
      return button;
    },

    getCopyButton: function() {
      const button = new qx.ui.form.Button(null, "@FontAwesome5Solid/copy/12").set({
        allowGrowY: false,
        padding: 3,
        maxWidth: 20
      });
      return button;
    },

    /**
      * @param value {Date Object} Date Object
      */
    formatDate: function(value) {
      // create a date format like "Oct. 19, 2018 11:31 AM"
      const dateFormat = new qx.util.format.DateFormat(
        qx.locale.Date.getDateFormat("medium")
      );

      let dateStr = null;
      if (value.getDate() === (new Date()).getDate()) {
        dateStr = qx.locale.Manager.tr("Today");
      } else if (value.getDate() === (new Date()).getDate() - 1) {
        dateStr = qx.locale.Manager.tr("Yesterday");
      } else {
        dateStr = dateFormat.format(value);
      }
      return dateStr;
    },

    /**
      * @param value {Date Object} Date Object
      */
    formatTime: function(value) {
      const timeFormat = new qx.util.format.DateFormat(
        qx.locale.Date.getTimeFormat("short")
      );
      const timeStr = timeFormat.format(value);
      return timeStr;
    },

    /**
      * @param value {Date Object} Date Object
      */
    formatDateAndTime: function(value) {
      return osparc.utils.Utils.formatDate(value) + " " + osparc.utils.Utils.formatTime(value);
    },

    getNameFromEmail: function(email) {
      return email.split("@")[0];
    },

    uuidv4: function() {
      return ([1e7]+-1e3+-4e3+-8e3+-1e11).replace(/[018]/g, c =>
        (c ^ window.crypto.getRandomValues(new Uint8Array(1))[0] & 15 >> c / 4).toString(16));
    },

    isInZ43: function() {
      return window.location.hostname.includes("speag");
    },

    getLogoPath: function() {
      let logoPath = null;
      const product = qx.core.Environment.get("product.name");
      switch (product) {
        case "s4l":
          logoPath = "osparc/s4l_logo.png";
          break;
        case "tis":
          logoPath = "osparc/ti-tp.svg";
          break;
        default: {
          const colorManager = qx.theme.manager.Color.getInstance();
          const textColor = colorManager.resolve("text");
          const luminance = this.getColorLuminance(textColor);
          logoPath = (luminance > 0.3) ? "osparc/osparc-white.svg" : "osparc/osparc-black.svg";
          break;
        }
      }
      return logoPath;
    },

    addBorder: function(sidePanel, width = 1, where = "right") {
      sidePanel.getContentElement().setStyle("border-"+where, width+"px solid " + qx.theme.manager.Color.getInstance().resolve("material-button-background"));
    },

    __setStyleToIFrame: function(domEl) {
      if (domEl && domEl.contentDocument && domEl.contentDocument.documentElement) {
        const iframeDocument = domEl.contentDocument.documentElement;
        const colorManager = qx.theme.manager.Color.getInstance();
        const bgColor = colorManager.resolve("loading-page-background-color");
        const textColor = colorManager.resolve("loading-page-text");
        const spinnerColor = colorManager.resolve("loading-page-spinner");
        iframeDocument.style.setProperty("--background-color", bgColor);
        iframeDocument.style.setProperty("--text-color", textColor);
        iframeDocument.style.setProperty("--spinner-color", spinnerColor);
      }
    },

    compareVersionNumbers: function(v1, v2) {
      // https://stackoverflow.com/questions/6832596/how-to-compare-software-version-number-using-js-only-number/47500834
      // - a number < 0 if a < b
      // - a number > 0 if a > b
      // - 0 if a = b
      const regExStrip0 = /(\.0+)+$/;
      const segmentsA = v1.replace(regExStrip0, "").split(".");
      const segmentsB = v2.replace(regExStrip0, "").split(".");
      const l = Math.min(segmentsA.length, segmentsB.length);

      for (let i = 0; i < l; i++) {
        const diff = parseInt(segmentsA[i], 10) - parseInt(segmentsB[i], 10);
        if (diff) {
          return diff;
        }
      }
      return segmentsA.length - segmentsB.length;
    },

    // deep clone of nested objects
    deepCloneObject: function(src) {
      return JSON.parse(JSON.stringify(src));
    },

    getRandomColor: function() {
      let letters = "0123456789ABCDEF";
      let color = "#";
      for (let i = 0; i < 6; i++) {
        color += letters[Math.floor(Math.random() * 16)];
      }
      return color;
    },

    getColorLuminance: function(hexColor) {
      const rgb = qx.util.ColorUtil.hexStringToRgb(hexColor);
      const luminance = 0.2126*(rgb[0]/255) + 0.7152*(rgb[1]/255) + 0.0722*(rgb[2]/255);
      return luminance;
    },

    getContrastedTextColor: function(hexColor) {
      const L = this.getColorLuminance(hexColor);
      return L > 0.35 ? "contrasted-text-dark" : "contrasted-text-light";
    },

    bytesToSize: function(bytes) {
      const sizes = ["Bytes", "KB", "MB", "GB", "TB"];
      if (bytes == 0) {
        return "0 Bytes";
      }
      const i = parseInt(Math.floor(Math.log(bytes) / Math.log(1024)));
      return Math.round(bytes / Math.pow(1024, i), 2) + " " + sizes[i];
    },

    retrieveURLAndDownload: function(locationId, fileId) {
      let fileName = fileId.split("/");
      fileName = fileName[fileName.length-1];
      const download = true;
      const dataStore = osparc.store.Data.getInstance();
      dataStore.getPresignedLink(download, locationId, fileId)
        .then(presignedLinkData => {
          if (presignedLinkData.presignedLink) {
            const link = presignedLinkData.presignedLink.link;
            const fileNameFromLink = this.fileNameFromPresignedLink(link);
            fileName = fileNameFromLink ? fileNameFromLink : fileName;
            this.downloadLink(link, "GET", fileName);
          }
        });
    },

    downloadLink: function(url, method, fileName, downloadStartedCB) {
      return new Promise((resolve, reject) => {
        let xhr = new XMLHttpRequest();
        xhr.open(method, url, true);
        xhr.responseType = "blob";
        xhr.addEventListener("readystatechange", () => {
        // xhr.onreadystatechange = () => {
          if (xhr.readyState === XMLHttpRequest.HEADERS_RECEIVED) {
            // The responseType value can be changed at any time before the readyState reaches 3.
            // When the readyState reaches 2, we have access to the response headers to make that decision with.
            if (xhr.status >= 200 && xhr.status < 400) {
              xhr.responseType = "blob";
            } else {
              // get ready for handling an error
              xhr.responseType = "text";
            }
          }
        });
        xhr.addEventListener("progress", () => {
          if (xhr.readyState === XMLHttpRequest.LOADING) {
            if (xhr.status === 0 || (xhr.status >= 200 && xhr.status < 400)) {
              if (downloadStartedCB) {
                downloadStartedCB();
              }
            }
          }
        });
        xhr.addEventListener("load", () => {
          if (xhr.status == 200) {
            let blob = new Blob([xhr.response]);
            let urlBlob = window.URL.createObjectURL(blob);
            let downloadAnchorNode = document.createElement("a");
            downloadAnchorNode.setAttribute("href", urlBlob);
            if (!fileName) {
              fileName = this.self().filenameFromContentDisposition(xhr);
            }
            downloadAnchorNode.setAttribute("download", fileName);
            downloadAnchorNode.click();
            downloadAnchorNode.remove();
            resolve();
          } else {
            reject(xhr);
          }
        });
        xhr.addEventListener("error", () => reject(xhr));
        xhr.addEventListener("abort", () => reject(xhr));
        xhr.send();
      });
    },

    filenameFromContentDisposition: function(xhr) {
      // https://stackoverflow.com/questions/40939380/how-to-get-file-name-from-content-disposition
      let filename = "";
      const disposition = xhr.getResponseHeader("Content-Disposition");
      if (disposition && disposition.indexOf("attachment") !== -1) {
        const filenameRegex = /filename[^;=\n]*=((['"]).*?\2|[^;\n]*)/;
        const matches = filenameRegex.exec(disposition);
        if (matches != null && matches[1]) {
          filename = matches[1].replace(/['"]/g, "");
        }
      }
      return filename;
    },

    fileNameFromPresignedLink: function(link) {
      // regex match /([^/]+)\?
      const fileNames = new URL(link).pathname.split("/");
      if (fileNames.length) {
        return fileNames.pop();
      }
      return null;
    },

    /**
     * Function that takes an indefinite number of strings as separated parameters, and concatenates them capitalizing the first letter.
     */
    capitalize: function() {
      let res = "";
      for (let i=0; i<arguments.length; i++) {
        if (typeof arguments[i] !== "string" && arguments[i] instanceof String === false) {
          continue;
        }
        const capitalized = arguments[i].charAt(0).toUpperCase() + arguments[i].slice(1);
        res = res.concat(capitalized);
      }
      return res;
    },

    /**
     * Copies the given text to the clipboard
     *
     * @param text {String} Text to be copied
     * @return {Boolean} True if it was successful
     */
    copyTextToClipboard: function(text) {
      // from https://stackoverflow.com/questions/400212/how-do-i-copy-to-the-clipboard-in-javascript
      const textArea = document.createElement("textarea");

      //
      // *** This styling is an extra step which is likely not required. ***
      //
      // Why is it here? To ensure:
      // 1. the element is able to have focus and selection.
      // 2. if element was to flash render it has minimal visual impact.
      // 3. less flakyness with selection and copying which **might** occur if
      //    the textarea element is not visible.
      //
      // The likelihood is the element won't even render, not even a
      // flash, so some of these are just precautions. However in
      // Internet Explorer the element is visible whilst the popup
      // box asking the user for permission for the web page to
      // copy to the clipboard.
      //

      // Place in top-left corner of screen regardless of scroll position.
      // Ensure it has a small width and height. Setting to 1px / 1em
      // doesn't work as this gives a negative w/h on some browsers.
      // We don't need padding, reducing the size if it does flash render.
      // Clean up any borders.
      // Avoid flash of white box if rendered for any reason.
      textArea.style = {
        position: "fixed",
        top: 0,
        left: 0,
        width: "2em",
        height: "2em",
        padding: 0,
        border: "none",
        outline: "none",
        boxShadow: "none",
        background: "transparent"
      };
      textArea.value = text;

      document.body.appendChild(textArea);
      textArea.focus();
      textArea.select();

      let copied = false;
      try {
        copied = document.execCommand("copy");
      } catch (err) {
        console.error("Oops, unable to copy");
      }

      document.body.removeChild(textArea);

      return copied;
    },

    cookie: {
      setCookie: (cname, cvalue, exdays) => {
        var d = new Date();
        d.setTime(d.getTime() + (exdays * 24 * 60 * 60 * 1000));
        var expires = "expires="+d.toUTCString();
        document.cookie = cname + "=" + cvalue + ";" + expires + ";path=/";
      },

      getCookie: cname => {
        const name = cname + "=";
        const ca = document.cookie.split(";");
        for (let i = 0; i < ca.length; i++) {
          let c = ca[i];
          while (c.charAt(0) == " ") {
            c = c.substring(1);
          }
          if (c.indexOf(name) == 0) {
            return c.substring(name.length, c.length);
          }
        }
        return null;
      },

      deleteCookie: cname => {
        document.cookie = cname + "=; expires=Thu, 01 Jan 1970 00:00:00 UTC; path=/;";
      }
    },

    parseURLFragment: () => {
      let urlHash = window.location.hash.slice(1);
      const parsedFragment = {};
      if (urlHash.length) {
        urlHash = urlHash.split("?");
        if (urlHash.length < 3) {
          // Nav
          urlHash[0].split("/").forEach(fragmentPart => {
            if (fragmentPart.length) {
              parsedFragment.nav = parsedFragment.nav || [];
              parsedFragment.nav.push(decodeURIComponent(fragmentPart));
            }
          });
          if (urlHash.length === 2) {
            // Params
            parsedFragment.params = parsedFragment.params || {};
            urlHash[1].replace(/([^=&]+)=([^&]*)/g, function(m, key, value) {
              parsedFragment.params[decodeURIComponent(key)] = decodeURIComponent(value);
            });
          }
        } else {
          console.error("URL fragment doesn't have the correct format.");
          return null;
        }
      }
      return parsedFragment;
    },

    getParamFromURL: (url, param) => {
      const urlParams = new URLSearchParams(url);
      return urlParams.get(param);
    },

    hasParamFromURL: (url, param) => {
      const urlParams = new URLSearchParams(url);
      return urlParams.has(param);
    },

    getThumbnailFromUuid: uuid => {
      const lastCharacters = uuid.substr(uuid.length-10);
      const aNumber = parseInt(lastCharacters, 16);
      const thumbnailId = aNumber%25;
      return "osparc/img"+ thumbnailId +".jpg";
    },

    getThumbnailFromString: str => "osparc/img" + Math.abs(this.self().stringHash(str)%25) + ".jpg",

    stringHash: str => {
      // Based on https://stackoverflow.com/questions/7616461/generate-a-hash-from-string-in-javascript
      let hash = 0;
      let i;
      let chr;
      if (str.length === 0) {
        return hash;
      }
      for (i=0; i<str.length; i++) {
        chr = str.charCodeAt(i);
        hash = ((hash << 5) - hash) + chr;
        hash |= 0; // Convert to 32bit integer
      }
      return hash;
    },

    isUrl: url => /^(http:\/\/www\.|https:\/\/www\.|http:\/\/|https:\/\/)?[a-z0-9]+([\-\.]{1}[a-z0-9]+)*\.[a-z]{2,5}(:[0-9]{1,5})?(\/.*)?$/gm.test(url),

    setIdToWidget: (qWidget, id) => {
      if (qWidget.getContentElement) {
        qWidget.getContentElement().setAttribute("osparc-test-id", id);
      }
    },

    getClientSessionID: function() {
      // https://stackoverflow.com/questions/11896160/any-way-to-identify-browser-tab-in-javascript
      const clientSessionID = sessionStorage.getItem("clientsessionid") ? sessionStorage.getItem("clientsessionid") : osparc.utils.Utils.uuidv4();
      sessionStorage.setItem("clientsessionid", clientSessionID);
      return clientSessionID;
    },

    getFreeDistanceToWindowEdges: function(layoutItem) {
      const domElement = layoutItem.getContentElement().getDomElement();
      if (domElement === null) {
        return null;
      }
      const location = qx.bom.element.Location.get(domElement);
      return {
        top: location.top,
        right: window.innerWidth - location.right,
        bottom: window.innerHeight - location.bottom,
        left: location.left
      };
    },

    fetchJSON: function() {
      return fetch.apply(null, arguments).then(response => response.json());
    },

    firstsUp: function(...args) {
      const labels = [];
      args.forEach(arg => labels.push(qx.lang.String.firstUp(arg)));
      return labels.join(" ");
    },

    isObject: function(v) {
      return typeof v === "object" && v !== null;
    }
  }
});<|MERGE_RESOLUTION|>--- conflicted
+++ resolved
@@ -30,7 +30,6 @@
   type: "static",
 
   statics: {
-<<<<<<< HEAD
     computeServiceUrl: function(resp) {
       const data = {
         srvUrl: null,
@@ -63,7 +62,8 @@
     computeServiceV2RetrieveUrl: function(studyId, nodeId) {
       const urlBase = window.location.protocol + "//" + window.location.host + "/v0";
       return urlBase + "/projects/" + studyId + "/nodes/" + nodeId + ":retrieve";
-=======
+    },
+
     setZoom: function(el, zoom) {
       const transformOrigin = [0, 0];
       const p = ["webkit", "moz", "ms", "o"];
@@ -79,7 +79,6 @@
 
     sleep: function(ms) {
       return new Promise(resolve => setTimeout(resolve, ms));
->>>>>>> 7162ba45
     },
 
     isDevelopmentPlatform: function() {
