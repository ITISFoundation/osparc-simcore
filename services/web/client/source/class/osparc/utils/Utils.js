/* ************************************************************************

   osparc - the simcore frontend

   https://osparc.io

   Copyright:
     2018 IT'IS Foundation, https://itis.swiss

   License:
     MIT: https://opensource.org/licenses/MIT

   Authors:
     * Odei Maiz (odeimaiz)

************************************************************************ */

/**
 * @ignore(URL)
 * @ignore(sessionStorage)
 * @ignore(fetch)
 * @ignore(URLSearchParams)
 */

/**
 * Sandbox of static methods that do not fit in other utils classes.
 */

qx.Class.define("osparc.utils.Utils", {
  type: "static",

  statics: {
<<<<<<< HEAD
    setZoom: function(el, zoom) {
      const transformOrigin = [0, 0];
      const p = ["webkit", "moz", "ms", "o"];
      const s = `scale(${zoom})`;
      const oString = (transformOrigin[0] * 100) + "% " + (transformOrigin[1] * 100) + "%";
      for (let i = 0; i < p.length; i++) {
        el.style[p[i] + "Transform"] = s;
        el.style[p[i] + "TransformOrigin"] = oString;
      }
      el.style["transform"] = s;
      el.style["transformOrigin"] = oString;
=======
    sleep: function(ms) {
      return new Promise(resolve => setTimeout(resolve, ms));
>>>>>>> 2a6e624c
    },

    isDevelopmentPlatform: function() {
      return new Promise((resolve, reject) => {
        osparc.utils.LibVersions.getPlatformName()
          .then(platformName => {
            if (["dev", "master"].includes(platformName)) {
              resolve(true);
            } else {
              resolve(false);
            }
          });
      });
    },

    getEditButton: function() {
      const button = new qx.ui.form.Button(null, "@FontAwesome5Solid/pencil-alt/12").set({
        allowGrowY: false,
        padding: 3,
        maxWidth: 20
      });
      return button;
    },

    getViewButton: function() {
      const button = new qx.ui.form.Button(null, "@FontAwesome5Solid/eye/12").set({
        allowGrowY: false,
        padding: 3,
        maxWidth: 20
      });
      return button;
    },

    getCopyButton: function() {
      const button = new qx.ui.form.Button(null, "@FontAwesome5Solid/copy/12").set({
        allowGrowY: false,
        padding: 3,
        maxWidth: 20
      });
      return button;
    },

    /**
      * @param value {Date Object} Date Object
      */
    formatDate: function(value) {
      // create a date format like "Oct. 19, 2018 11:31 AM"
      const dateFormat = new qx.util.format.DateFormat(
        qx.locale.Date.getDateFormat("medium")
      );

      let dateStr = null;
      if (value.getDate() === (new Date()).getDate()) {
        dateStr = qx.locale.Manager.tr("Today");
      } else if (value.getDate() === (new Date()).getDate() - 1) {
        dateStr = qx.locale.Manager.tr("Yesterday");
      } else {
        dateStr = dateFormat.format(value);
      }
      return dateStr;
    },

    /**
      * @param value {Date Object} Date Object
      */
    formatTime: function(value) {
      const timeFormat = new qx.util.format.DateFormat(
        qx.locale.Date.getTimeFormat("short")
      );
      const timeStr = timeFormat.format(value);
      return timeStr;
    },

    /**
      * @param value {Date Object} Date Object
      */
    formatDateAndTime: function(value) {
      return osparc.utils.Utils.formatDate(value) + " " + osparc.utils.Utils.formatTime(value);
    },

    getNameFromEmail: function(email) {
      return email.split("@")[0];
    },

    uuidv4: function() {
      return ([1e7]+-1e3+-4e3+-8e3+-1e11).replace(/[018]/g, c =>
        (c ^ window.crypto.getRandomValues(new Uint8Array(1))[0] & 15 >> c / 4).toString(16));
    },

    isInZ43: function() {
      return window.location.hostname.includes("speag");
    },

    getLogoPath: function() {
      let logoPath = null;
      const product = qx.core.Environment.get("product.name");
      switch (product) {
        case "s4l":
          logoPath = "osparc/s4l_logo.png";
          break;
        case "tis":
          logoPath = "osparc/ti-tp.svg";
          break;
        default: {
          const colorManager = qx.theme.manager.Color.getInstance();
          const textColor = colorManager.resolve("text");
          const luminance = this.getColorLuminance(textColor);
          logoPath = (luminance > 0.3) ? "osparc/osparc-white.svg" : "osparc/osparc-black.svg";
          break;
        }
      }
      return logoPath;
    },

    addBorder: function(sidePanel, width = 1, where = "right") {
      sidePanel.getContentElement().setStyle("border-"+where, width+"px solid " + qx.theme.manager.Color.getInstance().resolve("material-button-background"));
    },

    __setStyleToIFrame: function(domEl) {
      if (domEl && domEl.contentDocument && domEl.contentDocument.documentElement) {
        const iframeDocument = domEl.contentDocument.documentElement;
        const colorManager = qx.theme.manager.Color.getInstance();
        const bgColor = colorManager.resolve("loading-page-background-color");
        const textColor = colorManager.resolve("loading-page-text");
        const spinnerColor = colorManager.resolve("loading-page-spinner");
        iframeDocument.style.setProperty("--background-color", bgColor);
        iframeDocument.style.setProperty("--text-color", textColor);
        iframeDocument.style.setProperty("--spinner-color", spinnerColor);
      }
    },

    compareVersionNumbers: function(v1, v2) {
      // https://stackoverflow.com/questions/6832596/how-to-compare-software-version-number-using-js-only-number/47500834
      // - a number < 0 if a < b
      // - a number > 0 if a > b
      // - 0 if a = b
      const regExStrip0 = /(\.0+)+$/;
      const segmentsA = v1.replace(regExStrip0, "").split(".");
      const segmentsB = v2.replace(regExStrip0, "").split(".");
      const l = Math.min(segmentsA.length, segmentsB.length);

      for (let i = 0; i < l; i++) {
        const diff = parseInt(segmentsA[i], 10) - parseInt(segmentsB[i], 10);
        if (diff) {
          return diff;
        }
      }
      return segmentsA.length - segmentsB.length;
    },

    // deep clone of nested objects
    deepCloneObject: function(src) {
      return JSON.parse(JSON.stringify(src));
    },

    getRandomColor: function() {
      let letters = "0123456789ABCDEF";
      let color = "#";
      for (let i = 0; i < 6; i++) {
        color += letters[Math.floor(Math.random() * 16)];
      }
      return color;
    },

    getColorLuminance: function(hexColor) {
      const rgb = qx.util.ColorUtil.hexStringToRgb(hexColor);
      const luminance = 0.2126*(rgb[0]/255) + 0.7152*(rgb[1]/255) + 0.0722*(rgb[2]/255);
      return luminance;
    },

    getContrastedTextColor: function(hexColor) {
      const L = this.getColorLuminance(hexColor);
      return L > 0.35 ? "contrasted-text-dark" : "contrasted-text-light";
    },

    bytesToSize: function(bytes) {
      const sizes = ["Bytes", "KB", "MB", "GB", "TB"];
      if (bytes == 0) {
        return "0 Bytes";
      }
      const i = parseInt(Math.floor(Math.log(bytes) / Math.log(1024)));
      return Math.round(bytes / Math.pow(1024, i), 2) + " " + sizes[i];
    },

    retrieveURLAndDownload: function(locationId, fileId) {
      let fileName = fileId.split("/");
      fileName = fileName[fileName.length-1];
      const download = true;
      const dataStore = osparc.store.Data.getInstance();
      dataStore.getPresignedLink(download, locationId, fileId)
        .then(presignedLinkData => {
          if (presignedLinkData.presignedLink) {
            const link = presignedLinkData.presignedLink.link;
            const fileNameFromLink = this.fileNameFromPresignedLink(link);
            fileName = fileNameFromLink ? fileNameFromLink : fileName;
            this.downloadLink(link, "GET", fileName);
          }
        });
    },

    downloadLink: function(url, method, fileName, downloadStartedCB) {
      return new Promise((resolve, reject) => {
        let xhr = new XMLHttpRequest();
        xhr.open(method, url, true);
        xhr.responseType = "blob";
        xhr.addEventListener("readystatechange", () => {
        // xhr.onreadystatechange = () => {
          if (xhr.readyState === XMLHttpRequest.HEADERS_RECEIVED) {
            // The responseType value can be changed at any time before the readyState reaches 3.
            // When the readyState reaches 2, we have access to the response headers to make that decision with.
            if (xhr.status >= 200 && xhr.status < 400) {
              xhr.responseType = "blob";
            } else {
              // get ready for handling an error
              xhr.responseType = "text";
            }
          }
        });
        xhr.addEventListener("progress", () => {
          if (xhr.readyState === XMLHttpRequest.LOADING) {
            if (xhr.status === 0 || (xhr.status >= 200 && xhr.status < 400)) {
              if (downloadStartedCB) {
                downloadStartedCB();
              }
            }
          }
        });
        xhr.addEventListener("load", () => {
          if (xhr.status == 200) {
            let blob = new Blob([xhr.response]);
            let urlBlob = window.URL.createObjectURL(blob);
            let downloadAnchorNode = document.createElement("a");
            downloadAnchorNode.setAttribute("href", urlBlob);
            if (!fileName) {
              fileName = this.self().filenameFromContentDisposition(xhr);
            }
            downloadAnchorNode.setAttribute("download", fileName);
            downloadAnchorNode.click();
            downloadAnchorNode.remove();
            resolve();
          } else {
            reject(xhr);
          }
        });
        xhr.addEventListener("error", () => reject(xhr));
        xhr.addEventListener("abort", () => reject(xhr));
        xhr.send();
      });
    },

    filenameFromContentDisposition: function(xhr) {
      // https://stackoverflow.com/questions/40939380/how-to-get-file-name-from-content-disposition
      let filename = "";
      const disposition = xhr.getResponseHeader("Content-Disposition");
      if (disposition && disposition.indexOf("attachment") !== -1) {
        const filenameRegex = /filename[^;=\n]*=((['"]).*?\2|[^;\n]*)/;
        const matches = filenameRegex.exec(disposition);
        if (matches != null && matches[1]) {
          filename = matches[1].replace(/['"]/g, "");
        }
      }
      return filename;
    },

    fileNameFromPresignedLink: function(link) {
      // regex match /([^/]+)\?
      const fileNames = new URL(link).pathname.split("/");
      if (fileNames.length) {
        return fileNames.pop();
      }
      return null;
    },

    /**
     * Function that takes an indefinite number of strings as separated parameters, and concatenates them capitalizing the first letter.
     */
    capitalize: function() {
      let res = "";
      for (let i=0; i<arguments.length; i++) {
        if (typeof arguments[i] !== "string" && arguments[i] instanceof String === false) {
          continue;
        }
        const capitalized = arguments[i].charAt(0).toUpperCase() + arguments[i].slice(1);
        res = res.concat(capitalized);
      }
      return res;
    },

    /**
     * Copies the given text to the clipboard
     *
     * @param text {String} Text to be copied
     * @return {Boolean} True if it was successful
     */
    copyTextToClipboard: function(text) {
      // from https://stackoverflow.com/questions/400212/how-do-i-copy-to-the-clipboard-in-javascript
      const textArea = document.createElement("textarea");

      //
      // *** This styling is an extra step which is likely not required. ***
      //
      // Why is it here? To ensure:
      // 1. the element is able to have focus and selection.
      // 2. if element was to flash render it has minimal visual impact.
      // 3. less flakyness with selection and copying which **might** occur if
      //    the textarea element is not visible.
      //
      // The likelihood is the element won't even render, not even a
      // flash, so some of these are just precautions. However in
      // Internet Explorer the element is visible whilst the popup
      // box asking the user for permission for the web page to
      // copy to the clipboard.
      //

      // Place in top-left corner of screen regardless of scroll position.
      // Ensure it has a small width and height. Setting to 1px / 1em
      // doesn't work as this gives a negative w/h on some browsers.
      // We don't need padding, reducing the size if it does flash render.
      // Clean up any borders.
      // Avoid flash of white box if rendered for any reason.
      textArea.style = {
        position: "fixed",
        top: 0,
        left: 0,
        width: "2em",
        height: "2em",
        padding: 0,
        border: "none",
        outline: "none",
        boxShadow: "none",
        background: "transparent"
      };
      textArea.value = text;

      document.body.appendChild(textArea);
      textArea.focus();
      textArea.select();

      let copied = false;
      try {
        copied = document.execCommand("copy");
      } catch (err) {
        console.error("Oops, unable to copy");
      }

      document.body.removeChild(textArea);

      return copied;
    },

    cookie: {
      setCookie: (cname, cvalue, exdays) => {
        var d = new Date();
        d.setTime(d.getTime() + (exdays * 24 * 60 * 60 * 1000));
        var expires = "expires="+d.toUTCString();
        document.cookie = cname + "=" + cvalue + ";" + expires + ";path=/";
      },

      getCookie: cname => {
        const name = cname + "=";
        const ca = document.cookie.split(";");
        for (let i = 0; i < ca.length; i++) {
          let c = ca[i];
          while (c.charAt(0) == " ") {
            c = c.substring(1);
          }
          if (c.indexOf(name) == 0) {
            return c.substring(name.length, c.length);
          }
        }
        return null;
      },

      deleteCookie: cname => {
        document.cookie = cname + "=; expires=Thu, 01 Jan 1970 00:00:00 UTC; path=/;";
      }
    },

    parseURLFragment: () => {
      let urlHash = window.location.hash.slice(1);
      const parsedFragment = {};
      if (urlHash.length) {
        urlHash = urlHash.split("?");
        if (urlHash.length < 3) {
          // Nav
          urlHash[0].split("/").forEach(fragmentPart => {
            if (fragmentPart.length) {
              parsedFragment.nav = parsedFragment.nav || [];
              parsedFragment.nav.push(decodeURIComponent(fragmentPart));
            }
          });
          if (urlHash.length === 2) {
            // Params
            parsedFragment.params = parsedFragment.params || {};
            urlHash[1].replace(/([^=&]+)=([^&]*)/g, function(m, key, value) {
              parsedFragment.params[decodeURIComponent(key)] = decodeURIComponent(value);
            });
          }
        } else {
          console.error("URL fragment doesn't have the correct format.");
          return null;
        }
      }
      return parsedFragment;
    },

    getParamFromURL: (url, param) => {
      const urlParams = new URLSearchParams(url);
      return urlParams.get(param);
    },

    hasParamFromURL: (url, param) => {
      const urlParams = new URLSearchParams(url);
      return urlParams.has(param);
    },

    getThumbnailFromUuid: uuid => {
      const lastCharacters = uuid.substr(uuid.length-10);
      const aNumber = parseInt(lastCharacters, 16);
      const thumbnailId = aNumber%25;
      return "osparc/img"+ thumbnailId +".jpg";
    },

    getThumbnailFromString: str => "osparc/img" + Math.abs(this.self().stringHash(str)%25) + ".jpg",

    stringHash: str => {
      // Based on https://stackoverflow.com/questions/7616461/generate-a-hash-from-string-in-javascript
      let hash = 0;
      let i;
      let chr;
      if (str.length === 0) {
        return hash;
      }
      for (i=0; i<str.length; i++) {
        chr = str.charCodeAt(i);
        hash = ((hash << 5) - hash) + chr;
        hash |= 0; // Convert to 32bit integer
      }
      return hash;
    },

    isUrl: url => /^(http:\/\/www\.|https:\/\/www\.|http:\/\/|https:\/\/)?[a-z0-9]+([\-\.]{1}[a-z0-9]+)*\.[a-z]{2,5}(:[0-9]{1,5})?(\/.*)?$/gm.test(url),

    setIdToWidget: (qWidget, id) => {
      if (qWidget.getContentElement) {
        qWidget.getContentElement().setAttribute("osparc-test-id", id);
      }
    },

    getClientSessionID: function() {
      // https://stackoverflow.com/questions/11896160/any-way-to-identify-browser-tab-in-javascript
      const clientSessionID = sessionStorage.getItem("clientsessionid") ? sessionStorage.getItem("clientsessionid") : osparc.utils.Utils.uuidv4();
      sessionStorage.setItem("clientsessionid", clientSessionID);
      return clientSessionID;
    },

    getFreeDistanceToWindowEdges: function(layoutItem) {
      const domElement = layoutItem.getContentElement().getDomElement();
      if (domElement === null) {
        return null;
      }
      const location = qx.bom.element.Location.get(domElement);
      return {
        top: location.top,
        right: window.innerWidth - location.right,
        bottom: window.innerHeight - location.bottom,
        left: location.left
      };
    },

    fetchJSON: function() {
      return fetch.apply(null, arguments).then(response => response.json());
    },

    firstsUp: function(...args) {
      const labels = [];
      args.forEach(arg => labels.push(qx.lang.String.firstUp(arg)));
      return labels.join(" ");
    },

    isObject: function(v) {
      return typeof v === "object" && v !== null;
    }
  }
});<|MERGE_RESOLUTION|>--- conflicted
+++ resolved
@@ -30,7 +30,6 @@
   type: "static",
 
   statics: {
-<<<<<<< HEAD
     setZoom: function(el, zoom) {
       const transformOrigin = [0, 0];
       const p = ["webkit", "moz", "ms", "o"];
@@ -42,10 +41,10 @@
       }
       el.style["transform"] = s;
       el.style["transformOrigin"] = oString;
-=======
+    },
+
     sleep: function(ms) {
       return new Promise(resolve => setTimeout(resolve, ms));
->>>>>>> 2a6e624c
     },
 
     isDevelopmentPlatform: function() {
