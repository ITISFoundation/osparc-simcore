--- conflicted
+++ resolved
@@ -33,25 +33,6 @@
 
   statics: {
     TYPES: {
-<<<<<<< HEAD
-      computational: {
-        label: "Computational",
-        icon: "@FontAwesome5Solid/cogs/"
-      },
-      dynamic: {
-        label: "Interactive",
-        icon: "@FontAwesome5Solid/mouse-pointer/"
-      },
-      iterator: {
-        label: "Iterator",
-        icon: "@FontAwesome5Solid/copy/"
-      },
-      "iterator-consumer": {
-        label: "Probe",
-        icon: "@FontAwesome5Solid/thermometer/"
-      },
-=======
->>>>>>> 042a392b
       parameter: {
         label: "",
         icon: "@FontAwesome5Solid/sliders-h/",
@@ -71,6 +52,16 @@
         label: "Interactive",
         icon: "@FontAwesome5Solid/mouse-pointer/",
         sorting: 3
+      },
+      iterator: {
+        label: "Iterator",
+        icon: "@FontAwesome5Solid/copy/",
+        sorting: 4
+      },
+      "iterator-consumer": {
+        label: "Probe",
+        icon: "@FontAwesome5Solid/thermometer/",
+        sorting: 5
       }
     },
 
