/* ************************************************************************

   osparc - the simcore frontend

   https://osparc.io

   Copyright:
     2018 IT'IS Foundation, https://itis.swiss

   License:
     MIT: https://opensource.org/licenses/MIT

   Authors:
     * Odei Maiz (odeimaiz)

************************************************************************ */

/**
 * Widget containing:
 * - LogoOnOff
 * - Dashboard (button)
 * - List of buttons for node navigation (only study editing)
 * - User menu
 *   - Preferences
 *   - Help
 *   - About
 *   - Logout
 *
 * *Example*
 *
 * Here is a little example of how to use the widget.
 *
 * <pre class='javascript'>
 *   let navBar = new osparc.navigation.NavigationBar();
 *   this.getRoot().add(navBar);
 * </pre>
 */

qx.Class.define("osparc.navigation.NavigationBar", {
  extend: qx.ui.core.Widget,

  construct: function() {
    this.base(arguments);

    this._setLayout(new qx.ui.layout.HBox(10).set({
      alignY: "middle"
    }));

    osparc.data.Resources.get("statics")
      .then(statics => {
        this.__serverStatics = statics;
        this.buildLayout();
      });

    this.set({
      paddingLeft: 10,
      paddingRight: 10,
      height: this.self().HEIGHT,
      maxHeight: this.self().HEIGHT,
      backgroundColor: "background-main-lighter"
    });
  },

  events: {
    "dashboardPressed": "qx.event.type.Event",
    "backToDashboardPressed": "qx.event.type.Event"
  },

  properties: {
    study: {
      check: "osparc.data.model.Study",
      nullable: true,
      apply: "_applyStudy"
    },

    pageContext: {
      check: ["dashboard", "workbench", "guided", "app"],
      nullable: false,
      apply: "_applyPageContext"
    }
  },

  statics: {
    HEIGHT: 50,

    BUTTON_OPTIONS: {
      font: "text-14",
      allowGrowY: false,
      minWidth: 32,
      minHeight: 32
    },

    PAGE_CONTEXT: {
      0: "dashboard",
      1: "workbench",
      2: "app"
    }
  },

  members: {
    __serverStatics: null,

    buildLayout: function() {
      this.getChildControl("left-items");
      this.getChildControl("center-items");
      this.getChildControl("right-items");

      this.getChildControl("logo");

      this.getChildControl("dashboard-button");
      this.getChildControl("dashboard-label");

<<<<<<< HEAD
      this._add(new qx.ui.core.Spacer(30));

      this.getChildControl("screenshot-button");

=======
>>>>>>> ff190ab8
      this.getChildControl("read-only-icon");

      this.getChildControl("tasks-button");
      this.getChildControl("manual");
      this.getChildControl("feedback");
      this.getChildControl("theme-switch");
      this.getChildControl("user-menu");

      this.setPageContext("dashboard");
    },

    _createChildControlImpl: function(id) {
      let control;
      switch (id) {
        case "left-items":
          control = new qx.ui.container.Composite(new qx.ui.layout.HBox(30).set({
            alignY: "middle",
            alignX: "left"
          }));
          this._addAt(control, 0);
          break;
        case "center-items":
          control = new qx.ui.container.Composite(new qx.ui.layout.HBox(10).set({
            alignY: "middle",
            alignX: "center"
          }));
          this._addAt(control, 1, {
            flex: 1
          });
          break;
        case "right-items":
          control = new qx.ui.container.Composite(new qx.ui.layout.HBox(10).set({
            alignY: "middle",
            alignX: "right"
          }));
          this._addAt(control, 2);
          break;
        case "logo":
          control = osparc.component.widget.LogoOnOff.getInstance();
          this.getChildControl("left-items").add(control);
          break;
        case "dashboard-button":
          control = new osparc.ui.form.FetchButton(this.tr("Dashboard"), "@FontAwesome5Solid/arrow-left/16").set({
            ...this.self().BUTTON_OPTIONS,
            font: "title-14"
          });
          osparc.utils.Utils.setIdToWidget(control, "dashboardBtn");
          control.addListener("execute", () => this.fireEvent("backToDashboardPressed"), this);
          this.getChildControl("left-items").add(control);
          break;
        case "dashboard-label":
          control = new qx.ui.basic.Label(this.tr("Dashboard")).set({
            paddingLeft: 20, // to align it with the button
            font: "text-16"
          });
          this.getChildControl("left-items").add(control);
          break;
        case "screenshot-button":
          control = new osparc.ui.form.FetchButton(null, "@FontAwesome5Solid/camera/16").set({
            ...this.self().BUTTON_OPTIONS
          });
          osparc.utils.Utils.setIdToWidget(control, "takeScreenshotBtn");
          control.addListener("execute", () => this.fireEvent("takeScreenshot"), this);
          this._add(control);
          break;
        case "read-only-icon":
          control = new qx.ui.basic.Image("@FontAwesome5Solid/eye/22").set({
            visibility: "excluded",
            paddingRight: 10,
            toolTipText: "Read Only"
          });
          this.getChildControl("center-items").add(control);
          break;
        case "tasks-button":
          control = new osparc.component.task.TasksButton();
          this._add(control);
          break;
        case "manual":
          control = this.__createManualMenuBtn();
          control.set(this.self().BUTTON_OPTIONS);
          this.getChildControl("right-items").add(control);
          break;
        case "feedback":
          control = this.__createFeedbackMenuBtn();
          control.set(this.self().BUTTON_OPTIONS);
          this.getChildControl("right-items").add(control);
          break;
        case "theme-switch":
          control = new osparc.ui.switch.ThemeSwitcherFormBtn();
          control.set(this.self().BUTTON_OPTIONS);
          this.getChildControl("right-items").add(control);
          break;
        case "user-menu":
          control = new osparc.navigation.UserMenuButton();
          control.populateSimpleMenu();
          control.set(this.self().BUTTON_OPTIONS);
          this.getChildControl("right-items").add(control);
          break;
      }
      return control || this.base(arguments, id);
    },

    _applyPageContext: function(newCtxt) {
      switch (newCtxt) {
        case "dashboard":
          this.getChildControl("dashboard-label").show();
          this.getChildControl("dashboard-button").exclude();
          this.getChildControl("screenshot-button").exclude();
          this.getChildControl("read-only-icon").exclude();
          if (this.__tabButtons) {
            this.__tabButtons.show();
          }
          break;
        case "workbench":
        case "guided":
        case "app":
          this.getChildControl("dashboard-label").exclude();
          this.getChildControl("dashboard-button").show();
          if (this.__tabButtons) {
            this.__tabButtons.exclude();
          }
          break;
      }
    },

    __createManualMenuBtn: function() {
      const manuals = [];
      if (this.__serverStatics && this.__serverStatics.manualMainUrl) {
        manuals.push({
          label: this.tr("User Manual"),
          icon: "@FontAwesome5Solid/book/22",
          url: this.__serverStatics.manualMainUrl
        });
      }

      if (osparc.utils.Utils.isInZ43() && this.__serverStatics && this.__serverStatics.manualExtraUrl) {
        manuals.push({
          label: this.tr("Z43 Manual"),
          icon: "@FontAwesome5Solid/book-medical/22",
          url: this.__serverStatics.manualExtraUrl
        });
      }

      let control = new qx.ui.core.Widget();
      if (manuals.length === 1) {
        const manual = manuals[0];
        control = new osparc.ui.form.LinkButton(null, manual.icon, manual.url).set({
          toolTipText: manual.label
        });
      } else if (manuals.length > 1) {
        const menu = new qx.ui.menu.Menu().set({
          font: "text-14"
        });

        manuals.forEach(manual => {
          const manualBtn = new qx.ui.menu.Button(manual.label);
          manualBtn.addListener("execute", () => {
            window.open(manual.url);
          }, this);
          menu.add(manualBtn);
        });

        control = new qx.ui.form.MenuButton(null, "@FontAwesome5Solid/book/22", menu).set({
          toolTipText: this.tr("Manuals")
        });
      }
      return control;
    },

    __createFeedbackMenuBtn: function() {
      const menu = new qx.ui.menu.Menu().set({
        font: "text-14"
      });

      const newGHIssueBtn = new qx.ui.menu.Button(this.tr("Issue in GitHub"));
      newGHIssueBtn.addListener("execute", () => osparc.navigation.UserMenuButton.openGithubIssueInfoDialog(), this);
      menu.add(newGHIssueBtn);

      if (osparc.utils.Utils.isInZ43()) {
        const newFogbugzIssueBtn = new qx.ui.menu.Button(this.tr("Issue in Fogbugz"));
        newFogbugzIssueBtn.addListener("execute", () => osparc.navigation.UserMenuButton.openFogbugzIssueInfoDialog(), this);
        menu.add(newFogbugzIssueBtn);
      }

      const feedbackAnonBtn = new qx.ui.menu.Button(this.tr("Anonymous feedback"));
      feedbackAnonBtn.addListener("execute", () => {
        if (this.__serverStatics.feedbackFormUrl) {
          window.open(this.__serverStatics.feedbackFormUrl);
        }
      });
      menu.add(feedbackAnonBtn);

      const feedbackBtn = new qx.ui.form.MenuButton(null, "@FontAwesome5Solid/comments/22", menu).set({
        toolTipText: this.tr("Give us feedback")
      });
      return feedbackBtn;
    },

    addDashboardTabButtons: function(tabButtons) {
      this.__tabButtons = tabButtons;
      this.getChildControl("center-items").add(tabButtons);
    },

    _applyStudy: function(study) {
      if (study) {
        study.bind("readOnly", this.getChildControl("screenshot-button"), "visibility", {
          converter: value => value ? "excluded" : "visible"
        });
        study.bind("readOnly", this.getChildControl("read-only-icon"), "visibility", {
          converter: value => value ? "visible" : "excluded"
        });
      }
    }
  }
});<|MERGE_RESOLUTION|>--- conflicted
+++ resolved
@@ -110,13 +110,8 @@
       this.getChildControl("dashboard-button");
       this.getChildControl("dashboard-label");
 
-<<<<<<< HEAD
-      this._add(new qx.ui.core.Spacer(30));
-
       this.getChildControl("screenshot-button");
 
-=======
->>>>>>> ff190ab8
       this.getChildControl("read-only-icon");
 
       this.getChildControl("tasks-button");
