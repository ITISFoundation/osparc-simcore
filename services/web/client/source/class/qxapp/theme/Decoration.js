/* ************************************************************************

   qxapp - the simcore frontend

   https://osparc.io

   Copyright:
     2018 IT'IS Foundation, https://itis.swiss

   License:
     MIT: https://opensource.org/licenses/MIT

   Authors:
     * Tobias Oetiker (oetiker)
     * Odei Maiz (odeimaiz)

************************************************************************ */

qx.Theme.define("qxapp.theme.Decoration", {
  extend: osparc.theme.osparcdark.Decoration,

  decorations: {
<<<<<<< HEAD
=======

    "service-tree": {
      decorator: qx.ui.decoration.MSingleBorder,
      style: {
        width: 0
      }
    },

    "panelview": {
      style: {
        transitionProperty: "top",
        transitionDuration: "0.2s",
        transitionTimingFunction: "ease-in"
      }
    },
>>>>>>> e0b3b787

    "panelview-content": {
      style: {
        transitionProperty: "height",
        transitionDuration: "0.2s",
        transitionTimingFunction: "ease-in"
      }
    },

    "outputPortHighlighted": {
      decorator: qx.ui.decoration.MBoxShadow,
      style: {
        shadowColor: "button-border-hovered",
        shadowBlurRadius: 3,
        shadowSpreadRadius: 2,
        shadowLength: [0, 0],
        inset: true
      }
    },

<<<<<<< HEAD
    "panelview-collapse-transition": {
=======
    "window-small-cap": {
      include: "window",
>>>>>>> e0b3b787
      style: {
        width: 0,
        radius: 3
      }
    },

    "workbench-small-cap-captionbar": {
      style: {
        width: 0
      }
    },

    "sidepanel": {
      style: {
        transitionProperty: ["left", "width"],
        transitionDuration: "0.2s",
        transitionTimingFunction: "ease-in"
      }
    },

    "outputPort": {
      decorator: qx.ui.decoration.Decorator,
      style: {
        color: "button-border-hovered",
        width: 1,
        radius: 4
      }
    },

    "outputPortHighlighted": {
      decorator: qx.ui.decoration.MBoxShadow,
      include: "outputPort",
      style: {
        shadowColor: "button-border-hovered",
        shadowBlurRadius: 3,
        shadowSpreadRadius: 2,
        shadowLength: [0, 0],
        inset: false
      }
    }
  }
});<|MERGE_RESOLUTION|>--- conflicted
+++ resolved
@@ -20,8 +20,6 @@
   extend: osparc.theme.osparcdark.Decoration,
 
   decorations: {
-<<<<<<< HEAD
-=======
 
     "service-tree": {
       decorator: qx.ui.decoration.MSingleBorder,
@@ -37,7 +35,6 @@
         transitionTimingFunction: "ease-in"
       }
     },
->>>>>>> e0b3b787
 
     "panelview-content": {
       style: {
@@ -58,12 +55,8 @@
       }
     },
 
-<<<<<<< HEAD
-    "panelview-collapse-transition": {
-=======
     "window-small-cap": {
       include: "window",
->>>>>>> e0b3b787
       style: {
         width: 0,
         radius: 3
@@ -82,27 +75,6 @@
         transitionDuration: "0.2s",
         transitionTimingFunction: "ease-in"
       }
-    },
-
-    "outputPort": {
-      decorator: qx.ui.decoration.Decorator,
-      style: {
-        color: "button-border-hovered",
-        width: 1,
-        radius: 4
-      }
-    },
-
-    "outputPortHighlighted": {
-      decorator: qx.ui.decoration.MBoxShadow,
-      include: "outputPort",
-      style: {
-        shadowColor: "button-border-hovered",
-        shadowBlurRadius: 3,
-        shadowSpreadRadius: 2,
-        shadowLength: [0, 0],
-        inset: false
-      }
     }
   }
 });