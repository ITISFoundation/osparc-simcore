/* ************************************************************************

   qxapp - the simcore frontend

   https://osparc.io

   Copyright:
     2018 IT'IS Foundation, https://itis.swiss

   License:
     MIT: https://opensource.org/licenses/MIT

   Authors:
     * Tobias Oetiker (oetiker)
     * Odei Maiz (odeimaiz)

************************************************************************ */

qx.Theme.define("qxapp.theme.Decoration", {
  extend: osparc.theme.osparcdark.Decoration,

  decorations: {

    "service-tree": {
      decorator: qx.ui.decoration.MSingleBorder,
      style: {
        width: 0
      }
    },

    "panelview": {
      style: {
        transitionProperty: "top",
        transitionDuration: "0.2s",
        transitionTimingFunction: "ease-in"
      }
    },

    "panelview-content": {
      style: {
        transitionProperty: "height",
        transitionDuration: "0.2s",
        transitionTimingFunction: "ease-in"
      }
    },

    "outputPortHighlighted": {
      style: {
        backgroundColor: "background-main-lighter+"
      }
    },

    "window-small-cap": {
      include: "window",
      style: {
        width: 0,
        radius: 3,
        transitionProperty: "opacity",
        transitionDuration: "0.05s",
        transitionTimingFunction: "ease-in"
      }
    },

    "workbench-small-cap-captionbar": {
      style: {
        width: 0
      }
    },

    "sidepanel": {
      style: {
        transitionProperty: ["left", "width"],
        transitionDuration: "0.2s",
        transitionTimingFunction: "ease-in"
      }
    },

<<<<<<< HEAD
    "service-browser": {
      style: {
        width: 1,
        color: "material-button-background"
      }
    }
=======
    "link-button": {}
>>>>>>> 62786dae
  }
});<|MERGE_RESOLUTION|>--- conflicted
+++ resolved
@@ -75,15 +75,13 @@
       }
     },
 
-<<<<<<< HEAD
     "service-browser": {
       style: {
         width: 1,
         color: "material-button-background"
       }
-    }
-=======
+    },
+
     "link-button": {}
->>>>>>> 62786dae
   }
 });