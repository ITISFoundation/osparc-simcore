--- conflicted
+++ resolved
@@ -75,20 +75,8 @@
       }
     },
 
-<<<<<<< HEAD
     "link-button": {},
 
-    "flash": {
-      style: {
-        radius: 3
-      }
-    },
-    "flash-badge": {
-      style: {
-        radius: 5
-      }
-    }
-=======
     "service-browser": {
       style: {
         width: 1,
@@ -96,7 +84,16 @@
       }
     },
 
-    "link-button": {}
->>>>>>> 1fa3e153
+    "flash": {
+      style: {
+        radius: 3
+      }
+    },
+
+    "flash-badge": {
+      style: {
+        radius: 5
+      }
+    }
   }
 });