/* ************************************************************************

   qxapp - the simcore frontend

   https://osparc.io

   Copyright:
     2018 IT'IS Foundation, https://itis.swiss

   License:
     MIT: https://opensource.org/licenses/MIT

   Authors:
     * Tobias Oetiker (oetiker)
     * Odei Maiz (odeimaiz)

************************************************************************ */

qx.Theme.define("qxapp.theme.Decoration", {
  extend: osparc.theme.osparcdark.Decoration,

  decorations: {
    "droppableWidget": {
      decorator: qx.ui.decoration.Decorator,
      style: {
        style: "dashed",
        color: "#828282",
        width: 1
      }
    },

<<<<<<< HEAD
    "panelview-titlebar": {
      decorator: qx.ui.decoration.MSingleBorder,
      style: {
        widthTop: 1,
        color: "border"
=======
    "draggableWidget": {
      decorator: qx.ui.decoration.Decorator,
      style: {
        color: "#828282",
        width: 1,
        radius: 4
>>>>>>> 45e9c7ef
      }
    },

    "panelview-content": {
      decorator: qx.ui.decoration.MSingleBorder,
      style: {
        width: 1,
        color: "border"
      }
    },

    "service-tree": {
      decorator: qx.ui.decoration.MSingleBorder,
      style: {
        width: 0
      }
    },

    "panelview-collapse-transition": {
      style: {
        transitionProperty: ["height", "top"],
        transitionDuration: "0.2s",
        transitionTimingFunction: "ease-in"
      }
    },

    "panelview-open-collapse-transition": {
      include: "panelview-content",
      style: {
        transitionProperty: ["height", "top"],
        transitionDuration: "0.2s",
        transitionTimingFunction: "ease-in"
      }
    },

    "outputPort": {
      decorator: qx.ui.decoration.Decorator,
      style: {
        color: "#828282",
        width: 1,
        radius: 4
      }
    },

    "outputPortHighlighted": {
      include: "outputPort",
      style: {
        width: 2
      }
    }
  }
});<|MERGE_RESOLUTION|>--- conflicted
+++ resolved
@@ -20,29 +20,12 @@
   extend: osparc.theme.osparcdark.Decoration,
 
   decorations: {
-    "droppableWidget": {
-      decorator: qx.ui.decoration.Decorator,
-      style: {
-        style: "dashed",
-        color: "#828282",
-        width: 1
-      }
-    },
 
-<<<<<<< HEAD
     "panelview-titlebar": {
       decorator: qx.ui.decoration.MSingleBorder,
       style: {
         widthTop: 1,
         color: "border"
-=======
-    "draggableWidget": {
-      decorator: qx.ui.decoration.Decorator,
-      style: {
-        color: "#828282",
-        width: 1,
-        radius: 4
->>>>>>> 45e9c7ef
       }
     },
 
