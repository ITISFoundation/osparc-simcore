--- conflicted
+++ resolved
@@ -77,18 +77,15 @@
         marginRight: 3
       })
     },
-<<<<<<< HEAD
     "window-small-cap/captionbar": {
       include: "window/captionbar", // load defaults from window captionbar
       alias: "window/captionbar", // redirect kids
-      style: function(states) {
-        return {
-          padding: [0, 3, 0, 3],
-          minHeight: 20,
-          decorator: "workbench-node-captionbar"
-        };
-      }
-=======
+      style: state => ({
+        padding: [0, 3, 0, 3],
+        minHeight: 20,
+        decorator: "workbench-node-captionbar"
+      })
+    },
     "splitpane": {
       style: state => ({
         offset: 0
@@ -103,7 +100,6 @@
       style: state => ({
         backgroundColor: "background-main-lighter"
       })
->>>>>>> 6a0a27a1
     }
   }
 });