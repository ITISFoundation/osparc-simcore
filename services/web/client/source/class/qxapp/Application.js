--- conflicted
+++ resolved
@@ -72,14 +72,9 @@
 
     __initRouting: function() {
       // Route: /#/study/{id}
-<<<<<<< HEAD
-      let result = /#\/study\/(.*)/.exec(window.location.hash);
-      if (result && result[1].length) {
-=======
       // TODO: PC -> IP consider regex for uuid, i.e. /[0-9a-fA-F]{8}\-[0-9a-fA-F]{4}\-[0-9a-fA-F]{4}\-[0-9a-fA-F]{4}\-[0-9a-fA-F]{12}/ ???
       let result = /#\/study\/([0-9a-zA-Z\-]+)/.exec(window.location.hash);
       if (result) {
->>>>>>> ca87e0ab
         qxapp.utils.Utils.cookie.deleteCookie("user");
         qxapp.auth.Manager.getInstance().validateToken(() => this.__loadMainPage(result[1]), this.__loadLoginPage, this);
       } else {
