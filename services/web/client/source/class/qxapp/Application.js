/* ************************************************************************

   qxapp - the simcore frontend

   https://osparc.io

   Copyright:
     2018 IT'IS Foundation, https://itis.swiss

   License:
     MIT: https://opensource.org/licenses/MIT

   Authors:
     * Odei Maiz (odeimaiz)
     * Tobias Oetiker (oetiker)
     * Pedro Crespo (pcrespov)

************************************************************************ */

/**
 * This is the main application class of "qxapp"
 *
 * @asset(qxapp/*)
 */

qx.Class.define("qxapp.Application", {
  extend: qx.application.Standalone,
  include: [
    qx.locale.MTranslation
  ],

  members:
  {
    __current: null,

    /**
     * This method contains the initial application code and gets called
     * during startup of the application
     */
    main: function() {
      // Call super class
      this.base();
      this.__preventAutofillBrowserSyles();

      // Enable logging in debug variant
      if (qx.core.Environment.get("qx.debug")) {
        // support native logging capabilities, e.g. Firebug for Firefox
        qx.log.appender.Native;
      }
      /*
      // alert the users that they are about to navigate away
      // from osparc. unfortunately it is not possible
      // to provide our own message here
      window.addEventListener("beforeunload", e => {
        // Cancel the event as stated by the standard.
        e.preventDefault();
        // Chrome requires returnValue to be set.
        e.returnValue = "";
      });
      */
      if (qx.core.Environment.get("dev.enableFakeSrv")) {
        console.debug("Fake server enabled");
        qxapp.dev.fake.srv.restapi.User;
        qxapp.dev.fake.srv.restapi.Authentication;
      }

      // Setting up auth manager
      qxapp.auth.Manager.getInstance().addListener("logout", function() {
        this.__restart();
      }, this);

      this.__initRouting();
    },

    __initRouting: function() {
<<<<<<< HEAD
      // Route: /study/{id}
      let result = /study\/(.*)/.exec(window.location.pathname);
      if (result && result[result.index].length) {
        qxapp.utils.Utils.cookie.deleteCookie("user");
        qxapp.auth.Manager.getInstance().validateToken(() => this.__loadMainPage(result[result.index]), this.__loadLoginPage, this);
=======
      // Route: /#/study/{id}
      let result = /#\/study\/(.*)/.exec(window.location.hash);
      if (result && result[1].length) {
        qxapp.utils.Utils.cookie.deleteCookie("user");
        qxapp.auth.Manager.getInstance().validateToken(() => this.__loadMainPage(result[1]), this.__loadLoginPage, this);
>>>>>>> 2fc729f8
      } else {
        this.__restart();
      }
    },

    __restart: function() {
      let isLogged = qxapp.auth.Manager.getInstance().isLoggedIn();

      if (qx.core.Environment.get("dev.disableLogin")) {
        console.warn("Login page was disabled", "Starting main application ...");
        isLogged = true;
      }

      if (isLogged) {
        this.__loadMainPage();
      } else {
        qxapp.auth.Manager.getInstance().validateToken(this.__loadMainPage, this.__loadLoginPage, this);
      }
    },

    __loadLoginPage: function() {
      this.__disconnectWebSocket();
      const view = new qxapp.auth.LoginPage();
      view.addListener("done", function(msg) {
        this.__restart();
      }, this);
      this.__loadView(view, {
        top: "10%",
        bottom: 0,
        left: 0,
        right: 0
      });
    },

    __loadMainPage: function(studyId) {
      this.__connectWebSocket();
      this.__loadView(new qxapp.desktop.MainPage(studyId), {
        top: 0,
        bottom: 0,
        left: 0,
        right: 0
      });
    },

    __loadView: function(view, options) {
      this.assert(view!==null);
      // Update root document and currentness
      let doc = this.getRoot();
      if (doc.hasChildren() && this.__current) {
        doc.remove(this.__current);
        // this.__current.destroy();
      }
      doc.add(view, options);
      this.__current = view;
    },

    /**
     * Resets session and restarts
    */
    logout: function() {
      qxapp.auth.Manager.getInstance().logout();
      this.__restart();
    },

    __connectWebSocket: function() {
      // open web socket
      qxapp.wrapper.WebSocket.getInstance().connect();
    },

    __disconnectWebSocket: function() {
      // open web socket
      qxapp.wrapper.WebSocket.getInstance().disconnect();
    },

    __preventAutofillBrowserSyles: function() {
      const stylesheet = qx.ui.style.Stylesheet.getInstance();
      if (qx.bom.client.Browser.getName() === "chrome" && qx.bom.client.Browser.getVersion() >= 71) {
        stylesheet.addRule(
          "input:-internal-autofill-previewed," +
          "input:-internal-autofill-selected," +
          "textarea:-internal-autofill-previewed," +
          "textarea:-internal-autofill-selected," +
          "select:-internal-autofill-previewed," +
          "select:-internal-autofill-selected",

          "transition: background-color 0s linear 100000s, color 0s linear 100000s"
        );
      } else if (qx.bom.client.Engine.getName() === "webkit") {
        stylesheet.addRule(
          "input:-webkit-autofill," +
          "input:-webkit-autofill:hover," +
          "input:-webkit-autofill:focus," +
          "textarea:-webkit-autofill," +
          "textarea:-webkit-autofill:hover," +
          "textarea:-webkit-autofill:focus," +
          "select:-webkit-autofill," +
          "select:-webkit-autofill:hover," +
          "select:-webkit-autofill:focus",

          "transition: background-color 0s linear 100000s, color 0s linear 100000s"
        );
      }
    }
  }
});<|MERGE_RESOLUTION|>--- conflicted
+++ resolved
@@ -73,19 +73,11 @@
     },
 
     __initRouting: function() {
-<<<<<<< HEAD
-      // Route: /study/{id}
-      let result = /study\/(.*)/.exec(window.location.pathname);
-      if (result && result[result.index].length) {
-        qxapp.utils.Utils.cookie.deleteCookie("user");
-        qxapp.auth.Manager.getInstance().validateToken(() => this.__loadMainPage(result[result.index]), this.__loadLoginPage, this);
-=======
       // Route: /#/study/{id}
       let result = /#\/study\/(.*)/.exec(window.location.hash);
       if (result && result[1].length) {
         qxapp.utils.Utils.cookie.deleteCookie("user");
         qxapp.auth.Manager.getInstance().validateToken(() => this.__loadMainPage(result[1]), this.__loadLoginPage, this);
->>>>>>> 2fc729f8
       } else {
         this.__restart();
       }
