/* ************************************************************************

   qxapp - the simcore frontend

   https://osparc.io

   Copyright:
     2018 IT'IS Foundation, https://itis.swiss

   License:
     MIT: https://opensource.org/licenses/MIT

   Authors:
     * Odei Maiz (odeimaiz)

************************************************************************ */

/**
 * Widget containing a Vertical Box with three widgets equaly sized.
 * Used for the side panel in the project editor.
 *
 * *Example*
 *
 * Here is a little example of how to use the widget.
 *
 * <pre class='javascript'>
 *   let sidePanel = new qxapp.desktop.SidePanel();
 *   sidePanel.setTopView(widget1);
 *   sidePanel.setMidView(widget2);
 *   sidePanel.setBottomView(widget3);
 *   this.getRoot().add(sidePanel);
 * </pre>
 */

qx.Class.define("qxapp.desktop.SidePanel", {
  extend: qx.ui.core.Widget,

  construct: function() {
    this.base(arguments);

    this._setLayout(new qx.ui.layout.VBox());

<<<<<<< HEAD
    let topView = new qxapp.desktop.PanelView("Service tree");
    let midView = new qxapp.desktop.PanelView("Overview");
    let bottomView = new qxapp.desktop.PanelView("Logger");
=======
    let topView = new qxapp.desktop.PanelView(this.tr("Service tree"));
    let midView = new qxapp.desktop.PanelView(this.tr("Overview"));
    let bottomView = new qxapp.desktop.PanelView(this.tr("Logger"));
>>>>>>> 9e834490

    this._add(topView);
    this._add(midView);
    this._add(bottomView, {
      flex: 1
    });
  },

  properties: {
    topView: {
      nullable: false,
      check : "qx.ui.core.Widget",
      apply : "__applyTopView"
    },

    midView: {
      nullable: false,
      check : "qx.ui.core.Widget",
      apply : "__applyMidView"
    },

    bottomView: {
      nullable: false,
      check : "qx.ui.core.Widget",
      apply : "__applyBottomView"
    }
  },

  events: {},

  members: {
    __applyTopView: function(newWidget) {
      this._getChildren()[0].setContent(newWidget);
    },

    __applyMidView: function(newWidget) {
      this._getChildren()[1].setContent(newWidget);
    },

    __applyBottomView: function(newWidget) {
      this._getChildren()[2].setContent(newWidget);
    },

    __replaceWidgetAt: function(newWidget, indexOf) {
      if (this._indexOf(newWidget) !== indexOf) {
        this._removeAt(indexOf);
        this._addAt(newWidget, indexOf);
      }
    }
  }
});<|MERGE_RESOLUTION|>--- conflicted
+++ resolved
@@ -40,15 +40,9 @@
 
     this._setLayout(new qx.ui.layout.VBox());
 
-<<<<<<< HEAD
-    let topView = new qxapp.desktop.PanelView("Service tree");
-    let midView = new qxapp.desktop.PanelView("Overview");
-    let bottomView = new qxapp.desktop.PanelView("Logger");
-=======
     let topView = new qxapp.desktop.PanelView(this.tr("Service tree"));
     let midView = new qxapp.desktop.PanelView(this.tr("Overview"));
     let bottomView = new qxapp.desktop.PanelView(this.tr("Logger"));
->>>>>>> 9e834490
 
     this._add(topView);
     this._add(midView);
