/* eslint no-warning-comments: "off" */

const NAVIGATION_BUTTON_HEIGHT = 32;

qx.Class.define("qxapp.desktop.NavigationBar", {
  extend: qx.ui.container.Composite,

  construct: function() {
    this.base(arguments, new qx.ui.layout.HBox());

    this.set({
      paddingLeft: 10,
      paddingRight: 10,
      maxHeight: 50
    });
    this.getLayout().set({
      spacing: 10,
      alignY: "middle"
    });

    const commonBtnSettings = {
      allowGrowY: false,
      minWidth: 32,
      minHeight: NAVIGATION_BUTTON_HEIGHT
    };


    let logo = new qx.ui.basic.Image("qxapp/osparc-white.svg").set({
      width: 92,
      height: NAVIGATION_BUTTON_HEIGHT,
      scale: true
    });
    this.add(logo);

    this.add(new qx.ui.toolbar.Separator());

    let hBox = new qx.ui.layout.HBox(5).set({
      alignY: "middle"
    });
    let mainViewCaptionLayout = this.__mainViewCaptionLayout = new qx.ui.container.Composite(hBox);
    this.add(mainViewCaptionLayout);


    this.add(new qx.ui.core.Spacer(5), {
      flex: 1
    });


    let dashboardBtn = new qx.ui.form.Button(this.tr("Dashboard"));
    dashboardBtn.set(commonBtnSettings);
    dashboardBtn.addListener("execute", function() {
      this.fireEvent("DashboardPressed");
    }, this);
    this.add(dashboardBtn);

    this.add(new qx.ui.toolbar.Separator());

    let forumBtn = new qx.ui.form.Button(this.tr("Forum"));
    forumBtn.addListener("execute", function() {
      window.open("https://forum.zmt.swiss/");
    }, this);
    forumBtn.set(commonBtnSettings);
    this.add(forumBtn);

    this.add(new qx.ui.toolbar.Separator());

    let helpBtn = new qx.ui.form.Button(this.tr("Help"));
    helpBtn.set(commonBtnSettings);
    this.add(helpBtn);

    this.add(new qx.ui.toolbar.Separator());

    const userEmail = qxapp.auth.Data.getInstance().getEmail() || "bizzy@itis.ethz.ch";
    const userName = qxapp.auth.Data.getInstance().getUserName() || "bizzy";

    let userLbl = new qx.ui.basic.Label(userName).set({
      minWidth: 10
    });
    this.add(userLbl);

    let userBtn = this.__createUserBtn();
    userBtn.set(commonBtnSettings);
    userBtn.set({
      decorator: new qx.ui.decoration.Decorator().set({
        radius: 50,
        backgroundImage: qxapp.utils.Avatar.getUrl(userEmail, NAVIGATION_BUTTON_HEIGHT)
      })
    });
    this.add(userBtn);
  },

  events: {
    "NodeDoubleClicked": "qx.event.type.Data",
    "DashboardPressed": "qx.event.type.Event"
  },

  properties: {
    projectModel: {
      check: "qxapp.data.model.ProjectModel",
      nullable: true
    }
  },

  members: {
    __mainViewCaptionLayout: null,

    setMainViewCaption: function(newLabel) {
      this.__mainViewCaptionLayout.removeAll();
      if (typeof newLabel === "string") {
        this.__showMainViewCaptionAsText(newLabel);
      } else if (Array.isArray(newLabel)) {
        this.__showMainViewCaptionAsButtons(newLabel);
      }
    },

    __showMainViewCaptionAsText: function(newLabel) {
      const navBarLabelFont = qx.bom.Font.fromConfig(qxapp.theme.Font.fonts["nav-bar-label"]);
      let mainViewCaption = this.__mainViewCaption = new qx.ui.basic.Label(newLabel).set({
        font: navBarLabelFont,
        minWidth: 150
      });
      this.__mainViewCaptionLayout.add(mainViewCaption);
    },

    __showMainViewCaptionAsButtons: function(nodeIds) {
      const navBarLabelFont = qx.bom.Font.fromConfig(qxapp.theme.Font.fonts["nav-bar-label"]);
      for (let i=0; i<nodeIds.length; i++) {
        let btn = new qx.ui.form.Button().set({
          maxHeight: NAVIGATION_BUTTON_HEIGHT
        });
        const nodeId = nodeIds[i];
        if (nodeId === "root") {
          this.getProjectModel().bind("name", btn, "label");
        } else {
          const nodeModel = this.getProjectModel().getWorkbenchModel()
            .getNodeModel(nodeId);
          if (nodeModel) {
            nodeModel.bind("label", btn, "label");
          }
        }
        btn.addListener("execute", function() {
          this.fireDataEvent("NodeDoubleClicked", nodeId);
        }, this);
        this.__mainViewCaptionLayout.add(btn);

        if (i<nodeIds.length-1) {
          let mainViewCaption = this.__mainViewCaption = new qx.ui.basic.Label(">").set({
            font: navBarLabelFont
          });
          this.__mainViewCaptionLayout.add(mainViewCaption);
        }
      }
    },

    __createUserBtn: function() {
      var menu = new qx.ui.menu.Menu();

      // Account Settings
      // ---
      // Groups
      // ---
      // Help
      // Report a Problem
      // About
      // ---
      // Logout

      // TODO: add commands (i.e. short-cut system)
<<<<<<< HEAD
      let preferences = new qx.ui.menu.Button(this.tr("Account Settings"));
=======
      let preferences = new qx.ui.menu.Button("Preferences");
>>>>>>> 0b904b01
      preferences.addListener("execute", this.__onOpenAccountSettings, this);

      let logout = new qx.ui.menu.Button(this.tr("Logout"));
      logout.addListener("execute", e => {
        let app = qx.core.Init.getApplication();
        app.logout();
      });

      menu.add(preferences);
      menu.addSeparator();
      menu.add(new qx.ui.menu.Button(this.tr("Groups")));
      menu.addSeparator();
      menu.add(new qx.ui.menu.Button(this.tr("Help")));
      menu.add(new qx.ui.menu.Button(this.tr("Report a Problem")));
      let aboutBtn = new qx.ui.menu.Button(this.tr("About"));
      aboutBtn.addListener("execute", e => qxapp.About.getInstance().open());
      menu.add(aboutBtn);
      menu.addSeparator();
      menu.add(logout);

      let btn = new qx.ui.form.MenuButton(null, null, menu);
      return btn;
    },

    __onOpenAccountSettings: function() {
      if (!this.__preferencesWin) {
        this.__preferencesWin = new qxapp.desktop.preferences.DialogWindow();
      }

      let win = this.__preferencesWin;
      if (win) {
        win.center();
        win.open();
      }
    }
  }
});<|MERGE_RESOLUTION|>--- conflicted
+++ resolved
@@ -166,11 +166,7 @@
       // Logout
 
       // TODO: add commands (i.e. short-cut system)
-<<<<<<< HEAD
-      let preferences = new qx.ui.menu.Button(this.tr("Account Settings"));
-=======
-      let preferences = new qx.ui.menu.Button("Preferences");
->>>>>>> 0b904b01
+      let preferences = new qx.ui.menu.Button(this.tr("Preferences"));
       preferences.addListener("execute", this.__onOpenAccountSettings, this);
 
       let logout = new qx.ui.menu.Button(this.tr("Logout"));
