--- conflicted
+++ resolved
@@ -87,15 +87,11 @@
       flex: 1
     });
 
-<<<<<<< HEAD
     this._add(new qxapp.ui.form.LinkButton(this.tr("Docs"), "https://docs.osparc.io").set({
       appearance: "link-button"
     }));
 
-    this._add(new qxapp.ui.form.LinkButton(this.tr("Create issue"), qxapp.component.widget.NewGHIssue.getNewIssueUrl()).set({
-=======
     this._add(new qxapp.ui.form.LinkButton(this.tr("Give us feedback"), this.self().FEEDBACK_FORM_URL).set({
->>>>>>> 6761c6f1
       appearance: "link-button"
     }));
 
