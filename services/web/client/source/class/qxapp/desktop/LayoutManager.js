/* ************************************************************************

   qxapp - the simcore frontend

   https://osparc.io

   Copyright:
     2018 IT'IS Foundation, https://itis.swiss

   License:
     MIT: https://opensource.org/licenses/MIT

   Authors:
     * Odei Maiz (odeimaiz)

************************************************************************ */

/**
 * Widget managing the layout once the user is logged in.
 *
 * It offers a:
 * - NavigationBar
 * - Main View (Stack).
 *   - Dashboard (Stack):
 *     - StudyBrowser
 *     - ServiceBrowser
 *     - DataManager
 *   - StudyEditor
 *
 * <pre class='javascript'>
 *   let layoutManager = new qxapp.desktop.LayoutManager();
 *   this.getRoot().add(layoutManager);
 * </pre>
 */

qx.Class.define("qxapp.desktop.LayoutManager", {
  extend: qx.ui.core.Widget,

  construct: function() {
    this.base();

    this._setLayout(new qx.ui.layout.VBox());

    let navBar = this.__navBar = this.__createNavigationBar();
    this._add(navBar);

    let prjStack = this.__prjStack = this.__createMainView();
    this._add(prjStack, {
      flex: 1
    });

    qxapp.io.WatchDog.getInstance().startCheck();
  },

  events: {},

  members: {
    __navBar: null,
    __prjStack: null,
    __dashboard: null,
    __studyEditor: null,

    __createNavigationBar: function() {
      let navBar = new qxapp.desktop.NavigationBar().set({
        height: 100
      });

      navBar.addListener("dashboardPressed", () => {
<<<<<<< HEAD
        if (!qxapp.data.Permissions.getInstance().canDo("study.user.create", true)) {
          return;
        }

        if (this.__prjEditor) {
          this.__prjEditor.updateProjectDocument();
=======
        if (this.__studyEditor) {
          this.__studyEditor.updateStudyDocument();
>>>>>>> 1d88988c
        }
        this.__showDashboard();
      }, this);

      navBar.addListener("nodeDoubleClicked", e => {
        if (this.__studyEditor) {
          let nodeId = e.getData();
          this.__studyEditor.nodeSelected(nodeId, true);
        }
      }, this);
      return navBar;
    },

    __createMainView: function() {
      let prjStack = new qx.ui.container.Stack();

      let dashboard = this.__dashboard = new qxapp.desktop.Dashboard();
      dashboard.getStudyBrowser().addListener("startStudy", e => {
        const studyEditor = e.getData();
        this.__showStudyEditor(studyEditor);
      }, this);
      prjStack.add(dashboard);

      return prjStack;
    },

    __showDashboard: function() {
      this.__prjStack.setSelection([this.__dashboard]);
      this.__dashboard.getStudyBrowser().reloadUserStudies();
      this.__navBar.setPathButtons([]);
      if (this.__studyEditor) {
        this.__studyEditor.destruct();
      }
    },

    __showStudyEditor: function(studyEditor) {
      if (this.__studyEditor) {
        this.__prjStack.remove(this.__studyEditor);
      }

      this.__studyEditor = studyEditor;
      let study = studyEditor.getStudy();
      this.__prjStack.add(this.__studyEditor);
      this.__prjStack.setSelection([this.__studyEditor]);
      this.__navBar.setStudy(study);
      this.__navBar.setPathButtons(study.getWorkbench().getPathIds("root"));

      this.__studyEditor.addListener("changeMainViewCaption", ev => {
        const elements = ev.getData();
        this.__navBar.setPathButtons(elements);
      }, this);

      this.__studyEditor.addListener("studySaved", ev => {
        const wasSaved = ev.getData();
        if (wasSaved) {
          this.__navBar.studySaved();
        }
      }, this);
    }
  }
});<|MERGE_RESOLUTION|>--- conflicted
+++ resolved
@@ -66,17 +66,11 @@
       });
 
       navBar.addListener("dashboardPressed", () => {
-<<<<<<< HEAD
         if (!qxapp.data.Permissions.getInstance().canDo("study.user.create", true)) {
           return;
         }
-
-        if (this.__prjEditor) {
-          this.__prjEditor.updateProjectDocument();
-=======
         if (this.__studyEditor) {
           this.__studyEditor.updateStudyDocument();
->>>>>>> 1d88988c
         }
         this.__showDashboard();
       }, this);
