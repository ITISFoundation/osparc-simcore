/* ************************************************************************

   qxapp - the simcore frontend

   https://osparc.io

   Copyright:
     2018 IT'IS Foundation, https://itis.swiss

   License:
     MIT: https://opensource.org/licenses/MIT

   Authors:
     * Odei Maiz (odeimaiz)

************************************************************************ */

/* eslint no-warning-comments: "off" */

qx.Class.define("qxapp.desktop.LayoutManager", {
  extend: qx.ui.container.Composite,

  construct: function() {
    this.base();

    this.set({
      layout: new qx.ui.layout.VBox()
    });

    this.__navBar = this.__createNavigationBar();
    this.__navBar.setHeight(100);
    this.__navBar.addListener("nodeDoubleClicked", e => {
      if (this.__prjEditor) {
        let nodeId = e.getData();
        this.__prjEditor.nodeSelected(nodeId);
      }
    }, this);
    this.add(this.__navBar);

    let prjStack = this.__prjStack = new qx.ui.container.Stack();
    this.add(prjStack, {
      flex: 1
    });

    let iframe = this.__createLoadingIFrame(this.tr("User Information"));
    this.__prjStack.add(iframe);
    this.__prjStack.setSelection([iframe]);

    const interval = 1000;
    let userTimer = new qx.event.Timer(interval);
    userTimer.addListener("interval", () => {
      if (this.__userReady) {
        userTimer.stop();
        this.__prjStack.remove(iframe);
        iframe.dispose();
        this.__createMainLayout();
      }
    }, this);
    userTimer.start();

    this.__initResources();
  },

  events: {},

  members: {
    __navBar: null,
    __prjStack: null,
    __prjBrowser: null,
    __prjEditor: null,
    __userReady: null,
    __servicesReady: null,

    __createLoadingIFrame: function(text) {
      const loadingUri = qxapp.utils.Utils.getLoaderUri(text);
      let iframe = new qx.ui.embed.Iframe(loadingUri);
      iframe.setBackgroundColor("transparent");
      return iframe;
    },

    __createMainLayout: function() {
      this.__prjBrowser = new qxapp.desktop.PrjBrowser();
      this.__prjStack.add(this.__prjBrowser);

      this.__navBar.addListener("dashboardPressed", function() {
        this.__prjEditor.updateProjectDocument();
        this.__prjStack.setSelection([this.__prjBrowser]);
        this.__prjBrowser.reloadUserProjects();
        this.__navBar.setMainViewCaption(this.tr("Dashboard"));
      }, this);

      this.__prjBrowser.addListener("startProject", e => {
        const projectData = e.getData()["prjData"];
        const isNew = e.getData()["isNew"];
        if (this.__servicesReady === null) {
          let iframe = this.__createLoadingIFrame(this.tr("Services"));
          this.__prjStack.add(iframe);
          this.__prjStack.setSelection([iframe]);

          const interval = 1000;
          let servicesTimer = new qx.event.Timer(interval);
          servicesTimer.addListener("interval", () => {
            if (this.__servicesReady) {
              servicesTimer.stop();
              this.__prjStack.remove(iframe);
              iframe.dispose();
<<<<<<< HEAD
              this.__loadProject(projectData);
=======
              this.__loadProject(projectData, isNew);
>>>>>>> fd3ccd0b
            }
          }, this);
          servicesTimer.start();
        } else {
<<<<<<< HEAD
          this.__loadProject(projectData);
=======
          this.__loadProject(projectData, isNew);
>>>>>>> fd3ccd0b
        }
      }, this);
    },

<<<<<<< HEAD
    __loadProject: function(projectData) {
=======
    __loadProject: function(projectData, isNew) {
>>>>>>> fd3ccd0b
      let project = new qxapp.data.model.Project(projectData);

      if (this.__prjEditor) {
        this.__prjStack.remove(this.__prjEditor);
      }
<<<<<<< HEAD
      this.__prjEditor = new qxapp.desktop.PrjEditor(project);
=======
      this.__prjEditor = new qxapp.desktop.PrjEditor(project, isNew);
>>>>>>> fd3ccd0b
      this.__prjStack.add(this.__prjEditor);
      this.__prjStack.setSelection([this.__prjEditor]);
      this.__navBar.setProject(project);
      this.__navBar.setMainViewCaption(project.getWorkbench().getPathIds("root"));

      this.__prjEditor.addListener("changeMainViewCaption", function(ev) {
        const elements = ev.getData();
        this.__navBar.setMainViewCaption(elements);
      }, this);
    },

    __createNavigationBar: function() {
      let navBar = new qxapp.desktop.NavigationBar();
      navBar.setMainViewCaption("Dashboard");
      return navBar;
    },

    __nodeCheck: function(services) {
      /** a little ajv test */
      let nodeCheck = new qx.io.request.Xhr("/resource/qxapp/node-meta-v0.0.1.json");
      nodeCheck.addListener("success", e => {
        let data = e.getTarget().getResponse();
        try {
          let ajv = new qxapp.wrappers.Ajv(data);
          for (const srvId in services) {
            const service = services[srvId];
            let check = ajv.validate(service);
            console.log("services validation result " + service.key + ":", check);
          }
        } catch (err) {
          console.error(err);
        }
      }, this);
      nodeCheck.send();
    },

    __initResources: function() {
      this.__getUserProfile();
      this.__getServicesPreload();
    },

    __getUserProfile: function() {
      let permissions = qxapp.data.Permissions.getInstance();
      permissions.addListener("userProfileRecieved", e => {
        this.__userReady = e.getData();
      }, this);
      permissions.loadUserRoleFromBackend();
    },

    __getServicesPreload: function() {
      let store = qxapp.data.Store.getInstance();
      store.addListener("servicesRegistered", e => {
        // Do not validate if are not taking actions
        // this.__nodeCheck(e.getData());
        this.__servicesReady = e.getData();
      }, this);
      store.getServices(true);
    }
  }
});<|MERGE_RESOLUTION|>--- conflicted
+++ resolved
@@ -104,39 +104,23 @@
               servicesTimer.stop();
               this.__prjStack.remove(iframe);
               iframe.dispose();
-<<<<<<< HEAD
               this.__loadProject(projectData);
-=======
-              this.__loadProject(projectData, isNew);
->>>>>>> fd3ccd0b
             }
           }, this);
           servicesTimer.start();
         } else {
-<<<<<<< HEAD
-          this.__loadProject(projectData);
-=======
           this.__loadProject(projectData, isNew);
->>>>>>> fd3ccd0b
         }
       }, this);
     },
 
-<<<<<<< HEAD
-    __loadProject: function(projectData) {
-=======
     __loadProject: function(projectData, isNew) {
->>>>>>> fd3ccd0b
       let project = new qxapp.data.model.Project(projectData);
 
       if (this.__prjEditor) {
         this.__prjStack.remove(this.__prjEditor);
       }
-<<<<<<< HEAD
-      this.__prjEditor = new qxapp.desktop.PrjEditor(project);
-=======
       this.__prjEditor = new qxapp.desktop.PrjEditor(project, isNew);
->>>>>>> fd3ccd0b
       this.__prjStack.add(this.__prjEditor);
       this.__prjStack.setSelection([this.__prjEditor]);
       this.__navBar.setProject(project);
