/* ************************************************************************

   qxapp - the simcore frontend

   https://osparc.io

   Copyright:
     2018 IT'IS Foundation, https://itis.swiss

   License:
     MIT: https://opensource.org/licenses/MIT

   Authors:
     * Odei Maiz (odeimaiz)

************************************************************************ */

/* eslint newline-per-chained-call: 0 */

qx.Class.define("qxapp.desktop.PrjEditor", {
  extend: qx.ui.splitpane.Pane,

  construct: function(project, isNew) {
    this.base(arguments, "horizontal");

    qxapp.utils.UuidToName.getInstance().setProject(project);

    this.__projectResources = qxapp.io.rest.ResourceFactory.getInstance().createProjectResources();

    this.setProject(project);

    let mainPanel = this.__mainPanel = new qxapp.desktop.MainPanel().set({
      minWidth: 1000
    });
    let sidePanel = this.__sidePanel = new qxapp.desktop.SidePanel().set({
      minWidth: 0,
      maxWidth: 800,
      width: 500
    });

    const scroll = new qx.ui.container.Scroll().set({
      minWidth: 0
    });
    scroll.add(sidePanel);

    this.add(mainPanel, 1); // flex 1
    this.add(scroll, 0); // flex 0

    this.initDefault();
    this.connectEvents();

    if (isNew) {
      this.createProjectDocument();
    } else {
      this.updateProjectDocument();
    }
    this.__startAutoSaveTimer();
    this.__attachEventHandlers();
  },

  properties: {
    project: {
      check: "qxapp.data.model.Project",
      nullable: false
    },

    canStart: {
      nullable: false,
      init: true,
      check: "Boolean",
      apply: "__applyCanStart"
    }
  },

  events: {
    "changeMainViewCaption": "qx.event.type.Data",
    "projectSaved": "qx.event.type.Data"
  },

  members: {
    __projectResources: null,
    __pipelineId: null,
    __mainPanel: null,
    __sidePanel: null,
    __workbenchUI: null,
    __treeView: null,
    __extraView: null,
    __loggerView: null,
    __nodeView: null,
    __currentNodeId: null,
    __autoSaveTimer: null,

    /**
     * Destructor
     */
    destruct: function() {
      this.__stopAutoSaveTimer();
    },

    initDefault: function() {
      let project = this.getProject();

      let treeView = this.__treeView = new qxapp.component.widget.NodesTree(project.getName(), project.getWorkbench());
      treeView.addListener("addNode", () => {
        this.__addNode();
      }, this);
      treeView.addListener("removeNode", e => {
        const nodeId = e.getData();
        this.__removeNode(nodeId);
      }, this);
      this.__sidePanel.addOrReplaceAt(new qxapp.desktop.PanelView(this.tr("Service tree"), treeView), 0);

      let extraView = this.__extraView = new qx.ui.container.Composite(new qx.ui.layout.Canvas());
      this.__sidePanel.addOrReplaceAt(new qxapp.desktop.PanelView(this.tr("Overview"), extraView), 1);

      let loggerView = this.__loggerView = new qxapp.component.widget.logger.LoggerView();
      this.__sidePanel.addOrReplaceAt(new qxapp.desktop.PanelView(this.tr("Logger"), loggerView), 2);

      let workbenchUI = this.__workbenchUI = new qxapp.component.workbench.WorkbenchUI(project.getWorkbench());
      workbenchUI.addListener("removeNode", e => {
        const nodeId = e.getData();
        this.__removeNode(nodeId);
      }, this);
      workbenchUI.addListener("removeLink", e => {
        const linkId = e.getData();
        let workbench = this.getProject().getWorkbench();
        const currentNode = workbench.getNode(this.__currentNodeId);
        const link = workbench.getLink(linkId);
        let removed = false;
        if (currentNode && currentNode.isContainer() && link.getOutputNodeId() === currentNode.getNodeId()) {
          let inputNode = workbench.getNode(link.getInputNodeId());
          inputNode.setIsOutputNode(false);

          // Remove also dependencies from outter nodes
          const cNodeId = inputNode.getNodeId();
          const allNodes = workbench.getNodes(true);
          for (const nodeId in allNodes) {
            let node = allNodes[nodeId];
            if (node.isInputNode(cNodeId) && !currentNode.isInnerNode(node.getNodeId())) {
              workbench.removeLink(linkId);
            }
          }
          removed = true;
        } else {
          removed = workbench.removeLink(linkId);
        }
        if (removed) {
          this.__workbenchUI.clearLink(linkId);
        }
      }, this);
      this.showInMainView(workbenchUI, "root");

      this.__nodeView = new qxapp.component.widget.NodeView().set({
        minHeight: 200
      });
    },

    connectEvents: function() {
      this.__mainPanel.getControls().addListener("startPipeline", () => {
        if (this.getCanStart()) {
          this.__startPipeline();
        } else {
          this.__workbenchUI.getLogger().info("Can not start pipeline");
        }
      }, this);

      this.__mainPanel.getControls().addListener("stopPipeline", this.__stopPipeline, this);

      let workbench = this.getProject().getWorkbench();
      workbench.addListener("workbenchChanged", this.__workbenchChanged, this);

      workbench.addListener("updatePipeline", e => {
        let node = e.getData();
        this.__updatePipeline(node);
      }, this);

      workbench.addListener("showInLogger", ev => {
        const data = ev.getData();
        const nodeLabel = data.nodeLabel;
        const msg = data.msg;
        this.getLogger().info(nodeLabel, msg);
      }, this);

      [
        this.__treeView,
        this.__workbenchUI
      ].forEach(wb => {
        wb.addListener("nodeDoubleClicked", e => {
          let nodeId = e.getData();
          this.nodeSelected(nodeId);
        }, this);
      });

      const workbenchUI = this.__workbenchUI;
      const treeView = this.__treeView;
      treeView.addListener("changeSelectedNode", e => {
        const node = workbenchUI.getNodeUI(e.getData());
        if (node && node.classname.includes("NodeUI")) {
          node.setActive(true);
        }
      });
      workbenchUI.addListener("changeSelectedNode", e => {
        treeView.nodeSelected(e.getData());
      });
    },

    nodeSelected: function(nodeId) {
      if (!nodeId) {
        return;
      }
      this.__currentNodeId = nodeId;
      let widget = this.__getWidgetForNode(nodeId);
      this.showInMainView(widget, nodeId);
      if (widget === this.__workbenchUI) {
        const workbench = this.getProject().getWorkbench();
        if (nodeId === "root") {
          this.__workbenchUI.loadModel(workbench);
        } else {
          let node = workbench.getNode(nodeId);
          this.__workbenchUI.loadModel(node);
        }
      }

      this.__switchExtraView(nodeId);

      this.__treeView.nodeSelected(nodeId);
    },

    __getWidgetForNode: function(nodeId) {
      // Find widget for the given nodeId
      const workbench = this.getProject().getWorkbench();
      let widget = null;
      if (nodeId === "root") {
        widget = this.__workbenchUI;
      } else {
        let node = workbench.getNode(nodeId);
        if (node.isContainer()) {
          if (node.hasDedicatedWidget() && node.showDedicatedWidget()) {
            if (node.isInKey("dash-plot")) {
              widget = new qxapp.component.widget.DashGrid(node);
            }
          }
          if (widget === null) {
            widget = this.__workbenchUI;
          }
        } else if (node.isInKey("file-picker")) {
          widget = new qxapp.file.FilePicker(node, this.getProject().getUuid());
        } else if (node.isInKey("remote-renderer")) {
          widget = new qxapp.component.widget.RemoteRenderer(node, null);
        } else {
          this.__nodeView.setNode(node);
          widget = this.__nodeView;
        }
      }
      return widget;
    },

    __switchExtraView: function(nodeId) {
      // Show screenshots in the ExtraView
      if (nodeId === "root") {
        this.showScreenshotInExtraView("workbench");
      } else {
        const node = this.getProject().getWorkbench().getNode(nodeId);
        if (node.isContainer()) {
          if (node.isInKey("dash-plot")) {
            this.showScreenshotInExtraView("dash-plot");
          } else {
            this.showScreenshotInExtraView("container");
          }
        } else if (node.isInKey("file-picker")) {
          this.showScreenshotInExtraView("file-picker");
        } else if (node.isInKey("modeler")) {
          this.showScreenshotInExtraView("modeler");
        } else if (node.isInKey("3d-viewer")) {
          this.showScreenshotInExtraView("postpro");
        } else if (node.isInKey("viewer")) {
          this.showScreenshotInExtraView("notebook");
        } else if (node.isInKey("jupyter")) {
          this.showScreenshotInExtraView("notebook");
        } else if (node.isInKey("Grid")) {
          this.showScreenshotInExtraView("grid");
        } else if (node.isInKey("Voxel")) {
          this.showScreenshotInExtraView("voxels");
        } else {
          this.showScreenshotInExtraView("form");
        }
      }
    },

    __addNode: function() {
      if (this.__mainPanel.getMainView() !== this.__workbenchUI) {
        return;
      }
      this.__workbenchUI.openServicesCatalogue();
    },

    __removeNode: function(nodeId) {
      if (nodeId === this.__currentNodeId) {
        return;
      }
      // remove first the connected links
      let workbench = this.getProject().getWorkbench();
      let connectedLinks = workbench.getConnectedLinks(nodeId);
      for (let i=0; i<connectedLinks.length; i++) {
        const linkId = connectedLinks[i];
        if (workbench.removeLink(linkId)) {
          this.__workbenchUI.clearLink(linkId);
        }
      }
      if (workbench.removeNode(nodeId)) {
        this.__workbenchUI.clearNode(nodeId);
      }
    },

    __workbenchChanged: function() {
      this.__treeView.populateTree();
      this.__treeView.nodeSelected(this.__currentNodeId);
    },

    showInMainView: function(widget, nodeId) {
      if (this.__mainPanel.isPropertyInitialized("mainView")) {
        let previousWidget = this.__mainPanel.getMainView();
        widget.addListener("finished", function() {
          this.__mainPanel.setMainView(previousWidget);
        }, this);
      }

      const node = this.getProject().getWorkbench().getNode(nodeId);
      if (node && node.hasDedicatedWidget()) {
        let dedicatedWrapper = new qx.ui.container.Composite(new qx.ui.layout.VBox());
        const dedicatedWidget = node.getDedicatedWidget();
        const btnLabel = dedicatedWidget ? this.tr("Setup view") : this.tr("Grid view");
        const btnIcon = dedicatedWidget ? "@FontAwesome5Solid/wrench/16" : "@FontAwesome5Solid/eye/16";
        let expertModeBtn = new qx.ui.form.Button().set({
          label: btnLabel,
          icon: btnIcon,
          gap: 10,
          alignX: "right",
          height: 25,
          maxWidth: 150
        });
        expertModeBtn.addListener("execute", () => {
          node.setDedicatedWidget(!dedicatedWidget);
          this.nodeSelected(nodeId);
        }, this);
        dedicatedWrapper.add(expertModeBtn);
        dedicatedWrapper.add(widget, {
          flex: 1
        });
        this.__mainPanel.setMainView(dedicatedWrapper);
      } else {
        this.__mainPanel.setMainView(widget);
      }

      let nodesPath = this.getProject().getWorkbench().getPathIds(nodeId);
      this.fireDataEvent("changeMainViewCaption", nodesPath);
    },

    showInExtraView: function(widget) {
      this.__sidePanel.addOrReplaceAt(new qxapp.desktop.PanelView(this.tr("Overview"), widget), 1);
    },

    showScreenshotInExtraView: function(name) {
      let imageWidget = new qx.ui.basic.Image("qxapp/screenshot_" + name + ".png").set({
        scale: true,
        allowShrinkX: true,
        allowShrinkY: true
      });
      const container = new qx.ui.container.Composite(new qx.ui.layout.Grow()).set({
        height: 300
      });
      container.add(imageWidget);
      this.__sidePanel.addOrReplaceAt(new qxapp.desktop.PanelView(this.tr("Overview"), container), 1);
    },

    getLogger: function() {
      return this.__loggerView;
    },

    __getCurrentPipeline: function() {
      const saveContainers = false;
      const savePosition = false;
      let currentPipeline = this.getProject().getWorkbench().serializeWorkbench(saveContainers, savePosition);
      for (const nodeId in currentPipeline) {
        let currentNode = currentPipeline[nodeId];
        if (currentNode.key.includes("/neuroman")) {
          // HACK: Only Neuroman should enter here
          currentNode.key = "simcore/services/dynamic/modeler/webserver";
          currentNode.version = "2.8.0";
          const modelSelected = currentNode.inputs["inModel"];
          delete currentNode.inputs["inModel"];
          currentNode.inputs["model_name"] = modelSelected;
        }
      }
      return currentPipeline;
    },

    __updatePipeline: function(node) {
      let currentPipeline = this.__getCurrentPipeline();
      let url = "/computation/pipeline/" + encodeURIComponent(this.getProject().getUuid());
      let req = new qxapp.io.request.ApiRequest(url, "PUT");
      let data = {};
      data["workbench"] = currentPipeline;
      req.set({
        requestData: qx.util.Serializer.toJson(data)
      });
      console.log("updating pipeline: " + url);
      console.log(data);

      req.addListener("success", e => {
        this.getLogger().debug("Workbench", "Pipeline successfully updated");
        if (node) {
          node.retrieveInputs();
        }
      }, this);
      req.addListener("error", e => {
        this.getLogger().error("Workbench", "Error updating pipeline");
      }, this);
      req.addListener("fail", e => {
        this.getLogger().error("Workbench", "Failed updating pipeline");
      }, this);
      req.send();

      this.getLogger().debug("Workbench", "Updating pipeline");
    },

    __startPipeline: function() {
      this.getProject().getWorkbench().clearProgressData();

      let socket = qxapp.wrapper.WebSocket.getInstance();

      // callback for incoming logs
      const slotName = "logger";
      socket.removeSlot(slotName);
      socket.on(slotName, function(data) {
        const d = JSON.parse(data);
        const nodeId = d["Node"];
        const msg = d["Message"];
        const workbench = this.getProject().getWorkbench();
        let node = workbench.getNode(nodeId);
        this.getLogger().info(node.getLabel(), msg);
        if (node) {
          node.addLog(msg);
        }
      }, this);
      socket.emit(slotName);

      // callback for incoming progress
      const slotName2 = "progress";
      socket.removeSlot(slotName2);
      socket.on(slotName2, function(data) {
        const d = JSON.parse(data);
        const nodeId = d["Node"];
        const progress = 100 * Number.parseFloat(d["Progress"]).toFixed(4);
        const workbench = this.getProject().getWorkbench();
        let node = workbench.getNode(nodeId);
        if (node) {
          node.setProgress(progress);
        }
      }, this);

      // post pipeline
      this.__pipelineId = null;
      let currentPipeline = this.__getCurrentPipeline();
      let url = "/computation/pipeline/" + encodeURIComponent(this.getProject().getUuid()) + "/start";
      let req = new qxapp.io.request.ApiRequest(url, "POST");
      let data = {};
      data["workbench"] = currentPipeline;
      req.set({
        requestData: qx.util.Serializer.toJson(data)
      });
      console.log("starting pipeline: " + url);
      console.log(data);

      req.addListener("success", this.__onPipelinesubmitted, this);
      req.addListener("error", e => {
        this.setCanStart(true);
        this.getLogger().error("Workbench", "Error submitting pipeline");
      }, this);
      req.addListener("fail", e => {
        this.setCanStart(true);
        this.getLogger().error("Workbench", "Failed submitting pipeline");
      }, this);
      req.send();

      this.getLogger().info("Workbench", "Starting pipeline");
    },

    __stopPipeline: function() {
      let req = new qxapp.io.request.ApiRequest("/stop_pipeline", "POST");
      let data = {};
      data["project_id"] = this.getProject().getUuid();
      req.set({
        requestData: qx.util.Serializer.toJson(data)
      });
      req.addListener("success", this.__onPipelineStopped, this);
      req.addListener("error", e => {
        this.setCanStart(false);
        this.getLogger().error("Workbench", "Error stopping pipeline");
      }, this);
      req.addListener("fail", e => {
        this.setCanStart(false);
        this.getLogger().error("Workbench", "Failed stopping pipeline");
      }, this);
      // req.send();

      // temporary solution
      this.setCanStart(true);

      this.getLogger().info("Workbench", "Stopping pipeline. Not yet implemented");
    },

    __onPipelinesubmitted: function(e) {
      const resp = e.getTarget().getResponse();
      const pipelineId = resp.data["project_id"];
      this.getLogger().debug("Workbench", "Pipeline ID " + pipelineId);
      const notGood = [null, undefined, -1];
      if (notGood.includes(pipelineId)) {
        this.setCanStart(true);
        this.__pipelineId = null;
        this.getLogger().error("Workbench", "Submition failed");
      } else {
        // this.setCanStart(false);
        this.__pipelineId = pipelineId;
        this.getLogger().info("Workbench", "Pipeline started");
      }
    },

    __onPipelineStopped: function(e) {
      this.getProject().getWorkbench().clearProgressData();

      this.setCanStart(true);
    },

    __applyCanStart: function(value, old) {
      this.__mainPanel.getControls().setCanStart(value);
    },

    __startAutoSaveTimer: function() {
      let diffPatcher = qxapp.wrapper.JsonDiffPatch.getInstance();
      // Save every 5 seconds
      const interval = 5000;
      let timer = this.__autoSaveTimer = new qx.event.Timer(interval);
      timer.addListener("interval", () => {
        const newObj = this.getProject().serializeProject();
        const delta = diffPatcher.diff(this.__lastSavedPrj, newObj);
        if (delta) {
          let deltaKeys = Object.keys(delta);
          // lastChangeDate should not be taken into account as data change
          const index = deltaKeys.indexOf("lastChangeDate");
          if (index > -1) {
            deltaKeys.splice(index, 1);
          }
          if (deltaKeys.length > 0) {
            this.updateProjectDocument(newObj);
          }
        }
      }, this);
      timer.start();
    },

<<<<<<< HEAD
    createProjectDocument: function(newObj) {
      if (newObj === undefined) {
        newObj = this.getProject().serializeProject();
      }
      let resources = this.__projectResources.projects;
      resources.addListenerOnce("postSuccess", ev => {
        console.log("Project replaced");
        this.__lastSavedPrj = qxapp.wrapper.JsonDiffPatch.getInstance().clone(newObj);
      }, this);
      resources.post(null, newObj);
    },

    replaceProjectDocument: function(newObj) {
      if (newObj === undefined) {
        newObj = this.getProject().serializeProject();
      }
      const prjUuid = this.getProject().getUuid();
      let resource = this.__projectResources.project;
      resource.addListenerOnce("delSuccess", e => {
        this.createProjectDocument(newObj);
=======
    __stopAutoSaveTimer: function() {
      if (this.__autoSaveTimer && this.__autoSaveTimer.isEnabled()) {
        this.__autoSaveTimer.stop();
        this.__autoSaveTimer.setEnabled(false);
      }
    },

    createProjectDocument: function(newObj) {
      if (newObj === undefined) {
        newObj = this.getProject().serializeProject();
      }
      let resources = this.__projectResources.projects;
      resources.addListenerOnce("postSuccess", ev => {
        console.log("Project replaced");
        this.__lastSavedPrj = qxapp.wrapper.JsonDiffPatch.getInstance().clone(newObj);
>>>>>>> 8b243362
      }, this);
      resources.post(null, newObj);
    },

    updateProjectDocument: function(newObj) {
      if (newObj === undefined) {
        newObj = this.getProject().serializeProject();
      }
      const prjUuid = this.getProject().getUuid();

      let resource = this.__projectResources.project;
      resource.addListenerOnce("putSuccess", ev => {
        this.fireDataEvent("projectSaved", true);
        this.__lastSavedPrj = qxapp.wrapper.JsonDiffPatch.getInstance().clone(newObj);
      }, this);
      resource.put({
        "project_id": prjUuid
      }, newObj);
    },

    __attachEventHandlers: function() {
      this.__blocker.addListener("tap", this.__sidePanel.toggleCollapsed.bind(this.__sidePanel));
    }
  }
});<|MERGE_RESOLUTION|>--- conflicted
+++ resolved
@@ -559,7 +559,13 @@
       timer.start();
     },
 
-<<<<<<< HEAD
+    __stopAutoSaveTimer: function() {
+      if (this.__autoSaveTimer && this.__autoSaveTimer.isEnabled()) {
+        this.__autoSaveTimer.stop();
+        this.__autoSaveTimer.setEnabled(false);
+      }
+    },
+
     createProjectDocument: function(newObj) {
       if (newObj === undefined) {
         newObj = this.getProject().serializeProject();
@@ -568,35 +574,6 @@
       resources.addListenerOnce("postSuccess", ev => {
         console.log("Project replaced");
         this.__lastSavedPrj = qxapp.wrapper.JsonDiffPatch.getInstance().clone(newObj);
-      }, this);
-      resources.post(null, newObj);
-    },
-
-    replaceProjectDocument: function(newObj) {
-      if (newObj === undefined) {
-        newObj = this.getProject().serializeProject();
-      }
-      const prjUuid = this.getProject().getUuid();
-      let resource = this.__projectResources.project;
-      resource.addListenerOnce("delSuccess", e => {
-        this.createProjectDocument(newObj);
-=======
-    __stopAutoSaveTimer: function() {
-      if (this.__autoSaveTimer && this.__autoSaveTimer.isEnabled()) {
-        this.__autoSaveTimer.stop();
-        this.__autoSaveTimer.setEnabled(false);
-      }
-    },
-
-    createProjectDocument: function(newObj) {
-      if (newObj === undefined) {
-        newObj = this.getProject().serializeProject();
-      }
-      let resources = this.__projectResources.projects;
-      resources.addListenerOnce("postSuccess", ev => {
-        console.log("Project replaced");
-        this.__lastSavedPrj = qxapp.wrapper.JsonDiffPatch.getInstance().clone(newObj);
->>>>>>> 8b243362
       }, this);
       resources.post(null, newObj);
     },
