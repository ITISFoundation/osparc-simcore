--- conflicted
+++ resolved
@@ -297,7 +297,7 @@
         if (currentNode.key.includes("/neuroman")) {
           // HACK: Only Neuroman should enter here
           currentNode.key = "simcore/services/dynamic/modeler/webserver";
-          currentNode.version = "2.6.0";
+          currentNode.version = "2.7.0";
           const modelSelected = currentNode.inputs["inModel"];
           delete currentNode.inputs["inModel"];
           currentNode.inputs["model_name"] = modelSelected;
@@ -364,24 +364,7 @@
 
       // post pipeline
       this.__pipelineId = null;
-<<<<<<< HEAD
       let currentPipeline = this.__getCurrentPipeline();
-=======
-      const saveContainers = false;
-      const savePosition = false;
-      let currentPipeline = this.getProjectModel().getWorkbenchModel().serializeWorkbench(saveContainers, savePosition);
-      for (const nodeId in currentPipeline) {
-        let currentNode = currentPipeline[nodeId];
-        if (currentNode.key.includes("/neuroman")) {
-          // HACK: Only Neuroman should enter here
-          currentNode.key = "simcore/services/dynamic/modeler/webserver";
-          currentNode.version = "2.7.0";
-          const modelSelected = currentNode.inputs["inModel"];
-          delete currentNode.inputs["inModel"];
-          currentNode.inputs["model_name"] = modelSelected;
-        }
-      }
->>>>>>> 107f5587
       let url = "/computation/pipeline/" + encodeURIComponent(this.getProjectModel().getUuid()) + "/start";
       let req = new qxapp.io.request.ApiRequest(url, "POST");
       let data = {};
