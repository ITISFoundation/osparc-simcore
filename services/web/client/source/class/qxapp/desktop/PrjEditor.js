/* global window */

/* eslint newline-per-chained-call: 0 */
qx.Class.define("qxapp.desktop.PrjEditor", {
  extend: qx.ui.splitpane.Pane,

  construct: function(projectModel) {
    this.base(arguments, "horizontal");

    this.setProjectModel(projectModel);

    let mainPanel = this.__mainPanel = new qxapp.desktop.mainPanel.MainPanel().set({
      minWidth: 1000
    });
    let sidePanel = this.__sidePanel = new qxapp.desktop.sidePanel.SidePanel().set({
      minWidth: 0,
      maxWidth: 800,
      width: 600
    });

    this.add(mainPanel, 1); // flex 1
    this.add(sidePanel, 0); // flex 0

    this.initDefault();
    this.connectEvents();
  },

  properties: {
    projectModel: {
      check: "qxapp.data.model.ProjectModel",
      nullable: false
    },

    canStart: {
      nullable: false,
      init: true,
      check: "Boolean",
      apply : "__applyCanStart"
    }
  },

  events: {
    "ChangeMainViewCaption": "qx.event.type.Data"
  },

  members: {
    __pipelineId: null,
    __mainPanel: null,
    __sidePanel: null,
    __workbenchView: null,
    __treeView: null,
    __extraView: null,
    __loggerView: null,
    __nodeView: null,
    __currentNodeId: null,

    initDefault: function() {
      let project = this.getProjectModel();

      let treeView = this.__treeView = new qxapp.component.widget.TreeTool(project.getName(), project.getWorkbenchModel());
      this.__sidePanel.setTopView(treeView);

      let extraView = this.__extraView = new qx.ui.container.Composite(new qx.ui.layout.Canvas()).set({
        minHeight: 200,
        maxHeight: 500
      });
      this.__sidePanel.setMidView(extraView);

      let loggerView = this.__loggerView = new qxapp.component.widget.logger.LoggerView();
      this.__sidePanel.setBottomView(loggerView);

      let workbenchView = this.__workbenchView = new qxapp.component.workbench.WorkbenchView(project.getWorkbenchModel());
      this.showInMainView(workbenchView, "root");

      let nodeView = this.__nodeView = new qxapp.component.widget.NodeView().set({
        minHeight: 200
      });
      nodeView.setWorkbenchModel(project.getWorkbenchModel());
    },

    connectEvents: function() {
      this.__mainPanel.getControls().addListener("SavePressed", function() {
        this.serializeProjectDocument();
      }, this);

      this.__mainPanel.getControls().addListener("StartPipeline", function() {
        if (this.getCanStart()) {
          this.__startPipeline();
        } else {
          this.__workbenchView.getLogger().info("Can not start pipeline");
        }
      }, this);

      this.__mainPanel.getControls().addListener("StopPipeline", function() {
        this.__stopPipeline();
      }, this);

      this.getProjectModel().getWorkbenchModel().addListener("WorkbenchModelChanged", function() {
        this.__workbenchModelChanged();
      }, this);

      this.getProjectModel().getWorkbenchModel().addListener("ShowInLogger", e => {
        const data = e.getData();
        const nodeLabel = data.nodeLabel;
        const msg = data.msg;
        this.getLogger().info(nodeLabel, msg);
      }, this);

      [
        this.__treeView,
        this.__workbenchView
      ].forEach(wb => {
        wb.addListener("NodeDoubleClicked", e => {
          let nodeId = e.getData();
          this.nodeSelected(nodeId);
        }, this);
      });

      this.__treeView.addListener("NodeLabelChanged", function(e) {
        const data = e.getData();
        const nodeId = data.nodeId;
        const newLabel = data.newLabel;

        let nodeModel = this.getProjectModel().getWorkbenchModel().getNodeModel(nodeId);
        nodeModel.setLabel(newLabel);
      }, this);
    },

    nodeSelected: function(nodeId) {
      if (!nodeId) {
        return;
      }

      this.__currentNodeId = nodeId;
      this.__treeView.nodeSelected(nodeId);

      if (nodeId === "root") {
        const workbenchModel = this.getProjectModel().getWorkbenchModel();
        this.__workbenchView.loadModel(workbenchModel);
        this.showInMainView(this.__workbenchView, nodeId);
      } else {
        let nodeModel = this.getProjectModel().getWorkbenchModel().getNodeModel(nodeId);

        let widget;
        if (nodeModel.isContainer()) {
          widget = this.__workbenchView;
        } else {
          this.__nodeView.setNodeModel(nodeModel);
<<<<<<< HEAD
          if (nodeModel.getMetaData().type === "dynamic") {
            const widgetManager = qxapp.component.widget.WidgetManager.getInstance();
            widget = widgetManager.getWidgetForNode(nodeModel, this.getProjectModel().getUuid());
            if (!widget) {
              widget = this.__nodeView;
            }
=======
          if (nodeModel.getMetaData().key.includes("file-picker")) {
            widget = new qxapp.component.widget.FilePicker(nodeModel);
>>>>>>> master
          } else {
            widget = this.__nodeView;
          }
        }
        this.showInMainView(widget, nodeId);

        if (nodeModel.isContainer()) {
          this.__workbenchView.loadModel(nodeModel);
        }
      }

      // SHow screenshots in the ExtraView
      if (nodeId === "root") {
        this.showScreenshotInExtraView("workbench");
      } else {
        let nodeModel = this.getProjectModel().getWorkbenchModel().getNodeModel(nodeId);
        if (nodeModel.isContainer()) {
          this.showScreenshotInExtraView("container");
        } else {
          let nodeKey = nodeModel.getMetaData().key;
          if (nodeKey.includes("file-picker")) {
            this.showScreenshotInExtraView("file-picker");
          } else if (nodeKey.includes("modeler")) {
            this.showScreenshotInExtraView("modeler");
          } else if (nodeKey.includes("3d-viewer")) {
            this.showScreenshotInExtraView("postpro");
          } else if (nodeKey.includes("viewer")) {
            this.showScreenshotInExtraView("notebook");
          } else if (nodeKey.includes("jupyter")) {
            this.showScreenshotInExtraView("notebook");
          } else {
            this.showScreenshotInExtraView("form");
          }
        }
      }
    },

    __workbenchModelChanged: function() {
      this.__treeView.buildTree();
      this.__treeView.nodeSelected(this.__currentNodeId);
    },

    showInMainView: function(widget, nodeId) {
      if (this.__mainPanel.isPropertyInitialized("mainView")) {
        let previousWidget = this.__mainPanel.getMainView();
        widget.addListener("Finished", function() {
          this.__mainPanel.setMainView(previousWidget);
        }, this);
      }

      this.__mainPanel.setMainView(widget);
      let nodePath = this.getProjectModel().getWorkbenchModel().getPathWithId(nodeId);
      this.fireDataEvent("ChangeMainViewCaption", nodePath);
    },

    showInExtraView: function(widget) {
      this.__sidePanel.setMidView(widget);
    },

    showScreenshotInExtraView: function(name) {
      let imageWidget = new qx.ui.basic.Image("qxapp/screenshot_"+name+".png").set({
        scale: true,
        allowShrinkX: true,
        allowShrinkY: true
      });
      this.__sidePanel.setMidView(imageWidget);
    },

    getLogger: function() {
      return this.__loggerView;
    },

    __startPipeline: function() {
      // ui start pipeline
      // this.clearProgressData();

      let socket = qxapp.wrappers.WebSocket.getInstance();

      // callback for incoming logs
      const slotName = "logger";
      if (!socket.slotExists(slotName)) {
        socket.on(slotName, function(data) {
          let d = JSON.parse(data);
          let node = d["Node"];
          let msg = d["Message"];
          this.__updateLogger(node, msg);
        }, this);
      }
      socket.emit(slotName);

      // callback for incoming progress
      if (!socket.slotExists("progress")) {
        socket.on("progress", function(data) {
          let d = JSON.parse(data);
          let node = d["Node"];
          let progress = 100*Number.parseFloat(d["Progress"]).toFixed(4);
          this.__workbenchView.updateProgress(node, progress);
        }, this);
      }

      // post pipeline
      this.__pipelineId = null;
      const saveContainers = false;
      const savePosition = false;
      let currentPipeline = this.getProjectModel().getWorkbenchModel().serializeWorkbench(saveContainers, savePosition);
      let req = new qxapp.io.request.ApiRequest("/start_pipeline", "POST");
      let data = {};
      data["workbench"] = currentPipeline;
      data["project_id"] = this.getProjectModel().getUuid();
      console.log(data);
      req.set({
        requestData: qx.util.Serializer.toJson(data)
      });
      req.addListener("success", this.__onPipelinesubmitted, this);
      req.addListener("error", e => {
        this.setCanStart(true);
        this.getLogger().error("Workbench", "Error submitting pipeline");
      }, this);
      req.addListener("fail", e => {
        this.setCanStart(true);
        this.getLogger().error("Workbench", "Failed submitting pipeline");
      }, this);
      req.send();

      this.getLogger().info("Workbench", "Starting pipeline");
    },

    __stopPipeline: function() {
      let req = new qxapp.io.request.ApiRequest("/stop_pipeline", "POST");
      let data = {};
      data["project_id"] = this.getProjectModel().getUuid();
      req.set({
        requestData: qx.util.Serializer.toJson(data)
      });
      req.addListener("success", this.__onPipelineStopped, this);
      req.addListener("error", e => {
        this.setCanStart(false);
        this.getLogger().error("Workbench", "Error stopping pipeline");
      }, this);
      req.addListener("fail", e => {
        this.setCanStart(false);
        this.getLogger().error("Workbench", "Failed stopping pipeline");
      }, this);
      // req.send();

      // temporary solution
      this.setCanStart(true);

      this.getLogger().info("Workbench", "Stopping pipeline. Not yet implemented");
    },

    __onPipelinesubmitted: function(e) {
      let req = e.getTarget();

      const pipelineId = req.getResponse()["project_id"];
      this.getLogger().debug("Workbench", "Pipeline ID " + pipelineId);
      const notGood = [null, undefined, -1];
      if (notGood.includes(pipelineId)) {
        this.setCanStart(true);
        this.__pipelineId = null;
        this.getLogger().error("Workbench", "Submition failed");
      } else {
        this.setCanStart(false);
        this.__pipelineId = pipelineId;
        this.getLogger().info("Workbench", "Pipeline started");
      }
    },

    __onPipelineStopped: function(e) {
      this.__workbenchView.clearProgressData();

      this.setCanStart(true);
    },

    __applyCanStart: function(value, old) {
      this.__mainPanel.getControls().setCanStart(value);
    },

    __updateLogger: function(nodeId, msg) {
      let node = this.__workbenchView.getNodeUI(nodeId);
      if (node) {
        this.getLogger().info(node.getCaption(), msg);
      }
    },

    __createIFrame: function(url) {
      let iFrame = new qxapp.component.widget.PersistentIframe(url);
      return iFrame;
    },

    __addWidgetToMainView: function(widget) {
      let widgetContainer = new qx.ui.container.Composite(new qx.ui.layout.Canvas());

      widgetContainer.add(widget, {
        top: 0,
        right: 0,
        bottom: 0,
        left: 0
      });

      let closeBtn = new qx.ui.form.Button().set({
        icon: "@FontAwesome5Solid/window-close/24",
        zIndex: widget.getZIndex() + 1
      });
      widgetContainer.add(closeBtn, {
        right: 0,
        top: 0
      });
      let previousWidget = this.__mainPanel.getMainView();
      closeBtn.addListener("execute", function() {
        this.__mainPanel.setMainView(previousWidget);
      }, this);
      this.__mainPanel.setMainView(widgetContainer);
    },

    serializeProjectDocument: function() {
      console.log("serializeProject", this.getProjectModel().serializeProject());
    }
  }
});<|MERGE_RESOLUTION|>--- conflicted
+++ resolved
@@ -146,17 +146,8 @@
           widget = this.__workbenchView;
         } else {
           this.__nodeView.setNodeModel(nodeModel);
-<<<<<<< HEAD
-          if (nodeModel.getMetaData().type === "dynamic") {
-            const widgetManager = qxapp.component.widget.WidgetManager.getInstance();
-            widget = widgetManager.getWidgetForNode(nodeModel, this.getProjectModel().getUuid());
-            if (!widget) {
-              widget = this.__nodeView;
-            }
-=======
           if (nodeModel.getMetaData().key.includes("file-picker")) {
             widget = new qxapp.component.widget.FilePicker(nodeModel);
->>>>>>> master
           } else {
             widget = this.__nodeView;
           }
