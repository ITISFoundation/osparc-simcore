/* global window */
qx.Class.define("qxapp.desktop.PrjEditor", {
  extend: qx.ui.splitpane.Pane,

  construct: function(projectId) {
    this.base(arguments, "horizontal");

    let splitter = this.__splitter = this.getChildControl("splitter");

    const settingsWidth = this.__settingsWidth = 500;
    let settingsView = this.__settingsView = new qxapp.components.workbench.SettingsView().set({
      width: Math.round(0.75 * settingsWidth)
    });

    let settingsBox = this.__settingsBox = new qx.ui.container.Composite(new qx.ui.layout.Canvas()).set({
      minWidth: 0,
      visibility: "excluded",
      maxWidth: settingsWidth,
      width: Math.round(0.75 * settingsWidth)
    });

    settingsBox.add(settingsView, {
      top: 0,
      right: 0
    });

    this.add(settingsBox, 0);

    settingsBox.addListener("changeWidth", e => {
      let width = e.getData();
      if (width != 0) {
        settingsView.setWidth(width);
      }
    });

    let workbenchData = this.__getProjectDocument(projectId);
    let workbench = this.__workbench = new qxapp.components.workbench.Workbench(workbenchData);
    this.add(workbench, 1);

    workbench.addListenerOnce("appear", () => {
      workbench.getContentElement().getDomElement()
        .addEventListener("transitionend", () => {
          [
            settingsView,
            splitter,
            settingsBox,
            workbench
          ].forEach(w => {
            w.resetDecorator();
          });
          if (settingsBox.getWidth() === 0) {
            settingsBox.exclude();
          }
        });
    });



    this.showSettings(false);

    this.__settingsView.addListener("SettingsEdited", function() {
      this.showSettings(false);
    }, this);

    this.__settingsView.addListener("ShowViewer", function(e) {
      let data = e.getData();
      let viewerWin = this.__createBrowserWindow(data.url, data.name);

      //  const metadata = e.getData().metadata;
      //  const nodeId = e.getData().nodeId;
      //  let url = "http://" + window.location.hostname + ":" + metadata.viewer.port;
      //  let viewerWin = this.__createBrowserWindow(url, metadata.name);

      this.__workbench.addWindowToDesktop(viewerWin);

      // Workaround for updating inputs
      if (data.name === "3d-viewer") {
<<<<<<< HEAD
        let urlUpdate = "http://" + window.location.hostname + ":" + data.viewer.port + "/retrieve";
=======
        let urlUpdate = data.url + "/retrieve";
>>>>>>> 31aeb8f8
        let req = new qx.io.request.Xhr();
        req.set({
          url: urlUpdate,
          method: "POST"
        });
        req.send();
      }
    }, this);

    // this.__settingsView.addListener("NodeProgress", function(e) {
    //  const nodeId = e.getData()[0];
    //  const progress = e.getData()[1];
    //  this.__workbench.updateProgress(nodeId, progress);
    // }, this);

    this.__workbench.addListener("NodeDoubleClicked", function(e) {
      let node = e.getData();
      this.__settingsView.setNode(node);
      this.showSettings(true);
    }, this);

    this.__transDeco = new qx.ui.decoration.Decorator().set({
      transitionProperty: ["left", "right", "width"],
      transitionDuration: "0.3s",
      transitionTimingFunction: "ease"
    });
  },

  members: {
    __pane: null,
    __settingsView: null,
    __settingsBox: null,
    __workbench: null,
    __settingsWidth: null,
    __transDeco: null,
    __splitter: null,
    __projectId: null,

    showSettings: function(showSettings) {
      if (showSettings) {
        this.__settingsBox.show();
      }
      qx.ui.core.queue.Manager.flush();
      this.__settingsBox.set({
        decorator: this.__transDeco,
        width: showSettings ? Math.round(this.__settingsWidth * 0.75) : 0
      });
      this.__settingsView.set({
        decorator: this.__transDeco
      });
      this.__workbench.set({
        decorator: this.__transDeco
      });
      this.__splitter.set({
        decorator: this.__transDeco
      });
    },

    __getProjectDocument: function(projectId) {
      let workbenchData = {};
      if (projectId === null || projectId === undefined) {
        projectId = qxapp.utils.Utils.uuidv4();
      } else {
        workbenchData = qxapp.data.Store.getInstance().getProjectList()[projectId].workbench;
      }
      this.__projectId = projectId;

      return workbenchData;
    },

    __createBrowserWindow: function(url, name) {
      console.log("Accessing:", url);
      let win = new qx.ui.window.Window(name);
      win.setShowMinimize(false);
      win.setLayout(new qx.ui.layout.VBox(5));
      let iframe = new qx.ui.embed.Iframe().set({
        width: 1050,
        height: 700,
        minWidth: 600,
        minHeight: 500,
        source: url,
        decorator : null
      });
      win.add(iframe, {
        flex: 1
      });
      win.moveTo(150, 150);

      win.addListener("dblclick", function(e) {
        e.stopPropagation();
      });

      return win;
    }
  }
});<|MERGE_RESOLUTION|>--- conflicted
+++ resolved
@@ -75,11 +75,7 @@
 
       // Workaround for updating inputs
       if (data.name === "3d-viewer") {
-<<<<<<< HEAD
-        let urlUpdate = "http://" + window.location.hostname + ":" + data.viewer.port + "/retrieve";
-=======
         let urlUpdate = data.url + "/retrieve";
->>>>>>> 31aeb8f8
         let req = new qx.io.request.Xhr();
         req.set({
           url: urlUpdate,
