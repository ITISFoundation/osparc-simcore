/* global window */
qx.Class.define("qxapp.desktop.PrjEditor", {
  extend: qx.ui.splitpane.Pane,

  construct: function(projectId) {
    this.base(arguments, "horizontal");

    let splitter = this.__splitter = this.getChildControl("splitter");

    const settingsWidth = this.__settingsWidth = 500;

    let workbench = this.__workbench = new qxapp.components.workbench.Workbench();
    let settingsBox = this.__settingsBox = new qx.ui.container.Composite(new qx.ui.layout.Canvas()).set({
      minWidth: 0,
      visibility: "excluded",
      maxWidth: settingsWidth,
      width: Math.round(0.75 * settingsWidth)
    });

    let settingsBoxContent = new qx.ui.container.Composite(new qx.ui.layout.VBox());
    settingsBox.add(settingsBoxContent, {
      top: 0,
      left: 0,
      right: 0,
      bottom: 0
    });

    let miniWorkbenchView = this.__miniWorkbenchView = new qxapp.components.workbench.WorkbenchMini(workbench);
    settingsBoxContent.add(miniWorkbenchView, {
      flex: 1
    });

    let extraView = this.__extraView = new qx.ui.container.Composite(new qx.ui.layout.Canvas()).set({
      backgroundColor: "blue"
    });
    settingsBoxContent.add(extraView, {
      flex: 1
    });

    let settingsView = this.__settingsView = new qxapp.components.workbench.SettingsView();
    settingsBoxContent.add(settingsView, {
      flex: 1
    });

    settingsBox.addListener("changeWidth", e => {
      let width = e.getData();
      if (width != 0) {
        miniWorkbenchView.setWidth(width);
        extraView.setWidth(width);
        settingsView.setWidth(width);
      }
    });

<<<<<<< HEAD
    this.add(workbench, 0);
    this.add(settingsBox, 1);
=======
    let workbenchData = {};
    if (projectId !== null) {
      workbenchData = qxapp.dev.fake.Data.getProjectList()[projectId].workbench;
    }
    let workbench = this.__workbench = new qxapp.components.workbench.Workbench(workbenchData);
    this.add(workbench, 1);
>>>>>>> 7ff78649

    workbench.addListenerOnce("appear", () => {
      workbench.getContentElement().getDomElement()
        .addEventListener("transitionend", () => {
          [
            miniWorkbenchView,
            extraView,
            settingsView,
            splitter,
            settingsBox,
            workbench
          ].forEach(w => {
            w.resetDecorator();
          });
          if (settingsBox.getWidth() === 0) {
            settingsBox.exclude();
          }
        });
    });


    this.showSettings(true);

    this.__settingsView.addListener("SettingsEdited", function() {
      this.showSettings(false);
    }, this);

    this.__settingsView.addListener("ShowViewer", function(e) {
      let data = e.getData();
      let viewerWin = this.__createBrowserWindow(data.url, data.name);

      //  const metadata = e.getData().metadata;
      //  const nodeId = e.getData().nodeId;
      //  let url = "http://" + window.location.hostname + ":" + metadata.viewer.port;
      //  let viewerWin = this.__createBrowserWindow(url, metadata.name);

      this.__workbench.addWindowToDesktop(viewerWin);

      // Workaround for updating inputs
      if (data.name === "3d-viewer") {
        let urlUpdate = "http://" + window.location.hostname + ":" + data.viewer.port + "/retrieve";
        let req = new qx.io.request.Xhr();
        req.set({
          url: urlUpdate,
          method: "POST"
        });
        req.send();
      }

      const slotName = "openDynamic";
      let socket = qxapp.wrappers.WebSocket.getInstance();
      let args = {
        serviceName: data.name,
        nodeId: data.nodeId
      };
      socket.emit(slotName, args);
    }, this);

<<<<<<< HEAD
=======
    // this.__settingsView.addListener("NodeProgress", function(e) {
    //  const nodeId = e.getData()[0];
    //  const progress = e.getData()[1];
    //  this.__workbench.updateProgress(nodeId, progress);
    // }, this);

>>>>>>> 7ff78649
    this.__workbench.addListener("NodeDoubleClicked", function(e) {
      let node = e.getData();
      this.__settingsView.setNode(node);
      this.showSettings(true);
    }, this);

    this.__transDeco = new qx.ui.decoration.Decorator().set({
      transitionProperty: ["left", "right", "width"],
      transitionDuration: "0.3s",
      transitionTimingFunction: "ease"
    });

    this.__settingsBox.set({
      decorator: this.__transDeco
    });
    this.__miniWorkbenchView.set({
      decorator: this.__transDeco
    });
    this.__extraView.set({
      decorator: this.__transDeco
    });
    this.__settingsView.set({
      decorator: this.__transDeco
    });
    this.__workbench.set({
      decorator: this.__transDeco
    });
    this.__splitter.set({
      decorator: this.__transDeco
    });
  },

  members: {
    __pane: null,
    __miniWorkbenchView: null,
    __extraView: null,
    __settingsView: null,
    __settingsBox: null,
    __workbench: null,
    __settingsWidth: null,
    __transDeco: null,
    __splitter: null,

    showSettings: function(showSettings) {
      console.log("showSettings", showSettings);
      if (showSettings) {
        this.__settingsBox.show();
      }
      qx.ui.core.queue.Manager.flush();
      this.__settingsBox.set({
        width: showSettings ? Math.round(this.__settingsWidth * 0.75) : 0
      });
    },

    __createBrowserWindow: function(url, name) {
      console.log("Accessing:", url);
      let win = new qx.ui.window.Window(name);
      win.setShowMinimize(false);
      win.setLayout(new qx.ui.layout.VBox(5));
      let iframe = new qx.ui.embed.Iframe().set({
        width: 1050,
        height: 700,
        minWidth: 600,
        minHeight: 500,
        source: url,
        decorator : null
      });
      win.add(iframe, {
        flex: 1
      });
      win.moveTo(150, 150);

      win.addListener("dblclick", function(e) {
        e.stopPropagation();
      });

      return win;
<<<<<<< HEAD
    },

    setData: function(newData) {
      this.__workbench.setData(newData);
      this.__miniWorkbenchView.setData(newData);
=======
>>>>>>> 7ff78649
    }
  }
});<|MERGE_RESOLUTION|>--- conflicted
+++ resolved
@@ -9,7 +9,11 @@
 
     const settingsWidth = this.__settingsWidth = 500;
 
-    let workbench = this.__workbench = new qxapp.components.workbench.Workbench();
+    let workbenchData = {};
+    if (projectId !== null) {
+      workbenchData = qxapp.dev.fake.Data.getProjectList()[projectId].workbench;
+    }
+    let workbench = this.__workbench = new qxapp.components.workbench.Workbench(workbenchData);
     let settingsBox = this.__settingsBox = new qx.ui.container.Composite(new qx.ui.layout.Canvas()).set({
       minWidth: 0,
       visibility: "excluded",
@@ -25,7 +29,7 @@
       bottom: 0
     });
 
-    let miniWorkbenchView = this.__miniWorkbenchView = new qxapp.components.workbench.WorkbenchMini(workbench);
+    let miniWorkbenchView = this.__miniWorkbenchView = new qxapp.components.workbench.WorkbenchMini(workbenchData);
     settingsBoxContent.add(miniWorkbenchView, {
       flex: 1
     });
@@ -51,17 +55,8 @@
       }
     });
 
-<<<<<<< HEAD
     this.add(workbench, 0);
     this.add(settingsBox, 1);
-=======
-    let workbenchData = {};
-    if (projectId !== null) {
-      workbenchData = qxapp.dev.fake.Data.getProjectList()[projectId].workbench;
-    }
-    let workbench = this.__workbench = new qxapp.components.workbench.Workbench(workbenchData);
-    this.add(workbench, 1);
->>>>>>> 7ff78649
 
     workbench.addListenerOnce("appear", () => {
       workbench.getContentElement().getDomElement()
@@ -120,15 +115,6 @@
       socket.emit(slotName, args);
     }, this);
 
-<<<<<<< HEAD
-=======
-    // this.__settingsView.addListener("NodeProgress", function(e) {
-    //  const nodeId = e.getData()[0];
-    //  const progress = e.getData()[1];
-    //  this.__workbench.updateProgress(nodeId, progress);
-    // }, this);
-
->>>>>>> 7ff78649
     this.__workbench.addListener("NodeDoubleClicked", function(e) {
       let node = e.getData();
       this.__settingsView.setNode(node);
@@ -206,14 +192,6 @@
       });
 
       return win;
-<<<<<<< HEAD
-    },
-
-    setData: function(newData) {
-      this.__workbench.setData(newData);
-      this.__miniWorkbenchView.setData(newData);
-=======
->>>>>>> 7ff78649
     }
   }
 });