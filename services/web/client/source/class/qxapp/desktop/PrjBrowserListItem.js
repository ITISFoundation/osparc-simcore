--- conflicted
+++ resolved
@@ -126,10 +126,6 @@
       const dateStr = this._dateFormat.format(value);
       label.setValue("Created on: <b>" + dateStr + "</b>");
     },
-<<<<<<< HEAD
-
-=======
->>>>>>> 006ea345
     _forwardStates: {
       focused : true,
       hovered : true,
