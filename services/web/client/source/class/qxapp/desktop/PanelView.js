/* ************************************************************************

   qxapp - the simcore frontend

   https://osparc.io

   Copyright:
     2018 IT'IS Foundation, https://itis.swiss

   License:
     MIT: https://opensource.org/licenses/MIT

   Authors:
     * Ignacio Pascual (ignapas)

************************************************************************ */
/* eslint-disable no-use-before-define */

/**
 * Display widget with a title bar and collapsible content.
 */
qx.Class.define("qxapp.desktop.PanelView", {

  extend: qx.ui.core.Widget,

  construct: function(title, content) {
    this.base(arguments);

    // Layout
    this._setLayout(new qx.ui.layout.VBox());

    // Title bar
    this.__titleBar = new qx.ui.container.Composite(new qx.ui.layout.HBox(5))
      .set({
        appearance: "panelview-titlebar"
      });
    this._add(this.__titleBar);

    // Set if coming in the constructor arguments
    if (title) {
      this.setTitle(title);
    }
    if (content) {
      this.setContent(content);
    }

    // Transition effect
<<<<<<< HEAD
    this.setDecorator("panelview-collapse-transition");
=======
    this.setDecorator("panelview");
>>>>>>> e0b3b787

    // Attach handlers
    this.__attachEventHandlers();
  },

  statics: {
    MORE_CARET: "@MaterialIcons/expand_more/20",
    LESS_CARET: "@MaterialIcons/expand_less/20"
  },

  properties: {
    title: {
      check: "String",
      nullable: true,
      apply: "_applyTitle"
    },

    content: {
      check: "qx.ui.core.Widget",
      nullable: true,
      apply: "_applyContent"
    },

    collapsed: {
      init: false,
      check: "Boolean",
      apply: "_applyCollapsed"
    },

    sideCollapsed: {
      init: false,
      check: "Boolean",
      apply: "_applySideCollapsed"
    }
  },

  members: {
    __titleBar: null,
    __titleLabel: null,
    __caret: null,
    __innerContainer: null,
    __containerHeight: null,
    __layoutFlex: null,

    toggleCollapsed: function() {
      this.setCollapsed(!this.getCollapsed());
    },

    toggleSideCollapsed: function() {
      this.setSideCollapsed(!this.getSideCollapsed());
    },

    _applyCollapsed: function(collapsed) {
      if (this.getContent()) {
<<<<<<< HEAD
        this.__caret.setSource(isVisible ? this.self().LESS_CARET : this.self().MORE_CARET);
        if (isVisible) {
          this.__innerContainer.show();
          if (this.__layoutFlex) {
            this.setLayoutProperties({
              flex: this.__layoutFlex
            });
          }
        } else {
=======
        this.__caret.setSource(collapsed ? this.self().MORE_CARET : this.self().LESS_CARET);
        if (collapsed) {
>>>>>>> e0b3b787
          if (this.getLayoutProperties().flex) {
            this.__layoutFlex = this.getLayoutProperties().flex;
            this.setLayoutProperties({
              flex: 0
            });
          }
          if (this.__innerContainer.getContentElement().getDomElement() == null) { // eslint-disable-line no-eq-null
            this.__innerContainer.exclude();
          }
        } else if (this.__layoutFlex) {
          this.setLayoutProperties({
            flex: this.__layoutFlex
          });
        }
<<<<<<< HEAD
        this.__innerContainer.setDecorator(isVisible ? "panelview-open-collapse-transition" : "panelview-collapse-transition");
        this.__innerContainer.setHeight(isVisible ? this.__containerHeight : 0);
=======
        this.__innerContainer.setHeight(collapsed ? 0 : this.__containerHeight);
>>>>>>> e0b3b787
      }
    },

    _applyContent: function(content, oldContent) {
      if (this.__innerContainer === null) {
        this.__innerContainer = new qx.ui.container.Composite(new qx.ui.layout.Grow()).set({
          appearance: "panelview-content",
          visibility: this.getCollapsed() ? "excluded" : "visible",
          padding: 0
        });
        this._addAt(this.__innerContainer, 1, {
          flex: 1
        });

        this.__innerContainer.addListener("changeHeight", e => {
          const height = e.getOldData();
          if (height != 0) {
            this.__containerHeight = height;
          }
        }, this);

        content.addListenerOnce("appear", () => {
          content.getContentElement().getDomElement().style.transform = "translateZ(0)";
        });
      }

      this.__innerContainer.removeAll();
      content.setMinHeight(0);
      this.__innerContainer.add(content);

      if (this.__caret === null) {
        this.__caret = new qx.ui.basic.Image(this.getCollapsed() ? this.self().MORE_CARET : this.self().LESS_CARET).set({
          marginTop: 2
        });
        this.__titleBar.add(this.__caret);
      }
    },

    _applyTitle: function(title) {
      if (this.__titleLabel) {
        this.__titleLabel.setValue(title);
      } else {
        this.__titleLabel = new qx.ui.basic.Label(title)
          .set({
            appearance: "panelview-titlebar-label",
            font: "title-14"
          });
        this.__titleBar.add(this.__titleLabel);
      }
    },

    __attachEventHandlers: function() {
      this.__titleBar.addListener("tap", () => {
        this.toggleCollapsed();
      }, this);
    },

    _applySideCollapsed: function(sideCollapse, old) {
      this.setCollapsed(sideCollapse);
    }
  }

});<|MERGE_RESOLUTION|>--- conflicted
+++ resolved
@@ -45,11 +45,7 @@
     }
 
     // Transition effect
-<<<<<<< HEAD
-    this.setDecorator("panelview-collapse-transition");
-=======
     this.setDecorator("panelview");
->>>>>>> e0b3b787
 
     // Attach handlers
     this.__attachEventHandlers();
@@ -104,20 +100,8 @@
 
     _applyCollapsed: function(collapsed) {
       if (this.getContent()) {
-<<<<<<< HEAD
-        this.__caret.setSource(isVisible ? this.self().LESS_CARET : this.self().MORE_CARET);
-        if (isVisible) {
-          this.__innerContainer.show();
-          if (this.__layoutFlex) {
-            this.setLayoutProperties({
-              flex: this.__layoutFlex
-            });
-          }
-        } else {
-=======
         this.__caret.setSource(collapsed ? this.self().MORE_CARET : this.self().LESS_CARET);
         if (collapsed) {
->>>>>>> e0b3b787
           if (this.getLayoutProperties().flex) {
             this.__layoutFlex = this.getLayoutProperties().flex;
             this.setLayoutProperties({
@@ -132,12 +116,7 @@
             flex: this.__layoutFlex
           });
         }
-<<<<<<< HEAD
-        this.__innerContainer.setDecorator(isVisible ? "panelview-open-collapse-transition" : "panelview-collapse-transition");
-        this.__innerContainer.setHeight(isVisible ? this.__containerHeight : 0);
-=======
         this.__innerContainer.setHeight(collapsed ? 0 : this.__containerHeight);
->>>>>>> e0b3b787
       }
     },
 
