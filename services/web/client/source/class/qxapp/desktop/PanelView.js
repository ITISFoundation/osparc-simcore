--- conflicted
+++ resolved
@@ -52,14 +52,11 @@
     this.__attachEventHandlers();
   },
 
-<<<<<<< HEAD
-=======
   statics: {
     MORE_CARET: "@MaterialIcons/expand_more/20",
     LESS_CARET: "@MaterialIcons/expand_less/20"
   },
 
->>>>>>> aaaef31a
   properties: {
     title: {
       check: "String",
