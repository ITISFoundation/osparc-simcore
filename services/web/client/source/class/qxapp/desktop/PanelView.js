/* ************************************************************************

   qxapp - the simcore frontend

   https://osparc.io

   Copyright:
     2018 IT'IS Foundation, https://itis.swiss

   License:
     MIT: https://opensource.org/licenses/MIT

   Authors:
     * Ignacio Pascual (ignapas)

************************************************************************ */
/* eslint-disable no-use-before-define */

/**
 * Display widget with a title bar and collapsible content.
 */
qx.Class.define("qxapp.desktop.PanelView", {

  extend: qx.ui.core.Widget,

  construct: function(title, content) {
    this.base(arguments);

    // Layout
    this._setLayout(new qx.ui.layout.VBox());

    // Title bar
    this.__titleBar = new qx.ui.container.Composite(new qx.ui.layout.HBox(5))
      .set({
        appearance: "panelview-titlebar",
        decorator: "panelview-titlebar"
      });
    this._add(this.__titleBar);

    // Set if coming in the constructor arguments
    if (title) {
      this.setTitle(title);
    }
    if (content) {
      this.setContent(content);
    }

    // Transition effect
    this.setDecorator("panelview-close-collapse-transition");

    // Attach handlers
    this.__attachEventHandlers();
  },

  statics: {
    MORE_CARET: "@MaterialIcons/expand_more/20",
    LESS_CARET: "@MaterialIcons/expand_less/20"
  },
<<<<<<< HEAD

  properties: {
=======
>>>>>>> 9e834490

  properties: {
    title: {
      check: "String",
      nullable: true,
      apply: "_applyTitle"
    },

    content: {
      check: "qx.ui.core.Widget",
      nullable: true,
      apply: "_applyContent"
    },

    contentVisibility: {
      init: true,
      check: "Boolean",
      apply: "_applyContentVisibility"
    }
  },

  members: {
    __titleBar: null,
    __titleLabel: null,
    __caret: null,
    __innerContainer: null,
    __containerHeight: null,
    __layoutFlex: null,

    toggleContentVisibility: function() {
      this.setContentVisibility(!this.getContentVisibility());
    },

    _applyContentVisibility: function(isVisible) {
      if (this.getContent()) {
        this.__caret.setSource(this.getContentVisibility() ? this.self().LESS_CARET : this.self().MORE_CARET);
        if (isVisible) {
          this.__innerContainer.show();
          this.setLayoutProperties({
            flex: this.__layoutFlex || 0
          });
        } else {
          this.__layoutFlex = this.getLayoutProperties().flex;
          this.setLayoutProperties({
            flex: 0
          });
        }
        this.__innerContainer.setDecorator(isVisible ? "panelview-open-collapse-transition" : "panelview-close-collapse-transition");
        this.__innerContainer.setHeight(isVisible ? this.__containerHeight : 0);
      }
    },

    _applyContent: function(content, oldContent) {
      if (this.__innerContainer === null) {
        this.__innerContainer = new qx.ui.container.Composite(new qx.ui.layout.Canvas()).set({
          appearance: "panelview-content",
          decorator: "panelview-content",
          minHeight: 0
        });
        this._addAt(this.__innerContainer, 1, {
          flex: 1
        });

        this.__innerContainer.addListener("changeHeight", e => {
          const height = e.getOldData();
          if (height != 0) {
            this.__containerHeight = height;
          }
        }, this);

        this.__innerContainer.addListenerOnce("appear", () => {
          this.__innerContainer.getContentElement().getDomElement()
            .addEventListener("transitionend", () => {
              this.__innerContainer.setDecorator("panelview-content");
              if (this.__innerContainer.getHeight() === 0) {
                this.__innerContainer.exclude();
              }
            });
        }, this);
      }

      this.__innerContainer.removeAll();
      this.__innerContainer.add(content, {
        top: 0,
        right: 0,
        left: 0
      });

      if (this.__caret === null) {
        this.__caret = new qx.ui.basic.Image(this.getContentVisibility() ? this.self().LESS_CARET : this.self().MORE_CARET).set({
          marginTop: 2
        });
        this.__titleBar.add(this.__caret);
      }
    },

    _applyTitle: function(title) {
      if (this.__titleLabel) {
        this.__titleLabel.setValue(title);
      } else {
        this.__titleLabel = new qx.ui.basic.Label(title)
          .set({
            appearance: "panelview-titlebar-label",
            font: "title-14"
          });
        this.__titleBar.add(this.__titleLabel);
      }
    },

    __attachEventHandlers: function() {
      this.__titleBar.addListener("tap", () => {
        this.toggleContentVisibility();
      }, this);
    }
  }

});<|MERGE_RESOLUTION|>--- conflicted
+++ resolved
@@ -56,11 +56,6 @@
     MORE_CARET: "@MaterialIcons/expand_more/20",
     LESS_CARET: "@MaterialIcons/expand_less/20"
   },
-<<<<<<< HEAD
-
-  properties: {
-=======
->>>>>>> 9e834490
 
   properties: {
     title: {
