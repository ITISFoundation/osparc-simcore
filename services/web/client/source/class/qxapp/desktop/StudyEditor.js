--- conflicted
+++ resolved
@@ -571,25 +571,8 @@
       }
     },
 
-<<<<<<< HEAD
-    createStudyDocument: function(newObj) {
-      if (newObj === undefined) {
-        newObj = this.getStudy().serializeStudy();
-      }
-      let resources = this.__studyResources.projects;
-      resources.addListenerOnce("postSuccess", ev => {
-        console.log("Study replaced");
-        this.__lastSavedPrj = qxapp.wrapper.JsonDiffPatch.getInstance().clone(newObj);
-      }, this);
-      resources.post(null, newObj);
-    },
-
     updateStudyDocument: function(newObj, cb) {
       if (newObj === null || newObj === undefined) {
-=======
-    updateStudyDocument: function(newObj) {
-      if (newObj === undefined) {
->>>>>>> 0478edb0
         newObj = this.getStudy().serializeStudy();
       }
       const prjUuid = this.getStudy().getUuid();
