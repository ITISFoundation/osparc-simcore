--- conflicted
+++ resolved
@@ -200,22 +200,13 @@
       const widget = this.__getWidgetForNode(nodeId);
       const workbench = this.getStudy().getWorkbench();
       if (widget != this.__workbenchUI && workbench.getNode(nodeId).isInKey("file-picker")) {
-<<<<<<< HEAD
-        const filePicker = new qx.ui.window.Window(this.tr("File picker")).set({
-=======
         // open file picker in window
         const filePicker = new qx.ui.window.Window(widget.getNode().getLabel()).set({
->>>>>>> 0a4d89e9
           layout: new qx.ui.layout.Grow(),
           contentPadding: 0,
           width: 570,
           height: 450,
           appearance: "service-window",
-<<<<<<< HEAD
-          showMinimize: false
-        });
-        widget.addListener("finished", () => filePicker.close());
-=======
           showMinimize: false,
           modal: true
         });
@@ -223,17 +214,13 @@
           const node = widget.getNode();
           this.nodeSelected(node.getParentNodeId() || "root");
         };
->>>>>>> 0a4d89e9
         filePicker.add(widget);
         qx.core.Init.getApplication().getRoot().add(filePicker);
         filePicker.show();
         filePicker.center();
-<<<<<<< HEAD
-=======
 
         widget.addListener("finished", () => filePicker.close(), this);
         filePicker.addListener("close", () => showParentWorkbench());
->>>>>>> 0a4d89e9
       } else {
         this.showInMainView(widget, nodeId);
       }
@@ -272,15 +259,7 @@
         } else {
           this.__nodeView.setNode(node);
           this.__nodeView.buildLayout();
-<<<<<<< HEAD
-          if (node.isInKey("file-picker")) {
-            widget = new qxapp.file.FilePicker(node, this.getStudy().getUuid());
-          } else {
-            widget = this.__nodeView;
-          }
-=======
           widget = this.__nodeView;
->>>>>>> 0a4d89e9
         }
       }
       return widget;
