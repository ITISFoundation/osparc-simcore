/* ************************************************************************

   qxapp - the simcore frontend

   https://osparc.io

   Copyright:
     2018 IT'IS Foundation, https://itis.swiss

   License:
     MIT: https://opensource.org/licenses/MIT

   Authors:
     * Odei Maiz (odeimaiz)

************************************************************************ */

/* eslint newline-per-chained-call: 0 */

qx.Class.define("qxapp.desktop.StudyEditor", {
  extend: qx.ui.splitpane.Pane,

  construct: function(study) {
    this.base(arguments, "horizontal");

    qxapp.utils.UuidToName.getInstance().setStudy(study);

    this.__studyResources = qxapp.io.rest.ResourceFactory.getInstance().createStudyResources();

    this.setStudy(study);

    let mainPanel = this.__mainPanel = new qxapp.desktop.MainPanel().set({
      minWidth: 1000
    });
    let sidePanel = this.__sidePanel = new qxapp.desktop.SidePanel().set({
      minWidth: 0,
      maxWidth: 800,
      width: 500
    });

    const scroll = this.__scrollContainer = new qx.ui.container.Scroll().set({
      minWidth: 0
    });
    scroll.add(sidePanel);

    this.add(mainPanel, 1); // flex 1
    this.add(scroll, 0); // flex 0

    this.initDefault();
    this.connectEvents();

    this.__startTimers();
    this.__attachEventHandlers();
  },

  properties: {
    study: {
      check: "qxapp.data.model.Study",
      nullable: false
    }
  },

  events: {
    "changeMainViewCaption": "qx.event.type.Data",
    "studySaved": "qx.event.type.Data"
  },

  members: {
    __studyResources: null,
    __pipelineId: null,
    __mainPanel: null,
    __sidePanel: null,
    __scrollContainer: null,
    __workbenchUI: null,
    __nodesTree: null,
    __extraView: null,
    __loggerView: null,
    __nodeView: null,
    __currentNodeId: null,
    __autoSaveTimer: null,
    __retrieveProgressTimer: null,

    /**
     * Destructor
     */
    destruct: function() {
      this.__stopAutoSaveTimer();
      this.__stopAutoRetrieveTimer();
    },

    initDefault: function() {
      const study = this.getStudy();

      const nodesTree = this.__nodesTree = new qxapp.component.widget.NodesTree(study.getName(), study.getWorkbench());
      nodesTree.addListener("addNode", () => {
        this.__addNode();
      }, this);
      nodesTree.addListener("removeNode", e => {
        const nodeId = e.getData();
        this.__removeNode(nodeId);
      }, this);
      this.__sidePanel.addOrReplaceAt(new qxapp.desktop.PanelView(this.tr("Service tree"), nodesTree), 0);

      const extraView = this.__extraView = new qxapp.component.metadata.StudyInfo(study);
      this.__sidePanel.addOrReplaceAt(new qxapp.desktop.PanelView(this.tr("Study information"), extraView), 1);

      const loggerView = this.__loggerView = new qxapp.component.widget.logger.LoggerView(study.getWorkbench());
      this.__sidePanel.addOrReplaceAt(new qxapp.desktop.PanelView(this.tr("Logger"), loggerView), 2);

      const workbenchUI = this.__workbenchUI = new qxapp.component.workbench.WorkbenchUI(study.getWorkbench());
      workbenchUI.addListener("removeNode", e => {
        const nodeId = e.getData();
        this.__removeNode(nodeId);
      }, this);
      workbenchUI.addListener("removeEdge", e => {
        const edgeId = e.getData();
        const workbench = this.getStudy().getWorkbench();
        const currentNode = workbench.getNode(this.__currentNodeId);
        const edge = workbench.getEdge(edgeId);
        let removed = false;
        if (currentNode && currentNode.isContainer() && edge.getOutputNodeId() === currentNode.getNodeId()) {
          let inputNode = workbench.getNode(edge.getInputNodeId());
          inputNode.setIsOutputNode(false);

          // Remove also dependencies from outter nodes
          const cNodeId = inputNode.getNodeId();
          const allNodes = workbench.getNodes(true);
          for (const nodeId in allNodes) {
            let node = allNodes[nodeId];
            if (node.isInputNode(cNodeId) && !currentNode.isInnerNode(node.getNodeId())) {
              workbench.removeEdge(edgeId);
            }
          }
          removed = true;
        } else {
          removed = workbench.removeEdge(edgeId);
        }
        if (removed) {
          this.__workbenchUI.clearEdge(edgeId);
        }
      }, this);
      this.showInMainView(workbenchUI, "root");

      const nodeView = this.__nodeView = new qxapp.component.widget.NodeView().set({
        minHeight: 200
      });
      nodeView.setWorkbench(study.getWorkbench());
    },

    connectEvents: function() {
      this.__mainPanel.getControls().addListener("startPipeline", this.__startPipeline, this);
      this.__mainPanel.getControls().addListener("stopPipeline", this.__stopPipeline, this);

      let workbench = this.getStudy().getWorkbench();
      workbench.addListener("workbenchChanged", this.__workbenchChanged, this);

      workbench.addListener("retrieveInputs", e => {
        const data = e.getData();
        const node = data["node"];
        const portKey = data["portKey"];
        this.__updatePipelineAndRetrieve(node, portKey);
      }, this);

      workbench.addListener("showInLogger", ev => {
        const data = ev.getData();
        const nodeId = data.nodeId;
        const msg = data.msg;
        this.getLogger().info(nodeId, msg);
      }, this);

      [
        this.__nodesTree,
        this.__workbenchUI
      ].forEach(wb => {
        wb.addListener("nodeDoubleClicked", e => {
          let nodeId = e.getData();
          this.nodeSelected(nodeId, true);
        }, this);
      });

      const workbenchUI = this.__workbenchUI;
      const nodesTree = this.__nodesTree;
      nodesTree.addListener("changeSelectedNode", e => {
        const node = workbenchUI.getNodeUI(e.getData());
        if (node && node.classname.includes("NodeUI")) {
          node.setActive(true);
        }
      });
      workbenchUI.addListener("changeSelectedNode", e => {
        nodesTree.nodeSelected(e.getData());
      });
    },

    nodeSelected: function(nodeId, openNodeAndParents = false) {
      if (!nodeId) {
        this.__loggerView.setCurrentNodeId();
        return;
      }
      if (this.__nodeView) {
        this.__nodeView.restoreIFrame();
      }
      this.__currentNodeId = nodeId;
      const widget = this.__getWidgetForNode(nodeId);
      const workbench = this.getStudy().getWorkbench();
      if (widget != this.__workbenchUI && workbench.getNode(nodeId).isInKey("file-picker")) {
        // open file picker in window
        const filePicker = new qx.ui.window.Window(widget.getNode().getLabel()).set({
          layout: new qx.ui.layout.Grow(),
          contentPadding: 0,
          width: 570,
          height: 450,
          appearance: "service-window",
          showMinimize: false,
          modal: true
        });
        const showParentWorkbench = () => {
          const node = widget.getNode();
          this.nodeSelected(node.getParentNodeId() || "root");
        };
        filePicker.add(widget);
        qx.core.Init.getApplication().getRoot().add(filePicker);
        filePicker.show();
        filePicker.center();

        widget.addListener("finished", () => filePicker.close(), this);
        filePicker.addListener("close", () => showParentWorkbench());
      } else {
        this.showInMainView(widget, nodeId);
      }
      if (widget === this.__workbenchUI) {
        if (nodeId === "root") {
          this.__workbenchUI.loadModel(workbench);
        } else {
          let node = workbench.getNode(nodeId);
          this.__workbenchUI.loadModel(node);
        }
      }

      this.__nodesTree.nodeSelected(nodeId, openNodeAndParents);
      this.__loggerView.setCurrentNodeId(nodeId);
    },

    __getWidgetForNode: function(nodeId) {
      // Find widget for the given nodeId
      const workbench = this.getStudy().getWorkbench();
      let widget = null;
      if (nodeId === "root") {
        widget = this.__workbenchUI;
      } else {
        let node = workbench.getNode(nodeId);
        if (node.isContainer()) {
          if (node.hasDedicatedWidget() && node.showDedicatedWidget()) {
            if (node.isInKey("multi-plot")) {
              widget = new qxapp.component.widget.DashGrid(node);
            }
          }
          if (widget === null) {
            widget = this.__workbenchUI;
          }
        } else if (node.isInKey("file-picker")) {
          widget = new qxapp.file.FilePicker(node, this.getStudy().getUuid());
        } else {
          this.__nodeView.setNode(node);
          this.__nodeView.buildLayout();
          widget = this.__nodeView;
        }
      }
      return widget;
    },

    __addNode: function() {
      if (this.__mainPanel.getMainView() !== this.__workbenchUI) {
        return;
      }
      this.__workbenchUI.openServiceCatalog();
    },

    __removeNode: function(nodeId) {
      if (nodeId === this.__currentNodeId) {
        return false;
      }

      const workbench = this.getStudy().getWorkbench();
      const connectedEdges = workbench.getConnectedEdges(nodeId);
      if (workbench.removeNode(nodeId)) {
        // remove first the connected edges
        for (let i=0; i<connectedEdges.length; i++) {
          const edgeId = connectedEdges[i];
          this.__workbenchUI.clearEdge(edgeId);
        }
        this.__workbenchUI.clearNode(nodeId);
        return true;
      }
      return false;
    },

    __removeEdge: function(edgeId) {
      const workbench = this.getStudy().getWorkbench();
      if (workbench.removeEdge(edgeId, this.__currentNodeId)) {
        this.__workbenchUI.clearEdge(edgeId);
      }
    },

    __workbenchChanged: function() {
      this.__nodesTree.populateTree();
      this.__nodesTree.nodeSelected(this.__currentNodeId);
    },

    showInMainView: function(widget, nodeId) {
      const node = this.getStudy().getWorkbench().getNode(nodeId);
      if (node && node.hasDedicatedWidget()) {
        let dedicatedWrapper = new qx.ui.container.Composite(new qx.ui.layout.VBox());
        const dedicatedWidget = node.getDedicatedWidget();
        const btnLabel = dedicatedWidget ? this.tr("Setup view") : this.tr("Grid view");
        const btnIcon = dedicatedWidget ? "@FontAwesome5Solid/wrench/16" : "@FontAwesome5Solid/eye/16";
        let expertModeBtn = new qx.ui.form.Button().set({
          label: btnLabel,
          icon: btnIcon,
          gap: 10,
          alignX: "right",
          height: 25,
          maxWidth: 150
        });
        expertModeBtn.addListener("execute", () => {
          node.setDedicatedWidget(!dedicatedWidget);
          this.nodeSelected(nodeId);
        }, this);
        dedicatedWrapper.add(expertModeBtn);
        dedicatedWrapper.add(widget, {
          flex: 1
        });
        this.__mainPanel.setMainView(dedicatedWrapper);
      } else {
        this.__mainPanel.setMainView(widget);
      }

      let nodesPath = this.getStudy().getWorkbench().getPathIds(nodeId);
      this.fireDataEvent("changeMainViewCaption", nodesPath);
    },

    getLogger: function() {
      return this.__loggerView;
    },

    __getCurrentPipeline: function() {
      const saveContainers = false;
      const savePosition = false;
      let currentPipeline = this.getStudy().getWorkbench().serializeWorkbench(saveContainers, savePosition);
      for (const nodeId in currentPipeline) {
        let currentNode = currentPipeline[nodeId];
        if (currentNode.key.includes("/neuroman")) {
          // HACK: Only Neuroman should enter here
          currentNode.key = "simcore/services/dynamic/modeler/webserver";
          currentNode.version = "2.8.0";
          const modelSelected = currentNode.inputs["inModel"];
          delete currentNode.inputs["inModel"];
          currentNode.inputs["model_name"] = modelSelected;
        }
      }
      return currentPipeline;
    },

    __updatePipelineAndRetrieve: function(node, portKey = null) {
      this.updateStudyDocument(
        null,
        this.__retrieveInputs.bind(this, node, portKey)
      );
      this.getLogger().debug("root", "Updating pipeline");
    },

    __retrieveInputs: function(node, portKey = null) {
      this.getLogger().debug("root", "Retrieveing inputs");
      if (node) {
        node.retrieveInputs(portKey);
      }
    },

    __startPipeline: function() {
      if (!qxapp.data.Permissions.getInstance().canDo("study.start", true)) {
        return false;
      }

      return this.updateStudyDocument(null, this.__doStartPipeline);
    },

    __doStartPipeline: function() {
      this.getStudy().getWorkbench().clearProgressData();

      const socket = qxapp.wrapper.WebSocket.getInstance();

      // callback for incoming logs
      const slotName = "logger";
      socket.removeSlot(slotName);
      socket.on(slotName, function(data) {
        const d = JSON.parse(data);
        const nodeId = d["Node"];
        const msgs = d["Messages"];
        this.getLogger().infos(nodeId, msgs);
      }, this);
      socket.emit(slotName);

      // callback for incoming progress
      const slotName2 = "progress";
      socket.removeSlot(slotName2);
      socket.on(slotName2, function(data) {
        const d = JSON.parse(data);
        const nodeId = d["Node"];
        const progress = 100 * Number.parseFloat(d["Progress"]).toFixed(4);
        const workbench = this.getStudy().getWorkbench();
        const node = workbench.getNode(nodeId);
        if (node) {
          node.setProgress(progress);
        }
      }, this);

      // post pipeline
      this.__pipelineId = null;
      const url = "/computation/pipeline/" + encodeURIComponent(this.getStudy().getUuid()) + "/start";
      const req = new qxapp.io.request.ApiRequest(url, "POST");
      req.addListener("success", this.__onPipelinesubmitted, this);
      req.addListener("error", e => {
        this.getLogger().error("root", "Error submitting pipeline");
      }, this);
      req.addListener("fail", e => {
        this.getLogger().error("root", "Failed submitting pipeline");
      }, this);
      req.send();

      this.getLogger().info("root", "Starting pipeline");
      return true;
    },

    __stopPipeline: function() {
      if (!qxapp.data.Permissions.getInstance().canDo("study.stop", true)) {
        return false;
      }

      let req = new qxapp.io.request.ApiRequest("/stop_pipeline", "POST");
      let data = {};
      data["project_id"] = this.getStudy().getUuid();
      req.set({
        requestData: qx.util.Serializer.toJson(data)
      });
      req.addListener("success", this.__onPipelineStopped, this);
      req.addListener("error", e => {
        this.getLogger().error("root", "Error stopping pipeline");
      }, this);
      req.addListener("fail", e => {
        this.getLogger().error("root", "Failed stopping pipeline");
      }, this);
      // req.send();

      this.getLogger().info("root", "Stopping pipeline. Not yet implemented");
      return true;
    },

    __onPipelinesubmitted: function(e) {
      const resp = e.getTarget().getResponse();
      const pipelineId = resp.data["project_id"];
      this.getLogger().debug("root", "Pipeline ID " + pipelineId);
      const notGood = [null, undefined, -1];
      if (notGood.includes(pipelineId)) {
        this.__pipelineId = null;
        this.getLogger().error("root", "Submition failed");
      } else {
        this.__pipelineId = pipelineId;
        this.getLogger().info("root", "Pipeline started");
      }
    },

    __onPipelineStopped: function(e) {
      this.getStudy().getWorkbench().clearProgressData();
    },

    __startTimers: function() {
      this.__startAutoSaveTimer();
      // this.__startGetRetrieveProgressTimer();
    },

    __startAutoSaveTimer: function() {
      let diffPatcher = qxapp.wrapper.JsonDiffPatch.getInstance();
      // Save every 5 seconds
      const interval = 5000;
      let timer = this.__autoSaveTimer = new qx.event.Timer(interval);
      timer.addListener("interval", () => {
        const newObj = this.getStudy().serializeStudy();
        const delta = diffPatcher.diff(this.__lastSavedPrj, newObj);
        if (delta) {
          let deltaKeys = Object.keys(delta);
          // lastChangeDate should not be taken into account as data change
          const index = deltaKeys.indexOf("lastChangeDate");
          if (index > -1) {
            deltaKeys.splice(index, 1);
          }
          if (deltaKeys.length > 0) {
            this.updateStudyDocument(newObj);
          }
        }
      }, this);
      timer.start();
    },

    __startGetRetrieveProgressTimer: function() {
      const studyId = this.getStudy().getUuid();
      // Save every 2 seconds
      const interval = 2000;
      let timer = this.__retrieveProgressTimer = new qx.event.Timer(interval);
      timer.addListener("interval", () => {
        const study = this.__studyResources.project;
        study.addListenerOnce("getProgressSuccess", e => {
          const data = e.getData();
          console.log(data);
          if ("nodes" in data) {
            this.getStudy().setRetrieveStatus(data["nodes"]);
          }
        }, this);
        study.getProgress({
          "project_id": studyId
        });
      }, this);
      timer.start();
    },

    __stopAutoSaveTimer: function() {
      if (this.__autoSaveTimer && this.__autoSaveTimer.isEnabled()) {
        this.__autoSaveTimer.stop();
        this.__autoSaveTimer.setEnabled(false);
      }
    },

    __stopAutoRetrieveTimer: function() {
      if (this.__retrieveProgressTimer && this.__retrieveProgressTimer.isEnabled()) {
        this.__retrieveProgressTimer.stop();
        this.__retrieveProgressTimer.setEnabled(false);
      }
    },

    updateStudyDocument: function(newObj, cbSuccess, cbError) {
      if (newObj === null || newObj === undefined) {
        newObj = this.getStudy().serializeStudy();
      }
      const prjUuid = this.getStudy().getUuid();

      let resource = this.__studyResources.project;
      resource.addListenerOnce("putSuccess", ev => {
        this.fireDataEvent("studySaved", true);
        this.__lastSavedPrj = qxapp.wrapper.JsonDiffPatch.getInstance().clone(newObj);
        if (cbSuccess) {
          cbSuccess.call(this);
        }
      }, this);
      resource.addListenerOnce("putError", ev => {
<<<<<<< HEAD
        if (cbError) {
          cbError.call(this);
        }
      }, this);
      resource.addListenerOnce("putError", ev => {
        this.getLogger().error(null, "Error updating pipeline");
=======
        this.getLogger().error("root", "Error updating pipeline");
>>>>>>> 33aa0e06
      }, this);
      resource.put({
        "project_id": prjUuid
      }, newObj);
    },

    closeStudy: function() {
      this.getStudy().closeStudy();
    },

    __attachEventHandlers: function() {
      this.__blocker.addListener("tap", this.__sidePanel.toggleCollapsed.bind(this.__sidePanel));

      const maximizeIframeCb = msg => {
        this.__blocker.setStyles({
          display: msg.getData() ? "none" : "block"
        });
        this.__scrollContainer.setVisibility(msg.getData() ? "excluded" : "visible");
      };

      this.addListener("appear", () => {
        qx.event.message.Bus.getInstance().subscribe("maximizeIframe", maximizeIframeCb, this);
      }, this);

      this.addListener("disappear", () => {
        qx.event.message.Bus.getInstance().unsubscribe("maximizeIframe", maximizeIframeCb, this);
      }, this);
    }
  }
});<|MERGE_RESOLUTION|>--- conflicted
+++ resolved
@@ -550,16 +550,10 @@
         }
       }, this);
       resource.addListenerOnce("putError", ev => {
-<<<<<<< HEAD
         if (cbError) {
           cbError.call(this);
         }
-      }, this);
-      resource.addListenerOnce("putError", ev => {
-        this.getLogger().error(null, "Error updating pipeline");
-=======
         this.getLogger().error("root", "Error updating pipeline");
->>>>>>> 33aa0e06
       }, this);
       resource.put({
         "project_id": prjUuid
