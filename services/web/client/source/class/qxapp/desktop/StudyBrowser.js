--- conflicted
+++ resolved
@@ -149,9 +149,6 @@
     },
 
     __newStudyBtnClkd: function() {
-      if (!qxapp.data.Permissions.getInstance().canDo("studies.user.create", true)) {
-        return;
-      }
       if (this.__creatingNewStudy) {
         return;
       }
@@ -343,9 +340,6 @@
       this.__itemSelected(null);
     },
 
-<<<<<<< HEAD
-    __createStudyListLayout: function() {
-=======
     __setStudyList: function(userStudyList) {
       const userStudyArrayModel = this.__getStudyArrayModel(userStudyList);
       userStudyArrayModel.unshift(qx.data.marshal.Json.createModel({
@@ -371,8 +365,7 @@
       studyCtr.setDelegate(delegate);
     },
 
-    __creteStudyListLayout: function() {
->>>>>>> cfc73c17
+    __createStudyListLayout: function() {
       let list = new qx.ui.form.List().set({
         orientation: "horizontal",
         spacing: 10,
