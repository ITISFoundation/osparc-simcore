--- conflicted
+++ resolved
@@ -343,9 +343,6 @@
       this.__itemSelected(null);
     },
 
-<<<<<<< HEAD
-    __createStudyListLayout: function() {
-=======
     __setStudyList: function(userStudyList) {
       const userStudyArrayModel = this.__getStudyArrayModel(userStudyList);
       userStudyArrayModel.unshift(qx.data.marshal.Json.createModel({
@@ -371,8 +368,7 @@
       studyCtr.setDelegate(delegate);
     },
 
-    __creteStudyListLayout: function() {
->>>>>>> 57c704a1
+    __createStudyListLayout: function() {
       let list = new qx.ui.form.List().set({
         orientation: "horizontal",
         spacing: 10,
