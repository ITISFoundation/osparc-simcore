/* eslint no-warning-comments: "off" */

qx.Class.define("qxapp.desktop.PrjBrowser", {
  extend: qx.ui.container.Composite,

  construct: function() {
    this.base(arguments, new qx.ui.layout.HBox());

    this.__projectResources = qxapp.io.rest.ResourceFactory.getInstance().createProjectResources();
    // this._projectResources.projects
    // this._projectResources.project
    // this._projectResources.templates

    let leftSpacer = new qx.ui.core.Spacer(150);
    let mainView = new qx.ui.container.Composite(new qx.ui.layout.VBox(10));
    let rightSpacer = new qx.ui.core.Spacer(150);

    this.add(leftSpacer);
    this.add(mainView, {
      flex: 1
    });
    this.add(rightSpacer);

    const navBarLabelFont = qx.bom.Font.fromConfig(qxapp.theme.Font.fonts["nav-bar-label"]);
    let myPrjsLabel = new qx.ui.basic.Label(this.tr("My Projects")).set({
      font: navBarLabelFont,
      minWidth: 150
    });
    let userProjectList = this.__createUserProjectList();

    let pubPrjsLabel = new qx.ui.basic.Label(this.tr("Template Projects")).set({
      font: navBarLabelFont,
      minWidth: 150
    });
    let publicProjectList = this.__createPublicProjectList();

    let editPrjLayout = this.__editPrjLayout = new qx.ui.container.Composite(new qx.ui.layout.VBox(5));
    let editPrjLabel = new qx.ui.basic.Label(this.tr("Edit Project")).set({
      font: navBarLabelFont,
      minWidth: 150
    });
    editPrjLayout.add(editPrjLabel);
    editPrjLayout.setVisibility("excluded");


    mainView.add(new qx.ui.core.Spacer(null, 5));
    mainView.add(myPrjsLabel);
    mainView.add(userProjectList);
    mainView.add(new qx.ui.core.Spacer(null, 5));
    mainView.add(pubPrjsLabel);
    mainView.add(publicProjectList);
    mainView.add(new qx.ui.core.Spacer(null, 5));
    mainView.add(this.__editPrjLayout);

    let commandEsc = new qx.ui.command.Command("Esc");
    commandEsc.addListener("execute", e => {
      this.__itemSelected(null);
    });
  },

  events: {
    "StartProject": "qx.event.type.Data"
  },

  members: {
    __projectResources: null,
    __userProjectList: null,
    __publicProjectList: null,
    __editPrjLayout: null,

    __newPrjBtnClkd: function() {
      let win = new qx.ui.window.Window(this.tr("Create New Project")).set({
        layout: new qx.ui.layout.Grow(),
        contentPadding: 0,
        showMinimize: false,
        showMaximize: false,
        minWidth: 500,
        centerOnAppear: true,
        autoDestroy: true
      });

      let newProjectDlg = new qxapp.component.widget.NewProjectDlg();
      newProjectDlg.addListenerOnce("CreatePrj", e => {
        const data = e.getData();
        const newPrj = {
          name: data.prjTitle,
          description: data.prjDescription
        };
        this.__startBlankProject(newPrj);
        win.close();
      }, this);
      win.add(newProjectDlg);
      win.open();
    },

    __startBlankProject: function(newPrj) {
      let blankProject = new qxapp.data.model.ProjectModel();
      blankProject.set({
        name: newPrj.name,
        description: newPrj.description
      });
      const data = {
        projectModel: blankProject
      };
      this.fireDataEvent("StartProject", data);
    },

    __startProjectModel: function(projectId, fromTemplate = false) {
      let resource = this.__projectResources.project;

      resource.addListenerOnce("getSuccess", e => {
        // TODO: is this listener added everytime we call ?? It does not depend on input params
        // but it needs to be here to implemenet startProjectModel
        let projectData = e.getRequest().getResponse().data;
        if (fromTemplate && projectData.projectUuid !== "DemoDecemberUUID") {
<<<<<<< HEAD
          projectData = qxapp.utils.Utils.replaceTemplateUUIDs(projectData)
=======
          projectData = qxapp.utils.Utils.replaceTemplateUUIDs(projectData);
>>>>>>> 2e1617f6
        }
        let model = new qxapp.data.model.ProjectModel(projectData);
        const data = {
          projectModel: model
        };
        this.fireDataEvent("StartProject", data);
      }, this);

      resource.addListener("getError", e => {
        console.log(e);
      });

      resource.get({
        "project_id": projectId
      });
    },

    __createUserProjectList: function() {
      // layout
      let usrLst = this.__userProjectList = this.__cretePrjListLayout();
      usrLst.addListener("changeSelection", e => {
        if (e.getData() && e.getData().length>0) {
          this.__publicProjectList.resetSelection();
          const selectedId = e.getData()[0].getModel();
          if (selectedId) {
            this.__itemSelected(selectedId, false);
          } else {
            // "New Project" selected
            this.__itemSelected(null);
          }
        }
      }, this);

      this.reloadUserProjects();

      return usrLst;
    },

    reloadUserProjects: function() {
      // resources
      this.__userProjectList.removeAll();

      let resources = this.__projectResources.projects;

      resources.addListenerOnce("getSuccess", e => {
        let userPrjList = e.getRequest().getResponse().data;
        let userPrjArrayModel = this.__getProjectArrayModel(userPrjList);
        userPrjArrayModel.unshift(qx.data.marshal.Json.createModel({
          name: this.tr("New Project"),
          thumbnail: "@FontAwesome5Solid/plus-circle/80",
          projectUuid: null,
          created: null,
          owner: null
        }));
        // controller
        let prjCtr = new qx.data.controller.List(userPrjArrayModel, this.__userProjectList, "name");
        const fromTemplate = false;
        let delegate = this.__getDelegate(fromTemplate);
        prjCtr.setDelegate(delegate);
      }, this);

      resources.addListener("getError", e => {
        console.log(e);
      }, this);

      resources.get();

      this.__itemSelected(null);
    },

    __createPublicProjectList: function() {
      // layout
      let pblLst = this.__publicProjectList = this.__cretePrjListLayout();
      pblLst.addListener("changeSelection", e => {
        if (e.getData() && e.getData().length>0) {
          this.__userProjectList.resetSelection();
          const selectedId = e.getData()[0].getModel();
          this.__itemSelected(selectedId, true);
        }
      }, this);

      this.reloadPublicProjects();

      return pblLst;
    },

    reloadPublicProjects: function() {
      // resources
      this.__publicProjectList.removeAll();

      let resources = this.__projectResources.templates;

      resources.addListenerOnce("getSuccess", e => {
        let publicPrjList = e.getRequest().getResponse().data;
        let publicFilteredPrjList = [];
        for (let i=0; i<publicPrjList.length; i++) {
          // Temporary HACK
          if (qxapp.data.Store.getInstance().getRole() !== 0 &&
          publicPrjList[i].projectUuid === "DemoDecemberUUID") {
            continue;
          }
          publicFilteredPrjList.push(publicPrjList[i]);
        }

        let publicPrjArrayModel = this.__getProjectArrayModel(publicFilteredPrjList);
        // controller
        let prjCtr = new qx.data.controller.List(publicPrjArrayModel, this.__publicProjectList, "name");
        const fromTemplate = true;
        let delegate = this.__getDelegate(fromTemplate);
        prjCtr.setDelegate(delegate);
      }, this);

      resources.addListener("getError", e => {
        console.log(e);
      }, this);

      resources.get();

      this.__itemSelected(null);
    },

    __cretePrjListLayout: function() {
      let list = new qx.ui.form.List().set({
        orientation: "horizontal",
        spacing: 10,
        height: 225,
        alignY: "middle",
        appearance: "pb-list"
      });
      return list;
    },

    /**
     * Delegates appearance and binding of each project item
     */
    __getDelegate: function(fromTemplate) {
      const thumbnailWidth = 246;
      const thumbnailHeight = 144;
      const nThumbnails = 25;
      let thumbnailCounter = 0;
      let that = this;
      let delegate = {
        // Item's Layout
        createItem: function() {
          let item = new qxapp.desktop.PrjBrowserListItem();
          item.addListener("dbltap", e => {
            const prjUuid = item.getModel();
            if (prjUuid) {
              that.__startProjectModel(prjUuid, fromTemplate); // eslint-disable-line no-underscore-dangle
            } else {
              that.__newPrjBtnClkd(); // eslint-disable-line no-underscore-dangle
            }
          });
          return item;
        },
        // Item's data binding
        bindItem: function(controller, item, id) {
          controller.bindProperty("thumbnail", "icon", {
            converter: function(data) {
              let thumbnailId = thumbnailCounter + (fromTemplate ? 10 : 0);
              if (thumbnailId >= nThumbnails) {
                thumbnailId -= nThumbnails;
              }
              let thumbnailUrl = data.match(/^@/) ? data : "qxapp/img"+ thumbnailId +".jpg";
              thumbnailCounter++;
              console.log(thumbnailCounter);
              return thumbnailUrl;
            }
          }, item, id);
          controller.bindProperty("name", "prjTitle", {
            converter: function(data, model, source, target) {
              return "<b>" + data + "</b>";
            }
          }, item, id);
          controller.bindProperty("owner", "creator", {
            converter: function(data, model, source, target) {
              return data ? "Created by: <b>" + data + "</b>" : null;
            }
          }, item, id);
          controller.bindProperty("created", "created", {
            converter: function(data) {
              return data ? new Date(data) : null;
            }
          }, item, id);
          controller.bindProperty("projectUuid", "model", {
            converter: function(data) {
              return data;
            }
          }, item, id);
        },
        configureItem : function(item) {
          item.getChildControl("icon").set({
            width: thumbnailWidth,
            height: thumbnailHeight,
            scale: true
          });
        }
      };

      return delegate;
    },

    __itemSelected: function(projectId, fromTemplate = false) {
      if (projectId === null) {
        if (this.__userProjectList) {
          this.__userProjectList.resetSelection();
        }
        if (this.__publicProjectList) {
          this.__publicProjectList.resetSelection();
        }
        if (this.__editPrjLayout) {
          this.__editPrjLayout.setVisibility("excluded");
        }
        return;
      }

      let resource = this.__projectResources.project;

      resource.addListenerOnce("getSuccess", e => {
        this.__editPrjLayout.setVisibility("visible");
        let projectData = e.getRequest().getResponse().data;
        this.__createForm(projectData, fromTemplate);
        console.log(projectData);
      }, this);

      resource.addListener("getError", e => {
        console.log(e);
      });

      resource.get({
        "project_id": projectId
      });
    },

    __createForm: function(projectData, fromTemplate) {
      while (this.__editPrjLayout.getChildren().length > 1) {
        this.__editPrjLayout.removeAt(1);
      }

      const itemsToBeDisplayed = ["name", "description", "notes", "owner", "collaborators", "creationDate", "lastChangeDate"];
      const itemsToBeModified = fromTemplate ? [] : ["name", "description", "notes"];
      let form = new qx.ui.form.Form();
      let control;
      for (const dataId in projectData) {
        if (itemsToBeDisplayed.includes(dataId)) {
          switch (dataId) {
            case "name":
              control = new qx.ui.form.TextField();
              form.add(control, this.tr("Name"));
              break;
            case "description":
              control = new qx.ui.form.TextField();
              form.add(control, this.tr("Description"));
              break;
            case "notes":
              control = new qx.ui.form.TextArea().set({
                minimalLineHeight: 2
              });
              form.add(control, this.tr("Notes"));
              break;
            case "owner":
              control = new qx.ui.form.TextField();
              form.add(control, this.tr("Owner"));
              break;
            case "collaborators":
              control = new qx.ui.form.TextField();
              form.add(control, this.tr("Collaborators"));
              break;
            case "creationDate":
              control = new qx.ui.form.TextField();
              form.add(control, this.tr("Creation Date"));
              break;
            case "lastChangeDate":
              control = new qx.ui.form.TextField();
              form.add(control, this.tr("Last Change Date"));
              break;
          }
          let value = projectData[dataId];
          if (typeof value === "object") {
            if (value === null) {
              value = "";
            } else {
              value = Object.keys(value).join(", ");
            }
          }
          control.set({
            value: value
          });
          control.setEnabled(itemsToBeModified.includes(dataId));
        }
      }

      let controller = new qx.data.controller.Form(null, form);
      let model = controller.createModel();

      // buttons
      let saveButton = new qx.ui.form.Button(this.tr("Save"));
      saveButton.setMinWidth(70);
      saveButton.setEnabled(!fromTemplate);
      saveButton.addListener("execute", e => {
        for (let i=0; i<itemsToBeModified.length; i++) {
          const key = itemsToBeModified[i];
          let getter = "get" + qx.lang.String.firstUp(key);
          let newVal = model[getter]();
          projectData[key] = newVal;
        }
        let resource = this.__projectResources.project;

        resource.addListenerOnce("putSuccess", ev => {
          this.reloadUserProjects();
        }, this);

        resource.put({
          "project_id": projectData["projectUuid"]
        }, projectData);

        this.__itemSelected(null);
      }, this);
      form.addButton(saveButton);

      let cancelButton = new qx.ui.form.Button(this.tr("Cancel"));
      cancelButton.setMinWidth(70);
      cancelButton.addListener("execute", e => {
        this.__itemSelected(null);
      }, this);
      form.addButton(cancelButton);

      let deleteButton = new qx.ui.form.Button(this.tr("Delete"));
      deleteButton.setMinWidth(70);
      deleteButton.setEnabled(!fromTemplate);
      deleteButton.addListener("execute", e => {
        let win = this.__createConfirmWindow();
        win.center();
        win.open();
        win.addListener("close", () => {
          if (win["value"] === 1) {
            let resource = this.__projectResources.project;

            resource.addListenerOnce("delSuccess", ev => {
              this.reloadUserProjects();
            }, this);

            resource.del({
              "project_id": projectData["projectUuid"]
            });

            this.__itemSelected(null);
          }
        }, this);
      }, this);
      form.addButton(deleteButton);

      this.__editPrjLayout.add(new qx.ui.form.renderer.Single(form));
    },

    __createConfirmWindow: function() {
      let win = new qx.ui.window.Window("Confirmation").set({
        layout: new qx.ui.layout.VBox(10),
        width: 300,
        height: 60,
        modal: true,
        showMaximize: false,
        showMinimize: false,
        showClose: false,
        autoDestroy: false
      });

      let text = new qx.ui.basic.Label(this.tr("Are you sure you want to delete the project?"));
      win.add(text);

      let buttons = new qx.ui.container.Composite(new qx.ui.layout.HBox(10, "right"));
      var btnNo = new qx.ui.form.Button("No");
      var btnYes = new qx.ui.form.Button("Yes");
      btnNo.addListener("execute", e => {
        win["value"] = 0;
        win.close(0);
      }, this);
      btnYes.addListener("execute", e => {
        win["value"] = 1;
        win.close(1);
      }, this);
      buttons.add(btnNo);
      buttons.add(btnYes);
      win.add(buttons);

      return win;
    },

    __getProjectArrayModel: function(prjList) {
      return new qx.data.Array(
        prjList
          .map(
            (p, i) => qx.data.marshal.Json.createModel({
              name: p.name,
              thumbnail: p.thumbnail,
              projectUuid: p.projectUuid,
              created: new Date(p.creationDate),
              owner: p.owner
            })
          )
      );
    }
  }
});<|MERGE_RESOLUTION|>--- conflicted
+++ resolved
@@ -113,11 +113,7 @@
         // but it needs to be here to implemenet startProjectModel
         let projectData = e.getRequest().getResponse().data;
         if (fromTemplate && projectData.projectUuid !== "DemoDecemberUUID") {
-<<<<<<< HEAD
-          projectData = qxapp.utils.Utils.replaceTemplateUUIDs(projectData)
-=======
           projectData = qxapp.utils.Utils.replaceTemplateUUIDs(projectData);
->>>>>>> 2e1617f6
         }
         let model = new qxapp.data.model.ProjectModel(projectData);
         const data = {
