--- conflicted
+++ resolved
@@ -87,16 +87,6 @@
       this.fireDataEvent("StartProject", data);
     },
 
-<<<<<<< HEAD
-    __getProjectModel: function(projectId, fromTemplate = false) {
-      let project = new qxapp.data.model.ProjectModel();
-      if (projectId) {
-        let projectData = qxapp.data.Store.getInstance().getProjectData(projectId);
-        project = new qxapp.data.model.ProjectModel(projectData, fromTemplate);
-      }
-      qxapp.utils.UuidToName.getInstance().setProjectModel(project);
-      return project;
-=======
     __startProjectModel: function(projectId, fromTemplate = false) {
       // let projectData = qxapp.data.Store.getInstance().getProjectData(projectId);
       let resource = this.__projectResources.project;
@@ -119,7 +109,6 @@
       resource.get({
         "project_id": projectId
       });
->>>>>>> e8a5de28
     },
 
     __createUserProjectList: function() {
