/* eslint no-warning-comments: "off" */

qx.Class.define("qxapp.desktop.PrjBrowser", {
  extend: qx.ui.container.Composite,

  construct: function() {
    this.base(arguments, new qx.ui.layout.HBox());

    this.__projectResources = qxapp.io.rest.ResourceFactory.getInstance().createProjectResources();
    // this._projectResources.projects
    // this._projectResources.project
    // this._projectResources.templates

    let leftSpacer = new qx.ui.core.Spacer(120);
    let mainView = new qx.ui.container.Composite(new qx.ui.layout.VBox(10));
    let scrollerMainView = new qx.ui.container.Scroll();
    scrollerMainView.add(mainView);
    let rightSpacer = new qx.ui.core.Spacer(120);

    this.add(leftSpacer);
    this.add(scrollerMainView, {
      flex: 1
    });
    this.add(rightSpacer);

    const navBarLabelFont = qx.bom.Font.fromConfig(qxapp.theme.Font.fonts["nav-bar-label"]);
    let myPrjsLabel = new qx.ui.basic.Label(this.tr("My Projects")).set({
      font: navBarLabelFont,
      minWidth: 150
    });
    let userProjectList = this.__createUserProjectList();

    let pubPrjsLabel = new qx.ui.basic.Label(this.tr("Template Projects")).set({
      font: navBarLabelFont,
      minWidth: 150
    });
    let publicProjectList = this.__createPublicProjectList();

    let editPrjLayout = this.__editPrjLayout = new qx.ui.container.Composite(new qx.ui.layout.VBox(5));
    editPrjLayout.setMaxWidth(800);
    let editPrjLabel = new qx.ui.basic.Label(this.tr("Edit Project")).set({
      font: navBarLabelFont,
      minWidth: 150
    });
    editPrjLayout.add(editPrjLabel);
    editPrjLayout.setVisibility("excluded");


    mainView.add(new qx.ui.core.Spacer(null, 5));
    mainView.add(myPrjsLabel);
    mainView.add(userProjectList);
    mainView.add(new qx.ui.core.Spacer(null, 5));
    mainView.add(pubPrjsLabel);
    mainView.add(publicProjectList);
    mainView.add(new qx.ui.core.Spacer(null, 5));
    mainView.add(this.__editPrjLayout);

    let commandEsc = new qx.ui.command.Command("Esc");
    commandEsc.addListener("execute", e => {
      this.__itemSelected(null);
    });
  },

  events: {
    "StartProject": "qx.event.type.Data"
  },

  members: {
    __projectResources: null,
    __userProjectList: null,
    __publicProjectList: null,
    __editPrjLayout: null,

    __newPrjBtnClkd: function() {
      let win = new qx.ui.window.Window(this.tr("Create New Project")).set({
        layout: new qx.ui.layout.Grow(),
        contentPadding: 0,
        showMinimize: false,
        showMaximize: false,
        minWidth: 500,
        centerOnAppear: true,
        autoDestroy: true
      });

      let newProjectDlg = new qxapp.component.widget.NewProjectDlg();
      newProjectDlg.addListenerOnce("CreatePrj", e => {
        const data = e.getData();
        const newPrj = {
          name: data.prjTitle,
          description: data.prjDescription
        };
        this.__startProjetModel(newPrj);
        win.close();
      }, this);
      win.add(newProjectDlg);
      win.open();
    },

    __startProjetModel: function(prjData) {
      this.fireDataEvent("StartProject", prjData);
    },

    __createProjectModel: function(projectId, fromTemplate = false) {
      let resource = this.__projectResources.project;

      resource.addListenerOnce("getSuccess", e => {
        // TODO: is this listener added everytime we call ?? It does not depend on input params
        // but it needs to be here to implemenet startProjectModel
        let projectData = e.getRequest().getResponse().data;
        if (fromTemplate) {
          projectData = qxapp.utils.Utils.replaceTemplateUUIDs(projectData);
        }
        this.__startProjetModel(projectData);
      }, this);

      resource.addListener("getError", e => {
        console.log(e);
      });

      resource.get({
        "project_id": projectId
      });
    },

    __createUserProjectList: function() {
      // layout
      let usrLst = this.__userProjectList = this.__cretePrjListLayout();
      usrLst.addListener("changeSelection", e => {
        if (e.getData() && e.getData().length>0) {
          this.__publicProjectList.resetSelection();
          const selectedId = e.getData()[0].getModel();
          if (selectedId) {
            this.__itemSelected(selectedId, false);
          } else {
            // "New Project" selected
            this.__itemSelected(null);
          }
        }
      }, this);

      this.reloadUserProjects();

      return usrLst;
    },

    reloadUserProjects: function() {
      // resources
      this.__userProjectList.removeAll();

      let resources = this.__projectResources.projects;

      resources.addListenerOnce("getSuccess", e => {
        let userPrjList = e.getRequest().getResponse().data;
        let userPrjArrayModel = this.__getProjectArrayModel(userPrjList);
        userPrjArrayModel.unshift(qx.data.marshal.Json.createModel({
          name: this.tr("New Project"),
          thumbnail: "@FontAwesome5Solid/plus-circle/80",
          uuid: null,
          lastChangeDate: null,
          prjOwner: null
        }));
        // controller
        let prjCtr = new qx.data.controller.List(userPrjArrayModel, this.__userProjectList, "name");
        const fromTemplate = false;
        let delegate = this.__getDelegate(fromTemplate);
        prjCtr.setDelegate(delegate);
      }, this);

      resources.addListener("getError", e => {
        console.log(e);
      }, this);

      resources.get();

      this.__itemSelected(null);
    },

    __createPublicProjectList: function() {
      // layout
      let pblLst = this.__publicProjectList = this.__cretePrjListLayout();
      pblLst.addListener("changeSelection", e => {
        if (e.getData() && e.getData().length>0) {
          this.__userProjectList.resetSelection();
          const selectedId = e.getData()[0].getModel();
          this.__itemSelected(selectedId, true);
        }
      }, this);

      this.reloadPublicProjects();

      return pblLst;
    },

    reloadPublicProjects: function() {
      // resources
      this.__publicProjectList.removeAll();

      let resources = this.__projectResources.templates;

      resources.addListenerOnce("getSuccess", e => {
        let publicPrjList = e.getRequest().getResponse().data;
        let publicFilteredPrjList = [];
        for (let i=0; i<publicPrjList.length; i++) {
<<<<<<< HEAD
          // Temporary HACK: Backend should do the filtering
          if (publicPrjList[i].projectUuid.includes("DemoDecember") &&
          !qxapp.data.Permissions.getInstance().canDo("test")) {
=======
          // Temporary HACK
          if (qxapp.data.Store.getInstance().getRole() !== 0 &&
          publicPrjList[i].uuid.includes("DemoDecember")) {
>>>>>>> ed111b52
            continue;
          }
          publicFilteredPrjList.push(publicPrjList[i]);
        }

        let publicPrjArrayModel = this.__getProjectArrayModel(publicFilteredPrjList);
        // controller
        let prjCtr = new qx.data.controller.List(publicPrjArrayModel, this.__publicProjectList, "name");
        const fromTemplate = true;
        let delegate = this.__getDelegate(fromTemplate);
        prjCtr.setDelegate(delegate);
      }, this);

      resources.addListener("getError", e => {
        console.log(e);
      }, this);

      resources.get();

      this.__itemSelected(null);
    },

    __cretePrjListLayout: function() {
      let list = new qx.ui.form.List().set({
        orientation: "horizontal",
        spacing: 10,
        height: 200,
        alignY: "middle",
        appearance: "pb-list"
      });
      return list;
    },

    /**
     * Delegates appearance and binding of each project item
     */
    __getDelegate: function(fromTemplate) {
      const thumbnailWidth = 200;
      const thumbnailHeight = 120;
      const nThumbnails = 25;
      let thumbnailCounter = 0;
      let that = this;
      let delegate = {
        // Item's Layout
        createItem: function() {
          let item = new qxapp.desktop.PrjBrowserListItem();
          item.addListener("dbltap", e => {
            const prjUuid = item.getModel();
            if (prjUuid) {
              that.__createProjectModel(prjUuid, fromTemplate); // eslint-disable-line no-underscore-dangle
            } else {
              that.__newPrjBtnClkd(); // eslint-disable-line no-underscore-dangle
            }
          });
          return item;
        },
        // Item's data binding
        bindItem: function(controller, item, id) {
          controller.bindProperty("thumbnail", "icon", {
            converter: function(data) {
              let thumbnailId = thumbnailCounter + (fromTemplate ? 10 : 0);
              if (thumbnailId >= nThumbnails) {
                thumbnailId -= nThumbnails;
              }
              let thumbnailUrl = data.match(/^@/) ? data : "qxapp/img"+ thumbnailId +".jpg";
              thumbnailCounter++;
              return thumbnailUrl;
            }
          }, item, id);
          controller.bindProperty("name", "prjTitle", {
            converter: function(data, model, source, target) {
              return "<b>" + data + "</b>";
            }
          }, item, id);
          controller.bindProperty("prjOwner", "creator", {
            converter: function(data, model, source, target) {
              return data ? "Created by: <b>" + data + "</b>" : null;
            }
          }, item, id);
          controller.bindProperty("lastChangeDate", "lastChangeDate", {
            converter: function(data) {
              return data ? new Date(data) : null;
            }
          }, item, id);
          controller.bindProperty("uuid", "model", {
            converter: function(data) {
              return data;
            }
          }, item, id);
        },
        configureItem: function(item) {
          item.getChildControl("icon").set({
            width: thumbnailWidth,
            height: thumbnailHeight,
            scale: true
          });
        }
      };

      return delegate;
    },

    __itemSelected: function(projectId, fromTemplate = false) {
      if (projectId === null) {
        if (this.__userProjectList) {
          this.__userProjectList.resetSelection();
        }
        if (this.__publicProjectList) {
          this.__publicProjectList.resetSelection();
        }
        if (this.__editPrjLayout) {
          this.__editPrjLayout.setVisibility("excluded");
        }
        return;
      }

      let resource = this.__projectResources.project;

      resource.addListenerOnce("getSuccess", e => {
        this.__editPrjLayout.setVisibility("visible");
        let projectData = e.getRequest().getResponse().data;
        this.__createForm(projectData, fromTemplate);
        console.log(projectData);
      }, this);

      resource.addListener("getError", e => {
        console.log(e);
      });

      resource.get({
        "project_id": projectId
      });
    },

    __createForm: function(projectData, fromTemplate) {
      while (this.__editPrjLayout.getChildren().length > 1) {
        this.__editPrjLayout.removeAt(1);
      }

      const itemsToBeDisplayed = ["name", "description", "notes", "prjOwner", "collaborators", "creationDate", "lastChangeDate"];
      const itemsToBeModified = fromTemplate ? [] : ["name", "description", "notes"];
      let form = new qx.ui.form.Form();
      let control;
      for (const dataId in projectData) {
        if (itemsToBeDisplayed.includes(dataId)) {
          switch (dataId) {
            case "name":
              control = new qx.ui.form.TextField();
              form.add(control, this.tr("Name"));
              break;
            case "description":
              control = new qx.ui.form.TextField();
              form.add(control, this.tr("Description"));
              break;
            case "notes":
              control = new qx.ui.form.TextArea().set({
                minimalLineHeight: 2
              });
              form.add(control, this.tr("Notes"));
              break;
            case "prjOwner":
              control = new qx.ui.form.TextField();
              form.add(control, this.tr("Owner"));
              break;
            case "collaborators":
              control = new qx.ui.form.TextField();
              form.add(control, this.tr("Collaborators"));
              break;
            case "creationDate":
              control = new qx.ui.form.TextField();
              form.add(control, this.tr("Creation Date"));
              break;
            case "lastChangeDate":
              control = new qx.ui.form.TextField();
              form.add(control, this.tr("Last Change Date"));
              break;
          }
          let value = projectData[dataId];
          if (typeof value === "object") {
            if (value === null) {
              value = "";
            } else {
              value = Object.keys(value).join(", ");
            }
          }
          control.set({
            value: value
          });
          control.setEnabled(itemsToBeModified.includes(dataId));
        }
      }

      let controller = new qx.data.controller.Form(null, form);
      let model = controller.createModel();

      // buttons
      let saveButton = new qx.ui.form.Button(this.tr("Save"));
      saveButton.setMinWidth(70);
      saveButton.setEnabled(!fromTemplate);
      saveButton.addListener("execute", e => {
        for (let i=0; i<itemsToBeModified.length; i++) {
          const key = itemsToBeModified[i];
          let getter = "get" + qx.lang.String.firstUp(key);
          let newVal = model[getter]();
          projectData[key] = newVal;
        }
        let resource = this.__projectResources.project;

        resource.addListenerOnce("putSuccess", ev => {
          this.reloadUserProjects();
        }, this);

        resource.put({
          "project_id": projectData["uuid"]
        }, projectData);

        this.__itemSelected(null);
      }, this);
      form.addButton(saveButton);

      let cancelButton = new qx.ui.form.Button(this.tr("Cancel"));
      cancelButton.setMinWidth(70);
      cancelButton.addListener("execute", e => {
        this.__itemSelected(null);
      }, this);
      form.addButton(cancelButton);

      let deleteButton = new qx.ui.form.Button(this.tr("Delete"));
      deleteButton.setMinWidth(70);
      deleteButton.setEnabled(!fromTemplate);
      deleteButton.addListener("execute", e => {
        let win = this.__createConfirmWindow();
        win.center();
        win.open();
        win.addListener("close", () => {
          if (win["value"] === 1) {
            let resource = this.__projectResources.project;

            resource.addListenerOnce("delSuccess", ev => {
              this.reloadUserProjects();
            }, this);

            resource.del({
              "project_id": projectData["uuid"]
            });

            this.__itemSelected(null);
          }
        }, this);
      }, this);
      form.addButton(deleteButton);

      this.__editPrjLayout.add(new qx.ui.form.renderer.Single(form));
    },

    __createConfirmWindow: function() {
      let win = new qx.ui.window.Window("Confirmation").set({
        layout: new qx.ui.layout.VBox(10),
        width: 300,
        height: 60,
        modal: true,
        showMaximize: false,
        showMinimize: false,
        showClose: false,
        autoDestroy: false
      });

      let text = new qx.ui.basic.Label(this.tr("Are you sure you want to delete the project?"));
      win.add(text);

      let buttons = new qx.ui.container.Composite(new qx.ui.layout.HBox(10, "right"));
      var btnNo = new qx.ui.form.Button("No");
      var btnYes = new qx.ui.form.Button("Yes");
      btnNo.addListener("execute", e => {
        win["value"] = 0;
        win.close(0);
      }, this);
      btnYes.addListener("execute", e => {
        win["value"] = 1;
        win.close(1);
      }, this);
      buttons.add(btnNo);
      buttons.add(btnYes);
      win.add(buttons);

      return win;
    },

    __getProjectArrayModel: function(prjList) {
      let sortByProperty = function(prop) {
        return function(a, b) {
          if (prop === "lastChangeDate") {
            return new Date(b[prop]) - new Date(a[prop]);
          }
          if (typeof a[prop] == "number") {
            return a[prop] - b[prop];
          }
          if (a[prop] < b[prop]) {
            return -1;
          } else if (a[prop] > b[prop]) {
            return 1;
          }
          return 0;
        };
      };
      prjList.sort(sortByProperty("lastChangeDate"));

      let prjArray = new qx.data.Array(
        prjList
          .map(
            (p, i) => qx.data.marshal.Json.createModel({
              name: p.name,
              thumbnail: p.thumbnail,
              uuid: p.uuid,
              lastChangeDate: new Date(p.lastChangeDate),
              prjOwner: p.prjOwner
            })
          )
      );
      return prjArray;
    }
  }
});<|MERGE_RESOLUTION|>--- conflicted
+++ resolved
@@ -201,15 +201,9 @@
         let publicPrjList = e.getRequest().getResponse().data;
         let publicFilteredPrjList = [];
         for (let i=0; i<publicPrjList.length; i++) {
-<<<<<<< HEAD
           // Temporary HACK: Backend should do the filtering
           if (publicPrjList[i].projectUuid.includes("DemoDecember") &&
           !qxapp.data.Permissions.getInstance().canDo("test")) {
-=======
-          // Temporary HACK
-          if (qxapp.data.Store.getInstance().getRole() !== 0 &&
-          publicPrjList[i].uuid.includes("DemoDecember")) {
->>>>>>> ed111b52
             continue;
           }
           publicFilteredPrjList.push(publicPrjList[i]);
