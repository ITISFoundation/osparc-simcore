
qx.Class.define("qxapp.data.Converters", {
  type: "static",

  statics: {
    registryToMetaData: function(data) {
      let metaData = {};
      [
        "key",
        "version",
        "type",
        "name",
        "description",
        "authors",
        "contact",
        "inputs",
        "outputs"
      ].forEach(field => {
        metaData[field] = null;
        if (Object.prototype.hasOwnProperty.call(data, field)) {
          metaData[field] = data[field];
        }
      });
<<<<<<< HEAD
      // for dynamic services
      if (data.viewer) {
        metaData["viewer"] = data["viewer"];
      }
=======
>>>>>>> 28fe9562
      return metaData;
    }
  }
});<|MERGE_RESOLUTION|>--- conflicted
+++ resolved
@@ -21,13 +21,6 @@
           metaData[field] = data[field];
         }
       });
-<<<<<<< HEAD
-      // for dynamic services
-      if (data.viewer) {
-        metaData["viewer"] = data["viewer"];
-      }
-=======
->>>>>>> 28fe9562
       return metaData;
     }
   }
