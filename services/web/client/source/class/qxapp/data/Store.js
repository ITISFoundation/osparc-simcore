--- conflicted
+++ resolved
@@ -23,13 +23,10 @@
   },
 
   members: {
-<<<<<<< HEAD
-=======
     __servicesCacheBuiltIn: null,
     __servicesCacheComputational: null,
     __servicesCacheInteractive: null,
 
->>>>>>> bb410f43
     getServices: function() {
       let services = {};
       services = Object.assign(services, this.getBuiltInServices());
@@ -41,13 +38,10 @@
       return qxapp.dev.fake.Data.getProjectList();
     },
 
-<<<<<<< HEAD
     getProjectData: function(projectUuid) {
       return qxapp.dev.fake.Data.getProjectData(projectUuid);
     },
 
-=======
->>>>>>> bb410f43
     getNodeMetaData: function(nodeImageId) {
       let metaData = this.getServices()[nodeImageId];
       if (metaData === undefined) {
@@ -56,7 +50,6 @@
       return metaData;
     },
 
-<<<<<<< HEAD
     getList: function(nodeImageId) {
       switch (nodeImageId) {
         // case "service/dynamic/itis/s4l/Modeler-0.0.0": {
@@ -262,7 +255,8 @@
         }
       }
       return [];
-=======
+    },
+
     getNodeMetaDataFromCache: function(nodeImageId) {
       let metadata = this.getNodeMetaData(nodeImageId);
       if (metadata) {
@@ -278,7 +272,6 @@
         }
       }
       return null;
->>>>>>> bb410f43
     },
 
     getBuiltInServices: function() {
@@ -309,7 +302,6 @@
               type: "data:*/*"
             }
           }
-<<<<<<< HEAD
         },
         "service/dynamic/itis/s4l/Modeler-0.0.0": {
           key: "service/dynamic/itis/s4l/Modeler",
@@ -740,8 +732,6 @@
               type: "data:application/hdf5"
             }
           }
-=======
->>>>>>> bb410f43
         }
       };
       return builtInServices;
