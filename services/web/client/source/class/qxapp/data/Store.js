--- conflicted
+++ resolved
@@ -23,13 +23,10 @@
   },
 
   members: {
-<<<<<<< HEAD
-=======
     __servicesCacheBuiltIn: null,
     __servicesCacheComputational: null,
     __servicesCacheInteractive: null,
 
->>>>>>> 31aeb8f8
     getServices: function() {
       let services = {};
       services = Object.assign(services, this.getBuiltInServices());
@@ -49,8 +46,6 @@
       return metaData;
     },
 
-<<<<<<< HEAD
-=======
     getNodeMetaDataFromCache: function(nodeImageId) {
       let metadata = this.getNodeMetaData(nodeImageId);
       if (metadata) {
@@ -68,7 +63,6 @@
       return null;
     },
 
->>>>>>> 31aeb8f8
     getBuiltInServices: function() {
       let builtInServices = {
         "service/dynamic/itis/FileManager-0.0.0": {
@@ -129,18 +123,12 @@
       });
       req.addListener("success", function(e) {
         let requ = e.getTarget();
-<<<<<<< HEAD
-        const {data, status} = requ.getResponse();
-        if (status >= 200 && status <= 299) {
-          const listOfRepositories = data
-=======
         const {
           data,
           status
         } = requ.getResponse();
         if (status >= 200 && status <= 299) {
           const listOfRepositories = data;
->>>>>>> 31aeb8f8
           console.log("listOfServices", listOfRepositories);
           let services = [];
           for (const key of Object.keys(listOfRepositories)) {
@@ -148,22 +136,12 @@
             let newMetaData = qxapp.data.Converters.registryToMetaData(repoData);
             services.push(newMetaData);
           }
-<<<<<<< HEAD
-          this.fireDataEvent("servicesRegistered", services);
-        }
-        else {
-          // error
-          console.error("Error retrieving services: ", data)
-        }
-        
-=======
           this.__servicesCacheComputational = services;
           this.fireDataEvent("servicesRegistered", services);
         } else {
           // error
           console.error("Error retrieving services: ", data);
         }
->>>>>>> 31aeb8f8
       }, this);
       req.send();
     },
@@ -172,14 +150,10 @@
       let socket = qxapp.wrappers.WebSocket.getInstance();
       socket.removeSlot("getInteractiveServices");
       socket.on("getInteractiveServices", function(e) {
-<<<<<<< HEAD
-        const {data, status} = e
-=======
         const {
           data,
           status
         } = e;
->>>>>>> 31aeb8f8
         if (status >= 200 && status <= 299) {
           let listOfInteractiveServices = data;
           console.log("listOfInteractiveServices", listOfInteractiveServices);
@@ -189,19 +163,11 @@
             let newMetaData = qxapp.data.Converters.registryToMetaData(repoData);
             services.push(newMetaData);
           }
-<<<<<<< HEAD
-          this.fireDataEvent("interactiveServicesRegistered", services);
-        }
-        else {
-          // error
-          console.error("Error retrieving services: ", data)
-=======
           this.__servicesCacheInteractive = services;
           this.fireDataEvent("interactiveServicesRegistered", services);
         } else {
           // error
           console.error("Error retrieving services: ", data);
->>>>>>> 31aeb8f8
         }
       }, this);
       socket.emit("getInteractiveServices");
