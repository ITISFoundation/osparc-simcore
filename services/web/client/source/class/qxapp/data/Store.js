--- conflicted
+++ resolved
@@ -7,10 +7,7 @@
     "servicesRegistered": "qx.event.type.Event",
     "S3PublicDocuments": "qx.event.type.Event",
     "MyDocuments": "qx.event.type.Event",
-<<<<<<< HEAD
-=======
     "NodeFiles": "qx.event.type.Event",
->>>>>>> 819236f2
     "PresginedLink": "qx.event.type.Event",
     "DeleteFile": "qx.event.type.Event",
     "FakeFiles": "qx.event.type.Event"
@@ -724,17 +721,6 @@
       this.fireDataEvent("FakeFiles", data);
     },
 
-<<<<<<< HEAD
-    getS3SandboxFiles: function() {
-      const slotName = "listObjects";
-      let socket = qxapp.wrappers.WebSocket.getInstance();
-      socket.removeSlot(slotName);
-      socket.on(slotName, function(data) {
-        console.log(slotName, data);
-        this.fireDataEvent("S3PublicDocuments", data);
-      }, this);
-      socket.emit(slotName);
-=======
     getNodeFiles: function(prjId, nodeId) {
       const filter = "?uuid_filter=" + nodeId;
       let endPoint = "/storage/locations/0/files/metadata";
@@ -758,7 +744,6 @@
       });
 
       reqFiles.send();
->>>>>>> 819236f2
     },
 
     getMyDocuments: function() {
