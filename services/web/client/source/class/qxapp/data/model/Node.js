--- conflicted
+++ resolved
@@ -468,13 +468,8 @@
         this.__settingsForm.removeLink(changedField);
       }, this);
       propsWidget.addListener("dataFieldModified", e => {
-<<<<<<< HEAD
-        // const changedDataField = e.getData();
-        this.__retrieveInputs();
-=======
         const portId = e.getData();
         this.__retrieveInputs(portId);
->>>>>>> ccb2bf81
       }, this);
     },
 
@@ -642,7 +637,6 @@
       this.restartIFrame(loadingUri);
     },
 
-<<<<<<< HEAD
     setRetrieveStatus: function(retrieveStatus) {
       console.log(retrieveStatus);
       if ("inputs" in retrieveStatus) {
@@ -656,16 +650,12 @@
       }
     },
 
-    __retrieveInputs: function() {
-      this.fireDataEvent("retrieveInputs", this);
-=======
     __retrieveInputs: function(portKey) {
       const data = {
         node: this,
         portKey
       };
       this.fireDataEvent("retrieveInputs", data);
->>>>>>> ccb2bf81
     },
 
     retrieveInputs: function(portKey = null) {
