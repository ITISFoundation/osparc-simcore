--- conflicted
+++ resolved
@@ -92,17 +92,8 @@
       return this.getType() + "/" + this.getSubType();
     },
     match: function(partner) {
-<<<<<<< HEAD
-      const atype = this.getType();
-      const subType = this.getSubType();
-      const partnerType = partner.getType();
-      const partnerSubType = partner.getSubType();
-      const matchType = atype === partnerType || atype === "*" || partnerType === "*";
-      const matchSubType = subType === partnerSubType || subType === "*" || partnerSubType === "*";
-=======
       let matchType = this.getType() === partner.getType() || this.getType() === "*" || partner.getType() === "*";
       let matchSubType = this.getSubType() === partner.getSubType() || this.getSubType() === "*" || partner.getSubType() === "*";
->>>>>>> 162c91f3
       return matchType && matchSubType;
     }
   }
