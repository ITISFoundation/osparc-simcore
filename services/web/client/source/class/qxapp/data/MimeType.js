--- conflicted
+++ resolved
@@ -92,17 +92,8 @@
       return this.getType() + "/" + this.getSubType();
     },
     match: function(partner) {
-<<<<<<< HEAD
       let matchType = this.getType() === partner.getType() || this.getType() === "*" || partner.getType() === "*";
       let matchSubType = this.getSubType() === partner.getSubType() || this.getSubType() === "*" || partner.getSubType() === "*";
-=======
-      const type = this.getType();
-      const subType = this.getSubType();
-      const partnerType = partner.getType();
-      const partnerSubType = partner.getSubType();
-      let matchType = type === partnerType || type === "*" || partnerType === "*";
-      let matchSubType = subType === partnerSubType || subType === "*" || partnerSubType === "*";
->>>>>>> 6c5564bc
       return matchType && matchSubType;
     }
   }
