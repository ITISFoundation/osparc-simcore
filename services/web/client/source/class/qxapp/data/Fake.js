/**
 *  Collection of free function with fake data for testing
 *
 * TODO: Use faker https://scotch.io/tutorials/generate-fake-data-for-your-javascript-applications-using-faker
 */

/* global window */

qx.Class.define("qxapp.data.Fake", {
  type: "static",

  statics: {

    /**
     * Represents an empty project descriptor
    */
    NEW_PROJECT_DESCRIPTOR: qx.data.marshal.Json.createModel({
      name: "New Project",
      description: "Empty",
      thumbnail: "https://imgplaceholder.com/171x96/cccccc/757575/ion-plus-round",
      created: null,
      prjId: null
    }),

    /**
     * Returns a qx array with projects associated to a user
     */
    getUserProjects: function(count = 3, username = "bizzy") {
      let rawData = [];

      for (var i = 0; i < count; i++) {
        var item = qx.data.marshal.Json.createModel({
          name: "Project #" + (i + 1),
          description: "This is a short description by " + username,
          thumbnail: null,
          created: null,
          prjId: null
        });
        rawData.push(item);
      }

      // A wrapper around raw array to make it "bindable"
      var data = new qx.data.Array(rawData);
      return data;
    },

    getTemplateProjects: function() {
      let rawData = [];

      let item1 = qx.data.marshal.Json.createModel({
        name: "Template #1",
        description: "Sample used for the unidirectional pipelining",
        thumbnail: null,
        created: null,
        prjId: "00000000-0000-0000-0000-000000000001"
      });
      rawData.push(item1);

      let item2 = qx.data.marshal.Json.createModel({
        name: "Template #2",
        description: "Two not connected nodes",
        thumbnail: null,
        created: null,
        prjId: "00000000-0000-0000-0000-000000000002"
      });
      rawData.push(item2);

      // A wrapper around raw array to make it "bindable"
      var data = new qx.data.Array(rawData);
      return data;
    },

    getPrjData: function(prjId) {
      switch (prjId) {
        case "00000000-0000-0000-0000-000000000001":
          return this.getTemp1Data();
        case "00000000-0000-0000-0000-000000000002":
          return this.getTemp2Data();
      }
      return null;
    },

    getTemp1Data: function() {
      let temp1Data = {
        "nodes": [{
          "uuid": "dd329e10-a906-42da-a7b3-4c4fec4a786f",
          "key": "sleeper",
          "label": "Node 1",
          "desc": "Node 1",
          "position": {
            "x": 50,
            "y": 100
          },
          "inputs": [{
            "key": "in_1",
            "label": "File-url",
            "desc": "File-url",
            "type": "file-url",
            "value": null
          },
          {
            "key": "in_2",
            "label": "Number",
            "desc": "Number",
            "type": "number",
            "value": null
          }],
          "outputs": [{
            "key": "out_1",
            "label": "File-url",
            "desc": "File-url",
            "type": "file-url",
            "value": null
          },
          {
            "key": "out_2",
            "label": "Number",
            "desc": "Number",
            "type": "number",
            "value": null
          }],
          "settings": []
        }, {
          "uuid": "3fad99a2-31b3-48a2-9066-1a66fc21aa52",
          "key": "sleeper",
          "label": "Node 2",
          "desc": "Node 2",
          "position": {
            "x": 50,
            "y": 300
          },
          "inputs": [{
            "key": "in_1",
            "label": "File-url",
            "desc": "File-url",
            "type": "file-url",
            "value": null
          },
          {
            "key": "in_2",
            "label": "Number",
            "desc": "Number",
            "type": "number",
            "value": null
          }],
          "outputs": [{
            "key": "out_1",
            "label": "File-url",
            "desc": "File-url",
            "type": "file-url",
            "value": null
          },
          {
            "key": "out_2",
            "label": "Number",
            "desc": "Number",
            "type": "number",
            "value": null
          }],
          "settings": []
        }, {
          "uuid": "3a97f542-93c4-419c-b5c9-bcf9ff3ada7e",
          "key": "sleeper",
          "label": "Node 3",
          "desc": "Node 3",
          "position": {
            "x": 300,
            "y": 100
          },
          "inputs": [{
            "key": "in_1",
            "label": "File-url",
            "desc": "File-url",
            "type": "file-url",
            "value": null
          },
          {
            "key": "in_2",
            "label": "Number",
            "desc": "Number",
            "type": "number",
            "value": null
          }],
          "outputs": [{
            "key": "out_1",
            "label": "File-url",
            "desc": "File-url",
            "type": "file-url",
            "value": null
          },
          {
            "key": "out_2",
            "label": "Number",
            "desc": "Number",
            "type": "number",
            "value": null
          }],
          "settings": []
        }, {
          "uuid":"9c35ecbc-8219-4538-ba2e-bad8b6e64cda",
          "key": "sleeper",
          "label": "Node 4",
          "desc": "Node 4",
          "position": {
            "x": 300,
            "y": 300
          },
          "inputs": [{
            "key": "in_1",
            "label": "File-url",
            "desc": "File-url",
            "type": "file-url",
            "value": null
          },
          {
            "key": "in_2",
            "label": "Number",
            "desc": "Number",
            "type": "number",
            "value": null
          }],
          "outputs": [{
            "key": "out_1",
            "label": "File-url",
            "desc": "File-url",
            "type": "file-url",
            "value": null
          },
          {
            "key": "out_2",
            "label": "Number",
            "desc": "Number",
            "type": "number",
            "value": null
          }],
          "settings": []
        }, {
          "uuid":"51ad1bc0-615e-406a-9886-e3639f51208c",
          "key": "sleeper",
          "label": "Node 5",
          "desc": "Node 5",
          "position": {
            "x": 550,
            "y": 200
          },
          "inputs": [{
            "key": "in_1",
            "label": "File-url",
            "desc": "File-url",
            "type": "file-url",
            "value": null
          },
          {
            "key": "in_2",
            "label": "Number",
            "desc": "Number",
            "type": "number",
            "value": null
          }],
          "outputs": [{
            "key": "out_1",
            "label": "File-url",
            "desc": "File-url",
            "type": "file-url",
            "value": null
          },
          {
            "key": "out_2",
            "label": "Number",
            "desc": "Number",
            "type": "number",
            "value": null
          }],
          "settings": []
        }, {
          "uuid":"5df77702-29d5-4513-b3f8-f2a40ed317fe",
          "key": "sleeper",
          "label": "Node 6",
          "desc": "Node 6",
          "position": {
            "x": 800,
            "y": 100
          },
          "inputs": [{
            "key": "in_1",
            "label": "File-url",
            "desc": "File-url",
            "type": "file-url",
            "value": null
          },
          {
            "key": "in_2",
            "label": "Number",
            "desc": "Number",
            "type": "number",
            "value": null
          }],
          "outputs": [{
            "key": "out_1",
            "label": "File-url",
            "desc": "File-url",
            "type": "file-url",
            "value": null
          },
          {
            "key": "out_2",
            "label": "Number",
            "desc": "Number",
            "type": "number",
            "value": null
          }],
          "settings": []
        }, {
          "uuid": "de2c84ed-a3bc-47c2-b54d-84a5c048236b",
          "key": "sleeper",
          "label": "Node 7",
          "desc": "Node 7",
          "position": {
            "x": 800,
            "y": 300
          },
          "inputs": [{
            "key": "in_1",
            "label": "File-url",
            "desc": "File-url",
            "type": "file-url",
            "value": null
          },
          {
            "key": "in_2",
            "label": "Number",
            "desc": "Number",
            "type": "number",
            "value": null
          }],
          "outputs": [{
            "key": "out_1",
            "label": "File-url",
            "desc": "File-url",
            "type": "file-url",
            "value": null
          },
          {
            "key": "out_2",
            "label": "Number",
            "desc": "Number",
            "type": "number",
            "value": null
          }],
          "settings": []
        }, {
          "uuid": "ba22104c-99e1-45c9-a09d-228400a6f9fb",
          "key": "sleeper",
          "label": "Node 8",
          "desc": "Node 8",
          "position": {
            "x": 1050,
            "y": 200
          },
          "inputs": [{
            "key": "in_1",
            "label": "File-url",
            "desc": "File-url",
            "type": "file-url",
            "value": null
          },
          {
            "key": "in_2",
            "label": "Number",
            "desc": "Number",
            "type": "number",
            "value": null
          }],
          "outputs": [{
            "key": "out_1",
            "label": "File-url",
            "desc": "File-url",
            "type": "file-url",
            "value": null
          },
          {
            "key": "out_2",
            "label": "Number",
            "desc": "Number",
            "type": "number",
            "value": null
          }],
          "settings": []
        }],
        "links": [{
          "uuid": "348729ae-f24c-49dd-9382-29b8dc83c36f",
          "node1Id": "dd329e10-a906-42da-a7b3-4c4fec4a786f",
          "port1Id": "out_1",
          "node2Id": "3a97f542-93c4-419c-b5c9-bcf9ff3ada7e",
          "port2Id": "in_1"
        }, {
          "uuid": "348729ae-f24c-49dd-9382-29b8dc83c361",
          "node1Id": "dd329e10-a906-42da-a7b3-4c4fec4a786f",
          "port1Id": "out_2",
          "node2Id": "3a97f542-93c4-419c-b5c9-bcf9ff3ada7e",
          "port2Id": "in_2"
        }, {
          "uuid": "81b0fd72-ff2b-451f-9d3e-2d2e99967302",
          "node1Id": "3fad99a2-31b3-48a2-9066-1a66fc21aa52",
          "port1Id": "out_1",
          "node2Id": "9c35ecbc-8219-4538-ba2e-bad8b6e64cda",
          "port2Id": "in_1"
        }, {
          "uuid": "81b0fd72-ff2b-451f-9d3e-2d2e99967301",
          "node1Id": "3fad99a2-31b3-48a2-9066-1a66fc21aa52",
          "port1Id": "out_2",
          "node2Id": "9c35ecbc-8219-4538-ba2e-bad8b6e64cda",
          "port2Id": "in_2"
        }, {
          "uuid": "f458bdd2-34b0-4989-a8fb-e6aad9362e10",
          "node1Id": "3a97f542-93c4-419c-b5c9-bcf9ff3ada7e",
          "port1Id": "out_1",
          "node2Id": "51ad1bc0-615e-406a-9886-e3639f51208c",
          "port2Id": "in_1"
        }, {
          "uuid": "95728bbf-a910-4136-a1e0-756bb786c14e",
          "node1Id": "9c35ecbc-8219-4538-ba2e-bad8b6e64cda",
          "port1Id": "out_2",
          "node2Id": "51ad1bc0-615e-406a-9886-e3639f51208c",
          "port2Id": "in_2"
        }, {
          "uuid": "3d280cee-9a90-4333-96ae-d6ee2526223c",
          "node1Id": "51ad1bc0-615e-406a-9886-e3639f51208c",
          "port1Id": "out_1",
          "node2Id": "5df77702-29d5-4513-b3f8-f2a40ed317fe",
          "port2Id": "in_1"
        }, {
          "uuid": "fc5eae4c-5632-4aba-8047-40ab47ae8f58",
          "node1Id": "51ad1bc0-615e-406a-9886-e3639f51208c",
          "port1Id": "out_2",
          "node2Id": "de2c84ed-a3bc-47c2-b54d-84a5c048236b",
          "port2Id": "in_2"
        }, {
          "uuid": "b2e7ec46-eac5-44a1-90b8-0e571b5bf695",
          "node1Id": "5df77702-29d5-4513-b3f8-f2a40ed317fe",
          "port1Id": "out_1",
          "node2Id": "ba22104c-99e1-45c9-a09d-228400a6f9fb",
          "port2Id": "in_1"
        }, {
          "uuid": "653c5a2a-81a2-4266-a06d-34624a760e67",
          "node1Id": "de2c84ed-a3bc-47c2-b54d-84a5c048236b",
          "port1Id": "out_2",
          "node2Id": "ba22104c-99e1-45c9-a09d-228400a6f9fb",
          "port2Id": "in_2"
        }]
      };
      return temp1Data;
    },

    getTemp2Data: function() {
      let temp2Data = {
        "nodes": [{
          "uuid": "cd90ad2c-8dac-49b5-8552-dd9fbf785273",
          "key": "node1",
          "label": "Node 1",
          "desc": "Node 1",
          "position": {
            "x": 50,
            "y": 100
          },
          "inputs": [],
          "outputs": [{
            "key": "out_1",
            "label": "Number",
            "desc": "Number",
            "type": "number",
            "value": ""
          }, {
            "key": "out_2",
            "label": "String",
            "desc": "String",
            "type": "string",
            "value": ""
          }, {
            "key": "out_3",
            "label": "Bool",
            "desc": "Bool",
            "type": "boolean",
            "value": null
          }],
          "settings": []
        }, {
          "uuid": "ad45ba4e-2dac-43bb-afad-86c9d50a2ec9",
          "key": "node2",
          "label": "Node 2",
          "desc": "Node 2",
          "position": {
            "x": 400,
            "y": 100
          },
          "inputs": [{
            "key": "in_1",
            "label": "Number",
            "desc": "Number",
            "type": "number",
            "value": null
          }, {
            "key": "in_2",
            "label": "String",
            "desc": "String",
            "type": "string",
            "value": null
          }, {
            "key": "in_3",
            "label": "Bool",
            "desc": "Bool",
            "type": "boolean",
            "value": null
          }],
          "outputs": [],
          "settings": [{
            "key": "sett_1",
            "label": "Bool_1",
            "desc": "Bool_1",
            "type": "boolean",
            "value": 0
          }, {
            "key": "sett_2",
            "label": "Bool_2",
            "desc": "Bool_2",
            "type": "boolean",
            "value": 0
          }]
        }, {
          "uuid": "13e1915f-b463-47c5-bb94-fe25effe30da",
          "key": "node3",
          "label": "Node 3",
          "desc": "Node 3",
          "position": {
            "x": 400,
            "y": 300
          },
          "inputs": [{
            "key": "in_1",
            "label": "String",
            "desc": "String",
            "type": "string",
            "value": null
          }, {
            "key": "in_2",
            "label": "Number",
            "desc": "Number",
            "type": "number",
            "value": null
          }],
          "outputs": [],
          "settings": []
        }],
        "links": []
      };
      return temp2Data;
    },

    getServices: function() {
      let availableServices = [];
      Array.prototype.push.apply(availableServices, qxapp.data.Fake.getProducers());
      Array.prototype.push.apply(availableServices, qxapp.data.Fake.getComputationals());
      Array.prototype.push.apply(availableServices, qxapp.data.Fake.getAnalyses());
      return availableServices;
    },

    getProducers: function() {
      const producers = [{
        "key": "modeler",
        "label": "Modeler",
        "desc": "Modeler",
        "inputs": [],
        "outputs": [{
          "key": "out_1",
          "label": "Scene",
          "desc": "Scene",
          "type": "scene",
          "value": null
        }],
        "settings": [{
<<<<<<< HEAD
          "key": "ViPModel",
          "label": "Select ViP Model",
          "widget": "selectBox",
          "cfg": {
            structure: [
              {
                key: "rat",
                label: "Rat"
              },
              {
                key: "phere",
                label: "Sphere"
              }
            ]
          },
=======
          "key": "sett_1",
          "label": "ViPModel",
          "desc": "Select ViP Model",
          "type": "select",
          "options": [
            "Rat",
            "Sphere"
          ],
>>>>>>> beddd5c1
          "value": 0
        }],
        "viewer": {
          "ip": "http://" + window.location.hostname,
          "port": null
        }
      }, {
        "key": "FileReader",
        "label": "File Reader",
        "desc": "File Reader",
        "inputs": [],
        "outputs": [{
          "key": "out_1",
          "label": "File-url",
          "desc": "File-url",
          "type": "file-url",
          "value": null
        }],
        "settings": [{
          "key": "sett_1",
          "label": "File",
          "desc": "File",
          "type": "file",
          "value": null
        }, {
          "key": "sett_2",
          "label": "File type",
          "desc": "File type",
          "type": "text",
          "value": null
        }]
      }, {
        "key": "RandomNumberGeneratorID",
        "label": "Random Number Generator",
        "desc": "Random Number Generator",
        "inputs": [],
        "outputs": [{
          "key": "out_1",
          "label": "Number",
          "desc": "Number",
          "type": "number",
          "value": null
        }],
        "settings": [{
<<<<<<< HEAD
          "key": "number",
          "label": "Number",
          "widget": "integer",
          set: {
            value: 0
          }
=======
          "key": "sett_1",
          "label": "Number Min",
          "desc": "Number Min",
          "type": "number",
          "value": 0
        }, {
          "key": "sett_2",
          "label": "Number Max",
          "desc": "Number Max",
          "type": "number",
          "value": 10
>>>>>>> beddd5c1
        }]
      }];
      return producers;
    },

    getComputationals: function() {
      const computationals = [{
<<<<<<< HEAD
        "id": "ColleenClancy",
        "name": "Colleen Clancy - dummy",
        "input": [],
        "output": [
          {
            "name": "outputFolder",
            "type": "folder",
            "value": "url"
          },
          {
            "name": "Allresults",
            "order": [
              "t",
              "I_Ca_store",
              "Ito",
              "Itof",
              "Itos",
              "INa",
              "IK1",
              "s1",
              "k1",
              "Jserca",
              "Iks",
              "Jleak",
              "ICFTR",
              "Incx"
            ],
            "type": "csv"
          }
        ],
        "settings": [
          {
            "key": "NaValue",
            "label": "Na blocker drug concentration",
            "widget": "integer",
            "exposable": true,
            "defaultValue": 10
          },
          {
            "key": "KrValue",
            "label": "Kr blocker drug concentration",
            "widget": "integer",
            "exposable": true,
            "defaultValue": 10
          },
          {
            "key": "BCLValue",
            "label": "Basic cycle length (BCL)",
            "widget": "integer",
            "exposable": true,
            "defaultValue": 10
          },
          {
            "key": "beatsValue",
            "label": "Number of beats",
            "widget": "integer",
            "exposable": true,
            "defaultValue": 10
          },
          {
            "key": "LigandValue",
            "label": "Ligand concentration",
            "widget": "integer",
            "exposable": true,
            "defaultValue": 10
          },
          {
            "key": "cAMKIIValue",
            "options": [
              "A",
              "B",
              "C",
              "D"
            ],
            "label": "Adjust cAMKII activity level",
            "widget": "selectBox",
            "cfg": {
              structure: [
                {
                  key: "a",
                  label: "A"
                },
                {
                  key: "b",
                  label: "B"
                },
                {
                  key: "c",
                  label: "C"
                },
                {
                  key: "d",
                  label: "D"
                }
              ]
            },
            "exposed": false,
            "value": 0
          }
        ]
      },
      {
        "id": "Computational2",
        "name": "Computational 2",
        "input": [{
          "name": "Scene",
          "type": "scene",
          "value": ""
=======
        "key": "ColleenClancy",
        "label": "Colleen Clancy - dummy",
        "desc": "Colleen Clancy - dummy",
        "inputs": [{
          "key": "in_1",
          "label": "File-url",
          "desc": "File-url",
          "type": "file-url",
          "value": null
        }, {
          "key": "in_2",
          "label": "File-url",
          "desc": "File-url",
          "type": "file-url",
          "value": null
>>>>>>> beddd5c1
        }],
        "outputs": [{
          "key": "out_1",
          "label": "csv-url",
          "desc": "csv-url",
          "type": "csv-url",
          "value": null
        }],
        "settings": [{
          "key": "sett_1",
          "label": "NaValue",
          "desc": "Na blocker drug concentration",
          "type": "number",
          "value": 10
        }, {
          "key": "sett_2",
          "label": "KrValue",
          "desc": "Kr blocker drug concentration",
          "type": "number",
          "value": 10
        }, {
          "key": "sett_3",
          "label": "BCLValue",
          "desc": "Basic cycle length (BCL)",
          "type": "number",
          "value": 10
        }, {
          "key": "sett_4",
          "label": "beatsValue",
          "desc": "Number of beats",
          "type": "number",
          "value": 10
        }, {
          "key": "sett_5",
          "label": "LigandValue",
          "desc": "Ligand concentration",
          "type": "number",
          "value": 10
        }, {
          "key": "sett_6",
          "label": "cAMKIIValue",
          "desc": "Adjust cAMKII activity level",
          "type": "select",
          "options": [
            "A",
            "B",
            "C",
            "D"
          ],
          "value": 0
        }]
      }, {
        "key": "Computational2",
        "label": "Computational 2",
        "desc": "Computational 2",
        "inputs": [{
          "key": "in_1",
          "label": "Scene",
          "desc": "Scene",
          "type": "scene",
          "value": null
        }],
        "outputs": [{
          "key": "out_1",
          "label": "Numbers",
          "desc": "Other numbers",
          "type": "number",
          "value": null
        }],
        "settings": []
      }, {
        "key": "Sleeper",
        "label": "Sleeper",
        "desc": "Sleeper",
        "inputs": [{
          "key": "in_1",
          "label": "File-url",
          "desc": "File-url",
          "type": "file-url",
          "value": null
        }, {
          "key": "in_2",
          "label": "Number",
          "desc": "Number",
          "type": "number",
          "value": 0
        }],
        "outputs": [{
          "key": "out_1",
          "label": "File-url",
          "desc": "File-url",
          "type": "file-url",
          "value": null
        }, {
          "key": "out_2",
          "label": "Number",
          "desc": "Number",
          "type": "number",
          "value": 0
        }],
        "settings": [{
          "key": "sett_1",
          "label": "Number",
          "desc": "Sleep extra sec",
          "type": "number",
          "value": 0
        }]
      }];
      return computationals;
    },

    getAnalyses: function() {
      const analyses = [{
        "key": "jupyter-base-notebook",
        "label": "Jupyter",
        "desc": "Jupyter",
        "inputs": [{
          "key": "in_1",
          "label": "Number",
          "desc": "Number",
          "type": "number",
          "value": null
        }],
        "outputs": [],
        "settings": [],
        "viewer": {
          "ip": "http://" + window.location.hostname,
          "port": null
        }
      }, {
        "key": "Analysis2",
        "label": "Analysis 2",
        "desc": "Analysis 2",
        "inputs": [{
          "key": "in_1",
          "label": "Number",
          "desc": "Number",
          "type": "number",
          "value": null
        }],
        "outputs": [],
        "settings": []
      }, {
        "key": "csv-table-graph",
        "label": "CSV Viewer",
        "desc": "CSV Viewer",
        "inputs": [{
          "key": "in_1",
          "label": "csv-url",
          "desc": "csv-url",
          "type": "csv-url",
          "value": null
        }],
        "outputs": [],
        "settings": [],
        "viewer": {
          "ip": "http://" + window.location.hostname,
          "port": null
        }
      }];
      return analyses;
    }
  } // statics

});<|MERGE_RESOLUTION|>--- conflicted
+++ resolved
@@ -578,32 +578,22 @@
           "value": null
         }],
         "settings": [{
-<<<<<<< HEAD
-          "key": "ViPModel",
-          "label": "Select ViP Model",
+          "key": "sett_1",
+          "label": "ViPModel",
+          "desc": "Select ViP Model",
           "widget": "selectBox",
           "cfg": {
             structure: [
               {
-                key: "rat",
+                key: "Rat",
                 label: "Rat"
               },
               {
-                key: "phere",
+                key: "Sphere",
                 label: "Sphere"
               }
             ]
           },
-=======
-          "key": "sett_1",
-          "label": "ViPModel",
-          "desc": "Select ViP Model",
-          "type": "select",
-          "options": [
-            "Rat",
-            "Sphere"
-          ],
->>>>>>> beddd5c1
           "value": 0
         }],
         "viewer": {
@@ -648,26 +638,17 @@
           "value": null
         }],
         "settings": [{
-<<<<<<< HEAD
-          "key": "number",
-          "label": "Number",
-          "widget": "integer",
-          set: {
-            value: 0
-          }
-=======
           "key": "sett_1",
           "label": "Number Min",
           "desc": "Number Min",
-          "type": "number",
+          "widget": "integer",
           "value": 0
         }, {
           "key": "sett_2",
           "label": "Number Max",
           "desc": "Number Max",
-          "type": "number",
+          "widget": "integer",
           "value": 10
->>>>>>> beddd5c1
         }]
       }];
       return producers;
@@ -675,116 +656,6 @@
 
     getComputationals: function() {
       const computationals = [{
-<<<<<<< HEAD
-        "id": "ColleenClancy",
-        "name": "Colleen Clancy - dummy",
-        "input": [],
-        "output": [
-          {
-            "name": "outputFolder",
-            "type": "folder",
-            "value": "url"
-          },
-          {
-            "name": "Allresults",
-            "order": [
-              "t",
-              "I_Ca_store",
-              "Ito",
-              "Itof",
-              "Itos",
-              "INa",
-              "IK1",
-              "s1",
-              "k1",
-              "Jserca",
-              "Iks",
-              "Jleak",
-              "ICFTR",
-              "Incx"
-            ],
-            "type": "csv"
-          }
-        ],
-        "settings": [
-          {
-            "key": "NaValue",
-            "label": "Na blocker drug concentration",
-            "widget": "integer",
-            "exposable": true,
-            "defaultValue": 10
-          },
-          {
-            "key": "KrValue",
-            "label": "Kr blocker drug concentration",
-            "widget": "integer",
-            "exposable": true,
-            "defaultValue": 10
-          },
-          {
-            "key": "BCLValue",
-            "label": "Basic cycle length (BCL)",
-            "widget": "integer",
-            "exposable": true,
-            "defaultValue": 10
-          },
-          {
-            "key": "beatsValue",
-            "label": "Number of beats",
-            "widget": "integer",
-            "exposable": true,
-            "defaultValue": 10
-          },
-          {
-            "key": "LigandValue",
-            "label": "Ligand concentration",
-            "widget": "integer",
-            "exposable": true,
-            "defaultValue": 10
-          },
-          {
-            "key": "cAMKIIValue",
-            "options": [
-              "A",
-              "B",
-              "C",
-              "D"
-            ],
-            "label": "Adjust cAMKII activity level",
-            "widget": "selectBox",
-            "cfg": {
-              structure: [
-                {
-                  key: "a",
-                  label: "A"
-                },
-                {
-                  key: "b",
-                  label: "B"
-                },
-                {
-                  key: "c",
-                  label: "C"
-                },
-                {
-                  key: "d",
-                  label: "D"
-                }
-              ]
-            },
-            "exposed": false,
-            "value": 0
-          }
-        ]
-      },
-      {
-        "id": "Computational2",
-        "name": "Computational 2",
-        "input": [{
-          "name": "Scene",
-          "type": "scene",
-          "value": ""
-=======
         "key": "ColleenClancy",
         "label": "Colleen Clancy - dummy",
         "desc": "Colleen Clancy - dummy",
@@ -792,15 +663,14 @@
           "key": "in_1",
           "label": "File-url",
           "desc": "File-url",
-          "type": "file-url",
+          "widget": "upload",
           "value": null
         }, {
           "key": "in_2",
           "label": "File-url",
           "desc": "File-url",
-          "type": "file-url",
-          "value": null
->>>>>>> beddd5c1
+          "widget": "upload",
+          "value": null
         }],
         "outputs": [{
           "key": "out_1",
@@ -905,7 +775,7 @@
           "key": "sett_1",
           "label": "Number",
           "desc": "Sleep extra sec",
-          "type": "number",
+          "widget": "integer",
           "value": 0
         }]
       }];
