--- conflicted
+++ resolved
@@ -79,16 +79,8 @@
 
 
       // validation
-<<<<<<< HEAD
-      manager.add(email, qx.util.Validate.email());
-      manager.add(pass1, function(value, itemForm) {
-        return qxapp.auth.core.Utils.checkPasswordSecure(value, itemForm);
-      });
-      manager.setValidator(function(_itemForms) {
-=======
       validator.add(email, qx.util.Validate.email());
       validator.setValidator(function(_itemForms) {
->>>>>>> 0b904b01
         return qxapp.auth.core.Utils.checkSamePasswords(pass1, pass2);
       });
 
