--- conflicted
+++ resolved
@@ -93,12 +93,7 @@
 
       let successFun = function(log) {
         this.fireDataEvent("done", log.message);
-<<<<<<< HEAD
-        // TODO: See #465: clean all query from url: e.g. /?page=reset-password&code=qwewqefgfg
         qxapp.component.message.FlashMessenger.getInstance().log(log);
-=======
-        qxapp.component.widget.FlashMessenger.getInstance().log(log);
->>>>>>> e2f3d08f
       };
 
       let failFun = function(msg) {
