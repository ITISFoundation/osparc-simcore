--- conflicted
+++ resolved
@@ -5,17 +5,10 @@
     this.base();
     this.addListenerOnce("appear", () => {
       let el = this.getContentElement().getDomElement();
-<<<<<<< HEAD
-      qx.bom.element.Attribute.set(el, "id", LINKS_LAYER_ID);
-      this.__svgWrapper = new qxapp.wrappers.SvgWrapper();
-      this.__svgWrapper.addListener(("SvgLibReady"), () => {
-        this.__linksCanvas = this.__svgWrapper.createEmptyCanvas(LINKS_LAYER_ID);
-=======
       qx.bom.element.Attribute.set(el, "id", svgLayerId);
       this.__svgWrapper = new qxapp.wrappers.SvgWrapper();
       this.__svgWrapper.addListener(("SvgLibReady"), () => {
         this.__linksCanvas = this.__svgWrapper.createEmptyCanvas(svgLayerId);
->>>>>>> 28fe9562
         this.fireDataEvent("SvgWidgetReady", true);
       });
       this.__svgWrapper.init();
