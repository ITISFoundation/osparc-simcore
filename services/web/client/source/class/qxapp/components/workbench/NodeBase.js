--- conflicted
+++ resolved
@@ -49,12 +49,8 @@
     "LinkDragOver": "qx.event.type.Data",
     "LinkDrop": "qx.event.type.Data",
     "LinkDragEnd": "qx.event.type.Data",
-<<<<<<< HEAD
-    "NodeMoving": "qx.event.type.Event"
-=======
     "NodeMoving": "qx.event.type.Event",
     "ShowViewer": "qx.event.type.Data"
->>>>>>> 31aeb8f8
   },
 
   members: {
@@ -71,11 +67,7 @@
       return this.__metaData;
     },
 
-<<<<<<< HEAD
-    createNodeLayout: function(nodeMetaData, nodeData) {
-=======
     createNodeLayout: function(nodeData) {
->>>>>>> 31aeb8f8
       let nodeLayout = new qx.ui.layout.VBox(5, null, "separator-vertical");
       this.setLayout(nodeLayout);
 
@@ -117,15 +109,9 @@
 
       const nodeImageId = this.getNodeImageId();
       let store = qxapp.data.Store.getInstance();
-<<<<<<< HEAD
-      // let metaData = store.getNodeMetaData(nodeImageId);
-      if (nodeMetaData) {
-        this.__populateNode(nodeMetaData, nodeData);
-=======
       let metaData = store.getNodeMetaDataFromCache(nodeImageId);
       if (metaData) {
         this.__populateNode(metaData, nodeData);
->>>>>>> 31aeb8f8
       } else {
         console.error("Invalid ImageID - Not populating "+nodeImageId);
       }
@@ -214,32 +200,6 @@
         const slotName = "startDynamic";
         let socket = qxapp.wrappers.WebSocket.getInstance();
         socket.on(slotName, function(val) {
-<<<<<<< HEAD
-          const {data, status} = val;
-          if (status == 201) {
-            const {published_port, entry_point} = data;
-            if (published_port) {
-              let button = new qx.ui.form.Button("Open Viewer");
-              let entryPoint = "";
-              if (entry_point) {
-                entryPoint = "/" + entry_point
-              }
-              const srvUrl = "http://" + window.location.hostname + ":" + published_port + entryPoint;
-              this.set({
-                viewerButton: button
-              });
-              button.addListener("execute", function(e) {
-                this.getPropsWidget().fireDataEvent("ShowViewer", {
-                  url: srvUrl,
-                  name: metaData.name,
-                  nodeId: this.getNodeId()
-                });
-              }, this);
-              console.debug(metaData.name, "Service ready on " + srvUrl);
-            }
-          }
-          else {
-=======
           const {
             data,
             status
@@ -271,7 +231,6 @@
               console.debug(metaData.name, "Service ready on " + srvUrl);
             }
           } else {
->>>>>>> 31aeb8f8
             console.error("Error starting dynamic service: ", data);
           }
         }, this);
