const nodeWidth = 240;
const portHeight = 16;

qx.Class.define("qxapp.components.workbench.NodeBase", {
  extend: qx.ui.window.Window,

  construct: function(nodeImageId, uuid, nodeData) {
    this.base();

    this.set({
      appearance: "window-small-cap",
      showMinimize: false,
      showMaximize: false,
      showClose: false,
      showStatusbar: false,
      resizable: false,
      allowMaximize: false,
      minWidth: nodeWidth,
      maxWidth: nodeWidth,
      // custom
      nodeImageId: nodeImageId,
      nodeId: uuid || qxapp.utils.Utils.uuidv4()
    });

<<<<<<< HEAD
    this.__inputPorts = [];
    this.__outputPorts = [];
    if (uuid === undefined) {
      this.setNodeId(qxapp.utils.Utils.uuidv4());
=======

    let nodeLayout = new qx.ui.layout.VBox(5, null, "separator-vertical");
    this.setLayout(nodeLayout);

    let inputsOutputsLayout = new qx.ui.container.Composite(new qx.ui.layout.HBox());
    this.add(inputsOutputsLayout, {
      flex: 1
    });

    let inputsBox = new qx.ui.layout.VBox(5);
    this.__inputPortsUI = new qx.ui.container.Composite(inputsBox);
    inputsOutputsLayout.add(this.__inputPortsUI, {
      width: "50%"
    });

    let outputsBox = new qx.ui.layout.VBox(5);
    this.__outputPortsUI = new qx.ui.container.Composite(outputsBox);
    inputsOutputsLayout.add(this.__outputPortsUI, {
      width: "50%"
    });


    let progressBox = new qx.ui.container.Composite(new qx.ui.layout.Basic());
    progressBox.setMinWidth(nodeWidth-20);

    this.__progressBar = new qx.ui.indicator.ProgressBar();
    this.__progressBar.setWidth(nodeWidth-20);
    progressBox.add(this.__progressBar, {
      top: 0,
      left: 0
    });

    this.__progressLabel = new qx.ui.basic.Label("0%");
    progressBox.add(this.__progressLabel, {
      top: 3,
      left: nodeWidth/2 - 20
    });

    this.add(progressBox);
    let metaData = qxapp.dev.fake.Data.getNodeMap()[nodeImageId];
    if (metaData === undefined) {
      let store = qxapp.data.Store.getInstance();
      metaData = store.getBuiltInServices()[nodeImageId];
    }
    if (metaData) {
      this.__populateNode(metaData, nodeData);
>>>>>>> 7ff78649
    } else {
      console.error("Invalid ImageID - Not populating "+nodeImageId);
    }
  },

  properties: {
    nodeId: {
      check: "String",
      nullable: false
    },

    nodeImageId: {
      check: "String",
      nullable: false
    },

    propsWidget: {
      check: "qxapp.components.form.renderer.PropForm"
    },

    viewerButton: {
      init: null,
      check: "qx.ui.form.Button"
    }
  },

  events: {
    "LinkDragStart": "qx.event.type.Data",
    "LinkDragOver": "qx.event.type.Data",
    "LinkDrop": "qx.event.type.Data",
    "LinkDragEnd": "qx.event.type.Data",
    "NodeMoving": "qx.event.type.Event"
  },

  members: {
    __inputPorts: null,
    __outputPorts: null,
    __inputPortsUI: null,
    __outputPortsUI: null,
    __progressLabel: null,
    __settingsForm: null,
    __progressBar: null,
    __metaData: null,

    getMetaData: function() {
      return this.__metaData;
    },

    createNodeLayout: function() {
      let nodeLayout = new qx.ui.layout.VBox(5, null, "separator-vertical");
      this.setLayout(nodeLayout);

      let inputsOutputsLayout = new qx.ui.container.Composite(new qx.ui.layout.HBox());
      this.add(inputsOutputsLayout, {
        flex: 1
      });

      let inputsBox = new qx.ui.layout.VBox(5);
      this.__inputPortsUI = new qx.ui.container.Composite(inputsBox);
      inputsOutputsLayout.add(this.__inputPortsUI, {
        width: "50%"
      });

      let outputsBox = new qx.ui.layout.VBox(5);
      this.__outputPortsUI = new qx.ui.container.Composite(outputsBox);
      inputsOutputsLayout.add(this.__outputPortsUI, {
        width: "50%"
      });


      let progressBox = new qx.ui.container.Composite(new qx.ui.layout.Basic());
      progressBox.setMinWidth(nodeWidth-20);

      this.__progressBar = new qx.ui.indicator.ProgressBar();
      this.__progressBar.setWidth(nodeWidth-20);
      progressBox.add(this.__progressBar, {
        top: 0,
        left: 0
      });

      this.__progressLabel = new qx.ui.basic.Label("0%");
      progressBox.add(this.__progressLabel, {
        top: 3,
        left: nodeWidth/2 - 20
      });

      this.add(progressBox);
    },

    getInputPorts: function() {
      return this.__inputPorts;
    },
    getInputPort: function(portId) {
      return this.__inputPorts[portId];
    },
    getOutputPorts: function() {
      return this.__outputPorts;
    },
    getOutputPort: function(portId) {
      return this.__outputPorts[portId];
    },

    getInputValues: function() {
      return this.getPropsWidget().getValues();
    },

    // override qx.ui.window.Window "move" event listener
    _onMovePointerMove: function(e) {
      this.base(arguments, e);
      if (e.getPropagationStopped() === true) {
        this.fireEvent("NodeMoving");
      }
    },

    __getCurrentBounds: function() {
      let bounds = this.getBounds();
      let cel = this.getContentElement();
      if (cel) {
        let domeEle = cel.getDomElement();
        if (domeEle) {
          bounds.left = parseInt(domeEle.style.left);
          bounds.top = parseInt(domeEle.style.top);
        }
      }
      // NavigationBar height must be subtracted
      // bounds.left = this.getContentLocation().left;
      // bounds.top = this.getContentLocation().top;
      return bounds;
    },

    __populateNode: function(metaData, nodeData) {
      this.__metaData = metaData;
      // this.__creteSettings(metaData.inputs);
      this.setCaption(metaData.name + " " + metaData.version);
      this.__createViewerButton();
      this.__outputPorts = {};
      this.__inputPorts = {};
      this.__createPorts("Input", metaData.inputs);
      this.__createPorts("Output", metaData.outputs);
      this.__addSettings(metaData.inputs);
      this.__settingsForm.setData(nodeData.inputs);
    },

    __addSettings: function(inputs) {
      if (inputs === null) {
        return;
      }
      let form = this.__settingsForm = new qxapp.components.form.Auto(inputs);
      // FIXME
      // this.__settingsForm.addListener("changeData", function(e) {
      //  let settingsForm = e.getData();
      //  for (var settingKey in settingsForm) {
      //    if (this.__metaData.inputs) {
      //      for (let i=0; i<this.__metaData.inputs.length; i++) {
      //        if (settingKey === this.__metaData.inputs[i].key) {
      //          this.__metaData.inputs[i].value = settingsForm[settingKey];
      //        }
      //      }
      //    }
      //  }
      // }, this);
      this.setPropsWidget(new qxapp.components.form.renderer.PropForm(form));
    },

    __createViewerButton: function() {
      let metaData = this.__metaData;
      if (metaData.type == "dynamic") {
        const slotName = "startDynamic";
        let socket = qxapp.wrappers.WebSocket.getInstance();
        socket.on(slotName, function(val) {
          // FIXME this is not unique as multiple instances of this
          // service could be starting up at the same time
          if (val["service_uuid"] === this.getNodeId()) {
            let portNumber = val["containers"][0].published_ports[0];
            if (portNumber !== null) {
              let button = new qx.ui.form.Button("Open Viewer");
              const srvUrl = "http://" + window.location.hostname + ":" + portNumber;
              this.set({
                viewerButton: button
              });
              button.addListener("execute", function(e) {
                this.getPropsWidget().fireDataEvent("ShowViewer", {
                  url: srvUrl,
                  name: metaData.name,
                  nodeId: this.getNodeId()
                });
              }, this);
              console.debug(metaData.name, "Service ready on " + srvUrl);
            }
          }
        }, this);
        let data = {
          serviceName: metaData.name,
          nodeId: this.getNodeId()
        };
        socket.emit(slotName, data);
      }
    },

    __createPorts: function(type, ports) {
      if (!ports) {
        return;
      }
      Object.keys(ports).sort((a, b) => {
        let x = ports[a].displayOrder;
        let y = ports[b].displayOrder;
        if (x > y) {
          return 1;
        }
        if (x < y) {
          return -1;
        }
        return 0;
      })
        .forEach(portId => {
          switch (type) {
            case "Output":
              this.__addOutputPort(portId, ports[portId]);
              break;
            case "Input":
              this.__addInputPort(portId, ports[portId]);
              break;
          }
        });
    },
    __addInputPort: function(portId, inputData) {
      let label = this.__createPort(true, portId, inputData);
      this.getInputPorts()[portId] = label;
      this.__inputPortsUI.add(label.ui);
    },

    __addOutputPort: function(portId, outputData) {
      let label = this.__createPort(false, portId, outputData);
      this.getOutputPorts()[portId]=label;
      this.__outputPortsUI.add(label.ui);
    },
    __createPort: function(isInput, portId, portData) {
      let label = {};
      label.portId = portId;
      label.isInput = isInput;
      label.portType = portData.type;
      let iconSize = (portHeight-4).toString();
      let icon = "@FontAwesome5Solid/edit/" + iconSize;
      if (portData.type.match(/^data:/)) {
        icon = "@FontAwesome5Solid/file/" + (portHeight-2).toString();
      }
      const alignX = (isInput) ? "left" : "right";
      label.ui = new qx.ui.basic.Atom(portData.label, icon).set({
        height: portHeight,
        draggable: true,
        droppable: true,
        iconPosition: alignX,
        alignX: alignX,
        allowGrowX: false
      });
      label.ui.portId = portId;

      var tooltip = new qx.ui.tooltip.ToolTip(portData.description, icon);
      tooltip.setShowTimeout(50);
      label.ui.setToolTip(tooltip);

      [
        ["dragstart", "LinkDragStart"],
        ["dragover", "LinkDragOver"],
        ["drop", "LinkDrop"],
        ["dragend", "LinkDragEnd"]
      ].forEach(eventPair => {
        label.ui.addListener(eventPair[0], e => {
          const eData = {
            event: e,
            nodeId: this.getNodeId(),
            portId: portId,
            isInput: isInput,
            dataType: portData.type
          };
          this.fireDataEvent(eventPair[1], eData);
        }, this);
      }, this);
      return label;
    },

    getLinkPoint: function(port) {
      const nodeBounds = this.__getCurrentBounds();
      let x = nodeBounds.left;
      if (port.isInput === false) {
        x += nodeBounds.width;
      }
      const captionHeight = this.__childControls.captionbar.getBounds().height;
      const inputOutputs = this.getChildren()[0];
      const inputPorts = inputOutputs.getChildren()[0].getChildren();
      const outputPorts = inputOutputs.getChildren()[1].getChildren();
      const ports = inputPorts.concat(outputPorts);
      let portBounds;
      for (let i=0; i<ports.length; i++) {
        if (port.portId === ports[i].portId) {
          portBounds = ports[i].getBounds();
          break;
        }
      }
      let y = nodeBounds.top + captionHeight + 10 + portBounds.top + portBounds.height/2;
      return [x, y];
    },

    setProgress: function(progress) {
      this.__progressLabel.setValue(progress + "%");
      this.__progressBar.setValue(progress);
    },

    getProgress: function() {
      return this.__progressBar.getValue();
    }
  }
});<|MERGE_RESOLUTION|>--- conflicted
+++ resolved
@@ -4,7 +4,7 @@
 qx.Class.define("qxapp.components.workbench.NodeBase", {
   extend: qx.ui.window.Window,
 
-  construct: function(nodeImageId, uuid, nodeData) {
+  construct: function(nodeImageId, uuid) {
     this.base();
 
     this.set({
@@ -22,62 +22,8 @@
       nodeId: uuid || qxapp.utils.Utils.uuidv4()
     });
 
-<<<<<<< HEAD
     this.__inputPorts = [];
     this.__outputPorts = [];
-    if (uuid === undefined) {
-      this.setNodeId(qxapp.utils.Utils.uuidv4());
-=======
-
-    let nodeLayout = new qx.ui.layout.VBox(5, null, "separator-vertical");
-    this.setLayout(nodeLayout);
-
-    let inputsOutputsLayout = new qx.ui.container.Composite(new qx.ui.layout.HBox());
-    this.add(inputsOutputsLayout, {
-      flex: 1
-    });
-
-    let inputsBox = new qx.ui.layout.VBox(5);
-    this.__inputPortsUI = new qx.ui.container.Composite(inputsBox);
-    inputsOutputsLayout.add(this.__inputPortsUI, {
-      width: "50%"
-    });
-
-    let outputsBox = new qx.ui.layout.VBox(5);
-    this.__outputPortsUI = new qx.ui.container.Composite(outputsBox);
-    inputsOutputsLayout.add(this.__outputPortsUI, {
-      width: "50%"
-    });
-
-
-    let progressBox = new qx.ui.container.Composite(new qx.ui.layout.Basic());
-    progressBox.setMinWidth(nodeWidth-20);
-
-    this.__progressBar = new qx.ui.indicator.ProgressBar();
-    this.__progressBar.setWidth(nodeWidth-20);
-    progressBox.add(this.__progressBar, {
-      top: 0,
-      left: 0
-    });
-
-    this.__progressLabel = new qx.ui.basic.Label("0%");
-    progressBox.add(this.__progressLabel, {
-      top: 3,
-      left: nodeWidth/2 - 20
-    });
-
-    this.add(progressBox);
-    let metaData = qxapp.dev.fake.Data.getNodeMap()[nodeImageId];
-    if (metaData === undefined) {
-      let store = qxapp.data.Store.getInstance();
-      metaData = store.getBuiltInServices()[nodeImageId];
-    }
-    if (metaData) {
-      this.__populateNode(metaData, nodeData);
->>>>>>> 7ff78649
-    } else {
-      console.error("Invalid ImageID - Not populating "+nodeImageId);
-    }
   },
 
   properties: {
@@ -123,7 +69,7 @@
       return this.__metaData;
     },
 
-    createNodeLayout: function() {
+    createNodeLayout: function(nodeData) {
       let nodeLayout = new qx.ui.layout.VBox(5, null, "separator-vertical");
       this.setLayout(nodeLayout);
 
@@ -162,6 +108,18 @@
       });
 
       this.add(progressBox);
+      
+      const nodeImageId = this.getNodeImageId();
+      let metaData = qxapp.dev.fake.Data.getNodeMap()[nodeImageId];
+      if (metaData === undefined) {
+        let store = qxapp.data.Store.getInstance();
+        metaData = store.getBuiltInServices()[nodeImageId];
+      }
+      if (metaData) {
+        this.__populateNode(metaData, nodeData);
+      } else {
+        console.error("Invalid ImageID - Not populating "+nodeImageId);
+      }
     },
 
     getInputPorts: function() {
