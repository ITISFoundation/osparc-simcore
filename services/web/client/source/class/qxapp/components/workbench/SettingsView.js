qx.Class.define("qxapp.components.workbench.SettingsView", {
  extend: qx.ui.container.Composite,

  construct: function() {
    this.base();

    let box = new qx.ui.layout.VBox(10);
    box.set({
      alignX: "center"
    });

    this.set({
      layout: box,
      padding: 10
    });

    this.__initTitle();
    this.__initSettings();
  },

  events: {
    "SettingsEdited": "qx.event.type.Event",
    "ShowViewer": "qx.event.type.Data"
  },

  properties: {
    node: {
      check: "qxapp.components.workbench.NodeBase",
      apply: "__applyNode"
    }
  },
  members: {
    __settingsBox: null,
    __dynamicViewer: null,

    __initTitle: function() {
      let box = new qx.ui.layout.HBox();
      box.set({
        spacing: 10,
        alignX: "right"
      });
      let titleBox = new qx.ui.container.Composite(box);
      let settLabel = new qx.ui.basic.Label(this.tr("Inputs"));
      settLabel.set({
        alignX: "center",
        alignY: "middle"
      });
      let doneBtn = new qx.ui.form.Button(this.tr("Done"));

      titleBox.add(settLabel, {
        width: "75%"
      });
      titleBox.add(doneBtn);
      this.add(titleBox);

      doneBtn.addListener("execute", function() {
        this.fireEvent("SettingsEdited");
      }, this);
    },

    __initSettings: function() {
      this.__settingsBox = new qx.ui.container.Composite(new qx.ui.layout.Grow());
      this.add(this.__settingsBox);

      this.__dynamicViewer = new qx.ui.container.Composite(new qx.ui.layout.VBox(10));
      this.add(this.__dynamicViewer);
    },

    __applyNode: function(node, oldNode, propertyName) {
      this.__settingsBox.removeAll();
      this.__settingsBox.add(node.getPropsWidget());

      this.__dynamicViewer.removeAll();
      let viewerButton = node.getViewerButton();
      if (viewerButton) {
<<<<<<< HEAD
=======
        if (!viewerButton.hasListener("execute")) {
          viewerButton.addListener("execute", function(e) {
            const data = {
              metadata: node.getMetadata(),
              nodeId: node.getNodeId()
            };
            console.log("ShowViewer", data);
            this.fireDataEvent("ShowViewer", data);
          }, this);
        }
>>>>>>> fd1e0be3
        this.__dynamicViewer.add(viewerButton);
      }
    }
  }
});<|MERGE_RESOLUTION|>--- conflicted
+++ resolved
@@ -73,8 +73,6 @@
       this.__dynamicViewer.removeAll();
       let viewerButton = node.getViewerButton();
       if (viewerButton) {
-<<<<<<< HEAD
-=======
         if (!viewerButton.hasListener("execute")) {
           viewerButton.addListener("execute", function(e) {
             const data = {
@@ -85,7 +83,6 @@
             this.fireDataEvent("ShowViewer", data);
           }, this);
         }
->>>>>>> fd1e0be3
         this.__dynamicViewer.add(viewerButton);
       }
     }
