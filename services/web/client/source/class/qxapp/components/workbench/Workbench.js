--- conflicted
+++ resolved
@@ -847,14 +847,8 @@
     __loadProject: function(workbenchData) {
       for (let nodeUuid in workbenchData) {
         let nodeData = workbenchData[nodeUuid];
-<<<<<<< HEAD
-        const imageId = nodeData.key + "-" + nodeData.version;
-        let node =
-          this.__createNode(imageId, nodeUuid, nodeData);
-=======
         const nodeImageId = nodeData.key + "-" + nodeData.version;
         let node = this.__createNode(nodeImageId, nodeUuid, nodeData);
->>>>>>> 01a4a592
         this.__addNodeToWorkbench(node, nodeData.position);
       }
       for (let nodeUuid in workbenchData) {
