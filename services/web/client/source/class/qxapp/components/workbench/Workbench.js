/* eslint no-warning-comments: "off" */
/* global window */

const BUTTON_SIZE = 50;
const BUTTON_SPACING = 10;

qx.Class.define("qxapp.components.workbench.Workbench", {
  extend: qx.ui.container.Composite,

  construct: function(workbenchData) {
    this.base();

    let canvas = new qx.ui.layout.Canvas();
    this.set({
      layout: canvas
    });

    this.__desktop = new qx.ui.window.Desktop(new qx.ui.window.Manager());
    this.add(this.__desktop, {
      left: 0,
      top: 0,
      right: 0,
      bottom: 0
    });

    this.__svgWidget = new qxapp.components.workbench.SvgWidget("SvgWidgetLayer");
    // this gets fired once the widget has appeared and the library has been loaded
    // due to the qx rendering, this will always happen after setup, so we are
    // sure to catch this event
    if (workbenchData) {
      this.__svgWidget.addListenerOnce("SvgWidgetReady", () => {
        // Will be called only the first time Svg lib is loaded
        this.__loadProject(workbenchData);
      });
    }

    this.__desktop.add(this.__svgWidget, {
      left: 0,
      top: 0,
      right: 0,
      bottom: 0
    });

    this.__desktop.addListener("click", function(e) {
      this.__selectedItemChanged(null);
    }, this);

    this.__desktop.addListener("changeActiveWindow", function(e) {
      let winEmitting = e.getData();
      if (winEmitting && winEmitting.isActive() && winEmitting.classname.includes("workbench.Node")) {
        this.__selectedItemChanged(winEmitting.getNodeId());
      } else {
        this.__selectedItemChanged(null);
      }
    }, this);
    // TODO how about making the LoggerView a singleton then it could be accessed from anywhere
    this.__logger = new qxapp.components.workbench.logger.LoggerView();
    this.__desktop.add(this.__logger);

    this.__nodes = [];
    this.__links = [];

    let loggerButton = this.__getShowLoggerButton();
    this.add(loggerButton, {
      left: 20,
      bottom: 20
    });

    let buttonContainer = new qx.ui.container.Composite(new qx.ui.layout.HBox(BUTTON_SPACING));
    this.add(buttonContainer, {
      bottom: 20,
      right: 20
    });
    [
      this.__getPlusButton(),
      this.__getRemoveButton(),
      this.__getPlayButton(),
      this.__getStopButton()
    ].forEach(widget => {
      buttonContainer.add(widget);
    });

    this.setCanStart(true);

    this.addListener("dblclick", function(pointerEvent) {
      // FIXME:
      const navBarHeight = 50;
      let x = pointerEvent.getViewportLeft() - this.getBounds().left;
      let y = pointerEvent.getViewportTop() - navBarHeight;

      let srvCat = new qxapp.components.workbench.servicesCatalogue.ServicesCatalogue();
      srvCat.moveTo(x, y);
      srvCat.open();
      let pos = {
        x: x,
        y: y
      };
      srvCat.addListener("AddService", function(e) {
        this.__addServiceFromCatalogue(e, pos);
      }, this);
    }, this);
  },

  events: {
    "NodeDoubleClicked": "qx.event.type.Data"
  },

  properties: {
    canStart: {
      nullable: false,
      init: true,
      check: "Boolean",
      apply : "__applyCanStart"
    }
  },

  members: {
    __nodes: null,
    __links: null,
    __desktop: null,
    __svgWidget: null,
    __logger: null,
    __tempLinkNodeId: null,
    __tempLinkPortId: null,
    __tempLinkRepr: null,
    __pointerPosX: null,
    __pointerPosY: null,
    __selectedItemId: null,
    __playButton: null,
    __stopButton: null,

    __getShowLoggerButton: function() {
      const icon = "@FontAwesome5Solid/list-alt/32";
      let loggerButton = new qx.ui.form.Button(null, icon);
      loggerButton.set({
        width: BUTTON_SIZE,
        height: BUTTON_SIZE
      });
      loggerButton.addListener("execute", function() {
        const bounds = loggerButton.getBounds();
        loggerButton.hide();
        this.__logger.moveTo(bounds.left, bounds.top+bounds.height - this.__logger.getHeight());
        this.__logger.open();
        this.__logger.addListenerOnce("close", function() {
          loggerButton.show();
        }, this);
      }, this);
      return loggerButton;
    },

    __getPlusButton: function() {
      const icon = "@FontAwesome5Solid/plus/32"; // qxapp.dev.Placeholders.getIcon("fa-plus", 32);
      let plusButton = new qx.ui.form.Button(null, icon);
      plusButton.set({
        width: BUTTON_SIZE,
        height: BUTTON_SIZE
      });
      plusButton.addListener("execute", function() {
        let srvCat = new qxapp.components.workbench.servicesCatalogue.ServicesCatalogue();
        srvCat.moveTo(200, 200);
        srvCat.open();
        srvCat.addListener("AddService", function(e) {
          this.__addServiceFromCatalogue(e);
        }, this);
      }, this);
      return plusButton;
    },

    __getPlayButton: function() {
      const icon = "@FontAwesome5Solid/play/32";
      let playButton = this.__playButton = new qx.ui.form.Button(null, icon);
      playButton.set({
        width: BUTTON_SIZE,
        height: BUTTON_SIZE
      });

      playButton.addListener("execute", function() {
        if (this.getCanStart()) {
          this.__startPipeline();
        } else {
          this.__logger.info("Can not start pipeline");
        }
      }, this);

      return playButton;
    },

    __getStopButton: function() {
      const icon = "@FontAwesome5Solid/stop-circle/32";
      let stopButton = this.__stopButton = new qx.ui.form.Button(null, icon);
      stopButton.set({
        width: BUTTON_SIZE,
        height: BUTTON_SIZE
      });

      stopButton.addListener("execute", function() {
        this.__stopPipeline();
      }, this);
      return stopButton;
    },

    __applyCanStart: function(value, old) {
      if (value) {
        this.__playButton.setVisibility("visible");
        this.__stopButton.setVisibility("excluded");
      } else {
        this.__playButton.setVisibility("excluded");
        this.__stopButton.setVisibility("visible");
      }
    },

    __getRemoveButton: function() {
      const icon = "@FontAwesome5Solid/trash/32";
      let removeButton = new qx.ui.form.Button(null, icon);
      removeButton.set({
        width: BUTTON_SIZE,
        height: BUTTON_SIZE
      });
      removeButton.addListener("execute", function() {
        if (this.__selectedItemId && this.__isSelectedItemALink(this.__selectedItemId)) {
          this.__removeLink(this.__getLink(this.__selectedItemId));
          this.__selectedItemId = null;
        } else {
          this.__removeSelectedNode();
        }
      }, this);
      return removeButton;
    },

    __addServiceFromCatalogue: function(e, pos) {
      let data = e.getData();
      let metaData = data.service;
      console.log("metaData", metaData);
      const nodeImageId = metaData.key + "-" + metaData.version;
      let nodeAId = data.contextNodeId;
      let portA = data.contextPort;

      let nodeB = this.__createNode(nodeImageId, null);
      this.__addNodeToWorkbench(nodeB, pos);

      if (nodeAId !== null && portA !== null) {
        let nodeBId = nodeB.getNodeId();
        let portB = this.__findCompatiblePort(nodeB, portA);
        // swap node-ports to have node1 as input and node2 as output
        if (portA.isInput) {
          [nodeAId, portA, nodeBId, portB] = [nodeBId, portB, nodeAId, portA];
        }
        this.__addLink({
          nodeUuid: nodeAId,
          output: portA.portId
        }, {
          nodeUuid: nodeBId,
          input: portB.portId
        });
      }
    },

    __createWindowForBuiltInService: function(widget, width, height, caption) {
      let serviceWindow = new qx.ui.window.Window();
      serviceWindow.set({
        showMinimize: false,
        showStatusbar: false,
        width: width,
        height: height,
        minWidth: 400,
        minHeight: 400,
        modal: true,
        caption: caption,
        layout: new qx.ui.layout.Canvas()
      });

      serviceWindow.add(widget, {
        left: 0,
        top: 0,
        right: 0,
        bottom: 0
      });

      serviceWindow.moveTo(100, 100);

      return serviceWindow;
    },

    __addNodeToWorkbench: function(node, position) {
      if (position === undefined || position === null) {
        let farthestRight = 0;
        for (let i=0; i < this.__nodes.length; i++) {
          let boundPos = this.__nodes[i].getBounds();
          let rightPos = boundPos.left + boundPos.width;
          if (farthestRight < rightPos) {
            farthestRight = rightPos;
          }
        }
        node.moveTo(50 + farthestRight, 200);
      } else {
        node.moveTo(position.x, position.y);
      }
      this.addWindowToDesktop(node);
      this.__nodes.push(node);

      node.addListener("NodeMoving", function() {
        this.__updateLinks(node);
      }, this);

      node.addListener("appear", function() {
        this.__updateLinks(node);
      }, this);

      node.addListener("dblclick", function(e) {
        if (node.getMetaData().key.includes("FileManager")) {
          const width = 800;
          const height = 600;
          let fileManager = new qxapp.components.widgets.FileManager();
          let fileManagerWindow = this.__createWindowForBuiltInService(fileManager, width, height, "File Manager");
          fileManager.addListener("ItemSelected", function(data) {
            const itemPath = data.getData().itemPath;
            const splitted = itemPath.split("/");
            const itemName = splitted[splitted.length-1];
            const isDirectory = data.getData().isDirectory;
            const activePort = isDirectory ? "outDir" : "outFile";
            const inactivePort = isDirectory ? "outFile" : "outDir";
            let metadata = node.getMetaData();
            metadata.outputs[activePort].value = {
              store: "s3-z43",
              path: itemPath
            };
<<<<<<< HEAD
            node.getMetaData().outputs[inactivePort].value = null;
=======
            metadata.outputs[inactivePort].value = null;
>>>>>>> 34d072d0
            node.getOutputPort(activePort).ui.setLabel(itemName);
            node.getOutputPort(activePort).ui.getToolTip().setLabel(itemName);
            node.getOutputPort(inactivePort).ui.setLabel("");
            node.getOutputPort(inactivePort).ui.getToolTip().setLabel("");
            node.setProgress(100);
            fileManagerWindow.close();
          }, this);

          fileManagerWindow.moveTo(100, 100);
          fileManagerWindow.open();
        } else {
          this.fireDataEvent("NodeDoubleClicked", node);
        }
        e.stopPropagation();
      }, this);

      qx.ui.core.queue.Layout.flush();
    },

    __createNode: function(nodeImageId, uuid, nodeData) {
      let nodeBase = new qxapp.components.workbench.NodeBase(nodeImageId, uuid);
      nodeBase.createNodeLayout(nodeData);

      const evType = "pointermove";
      nodeBase.addListener("LinkDragStart", function(e) {
        let data = e.getData();
        let event = data.event;
        let dragNodeId = data.nodeId;
        let dragIsInput = data.isInput;
        let dragPortId = data.portId;

        // Register supported actions
        event.addAction("move");

        // Register supported types
        event.addType("osparc-metaData");
        let dragData = {
          dragNodeId: dragNodeId,
          dragIsInput: dragIsInput,
          dragPortId: dragPortId
        };
        event.addData("osparc-metaData", dragData);

        this.__tempLinkNodeId = dragData.dragNodeId;
        this.__tempLinkIsInput = dragData.dragIsInput;
        this.__tempLinkPortId = dragData.dragPortId;
        qx.bom.Element.addListener(
          this.__desktop,
          evType,
          this.__startTempLink,
          this
        );
      }, this);

      nodeBase.addListener("LinkDragOver", function(e) {
        let data = e.getData();
        let event = data.event;
        let dropNodeId = data.nodeId;
        let dropIsInput = data.isInput;
        let dropPortId = data.portId;

        let compatible = false;
        if (event.supportsType("osparc-metaData")) {
          const dragNodeId = event.getData("osparc-metaData").dragNodeId;
          const dragIsInput = event.getData("osparc-metaData").dragIsInput;
          const dragPortId = event.getData("osparc-metaData").dragPortId;
          const dragNode = this.__getNode(dragNodeId);
          const dropNode = this.__getNode(dropNodeId);
          const dragPortTarget = dragIsInput ? dragNode.getInputPort(dragPortId) : dragNode.getOutputPort(dragPortId);
          const dropPortTarget = dropIsInput ? dropNode.getInputPort(dropPortId) : dropNode.getOutputPort(dropPortId);
          compatible = this.__arePortsCompatible(dragPortTarget, dropPortTarget);
        }

        if (!compatible) {
          event.preventDefault();
        }
      }, this);

      nodeBase.addListener("LinkDrop", function(e) {
        let data = e.getData();
        let event = data.event;
        let dropNodeId = data.nodeId;
        let dropIsInput = data.isInput;
        let dropPortId = data.portId;

        if (event.supportsType("osparc-metaData")) {
          let dragNodeId = event.getData("osparc-metaData").dragNodeId;
          let dragIsInput = event.getData("osparc-metaData").dragIsInput;
          let dragPortId = event.getData("osparc-metaData").dragPortId;

          let nodeAId = dropIsInput ? dragNodeId : dropNodeId;
          let nodeAPortId = dropIsInput ? dragPortId : dropPortId;
          let nodeBId = dragIsInput ? dragNodeId : dropNodeId;
          let nodeBPortId = dragIsInput ? dragPortId : dropPortId;

          this.__addLink({
            nodeUuid: nodeAId,
            output: nodeAPortId
          }, {
            nodeUuid: nodeBId,
            input: nodeBPortId
          });
          this.__removeTempLink();
          qx.bom.Element.removeListener(
            this.__desktop,
            evType,
            this.__startTempLink,
            this
          );
        }
      }, this);

      nodeBase.addListener("LinkDragEnd", function(e) {
        let data = e.getData();
        // let event = data.event"];
        let dragNodeId = data.nodeId;
        let dragPortId = data.portId;

        let posX = this.__pointerPosX;
        let posY = this.__pointerPosY;
        if (this.__tempLinkNodeId === dragNodeId && this.__tempLinkPortId === dragPortId) {
          let srvCat = new qxapp.components.workbench.servicesCatalogue.ServicesCatalogue();
          if (this.__tempLinkIsInput === true) {
            srvCat.setContext(dragNodeId, this.__getNode(dragNodeId).getInputPort(dragPortId));
          } else {
            srvCat.setContext(dragNodeId, this.__getNode(dragNodeId).getOutputPort(dragPortId));
          }
          srvCat.moveTo(posX, posY);
          srvCat.open();
          let pos = {
            x: posX,
            y: posY
          };
          srvCat.addListener("AddService", function(ev) {
            this.__addServiceFromCatalogue(ev, pos);
          }, this);
          srvCat.addListener("close", function(ev) {
            this.__removeTempLink();
          }, this);
        }
        qx.bom.Element.removeListener(
          this.__desktop,
          evType,
          this.__startTempLink,
          this
        );
      }, this);

      return nodeBase;
    },

    __removeSelectedNode: function() {
      for (let i=0; i<this.__nodes.length; i++) {
        if (this.__desktop.getActiveWindow() === this.__nodes[i]) {
          let connectedLinks = this.__getConnectedLinks(this.__nodes[i].getNodeId());
          for (let j=0; j<connectedLinks.length; j++) {
            this.__removeLink(this.__getLink(connectedLinks[j]));
          }
          this.__removeNode(this.__nodes[i]);
          return;
        }
      }
    },

    __getMimeType: function(type) {
      let match = type.match(/^data:([^/\s]+\/[^/;\s])/);
      if (match) {
        return match[1];
      }
      return null;
    },

    __matchPortType: function(typeA, typeB) {
      if (typeA === typeB) {
        return true;
      }
      let mtA = this.__getMimeType(typeA);
      let mtB = this.__getMimeType(typeB);
      return mtA && mtB &&
        new qxapp.data.MimeType(mtA).match(new qxapp.data.MimeType(mtB));
    },

    __arePortsCompatible: function(port1, port2) {
      return this.__matchPortType(port1.portType, port2.portType) &&
        (port1.isInput !== port2.isInput);
    },

    __findCompatiblePort: function(nodeB, portA) {
      if (portA.isInput) {
        for (let portBId in nodeB.getOutputPorts()) {
          let portB = nodeB.getOutputPort(portBId);
          if (this.__matchPortType(portA.portType, portB.portType)) {
            return portB;
          }
        }
      } else {
        for (let portBId in nodeB.getInputPorts()) {
          let portB = nodeB.getInputPort(portBId);
          if (this.__matchPortType(portA.portType, portB.portType)) {
            return portB;
          }
        }
      }
      return null;
    },

    __addLink: function(from, to, linkId) {
      let node1Id = from.nodeUuid;
      let port1Id = from.output;
      let node2Id = to.nodeUuid;
      let port2Id = to.input;

      let node1 = this.__getNode(node1Id);
      let port1 = node1.getOutputPort(port1Id);
      let node2 = this.__getNode(node2Id);
      let port2 = node2.getInputPort(port2Id);

      const pointList = this.__getLinkPoints(node1, port1, node2, port2);
      const x1 = pointList[0][0];
      const y1 = pointList[0][1];
      const x2 = pointList[1][0];
      const y2 = pointList[1][1];
      let linkRepresentation = this.__svgWidget.drawCurve(x1, y1, x2, y2);
      let linkBase = new qxapp.components.workbench.LinkBase(linkRepresentation);
      linkBase.setInputNodeId(node1.getNodeId());
      linkBase.setInputPortId(port1.portId);
      linkBase.setOutputNodeId(node2.getNodeId());
      linkBase.setOutputPortId(port2.portId);
      if (linkId !== undefined) {
        linkBase.setLinkId(linkId);
      }
      this.__links.push(linkBase);

      node2.getPropsWidget().enableProp(port2.portId, false);

      linkBase.getRepresentation().node.addEventListener("click", function(e) {
        // this is needed to get out of the context of svg
        linkBase.fireDataEvent("linkSelected", linkBase.getLinkId());
        e.stopPropagation();
      }, this);

      linkBase.addListener("linkSelected", function(e) {
        this.__selectedItemChanged(linkBase.getLinkId());
      }, this);

      return linkBase;
    },

    __updateLinks: function(node) {
      let linksInvolved = this.__getConnectedLinks(node.getNodeId());

      linksInvolved.forEach(linkId => {
        let link = this.__getLink(linkId);
        if (link) {
          let node1 = this.__getNode(link.getInputNodeId());
          let port1 = node1.getOutputPort(link.getInputPortId());
          let node2 = this.__getNode(link.getOutputNodeId());
          let port2 = node2.getInputPort(link.getOutputPortId());
          const pointList = this.__getLinkPoints(node1, port1, node2, port2);
          const x1 = pointList[0][0];
          const y1 = pointList[0][1];
          const x2 = pointList[1][0];
          const y2 = pointList[1][1];
          this.__svgWidget.updateCurve(link.getRepresentation(), x1, y1, x2, y2);
        }
      });
    },

    __startTempLink: function(pointerEvent) {
      if (this.__tempLinkNodeId === null || this.__tempLinkPortId === null) {
        return;
      }
      let node = this.__getNode(this.__tempLinkNodeId);
      if (node === null) {
        return;
      }
      let port;
      if (this.__tempLinkIsInput) {
        port = node.getInputPort(this.__tempLinkPortId);
      } else {
        port = node.getOutputPort(this.__tempLinkPortId);
      }
      if (port === null) {
        return;
      }

      let x1;
      let y1;
      let x2;
      let y2;
      const portPos = node.getLinkPoint(port);
      // FIXME:
      const navBarHeight = 50;
      this.__pointerPosX = pointerEvent.getViewportLeft() - this.getBounds().left;
      this.__pointerPosY = pointerEvent.getViewportTop() - navBarHeight;

      if (port.isInput) {
        x1 = this.__pointerPosX;
        y1 = this.__pointerPosY;
        x2 = portPos[0];
        y2 = portPos[1];
      } else {
        x1 = portPos[0];
        y1 = portPos[1];
        x2 = this.__pointerPosX;
        y2 = this.__pointerPosY;
      }

      if (this.__tempLinkRepr === null) {
        this.__tempLinkRepr = this.__svgWidget.drawCurve(x1, y1, x2, y2);
      } else {
        this.__svgWidget.updateCurve(this.__tempLinkRepr, x1, y1, x2, y2);
      }
    },

    __removeTempLink: function() {
      if (this.__tempLinkRepr !== null) {
        this.__svgWidget.removeCurve(this.__tempLinkRepr);
      }
      this.__tempLinkRepr = null;
      this.__tempLinkNodeId = null;
      this.__tempLinkPortId = null;
      this.__pointerPosX = null;
      this.__pointerPosY = null;
    },

    __getLinkPoints: function(node1, port1, node2, port2) {
      let p1 = null;
      let p2 = null;
      // swap node-ports to have node1 as input and node2 as output
      if (port1.isInput) {
        [node1, port1, node2, port2] = [node2, port2, node1, port1];
      }
      p1 = node1.getLinkPoint(port1);
      p2 = node2.getLinkPoint(port2);
      // hack to place the arrow-head properly
      p2[0] -= 6;
      return [p1, p2];
    },

    __getNode: function(id) {
      for (let i = 0; i < this.__nodes.length; i++) {
        if (this.__nodes[i].getNodeId() === id) {
          return this.__nodes[i];
        }
      }
      return null;
    },

    __getConnectedLinks: function(nodeId) {
      let connectedLinks = [];
      for (let i = 0; i < this.__links.length; i++) {
        if (this.__links[i].getInputNodeId() === nodeId) {
          connectedLinks.push(this.__links[i].getLinkId());
        }
        if (this.__links[i].getOutputNodeId() === nodeId) {
          connectedLinks.push(this.__links[i].getLinkId());
        }
      }
      return connectedLinks;
    },

    __getLink: function(id) {
      for (let i = 0; i < this.__links.length; i++) {
        if (this.__links[i].getLinkId() === id) {
          return this.__links[i];
        }
      }
      return null;
    },

    __removeNode: function(node) {
      if (node.getMetaData().type == "dynamic") {
        const slotName = "stopDynamic";
        let socket = qxapp.wrappers.WebSocket.getInstance();
        let data = {
          nodeId: node.getNodeId()
        };
        socket.emit(slotName, data);
      }

      this.__desktop.remove(node);
      let index = this.__nodes.indexOf(node);
      if (index > -1) {
        this.__nodes.splice(index, 1);
      }
    },

    __removeAllNodes: function() {
      while (this.__nodes.length > 0) {
        this.__removeNode(this.__nodes[this.__nodes.length-1]);
      }
    },

    __removeLink: function(link) {
      let node2 = this.__getNode(link.getOutputNodeId());
      if (node2) {
        node2.getPropsWidget().enableProp(link.getOutputPortId(), true);
      }

      this.__svgWidget.removeCurve(link.getRepresentation());
      let index = this.__links.indexOf(link);
      if (index > -1) {
        this.__links.splice(index, 1);
      }
    },

    __removeAllLinks: function() {
      while (this.__links.length > 0) {
        this.__removeLink(this.__links[this.__links.length-1]);
      }
    },

    removeAll: function() {
      this.__removeAllNodes();
      this.__removeAllLinks();
    },

    __getInputPortLinked: function(nodeId, inputPortId) {
      for (let i = 0; i < this.__links.length; i++) {
        const link = this.__links[i];
        if (link.getOutputNodeId() === nodeId && link.getOutputPortId() === inputPortId) {
          return {
            nodeUuid: link.getInputNodeId(),
            output: link.getInputPortId()
          };
        }
      }
      return null;
    },

    __loadProject: function(workbenchData) {
      for (let nodeUuid in workbenchData) {
        // TODO: SAN: What is the difference between node data and node meta data??
        let nodeData = workbenchData[nodeUuid];
        const nodeImageId = nodeData.key + "-" + nodeData.version;
        let node = this.__createNode(nodeImageId, nodeUuid, nodeData);
        this.__addNodeToWorkbench(node, nodeData.position);
      }
      for (let nodeUuid in workbenchData) {
        let nodeData = workbenchData[nodeUuid];
        if (nodeData.inputs) {
          for (let prop in nodeData.inputs) {
            let link = nodeData.inputs[prop];
            if (typeof link == "object" && link.nodeUuid) {
              this.__addLink({
                nodeUuid: link.nodeUuid,
                output: link.output
              }, {
                nodeUuid: nodeUuid,
                input: prop
              });
            }
          }
        }
      }
    },

    __serializePipeline: function() {
      if (this.__projectId === null || this.__projectId === undefined) {
        this.__projectId = qxapp.utils.Utils.uuidv4();
      }
      let pipeline = {
        projectId: this.__projectId,
        workbench: {}
      };
      for (let i = 0; i < this.__nodes.length; i++) {
        const node = this.__nodes[i];
        const nodeData = node.getMetaData();
        let cNode = pipeline.workbench[node.getNodeId()] = {
          key: nodeData.key,
          version: nodeData.version,
          inputs: node.getInputValues(),
          outputs: {}
        };
        for (let key in node.getInputPorts()) {
          const linkPort = this.__getInputPortLinked(node.getNodeId(), key);
          if (linkPort) {
            cNode.inputs[key] = linkPort;
          }
        }
        for (let key in nodeData.outputs) {
          const outputPort = nodeData.outputs[key];
          if ("value" in outputPort) {
            cNode.outputs[key] = outputPort.value;
          }
        }
      }
      return pipeline;
    },

    addWindowToDesktop: function(node) {
      this.__desktop.add(node);
      node.open();
    },

    __startPipeline: function() {
      // ui start pipeline
      // this.__clearProgressData();

      let socket = qxapp.wrappers.WebSocket.getInstance();

      // callback for incoming logs
      if (!socket.slotExists("logger")) {
        socket.on("logger", function(data) {
          let d = JSON.parse(data);
          let node = d["Node"];
          let msg = d["Message"];
          this.__updateLogger(node, msg);
        }, this);
      }
      socket.emit("logger");

      // callback for incoming progress
      if (!socket.slotExists("progress")) {
        socket.on("progress", function(data) {
          console.log("progress", data);
          let d = JSON.parse(data);
          let node = d["Node"];
          let progress = 100*Number.parseFloat(d["Progress"]).toFixed(4);
          this.updateProgress(node, progress);
        }, this);
      }

      // post pipeline
      this.__pipelineId = null;
      let currentPipeline = this.__serializePipeline();
      console.log("pipeline:", currentPipeline);
      let req = new qx.io.request.Xhr();
      let data = {};
      data = currentPipeline;
      data["pipeline_mockup_id"] = qxapp.utils.Utils.uuidv4();
      req.set({
        url: "/start_pipeline",
        method: "POST",
        requestData: qx.util.Serializer.toJson(data)
      });
      req.addListener("success", this.__onPipelinesubmitted, this);
      req.addListener("error", function(e) {
        this.setCanStart(true);
        this.__logger.error("Workbench", "Error submitting pipeline");
      }, this);
      req.addListener("fail", function(e) {
        this.setCanStart(true);
        this.__logger.error("Workbench", "Failed submitting pipeline");
      }, this);
      req.send();

      this.__logger.info("Workbench", "Starting pipeline");
    },

    __onPipelinesubmitted: function(e) {
      let req = e.getTarget();
      console.debug("Everything went fine!!");
      console.debug("status  : ", req.getStatus());
      console.debug("phase   : ", req.getPhase());
      console.debug("response: ", req.getResponse());

      const pipelineId = req.getResponse().pipeline_id;
      this.__logger.debug("Workbench", "Pipeline ID " + pipelineId);
      const notGood = [null, undefined, -1];
      if (notGood.includes(pipelineId)) {
        this.setCanStart(true);
        this.__pipelineId = null;
        this.__logger.error("Workbench", "Submition failed");
      } else {
        this.setCanStart(false);
        this.__pipelineId = pipelineId;
        this.__logger.info("Workbench", "Pipeline started");
      }
    },

    __stopPipeline: function() {
      let req = new qx.io.request.Xhr();
      let data = {};
      data["pipeline_id"] = this.__pipelineId;
      req.set({
        url: "/stop_pipeline",
        method: "POST",
        requestData: qx.util.Serializer.toJson(data)
      });
      req.addListener("success", this.__onPipelineStopped, this);
      req.addListener("error", function(e) {
        this.setCanStart(false);
        this.__logger.error("Workbench", "Error stopping pipeline");
      }, this);
      req.addListener("fail", function(e) {
        this.setCanStart(false);
        this.__logger.error("Workbench", "Failed stopping pipeline");
      }, this);
      // req.send();

      // temporary solution
      this.setCanStart(true);

      this.__logger.info("Workbench", "Stopping pipeline. Not yet implemented");
    },

    __onPipelineStopped: function(e) {
      this.__clearProgressData();

      this.setCanStart(true);
    },

    __updateLogger: function(nodeId, msg) {
      let node = this.__getNode(nodeId);
      if (node) {
        this.__logger.info(node.getCaption(), msg);
      }
    },

    __clearProgressData: function() {
      for (let i = 0; i < this.__nodes.length; i++) {
        this.__nodes[i].setProgress(0);
      }
    },

    updateProgress: function(nodeId, progress) {
      let node = this.__getNode(nodeId);
      node.setProgress(progress);
    },

    __selectedItemChanged: function(newID) {
      if (newID === this.__selectedItemId) {
        return;
      }

      let oldId = this.__selectedItemId;
      if (oldId) {
        if (this.__isSelectedItemALink(oldId)) {
          let unselectedLink = this.__getLink(oldId);
          const unselectedColor = qxapp.theme.Color.colors["workbench-link-active"];
          this.__svgWidget.updateColor(unselectedLink.getRepresentation(), unselectedColor);
        }
      }

      this.__selectedItemId = newID;
      if (this.__isSelectedItemALink(newID)) {
        let selectedLink = this.__getLink(newID);
        const selectedColor = qxapp.theme.Color.colors["workbench-link-selected"];
        this.__svgWidget.updateColor(selectedLink.getRepresentation(), selectedColor);
      }
    },

    __isSelectedItemALink: function() {
      return Boolean(this.__getLink(this.__selectedItemId));
    }
  }
});<|MERGE_RESOLUTION|>--- conflicted
+++ resolved
@@ -324,11 +324,7 @@
               store: "s3-z43",
               path: itemPath
             };
-<<<<<<< HEAD
-            node.getMetaData().outputs[inactivePort].value = null;
-=======
             metadata.outputs[inactivePort].value = null;
->>>>>>> 34d072d0
             node.getOutputPort(activePort).ui.setLabel(itemName);
             node.getOutputPort(activePort).ui.getToolTip().setLabel(itemName);
             node.getOutputPort(inactivePort).ui.setLabel("");
