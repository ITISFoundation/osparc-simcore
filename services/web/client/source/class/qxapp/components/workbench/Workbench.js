--- conflicted
+++ resolved
@@ -23,10 +23,7 @@
       bottom: 0
     });
 
-<<<<<<< HEAD
     this.__workbenchData = workbenchData;
-=======
->>>>>>> bb410f43
     this.__svgWidget = new qxapp.components.workbench.SvgWidget("SvgWidgetLayer");
     // this gets fired once the widget has appeared and the library has been loaded
     // due to the qx rendering, this will always happen after setup, so we are
@@ -146,52 +143,6 @@
       return plusButton;
     },
 
-<<<<<<< HEAD
-=======
-    __getPlayButton: function() {
-      const icon = "@FontAwesome5Solid/play/32";
-      let playButton = this.__playButton = new qx.ui.form.Button(null, icon);
-      playButton.set({
-        width: BUTTON_SIZE,
-        height: BUTTON_SIZE
-      });
-
-      playButton.addListener("execute", function() {
-        if (this.getCanStart()) {
-          this.__startPipeline();
-        } else {
-          this.__logger.info("Can not start pipeline");
-        }
-      }, this);
-
-      return playButton;
-    },
-
-    __getStopButton: function() {
-      const icon = "@FontAwesome5Solid/stop-circle/32";
-      let stopButton = this.__stopButton = new qx.ui.form.Button(null, icon);
-      stopButton.set({
-        width: BUTTON_SIZE,
-        height: BUTTON_SIZE
-      });
-
-      stopButton.addListener("execute", function() {
-        this.__stopPipeline();
-      }, this);
-      return stopButton;
-    },
-
-    __applyCanStart: function(value, old) {
-      if (value) {
-        this.__playButton.setVisibility("visible");
-        this.__stopButton.setVisibility("excluded");
-      } else {
-        this.__playButton.setVisibility("excluded");
-        this.__stopButton.setVisibility("visible");
-      }
-    },
-
->>>>>>> bb410f43
     __getRemoveButton: function() {
       const icon = "@FontAwesome5Solid/trash/32";
       let removeButton = new qx.ui.form.Button(null, icon);
@@ -213,10 +164,6 @@
     __addServiceFromCatalogue: function(e, pos) {
       let data = e.getData();
       let metaData = data.service;
-<<<<<<< HEAD
-=======
-      console.log("metaData", metaData);
->>>>>>> bb410f43
       const nodeImageId = metaData.key + "-" + metaData.version;
       let nodeAId = data.contextNodeId;
       let portA = data.contextPort;
@@ -242,35 +189,6 @@
       }
     },
 
-<<<<<<< HEAD
-=======
-    __createWindowForBuiltInService: function(widget, width, height, caption) {
-      let serviceWindow = new qx.ui.window.Window();
-      serviceWindow.set({
-        showMinimize: false,
-        showStatusbar: false,
-        width: width,
-        height: height,
-        minWidth: 400,
-        minHeight: 400,
-        modal: true,
-        caption: caption,
-        layout: new qx.ui.layout.Canvas()
-      });
-
-      serviceWindow.add(widget, {
-        left: 0,
-        top: 0,
-        right: 0,
-        bottom: 0
-      });
-
-      serviceWindow.moveTo(100, 100);
-
-      return serviceWindow;
-    },
-
->>>>>>> bb410f43
     __addNodeToWorkbench: function(node, position) {
       if (position === undefined || position === null) {
         let farthestRight = 0;
@@ -286,10 +204,7 @@
         node.moveTo(position.x, position.y);
       }
       this.addWindowToDesktop(node);
-<<<<<<< HEAD
-=======
       this.__nodes.push(node);
->>>>>>> bb410f43
 
       node.addListener("NodeMoving", function() {
         this.__updateLinks(node);
@@ -300,41 +215,7 @@
       }, this);
 
       node.addListener("dblclick", function(e) {
-<<<<<<< HEAD
         this.fireDataEvent("NodeDoubleClicked", node.getNodeId());
-=======
-        if (node.getMetaData().key.includes("FileManager")) {
-          const width = 800;
-          const height = 600;
-          let fileManager = new qxapp.components.widgets.FileManager();
-          let fileManagerWindow = this.__createWindowForBuiltInService(fileManager, width, height, "File Manager");
-          fileManager.addListener("ItemSelected", function(data) {
-            const itemPath = data.getData().itemPath;
-            const splitted = itemPath.split("/");
-            const itemName = splitted[splitted.length-1];
-            const isDirectory = data.getData().isDirectory;
-            const activePort = isDirectory ? "outDir" : "outFile";
-            const inactivePort = isDirectory ? "outFile" : "outDir";
-            let metadata = node.getMetaData();
-            metadata.outputs[activePort].value = {
-              store: "s3-z43",
-              path: itemPath
-            };
-            metadata.outputs[inactivePort].value = null;
-            node.getOutputPort(activePort).ui.setLabel(itemName);
-            node.getOutputPort(activePort).ui.getToolTip().setLabel(itemName);
-            node.getOutputPort(inactivePort).ui.setLabel("");
-            node.getOutputPort(inactivePort).ui.getToolTip().setLabel("");
-            node.setProgress(100);
-            fileManagerWindow.close();
-          }, this);
-
-          fileManagerWindow.moveTo(100, 100);
-          fileManagerWindow.open();
-        } else {
-          this.fireDataEvent("NodeDoubleClicked", node);
-        }
->>>>>>> bb410f43
         e.stopPropagation();
       }, this);
 
@@ -343,7 +224,6 @@
 
     __createNode: function(nodeImageId, uuid, nodeData) {
       let nodeBase = new qxapp.components.workbench.NodeBase(nodeImageId, uuid);
-<<<<<<< HEAD
       nodeBase.createNodeLayout();
       nodeBase.populateNodeLayout();
       nodeBase.populateNodeData(nodeData);
@@ -353,9 +233,6 @@
         let innerNodes = nodeBase.createInnerNodes(metaData.innerNodes);
         this.__nodes = this.__nodes.concat(innerNodes);
       }
-=======
-      nodeBase.createNodeLayout(nodeData);
->>>>>>> bb410f43
 
       const evType = "pointermove";
       nodeBase.addListener("LinkDragStart", function(e) {
@@ -400,13 +277,8 @@
           const dragNodeId = event.getData("osparc-metaData").dragNodeId;
           const dragIsInput = event.getData("osparc-metaData").dragIsInput;
           const dragPortId = event.getData("osparc-metaData").dragPortId;
-<<<<<<< HEAD
           const dragNode = this.getNode(dragNodeId);
           const dropNode = this.getNode(dropNodeId);
-=======
-          const dragNode = this.__getNode(dragNodeId);
-          const dropNode = this.__getNode(dropNodeId);
->>>>>>> bb410f43
           const dragPortTarget = dragIsInput ? dragNode.getInputPort(dragPortId) : dragNode.getOutputPort(dragPortId);
           const dropPortTarget = dropIsInput ? dropNode.getInputPort(dropPortId) : dropNode.getOutputPort(dropPortId);
           compatible = this.__arePortsCompatible(dragPortTarget, dropPortTarget);
@@ -462,15 +334,9 @@
         if (this.__tempLinkNodeId === dragNodeId && this.__tempLinkPortId === dragPortId) {
           let srvCat = new qxapp.components.workbench.servicesCatalogue.ServicesCatalogue();
           if (this.__tempLinkIsInput === true) {
-<<<<<<< HEAD
             srvCat.setContext(dragNodeId, this.getNode(dragNodeId).getInputPort(dragPortId));
           } else {
             srvCat.setContext(dragNodeId, this.getNode(dragNodeId).getOutputPort(dragPortId));
-=======
-            srvCat.setContext(dragNodeId, this.__getNode(dragNodeId).getInputPort(dragPortId));
-          } else {
-            srvCat.setContext(dragNodeId, this.__getNode(dragNodeId).getOutputPort(dragPortId));
->>>>>>> bb410f43
           }
           srvCat.moveTo(posX, posY);
           srvCat.open();
@@ -557,15 +423,9 @@
       let node2Id = to.nodeUuid;
       let port2Id = to.input;
 
-<<<<<<< HEAD
       let node1 = this.getNode(node1Id);
       let port1 = node1.getOutputPort(port1Id);
       let node2 = this.getNode(node2Id);
-=======
-      let node1 = this.__getNode(node1Id);
-      let port1 = node1.getOutputPort(port1Id);
-      let node2 = this.__getNode(node2Id);
->>>>>>> bb410f43
       let port2 = node2.getInputPort(port2Id);
 
       const pointList = this.__getLinkPoints(node1, port1, node2, port2);
@@ -605,15 +465,9 @@
       linksInvolved.forEach(linkId => {
         let link = this.__getLink(linkId);
         if (link) {
-<<<<<<< HEAD
           let node1 = this.getNode(link.getInputNodeId());
           let port1 = node1.getOutputPort(link.getInputPortId());
           let node2 = this.getNode(link.getOutputNodeId());
-=======
-          let node1 = this.__getNode(link.getInputNodeId());
-          let port1 = node1.getOutputPort(link.getInputPortId());
-          let node2 = this.__getNode(link.getOutputNodeId());
->>>>>>> bb410f43
           let port2 = node2.getInputPort(link.getOutputPortId());
           const pointList = this.__getLinkPoints(node1, port1, node2, port2);
           const x1 = pointList[0][0];
@@ -783,43 +637,11 @@
             nodeUuid: link.getInputNodeId(),
             output: link.getInputPortId()
           };
-<<<<<<< HEAD
-=======
         }
       }
       return null;
     },
 
-    __loadProject: function(workbenchData) {
-      for (let nodeUuid in workbenchData) {
-        // TODO: SAN: What is the difference between node data and node meta data??
-        let nodeData = workbenchData[nodeUuid];
-        const nodeImageId = nodeData.key + "-" + nodeData.version;
-        let node = this.__createNode(nodeImageId, nodeUuid, nodeData);
-        this.__addNodeToWorkbench(node, nodeData.position);
-      }
-      for (let nodeUuid in workbenchData) {
-        let nodeData = workbenchData[nodeUuid];
-        if (nodeData.inputs) {
-          for (let prop in nodeData.inputs) {
-            let link = nodeData.inputs[prop];
-            if (typeof link == "object" && link.nodeUuid) {
-              this.__addLink({
-                nodeUuid: link.nodeUuid,
-                output: link.output
-              }, {
-                nodeUuid: nodeUuid,
-                input: prop
-              });
-            }
-          }
->>>>>>> bb410f43
-        }
-      }
-      return null;
-    },
-
-<<<<<<< HEAD
     __loadProject: function() {
       this.removeAll();
 
@@ -850,99 +672,6 @@
           }
         }
       }
-=======
-    __serializePipeline: function() {
-      if (this.__projectId === null || this.__projectId === undefined) {
-        this.__projectId = qxapp.utils.Utils.uuidv4();
-      }
-      let pipeline = {
-        projectId: this.__projectId,
-        workbench: {}
-      };
-      for (let i = 0; i < this.__nodes.length; i++) {
-        const node = this.__nodes[i];
-        const nodeData = node.getMetaData();
-        let cNode = pipeline.workbench[node.getNodeId()] = {
-          key: nodeData.key,
-          version: nodeData.version,
-          inputs: node.getInputValues(),
-          outputs: {}
-        };
-        for (let key in node.getInputPorts()) {
-          const linkPort = this.__getInputPortLinked(node.getNodeId(), key);
-          if (linkPort) {
-            cNode.inputs[key] = linkPort;
-          }
-        }
-        for (let key in nodeData.outputs) {
-          const outputPort = nodeData.outputs[key];
-          if ("value" in outputPort) {
-            cNode.outputs[key] = outputPort.value;
-          }
-        }
-      }
-      return pipeline;
-    },
-
-    addWindowToDesktop: function(node) {
-      this.__desktop.add(node);
-      node.open();
-    },
-
-    __startPipeline: function() {
-      // ui start pipeline
-      // this.__clearProgressData();
-
-      let socket = qxapp.wrappers.WebSocket.getInstance();
-
-      // callback for incoming logs
-      if (!socket.slotExists("logger")) {
-        socket.on("logger", function(data) {
-          let d = JSON.parse(data);
-          let node = d["Node"];
-          let msg = d["Message"];
-          this.__updateLogger(node, msg);
-        }, this);
-      }
-      socket.emit("logger");
-
-      // callback for incoming progress
-      if (!socket.slotExists("progress")) {
-        socket.on("progress", function(data) {
-          console.log("progress", data);
-          let d = JSON.parse(data);
-          let node = d["Node"];
-          let progress = 100*Number.parseFloat(d["Progress"]).toFixed(4);
-          this.updateProgress(node, progress);
-        }, this);
-      }
-
-      // post pipeline
-      this.__pipelineId = null;
-      let currentPipeline = this.__serializePipeline();
-      console.log("pipeline:", currentPipeline);
-      let req = new qx.io.request.Xhr();
-      let data = {};
-      data = currentPipeline;
-      data["pipeline_mockup_id"] = qxapp.utils.Utils.uuidv4();
-      req.set({
-        url: "/start_pipeline",
-        method: "POST",
-        requestData: qx.util.Serializer.toJson(data)
-      });
-      req.addListener("success", this.__onPipelinesubmitted, this);
-      req.addListener("error", function(e) {
-        this.setCanStart(true);
-        this.__logger.error("Workbench", "Error submitting pipeline");
-      }, this);
-      req.addListener("fail", function(e) {
-        this.setCanStart(true);
-        this.__logger.error("Workbench", "Failed submitting pipeline");
-      }, this);
-      req.send();
-
-      this.__logger.info("Workbench", "Starting pipeline");
->>>>>>> bb410f43
     },
 
     saveProject: function() {
