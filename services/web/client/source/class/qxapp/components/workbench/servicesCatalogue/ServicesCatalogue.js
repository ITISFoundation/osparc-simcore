--- conflicted
+++ resolved
@@ -30,22 +30,7 @@
     });
     this.add(searchLayout);
 
-<<<<<<< HEAD
-    let store = qxapp.data.Store.getInstance();
-    this.__allServices = store.getBuiltInServices();
-    // this.__allServices = this.__allServices.concat(qxapp.dev.fake.Data.getServices());
-    store.addListener("servicesRegistered", e => {
-      this.__addNewData(e.getData());
-    }, this);
-    store.getComputationalServices();
-    store.addListener("interactiveServicesRegistered", e => {
-      this.__addNewData(e.getData());
-    }, this);
-    store.getInteractiveServices();
-    // TODO: OM & PC replace this with delegates
-=======
     this.__allServices = [];
->>>>>>> 28fe9562
     let names = [];
     let rawData = new qx.data.Array(names);
 
