/* eslint no-warning-comments: "off" */

qx.Class.define("qxapp.components.workbench.servicesCatalogue.ServicesCatalogue", {
  extend: qx.ui.window.Window,

  construct: function() {
    this.base();

    this.set({
      showMinimize: false,
      showStatusbar: false,
      minWidth: 400,
      minHeight: 400,
      modal: true,
      caption: "Services Catalogue"
    });

    let catalogueLayout = new qx.ui.layout.VBox(10);
    this.setLayout(catalogueLayout);


    // create the textfield
    let searchLayout = new qx.ui.container.Composite(new qx.ui.layout.HBox(10));
    let searchLabel = new qx.ui.basic.Label("Search");
    searchLayout.add(searchLabel);
    let textfield = new qx.ui.form.TextField();
    textfield.setLiveUpdate(true);
    searchLayout.add(textfield, {
      flex: 1
    });
    this.add(searchLayout);

    this.__allServices = qxapp.data.Fake.getServices();
    // TODO: OM & PC replace this with delegates
    let rawData2 = [];
    for (let i = 0; i < this.__allServices.length; i++) {
      rawData2.push(this.__allServices[i].name);
    }
    this.__rawData = new qx.data.Array(rawData2);

    this.__list = new qx.ui.form.List();
    this.add(this.__list, {
      flex: 1
    });
    this.__list.setSelectionMode("one");

    // create the controller
    this.__controller = new qx.data.controller.List(this.__rawData, this.__list);
    // controller.setLabelPath("name");

    // create the filter
    let filterObj = new qxapp.components.workbench.servicesCatalogue.SearchTypeFilter(this.__controller);
    // Item's data sorting
    filterObj.sorter = function(a, b) {
      return a > b;
    };
    // set the filter
    this.__controller.setDelegate(filterObj);

    // make every input in the textfield update the controller
    textfield.bind("changeValue", filterObj, "searchString");


    // crate buttons
    let box = new qx.ui.layout.HBox(10);
    box.setAlignX("right");
    let buttonsLayout = new qx.ui.container.Composite(box);

    let addBtn = new qx.ui.form.Button("Add");
    addBtn.addListener("execute", this.__onAddService, this);
    addBtn.setAllowGrowX(false);
    buttonsLayout.add(addBtn);

    let cancelBtn = new qx.ui.form.Button("Cancel");
    cancelBtn.addListener("execute", this.__onCancel, this);
    cancelBtn.setAllowGrowX(false);
    buttonsLayout.add(cancelBtn);

    this.add(buttonsLayout);

    // Listen to "Enter" key
    this.addListener("keypress", function(keyEvent) {
      if (keyEvent.getKeyIdentifier() === "Enter") {
        this.__onAddService();
      }
    }, this);

    // Listen to "Double Click" key
    this.__list.addListener("dblclick", function(mouseEvent) {
      this.__onAddService();
    }, this);
  },

  events: {
    "AddService": "qx.event.type.Data"
  },

  members: {
    __allServices: null,
    __rawData: null,
    __list: null,
    __controller: null,
    __contextNodeId: null,
    __contextPort: null,

    setContext: function(nodeId, port) {
      this.__contextNodeId = nodeId;
      this.__contextPort = port;
      this.__updateCompatibleList();
    },

    __updateCompatibleList: function() {
      let newData = [];
      for (let i = 0; i < this.__allServices.length; i++) {
        if (this.__contextPort.isInput === true) {
          for (let j = 0; j < this.__allServices[i].outputs.length; j++) {
            if (this.__allServices[i].outputs[j].type === this.__contextPort.portType) {
              newData.push(this.__allServices[i].name);
              break;
            }
          }
        } else {
          for (let j = 0; j < this.__allServices[i].inputs.length; j++) {
            if (this.__allServices[i].inputs[j].type === this.__contextPort.portType) {
              newData.push(this.__allServices[i].name);
              break;
            }
          }
        }
      }
      this.__setNewData(newData);
    },

    __setNewData: function(newData) {
      let filteredData = new qx.data.Array(newData);
      this.__controller.setModel(filteredData);
    },

    __keyEvent: function(keyEvent) {
      if (keyEvent.getKeyIdentifier() === "Enter") {
        this.__onAddService();
      }
    },

    __onAddService: function() {
      if (this.__list.isSelectionEmpty()) {
        return;
      }

      let selection = this.__list.getSelection();
      let selectedLabel = selection[0].getLabel();
      for (let i = 0; i < this.__allServices.length; i++) {
<<<<<<< HEAD
        if (selectedLabel === this.__allServices[i].label) {
=======
        if (selection === this.__allServices[i].name) {
>>>>>>> a43e7939
          const eData = {
            service: this.__allServices[i],
            contextNodeId: this.__contextNodeId,
            contextPort: this.__contextPort
          };
          this.fireDataEvent("AddService", eData);
          break;
        }
      }
      this.close();
    },

    __onCancel: function() {
      this.close();
    }
  }
});<|MERGE_RESOLUTION|>--- conflicted
+++ resolved
@@ -150,11 +150,7 @@
       let selection = this.__list.getSelection();
       let selectedLabel = selection[0].getLabel();
       for (let i = 0; i < this.__allServices.length; i++) {
-<<<<<<< HEAD
-        if (selectedLabel === this.__allServices[i].label) {
-=======
-        if (selection === this.__allServices[i].name) {
->>>>>>> a43e7939
+        if (selectedLabel === this.__allServices[i].name) {
           const eData = {
             service: this.__allServices[i],
             contextNodeId: this.__contextNodeId,
