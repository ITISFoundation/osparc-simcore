--- conflicted
+++ resolved
@@ -30,26 +30,7 @@
     });
     this.add(searchLayout);
 
-<<<<<<< HEAD
-    let store = qxapp.data.Store.getInstance();
     this.__allServices = [];
-    for (let imageId in store.getServices()) {
-      let service = store.getServices()[imageId];
-      service.imageId = imageId;
-      this.__allServices.push(service);
-    }
-    store.addListener("servicesRegistered", e => {
-      this.__addNewData(e.getData());
-    }, this);
-    store.getComputationalServices();
-    store.addListener("interactiveServicesRegistered", e => {
-      this.__addNewData(e.getData());
-    }, this);
-    store.getInteractiveServices();
-    // TODO: OM & PC replace this with delegates
-=======
-    this.__allServices = [];
->>>>>>> bb410f43
     let names = [];
     let rawData = new qx.data.Array(names);
 
