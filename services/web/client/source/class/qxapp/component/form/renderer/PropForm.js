/* ************************************************************************
   Copyright: 2013 OETIKER+PARTNER AG
              2018 ITIS Foundation
   License:   MIT
   Authors:   Tobi Oetiker <tobi@oetiker.ch>
   Utf8Check: äöü
************************************************************************ */

/* eslint no-underscore-dangle: ["error", { "allowAfterThis": true, "allow": ["__ctrlMap"] }] */

/**
 * A special renderer for AutoForms which includes notes below the section header
 * widget and next to the individual form widgets.
 */

qx.Class.define("qxapp.component.form.renderer.PropForm", {
  extend : qx.ui.form.renderer.Single,
  /**
     * create a page for the View Tab with the given title
     *
     * @param vizWidget {Widget} visualization widget to embedd
     */
  construct: function(form, workbench, node) {
    // workbench and node are necessary for creating links
    if (workbench) {
      this.setWorkbench(workbench);
    } else {
      this.setWorkbench(null);
    }
    if (node) {
      this.setNode(node);
    } else {
      this.setNode(null);
    }

    this.base(arguments, form);
    let fl = this._getLayout();
    // have plenty of space for input, not for the labels
    fl.setColumnFlex(0, 0);
    fl.setColumnAlign(0, "left", "top");
    fl.setColumnFlex(1, 1);
    fl.setColumnMinWidth(1, 130);

    this.setDroppable(true);
    this.__attachDragoverHighlighter();
  },

  events: {
    "removeLink" : "qx.event.type.Data",
    "dataFieldModified": "qx.event.type.Data"
  },

  properties: {
    workbench: {
      check: "qxapp.data.model.Workbench",
      nullable: true
    },

    node: {
      check: "qxapp.data.model.Node",
      nullable: true
    }
  },

  // eslint-disable-next-line qx-rules/no-refs-in-members
  members: {
    _gridPos: {
      label: 0,
      entryField: 1
    },
    addItems: function(items, names, title, itemOptions, headerOptions) {
      // add the header
      if (title !== null) {
        this._add(
          this._createHeader(title), {
            row: this._row,
            column: this._gridPos.label,
            colSpan: Object.keys(this._gridPos).length
          }
        );
        this._row++;
      }

      // add the items
      for (let i = 0; i < items.length; i++) {
        let item = items[i];
        let label = this._createLabel(names[i], item);
        this._add(label, {
          row: this._row,
          column: this._gridPos.label
        });
        label.setBuddy(item);
        this._add(new qxapp.component.form.FieldWHint(null, item.description, item), {
          row: this._row,
          column: this._gridPos.entryField
        });
        this._row++;
        this._connectVisibility(item, label);
        // store the names for translation
        if (qx.core.Environment.get("qx.dynlocale")) {
          this._names.push({
            name: names[i],
            label: label,
            item: items[i]
          });
        }
        this.__createDropMechanism(item, item.key);

        // Notify focus and focus out
        const msgDataFn = (nodeId, portId) => this.__arePortsCompatible(nodeId, portId, this.getNode().getNodeId(), item.key);

        item.addListener("focus", () => {
          if (this.getNode()) {
            qx.event.message.Bus.getInstance().dispatchByName("inputFocus", msgDataFn);
          }
        }, this);
        item.addListener("focusout", () => {
          if (this.getNode()) {
            qx.event.message.Bus.getInstance().dispatchByName("inputFocusout", msgDataFn);
          }
        }, this);
      }
    },

    getValues: function() {
      let data = this._form.getData();
      for (const portId in data) {
        let ctrl = this._form.getControl(portId);
        if (ctrl && ctrl.link) {
          if (this.getNode().getKey()
            .includes("/neuroman")) {
            // HACK: Only Neuroman should enter here
            data[portId] = ctrl.link["output"];
          } else {
            data[portId] = ctrl.link;
          }
        }
        // FIXME: "null" should be a valid input
        if (data[portId] === "null") {
          data[portId] = null;
        }
      }
      let filteredData = {};
      for (const key in data) {
        if (data[key] !== null) {
          filteredData[key] = data[key];
        }
      }
      return filteredData;
    },

    linkAdded: function(portId) {
      let children = this._getChildren();
      for (let i=0; i<children.length; i++) {
        let child = children[i];
        if (child.getField && child.getField().key === portId) {
          const layoutProps = child.getLayoutProperties();
          this._remove(child);

          const hBox = new qx.ui.container.Composite(new qx.ui.layout.HBox(5));
          hBox.add(this._form.getControlLink(portId), {
            flex: 1
          });

          const unlinkBtn = new qx.ui.form.Button(this.tr("Unlink"), "@FontAwesome5Solid/unlink/14");
          unlinkBtn.addListener("execute", function() {
            this.fireDataEvent("removeLink", portId);
          }, this);
          hBox.add(unlinkBtn);

          hBox.key = portId;

          this._addAt(hBox, i, {
            row: layoutProps.row,
            column: this._gridPos.entryField
          });

          this.fireDataEvent("dataFieldModified", portId);
        }
      }
    },

    linkRemoved: function(portId) {
      let children = this._getChildren();
      for (let i=0; i<children.length; i++) {
        let child = children[i];
        if ("key" in child && child.key === portId) {
          const layoutProps = child.getLayoutProperties();
          this._remove(child);
          this._addAt(new qxapp.component.form.FieldWHint(null, this._form.getControl(portId).description, this._form.getControl(portId)), i, {
            row: layoutProps.row,
            column: this._gridPos.entryField
          });

          this.fireDataEvent("dataFieldModified", portId);
<<<<<<< HEAD
        }
      }
    },

    setRetrieveStatus: function(portId, status) {
      let children = this._getChildren();
      for (let i=0; i<children.length; i++) {
        let child = children[i];
        if ("key" in child && child.key === portId) {
          console.log(portId, status);
=======
>>>>>>> ccb2bf81
        }
      }
    },

    __arePortsCompatible: function(node1Id, port1Id, node2Id, port2Id) {
      if (this.getWorkbench() && node1Id && node2Id) {
        const node1 = this.getWorkbench().getNode(node1Id);
        const node2 = this.getWorkbench().getNode(node2Id);
        if (node1 && node2) {
          const port1 = node1.getOutput(port1Id);
          const port2 = node2.getInput(port2Id);
          return qxapp.data.Store.getInstance().arePortsCompatible(port1, port2);
        }
      }
      return false;
    },

    __createDropMechanism: function(uiElement, portId) {
      if (this.getNode()) {
        uiElement.set({
          droppable: true
        });
        uiElement.nodeId = this.getNode().getNodeId();
        uiElement.portId = portId;

        uiElement.addListener("dragover", e => {
          if (e.supportsType("osparc-port-link")) {
            const from = e.getRelatedTarget();
            let dragNodeId = from.nodeId;
            let dragPortId = from.portId;
            const to = e.getCurrentTarget();
            let dropNodeId = to.nodeId;
            let dropPortId = to.portId;
            if (this.__arePortsCompatible(dragNodeId, dragPortId, dropNodeId, dropPortId)) {
              this.__highlightCompatibles(e.getRelatedTarget());
              e.stopPropagation();
            } else {
              e.preventDefault();
            }
          }
        }, this);

        uiElement.addListener("drop", e => {
          if (e.supportsType("osparc-port-link")) {
            const from = e.getRelatedTarget();
            let dragNodeId = from.nodeId;
            let dragPortId = from.portId;
            const to = e.getCurrentTarget();
            // let dropNodeId = to.nodeId;
            let dropPortId = to.portId;
            this.getNode().addPortLink(dropPortId, dragNodeId, dragPortId);
          }
        }, this);
      }
    },

    __getCompatibleInputs: function(output) {
      return this._getChildren().filter(child => child.getField && this.__arePortsCompatible(output.nodeId, output.portId, child.getField().nodeId, child.getField().portId));
    },

    __highlightCompatibles: function(output) {
      const inputs = this.__getCompatibleInputs(output);
      for (let i in inputs) {
        const input = inputs[i].getField();
        input.setDecorator("material-textfield-focused");
      }
    },

    __unhighlightAll: function() {
      const inputs = this._getChildren().filter(child => child.getField);
      for (let i in inputs) {
        const input = inputs[i];
        input.getField().resetDecorator();
      }
    },

    __attachDragoverHighlighter: function() {
      this.addListener("dragover", e => {
        if (e.supportsType("osparc-port-link")) {
          this.__highlightCompatibles(e.getRelatedTarget());
          e.preventDefault();
        }
      }, this);
      this.addListener("dragleave", e => {
        if (e.supportsType("osparc-port-link")) {
          this.__unhighlightAll();
        }
      }, this);
      this.addListener("mouseup", e => {
        this.__unhighlightAll();
      });
    }
  }
});<|MERGE_RESOLUTION|>--- conflicted
+++ resolved
@@ -193,7 +193,6 @@
           });
 
           this.fireDataEvent("dataFieldModified", portId);
-<<<<<<< HEAD
         }
       }
     },
@@ -204,8 +203,6 @@
         let child = children[i];
         if ("key" in child && child.key === portId) {
           console.log(portId, status);
-=======
->>>>>>> ccb2bf81
         }
       }
     },
