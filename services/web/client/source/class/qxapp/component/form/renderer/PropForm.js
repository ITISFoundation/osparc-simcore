/* ************************************************************************
   Copyright: 2013 OETIKER+PARTNER AG
              2018 ITIS Foundation
   License:   MIT
   Authors:   Tobi Oetiker <tobi@oetiker.ch>
   Utf8Check: äöü
************************************************************************ */

/* eslint no-underscore-dangle: ["error", { "allowAfterThis": true, "allow": ["__ctrlMap"] }] */

/**
 * A special renderer for AutoForms which includes notes below the section header
 * widget and next to the individual form widgets.
 */

qx.Class.define("qxapp.component.form.renderer.PropForm", {
  extend : qx.ui.form.renderer.Single,
  /**
     * create a page for the View Tab with the given title
     *
     * @param vizWidget {Widget} visualization widget to embedd
     */
  construct: function(form, workbench, node) {
    // workbench and node are necessary for creating links
    if (workbench) {
      this.setWorkbench(workbench);
    } else {
      this.setWorkbench(null);
    }
    if (node) {
      this.setNode(node);
    } else {
      this.setNode(null);
    }

    this.base(arguments, form);
    let fl = this._getLayout();
    // have plenty of space for input, not for the labels
    fl.setColumnFlex(0, 0);
    fl.setColumnAlign(0, "left", "top");
    fl.setColumnFlex(1, 1);
    fl.setColumnMinWidth(1, 130);

    this.setDroppable(true);
    this.__attachDragoverHighlighter();
  },

  events: {
    "removeLink" : "qx.event.type.Data"
  },

  properties: {
    workbench: {
      check: "qxapp.data.model.Workbench",
      nullable: true
    },

    node: {
      check: "qxapp.data.model.Node",
      nullable: true
    }
  },

  // eslint-disable-next-line qx-rules/no-refs-in-members
  members: {
    _gridPos: {
      label: 0,
      entryField: 1,
      status: 2
    },
    addItems: function(items, names, title, itemOptions, headerOptions) {
      // add the header
      if (title !== null) {
        this._add(
          this._createHeader(title), {
            row: this._row,
            column: this._gridPos.label,
            colSpan: Object.keys(this._gridPos).length
          }
        );
        this._row++;
      }

      // add the items
      for (let i = 0; i < items.length; i++) {
        let item = items[i];
        let label = this._createLabel(names[i], item);
        this._add(label, {
          row: this._row,
          column: this._gridPos.label
        });
        label.setBuddy(item);
        this._add(new qxapp.component.form.FieldWHint(null, item.description, item), {
          row: this._row,
          column: this._gridPos.entryField
        });
        this._row++;
        this._connectVisibility(item, label);
        // store the names for translation
        if (qx.core.Environment.get("qx.dynlocale")) {
          this._names.push({
            name: names[i],
            label: label,
            item: items[i]
          });
        }
        this.__createDropMechanism(item, item.key);

        // Notify focus and focus out
        const msgDataFn = (nodeId, portId) => this.__arePortsCompatible(nodeId, portId, this.getNode().getNodeId(), item.key);

        item.addListener("focus", () => {
          if (this.getNode()) {
            qx.event.message.Bus.getInstance().dispatchByName("inputFocus", msgDataFn);
          }
        }, this);
        item.addListener("focusout", () => {
          if (this.getNode()) {
            qx.event.message.Bus.getInstance().dispatchByName("inputFocusout", msgDataFn);
          }
        }, this);
      }
    },

    getValues: function() {
      let data = this._form.getData();
      for (const portId in data) {
        let ctrl = this._form.getControl(portId);
        if (ctrl && ctrl.link) {
          if (this.getNode().getKey()
            .includes("/neuroman")) {
            // HACK: Only Neuroman should enter here
            data[portId] = ctrl.link["output"];
          } else {
            data[portId] = ctrl.link;
          }
        }
        // FIXME: "null" should be a valid input
        if (data[portId] === "null") {
          data[portId] = null;
        }
      }
      let filteredData = {};
      for (const key in data) {
        if (data[key] !== null) {
          filteredData[key] = data[key];
        }
      }
      return filteredData;
    },

    linkAdded: function(portId) {
      let children = this._getChildren();
      for (let i=0; i<children.length; i++) {
        let child = children[i];
        if (child.getField && child.getField().key === portId) {
          const layoutProps = child.getLayoutProperties();
          this._remove(child);

          const hBox = new qx.ui.container.Composite(new qx.ui.layout.HBox(5));
          hBox.add(this._form.getControlLink(portId), {
            flex: 1
          });
<<<<<<< HEAD
          const unlinkBtn = new qx.ui.form.Button().set({
            icon: "@FontAwesome5Solid/unlink/16"
          });
=======
          let unlinkBtn = new qx.ui.form.Button(this.tr("Unlink"), "@FontAwesome5Solid/unlink/14");
>>>>>>> d0b80c7b
          unlinkBtn.addListener("execute", function() {
            this.fireDataEvent("removeLink", portId);
          }, this);
          hBox.add(unlinkBtn);
          hBox.key = portId;

          this._addAt(hBox, i, {
            row: layoutProps.row,
            column: this._gridPos.entryField
          });
        }
      }
    },

    linkRemoved: function(portId) {
      let children = this._getChildren();
      for (let i=0; i<children.length; i++) {
        let child = children[i];
        if ("key" in child && child.key === portId) {
          const layoutProps = child.getLayoutProperties();
          this._remove(child);
<<<<<<< HEAD

          this._addAt(this._form.getControl(portId), i, {
=======
          this._addAt(new qxapp.component.form.FieldWHint(null, this._form.getControl(portId).description, this._form.getControl(portId)), i, {
>>>>>>> d0b80c7b
            row: layoutProps.row,
            column: this._gridPos.entryentryField
          });
        }
      }
    },

    setRetrieveStatus: function(portId, status) {
      let children = this._getChildren();
      for (let i=0; i<children.length; i++) {
        let child = children[i];
        if ("key" in child && child.key === portId) {
          console.log(portId, status);
        }
      }
    },

    __arePortsCompatible: function(node1Id, port1Id, node2Id, port2Id) {
      if (this.getWorkbench() && node1Id && node2Id) {
        const node1 = this.getWorkbench().getNode(node1Id);
        const node2 = this.getWorkbench().getNode(node2Id);
        if (node1 && node2) {
          const port1 = node1.getOutput(port1Id);
          const port2 = node2.getInput(port2Id);
          return qxapp.data.Store.getInstance().arePortsCompatible(port1, port2);
        }
      }
      return false;
    },

    __createDropMechanism: function(uiElement, portId) {
      if (this.getNode()) {
        uiElement.set({
          droppable: true
        });
        uiElement.nodeId = this.getNode().getNodeId();
        uiElement.portId = portId;

        uiElement.addListener("dragover", e => {
          if (e.supportsType("osparc-port-link")) {
            const from = e.getRelatedTarget();
            let dragNodeId = from.nodeId;
            let dragPortId = from.portId;
            const to = e.getCurrentTarget();
            let dropNodeId = to.nodeId;
            let dropPortId = to.portId;
            if (this.__arePortsCompatible(dragNodeId, dragPortId, dropNodeId, dropPortId)) {
              this.__highlightCompatibles(e.getRelatedTarget());
              e.stopPropagation();
            } else {
              e.preventDefault();
            }
          }
        }, this);

        uiElement.addListener("drop", e => {
          if (e.supportsType("osparc-port-link")) {
            const from = e.getRelatedTarget();
            let dragNodeId = from.nodeId;
            let dragPortId = from.portId;
            const to = e.getCurrentTarget();
            // let dropNodeId = to.nodeId;
            let dropPortId = to.portId;
            this.getNode().addPortLink(dropPortId, dragNodeId, dragPortId);
          }
        }, this);
      }
    },

    __getCompatibleInputs: function(output) {
      return this._getChildren().filter(child => child.getField && this.__arePortsCompatible(output.nodeId, output.portId, child.getField().nodeId, child.getField().portId));
    },

    __highlightCompatibles: function(output) {
      const inputs = this.__getCompatibleInputs(output);
      for (let i in inputs) {
        const input = inputs[i].getField();
        input.setDecorator("material-textfield-focused");
      }
    },

    __unhighlightAll: function() {
      const inputs = this._getChildren().filter(child => child.getField);
      for (let i in inputs) {
        const input = inputs[i];
        input.getField().resetDecorator();
      }
    },

    __attachDragoverHighlighter: function() {
      this.addListener("dragover", e => {
        if (e.supportsType("osparc-port-link")) {
          this.__highlightCompatibles(e.getRelatedTarget());
          e.preventDefault();
        }
      }, this);
      this.addListener("dragleave", e => {
        if (e.supportsType("osparc-port-link")) {
          this.__unhighlightAll();
        }
      }, this);
      this.addListener("mouseup", e => {
        this.__unhighlightAll();
      });
    }
  }
});<|MERGE_RESOLUTION|>--- conflicted
+++ resolved
@@ -161,13 +161,7 @@
           hBox.add(this._form.getControlLink(portId), {
             flex: 1
           });
-<<<<<<< HEAD
-          const unlinkBtn = new qx.ui.form.Button().set({
-            icon: "@FontAwesome5Solid/unlink/16"
-          });
-=======
           let unlinkBtn = new qx.ui.form.Button(this.tr("Unlink"), "@FontAwesome5Solid/unlink/14");
->>>>>>> d0b80c7b
           unlinkBtn.addListener("execute", function() {
             this.fireDataEvent("removeLink", portId);
           }, this);
@@ -189,14 +183,9 @@
         if ("key" in child && child.key === portId) {
           const layoutProps = child.getLayoutProperties();
           this._remove(child);
-<<<<<<< HEAD
-
-          this._addAt(this._form.getControl(portId), i, {
-=======
           this._addAt(new qxapp.component.form.FieldWHint(null, this._form.getControl(portId).description, this._form.getControl(portId)), i, {
->>>>>>> d0b80c7b
             row: layoutProps.row,
-            column: this._gridPos.entryentryField
+            column: this._gridPos.entryField
           });
         }
       }
