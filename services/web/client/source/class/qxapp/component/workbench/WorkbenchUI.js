/* ************************************************************************

   qxapp - the simcore frontend

   https://osparc.io

   Copyright:
     2018 IT'IS Foundation, https://itis.swiss

   License:
     MIT: https://opensource.org/licenses/MIT

   Authors:
     * Odei Maiz (odeimaiz)

************************************************************************ */

/**
 *   Widget containing the layout where NodeUIs and EdgeUIs, and when the model loaded
 * is a container-node, also NodeInput and NodeOutput are rendered.
 *
 * *Example*
 *
 * Here is a little example of how to use the widget.
 *
 * <pre class='javascript'>
 *   let workbenchUI = new qxapp.component.workbench.WorkbenchUI(workbench);
 *   this.getRoot().add(workbenchUI);
 * </pre>
 */

const BUTTON_SIZE = 50;
const BUTTON_SPACING = 10;
const NODE_INPUTS_WIDTH = 200;

qx.Class.define("qxapp.component.workbench.WorkbenchUI", {
  extend: qx.ui.core.Widget,

  /**
    * @param workbench {qxapp.data.model.Workbench} Workbench owning the widget
  */
  construct: function(workbench) {
    this.base(arguments);

    this.__nodesUI = [];
    this.__edgesUI = [];

    let hBox = new qx.ui.layout.HBox();
    this._setLayout(hBox);

    let inputNodesLayout = this.__inputNodesLayout = new qx.ui.container.Composite(new qx.ui.layout.VBox(5));
    inputNodesLayout.set({
      width: NODE_INPUTS_WIDTH,
      maxWidth: NODE_INPUTS_WIDTH,
      allowGrowX: false
    });
    const navBarLabelFont = qx.bom.Font.fromConfig(qxapp.theme.Font.fonts["nav-bar-label"]);
    let inputLabel = new qx.ui.basic.Label(this.tr("Inputs")).set({
      font: navBarLabelFont,
      alignX: "center"
    });
    inputNodesLayout.add(inputLabel);
    this._add(inputNodesLayout);

    this.__desktopCanvas = new qx.ui.container.Composite(new qx.ui.layout.Canvas());
    this._add(this.__desktopCanvas, {
      flex: 1
    });

    let nodesExposedLayout = this.__outputNodesLayout = new qx.ui.container.Composite(new qx.ui.layout.VBox(5));
    nodesExposedLayout.set({
      width: NODE_INPUTS_WIDTH,
      maxWidth: NODE_INPUTS_WIDTH,
      allowGrowX: false
    });
    let outputLabel = new qx.ui.basic.Label(this.tr("Outputs")).set({
      font: navBarLabelFont,
      alignX: "center"
    });
    nodesExposedLayout.add(outputLabel);
    this._add(nodesExposedLayout);

    this.__desktop = new qx.ui.window.Desktop(new qx.ui.window.Manager());
    this.__desktopCanvas.add(this.__desktop, {
      left: 0,
      top: 0,
      right: 0,
      bottom: 0
    });

    this.__svgWidget = new qxapp.component.workbench.SvgWidget("SvgWidgetLayer");
    // this gets fired once the widget has appeared and the library has been loaded
    // due to the qx rendering, this will always happen after setup, so we are
    // sure to catch this event
    this.__svgWidget.addListenerOnce("SvgWidgetReady", () => {
      // Will be called only the first time Svg lib is loaded
      this.removeAll();
      this.setWorkbench(workbench);
      this.__nodeSelected("root");
    });

    this.__desktop.add(this.__svgWidget, {
      left: 0,
      top: 0,
      right: 0,
      bottom: 0
    });

    let buttonContainer = new qx.ui.container.Composite(new qx.ui.layout.HBox(BUTTON_SPACING));
    this.__desktopCanvas.add(buttonContainer, {
      bottom: 10,
      right: 10
    });
    let unlinkButton = this.__unlinkButton = this.__getUnlinkButton();
    unlinkButton.setVisibility("excluded");
    buttonContainer.add(unlinkButton);

    this.__addEventListeners();
  },

  events: {
    "nodeDoubleClicked": "qx.event.type.Data",
    "removeNode": "qx.event.type.Data",
    "removeEdge": "qx.event.type.Data",
    "changeSelectedNode": "qx.event.type.Data"
  },

  properties: {
    workbench: {
      check: "qxapp.data.model.Workbench",
      nullable: false,
      apply: "loadModel"
    }
  },

  members: {
    __unlinkButton: null,
    __nodesUI: null,
    __edgesUI: null,
    __inputNodesLayout: null,
    __outputNodesLayout: null,
    __desktop: null,
    __svgWidget: null,
    __tempEdgeNodeId: null,
    __tempEdgeRepr: null,
    __pointerPosX: null,
    __pointerPosY: null,
    __selectedItemId: null,
    __currentModel: null,

    __getPlusButton: function() {
      const icon = "@FontAwesome5Solid/plus/32"; // qxapp.dev.Placeholders.getIcon("fa-plus", 32);
      let plusButton = new qx.ui.form.Button(null, icon);
      plusButton.set({
        width: BUTTON_SIZE,
        height: BUTTON_SIZE
      });
      plusButton.addListener("execute", function() {
        this.openServicesCatalogue();
      }, this);
      return plusButton;
    },

    __getRemoveButton: function() {
      const icon = "@FontAwesome5Solid/trash/32";
      let removeButton = new qx.ui.form.Button(null, icon);
      removeButton.set({
        width: BUTTON_SIZE,
        height: BUTTON_SIZE
      });
      removeButton.addListener("execute", function() {
        if (this.__selectedItemId && this.__isSelectedItemAnEdge(this.__selectedItemId)) {
          this.__removeEdge(this.__getEdgeUI(this.__selectedItemId));
          this.__selectedItemId = null;
        } else {
          this.__removeSelectedNode();
        }
      }, this);
      return removeButton;
    },

    __getUnlinkButton: function() {
      const icon = "@FontAwesome5Solid/unlink/16";
      let unlinkBtn = new qx.ui.form.Button(null, icon);
      unlinkBtn.set({
        width: BUTTON_SIZE,
        height: BUTTON_SIZE
      });
      unlinkBtn.addListener("execute", function() {
        if (this.__selectedItemId && this.__isSelectedItemAnEdge(this.__selectedItemId)) {
          this.__removeEdge(this.__getEdgeUI(this.__selectedItemId));
          this.__selectedItemId = null;
        }
      }, this);
      return unlinkBtn;
    },

    openServicesCatalogue: function() {
      let srvCat = this.__createServicesCatalogue();
      srvCat.open();
    },

    __createServicesCatalogue: function(pos) {
      let srvCat = new qxapp.component.workbench.servicesCatalogue.ServicesCatalogue();
      if (pos) {
        srvCat.moveTo(pos.x, pos.y);
      } else {
        // srvCat.center();
        const bounds = this.getLayoutParent().getBounds();
        const workbenchUICenter = {
          x: bounds.left + parseInt((bounds.left + bounds.width) / 2),
          y: bounds.top + parseInt((bounds.top + bounds.height) / 2)
        };
        srvCat.moveTo(workbenchUICenter.x - 200, workbenchUICenter.y - 200);
      }
      srvCat.addListener("addService", ev => {
        this.__addServiceFromCatalogue(ev, pos);
      }, this);
      return srvCat;
    },

    __addServiceFromCatalogue: function(e, pos) {
      const data = e.getData();
      const service = data.service;
      let nodeAId = data.contextNodeId;
      let portA = data.contextPort;

      let parent = null;
      if (this.__currentModel.isContainer()) {
        parent = this.__currentModel;
      }
      const node = this.getWorkbench().createNode(service.getKey(), service.getVersion(), null, parent, true);
      if (!node) {
        return;
      }

      const nodeUI = this.__createNodeUI(node.getNodeId());
      this.__addNodeToWorkbench(nodeUI, pos);

      if (nodeAId !== null && portA !== null) {
        let nodeBId = nodeUI.getNodeId();
        let portB = this.__findCompatiblePort(nodeUI, portA);
        // swap node-ports to have node1 as input and node2 as output
        if (portA.isInput) {
          [nodeAId, portA, nodeBId, portB] = [nodeBId, portB, nodeAId, portA];
        }
        this.__createEdgeBetweenNodes({
          nodeUuid: nodeAId
        }, {
          nodeUuid: nodeBId
        });
      }
    },

    __addNodeToWorkbench: function(nodeUI, position) {
      if (position === undefined || position === null) {
        position = {};
        let farthestRight = 0;
        for (let i = 0; i < this.__nodesUI.length; i++) {
          let boundPos = this.__nodesUI[i].getBounds();
          let rightPos = boundPos.left + boundPos.width;
          if (farthestRight < rightPos) {
            farthestRight = rightPos;
          }
        }
        position.x = 50 + farthestRight;
        position.y = 200;
      }
      nodeUI.getNode().setPosition(position.x, position.y);
      nodeUI.moveTo(position.x, position.y);
      this.addWindowToDesktop(nodeUI);
      this.__nodesUI.push(nodeUI);

      nodeUI.addListener("nodeMoving", function() {
        this.__updateEdges(nodeUI);
        this.__updatePosition(nodeUI);
      }, this);

      nodeUI.addListener("appear", function() {
        this.__updateEdges(nodeUI);
      }, this);

      nodeUI.addListener("tap", e => {
        this.__selectedItemChanged(nodeUI.getNodeId());
        e.stopPropagation();
      }, this);

      nodeUI.addListener("dbltap", e => {
        this.__nodeSelected(nodeUI.getNodeId());
        e.stopPropagation();
      }, this);

      qx.ui.core.queue.Layout.flush();
    },

    __createNodeUI: function(nodeId) {
      let node = this.getWorkbench().getNode(nodeId);

      let nodeUI = new qxapp.component.workbench.NodeUI(node);
      nodeUI.populateNodeLayout();
      this.__createDragDropMechanism(nodeUI);

      return nodeUI;
    },

<<<<<<< HEAD
    __createEdgeUI: function(node1Id, node2Id, edgeId) {
      const edge = this.getWorkbench().createEdge(edgeId, node1Id, node2Id);
      if (this.__edgeRepresetationExists(edge)) {
=======
    __createEdgeUI: function(node1Id, node2Id, linkId) {
      const link = this.getWorkbench().createEdge(linkId, node1Id, node2Id);
      if (!link) {
>>>>>>> b355ad6d
        return null;
      }

      if (this.__linkRepresetationExists(link)) {
        return null;
      }
      // build representation
      const nodeUI1 = this.getNodeUI(node1Id);
      const nodeUI2 = this.getNodeUI(node2Id);
      const port1 = nodeUI1.getOutputPort();
      const port2 = nodeUI2.getInputPort();
      if (port1 && port2) {
        if (this.__currentModel.isContainer() && nodeUI2.getNodeId() === this.__currentModel.getNodeId()) {
          nodeUI1.getNode().setIsOutputNode(true);
        } else {
          nodeUI2.getNode().addInputNode(node1Id);
        }
        const pointList = this.__getEdgePoints(nodeUI1, port1, nodeUI2, port2);
        const x1 = pointList[0] ? pointList[0][0] : 0;
        const y1 = pointList[0] ? pointList[0][1] : 0;
        const x2 = pointList[1] ? pointList[1][0] : 0;
        const y2 = pointList[1] ? pointList[1][1] : 0;
        const edgeRepresentation = this.__svgWidget.drawCurve(x1, y1, x2, y2);

        const edgeUI = new qxapp.component.workbench.EdgeUI(edge, edgeRepresentation);
        this.__edgesUI.push(edgeUI);

        edgeUI.getRepresentation().node.addEventListener("click", e => {
          // this is needed to get out of the context of svg
          edgeUI.fireDataEvent("edgeSelected", edgeUI.getEdgeId());
          e.stopPropagation();
        }, this);

        edgeUI.addListener("edgeSelected", e => {
          this.__selectedItemChanged(edgeUI.getEdgeId());
        }, this);

        return edgeUI;
      }
      return null;
    },

    __edgeRepresetationExists: function(edge) {
      for (let i=0; i<this.__edgesUI.length; i++) {
        const edgeUI = this.__edgesUI[i];
        if (edgeUI.getEdge().getEdgeId() === edge.getEdgeId()) {
          return true;
        }
      }
      return false;
    },

    __createDragDropMechanism: function(nodeUI) {
      const evType = "pointermove";
      nodeUI.addListener("edgeDragStart", e => {
        let data = e.getData();
        let event = data.event;
        let dragNodeId = data.nodeId;
        let dragIsInput = data.isInput;

        // Register supported actions
        event.addAction("move");

        // Register supported types
        event.addType("osparc-node-link");
        let dragData = {
          dragNodeId: dragNodeId,
          dragIsInput: dragIsInput
        };
        event.addData("osparc-node-link", dragData);

        this.__tempEdgeNodeId = dragData.dragNodeId;
        this.__tempEdgeIsInput = dragData.dragIsInput;
        qx.bom.Element.addListener(
          this.__desktop,
          evType,
          this.__startTempEdge,
          this
        );
      }, this);

      nodeUI.addListener("edgeDragOver", e => {
        let data = e.getData();
        let event = data.event;
        let dropNodeId = data.nodeId;
        let dropIsInput = data.isInput;

        let compatible = false;
        if (event.supportsType("osparc-node-link")) {
          const dragNodeId = event.getData("osparc-node-link").dragNodeId;
          const dragIsInput = event.getData("osparc-node-link").dragIsInput;
          const dragNode = this.getNodeUI(dragNodeId);
          const dropNode = this.getNodeUI(dropNodeId);
          const dragPortTarget = dragIsInput ? dragNode.getInputPort() : dragNode.getOutputPort();
          const dropPortTarget = dropIsInput ? dropNode.getInputPort() : dropNode.getOutputPort();
          compatible = this.__areNodesCompatible(dragPortTarget, dropPortTarget);
        }

        if (!compatible) {
          event.preventDefault();
        }
      }, this);

      nodeUI.addListener("edgeDrop", e => {
        let data = e.getData();
        let event = data.event;
        let dropNodeId = data.nodeId;
        let dropIsInput = data.isInput;

        if (event.supportsType("osparc-node-link")) {
          let dragNodeId = event.getData("osparc-node-link").dragNodeId;
          let dragIsInput = event.getData("osparc-node-link").dragIsInput;

          let nodeAId = dropIsInput ? dragNodeId : dropNodeId;
          let nodeBId = dragIsInput ? dragNodeId : dropNodeId;

          this.__createEdgeBetweenNodes({
            nodeUuid: nodeAId
          }, {
            nodeUuid: nodeBId
          });
          this.__removeTempEdge();
          qx.bom.Element.removeListener(
            this.__desktop,
            evType,
            this.__startTempEdge,
            this
          );
        }
      }, this);

      nodeUI.addListener("edgeDragEnd", e => {
        let data = e.getData();
        let dragNodeId = data.nodeId;

        let posX = this.__pointerPosX;
        let posY = this.__pointerPosY;
        if (this.__tempEdgeNodeId === dragNodeId) {
          const pos = {
            x: posX,
            y: posY
          };
          let srvCat = this.__createServicesCatalogue(pos);
          if (this.__tempEdgeIsInput === true) {
            srvCat.setContext(dragNodeId, this.getNodeUI(dragNodeId).getInputPort());
          } else {
            srvCat.setContext(dragNodeId, this.getNodeUI(dragNodeId).getOutputPort());
          }
          srvCat.addListener("close", function(ev) {
            this.__removeTempEdge();
          }, this);
          srvCat.open();
        }
        qx.bom.Element.removeListener(
          this.__desktop,
          evType,
          this.__startTempEdge,
          this
        );
      }, this);
    },

    __createNodeInputUI: function(inputNode) {
      let nodeInput = new qxapp.component.widget.NodeInput(inputNode);
      nodeInput.populateNodeLayout();
      this.__createDragDropMechanism(nodeInput);
      this.__inputNodesLayout.add(nodeInput, {
        flex: 1
      });
      return nodeInput;
    },

    __createNodeInputUIs: function(model) {
      this.__clearNodeInputUIs();
      const inputNodes = model.getInputNodes();
      for (let i = 0; i < inputNodes.length; i++) {
        let inputNode = this.getWorkbench().getNode(inputNodes[i]);
        let inputLabel = this.__createNodeInputUI(inputNode);
        this.__nodesUI.push(inputLabel);
      }
    },

    __clearNodeInputUIs: function() {
      // remove all but the title
      while (this.__inputNodesLayout.getChildren().length > 1) {
        this.__inputNodesLayout.removeAt(this.__inputNodesLayout.getChildren().length - 1);
      }
    },

    __createNodeOutputUI: function(currentModel) {
      let nodeOutput = new qxapp.component.widget.NodeOutput(currentModel);
      nodeOutput.populateNodeLayout();
      this.__createDragDropMechanism(nodeOutput);
      this.__outputNodesLayout.add(nodeOutput, {
        flex: 1
      });
      return nodeOutput;
    },

    __createNodeOutputUIs: function(model) {
      this.__clearNodeOutputUIs();
      let outputLabel = this.__createNodeOutputUI(model);
      this.__nodesUI.push(outputLabel);
    },

    __clearNodeOutputUIs: function() {
      // remove all but the title
      while (this.__outputNodesLayout.getChildren().length > 1) {
        this.__outputNodesLayout.removeAt(this.__outputNodesLayout.getChildren().length - 1);
      }
    },

    __removeSelectedNode: function() {
      for (let i = 0; i < this.__nodesUI.length; i++) {
        if (this.__desktop.getActiveWindow() === this.__nodesUI[i]) {
          this.__removeNode(this.__nodesUI[i]);
          return;
        }
      }
    },

    __areNodesCompatible: function(topLevelPort1, topLevelPort2) {
      return qxapp.data.Store.getInstance().areNodesCompatible(topLevelPort1, topLevelPort2);
    },

    __findCompatiblePort: function(nodeB, portA) {
      if (portA.isInput && nodeB.getOutputPort()) {
        return nodeB.getOutputPort();
      } else if (nodeB.getInputPort()) {
        return nodeB.getInputPort();
      }
      return null;
    },

    __createEdgeBetweenNodes: function(from, to, edgeId) {
      const node1Id = from.nodeUuid;
      const node2Id = to.nodeUuid;
      this.__createEdgeUI(node1Id, node2Id, edgeId);
    },

    __createEdgeBetweenNodesAndInputNodes: function(from, to, edgeId) {
      const inputNodes = this.__inputNodesLayout.getChildren();
      // Children[0] is the title
      for (let i = 1; i < inputNodes.length; i++) {
        const inputNodeId = inputNodes[i].getNodeId();
        if (inputNodeId === from.nodeUuid) {
          let node1Id = from.nodeUuid;
          let node2Id = to.nodeUuid;
          this.__createEdgeUI(node1Id, node2Id, edgeId);
        }
      }
    },

    __updatePosition: function(nodeUI) {
      const cBounds = nodeUI.getCurrentBounds();
      const node = this.getWorkbench().getNode(nodeUI.getNodeId());
      node.setPosition(cBounds.left, cBounds.top);
    },

    __updateEdges: function(nodeUI) {
      let edgesInvolved = this.getWorkbench().getConnectedEdges(nodeUI.getNodeId());

      edgesInvolved.forEach(edgeId => {
        let edgeUI = this.__getEdgeUI(edgeId);
        if (edgeUI) {
          let node1 = this.getNodeUI(edgeUI.getEdge().getInputNodeId());
          let port1 = node1.getOutputPort();
          let node2 = this.getNodeUI(edgeUI.getEdge().getOutputNodeId());
          let port2 = node2.getInputPort();
          const pointList = this.__getEdgePoints(node1, port1, node2, port2);
          const x1 = pointList[0][0];
          const y1 = pointList[0][1];
          const x2 = pointList[1][0];
          const y2 = pointList[1][1];
          this.__svgWidget.updateCurve(edgeUI.getRepresentation(), x1, y1, x2, y2);
        }
      });
    },

    __startTempEdge: function(pointerEvent) {
      if (this.__tempEdgeNodeId === null) {
        return;
      }
      let nodeUI = this.getNodeUI(this.__tempEdgeNodeId);
      if (nodeUI === null) {
        return;
      }
      let port;
      if (this.__tempEdgeIsInput) {
        port = nodeUI.getInputPort();
      } else {
        port = nodeUI.getOutputPort();
      }
      if (port === null) {
        return;
      }

      const navBarHeight = 50;
      const inputNodesLayoutWidth = this.__inputNodesLayout.isVisible() ? this.__inputNodesLayout.getWidth() : 0;
      this.__pointerPosX = pointerEvent.getViewportLeft() - this.getBounds().left - inputNodesLayoutWidth;
      this.__pointerPosY = pointerEvent.getViewportTop() - navBarHeight;

      let portPos = nodeUI.getEdgePoint(port);
      if (portPos[0] === null) {
        portPos[0] = parseInt(this.__desktopCanvas.getBounds().width - 6);
      }

      let x1;
      let y1;
      let x2;
      let y2;
      if (port.isInput) {
        x1 = this.__pointerPosX;
        y1 = this.__pointerPosY;
        x2 = portPos[0];
        y2 = portPos[1];
      } else {
        x1 = portPos[0];
        y1 = portPos[1];
        x2 = this.__pointerPosX;
        y2 = this.__pointerPosY;
      }

      if (this.__tempEdgeRepr === null) {
        this.__tempEdgeRepr = this.__svgWidget.drawCurve(x1, y1, x2, y2);
      } else {
        this.__svgWidget.updateCurve(this.__tempEdgeRepr, x1, y1, x2, y2);
      }
    },

    __removeTempEdge: function() {
      if (this.__tempEdgeRepr !== null) {
        this.__svgWidget.removeCurve(this.__tempEdgeRepr);
      }
      this.__tempEdgeRepr = null;
      this.__tempEdgeNodeId = null;
      this.__pointerPosX = null;
      this.__pointerPosY = null;
    },

    __getEdgePoints: function(node1, port1, node2, port2) {
      // swap node-ports to have node1 as input and node2 as output
      if (port1.isInput) {
        [node1, port1, node2, port2] = [node2, port2, node1, port1];
      }
      let p1 = node1.getEdgePoint(port1);
      let p2 = node2.getEdgePoint(port2);
      if (p2[0] === null) {
        p2[0] = parseInt(this.__desktopCanvas.getBounds().width - 6);
      }
      return [p1, p2];
    },

    getNodeUI: function(nodeId) {
      for (let i = 0; i < this.__nodesUI.length; i++) {
        if (this.__nodesUI[i].getNodeId() === nodeId) {
          return this.__nodesUI[i];
        }
      }
      return null;
    },

    __getEdgeUI: function(edgeId) {
      for (let i = 0; i < this.__edgesUI.length; i++) {
        if (this.__edgesUI[i].getEdgeId() === edgeId) {
          return this.__edgesUI[i];
        }
      }
      return null;
    },

    __removeNode: function(node) {
      this.fireDataEvent("removeNode", node.getNodeId());
    },

    clearNode(nodeId) {
      this.__clearNode(nodeId);
    },

    __removeAllNodes: function() {
      while (this.__nodesUI.length > 0) {
        this.__removeNode(this.__nodesUI[this.__nodesUI.length - 1]);
      }
    },

    clearEdge: function(edgeId) {
      this.__clearEdge(this.__getEdgeUI(edgeId));
    },

    __removeEdge: function(edge) {
      this.fireDataEvent("removeEdge", edge.getEdgeId());
    },

    __removeAllEdges: function() {
      while (this.__edgesUI.length > 0) {
        this.__removeEdge(this.__edgesUI[this.__edgesUI.length - 1]);
      }
    },

    removeAll: function() {
      this.__removeAllNodes();
      this.__removeAllEdges();
    },

    __clearNode: function(nodeId) {
      let nodeUI = this.getNodeUI(nodeId);
      if (this.__desktop.getChildren().includes(nodeUI)) {
        this.__desktop.remove(nodeUI);
      }
      let index = this.__nodesUI.indexOf(nodeUI);
      if (index > -1) {
        this.__nodesUI.splice(index, 1);
      }
    },

    __clearAllNodes: function() {
      while (this.__nodesUI.length > 0) {
        this.__clearNode(this.__nodesUI[this.__nodesUI.length - 1].getNodeId());
      }
    },

    __clearEdge: function(edge) {
      this.__svgWidget.removeCurve(edge.getRepresentation());
      let index = this.__edgesUI.indexOf(edge);
      if (index > -1) {
        this.__edgesUI.splice(index, 1);
      }
    },

    __clearAllEdges: function() {
      while (this.__edgesUI.length > 0) {
        this.__clearEdge(this.__edgesUI[this.__edgesUI.length - 1]);
      }
    },

    clearAll: function() {
      this.__clearAllNodes();
      this.__clearAllEdges();
    },

    loadModel: function(model) {
      this.clearAll();
      this.__currentModel = model;
      if (model) {
        const isContainer = model.isContainer();
        if (isContainer) {
          this.__inputNodesLayout.setVisibility("visible");
          this.__createNodeInputUIs(model);
          this.__outputNodesLayout.setVisibility("visible");
          this.__createNodeOutputUIs(model);
        } else {
          this.__inputNodesLayout.setVisibility("excluded");
          this.__outputNodesLayout.setVisibility("excluded");
        }
        qx.ui.core.queue.Visibility.flush();

        let nodes = isContainer ? model.getInnerNodes() : model.getNodes();
        for (const nodeUuid in nodes) {
          const node = nodes[nodeUuid];
          let nodeUI = this.__createNodeUI(nodeUuid);
          this.__addNodeToWorkbench(nodeUI, node.getPosition());
        }

        for (const nodeUuid in nodes) {
          const node = nodes[nodeUuid];
          const inputNodes = node.getInputNodes();
          for (let i = 0; i < inputNodes.length; i++) {
            let inputNode = inputNodes[i];
            if (inputNode in nodes) {
              this.__createEdgeBetweenNodes({
                nodeUuid: inputNode
              }, {
                nodeUuid: nodeUuid
              });
            } else {
              if (!isContainer) {
                console.log("Shouldn't be the case");
              }
              this.__createEdgeBetweenNodesAndInputNodes({
                nodeUuid: inputNode
              }, {
                nodeUuid: nodeUuid
              });
            }
          }
        }

        const innerNodes = isContainer ? model.getInnerNodes() : {};
        for (const innerNodeId in innerNodes) {
          const innerNode = innerNodes[innerNodeId];
          if (innerNode.getIsOutputNode()) {
            this.__createEdgeBetweenNodes({
              nodeUuid: innerNode.getNodeId()
            }, {
              nodeUuid: model.getNodeId()
            });
          }
        }
      }
    },

    addWindowToDesktop: function(node) {
      this.__desktop.add(node);
      node.open();
    },

    __selectedItemChanged: function(newID) {
      if (newID === this.__selectedItemId) {
        return;
      }

      const oldId = this.__selectedItemId;
      if (oldId) {
        if (this.__isSelectedItemAnEdge(oldId)) {
          const unselectedEdge = this.__getEdgeUI(oldId);
          const unselectedColor = qxapp.theme.Color.colors["workbench-edge-comp-active"];
          this.__svgWidget.updateColor(unselectedEdge.getRepresentation(), unselectedColor);
        }
      }

      this.__selectedItemId = newID;
      if (this.__isSelectedItemAnEdge(newID)) {
        const selectedEdge = this.__getEdgeUI(newID);
        const selectedColor = qxapp.theme.Color.colors["workbench-edge-selected"];
        this.__svgWidget.updateColor(selectedEdge.getRepresentation(), selectedColor);
      } else if (newID) {
        this.fireDataEvent("changeSelectedNode", newID);
      }

      this.__unlinkButton.setVisibility(this.__isSelectedItemAnEdge(newID) ? "visible" : "excluded");
    },

    __nodeSelected: function(nodeId) {
      this.fireDataEvent("nodeDoubleClicked", nodeId);
    },

    __isSelectedItemAnEdge: function() {
      return Boolean(this.__getEdgeUI(this.__selectedItemId));
    },

    __addEventListeners: function() {
      this.addListener("appear", () => {
        qxapp.component.filter.UIFilterController.getInstance().resetGroup("workbench");
        qxapp.component.filter.UIFilterController.getInstance().setContainerVisibility("workbench", "visible");
      });
      this.addListener("disappear", () => {
        qxapp.component.filter.UIFilterController.getInstance().resetGroup("workbench");
        qxapp.component.filter.UIFilterController.getInstance().setContainerVisibility("workbench", "excluded");
      });

      this.__desktop.addListener("tap", e => {
        this.__selectedItemChanged(null);
      }, this);

      this.addListener("dbltap", e => {
        // FIXME:
        const navBarHeight = 50;
        let x = e.getViewportLeft() - this.getBounds().left;
        let y = e.getViewportTop() - navBarHeight;
        const pos = {
          x: x,
          y: y
        };
        let srvCat = this.__createServicesCatalogue(pos);
        srvCat.open();
      }, this);
    }
  }
});<|MERGE_RESOLUTION|>--- conflicted
+++ resolved
@@ -303,15 +303,9 @@
       return nodeUI;
     },
 
-<<<<<<< HEAD
     __createEdgeUI: function(node1Id, node2Id, edgeId) {
       const edge = this.getWorkbench().createEdge(edgeId, node1Id, node2Id);
       if (this.__edgeRepresetationExists(edge)) {
-=======
-    __createEdgeUI: function(node1Id, node2Id, linkId) {
-      const link = this.getWorkbench().createEdge(linkId, node1Id, node2Id);
-      if (!link) {
->>>>>>> b355ad6d
         return null;
       }
 
