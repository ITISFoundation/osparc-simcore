--- conflicted
+++ resolved
@@ -106,13 +106,6 @@
       bottom: 0
     });
 
-<<<<<<< HEAD
-=======
-    this.__desktop.addListener("tap", e => {
-      this.__selectedItemChanged(null);
-    }, this);
-
->>>>>>> 59469b97
     let buttonContainer = new qx.ui.container.Composite(new qx.ui.layout.HBox(BUTTON_SPACING));
     this.__desktopCanvas.add(buttonContainer, {
       bottom: 10,
@@ -871,17 +864,8 @@
         qxapp.component.filter.UIFilterController.getInstance().setContainerVisibility("workbench", "excluded");
       });
 
-      this.__desktop.addListener("click", e => {
+      this.__desktop.addListener("tap", e => {
         this.__selectedItemChanged(null);
-      }, this);
-
-      this.__desktop.addListener("changeActiveWindow", e => {
-        let winEmitting = e.getData();
-        if (winEmitting && winEmitting.isActive() && winEmitting.classname.includes("workbench.Node")) {
-          this.__selectedItemChanged(winEmitting.getNodeId());
-        } else {
-          this.__selectedItemChanged(null);
-        }
       }, this);
 
       this.addListener("dbltap", e => {
