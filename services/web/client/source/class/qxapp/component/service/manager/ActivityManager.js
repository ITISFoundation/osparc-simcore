--- conflicted
+++ resolved
@@ -37,14 +37,11 @@
   members: {
     __tree: null,
     __studyFilter: null,
-<<<<<<< HEAD
     __data: null,
 
-=======
     /**
      * Creates the top bar that holds the filtering widgets.
      */
->>>>>>> b5d1cc8e
     __createFiltersBar: function() {
       const toolbar = new qx.ui.toolbar.ToolBar();
       const filtersPart = new qx.ui.toolbar.Part();
@@ -109,7 +106,9 @@
       this._add(toolbar);
     },
 
-<<<<<<< HEAD
+    /**
+     * This functions updates the tree with the most recent data.
+     */
     __updateTree: function(useCache = true) {
       qxapp.data.Resources.get("studies", null, useCache)
         .then(studies => {
@@ -132,29 +131,6 @@
                   row[2] = splitted[splitted.length-1];
                 }
                 rows.push(row);
-=======
-    /**
-     * This functions updates the tree with the most recent data.
-     */
-    __updateTree: function() {
-      const call = qxapp.data.Resources.get("studies");
-      call.then(studies => {
-        const model = this.__tree.getDataModel();
-        model.clearData();
-        studies.forEach(study => {
-          let parent = null;
-          for (let key in study.workbench) {
-            const node = study.workbench[key];
-            const metadata = qxapp.utils.Services.getNodeMetaData(node.key, node.version);
-            if (metadata && metadata.type === "computational") {
-              if (parent === null) {
-                parent = model.addBranch(null, study.name, true);
-              }
-              const rowId = model.addLeaf(parent, node.label);
-              if (metadata.key && metadata.key.length) {
-                const splitted = metadata.key.split("/");
-                model.setColumnData(rowId, 1, splitted[splitted.length-1]);
->>>>>>> b5d1cc8e
               }
             }
           });
