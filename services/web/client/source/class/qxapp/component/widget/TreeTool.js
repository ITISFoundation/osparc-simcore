qx.Class.define("qxapp.component.widget.TreeTool", {
  extend: qx.ui.core.Widget,

  construct: function(projectName, workbenchModel) {
    this.base(arguments);

    this.set({
      projectName: projectName,
      workbenchModel: workbenchModel
    });

    this._setLayout(new qx.ui.layout.VBox());

    this.__tree = this._createChildControlImpl("tree");
    this.populateTree();

    this.addListener("keypress", function(keyEvent) {
      if (keyEvent.getKeyIdentifier() === "F2") {
        this.__renameItem();
      }
    }, this);
  },

  events: {
    "NodeDoubleClicked": "qx.event.type.Data"
  },

  properties: {
    workbenchModel: {
      check: "qxapp.data.model.WorkbenchModel",
      nullable: false
    },

    projectName: {
      check: "String"
    }
  },

  members: {
    __tree: null,

    _createChildControlImpl: function(id) {
      let control;
      switch (id) {
        case "tree":
          control = this.__buildTree();
          this._add(control, {
            flex: 1
          });
          break;
      }

      return control || this.base(arguments, id);
    },

    __buildTree: function() {
      let tree = new qx.ui.tree.VirtualTree(null, "label", "children").set({
        openMode: "none"
      });
<<<<<<< HEAD
      tree.addListener("dblclick", e => {
=======
      tree.addListener("dbltap", e => {
>>>>>>> c18dc672
        let selection = this.__tree.getSelection();
        let currentSelection = selection.toArray();
        if (currentSelection.length > 0) {
          let selectedRow = currentSelection[0];
          this.fireDataEvent("NodeDoubleClicked", selectedRow.getNodeId());
        }
      }, this);
      return tree;
    },

    populateTree: function() {
      const topLevelNodes = this.getWorkbenchModel().getNodeModels();
      let data = {
        label: this.getProjectName(),
        children: this.__convertModel(topLevelNodes),
        nodeId: "root",
        isContainer: true
      };
      let newModel = qx.data.marshal.Json.createModel(data, true);
      let oldModel = this.__tree.getModel();
      if (JSON.stringify(newModel) !== JSON.stringify(oldModel)) {
        this.__tree.setModel(newModel);
        this.__tree.setDelegate({
          createItem: () => new qxapp.component.widget.NodeTreeItem(),
          bindItem: (c, item, id) => {
            c.bindDefaultProperties(item, id);
            c.bindProperty("label", "label", null, item, id);
            c.bindProperty("nodeId", "nodeId", null, item, id);
          }
        });
      }
    },

    __convertModel: function(nodes) {
      let children = [];
      for (let nodeId in nodes) {
        const node = nodes[nodeId];
        let nodeInTree = {
          label: "",
          nodeId: node.getNodeId()
        };
        nodeInTree.label = node.getLabel();
        nodeInTree.isContainer = node.isContainer();
        if (node.isContainer()) {
          nodeInTree.children = this.__convertModel(node.getInnerNodes());
        }
        children.push(nodeInTree);
      }
      return children;
    },

    __getNodeInTree: function(model, nodeId) {
      if (model.getNodeId() === nodeId) {
        return model;
      } else if (model.getIsContainer() && model.getChildren() !== null) {
        let node = null;
        let children = model.getChildren().toArray();
        for (let i=0; node === null && i < children.length; i++) {
          node = this.__getNodeInTree(children[i], nodeId);
        }
        return node;
      }
      return null;
    },

    __getSelection: function() {
      let treeSelection = this.__tree.getSelection();
      if (treeSelection.length < 1) {
        return null;
      }

      let selectedItem = treeSelection.toArray()[0];
      const selectedNodeId = selectedItem.getNodeId();
      if (selectedNodeId === "root") {
        return null;
      }

      return selectedItem;
    },

    __renameItem: function() {
      let selectedItem = this.__getSelection();
      if (selectedItem === null) {
        return;
      }

      let treeItemRenamer = new qxapp.component.widget.TreeItemRenamer(selectedItem);
      treeItemRenamer.addListener("LabelChanged", e => {
        const data = e.getData();
        const newLabel = data.newLabel;
        const nodeId = selectedItem.getNodeId();
        let nodeModel = this.getWorkbenchModel().getNodeModel(nodeId);
        nodeModel.setLabel(newLabel);
      }, this);
      const bounds = this.getLayoutParent().getBounds();
      treeItemRenamer.moveTo(bounds.left+100, bounds.top+150);
      treeItemRenamer.open();
    },

    nodeSelected: function(nodeId) {
      const dataModel = this.__tree.getModel();
      let nodeInTree = this.__getNodeInTree(dataModel, nodeId);
      if (nodeInTree) {
        this.__tree.openNodeAndParents(nodeInTree);
        this.__tree.setSelection(new qx.data.Array([nodeInTree]));
      }
    }
  }
});<|MERGE_RESOLUTION|>--- conflicted
+++ resolved
@@ -57,11 +57,7 @@
       let tree = new qx.ui.tree.VirtualTree(null, "label", "children").set({
         openMode: "none"
       });
-<<<<<<< HEAD
-      tree.addListener("dblclick", e => {
-=======
       tree.addListener("dbltap", e => {
->>>>>>> c18dc672
         let selection = this.__tree.getSelection();
         let currentSelection = selection.toArray();
         if (currentSelection.length > 0) {
