/* ************************************************************************
   Copyright: 2018 ITIS Foundation
   License:   MIT
   Authors:   Odei Maiz <maiz@itis.swiss>
   Utf8Check: äöü
************************************************************************ */

/**
 *  Node Main view
 * - On the left side shows the default inputs if any and also what the input nodes offer
 * - In the center the content of the node: settings, mapper, iframe...
 */

const PORT_INPUTS_WIDTH = 300;

qx.Class.define("qxapp.component.widget.NodeView", {
  extend: qx.ui.container.Composite,

  construct: function() {
    this.base();

    let hBox = new qx.ui.layout.HBox(10);
    this.set({
      layout: hBox,
      padding: 10
    });

    let inputNodesLayout = this.__inputNodesLayout = new qx.ui.container.Composite(new qx.ui.layout.VBox(5));
    inputNodesLayout.set({
      width: PORT_INPUTS_WIDTH,
      maxWidth: PORT_INPUTS_WIDTH,
      allowGrowX: false
    });
    const navBarLabelFont = qx.bom.Font.fromConfig(qxapp.theme.Font.fonts["nav-bar-label"]);
    let inputLabel = new qx.ui.basic.Label(this.tr("Inputs")).set({
      font: navBarLabelFont,
      alignX: "center"
    });
    inputNodesLayout.add(inputLabel);
    this.add(inputNodesLayout);


    let mainLayout = this.__mainLayout = new qx.ui.container.Composite(new qx.ui.layout.VBox(10));
    mainLayout.set({
      alignX: "center",
      padding: 5
    });
    this.add(mainLayout, {
      flex: 1
    });

    this.__settingsLayout = new qx.ui.container.Composite(new qx.ui.layout.VBox());
    this.__mapperLayout = new qx.ui.container.Composite(new qx.ui.layout.VBox(10));
    this.__iFrameLayout = new qx.ui.container.Composite(new qx.ui.layout.VBox(10));
    this.__initButtons();
  },

  events: {
    "ShowViewer": "qx.event.type.Data"
  },

  properties: {
    workbenchModel: {
      check: "qxapp.data.model.WorkbenchModel",
      nullable: false
    },

    nodeModel: {
      check: "qxapp.data.model.NodeModel",
      apply: "__applyNode"
    }
  },

  members: {
    __mainLayout: null,
    __inputNodesLayout: null,
    __settingsLayout: null,
    __mapperLayout: null,
    __iFrameLayout: null,
    __buttonsLayout: null,
    __openFolder: null,

    __initButtons: function() {
      let box = new qx.ui.layout.HBox();
      box.set({
        spacing: 10,
        alignX: "right"
      });
      let buttonsLayout = this.__buttonsLayout = new qx.ui.container.Composite(box);

      let openFolder = this.__openFolder = new qx.ui.form.Button().set({
        icon: "@FontAwesome5Solid/folder-open/32"
      });
      openFolder.addListener("execute", function() {
        let fileManager = new qxapp.component.widget.FileManager(this.getNodeModel()).set({
          width: 600,
          height: 400
        });

        let win = new qx.ui.window.Window(this.getNodeModel().getLabel()).set({
          layout: new qx.ui.layout.Canvas(),
          contentPadding: 0,
          showMinimize: false
        });
        win.add(fileManager, {
          top: 0,
          right: 0,
          bottom: 0,
          left: 0
        });

        win.center();
        win.open();
      }, this);

      buttonsLayout.add(openFolder);
    },

    __arePortsCompatible: function(node1, port1, node2, port2) {
      return qxapp.data.Store.getInstance().arePortsCompatible(node1, port1, node2, port2);
    },

    __createInputPortsUI: function(inputNodeModel, isInputModel = true) {
      let nodePorts = null;
      if (isInputModel) {
        nodePorts = inputNodeModel.getOutputWidget();
      } else {
        nodePorts = inputNodeModel.getInputsDefaultWidget();
      }
      if (nodePorts) {
        this.__inputNodesLayout.add(nodePorts, {
          flex: 1
        });
      }
      return nodePorts;
    },

    __addInputPortsUIs: function(nodeModel) {
      this.__clearInputPortsUIs();

      // Add the default inputs if any
      if (Object.keys(this.getNodeModel().getInputsDefault()).length > 0) {
        this.__createInputPortsUI(this.getNodeModel(), false);
      }

      // Add the representations for the inputs
      const inputNodes = nodeModel.getInputNodes();
      for (let i=0; i<inputNodes.length; i++) {
        let inputNodeModel = this.getWorkbenchModel().getNodeModel(inputNodes[i]);
        if (inputNodeModel.isContainer()) {
          for (const exposedInnerNodeId in inputNodeModel.getExposedInnerNodes()) {
            const exposedInnerNode = inputNodeModel.getExposedInnerNodes()[exposedInnerNodeId];
            this.__createInputPortsUI(exposedInnerNode);
          }
        } else {
          this.__createInputPortsUI(inputNodeModel);
        }
      }
    },

    __clearInputPortsUIs: function() {
      // remove all but the title
      while (this.__inputNodesLayout.getChildren().length > 1) {
        this.__inputNodesLayout.removeAt(this.__inputNodesLayout.getChildren().length-1);
      }
    },

<<<<<<< HEAD
    __applyNode: function(nodeModel, oldNode, propertyName) {
      this.__settingsBox.removeAll();
      this.__settingsBox.add(nodeModel.getPropsWidget());
=======
    __addSettings: function(propsWidget) {
      this.__settingsLayout.removeAll();
      if (propsWidget) {
        let box = new qx.ui.layout.HBox();
        box.set({
          spacing: 10,
          alignX: "right"
        });
        let titleBox = new qx.ui.container.Composite(box);
        let settLabel = new qx.ui.basic.Label(this.tr("Settings"));
        settLabel.set({
          alignX: "center"
        });
        titleBox.add(settLabel, {
          width: "75%"
        });

        this.__settingsLayout.add(titleBox);
        this.__settingsLayout.add(propsWidget);
        this.__createDragDropMechanism(propsWidget);

        this.__mainLayout.add(this.__settingsLayout);
      } else if (qx.ui.core.Widget.contains(this.__mainLayout, this.__settingsLayout)) {
        this.__mainLayout.remove(this.__settingsLayout);
      }
    },
>>>>>>> eb4bb4d0

    __addMapper: function(mapper) {
      this.__mapperLayout.removeAll();
      if (mapper) {
        this.__mapperLayout.add(mapper, {
          flex: 1
        });
        this.__mainLayout.add(this.__mapperLayout, {
          flex: 1
        });
      } else if (qx.ui.core.Widget.contains(this.__mainLayout, this.__mapperLayout)) {
        this.__mainLayout.remove(this.__mapperLayout);
      }
    },

    __addIFrame: function(iFrame) {
      this.__iFrameLayout.removeAll();
      if (iFrame) {
        iFrame.addListenerOnce("maximize", e => {
          this.__maximizeIFrame(true);
        }, this);
        iFrame.addListenerOnce("restore", e => {
          this.__maximizeIFrame(false);
        }, this);
        this.__maximizeIFrame(iFrame.hasState("maximized"));
        this.__iFrameLayout.add(iFrame, {
          flex: 1
        });
        this.__mainLayout.add(this.__iFrameLayout, {
          flex: 1
        });
      } else if (qx.ui.core.Widget.contains(this.__mainLayout, this.__iFrameLayout)) {
        this.__mainLayout.remove(this.__iFrameLayout);
      }
    },

    __maximizeIFrame: function(maximize) {
      const othersStatus = maximize ? "excluded" : "visible";
      this.__inputNodesLayout.setVisibility(othersStatus);
      this.__settingsLayout.setVisibility(othersStatus);
      this.__mapperLayout.setVisibility(othersStatus);
      this.__buttonsLayout.setVisibility(othersStatus);
    },

    __addButtons: function(nodeModel) {
      this.__buttonsLayout.removeAll();
      let restartIFrameButton = nodeModel.getRestartIFrameButton();
      if (restartIFrameButton) {
        this.__buttonsLayout.add(restartIFrameButton);
      }
      this.__buttonsLayout.add(this.__openFolder);
      this.__mainLayout.add(this.__buttonsLayout);
    },

    __applyNode: function(nodeModel, oldNode, propertyName) {
      this.__addInputPortsUIs(nodeModel);
      this.__addSettings(nodeModel.getPropsWidget());
      this.__addMapper(nodeModel.getInputsMapper());
      this.__addIFrame(nodeModel.getIFrame());
      this.__addButtons(nodeModel);
    }
  }
});<|MERGE_RESOLUTION|>--- conflicted
+++ resolved
@@ -165,11 +165,6 @@
       }
     },
 
-<<<<<<< HEAD
-    __applyNode: function(nodeModel, oldNode, propertyName) {
-      this.__settingsBox.removeAll();
-      this.__settingsBox.add(nodeModel.getPropsWidget());
-=======
     __addSettings: function(propsWidget) {
       this.__settingsLayout.removeAll();
       if (propsWidget) {
@@ -196,7 +191,6 @@
         this.__mainLayout.remove(this.__settingsLayout);
       }
     },
->>>>>>> eb4bb4d0
 
     __addMapper: function(mapper) {
       this.__mapperLayout.removeAll();
