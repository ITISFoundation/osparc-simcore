--- conflicted
+++ resolved
@@ -133,26 +133,12 @@
       buttonsLayout.add(openFolder);
     },
 
-<<<<<<< HEAD
-    __createInputPortsUI: function(inputNode, isInputModel = true) {
-      let nodePorts = null;
-      if (isInputModel) {
-        nodePorts = inputNode.getOutputWidget();
-      } else {
-        nodePorts = inputNode.getInputsDefaultWidget();
-      }
-      if (nodePorts) {
-        this.__inputNodesLayout.add(nodePorts);
-      }
-      return nodePorts;
-=======
     buildLayout: function() {
       this.__addInputPortsUIs();
       this.__addSettings();
       this.__addMapper();
       this.__addIFrame();
       this.__addButtons();
->>>>>>> 9e834490
     },
 
     __addInputPortsUIs: function() {
