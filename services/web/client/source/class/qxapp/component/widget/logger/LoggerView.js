--- conflicted
+++ resolved
@@ -200,15 +200,10 @@
       });
       const colModel = table.getTableColumnModel();
       colModel.setDataCellRenderer(0, new qx.ui.table.cellrenderer.Html());
-<<<<<<< HEAD
-      colModel.setDataCellRenderer(1, new qx.ui.table.cellrenderer.Html());
-      const resizeBehavior = colModel.getBehavior();
-=======
       colModel.setDataCellRenderer(1, new qxapp.ui.table.cellrenderer.Html().set({
         defaultCellStyle: "user-select: text"
       }));
       let resizeBehavior = colModel.getBehavior();
->>>>>>> 39802768
       resizeBehavior.setWidth(0, "15%");
       resizeBehavior.setWidth(1, "85%");
 
