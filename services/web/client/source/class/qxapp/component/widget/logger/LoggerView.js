/* ************************************************************************

   qxapp - the simcore frontend

   https://osparc.io

   Copyright:
     2018 IT'IS Foundation, https://itis.swiss

   License:
     MIT: https://opensource.org/licenses/MIT

   Authors:
     * Odei Maiz (odeimaiz)

************************************************************************ */

/**
 * Widget that shows a logging view.
 *
 * It consists of:
 * - a toolbar containing:
 *   - clear button
 *   - filter as you type textfiled
 *   - some log type filtering buttons
 * - log messages table
 *
 * Log messages have two inputs: "Origin" and "Message".
 *
 *   Depending on the log level, "Origin"'s color will change, also "Message"s coming from the same
 * origin will be rendered with the same color.
 *
 * *Example*
 *
 * Here is a little example of how to use the widget.
 *
 * <pre class='javascript'>
 *   let loggerView = new qxapp.component.widget.logger.LoggerView(workbench);
 *   this.getRoot().add(loggerView);
 *   loggerView.info(null, "Hello world");
 * </pre>
 */

const LOG_LEVEL = [
  {
    debug: -1
  }, {
    info: 0
  }, {
    warning: 1
  }, {
    error: 2
  }
];
Object.freeze(LOG_LEVEL);

qx.Class.define("qxapp.component.widget.logger.LoggerView", {
  extend: qx.ui.core.Widget,

  construct: function(workbench) {
    this.base();

    this.set({
      workbench
    });

    this._setLayout(new qx.ui.layout.VBox());

    const filterToolbar = this.__createFilterToolbar();
    this._add(filterToolbar);

    const table = this.__createTableLayout();
    this._add(table, {
      flex: 1
    });

    this.__messengerColors = new Set();

    this.__createInitMsg();

    this.__textfield.addListener("changeValue", this.__applyFilters, this);
  },

  events: {},

  properties: {
    logLevel: {
      apply : "__applyFilters",
      nullable: false,
      check : "Number",
      init: LOG_LEVEL[0].debug
    },

    caseSensitive: {
      nullable: false,
      check : "Boolean",
      init: false
    },

    workbench: {
      check: "qxapp.data.model.Workbench",
      nullable: false
    }
  },

  statics: {
    addLevelColorTag: function(msg, logLevel) {
      const keyStr = String(qxapp.utils.Utils.getKeyByValue(LOG_LEVEL, logLevel));
      const logColor = qxapp.theme.Color.colors["logger-"+keyStr+"-message"];
      return ("<font color=" + logColor +">" + msg + "</font>");
    },

    getNewColor: function() {
      const luminanceBG = qxapp.utils.Utils.getColorLuminance(qxapp.theme.Color.colors["table-row-background-selected"]);
      let luminanceText = null;
      let color = null;
      do {
        color = qxapp.utils.Utils.getRandomColor();
        luminanceText = qxapp.utils.Utils.getColorLuminance(color);
      } while (Math.abs(luminanceBG-luminanceText) < 0.4);
      return color;
    }
  },

  members: {
    __textfield: null,
    __logModel: null,
    __logView: null,
    __messengerColors: null,

    __createFilterToolbar: function() {
      const toolbar = new qx.ui.toolbar.ToolBar();

      const clearButton = new qx.ui.toolbar.Button(this.tr("Clear"), "@FontAwesome5Solid/ban/16");
      clearButton.addListener("execute", e => {
        this.clearLogger();
      }, this);
      toolbar.add(clearButton);

      toolbar.add(new qx.ui.toolbar.Separator());
      this.__textfield = new qx.ui.form.TextField().set({
        appearance: "toolbar-textfield",
        liveUpdate: true,
        placeholder: this.tr("Filter")
      });
      toolbar.add(this.__textfield, {
        flex: 1
      });

      const part = new qx.ui.toolbar.Part();
      const group = new qx.ui.form.RadioGroup();
<<<<<<< HEAD
      for (const level in LOG_LEVEL) {
=======
      let logLevelSet = false;
      for (let i=0; i<LOG_LEVEL.length; i++) {
        const level = Object.keys(LOG_LEVEL[i])[0];
        const logLevel = LOG_LEVEL[i][level];
        if (level === "debug" && !qxapp.data.Permissions.getInstance().canDo("study.logger.debug.read")) {
          continue;
        }
>>>>>>> cfc73c17
        const label = level.charAt(0).toUpperCase() + level.slice(1);
        const button = new qx.ui.form.ToggleButton(label).set({
          appearance: "toolbar-button"
        });
        button.logLevel = logLevel;
        group.add(button);
        part.add(button);
        if (!logLevelSet) {
          this.setLogLevel(logLevel);
          logLevelSet = true;
        }
      }
      group.addListener("changeValue", e => {
        this.setLogLevel(e.getData().logLevel);
      }, this);
      toolbar.add(part);

      return toolbar;
    },

    __createTableLayout: function() {
      const tableModel = this.__logModel = new qxapp.component.widget.logger.RemoteTableModel();
      tableModel.setColumns(["Origin", "Message"], ["whoRich", "msgRich"]);

      const custom = {
        tableColumnModel : function(obj) {
          return new qx.ui.table.columnmodel.Resize(obj);
        }
      };

      // table
      const table = this.__logView = new qx.ui.table.Table(tableModel, custom).set({
        selectable: true,
        statusBarVisible: false
      });
      const colModel = table.getTableColumnModel();
      colModel.setDataCellRenderer(0, new qx.ui.table.cellrenderer.Html());
      colModel.setDataCellRenderer(1, new qx.ui.table.cellrenderer.Html());
      const resizeBehavior = colModel.getBehavior();
      resizeBehavior.setWidth(0, "15%");
      resizeBehavior.setWidth(1, "85%");

      this.__applyFilters();

      return table;
    },

<<<<<<< HEAD
    debug: function(nodeId, msg = "") {
      this.__addLogs(nodeId, [msg], LOG_LEVEL.debug);
    },

    info: function(nodeId, msg = "") {
      this.__addLogs(nodeId, [msg], LOG_LEVEL.info);
    },

    infos: function(nodeId, msgs = [""]) {
      this.__addLogs(nodeId, msgs, LOG_LEVEL.info);
    },

    warn: function(nodeId, msg = "") {
      this.__addLogs(nodeId, [msg], LOG_LEVEL.warning);
    },

    error: function(nodeId, msg = "") {
      this.__addLogs(nodeId, [msg], LOG_LEVEL.error);
=======
    debug: function(who = "System", what = "") {
      this.__addLog(who, what, LOG_LEVEL[0].debug);
    },

    info: function(who = "System", what = "") {
      this.__addLog(who, what, LOG_LEVEL[1].info);
    },

    infos: function(who = "System", whats = [""]) {
      this.__addLogs(who, whats, LOG_LEVEL[1].info);
    },

    warn: function(who = "System", what = "") {
      this.__addLog(who, what, LOG_LEVEL[2].warning);
    },

    error: function(who = "System", what = "") {
      this.__addLog(who, what, LOG_LEVEL[3].error);
>>>>>>> cfc73c17
    },

    __addLogs: function(nodeId, msgs = [""], logLevel = 0) {
      const whoRich = this.__addWhoColorTag(nodeId);

      const msgLogs = [];
      for (let i=0; i<msgs.length; i++) {
        const msgRich = qxapp.component.widget.logger.LoggerView.addLevelColorTag(msgs[i], logLevel);
        const msgLog = {
          whoRich: whoRich,
          msgRich: msgRich,
          msg: {
            nodeId,
            msg: msgs[i],
            logLevel
          }
        };
        msgLogs.push(msgLog);
      }
      this.__logModel.addRows(msgLogs);

      this.__updateTable();
    },

    __updateTable: function() {
      this.__logModel.reloadData();
      const nFilteredRows = this.__logModel.getFilteredRowCount();
      this.__logView.scrollCellVisible(0, nFilteredRows);
    },

    __getNodesColor: function(nodeId) {
      for (const item of this.__messengerColors) {
        if (item[0] === nodeId) {
          return item[1];
        }
      }
      const color = qxapp.component.widget.logger.LoggerView.getNewColor();
      this.__messengerColors.add([nodeId, color]);
      return color;
    },

<<<<<<< HEAD
    __addWhoColorTag: function(nodeId) {
      const whoColor = this.__getNodesColor(nodeId);
      let nodeLabel = "";
      if (nodeId === null) {
        nodeLabel = "Workbench";
      } else {
        const workbench = this.getWorkbench();
        const node = workbench.getNode(nodeId);
        if (node) {
          nodeLabel = node.getLabel();
        }
      }
      return ("<font color=" + whoColor +">" + nodeLabel + "</font>");
=======
    __addLevelColorTag: function(what, logLevel) {
      let keyStr = "info";
      for (let i=0; i<LOG_LEVEL.length; i++) {
        const level = Object.keys(LOG_LEVEL[i])[0];
        if (LOG_LEVEL[i][level] === logLevel) {
          keyStr = level;
          break;
        }
      }
      const logColor = qxapp.theme.Color.colors["logger-"+keyStr+"-message"];
      return ("<font color=" + logColor +">" + what + "</font>");
>>>>>>> cfc73c17
    },

    __applyFilters: function() {
      if (this.__logModel === null) {
        return;
      }

      this.__logModel.setFilterString(this.__textfield.getValue());
      this.__logModel.setFilterLogLevel(this.getLogLevel());
      this.__logModel.reloadData();
    },

    __createInitMsg: function() {
      const nodeId = null;
      const msg = "Logger initialized";
      this.debug(nodeId, msg);
    },

    clearLogger: function() {
      this.__logModel.clearTable();
    }
  }
});<|MERGE_RESOLUTION|>--- conflicted
+++ resolved
@@ -149,9 +149,6 @@
 
       const part = new qx.ui.toolbar.Part();
       const group = new qx.ui.form.RadioGroup();
-<<<<<<< HEAD
-      for (const level in LOG_LEVEL) {
-=======
       let logLevelSet = false;
       for (let i=0; i<LOG_LEVEL.length; i++) {
         const level = Object.keys(LOG_LEVEL[i])[0];
@@ -159,7 +156,6 @@
         if (level === "debug" && !qxapp.data.Permissions.getInstance().canDo("study.logger.debug.read")) {
           continue;
         }
->>>>>>> cfc73c17
         const label = level.charAt(0).toUpperCase() + level.slice(1);
         const button = new qx.ui.form.ToggleButton(label).set({
           appearance: "toolbar-button"
@@ -207,7 +203,6 @@
       return table;
     },
 
-<<<<<<< HEAD
     debug: function(nodeId, msg = "") {
       this.__addLogs(nodeId, [msg], LOG_LEVEL.debug);
     },
@@ -226,26 +221,6 @@
 
     error: function(nodeId, msg = "") {
       this.__addLogs(nodeId, [msg], LOG_LEVEL.error);
-=======
-    debug: function(who = "System", what = "") {
-      this.__addLog(who, what, LOG_LEVEL[0].debug);
-    },
-
-    info: function(who = "System", what = "") {
-      this.__addLog(who, what, LOG_LEVEL[1].info);
-    },
-
-    infos: function(who = "System", whats = [""]) {
-      this.__addLogs(who, whats, LOG_LEVEL[1].info);
-    },
-
-    warn: function(who = "System", what = "") {
-      this.__addLog(who, what, LOG_LEVEL[2].warning);
-    },
-
-    error: function(who = "System", what = "") {
-      this.__addLog(who, what, LOG_LEVEL[3].error);
->>>>>>> cfc73c17
     },
 
     __addLogs: function(nodeId, msgs = [""], logLevel = 0) {
@@ -287,7 +262,6 @@
       return color;
     },
 
-<<<<<<< HEAD
     __addWhoColorTag: function(nodeId) {
       const whoColor = this.__getNodesColor(nodeId);
       let nodeLabel = "";
@@ -301,19 +275,6 @@
         }
       }
       return ("<font color=" + whoColor +">" + nodeLabel + "</font>");
-=======
-    __addLevelColorTag: function(what, logLevel) {
-      let keyStr = "info";
-      for (let i=0; i<LOG_LEVEL.length; i++) {
-        const level = Object.keys(LOG_LEVEL[i])[0];
-        if (LOG_LEVEL[i][level] === logLevel) {
-          keyStr = level;
-          break;
-        }
-      }
-      const logColor = qxapp.theme.Color.colors["logger-"+keyStr+"-message"];
-      return ("<font color=" + logColor +">" + what + "</font>");
->>>>>>> cfc73c17
     },
 
     __applyFilters: function() {
