openapi: 3.0.0
info:
  title: simcore-service-webserver API
  version: 0.1.1
  description: API definition for simcore-service-webserver service
  contact:
    name: IT'IS Foundation
    email: support@simcore.io
  license:
    name: MIT
    url: 'https://github.com/ITISFoundation/osparc-simcore/blob/master/LICENSE'
servers:
  - description: API server
    url: /v0
  - description: Development server
    url: 'http://{host}:{port}/{basePath}'
    variables:
      host:
        default: localhost
      port:
        default: '8001'
      basePath:
        enum:
          - v0
        default: v0
tags:
  - name: node
    description: |
      The simcore frontend provides a bunch of custom ui elements for nodes to interact with users.
      The frontend uses these api calls to query the nodes about the gui elemets they want to use, and it
      defines the protocol for the frontend to interact with the node.
  - name: tag
    description: |
      Grouping the paths and operations that perform changes on the TAG entity.
      Tags are customized visual elements that help the user group and quickly identify different items
      on the interface. They can also be used for searching and filtering purposes.
  - name: project
    description: |
      Grouping the paths and operations that perform changes on the PROJECT entity.
paths:
  /:
    get:
      summary: Service health check
      operationId: check_health
      responses:
        '200':
          description: Service information
          content:
            application/json:
              schema:
                type: object
                required:
                  - data
                properties:
                  data:
                    type: object
                    properties:
                      name:
                        type: string
                      status:
                        type: string
                      api_version:
                        type: string
                      version:
                        type: string
                    example:
                      name: simcore-director-service
                      status: SERVICE_RUNNING
                      api_version: 0.1.0-dev+NJuzzD9S
                      version: 0.1.0-dev+N127Mfv9H
                  error:
                    nullable: true
                    default: null
        default:
          description: Default http error response body
          content:
            application/json:
              schema:
                type: object
                required:
                  - error
                properties:
                  data:
                    nullable: true
                    default: null
                  error:
                    type: object
                    nullable: true
                    properties:
                      logs:
                        description: log messages
                        type: array
                        items:
                          type: object
                          properties:
                            level:
                              description: log level
                              type: string
                              default: INFO
                              enum:
                                - DEBUG
                                - WARNING
                                - INFO
                                - ERROR
                            message:
                              description: 'log message. If logger is USER, then it MUST be human readable'
                              type: string
                            logger:
                              description: name of the logger receiving this message
                              type: string
                          required:
                            - message
                          example:
                            message: 'Hi there, Mr user'
                            level: INFO
                            logger: user-logger
                      errors:
                        description: errors metadata
                        type: array
                        items:
                          type: object
                          required:
                            - code
                            - message
                          properties:
                            code:
                              type: string
                              description: Typically the name of the exception that produced it otherwise some known error code
                            message:
                              type: string
                              description: Error message specific to this item
                            resource:
                              type: string
                              description: API resource affected by this error
                            field:
                              type: string
                              description: Specific field within the resource
                      status:
                        description: HTTP error code
                        type: integer
                    example:
                      BadRequestError:
                        logs:
                          - message: Requested information is incomplete or malformed
                            level: ERROR
                          - message: Invalid email and password
                            level: ERROR
                            logger: USER
                        errors:
                          - code: InvalidEmail
                            message: Email is malformed
                            field: email
                          - code: UnsavePassword
                            message: Password is not secure
                            field: pasword
                        status: 400
  '/check/{action}':
    post:
      summary: service test endpoint
      operationId: check_action
      parameters:
        - in: path
          required: true
          name: action
          schema:
            type: string
            default: echo
            enum:
              - fail
              - echo
        - in: query
          name: data
          schema:
            type: string
      requestBody:
        content:
          application/json:
            schema:
              type: object
              required:
                - path_value
                - query_value
                - body_value
              properties:
                path_value:
                  type: string
                query_value:
                  type: string
                body_value:
                  type: object
                  additionalProperties:
                    type: string
              example:
                path_value: foo
                query_value: bar
                body_value:
                  key1: value1
                  key2: value2
      responses:
        '200':
          description: Echoes response based on action
          content:
            application/json:
              schema:
                type: object
                required:
                  - data
                properties:
                  data:
                    type: object
                    required:
                      - path_value
                      - query_value
                      - body_value
                    properties:
                      path_value:
                        type: string
                      query_value:
                        type: string
                      body_value:
                        type: object
                        additionalProperties:
                          type: string
                    example:
                      path_value: foo
                      query_value: bar
                      body_value:
                        key1: value1
                        key2: value2
                  error:
                    nullable: true
                    default: null
        default:
          description: Returns enveloped payload w/ or w/o data
          content:
            application/json:
              schema:
                type: object
                required:
                  - data
                properties:
                  data:
                    type: object
                    required:
                      - path_value
                      - query_value
                      - body_value
                    properties:
                      path_value:
                        type: string
                      query_value:
                        type: string
                      body_value:
                        type: object
                        additionalProperties:
                          type: string
                    example:
                      path_value: foo
                      query_value: bar
                      body_value:
                        key1: value1
                        key2: value2
                  error:
                    nullable: true
                    default: null
  /config:
    get:
      summary: Front end runtime configuration
      operationId: get_config
      responses:
        '200':
          description: configuration details
          content:
            application/json:
              schema:
                type: object
                required:
                  - data
                properties:
                  data:
                    type: object
                    properties:
                      invitation_required:
                        type: boolean
                    example:
                      invitation_required: true
                  error:
                    nullable: true
                    default: null
        default:
          description: Default http error response body
          content:
            application/json:
              schema:
                type: object
                required:
                  - error
                properties:
                  data:
                    nullable: true
                    default: null
                  error:
                    type: object
                    nullable: true
                    properties:
                      logs:
                        description: log messages
                        type: array
                        items:
                          type: object
                          properties:
                            level:
                              description: log level
                              type: string
                              default: INFO
                              enum:
                                - DEBUG
                                - WARNING
                                - INFO
                                - ERROR
                            message:
                              description: 'log message. If logger is USER, then it MUST be human readable'
                              type: string
                            logger:
                              description: name of the logger receiving this message
                              type: string
                          required:
                            - message
                          example:
                            message: 'Hi there, Mr user'
                            level: INFO
                            logger: user-logger
                      errors:
                        description: errors metadata
                        type: array
                        items:
                          type: object
                          required:
                            - code
                            - message
                          properties:
                            code:
                              type: string
                              description: Typically the name of the exception that produced it otherwise some known error code
                            message:
                              type: string
                              description: Error message specific to this item
                            resource:
                              type: string
                              description: API resource affected by this error
                            field:
                              type: string
                              description: Specific field within the resource
                      status:
                        description: HTTP error code
                        type: integer
                    example:
                      BadRequestError:
                        logs:
                          - message: Requested information is incomplete or malformed
                            level: ERROR
                          - message: Invalid email and password
                            level: ERROR
                            logger: USER
                        errors:
                          - code: InvalidEmail
                            message: Email is malformed
                            field: email
                          - code: UnsavePassword
                            message: Password is not secure
                            field: pasword
                        status: 400
  /auth/register:
    post:
      operationId: auth_register
      requestBody:
        description: user registration
        content:
          application/json:
            schema:
              type: object
              properties:
                email:
                  type: string
                password:
                  type: string
                confirm:
                  type: string
                invitation:
                  type: string
                  description: Invitation code
              required:
                - email
                - password
              example:
                email: foo@mymail.com
                password: my secret
                confirm: my secret
                invitation: 33c451d4-17b7-4e65-9880-694559b8ffc2
        required: true
      responses:
        '200':
          description: User has been succesfully registered.
          content:
            application/json:
              schema:
                type: object
                required:
                  - data
                properties:
                  data:
                    type: object
                    properties:
                      level:
                        description: log level
                        type: string
                        default: INFO
                        enum:
                          - DEBUG
                          - WARNING
                          - INFO
                          - ERROR
                      message:
                        description: 'log message. If logger is USER, then it MUST be human readable'
                        type: string
                      logger:
                        description: name of the logger receiving this message
                        type: string
                    required:
                      - message
                    example:
                      message: 'Hi there, Mr user'
                      level: INFO
                      logger: user-logger
                  error:
                    nullable: true
                    default: null
        default:
          description: Default http error response body
          content:
            application/json:
              schema:
                type: object
                required:
                  - error
                properties:
                  data:
                    nullable: true
                    default: null
                  error:
                    type: object
                    nullable: true
                    properties:
                      logs:
                        description: log messages
                        type: array
                        items:
                          type: object
                          properties:
                            level:
                              description: log level
                              type: string
                              default: INFO
                              enum:
                                - DEBUG
                                - WARNING
                                - INFO
                                - ERROR
                            message:
                              description: 'log message. If logger is USER, then it MUST be human readable'
                              type: string
                            logger:
                              description: name of the logger receiving this message
                              type: string
                          required:
                            - message
                          example:
                            message: 'Hi there, Mr user'
                            level: INFO
                            logger: user-logger
                      errors:
                        description: errors metadata
                        type: array
                        items:
                          type: object
                          required:
                            - code
                            - message
                          properties:
                            code:
                              type: string
                              description: Typically the name of the exception that produced it otherwise some known error code
                            message:
                              type: string
                              description: Error message specific to this item
                            resource:
                              type: string
                              description: API resource affected by this error
                            field:
                              type: string
                              description: Specific field within the resource
                      status:
                        description: HTTP error code
                        type: integer
                    example:
                      BadRequestError:
                        logs:
                          - message: Requested information is incomplete or malformed
                            level: ERROR
                          - message: Invalid email and password
                            level: ERROR
                            logger: USER
                        errors:
                          - code: InvalidEmail
                            message: Email is malformed
                            field: email
                          - code: UnsavePassword
                            message: Password is not secure
                            field: pasword
                        status: 400
  /auth/login:
    post:
      summary: user logs in
      operationId: auth_login
      requestBody:
        content:
          application/json:
            schema:
              type: object
              properties:
                email:
                  type: string
                password:
                  type: string
              example:
                email: foo@mymail.com
                password: my secret
      responses:
        '200':
          description: Succesfully logged in
          content:
            application/json:
              schema:
                type: object
                required:
                  - data
                properties:
                  data:
                    type: object
                    properties:
                      level:
                        description: log level
                        type: string
                        default: INFO
                        enum:
                          - DEBUG
                          - WARNING
                          - INFO
                          - ERROR
                      message:
                        description: 'log message. If logger is USER, then it MUST be human readable'
                        type: string
                      logger:
                        description: name of the logger receiving this message
                        type: string
                    required:
                      - message
                    example:
                      message: 'Hi there, Mr user'
                      level: INFO
                      logger: user-logger
                  error:
                    nullable: true
                    default: null
        default:
          description: Default http error response body
          content:
            application/json:
              schema:
                type: object
                required:
                  - error
                properties:
                  data:
                    nullable: true
                    default: null
                  error:
                    type: object
                    nullable: true
                    properties:
                      logs:
                        description: log messages
                        type: array
                        items:
                          type: object
                          properties:
                            level:
                              description: log level
                              type: string
                              default: INFO
                              enum:
                                - DEBUG
                                - WARNING
                                - INFO
                                - ERROR
                            message:
                              description: 'log message. If logger is USER, then it MUST be human readable'
                              type: string
                            logger:
                              description: name of the logger receiving this message
                              type: string
                          required:
                            - message
                          example:
                            message: 'Hi there, Mr user'
                            level: INFO
                            logger: user-logger
                      errors:
                        description: errors metadata
                        type: array
                        items:
                          type: object
                          required:
                            - code
                            - message
                          properties:
                            code:
                              type: string
                              description: Typically the name of the exception that produced it otherwise some known error code
                            message:
                              type: string
                              description: Error message specific to this item
                            resource:
                              type: string
                              description: API resource affected by this error
                            field:
                              type: string
                              description: Specific field within the resource
                      status:
                        description: HTTP error code
                        type: integer
                    example:
                      BadRequestError:
                        logs:
                          - message: Requested information is incomplete or malformed
                            level: ERROR
                          - message: Invalid email and password
                            level: ERROR
                            logger: USER
                        errors:
                          - code: InvalidEmail
                            message: Email is malformed
                            field: email
                          - code: UnsavePassword
                            message: Password is not secure
                            field: pasword
                        status: 400
  /auth/logout:
    post:
      operationId: auth_logout
      requestBody:
        content:
          application/json:
            schema:
              type: object
              properties:
                client_session_id:
                  type: string
                  example: 5ac57685-c40f-448f-8711-70be1936fd63
      responses:
        '200':
          description: Succesfully logged out
          content:
            application/json:
              schema:
                type: object
                required:
                  - data
                properties:
                  data:
                    type: object
                    properties:
                      level:
                        description: log level
                        type: string
                        default: INFO
                        enum:
                          - DEBUG
                          - WARNING
                          - INFO
                          - ERROR
                      message:
                        description: 'log message. If logger is USER, then it MUST be human readable'
                        type: string
                      logger:
                        description: name of the logger receiving this message
                        type: string
                    required:
                      - message
                    example:
                      message: 'Hi there, Mr user'
                      level: INFO
                      logger: user-logger
                  error:
                    nullable: true
                    default: null
        default:
          description: Default http error response body
          content:
            application/json:
              schema:
                type: object
                required:
                  - error
                properties:
                  data:
                    nullable: true
                    default: null
                  error:
                    type: object
                    nullable: true
                    properties:
                      logs:
                        description: log messages
                        type: array
                        items:
                          type: object
                          properties:
                            level:
                              description: log level
                              type: string
                              default: INFO
                              enum:
                                - DEBUG
                                - WARNING
                                - INFO
                                - ERROR
                            message:
                              description: 'log message. If logger is USER, then it MUST be human readable'
                              type: string
                            logger:
                              description: name of the logger receiving this message
                              type: string
                          required:
                            - message
                          example:
                            message: 'Hi there, Mr user'
                            level: INFO
                            logger: user-logger
                      errors:
                        description: errors metadata
                        type: array
                        items:
                          type: object
                          required:
                            - code
                            - message
                          properties:
                            code:
                              type: string
                              description: Typically the name of the exception that produced it otherwise some known error code
                            message:
                              type: string
                              description: Error message specific to this item
                            resource:
                              type: string
                              description: API resource affected by this error
                            field:
                              type: string
                              description: Specific field within the resource
                      status:
                        description: HTTP error code
                        type: integer
                    example:
                      BadRequestError:
                        logs:
                          - message: Requested information is incomplete or malformed
                            level: ERROR
                          - message: Invalid email and password
                            level: ERROR
                            logger: USER
                        errors:
                          - code: InvalidEmail
                            message: Email is malformed
                            field: email
                          - code: UnsavePassword
                            message: Password is not secure
                            field: pasword
                        status: 400
  /auth/reset-password:
    post:
      summary: a non logged-in user requests a password reset
      operationId: auth_reset_password
      requestBody:
        content:
          application/json:
            schema:
              type: object
              required:
                - email
              properties:
                email:
                  type: string
              example:
                email: foo@mymail.com
      responses:
        '200':
          description: confirmation email sent to user
          content:
            application/json:
              schema:
                type: object
                required:
                  - data
                properties:
                  data:
                    type: object
                    properties:
                      level:
                        description: log level
                        type: string
                        default: INFO
                        enum:
                          - DEBUG
                          - WARNING
                          - INFO
                          - ERROR
                      message:
                        description: 'log message. If logger is USER, then it MUST be human readable'
                        type: string
                      logger:
                        description: name of the logger receiving this message
                        type: string
                    required:
                      - message
                    example:
                      message: 'Hi there, Mr user'
                      level: INFO
                      logger: user-logger
                  error:
                    nullable: true
                    default: null
        '503':
          description: failed to send confirmation email
          content:
            application/json:
              schema:
                type: object
                required:
                  - error
                properties:
                  data:
                    nullable: true
                    default: null
                  error:
                    type: object
                    nullable: true
                    properties:
                      logs:
                        description: log messages
                        type: array
                        items:
                          type: object
                          properties:
                            level:
                              description: log level
                              type: string
                              default: INFO
                              enum:
                                - DEBUG
                                - WARNING
                                - INFO
                                - ERROR
                            message:
                              description: 'log message. If logger is USER, then it MUST be human readable'
                              type: string
                            logger:
                              description: name of the logger receiving this message
                              type: string
                          required:
                            - message
                          example:
                            message: 'Hi there, Mr user'
                            level: INFO
                            logger: user-logger
                      errors:
                        description: errors metadata
                        type: array
                        items:
                          type: object
                          required:
                            - code
                            - message
                          properties:
                            code:
                              type: string
                              description: Typically the name of the exception that produced it otherwise some known error code
                            message:
                              type: string
                              description: Error message specific to this item
                            resource:
                              type: string
                              description: API resource affected by this error
                            field:
                              type: string
                              description: Specific field within the resource
                      status:
                        description: HTTP error code
                        type: integer
                    example:
                      BadRequestError:
                        logs:
                          - message: Requested information is incomplete or malformed
                            level: ERROR
                          - message: Invalid email and password
                            level: ERROR
                            logger: USER
                        errors:
                          - code: InvalidEmail
                            message: Email is malformed
                            field: email
                          - code: UnsavePassword
                            message: Password is not secure
                            field: pasword
                        status: 400
  '/auth/reset-password/{code}':
    post:
      summary: changes password using a token code without being logged in
      operationId: auth_reset_password_allowed
      parameters:
        - name: code
          in: path
          required: true
          schema:
            type: string
      requestBody:
        content:
          application/json:
            schema:
              type: object
              required:
                - password
                - confirm
              properties:
                password:
                  type: string
                confirm:
                  type: string
              example:
                password: my secret
                confirm: my secret
      responses:
        '200':
          description: password was successfully changed
          content:
            application/json:
              schema:
                type: object
                required:
                  - data
                properties:
                  data:
                    type: object
                    properties:
                      level:
                        description: log level
                        type: string
                        default: INFO
                        enum:
                          - DEBUG
                          - WARNING
                          - INFO
                          - ERROR
                      message:
                        description: 'log message. If logger is USER, then it MUST be human readable'
                        type: string
                      logger:
                        description: name of the logger receiving this message
                        type: string
                    required:
                      - message
                    example:
                      message: 'Hi there, Mr user'
                      level: INFO
                      logger: user-logger
                  error:
                    nullable: true
                    default: null
        '401':
          description: unauthorized reset due to invalid token code
          content:
            application/json:
              schema:
                type: object
                required:
                  - error
                properties:
                  data:
                    nullable: true
                    default: null
                  error:
                    type: object
                    nullable: true
                    properties:
                      logs:
                        description: log messages
                        type: array
                        items:
                          type: object
                          properties:
                            level:
                              description: log level
                              type: string
                              default: INFO
                              enum:
                                - DEBUG
                                - WARNING
                                - INFO
                                - ERROR
                            message:
                              description: 'log message. If logger is USER, then it MUST be human readable'
                              type: string
                            logger:
                              description: name of the logger receiving this message
                              type: string
                          required:
                            - message
                          example:
                            message: 'Hi there, Mr user'
                            level: INFO
                            logger: user-logger
                      errors:
                        description: errors metadata
                        type: array
                        items:
                          type: object
                          required:
                            - code
                            - message
                          properties:
                            code:
                              type: string
                              description: Typically the name of the exception that produced it otherwise some known error code
                            message:
                              type: string
                              description: Error message specific to this item
                            resource:
                              type: string
                              description: API resource affected by this error
                            field:
                              type: string
                              description: Specific field within the resource
                      status:
                        description: HTTP error code
                        type: integer
                    example:
                      BadRequestError:
                        logs:
                          - message: Requested information is incomplete or malformed
                            level: ERROR
                          - message: Invalid email and password
                            level: ERROR
                            logger: USER
                        errors:
                          - code: InvalidEmail
                            message: Email is malformed
                            field: email
                          - code: UnsavePassword
                            message: Password is not secure
                            field: pasword
                        status: 400
        default:
          description: Default http error response body
          content:
            application/json:
              schema:
                type: object
                required:
                  - error
                properties:
                  data:
                    nullable: true
                    default: null
                  error:
                    type: object
                    nullable: true
                    properties:
                      logs:
                        description: log messages
                        type: array
                        items:
                          type: object
                          properties:
                            level:
                              description: log level
                              type: string
                              default: INFO
                              enum:
                                - DEBUG
                                - WARNING
                                - INFO
                                - ERROR
                            message:
                              description: 'log message. If logger is USER, then it MUST be human readable'
                              type: string
                            logger:
                              description: name of the logger receiving this message
                              type: string
                          required:
                            - message
                          example:
                            message: 'Hi there, Mr user'
                            level: INFO
                            logger: user-logger
                      errors:
                        description: errors metadata
                        type: array
                        items:
                          type: object
                          required:
                            - code
                            - message
                          properties:
                            code:
                              type: string
                              description: Typically the name of the exception that produced it otherwise some known error code
                            message:
                              type: string
                              description: Error message specific to this item
                            resource:
                              type: string
                              description: API resource affected by this error
                            field:
                              type: string
                              description: Specific field within the resource
                      status:
                        description: HTTP error code
                        type: integer
                    example:
                      BadRequestError:
                        logs:
                          - message: Requested information is incomplete or malformed
                            level: ERROR
                          - message: Invalid email and password
                            level: ERROR
                            logger: USER
                        errors:
                          - code: InvalidEmail
                            message: Email is malformed
                            field: email
                          - code: UnsavePassword
                            message: Password is not secure
                            field: pasword
                        status: 400
  /auth/change-email:
    post:
      summary: logged in user changes email
      operationId: auth_change_email
      requestBody:
        content:
          application/json:
            schema:
              type: object
              required:
                - email
              properties:
                email:
                  type: string
              example:
                email: foo@mymail.com
      responses:
        '200':
          description: confirmation sent to new email to complete operation
          content:
            application/json:
              schema:
                type: object
                required:
                  - data
                properties:
                  data:
                    type: object
                    properties:
                      level:
                        description: log level
                        type: string
                        default: INFO
                        enum:
                          - DEBUG
                          - WARNING
                          - INFO
                          - ERROR
                      message:
                        description: 'log message. If logger is USER, then it MUST be human readable'
                        type: string
                      logger:
                        description: name of the logger receiving this message
                        type: string
                    required:
                      - message
                    example:
                      message: 'Hi there, Mr user'
                      level: INFO
                      logger: user-logger
                  error:
                    nullable: true
                    default: null
        '401':
          description: unauthorized user. Login required
          content:
            application/json:
              schema:
                type: object
                required:
                  - error
                properties:
                  data:
                    nullable: true
                    default: null
                  error:
                    type: object
                    nullable: true
                    properties:
                      logs:
                        description: log messages
                        type: array
                        items:
                          type: object
                          properties:
                            level:
                              description: log level
                              type: string
                              default: INFO
                              enum:
                                - DEBUG
                                - WARNING
                                - INFO
                                - ERROR
                            message:
                              description: 'log message. If logger is USER, then it MUST be human readable'
                              type: string
                            logger:
                              description: name of the logger receiving this message
                              type: string
                          required:
                            - message
                          example:
                            message: 'Hi there, Mr user'
                            level: INFO
                            logger: user-logger
                      errors:
                        description: errors metadata
                        type: array
                        items:
                          type: object
                          required:
                            - code
                            - message
                          properties:
                            code:
                              type: string
                              description: Typically the name of the exception that produced it otherwise some known error code
                            message:
                              type: string
                              description: Error message specific to this item
                            resource:
                              type: string
                              description: API resource affected by this error
                            field:
                              type: string
                              description: Specific field within the resource
                      status:
                        description: HTTP error code
                        type: integer
                    example:
                      BadRequestError:
                        logs:
                          - message: Requested information is incomplete or malformed
                            level: ERROR
                          - message: Invalid email and password
                            level: ERROR
                            logger: USER
                        errors:
                          - code: InvalidEmail
                            message: Email is malformed
                            field: email
                          - code: UnsavePassword
                            message: Password is not secure
                            field: pasword
                        status: 400
        '503':
          description: unable to send confirmation email
          content:
            application/json:
              schema:
                type: object
                required:
                  - error
                properties:
                  data:
                    nullable: true
                    default: null
                  error:
                    type: object
                    nullable: true
                    properties:
                      logs:
                        description: log messages
                        type: array
                        items:
                          type: object
                          properties:
                            level:
                              description: log level
                              type: string
                              default: INFO
                              enum:
                                - DEBUG
                                - WARNING
                                - INFO
                                - ERROR
                            message:
                              description: 'log message. If logger is USER, then it MUST be human readable'
                              type: string
                            logger:
                              description: name of the logger receiving this message
                              type: string
                          required:
                            - message
                          example:
                            message: 'Hi there, Mr user'
                            level: INFO
                            logger: user-logger
                      errors:
                        description: errors metadata
                        type: array
                        items:
                          type: object
                          required:
                            - code
                            - message
                          properties:
                            code:
                              type: string
                              description: Typically the name of the exception that produced it otherwise some known error code
                            message:
                              type: string
                              description: Error message specific to this item
                            resource:
                              type: string
                              description: API resource affected by this error
                            field:
                              type: string
                              description: Specific field within the resource
                      status:
                        description: HTTP error code
                        type: integer
                    example:
                      BadRequestError:
                        logs:
                          - message: Requested information is incomplete or malformed
                            level: ERROR
                          - message: Invalid email and password
                            level: ERROR
                            logger: USER
                        errors:
                          - code: InvalidEmail
                            message: Email is malformed
                            field: email
                          - code: UnsavePassword
                            message: Password is not secure
                            field: pasword
                        status: 400
        default:
          description: Default http error response body
          content:
            application/json:
              schema:
                type: object
                required:
                  - error
                properties:
                  data:
                    nullable: true
                    default: null
                  error:
                    type: object
                    nullable: true
                    properties:
                      logs:
                        description: log messages
                        type: array
                        items:
                          type: object
                          properties:
                            level:
                              description: log level
                              type: string
                              default: INFO
                              enum:
                                - DEBUG
                                - WARNING
                                - INFO
                                - ERROR
                            message:
                              description: 'log message. If logger is USER, then it MUST be human readable'
                              type: string
                            logger:
                              description: name of the logger receiving this message
                              type: string
                          required:
                            - message
                          example:
                            message: 'Hi there, Mr user'
                            level: INFO
                            logger: user-logger
                      errors:
                        description: errors metadata
                        type: array
                        items:
                          type: object
                          required:
                            - code
                            - message
                          properties:
                            code:
                              type: string
                              description: Typically the name of the exception that produced it otherwise some known error code
                            message:
                              type: string
                              description: Error message specific to this item
                            resource:
                              type: string
                              description: API resource affected by this error
                            field:
                              type: string
                              description: Specific field within the resource
                      status:
                        description: HTTP error code
                        type: integer
                    example:
                      BadRequestError:
                        logs:
                          - message: Requested information is incomplete or malformed
                            level: ERROR
                          - message: Invalid email and password
                            level: ERROR
                            logger: USER
                        errors:
                          - code: InvalidEmail
                            message: Email is malformed
                            field: email
                          - code: UnsavePassword
                            message: Password is not secure
                            field: pasword
                        status: 400
  /auth/change-password:
    post:
      summary: logged in user changes password
      operationId: auth_change_password
      requestBody:
        content:
          application/json:
            schema:
              type: object
              required:
                - current
                - new
                - confirm
              properties:
                current:
                  type: string
                new:
                  type: string
                confirm:
                  type: string
              example:
                current: my secret
                new: my new secret
                confirm: my new secret
      responses:
        '200':
          description: password was successfully changed
          content:
            application/json:
              schema:
                type: object
                required:
                  - data
                properties:
                  data:
                    type: object
                    properties:
                      level:
                        description: log level
                        type: string
                        default: INFO
                        enum:
                          - DEBUG
                          - WARNING
                          - INFO
                          - ERROR
                      message:
                        description: 'log message. If logger is USER, then it MUST be human readable'
                        type: string
                      logger:
                        description: name of the logger receiving this message
                        type: string
                    required:
                      - message
                    example:
                      message: 'Hi there, Mr user'
                      level: INFO
                      logger: user-logger
                  error:
                    nullable: true
                    default: null
        '401':
          description: unauthorized user. Login required
          content:
            application/json:
              schema:
                type: object
                required:
                  - error
                properties:
                  data:
                    nullable: true
                    default: null
                  error:
                    type: object
                    nullable: true
                    properties:
                      logs:
                        description: log messages
                        type: array
                        items:
                          type: object
                          properties:
                            level:
                              description: log level
                              type: string
                              default: INFO
                              enum:
                                - DEBUG
                                - WARNING
                                - INFO
                                - ERROR
                            message:
                              description: 'log message. If logger is USER, then it MUST be human readable'
                              type: string
                            logger:
                              description: name of the logger receiving this message
                              type: string
                          required:
                            - message
                          example:
                            message: 'Hi there, Mr user'
                            level: INFO
                            logger: user-logger
                      errors:
                        description: errors metadata
                        type: array
                        items:
                          type: object
                          required:
                            - code
                            - message
                          properties:
                            code:
                              type: string
                              description: Typically the name of the exception that produced it otherwise some known error code
                            message:
                              type: string
                              description: Error message specific to this item
                            resource:
                              type: string
                              description: API resource affected by this error
                            field:
                              type: string
                              description: Specific field within the resource
                      status:
                        description: HTTP error code
                        type: integer
                    example:
                      BadRequestError:
                        logs:
                          - message: Requested information is incomplete or malformed
                            level: ERROR
                          - message: Invalid email and password
                            level: ERROR
                            logger: USER
                        errors:
                          - code: InvalidEmail
                            message: Email is malformed
                            field: email
                          - code: UnsavePassword
                            message: Password is not secure
                            field: pasword
                        status: 400
        '409':
          description: mismatch between new and confirmation passwords
          content:
            application/json:
              schema:
                type: object
                required:
                  - error
                properties:
                  data:
                    nullable: true
                    default: null
                  error:
                    type: object
                    nullable: true
                    properties:
                      logs:
                        description: log messages
                        type: array
                        items:
                          type: object
                          properties:
                            level:
                              description: log level
                              type: string
                              default: INFO
                              enum:
                                - DEBUG
                                - WARNING
                                - INFO
                                - ERROR
                            message:
                              description: 'log message. If logger is USER, then it MUST be human readable'
                              type: string
                            logger:
                              description: name of the logger receiving this message
                              type: string
                          required:
                            - message
                          example:
                            message: 'Hi there, Mr user'
                            level: INFO
                            logger: user-logger
                      errors:
                        description: errors metadata
                        type: array
                        items:
                          type: object
                          required:
                            - code
                            - message
                          properties:
                            code:
                              type: string
                              description: Typically the name of the exception that produced it otherwise some known error code
                            message:
                              type: string
                              description: Error message specific to this item
                            resource:
                              type: string
                              description: API resource affected by this error
                            field:
                              type: string
                              description: Specific field within the resource
                      status:
                        description: HTTP error code
                        type: integer
                    example:
                      BadRequestError:
                        logs:
                          - message: Requested information is incomplete or malformed
                            level: ERROR
                          - message: Invalid email and password
                            level: ERROR
                            logger: USER
                        errors:
                          - code: InvalidEmail
                            message: Email is malformed
                            field: email
                          - code: UnsavePassword
                            message: Password is not secure
                            field: pasword
                        status: 400
        '422':
          description: current password is invalid
          content:
            application/json:
              schema:
                type: object
                required:
                  - error
                properties:
                  data:
                    nullable: true
                    default: null
                  error:
                    type: object
                    nullable: true
                    properties:
                      logs:
                        description: log messages
                        type: array
                        items:
                          type: object
                          properties:
                            level:
                              description: log level
                              type: string
                              default: INFO
                              enum:
                                - DEBUG
                                - WARNING
                                - INFO
                                - ERROR
                            message:
                              description: 'log message. If logger is USER, then it MUST be human readable'
                              type: string
                            logger:
                              description: name of the logger receiving this message
                              type: string
                          required:
                            - message
                          example:
                            message: 'Hi there, Mr user'
                            level: INFO
                            logger: user-logger
                      errors:
                        description: errors metadata
                        type: array
                        items:
                          type: object
                          required:
                            - code
                            - message
                          properties:
                            code:
                              type: string
                              description: Typically the name of the exception that produced it otherwise some known error code
                            message:
                              type: string
                              description: Error message specific to this item
                            resource:
                              type: string
                              description: API resource affected by this error
                            field:
                              type: string
                              description: Specific field within the resource
                      status:
                        description: HTTP error code
                        type: integer
                    example:
                      BadRequestError:
                        logs:
                          - message: Requested information is incomplete or malformed
                            level: ERROR
                          - message: Invalid email and password
                            level: ERROR
                            logger: USER
                        errors:
                          - code: InvalidEmail
                            message: Email is malformed
                            field: email
                          - code: UnsavePassword
                            message: Password is not secure
                            field: pasword
                        status: 400
        default:
          description: Default http error response body
          content:
            application/json:
              schema:
                type: object
                required:
                  - error
                properties:
                  data:
                    nullable: true
                    default: null
                  error:
                    type: object
                    nullable: true
                    properties:
                      logs:
                        description: log messages
                        type: array
                        items:
                          type: object
                          properties:
                            level:
                              description: log level
                              type: string
                              default: INFO
                              enum:
                                - DEBUG
                                - WARNING
                                - INFO
                                - ERROR
                            message:
                              description: 'log message. If logger is USER, then it MUST be human readable'
                              type: string
                            logger:
                              description: name of the logger receiving this message
                              type: string
                          required:
                            - message
                          example:
                            message: 'Hi there, Mr user'
                            level: INFO
                            logger: user-logger
                      errors:
                        description: errors metadata
                        type: array
                        items:
                          type: object
                          required:
                            - code
                            - message
                          properties:
                            code:
                              type: string
                              description: Typically the name of the exception that produced it otherwise some known error code
                            message:
                              type: string
                              description: Error message specific to this item
                            resource:
                              type: string
                              description: API resource affected by this error
                            field:
                              type: string
                              description: Specific field within the resource
                      status:
                        description: HTTP error code
                        type: integer
                    example:
                      BadRequestError:
                        logs:
                          - message: Requested information is incomplete or malformed
                            level: ERROR
                          - message: Invalid email and password
                            level: ERROR
                            logger: USER
                        errors:
                          - code: InvalidEmail
                            message: Email is malformed
                            field: email
                          - code: UnsavePassword
                            message: Password is not secure
                            field: pasword
                        status: 400
  '/auth/confirmation/{code}':
    get:
      summary: email link sent to user to confirm an action
      operationId: auth_confirmation
      parameters:
        - name: code
          in: path
          required: true
          schema:
            type: string
      responses:
        3XX:
          description: redirection to specific ui application page
  '/auth/check-password/{password}':
    get:
      summary: checks password strenght and provides recommendations to improve it
      operationId: auth_check_password_strength
      parameters:
        - name: password
          in: path
          required: true
          schema:
            type: string
      responses:
        '200':
          description: 'evaluates password strength, gives a rating and suggests some improvements'
          content:
            application/json:
              schema:
                type: object
                required:
                  - data
                properties:
                  data:
                    type: object
                    required:
                      - strength
                    properties:
                      strength:
                        description: The strength of the password ranges from 0 (extremely weak) and 1 (extremely strong)
                        type: number
                        format: float
                        minimum: 0
                        maximum: 1
                      rating:
                        description: Human readable rating from infinitely weak to very strong
                        type: string
                      improvements:
                        additionalProperties:
                          type: string
                    example:
                      strength: 0.202
                      rating: Extremely weak
                      improvements:
                        mixin: 'Use a good mix of numbers, letters and symbols'
                        duplications: Minimize character duplicates and repetitions
                  error:
                    nullable: true
                    default: null
  /me:
    get:
      operationId: get_my_profile
      responses:
        '200':
          description: current user profile
          content:
            application/json:
              schema:
                type: object
                required:
                  - data
                properties:
                  data:
                    allOf:
                      - type: object
                        properties:
                          first_name:
                            type: string
                          last_name:
                            type: string
                        example:
                          login: pcrespov@foo.com
                          first_name: Pedro
                          last_name: Crespo
                      - type: object
                        properties:
                          login:
                            type: string
                            format: email
                          role:
                            type: string
                          gravatar_id:
                            type: string
                    example:
                      login: pcrespov@foo.com
                      first_name: Pedro
                      last_name: Crespo
                      role: Admin
                      gravatar_id: 205e460b479e2e5b48aec07710c08d50
                  error:
                    nullable: true
                    default: null
        default:
          description: Default http error response body
          content:
            application/json:
              schema:
                type: object
                required:
                  - error
                properties:
                  data:
                    nullable: true
                    default: null
                  error:
                    type: object
                    nullable: true
                    properties:
                      logs:
                        description: log messages
                        type: array
                        items:
                          type: object
                          properties:
                            level:
                              description: log level
                              type: string
                              default: INFO
                              enum:
                                - DEBUG
                                - WARNING
                                - INFO
                                - ERROR
                            message:
                              description: 'log message. If logger is USER, then it MUST be human readable'
                              type: string
                            logger:
                              description: name of the logger receiving this message
                              type: string
                          required:
                            - message
                          example:
                            message: 'Hi there, Mr user'
                            level: INFO
                            logger: user-logger
                      errors:
                        description: errors metadata
                        type: array
                        items:
                          type: object
                          required:
                            - code
                            - message
                          properties:
                            code:
                              type: string
                              description: Typically the name of the exception that produced it otherwise some known error code
                            message:
                              type: string
                              description: Error message specific to this item
                            resource:
                              type: string
                              description: API resource affected by this error
                            field:
                              type: string
                              description: Specific field within the resource
                      status:
                        description: HTTP error code
                        type: integer
                    example:
                      BadRequestError:
                        logs:
                          - message: Requested information is incomplete or malformed
                            level: ERROR
                          - message: Invalid email and password
                            level: ERROR
                            logger: USER
                        errors:
                          - code: InvalidEmail
                            message: Email is malformed
                            field: email
                          - code: UnsavePassword
                            message: Password is not secure
                            field: pasword
                        status: 400
    put:
      operationId: update_my_profile
      requestBody:
        content:
          application/json:
            schema:
              allOf:
                - type: object
                  properties:
                    first_name:
                      type: string
                    last_name:
                      type: string
                  example:
                    login: pcrespov@foo.com
                    first_name: Pedro
                    last_name: Crespo
              example:
                first_name: Pedro
                last_name: Crespo
      responses:
        '204':
          description: updated profile
        default:
          description: Default http error response body
          content:
            application/json:
              schema:
                type: object
                required:
                  - error
                properties:
                  data:
                    nullable: true
                    default: null
                  error:
                    type: object
                    nullable: true
                    properties:
                      logs:
                        description: log messages
                        type: array
                        items:
                          type: object
                          properties:
                            level:
                              description: log level
                              type: string
                              default: INFO
                              enum:
                                - DEBUG
                                - WARNING
                                - INFO
                                - ERROR
                            message:
                              description: 'log message. If logger is USER, then it MUST be human readable'
                              type: string
                            logger:
                              description: name of the logger receiving this message
                              type: string
                          required:
                            - message
                          example:
                            message: 'Hi there, Mr user'
                            level: INFO
                            logger: user-logger
                      errors:
                        description: errors metadata
                        type: array
                        items:
                          type: object
                          required:
                            - code
                            - message
                          properties:
                            code:
                              type: string
                              description: Typically the name of the exception that produced it otherwise some known error code
                            message:
                              type: string
                              description: Error message specific to this item
                            resource:
                              type: string
                              description: API resource affected by this error
                            field:
                              type: string
                              description: Specific field within the resource
                      status:
                        description: HTTP error code
                        type: integer
                    example:
                      BadRequestError:
                        logs:
                          - message: Requested information is incomplete or malformed
                            level: ERROR
                          - message: Invalid email and password
                            level: ERROR
                            logger: USER
                        errors:
                          - code: InvalidEmail
                            message: Email is malformed
                            field: email
                          - code: UnsavePassword
                            message: Password is not secure
                            field: pasword
                        status: 400
  /me/tokens:
    get:
      summary: List tokens
      operationId: list_tokens
      responses:
        '200':
          description: list of tokens
          content:
            application/json:
              schema:
                type: object
                required:
                  - data
                properties:
                  data:
                    type: array
                    items:
                      description: api keys for third party services
                      type: object
                      properties:
                        service:
                          description: uniquely identifies the service where this token is used
                          type: string
                        token_key:
                          description: basic token key
                          type: string
                          format: uuid
                        token_secret:
                          type: string
                          format: uuid
                      required:
                        - service
                        - token_key
                      example:
                        service: github-api-v1
                        token_key: N1BP5ZSpB
                  error:
                    nullable: true
                    default: null
        default:
          description: Default http error response body
          content:
            application/json:
              schema:
                type: object
                required:
                  - error
                properties:
                  data:
                    nullable: true
                    default: null
                  error:
                    type: object
                    nullable: true
                    properties:
                      logs:
                        description: log messages
                        type: array
                        items:
                          type: object
                          properties:
                            level:
                              description: log level
                              type: string
                              default: INFO
                              enum:
                                - DEBUG
                                - WARNING
                                - INFO
                                - ERROR
                            message:
                              description: 'log message. If logger is USER, then it MUST be human readable'
                              type: string
                            logger:
                              description: name of the logger receiving this message
                              type: string
                          required:
                            - message
                          example:
                            message: 'Hi there, Mr user'
                            level: INFO
                            logger: user-logger
                      errors:
                        description: errors metadata
                        type: array
                        items:
                          type: object
                          required:
                            - code
                            - message
                          properties:
                            code:
                              type: string
                              description: Typically the name of the exception that produced it otherwise some known error code
                            message:
                              type: string
                              description: Error message specific to this item
                            resource:
                              type: string
                              description: API resource affected by this error
                            field:
                              type: string
                              description: Specific field within the resource
                      status:
                        description: HTTP error code
                        type: integer
                    example:
                      BadRequestError:
                        logs:
                          - message: Requested information is incomplete or malformed
                            level: ERROR
                          - message: Invalid email and password
                            level: ERROR
                            logger: USER
                        errors:
                          - code: InvalidEmail
                            message: Email is malformed
                            field: email
                          - code: UnsavePassword
                            message: Password is not secure
                            field: pasword
                        status: 400
    post:
      summary: Create tokens
      operationId: create_tokens
      requestBody:
        content:
          application/json:
            schema:
              type: object
              required:
                - data
              properties:
                data:
                  description: api keys for third party services
                  type: object
                  properties:
                    service:
                      description: uniquely identifies the service where this token is used
                      type: string
                    token_key:
                      description: basic token key
                      type: string
                      format: uuid
                    token_secret:
                      type: string
                      format: uuid
                  required:
                    - service
                    - token_key
                  example:
                    service: github-api-v1
                    token_key: N1BP5ZSpB
                error:
                  nullable: true
                  default: null
      responses:
        '201':
          description: token created
          content:
            application/json:
              schema:
                type: object
                required:
                  - data
                properties:
                  data:
                    description: api keys for third party services
                    type: object
                    properties:
                      service:
                        description: uniquely identifies the service where this token is used
                        type: string
                      token_key:
                        description: basic token key
                        type: string
                        format: uuid
                      token_secret:
                        type: string
                        format: uuid
                    required:
                      - service
                      - token_key
                    example:
                      service: github-api-v1
                      token_key: N1BP5ZSpB
                  error:
                    nullable: true
                    default: null
        default:
          description: Default http error response body
          content:
            application/json:
              schema:
                type: object
                required:
                  - error
                properties:
                  data:
                    nullable: true
                    default: null
                  error:
                    type: object
                    nullable: true
                    properties:
                      logs:
                        description: log messages
                        type: array
                        items:
                          type: object
                          properties:
                            level:
                              description: log level
                              type: string
                              default: INFO
                              enum:
                                - DEBUG
                                - WARNING
                                - INFO
                                - ERROR
                            message:
                              description: 'log message. If logger is USER, then it MUST be human readable'
                              type: string
                            logger:
                              description: name of the logger receiving this message
                              type: string
                          required:
                            - message
                          example:
                            message: 'Hi there, Mr user'
                            level: INFO
                            logger: user-logger
                      errors:
                        description: errors metadata
                        type: array
                        items:
                          type: object
                          required:
                            - code
                            - message
                          properties:
                            code:
                              type: string
                              description: Typically the name of the exception that produced it otherwise some known error code
                            message:
                              type: string
                              description: Error message specific to this item
                            resource:
                              type: string
                              description: API resource affected by this error
                            field:
                              type: string
                              description: Specific field within the resource
                      status:
                        description: HTTP error code
                        type: integer
                    example:
                      BadRequestError:
                        logs:
                          - message: Requested information is incomplete or malformed
                            level: ERROR
                          - message: Invalid email and password
                            level: ERROR
                            logger: USER
                        errors:
                          - code: InvalidEmail
                            message: Email is malformed
                            field: email
                          - code: UnsavePassword
                            message: Password is not secure
                            field: pasword
                        status: 400
  '/me/tokens/{service}':
    parameters:
      - name: service
        in: path
        required: true
        schema:
          type: string
    get:
      summary: Gets specific token
      operationId: get_token
      responses:
        '200':
          description: got detailed token
          content:
            application/json:
              schema:
                type: object
                required:
                  - data
                properties:
                  data:
                    description: api keys for third party services
                    type: object
                    properties:
                      service:
                        description: uniquely identifies the service where this token is used
                        type: string
                      token_key:
                        description: basic token key
                        type: string
                        format: uuid
                      token_secret:
                        type: string
                        format: uuid
                    required:
                      - service
                      - token_key
                    example:
                      service: github-api-v1
                      token_key: N1BP5ZSpB
                  error:
                    nullable: true
                    default: null
    put:
      summary: Updates token
      operationId: update_token
      responses:
        '204':
          description: token has been successfully updated
    delete:
      summary: Delete token
      operationId: delete_token
      responses:
        '204':
          description: token has been successfully deleted
  /storage/locations:
    get:
      summary: Get available storage locations
      operationId: get_storage_locations
      responses:
        '200':
          description: List of availabe storage locations
          content:
            application/json:
              schema:
                type: array
                items:
                  type: object
                  properties:
                    name:
                      type: string
                    id:
                      type: number
                  example:
                    filename: simcore.s3
                    id: 0
        default:
          description: Default http error response body
          content:
            application/json:
              schema:
                type: object
                required:
                  - error
                properties:
                  data:
                    nullable: true
                    default: null
                  error:
                    type: object
                    nullable: true
                    properties:
                      logs:
                        description: log messages
                        type: array
                        items:
                          type: object
                          properties:
                            level:
                              description: log level
                              type: string
                              default: INFO
                              enum:
                                - DEBUG
                                - WARNING
                                - INFO
                                - ERROR
                            message:
                              description: 'log message. If logger is USER, then it MUST be human readable'
                              type: string
                            logger:
                              description: name of the logger receiving this message
                              type: string
                          required:
                            - message
                          example:
                            message: 'Hi there, Mr user'
                            level: INFO
                            logger: user-logger
                      errors:
                        description: errors metadata
                        type: array
                        items:
                          type: object
                          required:
                            - code
                            - message
                          properties:
                            code:
                              type: string
                              description: Typically the name of the exception that produced it otherwise some known error code
                            message:
                              type: string
                              description: Error message specific to this item
                            resource:
                              type: string
                              description: API resource affected by this error
                            field:
                              type: string
                              description: Specific field within the resource
                      status:
                        description: HTTP error code
                        type: integer
                    example:
                      BadRequestError:
                        logs:
                          - message: Requested information is incomplete or malformed
                            level: ERROR
                          - message: Invalid email and password
                            level: ERROR
                            logger: USER
                        errors:
                          - code: InvalidEmail
                            message: Email is malformed
                            field: email
                          - code: UnsavePassword
                            message: Password is not secure
                            field: pasword
                        status: 400
  '/storage/locations/{location_id}/files/metadata':
    get:
      summary: Get list of file meta data
      operationId: get_files_metadata
      parameters:
        - name: location_id
          in: path
          required: true
          schema:
            type: string
      responses:
        '200':
          description: list of file meta-datas
          content:
            application/json:
              schema:
                type: array
                items:
                  type: object
                  properties:
                    file_uuid:
                      type: string
                    location_id:
                      type: string
                    location:
                      type: string
                    bucket_name:
                      type: string
                    object_name:
                      type: string
                    project_id:
                      type: string
                    project_name:
                      type: string
                    node_id:
                      type: string
                    node_name:
                      type: string
                    file_name:
                      type: string
                    user_id:
                      type: string
                    user_name:
                      type: string
                    file_id:
                      type: string
                    raw_file_path:
                      type: string
                    display_file_path:
                      type: string
                    created_at:
                      type: string
                    last_modified:
                      type: string
                    file_size:
                      type: integer
                    parent_id:
                      type: string
                  example:
                    file_uuid: simcore-testing/105/1000/3
                    location_id: '0'
                    location_name: simcore.s3
                    bucket_name: simcore-testing
                    object_name: 105/10000/3
                    project_id: '105'
                    project_name: futurology
                    node_id: '10000'
                    node_name: alpha
                    file_name: example.txt
                    user_id: '12'
                    user_name: dennis
                    file_id: 'N:package:e263da07-2d89-45a6-8b0f-61061b913873'
                    raw_file_path: Curation/derivatives/subjects/sourcedata/docs/samples/sam_1/sam_1.csv
                    display_file_path: Curation/derivatives/subjects/sourcedata/docs/samples/sam_1/sam_1.csv
                    created_at: '2019-06-19T12:29:03.308611Z'
                    last_modified: '2019-06-19T12:29:03.78852Z'
                    file_size: 73
                    parent_id: 'N:collection:e263da07-2d89-45a6-8b0f-61061b913873'
        default:
          description: Default http error response body
          content:
            application/json:
              schema:
                type: object
                required:
                  - error
                properties:
                  data:
                    nullable: true
                    default: null
                  error:
                    type: object
                    nullable: true
                    properties:
                      logs:
                        description: log messages
                        type: array
                        items:
                          type: object
                          properties:
                            level:
                              description: log level
                              type: string
                              default: INFO
                              enum:
                                - DEBUG
                                - WARNING
                                - INFO
                                - ERROR
                            message:
                              description: 'log message. If logger is USER, then it MUST be human readable'
                              type: string
                            logger:
                              description: name of the logger receiving this message
                              type: string
                          required:
                            - message
                          example:
                            message: 'Hi there, Mr user'
                            level: INFO
                            logger: user-logger
                      errors:
                        description: errors metadata
                        type: array
                        items:
                          type: object
                          required:
                            - code
                            - message
                          properties:
                            code:
                              type: string
                              description: Typically the name of the exception that produced it otherwise some known error code
                            message:
                              type: string
                              description: Error message specific to this item
                            resource:
                              type: string
                              description: API resource affected by this error
                            field:
                              type: string
                              description: Specific field within the resource
                      status:
                        description: HTTP error code
                        type: integer
                    example:
                      BadRequestError:
                        logs:
                          - message: Requested information is incomplete or malformed
                            level: ERROR
                          - message: Invalid email and password
                            level: ERROR
                            logger: USER
                        errors:
                          - code: InvalidEmail
                            message: Email is malformed
                            field: email
                          - code: UnsavePassword
                            message: Password is not secure
                            field: pasword
                        status: 400
  '/storage/locations/{location_id}/files/{fileId}':
    get:
      summary: Returns download link for requested file
      operationId: download_file
      parameters:
        - name: fileId
          in: path
          required: true
          schema:
            type: string
        - name: location_id
          in: path
          required: true
          schema:
            type: string
      responses:
        '200':
          description: Returns presigned link
          content:
            application/json:
              schema:
                type: object
                properties:
                  link:
                    type: string
                example:
                  link: example_link
    put:
      summary: Returns upload link or performs copy operation to datcore
      operationId: upload_file
      parameters:
        - name: fileId
          in: path
          required: true
          schema:
            type: string
        - name: location_id
          in: path
          required: true
          schema:
            type: string
        - name: extra_location
          in: query
          required: false
          schema:
            type: string
        - name: extra_source
          in: query
          required: false
          schema:
            type: string
      responses:
        '200':
          description: Returns presigned link
          content:
            application/json:
              schema:
                type: object
                properties:
                  link:
                    type: string
                example:
                  link: example_link
    delete:
      summary: Deletes File
      operationId: delete_file
      parameters:
        - name: fileId
          in: path
          required: true
          schema:
            type: string
        - name: location_id
          in: path
          required: true
          schema:
            type: string
      responses:
        '204':
          description: ''
  '/storage/locations/{location_id}/files/{fileId}/metadata':
    get:
      summary: Get File Metadata
      operationId: get_file_metadata
      parameters:
        - name: fileId
          in: path
          required: true
          schema:
            type: string
        - name: location_id
          in: path
          required: true
          schema:
            type: string
      responses:
        '200':
          description: Returns file metadata
          content:
            application/json:
              schema:
                type: object
                properties:
                  file_uuid:
                    type: string
                  location_id:
                    type: string
                  location:
                    type: string
                  bucket_name:
                    type: string
                  object_name:
                    type: string
                  project_id:
                    type: string
                  project_name:
                    type: string
                  node_id:
                    type: string
                  node_name:
                    type: string
                  file_name:
                    type: string
                  user_id:
                    type: string
                  user_name:
                    type: string
                  file_id:
                    type: string
                  raw_file_path:
                    type: string
                  display_file_path:
                    type: string
                  created_at:
                    type: string
                  last_modified:
                    type: string
                  file_size:
                    type: integer
                  parent_id:
                    type: string
                example:
                  file_uuid: simcore-testing/105/1000/3
                  location_id: '0'
                  location_name: simcore.s3
                  bucket_name: simcore-testing
                  object_name: 105/10000/3
                  project_id: '105'
                  project_name: futurology
                  node_id: '10000'
                  node_name: alpha
                  file_name: example.txt
                  user_id: '12'
                  user_name: dennis
                  file_id: 'N:package:e263da07-2d89-45a6-8b0f-61061b913873'
                  raw_file_path: Curation/derivatives/subjects/sourcedata/docs/samples/sam_1/sam_1.csv
                  display_file_path: Curation/derivatives/subjects/sourcedata/docs/samples/sam_1/sam_1.csv
                  created_at: '2019-06-19T12:29:03.308611Z'
                  last_modified: '2019-06-19T12:29:03.78852Z'
                  file_size: 73
                  parent_id: 'N:collection:e263da07-2d89-45a6-8b0f-61061b913873'
    patch:
      summary: Update File Metadata
      operationId: update_file_meta_data
      parameters:
        - name: fileId
          in: path
          required: true
          schema:
            type: string
        - name: location_id
          in: path
          required: true
          schema:
            type: string
      requestBody:
        content:
          application/json:
            schema:
              type: object
              properties:
                file_uuid:
                  type: string
                location_id:
                  type: string
                location:
                  type: string
                bucket_name:
                  type: string
                object_name:
                  type: string
                project_id:
                  type: string
                project_name:
                  type: string
                node_id:
                  type: string
                node_name:
                  type: string
                file_name:
                  type: string
                user_id:
                  type: string
                user_name:
                  type: string
                file_id:
                  type: string
                raw_file_path:
                  type: string
                display_file_path:
                  type: string
                created_at:
                  type: string
                last_modified:
                  type: string
                file_size:
                  type: integer
                parent_id:
                  type: string
              example:
                file_uuid: simcore-testing/105/1000/3
                location_id: '0'
                location_name: simcore.s3
                bucket_name: simcore-testing
                object_name: 105/10000/3
                project_id: '105'
                project_name: futurology
                node_id: '10000'
                node_name: alpha
                file_name: example.txt
                user_id: '12'
                user_name: dennis
                file_id: 'N:package:e263da07-2d89-45a6-8b0f-61061b913873'
                raw_file_path: Curation/derivatives/subjects/sourcedata/docs/samples/sam_1/sam_1.csv
                display_file_path: Curation/derivatives/subjects/sourcedata/docs/samples/sam_1/sam_1.csv
                created_at: '2019-06-19T12:29:03.308611Z'
                last_modified: '2019-06-19T12:29:03.78852Z'
                file_size: 73
                parent_id: 'N:collection:e263da07-2d89-45a6-8b0f-61061b913873'
      responses:
        '200':
          description: Returns file metadata
          content:
            application/json:
              schema:
                type: object
                properties:
                  file_uuid:
                    type: string
                  location_id:
                    type: string
                  location:
                    type: string
                  bucket_name:
                    type: string
                  object_name:
                    type: string
                  project_id:
                    type: string
                  project_name:
                    type: string
                  node_id:
                    type: string
                  node_name:
                    type: string
                  file_name:
                    type: string
                  user_id:
                    type: string
                  user_name:
                    type: string
                  file_id:
                    type: string
                  raw_file_path:
                    type: string
                  display_file_path:
                    type: string
                  created_at:
                    type: string
                  last_modified:
                    type: string
                  file_size:
                    type: integer
                  parent_id:
                    type: string
                example:
                  file_uuid: simcore-testing/105/1000/3
                  location_id: '0'
                  location_name: simcore.s3
                  bucket_name: simcore-testing
                  object_name: 105/10000/3
                  project_id: '105'
                  project_name: futurology
                  node_id: '10000'
                  node_name: alpha
                  file_name: example.txt
                  user_id: '12'
                  user_name: dennis
                  file_id: 'N:package:e263da07-2d89-45a6-8b0f-61061b913873'
                  raw_file_path: Curation/derivatives/subjects/sourcedata/docs/samples/sam_1/sam_1.csv
                  display_file_path: Curation/derivatives/subjects/sourcedata/docs/samples/sam_1/sam_1.csv
                  created_at: '2019-06-19T12:29:03.308611Z'
                  last_modified: '2019-06-19T12:29:03.78852Z'
                  file_size: 73
                  parent_id: 'N:collection:e263da07-2d89-45a6-8b0f-61061b913873'
  '/storage/locations/{location_id}/datasets/{dataset_id}/metadata':
    get:
      summary: Get Files Metadata
      operationId: get_files_metadata_dataset
      parameters:
        - name: location_id
          in: path
          required: true
          schema:
            type: string
        - name: dataset_id
          in: path
          required: true
          schema:
            type: string
      responses:
        '200':
          description: list of file meta-datas
          content:
            application/json:
              schema:
                type: array
                items:
                  type: object
                  properties:
                    file_uuid:
                      type: string
                    location_id:
                      type: string
                    location:
                      type: string
                    bucket_name:
                      type: string
                    object_name:
                      type: string
                    project_id:
                      type: string
                    project_name:
                      type: string
                    node_id:
                      type: string
                    node_name:
                      type: string
                    file_name:
                      type: string
                    user_id:
                      type: string
                    user_name:
                      type: string
                    file_id:
                      type: string
                    raw_file_path:
                      type: string
                    display_file_path:
                      type: string
                    created_at:
                      type: string
                    last_modified:
                      type: string
                    file_size:
                      type: integer
                    parent_id:
                      type: string
                  example:
                    file_uuid: simcore-testing/105/1000/3
                    location_id: '0'
                    location_name: simcore.s3
                    bucket_name: simcore-testing
                    object_name: 105/10000/3
                    project_id: '105'
                    project_name: futurology
                    node_id: '10000'
                    node_name: alpha
                    file_name: example.txt
                    user_id: '12'
                    user_name: dennis
                    file_id: 'N:package:e263da07-2d89-45a6-8b0f-61061b913873'
                    raw_file_path: Curation/derivatives/subjects/sourcedata/docs/samples/sam_1/sam_1.csv
                    display_file_path: Curation/derivatives/subjects/sourcedata/docs/samples/sam_1/sam_1.csv
                    created_at: '2019-06-19T12:29:03.308611Z'
                    last_modified: '2019-06-19T12:29:03.78852Z'
                    file_size: 73
                    parent_id: 'N:collection:e263da07-2d89-45a6-8b0f-61061b913873'
        default:
          description: Default http error response body
          content:
            application/json:
              schema:
                type: object
                required:
                  - error
                properties:
                  data:
                    nullable: true
                    default: null
                  error:
                    type: object
                    nullable: true
                    properties:
                      logs:
                        description: log messages
                        type: array
                        items:
                          type: object
                          properties:
                            level:
                              description: log level
                              type: string
                              default: INFO
                              enum:
                                - DEBUG
                                - WARNING
                                - INFO
                                - ERROR
                            message:
                              description: 'log message. If logger is USER, then it MUST be human readable'
                              type: string
                            logger:
                              description: name of the logger receiving this message
                              type: string
                          required:
                            - message
                          example:
                            message: 'Hi there, Mr user'
                            level: INFO
                            logger: user-logger
                      errors:
                        description: errors metadata
                        type: array
                        items:
                          type: object
                          required:
                            - code
                            - message
                          properties:
                            code:
                              type: string
                              description: Typically the name of the exception that produced it otherwise some known error code
                            message:
                              type: string
                              description: Error message specific to this item
                            resource:
                              type: string
                              description: API resource affected by this error
                            field:
                              type: string
                              description: Specific field within the resource
                      status:
                        description: HTTP error code
                        type: integer
                    example:
                      BadRequestError:
                        logs:
                          - message: Requested information is incomplete or malformed
                            level: ERROR
                          - message: Invalid email and password
                            level: ERROR
                            logger: USER
                        errors:
                          - code: InvalidEmail
                            message: Email is malformed
                            field: email
                          - code: UnsavePassword
                            message: Password is not secure
                            field: pasword
                        status: 400
  '/storage/locations/{location_id}/datasets':
    get:
      summary: Get datasets metadata
      operationId: get_datasets_metadata
      parameters:
        - name: location_id
          in: path
          required: true
          schema:
            type: string
      responses:
        '200':
          description: list of dataset meta-datas
          content:
            application/json:
              schema:
                type: array
                items:
                  type: object
                  properties:
                    dataset_id:
                      type: string
                    display_name:
                      type: string
                  example:
                    dataset_uuid: 'N:id-aaaa'
                    display_name: simcore-testing
        default:
          description: Default http error response body
          content:
            application/json:
              schema:
                type: object
                required:
                  - error
                properties:
                  data:
                    nullable: true
                    default: null
                  error:
                    type: object
                    nullable: true
                    properties:
                      logs:
                        description: log messages
                        type: array
                        items:
                          type: object
                          properties:
                            level:
                              description: log level
                              type: string
                              default: INFO
                              enum:
                                - DEBUG
                                - WARNING
                                - INFO
                                - ERROR
                            message:
                              description: 'log message. If logger is USER, then it MUST be human readable'
                              type: string
                            logger:
                              description: name of the logger receiving this message
                              type: string
                          required:
                            - message
                          example:
                            message: 'Hi there, Mr user'
                            level: INFO
                            logger: user-logger
                      errors:
                        description: errors metadata
                        type: array
                        items:
                          type: object
                          required:
                            - code
                            - message
                          properties:
                            code:
                              type: string
                              description: Typically the name of the exception that produced it otherwise some known error code
                            message:
                              type: string
                              description: Error message specific to this item
                            resource:
                              type: string
                              description: API resource affected by this error
                            field:
                              type: string
                              description: Specific field within the resource
                      status:
                        description: HTTP error code
                        type: integer
                    example:
                      BadRequestError:
                        logs:
                          - message: Requested information is incomplete or malformed
                            level: ERROR
                          - message: Invalid email and password
                            level: ERROR
                            logger: USER
                        errors:
                          - code: InvalidEmail
                            message: Email is malformed
                            field: email
                          - code: UnsavePassword
                            message: Password is not secure
                            field: pasword
                        status: 400
  /services:
    get:
      description: Lists available services in catalog
      operationId: services_get
      parameters:
        - in: query
          name: service_type
          description: |
            The service type:
              * computational - a computational service
              * interactive - an interactive service
          required: false
          schema:
            type: string
            enum:
              - computational
              - interactive
            example: computational
      responses:
        '200':
          description: Returns list of services in catalog
          content:
            application/json:
              schema:
                type: object
                required:
                  - data
                properties:
                  data:
                    type: array
                    items:
                      title: simcore node
                      description: Description of a simcore node 'class' with input and output
                      type: object
                      additionalProperties: false
                      required:
                        - key
                        - version
                        - type
                        - name
                        - description
                        - authors
                        - contact
                        - inputs
                        - outputs
                      properties:
                        key:
                          type: string
                          description: distinctive name for the node based on the docker registry path
                          pattern: '^(simcore)/(services)/(comp|dynamic)(/[^\s/]+)+$'
                          example: simcore/services/comp/itis/sleeper
                        version:
                          type: string
                          description: semantic version number
                          pattern: '^(0|[1-9]\d*)(\.(0|[1-9]\d*)){2}(-(0|[1-9]\d*|\d*[-a-zA-Z][-\da-zA-Z]*)(\.(0|[1-9]\d*|\d*[-a-zA-Z][-\da-zA-Z]*))*)?(\+[-\da-zA-Z]+(\.[-\da-zA-Z-]+)*)?$'
                          example: 1.0.0
                        type:
                          type: string
                          description: service type
                          enum:
                            - computational
                            - dynamic
                          example: computational
                        name:
                          type: string
                          description: 'short, human readable name for the node'
                          example: Fast Counter
                        thumbnail:
                          type: string
                          description: url to the thumbanil
                          example: 'https://user-images.githubusercontent.com/32800795/61083844-ff48fb00-a42c-11e9-8e63-fa2d709c8baf.png'
                        badges:
                          type: array
                          items:
                            type: object
                            required:
                              - name
                              - image
                              - url
                            additionalProperties: false
                            properties:
                              name:
                                type: string
                                description: Name of the subject
                                example: travis-ci
                              image:
                                type: string
                                description: Url to the shield
                                example: 'https://travis-ci.org/ITISFoundation/osparc-simcore.svg?branch=master'
                              url:
                                type: string
                                description: Link to status
                                example: 'https://travis-ci.org/ITISFoundation/osparc-simcore ''State of CI: build, test and pushing images'''
                        description:
                          type: string
                          description: human readable description of the purpose of the node
                          example: Our best node type
                        authors:
                          type: array
                          minItems: 1
                          items:
                            type: object
                            required:
                              - name
                              - email
                            additionalProperties: false
                            properties:
                              name:
                                type: string
                                description: Name of the author
                                example: Sun Bak
                              email:
                                description: Email address
                                type: string
                                format: email
                                example: sun@sense.eight
                              affiliation:
                                description: Affiliation of the author
                                type: string
                                example: Sense8
                        contact:
                          type: string
                          format: email
                          description: email to correspond to the authors about the node
                          example: lab@net.flix
                        inputs:
                          type: object
                          description: definition of the inputs of this node
                          x-patternProperties:
                            '^[-_a-zA-Z0-9]+$':
                              type: object
                              description: all the input configurable for this service
                              additionalProperties: false
                              required:
                                - displayOrder
                                - label
                                - description
                                - type
                              properties:
                                displayOrder:
                                  type: number
                                  description: use this to numerically sort the properties for display
                                  example:
                                    - 1
                                    - -0.2
                                label:
                                  type: string
                                  description: short name for the property
                                  example:
                                    - Age
                                description:
                                  type: string
                                  description: description of the property
                                  example:
                                    - Age in seconds since 1970
                                type:
                                  type: string
                                  pattern: '^(number|integer|boolean|string|data:([^/\s,]+/[^/\s,]+|\[[^/\s,]+/[^/\s,]+(,[^/\s]+/[^/,\s]+)*\]))$'
                                  description: data type expected on this input glob matching for data type is allowed
                                  example:
                                    - number
                                    - boolean
                                    - 'data:*/*'
                                    - 'data:text/*'
                                    - 'data:[image/jpeg,image/png]'
                                    - 'data:application/json'
                                    - 'data:application/json;schema=https://my-schema/not/really/schema.json'
                                    - 'data:application/vnd.ms-excel'
                                    - 'data:text/plain'
                                    - 'data:application/hdf5'
                                    - 'data:application/edu.ucdavis@ceclancy.xyz'
                                fileToKeyMap:
                                  description: Place the data associated with the named keys in files
                                  type: object
                                  patternProperties:
                                    .+:
                                      type: string
                                      pattern: '^[-_a-zA-Z0-9]+$'
                                  example:
                                    - dir/input1.txt: key_1
                                      dir33/input2.txt: key2
                                defaultValue:
                                  description: initial value for this input
                                  type:
                                    - string
                                    - number
                                    - integer
                                    - boolean
                                  example:
                                    - Dog
                                    - true
                                widget:
                                  description: custom widget to use instead of the default one determined from the data-type
                                  anyOf:
                                    - type: object
                                      additionalProperties: false
                                      required:
                                        - type
                                      properties:
                                        type:
                                          description: type of the property
                                          type: string
                                          enum:
                                            - TextArea
                                        minHeight:
                                          description: minimum Height of the textarea
                                          type: integer
                                          minimum: 1
                                    - type: object
                                      additionalProperties: false
                                      required:
                                        - type
                                        - structure
                                      properties:
                                        type:
                                          description: type of the property
                                          type: string
                                          enum:
                                            - SelectBox
                                        structure:
                                          type: array
                                          minItems: 1
                                          items:
                                            type: object
                                            additionalProperties: false
                                            required:
                                              - key
                                              - label
                                            properties:
                                              key:
                                                type:
                                                  - string
                                                  - boolean
                                                  - number
                                              label:
                                                type: string
                                            example:
                                              - - key: rat
                                                  label: The Rat
                                                - key: dog
                                                  label: Bello the Dog
                          additionalProperties: true
                        outputs:
                          type: object
                          description: definition of the outputs of this node
                          x-patternProperties:
                            '^[-_a-zA-Z0-9]+$':
                              type: object
                              description: all the output produced by this node
                              additionalProperties: false
                              required:
                                - displayOrder
                                - label
                                - description
                                - type
                              properties:
                                displayOrder:
                                  type: number
                                  description: use this to numerically sort the properties for display
                                  example:
                                    - 1
                                    - -0.2
                                label:
                                  type: string
                                  description: short name for the property
                                  example:
                                    - Age
                                description:
                                  type: string
                                  description: description of the property
                                  example:
                                    - Age in seconds since 1970
                                type:
                                  type: string
                                  pattern: '^(number|integer|boolean|string|data:[^/\s,]+/[^/\s,]+)$'
                                  description: data type expected on this output
                                  example:
                                    - number
                                    - integer
                                    - boolean
                                    - string
                                    - 'data:application/json'
                                    - 'data:application/vnd.ms-excel '
                                    - 'data:text/plain'
                                    - 'data:application/hdf5'
                                fileToKeyMap:
                                  description: Place the data stored in the named files and store it in the locations pointed to by the respective output key.
                                  type: object
                                  patternProperties:
                                    .+:
                                      type: string
                                      pattern: '^[-_a-zA-Z0-9]+$'
                                  example:
                                    - dir/input1.txt: key_1
                                      dir33/input2.txt: key2
                          additionalProperties: true
                  error:
                    nullable: true
                    default: null
        '401':
          description: Default http error response body
          content:
            application/json:
              schema:
                type: object
                required:
                  - error
                properties:
                  data:
                    nullable: true
                    default: null
                  error:
                    type: object
                    nullable: true
                    properties:
                      logs:
                        description: log messages
                        type: array
                        items:
                          type: object
                          properties:
                            level:
                              description: log level
                              type: string
                              default: INFO
                              enum:
                                - DEBUG
                                - WARNING
                                - INFO
                                - ERROR
                            message:
                              description: 'log message. If logger is USER, then it MUST be human readable'
                              type: string
                            logger:
                              description: name of the logger receiving this message
                              type: string
                          required:
                            - message
                          example:
                            message: 'Hi there, Mr user'
                            level: INFO
                            logger: user-logger
                      errors:
                        description: errors metadata
                        type: array
                        items:
                          type: object
                          required:
                            - code
                            - message
                          properties:
                            code:
                              type: string
                              description: Typically the name of the exception that produced it otherwise some known error code
                            message:
                              type: string
                              description: Error message specific to this item
                            resource:
                              type: string
                              description: API resource affected by this error
                            field:
                              type: string
                              description: Specific field within the resource
                      status:
                        description: HTTP error code
                        type: integer
                    example:
                      BadRequestError:
                        logs:
                          - message: Requested information is incomplete or malformed
                            level: ERROR
                          - message: Invalid email and password
                            level: ERROR
                            logger: USER
                        errors:
                          - code: InvalidEmail
                            message: Email is malformed
                            field: email
                          - code: UnsavePassword
                            message: Password is not secure
                            field: pasword
                        status: 400
        default:
          description: Default http error response body
          content:
            application/json:
              schema:
                type: object
                required:
                  - error
                properties:
                  data:
                    nullable: true
                    default: null
                  error:
                    type: object
                    nullable: true
                    properties:
                      logs:
                        description: log messages
                        type: array
                        items:
                          type: object
                          properties:
                            level:
                              description: log level
                              type: string
                              default: INFO
                              enum:
                                - DEBUG
                                - WARNING
                                - INFO
                                - ERROR
                            message:
                              description: 'log message. If logger is USER, then it MUST be human readable'
                              type: string
                            logger:
                              description: name of the logger receiving this message
                              type: string
                          required:
                            - message
                          example:
                            message: 'Hi there, Mr user'
                            level: INFO
                            logger: user-logger
                      errors:
                        description: errors metadata
                        type: array
                        items:
                          type: object
                          required:
                            - code
                            - message
                          properties:
                            code:
                              type: string
                              description: Typically the name of the exception that produced it otherwise some known error code
                            message:
                              type: string
                              description: Error message specific to this item
                            resource:
                              type: string
                              description: API resource affected by this error
                            field:
                              type: string
                              description: Specific field within the resource
                      status:
                        description: HTTP error code
                        type: integer
                    example:
                      BadRequestError:
                        logs:
                          - message: Requested information is incomplete or malformed
                            level: ERROR
                          - message: Invalid email and password
                            level: ERROR
                            logger: USER
                        errors:
                          - code: InvalidEmail
                            message: Email is malformed
                            field: email
                          - code: UnsavePassword
                            message: Password is not secure
                            field: pasword
                        status: 400
  '/computation/pipeline/{project_id}':
    put:
      description: Update a pipeline using workbench section from given project
      operationId: update_pipeline
      parameters:
        - in: path
          name: project_id
          required: true
          description: the uuid of the project
          schema:
            type: string
            example: 123e4567-e89b-12d3-a456-426655440000
      responses:
        '204':
          description: Succesfully updated the pipeline
        default:
          description: Default http error response body
          content:
            application/json:
              schema:
                type: object
                required:
                  - error
                properties:
                  data:
                    nullable: true
                    default: null
                  error:
                    type: object
                    nullable: true
                    properties:
                      logs:
                        description: log messages
                        type: array
                        items:
                          type: object
                          properties:
                            level:
                              description: log level
                              type: string
                              default: INFO
                              enum:
                                - DEBUG
                                - WARNING
                                - INFO
                                - ERROR
                            message:
                              description: 'log message. If logger is USER, then it MUST be human readable'
                              type: string
                            logger:
                              description: name of the logger receiving this message
                              type: string
                          required:
                            - message
                          example:
                            message: 'Hi there, Mr user'
                            level: INFO
                            logger: user-logger
                      errors:
                        description: errors metadata
                        type: array
                        items:
                          type: object
                          required:
                            - code
                            - message
                          properties:
                            code:
                              type: string
                              description: Typically the name of the exception that produced it otherwise some known error code
                            message:
                              type: string
                              description: Error message specific to this item
                            resource:
                              type: string
                              description: API resource affected by this error
                            field:
                              type: string
                              description: Specific field within the resource
                      status:
                        description: HTTP error code
                        type: integer
                    example:
                      BadRequestError:
                        logs:
                          - message: Requested information is incomplete or malformed
                            level: ERROR
                          - message: Invalid email and password
                            level: ERROR
                            logger: USER
                        errors:
                          - code: InvalidEmail
                            message: Email is malformed
                            field: email
                          - code: UnsavePassword
                            message: Password is not secure
                            field: pasword
                        status: 400
  '/computation/pipeline/{project_id}/start':
    post:
      description: Starts a pipeline of a given project
      operationId: start_pipeline
      parameters:
        - in: path
          name: project_id
          required: true
          description: the uuid of the project
          schema:
            type: string
            example: 123e4567-e89b-12d3-a456-426655440000
      responses:
        '200':
          description: Succesffully started the pipeline
          content:
            application/json:
              schema:
                type: object
                required:
                  - data
                properties:
                  data:
                    type: object
                    required:
                      - pipeline_name
                      - pipeline_id
                    properties:
                      pipeline_name:
                        type: string
                        example: a pipeline named pipeline
                      pipeline_id:
                        type: string
                        example: 123e4567-e89b-12d3-a456-426655440000
                  error:
                    nullable: true
                    default: null
        default:
          description: Default http error response body
          content:
            application/json:
              schema:
                type: object
                required:
                  - error
                properties:
                  data:
                    nullable: true
                    default: null
                  error:
                    type: object
                    nullable: true
                    properties:
                      logs:
                        description: log messages
                        type: array
                        items:
                          type: object
                          properties:
                            level:
                              description: log level
                              type: string
                              default: INFO
                              enum:
                                - DEBUG
                                - WARNING
                                - INFO
                                - ERROR
                            message:
                              description: 'log message. If logger is USER, then it MUST be human readable'
                              type: string
                            logger:
                              description: name of the logger receiving this message
                              type: string
                          required:
                            - message
                          example:
                            message: 'Hi there, Mr user'
                            level: INFO
                            logger: user-logger
                      errors:
                        description: errors metadata
                        type: array
                        items:
                          type: object
                          required:
                            - code
                            - message
                          properties:
                            code:
                              type: string
                              description: Typically the name of the exception that produced it otherwise some known error code
                            message:
                              type: string
                              description: Error message specific to this item
                            resource:
                              type: string
                              description: API resource affected by this error
                            field:
                              type: string
                              description: Specific field within the resource
                      status:
                        description: HTTP error code
                        type: integer
                    example:
                      BadRequestError:
                        logs:
                          - message: Requested information is incomplete or malformed
                            level: ERROR
                          - message: Invalid email and password
                            level: ERROR
                            logger: USER
                        errors:
                          - code: InvalidEmail
                            message: Email is malformed
                            field: email
                          - code: UnsavePassword
                            message: Password is not secure
                            field: pasword
                        status: 400
  /projects:
    get:
      summary: List all projects
      operationId: list_projects
      parameters:
        - name: type
          in: query
          schema:
            type: string
            default: all
            enum:
              - template
              - user
              - all
          description: if true only templates otherwise only users
        - name: state
          in: query
          schema:
            type: string
            default: active
            enum:
              - active
          description: if set only active projects are returned. if type=template this parameter is ignored.
        - name: start
          in: query
          schema:
            type: integer
            minItems: 0
          description: index to the first item to return
        - name: count
          in: query
          schema:
            type: integer
            minItems: 1
          description: maximum number of items to return
      responses:
        '200':
          description: list of projects
          content:
            application/json:
              schema:
                type: object
                required:
                  - data
                properties:
                  data:
                    type: array
                    items:
                      title: simcore project
                      description: Description of a simcore project
                      type: object
                      additionalProperties: false
                      required:
                        - uuid
                        - name
                        - description
                        - prjOwner
                        - creationDate
                        - lastChangeDate
                        - thumbnail
                        - workbench
                      properties:
                        uuid:
                          type: string
                          description: project unique identifier
                          example: 07640335-a91f-468c-ab69-a374fa82078d
                        name:
                          type: string
                          description: project name
                          example: Temporal Distortion Simulator
                        description:
                          type: string
                          description: longer one-line description about the project
                          example: Dabbling in temporal transitions ...
                        prjOwner:
                          type: string
                          description: user uuid
                        creationDate:
                          type: string
                          description: project creation date
                          pattern: '\d{4}-(12|11|10|0?[1-9])-(31|30|[0-2]?\d)T(2[0-3]|1\d|0?[0-9])(:(\d|[0-5]\d)){2}(\.\d{3})?Z'
                          example: '2018-07-01T11:13:43Z'
                        lastChangeDate:
                          type: string
                          description: last save date
                          pattern: '\d{4}-(12|11|10|0?[1-9])-(31|30|[0-2]?\d)T(2[0-3]|1\d|0?[0-9])(:(\d|[0-5]\d)){2}(\.\d{3})?Z'
                          example: '2018-07-01T11:13:43Z'
                        thumbnail:
                          type: string
                          description: url of the latest screenshot of the project
                          example: 'https://placeimg.com/171/96/tech/grayscale/?0.jpg'
                        workbench:
                          type: object
                          x-patternProperties:
                            ^\S+$:
                              type: object
                              additionalProperties: false
                              required:
                                - key
                                - version
                                - label
                                - position
                              properties:
                                key:
                                  type: string
                                  description: distinctive name for the node based on the docker registry path
                                  pattern: '^(simcore)/(services)(/demodec)?/(comp|dynamic|frontend)(/[^\s/]+)+$'
                                  example:
                                    - simcore/services/comp/sleeper
                                    - simcore/services/dynamic/3dviewer
                                    - simcore/services/frontend/file-picker
                                version:
                                  type: string
                                  description: semantic version number of the node
                                  pattern: '^(0|[1-9]\d*)(\.(0|[1-9]\d*)){2}(-(0|[1-9]\d*|\d*[-a-zA-Z][-\da-zA-Z]*)(\.(0|[1-9]\d*|\d*[-a-zA-Z][-\da-zA-Z]*))*)?(\+[-\da-zA-Z]+(\.[-\da-zA-Z-]+)*)?$'
                                  example:
                                    - 1.0.0
                                    - 0.0.1
                                label:
                                  type: string
                                progress:
                                  type: number
                                  maximum: 100
                                  minimum: 0
                                  description: the node progress value
                                thumbnail:
                                  type: string
                                  description: url of the latest screenshot of the node
                                  example:
                                    - 'https://placeimg.com/171/96/tech/grayscale/?0.jpg'
                                inputs:
                                  type: object
                                  description: values of input properties
                                  patternProperties:
                                    '^[-_a-zA-Z0-9]+$':
                                      oneOf:
                                        - type:
                                            - integer
                                            - boolean
                                            - string
                                            - number
                                            - 'null'
                                        - type: object
                                          additionalProperties: false
                                          required:
                                            - nodeUuid
                                            - output
                                          properties:
                                            nodeUuid:
                                              type: string
                                            output:
                                              type: string
                                        - type: object
                                          additionalProperties: false
                                          required:
                                            - store
                                            - path
                                          properties:
                                            store:
                                              type:
                                                - string
                                                - integer
                                            dataset:
                                              type: string
                                            path:
                                              type: string
                                            label:
                                              type: string
                                inputAccess:
                                  description: map with key - access level pairs
                                  type: object
                                  patternProperties:
                                    '^[-_a-zA-Z0-9]+$':
                                      type: string
                                      enum:
                                        - Invisible
                                        - ReadOnly
                                        - ReadAndWrite
                                      default: ReadAndWrite
                                      example:
                                        - ReadOnly
                                inputNodes:
                                  type: array
                                  items:
                                    type: string
                                    pattern: ^\S+$
                                  description: node IDs of where the node is connected to
                                  example:
                                    - nodeUuid1
                                    - nodeUuid2
                                outputs:
                                  type: object
                                  patternProperties:
                                    '^[-_a-zA-Z0-9]+$':
                                      oneOf:
                                        - type:
                                            - integer
                                            - boolean
                                            - string
                                            - number
                                            - 'null'
                                        - type: object
                                          additionalProperties: false
                                          required:
                                            - store
                                            - path
                                          properties:
                                            store:
                                              type:
                                                - string
                                                - integer
                                            dataset:
                                              type: string
                                            path:
                                              type: string
                                            label:
                                              type: string
                                outputNode:
                                  type: boolean
                                parent:
                                  type:
                                    - string
                                    - 'null'
                                  pattern: ^\S+$
                                position:
                                  type: object
                                  additionalProperties: false
                                  required:
                                    - x
                                    - 'y'
                                  properties:
                                    x:
                                      type: integer
                                    'y':
                                      type: integer
                          additionalProperties: true
                  error:
                    nullable: true
                    default: null
        default:
          description: Default http error response body
          content:
            application/json:
              schema:
                type: object
                required:
                  - error
                properties:
                  data:
                    nullable: true
                    default: null
                  error:
                    type: object
                    nullable: true
                    properties:
                      logs:
                        description: log messages
                        type: array
                        items:
                          type: object
                          properties:
                            level:
                              description: log level
                              type: string
                              default: INFO
                              enum:
                                - DEBUG
                                - WARNING
                                - INFO
                                - ERROR
                            message:
                              description: 'log message. If logger is USER, then it MUST be human readable'
                              type: string
                            logger:
                              description: name of the logger receiving this message
                              type: string
                          required:
                            - message
                          example:
                            message: 'Hi there, Mr user'
                            level: INFO
                            logger: user-logger
                      errors:
                        description: errors metadata
                        type: array
                        items:
                          type: object
                          required:
                            - code
                            - message
                          properties:
                            code:
                              type: string
                              description: Typically the name of the exception that produced it otherwise some known error code
                            message:
                              type: string
                              description: Error message specific to this item
                            resource:
                              type: string
                              description: API resource affected by this error
                            field:
                              type: string
                              description: Specific field within the resource
                      status:
                        description: HTTP error code
                        type: integer
                    example:
                      BadRequestError:
                        logs:
                          - message: Requested information is incomplete or malformed
                            level: ERROR
                          - message: Invalid email and password
                            level: ERROR
                            logger: USER
                        errors:
                          - code: InvalidEmail
                            message: Email is malformed
                            field: email
                          - code: UnsavePassword
                            message: Password is not secure
                            field: pasword
                        status: 400
    post:
      summary: Create new project
      operationId: create_projects
      parameters:
        - name: from_template
          in: query
          schema:
            type: string
          description: 'Option to create a project from existing template: from_template={template_uuid}'
        - name: as_template
          in: query
          schema:
            type: string
          description: 'Option to create a template from existing project: as_template={study_uuid}'
      requestBody:
        content:
          application/json:
            schema:
              title: simcore project
              description: Description of a simcore project
              type: object
              additionalProperties: false
              required:
                - uuid
                - name
                - description
                - prjOwner
                - creationDate
                - lastChangeDate
                - thumbnail
                - workbench
              properties:
                uuid:
                  type: string
                  description: project unique identifier
                  example: 07640335-a91f-468c-ab69-a374fa82078d
                name:
                  type: string
                  description: project name
                  example: Temporal Distortion Simulator
                description:
                  type: string
                  description: longer one-line description about the project
                  example: Dabbling in temporal transitions ...
                prjOwner:
                  type: string
                  description: user uuid
                creationDate:
                  type: string
                  description: project creation date
                  pattern: '\d{4}-(12|11|10|0?[1-9])-(31|30|[0-2]?\d)T(2[0-3]|1\d|0?[0-9])(:(\d|[0-5]\d)){2}(\.\d{3})?Z'
                  example: '2018-07-01T11:13:43Z'
                lastChangeDate:
                  type: string
                  description: last save date
                  pattern: '\d{4}-(12|11|10|0?[1-9])-(31|30|[0-2]?\d)T(2[0-3]|1\d|0?[0-9])(:(\d|[0-5]\d)){2}(\.\d{3})?Z'
                  example: '2018-07-01T11:13:43Z'
                thumbnail:
                  type: string
                  description: url of the latest screenshot of the project
                  example: 'https://placeimg.com/171/96/tech/grayscale/?0.jpg'
                workbench:
                  type: object
                  x-patternProperties:
                    ^\S+$:
                      type: object
                      additionalProperties: false
                      required:
                        - key
                        - version
                        - label
                        - position
                      properties:
                        key:
                          type: string
                          description: distinctive name for the node based on the docker registry path
                          pattern: '^(simcore)/(services)(/demodec)?/(comp|dynamic|frontend)(/[^\s/]+)+$'
                          example:
                            - simcore/services/comp/sleeper
                            - simcore/services/dynamic/3dviewer
                            - simcore/services/frontend/file-picker
                        version:
                          type: string
                          description: semantic version number of the node
                          pattern: '^(0|[1-9]\d*)(\.(0|[1-9]\d*)){2}(-(0|[1-9]\d*|\d*[-a-zA-Z][-\da-zA-Z]*)(\.(0|[1-9]\d*|\d*[-a-zA-Z][-\da-zA-Z]*))*)?(\+[-\da-zA-Z]+(\.[-\da-zA-Z-]+)*)?$'
                          example:
                            - 1.0.0
                            - 0.0.1
                        label:
                          type: string
                        progress:
                          type: number
                          maximum: 100
                          minimum: 0
                          description: the node progress value
                        thumbnail:
                          type: string
                          description: url of the latest screenshot of the node
                          example:
                            - 'https://placeimg.com/171/96/tech/grayscale/?0.jpg'
                        inputs:
                          type: object
                          description: values of input properties
                          patternProperties:
                            '^[-_a-zA-Z0-9]+$':
                              oneOf:
                                - type:
                                    - integer
                                    - boolean
                                    - string
                                    - number
                                    - 'null'
                                - type: object
                                  additionalProperties: false
                                  required:
                                    - nodeUuid
                                    - output
                                  properties:
                                    nodeUuid:
                                      type: string
                                    output:
                                      type: string
                                - type: object
                                  additionalProperties: false
                                  required:
                                    - store
                                    - path
                                  properties:
                                    store:
                                      type:
                                        - string
                                        - integer
                                    dataset:
                                      type: string
                                    path:
                                      type: string
                                    label:
                                      type: string
                        inputAccess:
                          description: map with key - access level pairs
                          type: object
                          patternProperties:
                            '^[-_a-zA-Z0-9]+$':
                              type: string
                              enum:
                                - Invisible
                                - ReadOnly
                                - ReadAndWrite
                              default: ReadAndWrite
                              example:
                                - ReadOnly
                        inputNodes:
                          type: array
                          items:
                            type: string
                            pattern: ^\S+$
                          description: node IDs of where the node is connected to
                          example:
                            - nodeUuid1
                            - nodeUuid2
                        outputs:
                          type: object
                          patternProperties:
                            '^[-_a-zA-Z0-9]+$':
                              oneOf:
                                - type:
                                    - integer
                                    - boolean
                                    - string
                                    - number
                                    - 'null'
                                - type: object
                                  additionalProperties: false
                                  required:
                                    - store
                                    - path
                                  properties:
                                    store:
                                      type:
                                        - string
                                        - integer
                                    dataset:
                                      type: string
                                    path:
                                      type: string
                                    label:
                                      type: string
                        outputNode:
                          type: boolean
                        parent:
                          type:
                            - string
                            - 'null'
                          pattern: ^\S+$
                        position:
                          type: object
                          additionalProperties: false
                          required:
                            - x
                            - 'y'
                          properties:
                            x:
                              type: integer
                            'y':
                              type: integer
                  additionalProperties: true
      responses:
        '201':
          description: project created
          content:
            application/json:
              schema:
                type: object
                required:
                  - data
                properties:
                  data:
                    title: simcore project
                    description: Description of a simcore project
                    type: object
                    additionalProperties: false
                    required:
                      - uuid
                      - name
                      - description
                      - prjOwner
                      - creationDate
                      - lastChangeDate
                      - thumbnail
                      - workbench
                    properties:
                      uuid:
                        type: string
                        description: project unique identifier
                        example: 07640335-a91f-468c-ab69-a374fa82078d
                      name:
                        type: string
<<<<<<< HEAD
                        example: 123e4567-e89b-12d3-a456-426655440000
                  error:
                    nullable: true
                    default: null
        default:
          description: Default http error response body
          content:
            application/json:
              schema:
                type: object
                required:
                  - error
                properties:
                  data:
                    nullable: true
                    default: null
                  error:
                    type: object
                    nullable: true
                    properties:
                      logs:
                        description: log messages
                        type: array
                        items:
                          type: object
                          properties:
                            level:
                              description: log level
                              type: string
                              default: INFO
                              enum:
                                - DEBUG
                                - WARNING
                                - INFO
                                - ERROR
                            message:
                              description: 'log message. If logger is USER, then it MUST be human readable'
                              type: string
                            logger:
                              description: name of the logger receiving this message
                              type: string
                          required:
                            - message
                          example:
                            message: 'Hi there, Mr user'
                            level: INFO
                            logger: user-logger
                      errors:
                        description: errors metadata
                        type: array
                        items:
                          type: object
                          required:
                            - code
                            - message
                          properties:
                            code:
                              type: string
                              description: Typically the name of the exception that produced it otherwise some known error code
                            message:
                              type: string
                              description: Error message specific to this item
                            resource:
                              type: string
                              description: API resource affected by this error
                            field:
                              type: string
                              description: Specific field within the resource
                      status:
                        description: HTTP error code
                        type: integer
                    example:
                      BadRequestError:
                        logs:
                          - message: Requested information is incomplete or malformed
                            level: ERROR
                          - message: Invalid email and password
                            level: ERROR
                            logger: USER
                        errors:
                          - code: InvalidEmail
                            message: Email is malformed
                            field: email
                          - code: UnsavePassword
                            message: Password is not secure
                            field: pasword
                        status: 400
  /projects:
    get:
      tags:
        - project
      summary: List all projects
      operationId: list_projects
      parameters:
        - name: type
          in: query
          schema:
            type: string
            default: all
            enum:
              - template
              - user
              - all
          description: if true only templates otherwise only users
        - name: state
          in: query
          schema:
            type: string
            default: active
            enum:
              - active
          description: if set only active projects are returned. if type=template this parameter is ignored.
        - name: start
          in: query
          schema:
            type: integer
            minItems: 0
          description: index to the first item to return
        - name: count
          in: query
          schema:
            type: integer
            minItems: 1
          description: maximum number of items to return
      responses:
        '200':
          description: list of projects
          content:
            application/json:
              schema:
                type: object
                required:
                  - data
                properties:
                  data:
                    type: array
                    items:
                      title: simcore project
                      description: Description of a simcore project
                      type: object
                      additionalProperties: false
                      required:
                        - uuid
                        - name
                        - description
                        - prjOwner
                        - creationDate
                        - lastChangeDate
                        - thumbnail
                        - workbench
                      properties:
                        uuid:
                          type: string
                          description: project unique identifier
                          example: 07640335-a91f-468c-ab69-a374fa82078d
                        name:
                          type: string
                          description: project name
                          example: Temporal Distortion Simulator
                        description:
                          type: string
                          description: longer one-line description about the project
                          example: Dabbling in temporal transitions ...
                        prjOwner:
                          type: string
                          description: user uuid
                        creationDate:
                          type: string
                          description: project creation date
                          pattern: '\d{4}-(12|11|10|0?[1-9])-(31|30|[0-2]?\d)T(2[0-3]|1\d|0?[0-9])(:(\d|[0-5]\d)){2}(\.\d{3})?Z'
                          example: '2018-07-01T11:13:43Z'
                        lastChangeDate:
                          type: string
                          description: last save date
                          pattern: '\d{4}-(12|11|10|0?[1-9])-(31|30|[0-2]?\d)T(2[0-3]|1\d|0?[0-9])(:(\d|[0-5]\d)){2}(\.\d{3})?Z'
                          example: '2018-07-01T11:13:43Z'
                        thumbnail:
                          type: string
                          description: url of the latest screenshot of the project
                          example: 'https://placeimg.com/171/96/tech/grayscale/?0.jpg'
                        workbench:
                          type: object
                          x-patternProperties:
                            ^\S+$:
                              type: object
                              additionalProperties: false
                              required:
                                - key
                                - version
                                - label
                                - position
                              properties:
                                key:
                                  type: string
                                  description: distinctive name for the node based on the docker registry path
                                  pattern: '^(simcore)/(services)(/demodec)?/(comp|dynamic|frontend)(/[^\s/]+)+$'
                                  example:
                                    - simcore/services/comp/sleeper
                                    - simcore/services/dynamic/3dviewer
                                    - simcore/services/frontend/file-picker
                                version:
                                  type: string
                                  description: semantic version number of the node
                                  pattern: '^(0|[1-9]\d*)(\.(0|[1-9]\d*)){2}(-(0|[1-9]\d*|\d*[-a-zA-Z][-\da-zA-Z]*)(\.(0|[1-9]\d*|\d*[-a-zA-Z][-\da-zA-Z]*))*)?(\+[-\da-zA-Z]+(\.[-\da-zA-Z-]+)*)?$'
                                  example:
                                    - 1.0.0
                                    - 0.0.1
                                label:
                                  type: string
                                progress:
                                  type: number
                                  maximum: 100
                                  minimum: 0
                                  description: the node progress value
                                thumbnail:
                                  type: string
                                  description: url of the latest screenshot of the node
                                  example:
                                    - 'https://placeimg.com/171/96/tech/grayscale/?0.jpg'
                                inputs:
                                  type: object
                                  description: values of input properties
                                  patternProperties:
                                    '^[-_a-zA-Z0-9]+$':
                                      oneOf:
                                        - type:
                                            - integer
                                            - boolean
                                            - string
                                            - number
                                            - 'null'
                                        - type: object
                                          additionalProperties: false
                                          required:
                                            - nodeUuid
                                            - output
                                          properties:
                                            nodeUuid:
                                              type: string
                                            output:
                                              type: string
                                        - type: object
                                          additionalProperties: false
                                          required:
                                            - store
                                            - path
                                          properties:
                                            store:
                                              type:
                                                - string
                                                - integer
                                            dataset:
                                              type: string
                                            path:
                                              type: string
                                            label:
                                              type: string
                                inputAccess:
                                  description: map with key - access level pairs
                                  type: object
                                  patternProperties:
                                    '^[-_a-zA-Z0-9]+$':
                                      type: string
                                      enum:
                                        - Invisible
                                        - ReadOnly
                                        - ReadAndWrite
                                      default: ReadAndWrite
                                      example:
                                        - ReadOnly
                                inputNodes:
                                  type: array
                                  items:
=======
                        description: project name
                        example: Temporal Distortion Simulator
                      description:
                        type: string
                        description: longer one-line description about the project
                        example: Dabbling in temporal transitions ...
                      prjOwner:
                        type: string
                        description: user uuid
                      creationDate:
                        type: string
                        description: project creation date
                        pattern: '\d{4}-(12|11|10|0?[1-9])-(31|30|[0-2]?\d)T(2[0-3]|1\d|0?[0-9])(:(\d|[0-5]\d)){2}(\.\d{3})?Z'
                        example: '2018-07-01T11:13:43Z'
                      lastChangeDate:
                        type: string
                        description: last save date
                        pattern: '\d{4}-(12|11|10|0?[1-9])-(31|30|[0-2]?\d)T(2[0-3]|1\d|0?[0-9])(:(\d|[0-5]\d)){2}(\.\d{3})?Z'
                        example: '2018-07-01T11:13:43Z'
                      thumbnail:
                        type: string
                        description: url of the latest screenshot of the project
                        example: 'https://placeimg.com/171/96/tech/grayscale/?0.jpg'
                      workbench:
                        type: object
                        x-patternProperties:
                          ^\S+$:
                            type: object
                            additionalProperties: false
                            required:
                              - key
                              - version
                              - label
                              - position
                            properties:
                              key:
                                type: string
                                description: distinctive name for the node based on the docker registry path
                                pattern: '^(simcore)/(services)(/demodec)?/(comp|dynamic|frontend)(/[^\s/]+)+$'
                                example:
                                  - simcore/services/comp/sleeper
                                  - simcore/services/dynamic/3dviewer
                                  - simcore/services/frontend/file-picker
                              version:
                                type: string
                                description: semantic version number of the node
                                pattern: '^(0|[1-9]\d*)(\.(0|[1-9]\d*)){2}(-(0|[1-9]\d*|\d*[-a-zA-Z][-\da-zA-Z]*)(\.(0|[1-9]\d*|\d*[-a-zA-Z][-\da-zA-Z]*))*)?(\+[-\da-zA-Z]+(\.[-\da-zA-Z-]+)*)?$'
                                example:
                                  - 1.0.0
                                  - 0.0.1
                              label:
                                type: string
                              progress:
                                type: number
                                maximum: 100
                                minimum: 0
                                description: the node progress value
                              thumbnail:
                                type: string
                                description: url of the latest screenshot of the node
                                example:
                                  - 'https://placeimg.com/171/96/tech/grayscale/?0.jpg'
                              inputs:
                                type: object
                                description: values of input properties
                                patternProperties:
                                  '^[-_a-zA-Z0-9]+$':
                                    oneOf:
                                      - type:
                                          - integer
                                          - boolean
                                          - string
                                          - number
                                          - 'null'
                                      - type: object
                                        additionalProperties: false
                                        required:
                                          - nodeUuid
                                          - output
                                        properties:
                                          nodeUuid:
                                            type: string
                                          output:
                                            type: string
                                      - type: object
                                        additionalProperties: false
                                        required:
                                          - store
                                          - path
                                        properties:
                                          store:
                                            type:
                                              - string
                                              - integer
                                          dataset:
                                            type: string
                                          path:
                                            type: string
                                          label:
                                            type: string
                              inputAccess:
                                description: map with key - access level pairs
                                type: object
                                patternProperties:
                                  '^[-_a-zA-Z0-9]+$':
>>>>>>> 857de39b
                                    type: string
                                    enum:
                                      - Invisible
                                      - ReadOnly
                                      - ReadAndWrite
                                    default: ReadAndWrite
                                    example:
                                      - ReadOnly
                              inputNodes:
                                type: array
                                items:
                                  type: string
                                  pattern: ^\S+$
                                description: node IDs of where the node is connected to
                                example:
                                  - nodeUuid1
                                  - nodeUuid2
                              outputs:
                                type: object
                                patternProperties:
                                  '^[-_a-zA-Z0-9]+$':
                                    oneOf:
                                      - type:
                                          - integer
                                          - boolean
                                          - string
                                          - number
                                          - 'null'
                                      - type: object
                                        additionalProperties: false
                                        required:
                                          - store
                                          - path
                                        properties:
                                          store:
                                            type:
                                              - string
                                              - integer
                                          dataset:
                                            type: string
                                          path:
                                            type: string
                                          label:
                                            type: string
                              outputNode:
                                type: boolean
                              parent:
                                type:
                                  - string
                                  - 'null'
                                pattern: ^\S+$
                              position:
                                type: object
                                additionalProperties: false
                                required:
                                  - x
                                  - 'y'
                                properties:
                                  x:
                                    type: integer
                                  'y':
                                    type: integer
                        additionalProperties: true
                  error:
                    nullable: true
                    default: null
        default:
          description: Default http error response body
          content:
            application/json:
              schema:
                type: object
                required:
                  - error
                properties:
                  data:
                    nullable: true
                    default: null
                  error:
                    type: object
                    nullable: true
                    properties:
                      logs:
                        description: log messages
                        type: array
                        items:
                          type: object
                          properties:
                            level:
                              description: log level
                              type: string
                              default: INFO
                              enum:
                                - DEBUG
                                - WARNING
                                - INFO
                                - ERROR
                            message:
                              description: 'log message. If logger is USER, then it MUST be human readable'
                              type: string
                            logger:
                              description: name of the logger receiving this message
                              type: string
                          required:
                            - message
                          example:
                            message: 'Hi there, Mr user'
                            level: INFO
                            logger: user-logger
                      errors:
                        description: errors metadata
                        type: array
                        items:
                          type: object
                          required:
                            - code
                            - message
                          properties:
                            code:
                              type: string
                              description: Typically the name of the exception that produced it otherwise some known error code
                            message:
                              type: string
                              description: Error message specific to this item
                            resource:
                              type: string
                              description: API resource affected by this error
                            field:
                              type: string
                              description: Specific field within the resource
                      status:
                        description: HTTP error code
                        type: integer
                    example:
                      BadRequestError:
                        logs:
                          - message: Requested information is incomplete or malformed
                            level: ERROR
                          - message: Invalid email and password
                            level: ERROR
                            logger: USER
                        errors:
                          - code: InvalidEmail
                            message: Email is malformed
                            field: email
                          - code: UnsavePassword
                            message: Password is not secure
                            field: pasword
                        status: 400
<<<<<<< HEAD
    post:
      tags:
        - project
      summary: Create new project
      operationId: create_projects
      parameters:
        - name: from_template
          in: query
          schema:
            type: string
          description: 'Option to create a project from existing template: from_template={template_uuid}'
        - name: as_template
          in: query
          schema:
            type: string
          description: 'Option to create a template from existing project: as_template={study_uuid}'
      requestBody:
        content:
          application/json:
            schema:
              title: simcore project
              description: Description of a simcore project
              type: object
              additionalProperties: false
              required:
                - uuid
                - name
                - description
                - prjOwner
                - creationDate
                - lastChangeDate
                - thumbnail
                - workbench
              properties:
                uuid:
                  type: string
                  description: project unique identifier
                  example: 07640335-a91f-468c-ab69-a374fa82078d
                name:
                  type: string
                  description: project name
                  example: Temporal Distortion Simulator
                description:
                  type: string
                  description: longer one-line description about the project
                  example: Dabbling in temporal transitions ...
                prjOwner:
                  type: string
                  description: user uuid
                creationDate:
                  type: string
                  description: project creation date
                  pattern: '\d{4}-(12|11|10|0?[1-9])-(31|30|[0-2]?\d)T(2[0-3]|1\d|0?[0-9])(:(\d|[0-5]\d)){2}(\.\d{3})?Z'
                  example: '2018-07-01T11:13:43Z'
                lastChangeDate:
                  type: string
                  description: last save date
                  pattern: '\d{4}-(12|11|10|0?[1-9])-(31|30|[0-2]?\d)T(2[0-3]|1\d|0?[0-9])(:(\d|[0-5]\d)){2}(\.\d{3})?Z'
                  example: '2018-07-01T11:13:43Z'
                thumbnail:
                  type: string
                  description: url of the latest screenshot of the project
                  example: 'https://placeimg.com/171/96/tech/grayscale/?0.jpg'
                workbench:
                  type: object
                  x-patternProperties:
                    ^\S+$:
                      type: object
                      additionalProperties: false
                      required:
                        - key
                        - version
                        - label
                        - position
                      properties:
                        key:
                          type: string
                          description: distinctive name for the node based on the docker registry path
                          pattern: '^(simcore)/(services)(/demodec)?/(comp|dynamic|frontend)(/[^\s/]+)+$'
                          example:
                            - simcore/services/comp/sleeper
                            - simcore/services/dynamic/3dviewer
                            - simcore/services/frontend/file-picker
                        version:
                          type: string
                          description: semantic version number of the node
                          pattern: '^(0|[1-9]\d*)(\.(0|[1-9]\d*)){2}(-(0|[1-9]\d*|\d*[-a-zA-Z][-\da-zA-Z]*)(\.(0|[1-9]\d*|\d*[-a-zA-Z][-\da-zA-Z]*))*)?(\+[-\da-zA-Z]+(\.[-\da-zA-Z-]+)*)?$'
                          example:
                            - 1.0.0
                            - 0.0.1
                        label:
                          type: string
                        progress:
                          type: number
                          maximum: 100
                          minimum: 0
                          description: the node progress value
                        thumbnail:
                          type: string
                          description: url of the latest screenshot of the node
                          example:
                            - 'https://placeimg.com/171/96/tech/grayscale/?0.jpg'
                        inputs:
                          type: object
                          description: values of input properties
                          patternProperties:
                            '^[-_a-zA-Z0-9]+$':
                              oneOf:
                                - type:
                                    - integer
                                    - boolean
                                    - string
                                    - number
                                    - 'null'
                                - type: object
                                  additionalProperties: false
                                  required:
                                    - nodeUuid
                                    - output
                                  properties:
                                    nodeUuid:
                                      type: string
                                    output:
                                      type: string
                                - type: object
                                  additionalProperties: false
                                  required:
                                    - store
                                    - path
                                  properties:
                                    store:
                                      type:
                                        - string
                                        - integer
                                    dataset:
                                      type: string
                                    path:
                                      type: string
                                    label:
                                      type: string
                        inputAccess:
                          description: map with key - access level pairs
                          type: object
                          patternProperties:
                            '^[-_a-zA-Z0-9]+$':
                              type: string
                              enum:
                                - Invisible
                                - ReadOnly
                                - ReadAndWrite
                              default: ReadAndWrite
                              example:
                                - ReadOnly
                        inputNodes:
                          type: array
                          items:
                            type: string
                            pattern: ^\S+$
                          description: node IDs of where the node is connected to
                          example:
                            - nodeUuid1
                            - nodeUuid2
                        outputs:
                          type: object
                          patternProperties:
                            '^[-_a-zA-Z0-9]+$':
                              oneOf:
                                - type:
                                    - integer
                                    - boolean
                                    - string
                                    - number
                                    - 'null'
                                - type: object
                                  additionalProperties: false
                                  required:
                                    - store
                                    - path
                                  properties:
                                    store:
                                      type:
                                        - string
                                        - integer
                                    dataset:
                                      type: string
                                    path:
                                      type: string
                                    label:
                                      type: string
                        outputNode:
                          type: boolean
                        parent:
                          type:
                            - string
                            - 'null'
                          pattern: ^\S+$
                        position:
                          type: object
                          additionalProperties: false
                          required:
                            - x
                            - 'y'
                          properties:
                            x:
                              type: integer
                            'y':
                              type: integer
                  additionalProperties: true
=======
  /projects/active:
    get:
      summary: Gets active project
      operationId: get_active_project
>>>>>>> 857de39b
      responses:
        '200':
          description: returns active project
          content:
            application/json:
              schema:
                type: object
                required:
                  - data
                properties:
                  data:
                    title: simcore project
                    description: Description of a simcore project
                    type: object
                    additionalProperties: false
                    required:
                      - uuid
                      - name
                      - description
                      - prjOwner
                      - creationDate
                      - lastChangeDate
                      - thumbnail
                      - workbench
                    properties:
                      uuid:
                        type: string
                        description: project unique identifier
                        example: 07640335-a91f-468c-ab69-a374fa82078d
                      name:
                        type: string
                        description: project name
                        example: Temporal Distortion Simulator
                      description:
                        type: string
                        description: longer one-line description about the project
                        example: Dabbling in temporal transitions ...
                      prjOwner:
                        type: string
                        description: user uuid
                      creationDate:
                        type: string
                        description: project creation date
                        pattern: '\d{4}-(12|11|10|0?[1-9])-(31|30|[0-2]?\d)T(2[0-3]|1\d|0?[0-9])(:(\d|[0-5]\d)){2}(\.\d{3})?Z'
                        example: '2018-07-01T11:13:43Z'
                      lastChangeDate:
                        type: string
                        description: last save date
                        pattern: '\d{4}-(12|11|10|0?[1-9])-(31|30|[0-2]?\d)T(2[0-3]|1\d|0?[0-9])(:(\d|[0-5]\d)){2}(\.\d{3})?Z'
                        example: '2018-07-01T11:13:43Z'
                      thumbnail:
                        type: string
                        description: url of the latest screenshot of the project
                        example: 'https://placeimg.com/171/96/tech/grayscale/?0.jpg'
                      workbench:
                        type: object
                        x-patternProperties:
                          ^\S+$:
                            type: object
                            additionalProperties: false
                            required:
                              - key
                              - version
                              - label
                              - position
                            properties:
                              key:
                                type: string
                                description: distinctive name for the node based on the docker registry path
                                pattern: '^(simcore)/(services)(/demodec)?/(comp|dynamic|frontend)(/[^\s/]+)+$'
                                example:
                                  - simcore/services/comp/sleeper
                                  - simcore/services/dynamic/3dviewer
                                  - simcore/services/frontend/file-picker
                              version:
                                type: string
                                description: semantic version number of the node
                                pattern: '^(0|[1-9]\d*)(\.(0|[1-9]\d*)){2}(-(0|[1-9]\d*|\d*[-a-zA-Z][-\da-zA-Z]*)(\.(0|[1-9]\d*|\d*[-a-zA-Z][-\da-zA-Z]*))*)?(\+[-\da-zA-Z]+(\.[-\da-zA-Z-]+)*)?$'
                                example:
                                  - 1.0.0
                                  - 0.0.1
                              label:
                                type: string
                              progress:
                                type: number
                                maximum: 100
                                minimum: 0
                                description: the node progress value
                              thumbnail:
                                type: string
                                description: url of the latest screenshot of the node
                                example:
                                  - 'https://placeimg.com/171/96/tech/grayscale/?0.jpg'
                              inputs:
                                type: object
                                description: values of input properties
                                patternProperties:
                                  '^[-_a-zA-Z0-9]+$':
                                    oneOf:
                                      - type:
                                          - integer
                                          - boolean
                                          - string
                                          - number
                                          - 'null'
                                      - type: object
                                        additionalProperties: false
                                        required:
                                          - nodeUuid
                                          - output
                                        properties:
                                          nodeUuid:
                                            type: string
                                          output:
                                            type: string
                                      - type: object
                                        additionalProperties: false
                                        required:
                                          - store
                                          - path
                                        properties:
                                          store:
                                            type:
                                              - string
                                              - integer
                                          dataset:
                                            type: string
                                          path:
                                            type: string
                                          label:
                                            type: string
                              inputAccess:
                                description: map with key - access level pairs
                                type: object
                                patternProperties:
                                  '^[-_a-zA-Z0-9]+$':
                                    type: string
                                    enum:
                                      - Invisible
                                      - ReadOnly
                                      - ReadAndWrite
                                    default: ReadAndWrite
                                    example:
                                      - ReadOnly
                              inputNodes:
                                type: array
                                items:
                                  type: string
                                  pattern: ^\S+$
                                description: node IDs of where the node is connected to
                                example:
                                  - nodeUuid1
                                  - nodeUuid2
                              outputs:
                                type: object
                                patternProperties:
                                  '^[-_a-zA-Z0-9]+$':
                                    oneOf:
                                      - type:
                                          - integer
                                          - boolean
                                          - string
                                          - number
                                          - 'null'
                                      - type: object
                                        additionalProperties: false
                                        required:
                                          - store
                                          - path
                                        properties:
                                          store:
                                            type:
                                              - string
                                              - integer
                                          dataset:
                                            type: string
                                          path:
                                            type: string
                                          label:
                                            type: string
                              outputNode:
                                type: boolean
                              parent:
                                type:
                                  - string
                                  - 'null'
                                pattern: ^\S+$
                              position:
                                type: object
                                additionalProperties: false
                                required:
                                  - x
                                  - 'y'
                                properties:
                                  x:
                                    type: integer
                                  'y':
                                    type: integer
                        additionalProperties: true
                  error:
                    nullable: true
                    default: null
        default:
          description: Default http error response body
          content:
            application/json:
              schema:
                type: object
                required:
                  - error
                properties:
                  data:
                    nullable: true
                    default: null
                  error:
                    type: object
                    nullable: true
                    properties:
                      logs:
                        description: log messages
                        type: array
                        items:
                          type: object
                          properties:
                            level:
                              description: log level
                              type: string
                              default: INFO
                              enum:
                                - DEBUG
                                - WARNING
                                - INFO
                                - ERROR
                            message:
                              description: 'log message. If logger is USER, then it MUST be human readable'
                              type: string
                            logger:
                              description: name of the logger receiving this message
                              type: string
                          required:
                            - message
                          example:
                            message: 'Hi there, Mr user'
                            level: INFO
                            logger: user-logger
                      errors:
                        description: errors metadata
                        type: array
                        items:
                          type: object
                          required:
                            - code
                            - message
                          properties:
                            code:
                              type: string
                              description: Typically the name of the exception that produced it otherwise some known error code
                            message:
                              type: string
                              description: Error message specific to this item
                            resource:
                              type: string
                              description: API resource affected by this error
                            field:
                              type: string
                              description: Specific field within the resource
                      status:
                        description: HTTP error code
                        type: integer
                    example:
                      BadRequestError:
                        logs:
                          - message: Requested information is incomplete or malformed
                            level: ERROR
                          - message: Invalid email and password
                            level: ERROR
                            logger: USER
                        errors:
                          - code: InvalidEmail
                            message: Email is malformed
                            field: email
                          - code: UnsavePassword
                            message: Password is not secure
                            field: pasword
                        status: 400
  '/projects/{project_id}':
    parameters:
      - name: project_id
        in: path
        required: true
        schema:
          type: string
    get:
<<<<<<< HEAD
      tags:
        - project
      summary: Gets active project
      operationId: get_active_project
=======
      summary: Gets given project
      operationId: get_project
>>>>>>> 857de39b
      responses:
        '200':
          description: got detailed project
          content:
            application/json:
              schema:
                type: object
                required:
                  - data
                properties:
                  data:
                    title: simcore project
                    description: Description of a simcore project
                    type: object
                    additionalProperties: false
                    required:
                      - uuid
                      - name
                      - description
                      - prjOwner
                      - creationDate
                      - lastChangeDate
                      - thumbnail
                      - workbench
                    properties:
                      uuid:
                        type: string
                        description: project unique identifier
                        example: 07640335-a91f-468c-ab69-a374fa82078d
                      name:
                        type: string
                        description: project name
                        example: Temporal Distortion Simulator
                      description:
                        type: string
                        description: longer one-line description about the project
                        example: Dabbling in temporal transitions ...
                      prjOwner:
                        type: string
                        description: user uuid
                      creationDate:
                        type: string
                        description: project creation date
                        pattern: '\d{4}-(12|11|10|0?[1-9])-(31|30|[0-2]?\d)T(2[0-3]|1\d|0?[0-9])(:(\d|[0-5]\d)){2}(\.\d{3})?Z'
                        example: '2018-07-01T11:13:43Z'
                      lastChangeDate:
                        type: string
                        description: last save date
                        pattern: '\d{4}-(12|11|10|0?[1-9])-(31|30|[0-2]?\d)T(2[0-3]|1\d|0?[0-9])(:(\d|[0-5]\d)){2}(\.\d{3})?Z'
                        example: '2018-07-01T11:13:43Z'
                      thumbnail:
                        type: string
                        description: url of the latest screenshot of the project
                        example: 'https://placeimg.com/171/96/tech/grayscale/?0.jpg'
                      workbench:
                        type: object
                        x-patternProperties:
                          ^\S+$:
                            type: object
                            additionalProperties: false
                            required:
                              - key
                              - version
                              - label
                              - position
                            properties:
                              key:
                                type: string
                                description: distinctive name for the node based on the docker registry path
                                pattern: '^(simcore)/(services)(/demodec)?/(comp|dynamic|frontend)(/[^\s/]+)+$'
                                example:
                                  - simcore/services/comp/sleeper
                                  - simcore/services/dynamic/3dviewer
                                  - simcore/services/frontend/file-picker
                              version:
                                type: string
                                description: semantic version number of the node
                                pattern: '^(0|[1-9]\d*)(\.(0|[1-9]\d*)){2}(-(0|[1-9]\d*|\d*[-a-zA-Z][-\da-zA-Z]*)(\.(0|[1-9]\d*|\d*[-a-zA-Z][-\da-zA-Z]*))*)?(\+[-\da-zA-Z]+(\.[-\da-zA-Z-]+)*)?$'
                                example:
                                  - 1.0.0
                                  - 0.0.1
                              label:
                                type: string
                              progress:
                                type: number
                                maximum: 100
                                minimum: 0
                                description: the node progress value
                              thumbnail:
                                type: string
                                description: url of the latest screenshot of the node
                                example:
                                  - 'https://placeimg.com/171/96/tech/grayscale/?0.jpg'
                              inputs:
                                type: object
                                description: values of input properties
                                patternProperties:
                                  '^[-_a-zA-Z0-9]+$':
                                    oneOf:
                                      - type:
                                          - integer
                                          - boolean
                                          - string
                                          - number
                                          - 'null'
                                      - type: object
                                        additionalProperties: false
                                        required:
                                          - nodeUuid
                                          - output
                                        properties:
                                          nodeUuid:
                                            type: string
                                          output:
                                            type: string
                                      - type: object
                                        additionalProperties: false
                                        required:
                                          - store
                                          - path
                                        properties:
                                          store:
                                            type:
                                              - string
                                              - integer
                                          dataset:
                                            type: string
                                          path:
                                            type: string
                                          label:
                                            type: string
                              inputAccess:
                                description: map with key - access level pairs
                                type: object
                                patternProperties:
                                  '^[-_a-zA-Z0-9]+$':
                                    type: string
                                    enum:
                                      - Invisible
                                      - ReadOnly
                                      - ReadAndWrite
                                    default: ReadAndWrite
                                    example:
                                      - ReadOnly
                              inputNodes:
                                type: array
                                items:
                                  type: string
                                  pattern: ^\S+$
                                description: node IDs of where the node is connected to
                                example:
                                  - nodeUuid1
                                  - nodeUuid2
                              outputs:
                                type: object
                                patternProperties:
                                  '^[-_a-zA-Z0-9]+$':
                                    oneOf:
                                      - type:
                                          - integer
                                          - boolean
                                          - string
                                          - number
                                          - 'null'
                                      - type: object
                                        additionalProperties: false
                                        required:
                                          - store
                                          - path
                                        properties:
                                          store:
                                            type:
                                              - string
                                              - integer
                                          dataset:
                                            type: string
                                          path:
                                            type: string
                                          label:
                                            type: string
                              outputNode:
                                type: boolean
                              parent:
                                type:
                                  - string
                                  - 'null'
                                pattern: ^\S+$
                              position:
                                type: object
                                additionalProperties: false
                                required:
                                  - x
                                  - 'y'
                                properties:
                                  x:
                                    type: integer
                                  'y':
                                    type: integer
                        additionalProperties: true
                  error:
                    nullable: true
                    default: null
        default:
          description: Default http error response body
          content:
            application/json:
              schema:
                type: object
                required:
                  - error
                properties:
                  data:
                    nullable: true
                    default: null
                  error:
                    type: object
                    nullable: true
                    properties:
                      logs:
                        description: log messages
                        type: array
                        items:
                          type: object
                          properties:
                            level:
                              description: log level
                              type: string
                              default: INFO
                              enum:
                                - DEBUG
                                - WARNING
                                - INFO
                                - ERROR
                            message:
                              description: 'log message. If logger is USER, then it MUST be human readable'
                              type: string
                            logger:
                              description: name of the logger receiving this message
                              type: string
                          required:
                            - message
                          example:
                            message: 'Hi there, Mr user'
                            level: INFO
                            logger: user-logger
                      errors:
                        description: errors metadata
                        type: array
                        items:
                          type: object
                          required:
                            - code
                            - message
                          properties:
                            code:
                              type: string
                              description: Typically the name of the exception that produced it otherwise some known error code
                            message:
                              type: string
                              description: Error message specific to this item
                            resource:
                              type: string
                              description: API resource affected by this error
                            field:
                              type: string
                              description: Specific field within the resource
                      status:
                        description: HTTP error code
                        type: integer
                    example:
                      BadRequestError:
                        logs:
                          - message: Requested information is incomplete or malformed
                            level: ERROR
                          - message: Invalid email and password
                            level: ERROR
                            logger: USER
                        errors:
                          - code: InvalidEmail
                            message: Email is malformed
                            field: email
                          - code: UnsavePassword
                            message: Password is not secure
                            field: pasword
                        status: 400
    put:
      summary: Enclosed entity replaces given project
      operationId: replace_project
      parameters:
        - name: run
          in: query
          required: false
          schema:
            type: boolean
      requestBody:
        content:
          application/json:
            schema:
              title: simcore project
              description: Description of a simcore project
              type: object
              additionalProperties: false
              required:
                - uuid
                - name
                - description
                - prjOwner
                - creationDate
                - lastChangeDate
                - thumbnail
                - workbench
              properties:
                uuid:
                  type: string
                  description: project unique identifier
                  example: 07640335-a91f-468c-ab69-a374fa82078d
                name:
                  type: string
                  description: project name
                  example: Temporal Distortion Simulator
                description:
                  type: string
                  description: longer one-line description about the project
                  example: Dabbling in temporal transitions ...
                prjOwner:
                  type: string
                  description: user uuid
                creationDate:
                  type: string
                  description: project creation date
                  pattern: '\d{4}-(12|11|10|0?[1-9])-(31|30|[0-2]?\d)T(2[0-3]|1\d|0?[0-9])(:(\d|[0-5]\d)){2}(\.\d{3})?Z'
                  example: '2018-07-01T11:13:43Z'
                lastChangeDate:
                  type: string
                  description: last save date
                  pattern: '\d{4}-(12|11|10|0?[1-9])-(31|30|[0-2]?\d)T(2[0-3]|1\d|0?[0-9])(:(\d|[0-5]\d)){2}(\.\d{3})?Z'
                  example: '2018-07-01T11:13:43Z'
                thumbnail:
                  type: string
                  description: url of the latest screenshot of the project
                  example: 'https://placeimg.com/171/96/tech/grayscale/?0.jpg'
                workbench:
                  type: object
                  x-patternProperties:
                    ^\S+$:
                      type: object
                      additionalProperties: false
                      required:
                        - key
                        - version
                        - label
                        - position
                      properties:
                        key:
                          type: string
                          description: distinctive name for the node based on the docker registry path
                          pattern: '^(simcore)/(services)(/demodec)?/(comp|dynamic|frontend)(/[^\s/]+)+$'
                          example:
                            - simcore/services/comp/sleeper
                            - simcore/services/dynamic/3dviewer
                            - simcore/services/frontend/file-picker
                        version:
                          type: string
                          description: semantic version number of the node
                          pattern: '^(0|[1-9]\d*)(\.(0|[1-9]\d*)){2}(-(0|[1-9]\d*|\d*[-a-zA-Z][-\da-zA-Z]*)(\.(0|[1-9]\d*|\d*[-a-zA-Z][-\da-zA-Z]*))*)?(\+[-\da-zA-Z]+(\.[-\da-zA-Z-]+)*)?$'
                          example:
                            - 1.0.0
                            - 0.0.1
                        label:
                          type: string
                        progress:
                          type: number
                          maximum: 100
                          minimum: 0
                          description: the node progress value
                        thumbnail:
                          type: string
                          description: url of the latest screenshot of the node
                          example:
                            - 'https://placeimg.com/171/96/tech/grayscale/?0.jpg'
                        inputs:
                          type: object
                          description: values of input properties
                          patternProperties:
                            '^[-_a-zA-Z0-9]+$':
                              oneOf:
                                - type:
                                    - integer
                                    - boolean
                                    - string
                                    - number
                                    - 'null'
                                - type: object
                                  additionalProperties: false
                                  required:
                                    - nodeUuid
                                    - output
                                  properties:
                                    nodeUuid:
                                      type: string
                                    output:
                                      type: string
                                - type: object
                                  additionalProperties: false
                                  required:
                                    - store
                                    - path
                                  properties:
                                    store:
                                      type:
                                        - string
                                        - integer
                                    dataset:
                                      type: string
                                    path:
                                      type: string
                                    label:
                                      type: string
                        inputAccess:
                          description: map with key - access level pairs
                          type: object
                          patternProperties:
                            '^[-_a-zA-Z0-9]+$':
                              type: string
                              enum:
                                - Invisible
                                - ReadOnly
                                - ReadAndWrite
                              default: ReadAndWrite
                              example:
                                - ReadOnly
                        inputNodes:
                          type: array
                          items:
                            type: string
                            pattern: ^\S+$
                          description: node IDs of where the node is connected to
                          example:
                            - nodeUuid1
                            - nodeUuid2
                        outputs:
                          type: object
                          patternProperties:
                            '^[-_a-zA-Z0-9]+$':
                              oneOf:
                                - type:
                                    - integer
                                    - boolean
                                    - string
                                    - number
                                    - 'null'
                                - type: object
                                  additionalProperties: false
                                  required:
                                    - store
                                    - path
                                  properties:
                                    store:
                                      type:
                                        - string
                                        - integer
                                    dataset:
                                      type: string
                                    path:
                                      type: string
                                    label:
                                      type: string
                        outputNode:
                          type: boolean
                        parent:
                          type:
                            - string
                            - 'null'
                          pattern: ^\S+$
                        position:
                          type: object
                          additionalProperties: false
                          required:
                            - x
                            - 'y'
                          properties:
<<<<<<< HEAD
                            code:
                              type: string
                              description: Typically the name of the exception that produced it otherwise some known error code
                            message:
                              type: string
                              description: Error message specific to this item
                            resource:
                              type: string
                              description: API resource affected by this error
                            field:
                              type: string
                              description: Specific field within the resource
                      status:
                        description: HTTP error code
                        type: integer
                    example:
                      BadRequestError:
                        logs:
                          - message: Requested information is incomplete or malformed
                            level: ERROR
                          - message: Invalid email and password
                            level: ERROR
                            logger: USER
                        errors:
                          - code: InvalidEmail
                            message: Email is malformed
                            field: email
                          - code: UnsavePassword
                            message: Password is not secure
                            field: pasword
                        status: 400
  '/projects/{project_id}':
    parameters:
      - name: project_id
        in: path
        required: true
        schema:
          type: string
    get:
      tags:
        - project
      summary: Gets given project
      operationId: get_project
=======
                            x:
                              type: integer
                            'y':
                              type: integer
                  additionalProperties: true
>>>>>>> 857de39b
      responses:
        '200':
          description: got detailed project
          content:
            application/json:
              schema:
                type: object
                required:
                  - data
                properties:
                  data:
                    title: simcore project
                    description: Description of a simcore project
                    type: object
                    additionalProperties: false
                    required:
                      - uuid
                      - name
                      - description
                      - prjOwner
                      - creationDate
                      - lastChangeDate
                      - thumbnail
                      - workbench
                    properties:
                      uuid:
                        type: string
                        description: project unique identifier
                        example: 07640335-a91f-468c-ab69-a374fa82078d
                      name:
                        type: string
                        description: project name
                        example: Temporal Distortion Simulator
                      description:
                        type: string
                        description: longer one-line description about the project
                        example: Dabbling in temporal transitions ...
                      prjOwner:
                        type: string
                        description: user uuid
                      creationDate:
                        type: string
                        description: project creation date
                        pattern: '\d{4}-(12|11|10|0?[1-9])-(31|30|[0-2]?\d)T(2[0-3]|1\d|0?[0-9])(:(\d|[0-5]\d)){2}(\.\d{3})?Z'
                        example: '2018-07-01T11:13:43Z'
                      lastChangeDate:
                        type: string
                        description: last save date
                        pattern: '\d{4}-(12|11|10|0?[1-9])-(31|30|[0-2]?\d)T(2[0-3]|1\d|0?[0-9])(:(\d|[0-5]\d)){2}(\.\d{3})?Z'
                        example: '2018-07-01T11:13:43Z'
                      thumbnail:
                        type: string
                        description: url of the latest screenshot of the project
                        example: 'https://placeimg.com/171/96/tech/grayscale/?0.jpg'
                      workbench:
                        type: object
                        x-patternProperties:
                          ^\S+$:
                            type: object
                            additionalProperties: false
                            required:
                              - key
                              - version
                              - label
                              - position
                            properties:
                              key:
                                type: string
                                description: distinctive name for the node based on the docker registry path
                                pattern: '^(simcore)/(services)(/demodec)?/(comp|dynamic|frontend)(/[^\s/]+)+$'
                                example:
                                  - simcore/services/comp/sleeper
                                  - simcore/services/dynamic/3dviewer
                                  - simcore/services/frontend/file-picker
                              version:
                                type: string
                                description: semantic version number of the node
                                pattern: '^(0|[1-9]\d*)(\.(0|[1-9]\d*)){2}(-(0|[1-9]\d*|\d*[-a-zA-Z][-\da-zA-Z]*)(\.(0|[1-9]\d*|\d*[-a-zA-Z][-\da-zA-Z]*))*)?(\+[-\da-zA-Z]+(\.[-\da-zA-Z-]+)*)?$'
                                example:
                                  - 1.0.0
                                  - 0.0.1
                              label:
                                type: string
                              progress:
                                type: number
                                maximum: 100
                                minimum: 0
                                description: the node progress value
                              thumbnail:
                                type: string
                                description: url of the latest screenshot of the node
                                example:
                                  - 'https://placeimg.com/171/96/tech/grayscale/?0.jpg'
                              inputs:
                                type: object
                                description: values of input properties
                                patternProperties:
                                  '^[-_a-zA-Z0-9]+$':
                                    oneOf:
                                      - type:
                                          - integer
                                          - boolean
                                          - string
                                          - number
                                          - 'null'
                                      - type: object
                                        additionalProperties: false
                                        required:
                                          - nodeUuid
                                          - output
                                        properties:
                                          nodeUuid:
                                            type: string
                                          output:
                                            type: string
                                      - type: object
                                        additionalProperties: false
                                        required:
                                          - store
                                          - path
                                        properties:
                                          store:
                                            type:
                                              - string
                                              - integer
                                          dataset:
                                            type: string
                                          path:
                                            type: string
                                          label:
                                            type: string
                              inputAccess:
                                description: map with key - access level pairs
                                type: object
                                patternProperties:
                                  '^[-_a-zA-Z0-9]+$':
                                    type: string
                                    enum:
                                      - Invisible
                                      - ReadOnly
                                      - ReadAndWrite
                                    default: ReadAndWrite
                                    example:
                                      - ReadOnly
                              inputNodes:
                                type: array
                                items:
                                  type: string
                                  pattern: ^\S+$
                                description: node IDs of where the node is connected to
                                example:
                                  - nodeUuid1
                                  - nodeUuid2
                              outputs:
                                type: object
                                patternProperties:
                                  '^[-_a-zA-Z0-9]+$':
                                    oneOf:
                                      - type:
                                          - integer
                                          - boolean
                                          - string
                                          - number
                                          - 'null'
                                      - type: object
                                        additionalProperties: false
                                        required:
                                          - store
                                          - path
                                        properties:
                                          store:
                                            type:
                                              - string
                                              - integer
                                          dataset:
                                            type: string
                                          path:
                                            type: string
                                          label:
                                            type: string
                              outputNode:
                                type: boolean
                              parent:
                                type:
                                  - string
                                  - 'null'
                                pattern: ^\S+$
                              position:
                                type: object
                                additionalProperties: false
                                required:
                                  - x
                                  - 'y'
                                properties:
                                  x:
                                    type: integer
                                  'y':
                                    type: integer
                        additionalProperties: true
                  error:
                    nullable: true
                    default: null
        default:
          description: Default http error response body
          content:
            application/json:
              schema:
                type: object
                required:
                  - error
                properties:
                  data:
                    nullable: true
                    default: null
                  error:
                    type: object
                    nullable: true
                    properties:
                      logs:
                        description: log messages
                        type: array
                        items:
                          type: object
                          properties:
                            level:
                              description: log level
                              type: string
                              default: INFO
                              enum:
                                - DEBUG
                                - WARNING
                                - INFO
                                - ERROR
                            message:
                              description: 'log message. If logger is USER, then it MUST be human readable'
                              type: string
                            logger:
                              description: name of the logger receiving this message
                              type: string
                          required:
                            - message
                          example:
                            message: 'Hi there, Mr user'
                            level: INFO
                            logger: user-logger
                      errors:
                        description: errors metadata
                        type: array
                        items:
                          type: object
                          required:
                            - code
                            - message
                          properties:
                            code:
                              type: string
                              description: Typically the name of the exception that produced it otherwise some known error code
                            message:
                              type: string
                              description: Error message specific to this item
                            resource:
                              type: string
                              description: API resource affected by this error
                            field:
                              type: string
                              description: Specific field within the resource
                      status:
                        description: HTTP error code
                        type: integer
                    example:
                      BadRequestError:
                        logs:
                          - message: Requested information is incomplete or malformed
                            level: ERROR
                          - message: Invalid email and password
                            level: ERROR
                            logger: USER
                        errors:
                          - code: InvalidEmail
                            message: Email is malformed
                            field: email
                          - code: UnsavePassword
                            message: Password is not secure
                            field: pasword
                        status: 400
<<<<<<< HEAD
    put:
      tags:
        - project
      summary: Enclosed entity replaces given project
      operationId: replace_project
      parameters:
        - name: run
          in: query
          required: false
          schema:
            type: boolean
      requestBody:
        content:
          application/json:
            schema:
              title: simcore project
              description: Description of a simcore project
              type: object
              additionalProperties: false
              required:
                - uuid
                - name
                - description
                - prjOwner
                - creationDate
                - lastChangeDate
                - thumbnail
                - workbench
              properties:
                uuid:
                  type: string
                  description: project unique identifier
                  example: 07640335-a91f-468c-ab69-a374fa82078d
                name:
                  type: string
                  description: project name
                  example: Temporal Distortion Simulator
                description:
                  type: string
                  description: longer one-line description about the project
                  example: Dabbling in temporal transitions ...
                prjOwner:
                  type: string
                  description: user uuid
                creationDate:
                  type: string
                  description: project creation date
                  pattern: '\d{4}-(12|11|10|0?[1-9])-(31|30|[0-2]?\d)T(2[0-3]|1\d|0?[0-9])(:(\d|[0-5]\d)){2}(\.\d{3})?Z'
                  example: '2018-07-01T11:13:43Z'
                lastChangeDate:
                  type: string
                  description: last save date
                  pattern: '\d{4}-(12|11|10|0?[1-9])-(31|30|[0-2]?\d)T(2[0-3]|1\d|0?[0-9])(:(\d|[0-5]\d)){2}(\.\d{3})?Z'
                  example: '2018-07-01T11:13:43Z'
                thumbnail:
                  type: string
                  description: url of the latest screenshot of the project
                  example: 'https://placeimg.com/171/96/tech/grayscale/?0.jpg'
                workbench:
                  type: object
                  x-patternProperties:
                    ^\S+$:
                      type: object
                      additionalProperties: false
                      required:
                        - key
                        - version
                        - label
                        - position
                      properties:
                        key:
                          type: string
                          description: distinctive name for the node based on the docker registry path
                          pattern: '^(simcore)/(services)(/demodec)?/(comp|dynamic|frontend)(/[^\s/]+)+$'
                          example:
                            - simcore/services/comp/sleeper
                            - simcore/services/dynamic/3dviewer
                            - simcore/services/frontend/file-picker
                        version:
                          type: string
                          description: semantic version number of the node
                          pattern: '^(0|[1-9]\d*)(\.(0|[1-9]\d*)){2}(-(0|[1-9]\d*|\d*[-a-zA-Z][-\da-zA-Z]*)(\.(0|[1-9]\d*|\d*[-a-zA-Z][-\da-zA-Z]*))*)?(\+[-\da-zA-Z]+(\.[-\da-zA-Z-]+)*)?$'
                          example:
                            - 1.0.0
                            - 0.0.1
                        label:
                          type: string
                        progress:
                          type: number
                          maximum: 100
                          minimum: 0
                          description: the node progress value
                        thumbnail:
                          type: string
                          description: url of the latest screenshot of the node
                          example:
                            - 'https://placeimg.com/171/96/tech/grayscale/?0.jpg'
                        inputs:
                          type: object
                          description: values of input properties
                          patternProperties:
                            '^[-_a-zA-Z0-9]+$':
                              oneOf:
                                - type:
                                    - integer
                                    - boolean
                                    - string
                                    - number
                                    - 'null'
                                - type: object
                                  additionalProperties: false
                                  required:
                                    - nodeUuid
                                    - output
                                  properties:
                                    nodeUuid:
                                      type: string
                                    output:
                                      type: string
                                - type: object
                                  additionalProperties: false
                                  required:
                                    - store
                                    - path
                                  properties:
                                    store:
                                      type:
                                        - string
                                        - integer
                                    dataset:
                                      type: string
                                    path:
                                      type: string
                                    label:
                                      type: string
                        inputAccess:
                          description: map with key - access level pairs
                          type: object
                          patternProperties:
                            '^[-_a-zA-Z0-9]+$':
                              type: string
                              enum:
                                - Invisible
                                - ReadOnly
                                - ReadAndWrite
                              default: ReadAndWrite
                              example:
                                - ReadOnly
                        inputNodes:
                          type: array
                          items:
                            type: string
                            pattern: ^\S+$
                          description: node IDs of where the node is connected to
                          example:
                            - nodeUuid1
                            - nodeUuid2
                        outputs:
                          type: object
                          patternProperties:
                            '^[-_a-zA-Z0-9]+$':
                              oneOf:
                                - type:
                                    - integer
                                    - boolean
                                    - string
                                    - number
                                    - 'null'
                                - type: object
                                  additionalProperties: false
                                  required:
                                    - store
                                    - path
                                  properties:
                                    store:
                                      type:
                                        - string
                                        - integer
                                    dataset:
                                      type: string
                                    path:
                                      type: string
                                    label:
                                      type: string
                        outputNode:
                          type: boolean
                        parent:
                          type:
                            - string
                            - 'null'
                          pattern: ^\S+$
                        position:
                          type: object
                          additionalProperties: false
                          required:
                            - x
                            - 'y'
                          properties:
                            x:
                              type: integer
                            'y':
                              type: integer
                  additionalProperties: true
=======
    delete:
      summary: Delete given project
      operationId: delete_project
      responses:
        '204':
          description: project has been successfully deleted
  '/projects/{project_id}:open':
    parameters:
      - name: project_id
        in: path
        required: true
        schema:
          type: string
    post:
      summary: Open a given project
      operationId: open_project
      requestBody:
        description: browser tab identifier
        required: true
        content:
          application/json:
            schema:
              type: string
              example: 5ac57685-c40f-448f-8711-70be1936fd63
>>>>>>> 857de39b
      responses:
        '200':
          description: project successfuly opened
          content:
            application/json:
              schema:
                type: object
                required:
                  - data
                properties:
                  data:
                    title: simcore project
                    description: Description of a simcore project
                    type: object
                    additionalProperties: false
                    required:
                      - uuid
                      - name
                      - description
                      - prjOwner
                      - creationDate
                      - lastChangeDate
                      - thumbnail
                      - workbench
                    properties:
                      uuid:
                        type: string
                        description: project unique identifier
                        example: 07640335-a91f-468c-ab69-a374fa82078d
                      name:
                        type: string
                        description: project name
                        example: Temporal Distortion Simulator
                      description:
                        type: string
                        description: longer one-line description about the project
                        example: Dabbling in temporal transitions ...
                      prjOwner:
                        type: string
                        description: user uuid
                      creationDate:
                        type: string
                        description: project creation date
                        pattern: '\d{4}-(12|11|10|0?[1-9])-(31|30|[0-2]?\d)T(2[0-3]|1\d|0?[0-9])(:(\d|[0-5]\d)){2}(\.\d{3})?Z'
                        example: '2018-07-01T11:13:43Z'
                      lastChangeDate:
                        type: string
                        description: last save date
                        pattern: '\d{4}-(12|11|10|0?[1-9])-(31|30|[0-2]?\d)T(2[0-3]|1\d|0?[0-9])(:(\d|[0-5]\d)){2}(\.\d{3})?Z'
                        example: '2018-07-01T11:13:43Z'
                      thumbnail:
                        type: string
                        description: url of the latest screenshot of the project
                        example: 'https://placeimg.com/171/96/tech/grayscale/?0.jpg'
                      workbench:
                        type: object
                        x-patternProperties:
                          ^\S+$:
                            type: object
                            additionalProperties: false
                            required:
                              - key
                              - version
                              - label
                              - position
                            properties:
                              key:
                                type: string
                                description: distinctive name for the node based on the docker registry path
                                pattern: '^(simcore)/(services)(/demodec)?/(comp|dynamic|frontend)(/[^\s/]+)+$'
                                example:
                                  - simcore/services/comp/sleeper
                                  - simcore/services/dynamic/3dviewer
                                  - simcore/services/frontend/file-picker
                              version:
                                type: string
                                description: semantic version number of the node
                                pattern: '^(0|[1-9]\d*)(\.(0|[1-9]\d*)){2}(-(0|[1-9]\d*|\d*[-a-zA-Z][-\da-zA-Z]*)(\.(0|[1-9]\d*|\d*[-a-zA-Z][-\da-zA-Z]*))*)?(\+[-\da-zA-Z]+(\.[-\da-zA-Z-]+)*)?$'
                                example:
                                  - 1.0.0
                                  - 0.0.1
                              label:
                                type: string
                              progress:
                                type: number
                                maximum: 100
                                minimum: 0
                                description: the node progress value
                              thumbnail:
                                type: string
                                description: url of the latest screenshot of the node
                                example:
                                  - 'https://placeimg.com/171/96/tech/grayscale/?0.jpg'
                              inputs:
                                type: object
                                description: values of input properties
                                patternProperties:
                                  '^[-_a-zA-Z0-9]+$':
                                    oneOf:
                                      - type:
                                          - integer
                                          - boolean
                                          - string
                                          - number
                                          - 'null'
                                      - type: object
                                        additionalProperties: false
                                        required:
                                          - nodeUuid
                                          - output
                                        properties:
                                          nodeUuid:
                                            type: string
                                          output:
                                            type: string
                                      - type: object
                                        additionalProperties: false
                                        required:
                                          - store
                                          - path
                                        properties:
                                          store:
                                            type:
                                              - string
                                              - integer
                                          dataset:
                                            type: string
                                          path:
                                            type: string
                                          label:
                                            type: string
                              inputAccess:
                                description: map with key - access level pairs
                                type: object
                                patternProperties:
                                  '^[-_a-zA-Z0-9]+$':
                                    type: string
                                    enum:
                                      - Invisible
                                      - ReadOnly
                                      - ReadAndWrite
                                    default: ReadAndWrite
                                    example:
                                      - ReadOnly
                              inputNodes:
                                type: array
                                items:
                                  type: string
                                  pattern: ^\S+$
                                description: node IDs of where the node is connected to
                                example:
                                  - nodeUuid1
                                  - nodeUuid2
                              outputs:
                                type: object
                                patternProperties:
                                  '^[-_a-zA-Z0-9]+$':
                                    oneOf:
                                      - type:
                                          - integer
                                          - boolean
                                          - string
                                          - number
                                          - 'null'
                                      - type: object
                                        additionalProperties: false
                                        required:
                                          - store
                                          - path
                                        properties:
                                          store:
                                            type:
                                              - string
                                              - integer
                                          dataset:
                                            type: string
                                          path:
                                            type: string
                                          label:
                                            type: string
                              outputNode:
                                type: boolean
                              parent:
                                type:
                                  - string
                                  - 'null'
                                pattern: ^\S+$
                              position:
                                type: object
                                additionalProperties: false
                                required:
                                  - x
                                  - 'y'
                                properties:
                                  x:
                                    type: integer
                                  'y':
                                    type: integer
                        additionalProperties: true
                  error:
                    nullable: true
                    default: null
        default:
          description: Default http error response body
          content:
            application/json:
              schema:
                type: object
                required:
                  - error
                properties:
                  data:
                    nullable: true
                    default: null
                  error:
                    type: object
                    nullable: true
                    properties:
                      logs:
                        description: log messages
                        type: array
                        items:
                          type: object
                          properties:
                            level:
                              description: log level
                              type: string
                              default: INFO
                              enum:
                                - DEBUG
                                - WARNING
                                - INFO
                                - ERROR
                            message:
                              description: 'log message. If logger is USER, then it MUST be human readable'
                              type: string
                            logger:
                              description: name of the logger receiving this message
                              type: string
                          required:
                            - message
                          example:
                            message: 'Hi there, Mr user'
                            level: INFO
                            logger: user-logger
                      errors:
                        description: errors metadata
                        type: array
                        items:
                          type: object
                          required:
                            - code
                            - message
                          properties:
                            code:
                              type: string
                              description: Typically the name of the exception that produced it otherwise some known error code
                            message:
                              type: string
                              description: Error message specific to this item
                            resource:
                              type: string
                              description: API resource affected by this error
                            field:
                              type: string
                              description: Specific field within the resource
                      status:
                        description: HTTP error code
                        type: integer
                    example:
                      BadRequestError:
                        logs:
                          - message: Requested information is incomplete or malformed
                            level: ERROR
                          - message: Invalid email and password
                            level: ERROR
                            logger: USER
                        errors:
                          - code: InvalidEmail
                            message: Email is malformed
                            field: email
                          - code: UnsavePassword
                            message: Password is not secure
                            field: pasword
                        status: 400
<<<<<<< HEAD
    delete:
      tags:
        - project
      summary: Delete given project
      operationId: delete_project
      responses:
        '204':
          description: project has been successfully deleted
  '/projects/{project_id}:open':
=======
  '/projects/{project_id}:close':
>>>>>>> 857de39b
    parameters:
      - name: project_id
        in: path
        required: true
        schema:
          type: string
    post:
<<<<<<< HEAD
      tags:
        - project
      summary: Open a given project
      operationId: open_project
=======
      summary: Closes a given project
      operationId: close_project
>>>>>>> 857de39b
      requestBody:
        description: browser tab identifier
        required: true
        content:
          application/json:
            schema:
              type: string
              example: 5ac57685-c40f-448f-8711-70be1936fd63
      responses:
        '204':
          description: project succesfuly closed
        default:
          description: Default http error response body
          content:
            application/json:
              schema:
                type: object
                required:
                  - error
                properties:
                  data:
                    nullable: true
                    default: null
                  error:
                    type: object
                    nullable: true
                    properties:
                      logs:
                        description: log messages
                        type: array
                        items:
                          type: object
                          properties:
                            level:
                              description: log level
                              type: string
                              default: INFO
                              enum:
                                - DEBUG
                                - WARNING
                                - INFO
                                - ERROR
                            message:
                              description: 'log message. If logger is USER, then it MUST be human readable'
                              type: string
                            logger:
                              description: name of the logger receiving this message
                              type: string
                          required:
                            - message
                          example:
                            message: 'Hi there, Mr user'
                            level: INFO
                            logger: user-logger
                      errors:
                        description: errors metadata
                        type: array
                        items:
                          type: object
                          required:
                            - code
                            - message
                          properties:
                            code:
                              type: string
                              description: Typically the name of the exception that produced it otherwise some known error code
                            message:
                              type: string
                              description: Error message specific to this item
                            resource:
                              type: string
                              description: API resource affected by this error
                            field:
                              type: string
                              description: Specific field within the resource
                      status:
                        description: HTTP error code
                        type: integer
                    example:
                      BadRequestError:
                        logs:
                          - message: Requested information is incomplete or malformed
                            level: ERROR
                          - message: Invalid email and password
                            level: ERROR
                            logger: USER
                        errors:
                          - code: InvalidEmail
                            message: Email is malformed
                            field: email
                          - code: UnsavePassword
                            message: Password is not secure
                            field: pasword
                        status: 400
  '/projects/{project_id}/nodes':
    parameters:
      - name: project_id
        in: path
        required: true
        schema:
          type: string
    post:
      summary: Create a new node
      operationId: create_node
      requestBody:
        required: true
        content:
          application/json:
            schema:
              type: object
              properties:
                service_uuid:
                  type: string
                  description: the uuid to assign to the service
                service_key:
                  type: string
                  pattern: '^(simcore)/(services)/(comp|dynamic)(/[^\s/]+)+$'
                  description: The key (url) of the service
                service_version:
                  type: string
                  pattern: '^(0|[1-9]\d*)(\.(0|[1-9]\d*)){2}(-(0|[1-9]\d*|\d*[-a-zA-Z][-\da-zA-Z]*)(\.(0|[1-9]\d*|\d*[-a-zA-Z][-\da-zA-Z]*))*)?(\+[-\da-zA-Z]+(\.[-\da-zA-Z-]+)*)?$'
                  description: The tag/version of the service
              required:
                - service_key
                - service_version
            example:
              service_key: simcore/services/dynamic/3d-viewer
              service_version: 1.4.0
      responses:
        '201':
          description: created
          content:
            application/json:
              schema:
                type: object
                required:
                  - data
                properties:
                  data:
                    type: object
                    required:
                      - node_id
                    properties:
                      node_id:
                        type: string
                        description: The UUID attached to this node
                        example: 123e4567-e89b-12d3-a456-426655440000
                  error:
                    nullable: true
                    default: null
        default:
          description: Default http error response body
          content:
            application/json:
              schema:
                type: object
                required:
                  - error
                properties:
                  data:
                    nullable: true
                    default: null
                  error:
                    type: object
                    nullable: true
                    properties:
                      logs:
                        description: log messages
                        type: array
                        items:
                          type: object
                          properties:
                            level:
                              description: log level
                              type: string
                              default: INFO
                              enum:
                                - DEBUG
                                - WARNING
                                - INFO
                                - ERROR
                            message:
                              description: 'log message. If logger is USER, then it MUST be human readable'
                              type: string
                            logger:
                              description: name of the logger receiving this message
                              type: string
                          required:
                            - message
                          example:
                            message: 'Hi there, Mr user'
                            level: INFO
                            logger: user-logger
                      errors:
                        description: errors metadata
                        type: array
                        items:
                          type: object
                          required:
                            - code
                            - message
                          properties:
                            code:
                              type: string
                              description: Typically the name of the exception that produced it otherwise some known error code
                            message:
                              type: string
                              description: Error message specific to this item
                            resource:
                              type: string
                              description: API resource affected by this error
                            field:
                              type: string
                              description: Specific field within the resource
                      status:
                        description: HTTP error code
                        type: integer
                    example:
                      BadRequestError:
                        logs:
                          - message: Requested information is incomplete or malformed
                            level: ERROR
                          - message: Invalid email and password
                            level: ERROR
                            logger: USER
                        errors:
                          - code: InvalidEmail
                            message: Email is malformed
                            field: email
                          - code: UnsavePassword
                            message: Password is not secure
                            field: pasword
                        status: 400
  '/projects/{project_id}/nodes/{node_id}':
    parameters:
      - name: project_id
        in: path
        required: true
        schema:
          type: string
      - name: node_id
        in: path
        required: true
        schema:
          type: string
    get:
      description: Gets node status
      operationId: get_node
      responses:
        '200':
          description: OK service exists and runs. Returns node details.
          content:
            application/json:
              schema:
                type: object
                required:
                  - data
                properties:
                  data:
                    type: object
                    required:
                      - published_port
                      - service_uuid
                      - service_key
                      - service_version
                      - service_host
                      - service_port
                      - service_state
                    properties:
                      published_port:
                        description: The ports where the service provides its interface
                        type: integer
                        format: int32
                        minimum: 1
                        example: 30000
                      entry_point:
                        description: The entry point where the service provides its interface if specified
                        type: string
                        example: /the/entry/point/is/here
                      service_uuid:
                        description: The UUID attached to this service
                        type: string
                        example: 123e4567-e89b-12d3-a456-426655440000
                      service_key:
                        type: string
                        description: distinctive name for the node based on the docker registry path
                        pattern: '^(simcore)/(services)/(comp|dynamic)(/[^\s/]+)+$'
                        example:
                          - simcore/services/comp/itis/sleeper
                          - simcore/services/dynamic/3dviewer
                      service_version:
                        type: string
                        description: semantic version number
                        pattern: '^(0|[1-9]\d*)(\.(0|[1-9]\d*)){2}(-(0|[1-9]\d*|\d*[-a-zA-Z][-\da-zA-Z]*)(\.(0|[1-9]\d*|\d*[-a-zA-Z][-\da-zA-Z]*))*)?(\+[-\da-zA-Z]+(\.[-\da-zA-Z-]+)*)?$'
                        example:
                          - 1.0.0
                          - 0.0.1
                      service_host:
                        description: service host name within the network
                        type: string
                        example: jupyter_E1O2E-LAH
                      service_port:
                        description: port to access the service within the network
                        type: integer
                        minimum: 1
                        example: 8081
                      service_basepath:
                        description: different base path where current service is mounted otherwise defaults to root
                        type: string
                        example: /x/E1O2E-LAH
                        default: ''
                      service_state:
                        description: |
                          the service state * 'pending' - The service is waiting for resources to start * 'pulling' - The service is being pulled from the registry * 'starting' - The service is starting * 'running' - The service is running * 'complete' - The service completed * 'failed' - The service failed to start
                        type: string
                        enum:
                          - pending
                          - pulling
                          - starting
                          - running
                          - complete
                          - failed
                      service_message:
                        description: the service message
                        type: string
                        example: no suitable node (insufficient resources on 1 node)
                  error:
                    nullable: true
                    default: null
        default:
          description: Default http error response body
          content:
            application/json:
              schema:
                type: object
                required:
                  - error
                properties:
                  data:
                    nullable: true
                    default: null
                  error:
                    type: object
                    nullable: true
                    properties:
                      logs:
                        description: log messages
                        type: array
                        items:
                          type: object
                          properties:
                            level:
                              description: log level
                              type: string
                              default: INFO
                              enum:
                                - DEBUG
                                - WARNING
                                - INFO
                                - ERROR
                            message:
                              description: 'log message. If logger is USER, then it MUST be human readable'
                              type: string
                            logger:
                              description: name of the logger receiving this message
                              type: string
                          required:
                            - message
                          example:
                            message: 'Hi there, Mr user'
                            level: INFO
                            logger: user-logger
                      errors:
                        description: errors metadata
                        type: array
                        items:
                          type: object
                          required:
                            - code
                            - message
                          properties:
                            code:
                              type: string
                              description: Typically the name of the exception that produced it otherwise some known error code
                            message:
                              type: string
                              description: Error message specific to this item
                            resource:
                              type: string
                              description: API resource affected by this error
                            field:
                              type: string
                              description: Specific field within the resource
                      status:
                        description: HTTP error code
                        type: integer
                    example:
                      BadRequestError:
                        logs:
                          - message: Requested information is incomplete or malformed
                            level: ERROR
                          - message: Invalid email and password
                            level: ERROR
                            logger: USER
                        errors:
                          - code: InvalidEmail
                            message: Email is malformed
                            field: email
                          - code: UnsavePassword
                            message: Password is not secure
                            field: pasword
                        status: 400
<<<<<<< HEAD
  '/projects/{project_id}:close':
    parameters:
      - name: project_id
        in: path
        required: true
        schema:
          type: string
    post:
      tags:
        - project
      summary: Closes a given project
      operationId: close_project
      requestBody:
        description: browser tab identifier
        required: true
        content:
          application/json:
            schema:
              type: string
              example: 5ac57685-c40f-448f-8711-70be1936fd63
=======
    delete:
      description: Stops and removes a node from the project
      operationId: delete_node
>>>>>>> 857de39b
      responses:
        '204':
          description: node has been successfully deleted from project
        default:
          description: Default http error response body
          content:
            application/json:
              schema:
                type: object
                required:
                  - error
                properties:
                  data:
                    nullable: true
                    default: null
                  error:
                    type: object
                    nullable: true
                    properties:
                      logs:
                        description: log messages
                        type: array
                        items:
                          type: object
                          properties:
                            level:
                              description: log level
                              type: string
                              default: INFO
                              enum:
                                - DEBUG
                                - WARNING
                                - INFO
                                - ERROR
                            message:
                              description: 'log message. If logger is USER, then it MUST be human readable'
                              type: string
                            logger:
                              description: name of the logger receiving this message
                              type: string
                          required:
                            - message
                          example:
                            message: 'Hi there, Mr user'
                            level: INFO
                            logger: user-logger
                      errors:
                        description: errors metadata
                        type: array
                        items:
                          type: object
                          required:
                            - code
                            - message
                          properties:
                            code:
                              type: string
                              description: Typically the name of the exception that produced it otherwise some known error code
                            message:
                              type: string
                              description: Error message specific to this item
                            resource:
                              type: string
                              description: API resource affected by this error
                            field:
                              type: string
                              description: Specific field within the resource
                      status:
                        description: HTTP error code
                        type: integer
                    example:
                      BadRequestError:
                        logs:
                          - message: Requested information is incomplete or malformed
                            level: ERROR
                          - message: Invalid email and password
                            level: ERROR
                            logger: USER
                        errors:
                          - code: InvalidEmail
                            message: Email is malformed
                            field: email
                          - code: UnsavePassword
                            message: Password is not secure
                            field: pasword
                        status: 400
  '/nodes/{nodeInstanceUUID}/outputUi/{outputKey}':
    get:
      tags:
        - node
      summary: get a json description of the ui for presenting the output within the mainUi and a list of open api json schema objects describing the possible json payloads and responses for the api calls available at this endpoint
      operationId: get_node_output_ui
      parameters:
        - in: path
          name: nodeInstanceUUID
          required: true
          schema:
            type: string
        - in: path
          name: outputKey
          required: true
          schema:
            type: string
      responses:
        '200':
          description: Service Information
          content:
            application/json:
              schema:
                type: object
                properties:
                  plugin:
                    type: string
                  config:
                    type: object
        default:
          description: Unexpected error
          content:
            application/json:
              schema:
                type: object
                required:
                  - error
                properties:
                  data:
                    nullable: true
                    default: null
                  error:
                    type: object
                    required:
                      - status
                      - message
                    properties:
                      message:
                        description: Error message
                        type: string
                        example: Unexpected error
                      errors:
                        type: array
                        items:
                          properties:
                            code:
                              type: string
                              description: Server Exception
                              example: ServiceUUIDNotFoundError
                      status:
                        description: Error code
                        type: integer
                        example: 404
  '/nodes/{nodeInstanceUUID}/outputUi/{outputKey}/{apiCall}':
    post:
      tags:
        - node
      summary: send data back to the output api ... protocol depends on the definition
      operationId: send_to_node_output_api
      parameters:
        - in: path
          name: nodeInstanceUUID
          required: true
          schema:
            type: string
        - in: path
          name: outputKey
          required: true
          schema:
            type: string
        - in: path
          name: apiCall
          required: true
          schema:
            type: string
      requestBody:
        content:
          application/json:
            schema:
              oneOf:
                - description: oa3 json schema description of the request structure
                  type: object
                  required:
                    - start
                    - count
                  properties:
                    start:
                      type: integer
                    count:
                      type: integer
                    filter:
                      type: string
                    orderBy:
                      type: string
                - type: object
                  required:
                    - key
                  properties:
                    key:
                      type: string
                - description: |
                    oa3 json schema description of the request structure.
                    If no `rootKey` is specified, the first level of the tree is returned.
                    The `filter` will return any items matching the filter string as well as any
                    folder items containing matching items further down the tree.
                  type: object
                  properties:
                    rootKey:
                      type: string
                    filter:
                      type: string
                - type: object
                  required:
                    - key
                  properties:
                    key:
                      type: string
      responses:
        default:
          description: node type specific api call according to the node type presented
          content:
            application/json:
              schema:
                oneOf:
                  - type: array
                    items:
                      type: object
                      properties:
                        key:
                          type: string
                        label:
                          type: string
                        thumbnail:
                          description: 'data url - https://developer.mozilla.org/en-US/docs/Web/HTTP/Basics_of_HTTP/Data_URIs'
                          type: string
                  - type: object
                  - type: array
                    items:
                      type: object
                      properties:
                        key:
                          type: string
                        label:
                          type: string
                        folder:
                          type: boolean
                  - type: object
  '/nodes/{nodeInstanceUUID}/iframe':
    get:
      tags:
        - node
      summary: entry point for iframe interaction with the node. This relies on the reverse proxy code.
      operationId: get_node_output_iframe
      parameters:
        - in: path
          name: nodeInstanceUUID
          required: true
          schema:
            type: string
      responses:
        default:
          description: any response appropriate in the iframe context
  /activity/status:
    get:
      operationId: get_status
      responses:
        '200':
          description: 'Object containing queuing, CPU and Memory usage/limits information of services'
          content:
            application/json:
              schema:
                type: object
                required:
                  - data
                properties:
                  data:
                    additionalProperties: true
                    type: object
                    properties:
                      stats:
                        type: object
                        properties:
                          cpuUsage:
                            type: number
                            minimum: 0
                          memoryUsage:
                            type: number
                      limits:
                        type: object
                        properties:
                          cpus:
                            type: number
                          mem:
                            type: number
                      queued:
                        type: boolean
                  error:
                    nullable: true
                    default: null
        default:
          description: Default http error response body
          content:
            application/json:
              schema:
                type: object
                required:
                  - error
                properties:
                  data:
                    nullable: true
                    default: null
                  error:
                    type: object
                    nullable: true
                    properties:
                      logs:
                        description: log messages
                        type: array
                        items:
                          type: object
                          properties:
                            level:
                              description: log level
                              type: string
                              default: INFO
                              enum:
                                - DEBUG
                                - WARNING
                                - INFO
                                - ERROR
                            message:
                              description: 'log message. If logger is USER, then it MUST be human readable'
                              type: string
                            logger:
                              description: name of the logger receiving this message
                              type: string
                          required:
                            - message
                          example:
                            message: 'Hi there, Mr user'
                            level: INFO
                            logger: user-logger
                      errors:
                        description: errors metadata
                        type: array
                        items:
                          type: object
                          required:
                            - code
                            - message
                          properties:
                            code:
                              type: string
                              description: Typically the name of the exception that produced it otherwise some known error code
                            message:
                              type: string
                              description: Error message specific to this item
                            resource:
                              type: string
                              description: API resource affected by this error
                            field:
                              type: string
                              description: Specific field within the resource
                      status:
                        description: HTTP error code
                        type: integer
                    example:
                      BadRequestError:
                        logs:
                          - message: Requested information is incomplete or malformed
                            level: ERROR
                          - message: Invalid email and password
                            level: ERROR
                            logger: USER
                        errors:
                          - code: InvalidEmail
                            message: Email is malformed
                            field: email
                          - code: UnsavePassword
                            message: Password is not secure
                            field: pasword
                        status: 400
  /tags:
    get:
      tags:
        - tag
      summary: List all tags for the current user
      operationId: list_tags
      responses:
        '200':
          description: List of tags
          content:
            application/json:
              schema:
                type: object
                required:
                  - data
                properties:
                  data:
                    type: object
                    required:
                      - tags
                    properties:
                      tags:
                        type: array
                        items:
                          type: object
                          required:
                            - name
                            - color
                          properties:
                            id:
                              type: string
                            name:
                              type: string
                            description:
                              type: string
                            color:
                              type: string
                  error:
                    nullable: true
                    default: null
        default:
          description: Default http error response body
          content:
            application/json:
              schema:
                type: object
                required:
                  - error
                properties:
                  data:
                    nullable: true
                    default: null
                  error:
                    type: object
                    nullable: true
                    properties:
                      logs:
                        description: log messages
                        type: array
                        items:
                          type: object
                          properties:
                            level:
                              description: log level
                              type: string
                              default: INFO
                              enum:
                                - DEBUG
                                - WARNING
                                - INFO
                                - ERROR
                            message:
                              description: 'log message. If logger is USER, then it MUST be human readable'
                              type: string
                            logger:
                              description: name of the logger receiving this message
                              type: string
                          required:
                            - message
                          example:
                            message: 'Hi there, Mr user'
                            level: INFO
                            logger: user-logger
                      errors:
                        description: errors metadata
                        type: array
                        items:
                          type: object
                          required:
                            - code
                            - message
                          properties:
                            code:
                              type: string
                              description: Typically the name of the exception that produced it otherwise some known error code
                            message:
                              type: string
                              description: Error message specific to this item
                            resource:
                              type: string
                              description: API resource affected by this error
                            field:
                              type: string
                              description: Specific field within the resource
                      status:
                        description: HTTP error code
                        type: integer
                    example:
                      BadRequestError:
                        logs:
                          - message: Requested information is incomplete or malformed
                            level: ERROR
                          - message: Invalid email and password
                            level: ERROR
                            logger: USER
                        errors:
                          - code: InvalidEmail
                            message: Email is malformed
                            field: email
                          - code: UnsavePassword
                            message: Password is not secure
                            field: pasword
                        status: 400
    post:
      tags:
        - tag
      summary: Creates a new tag
      operationId: create_tag
      responses:
        '200':
          description: The created tag
          content:
            application/json:
              schema:
                type: object
                required:
                  - data
                properties:
                  data:
                    type: object
                    required:
                      - name
                      - color
                    properties:
                      id:
                        type: string
                      name:
                        type: string
                      description:
                        type: string
                      color:
                        type: string
                  error:
                    nullable: true
                    default: null
        default:
          description: Default http error response body
          content:
            application/json:
              schema:
                type: object
                required:
                  - error
                properties:
                  data:
                    nullable: true
                    default: null
                  error:
                    type: object
                    nullable: true
                    properties:
                      logs:
                        description: log messages
                        type: array
                        items:
                          type: object
                          properties:
                            level:
                              description: log level
                              type: string
                              default: INFO
                              enum:
                                - DEBUG
                                - WARNING
                                - INFO
                                - ERROR
                            message:
                              description: 'log message. If logger is USER, then it MUST be human readable'
                              type: string
                            logger:
                              description: name of the logger receiving this message
                              type: string
                          required:
                            - message
                          example:
                            message: 'Hi there, Mr user'
                            level: INFO
                            logger: user-logger
                      errors:
                        description: errors metadata
                        type: array
                        items:
                          type: object
                          required:
                            - code
                            - message
                          properties:
                            code:
                              type: string
                              description: Typically the name of the exception that produced it otherwise some known error code
                            message:
                              type: string
                              description: Error message specific to this item
                            resource:
                              type: string
                              description: API resource affected by this error
                            field:
                              type: string
                              description: Specific field within the resource
                      status:
                        description: HTTP error code
                        type: integer
                    example:
                      BadRequestError:
                        logs:
                          - message: Requested information is incomplete or malformed
                            level: ERROR
                          - message: Invalid email and password
                            level: ERROR
                            logger: USER
                        errors:
                          - code: InvalidEmail
                            message: Email is malformed
                            field: email
                          - code: UnsavePassword
                            message: Password is not secure
                            field: pasword
                        status: 400
  '/tags/{tag_id}':
    parameters:
      - name: tag_id
        in: path
        required: true
        schema:
          type: integer
    put:
      tags:
        - tag
      summary: Updates a tag
      operationId: update_tag
      responses:
        '200':
          description: The updated tag
          content:
            application/json:
              schema:
                type: object
                required:
                  - data
                properties:
                  data:
                    type: object
                    required:
                      - name
                      - color
                    properties:
                      id:
                        type: string
                      name:
                        type: string
                      description:
                        type: string
                      color:
                        type: string
                  error:
                    nullable: true
                    default: null
        default:
          description: Default http error response body
          content:
            application/json:
              schema:
                type: object
                required:
                  - error
                properties:
                  data:
                    nullable: true
                    default: null
                  error:
                    type: object
                    nullable: true
                    properties:
                      logs:
                        description: log messages
                        type: array
                        items:
                          type: object
                          properties:
                            level:
                              description: log level
                              type: string
                              default: INFO
                              enum:
                                - DEBUG
                                - WARNING
                                - INFO
                                - ERROR
                            message:
                              description: 'log message. If logger is USER, then it MUST be human readable'
                              type: string
                            logger:
                              description: name of the logger receiving this message
                              type: string
                          required:
                            - message
                          example:
                            message: 'Hi there, Mr user'
                            level: INFO
                            logger: user-logger
                      errors:
                        description: errors metadata
                        type: array
                        items:
                          type: object
                          required:
                            - code
                            - message
                          properties:
                            code:
                              type: string
                              description: Typically the name of the exception that produced it otherwise some known error code
                            message:
                              type: string
                              description: Error message specific to this item
                            resource:
                              type: string
                              description: API resource affected by this error
                            field:
                              type: string
                              description: Specific field within the resource
                      status:
                        description: HTTP error code
                        type: integer
                    example:
                      BadRequestError:
                        logs:
                          - message: Requested information is incomplete or malformed
                            level: ERROR
                          - message: Invalid email and password
                            level: ERROR
                            logger: USER
                        errors:
                          - code: InvalidEmail
                            message: Email is malformed
                            field: email
                          - code: UnsavePassword
                            message: Password is not secure
                            field: pasword
                        status: 400
    delete:
      tags:
        - tag
      summary: Deletes an existing tag
      operationId: delete_tag
      responses:
        '204':
          description: The tag has been successfully deleted
  '/tags/{tag_id}/projects/{project_id}':
    parameters:
      - name: tag_id
        in: path
        required: true
        schema:
          type: integer
      - name: project_id
        in: path
        required: true
        schema:
          type: integer
    put:
      tags:
        - tag
      summary: Links an existing label with an existing study
      operationId: add_label_to_study
      responses:
        '204':
          description: The tag has been successfully linked to the study
    delete:
      tags:
        - tag
      summary: Removes an existing link between a label and a study
      operationId: remove_label_from_study
      responses:
        '204':
          description: The tag has been successfully removed from the study
components:
  responses:
    DefaultErrorResponse:
      description: Default http error response body
      content:
        application/json:
          schema:
            type: object
            required:
              - error
            properties:
              data:
                nullable: true
                default: null
              error:
                type: object
                nullable: true
                properties:
                  logs:
                    description: log messages
                    type: array
                    items:
                      type: object
                      properties:
                        level:
                          description: log level
                          type: string
                          default: INFO
                          enum:
                            - DEBUG
                            - WARNING
                            - INFO
                            - ERROR
                        message:
                          description: 'log message. If logger is USER, then it MUST be human readable'
                          type: string
                        logger:
                          description: name of the logger receiving this message
                          type: string
                      required:
                        - message
                      example:
                        message: 'Hi there, Mr user'
                        level: INFO
                        logger: user-logger
                  errors:
                    description: errors metadata
                    type: array
                    items:
                      type: object
                      required:
                        - code
                        - message
                      properties:
                        code:
                          type: string
                          description: Typically the name of the exception that produced it otherwise some known error code
                        message:
                          type: string
                          description: Error message specific to this item
                        resource:
                          type: string
                          description: API resource affected by this error
                        field:
                          type: string
                          description: Specific field within the resource
                  status:
                    description: HTTP error code
                    type: integer
                example:
                  BadRequestError:
                    logs:
                      - message: Requested information is incomplete or malformed
                        level: ERROR
                      - message: Invalid email and password
                        level: ERROR
                        logger: USER
                    errors:
                      - code: InvalidEmail
                        message: Email is malformed
                        field: email
                      - code: UnsavePassword
                        message: Password is not secure
                        field: pasword
                    status: 400<|MERGE_RESOLUTION|>--- conflicted
+++ resolved
@@ -1,7 +1,7 @@
 openapi: 3.0.0
 info:
   title: simcore-service-webserver API
-  version: 0.1.1
+  version: 0.2.0
   description: API definition for simcore-service-webserver service
   contact:
     name: IT'IS Foundation
@@ -3996,6 +3996,8 @@
                         status: 400
   /projects:
     get:
+      tags:
+        - project
       summary: List all projects
       operationId: list_projects
       parameters:
@@ -4317,774 +4319,6 @@
                             field: pasword
                         status: 400
     post:
-      summary: Create new project
-      operationId: create_projects
-      parameters:
-        - name: from_template
-          in: query
-          schema:
-            type: string
-          description: 'Option to create a project from existing template: from_template={template_uuid}'
-        - name: as_template
-          in: query
-          schema:
-            type: string
-          description: 'Option to create a template from existing project: as_template={study_uuid}'
-      requestBody:
-        content:
-          application/json:
-            schema:
-              title: simcore project
-              description: Description of a simcore project
-              type: object
-              additionalProperties: false
-              required:
-                - uuid
-                - name
-                - description
-                - prjOwner
-                - creationDate
-                - lastChangeDate
-                - thumbnail
-                - workbench
-              properties:
-                uuid:
-                  type: string
-                  description: project unique identifier
-                  example: 07640335-a91f-468c-ab69-a374fa82078d
-                name:
-                  type: string
-                  description: project name
-                  example: Temporal Distortion Simulator
-                description:
-                  type: string
-                  description: longer one-line description about the project
-                  example: Dabbling in temporal transitions ...
-                prjOwner:
-                  type: string
-                  description: user uuid
-                creationDate:
-                  type: string
-                  description: project creation date
-                  pattern: '\d{4}-(12|11|10|0?[1-9])-(31|30|[0-2]?\d)T(2[0-3]|1\d|0?[0-9])(:(\d|[0-5]\d)){2}(\.\d{3})?Z'
-                  example: '2018-07-01T11:13:43Z'
-                lastChangeDate:
-                  type: string
-                  description: last save date
-                  pattern: '\d{4}-(12|11|10|0?[1-9])-(31|30|[0-2]?\d)T(2[0-3]|1\d|0?[0-9])(:(\d|[0-5]\d)){2}(\.\d{3})?Z'
-                  example: '2018-07-01T11:13:43Z'
-                thumbnail:
-                  type: string
-                  description: url of the latest screenshot of the project
-                  example: 'https://placeimg.com/171/96/tech/grayscale/?0.jpg'
-                workbench:
-                  type: object
-                  x-patternProperties:
-                    ^\S+$:
-                      type: object
-                      additionalProperties: false
-                      required:
-                        - key
-                        - version
-                        - label
-                        - position
-                      properties:
-                        key:
-                          type: string
-                          description: distinctive name for the node based on the docker registry path
-                          pattern: '^(simcore)/(services)(/demodec)?/(comp|dynamic|frontend)(/[^\s/]+)+$'
-                          example:
-                            - simcore/services/comp/sleeper
-                            - simcore/services/dynamic/3dviewer
-                            - simcore/services/frontend/file-picker
-                        version:
-                          type: string
-                          description: semantic version number of the node
-                          pattern: '^(0|[1-9]\d*)(\.(0|[1-9]\d*)){2}(-(0|[1-9]\d*|\d*[-a-zA-Z][-\da-zA-Z]*)(\.(0|[1-9]\d*|\d*[-a-zA-Z][-\da-zA-Z]*))*)?(\+[-\da-zA-Z]+(\.[-\da-zA-Z-]+)*)?$'
-                          example:
-                            - 1.0.0
-                            - 0.0.1
-                        label:
-                          type: string
-                        progress:
-                          type: number
-                          maximum: 100
-                          minimum: 0
-                          description: the node progress value
-                        thumbnail:
-                          type: string
-                          description: url of the latest screenshot of the node
-                          example:
-                            - 'https://placeimg.com/171/96/tech/grayscale/?0.jpg'
-                        inputs:
-                          type: object
-                          description: values of input properties
-                          patternProperties:
-                            '^[-_a-zA-Z0-9]+$':
-                              oneOf:
-                                - type:
-                                    - integer
-                                    - boolean
-                                    - string
-                                    - number
-                                    - 'null'
-                                - type: object
-                                  additionalProperties: false
-                                  required:
-                                    - nodeUuid
-                                    - output
-                                  properties:
-                                    nodeUuid:
-                                      type: string
-                                    output:
-                                      type: string
-                                - type: object
-                                  additionalProperties: false
-                                  required:
-                                    - store
-                                    - path
-                                  properties:
-                                    store:
-                                      type:
-                                        - string
-                                        - integer
-                                    dataset:
-                                      type: string
-                                    path:
-                                      type: string
-                                    label:
-                                      type: string
-                        inputAccess:
-                          description: map with key - access level pairs
-                          type: object
-                          patternProperties:
-                            '^[-_a-zA-Z0-9]+$':
-                              type: string
-                              enum:
-                                - Invisible
-                                - ReadOnly
-                                - ReadAndWrite
-                              default: ReadAndWrite
-                              example:
-                                - ReadOnly
-                        inputNodes:
-                          type: array
-                          items:
-                            type: string
-                            pattern: ^\S+$
-                          description: node IDs of where the node is connected to
-                          example:
-                            - nodeUuid1
-                            - nodeUuid2
-                        outputs:
-                          type: object
-                          patternProperties:
-                            '^[-_a-zA-Z0-9]+$':
-                              oneOf:
-                                - type:
-                                    - integer
-                                    - boolean
-                                    - string
-                                    - number
-                                    - 'null'
-                                - type: object
-                                  additionalProperties: false
-                                  required:
-                                    - store
-                                    - path
-                                  properties:
-                                    store:
-                                      type:
-                                        - string
-                                        - integer
-                                    dataset:
-                                      type: string
-                                    path:
-                                      type: string
-                                    label:
-                                      type: string
-                        outputNode:
-                          type: boolean
-                        parent:
-                          type:
-                            - string
-                            - 'null'
-                          pattern: ^\S+$
-                        position:
-                          type: object
-                          additionalProperties: false
-                          required:
-                            - x
-                            - 'y'
-                          properties:
-                            x:
-                              type: integer
-                            'y':
-                              type: integer
-                  additionalProperties: true
-      responses:
-        '201':
-          description: project created
-          content:
-            application/json:
-              schema:
-                type: object
-                required:
-                  - data
-                properties:
-                  data:
-                    title: simcore project
-                    description: Description of a simcore project
-                    type: object
-                    additionalProperties: false
-                    required:
-                      - uuid
-                      - name
-                      - description
-                      - prjOwner
-                      - creationDate
-                      - lastChangeDate
-                      - thumbnail
-                      - workbench
-                    properties:
-                      uuid:
-                        type: string
-                        description: project unique identifier
-                        example: 07640335-a91f-468c-ab69-a374fa82078d
-                      name:
-                        type: string
-<<<<<<< HEAD
-                        example: 123e4567-e89b-12d3-a456-426655440000
-                  error:
-                    nullable: true
-                    default: null
-        default:
-          description: Default http error response body
-          content:
-            application/json:
-              schema:
-                type: object
-                required:
-                  - error
-                properties:
-                  data:
-                    nullable: true
-                    default: null
-                  error:
-                    type: object
-                    nullable: true
-                    properties:
-                      logs:
-                        description: log messages
-                        type: array
-                        items:
-                          type: object
-                          properties:
-                            level:
-                              description: log level
-                              type: string
-                              default: INFO
-                              enum:
-                                - DEBUG
-                                - WARNING
-                                - INFO
-                                - ERROR
-                            message:
-                              description: 'log message. If logger is USER, then it MUST be human readable'
-                              type: string
-                            logger:
-                              description: name of the logger receiving this message
-                              type: string
-                          required:
-                            - message
-                          example:
-                            message: 'Hi there, Mr user'
-                            level: INFO
-                            logger: user-logger
-                      errors:
-                        description: errors metadata
-                        type: array
-                        items:
-                          type: object
-                          required:
-                            - code
-                            - message
-                          properties:
-                            code:
-                              type: string
-                              description: Typically the name of the exception that produced it otherwise some known error code
-                            message:
-                              type: string
-                              description: Error message specific to this item
-                            resource:
-                              type: string
-                              description: API resource affected by this error
-                            field:
-                              type: string
-                              description: Specific field within the resource
-                      status:
-                        description: HTTP error code
-                        type: integer
-                    example:
-                      BadRequestError:
-                        logs:
-                          - message: Requested information is incomplete or malformed
-                            level: ERROR
-                          - message: Invalid email and password
-                            level: ERROR
-                            logger: USER
-                        errors:
-                          - code: InvalidEmail
-                            message: Email is malformed
-                            field: email
-                          - code: UnsavePassword
-                            message: Password is not secure
-                            field: pasword
-                        status: 400
-  /projects:
-    get:
-      tags:
-        - project
-      summary: List all projects
-      operationId: list_projects
-      parameters:
-        - name: type
-          in: query
-          schema:
-            type: string
-            default: all
-            enum:
-              - template
-              - user
-              - all
-          description: if true only templates otherwise only users
-        - name: state
-          in: query
-          schema:
-            type: string
-            default: active
-            enum:
-              - active
-          description: if set only active projects are returned. if type=template this parameter is ignored.
-        - name: start
-          in: query
-          schema:
-            type: integer
-            minItems: 0
-          description: index to the first item to return
-        - name: count
-          in: query
-          schema:
-            type: integer
-            minItems: 1
-          description: maximum number of items to return
-      responses:
-        '200':
-          description: list of projects
-          content:
-            application/json:
-              schema:
-                type: object
-                required:
-                  - data
-                properties:
-                  data:
-                    type: array
-                    items:
-                      title: simcore project
-                      description: Description of a simcore project
-                      type: object
-                      additionalProperties: false
-                      required:
-                        - uuid
-                        - name
-                        - description
-                        - prjOwner
-                        - creationDate
-                        - lastChangeDate
-                        - thumbnail
-                        - workbench
-                      properties:
-                        uuid:
-                          type: string
-                          description: project unique identifier
-                          example: 07640335-a91f-468c-ab69-a374fa82078d
-                        name:
-                          type: string
-                          description: project name
-                          example: Temporal Distortion Simulator
-                        description:
-                          type: string
-                          description: longer one-line description about the project
-                          example: Dabbling in temporal transitions ...
-                        prjOwner:
-                          type: string
-                          description: user uuid
-                        creationDate:
-                          type: string
-                          description: project creation date
-                          pattern: '\d{4}-(12|11|10|0?[1-9])-(31|30|[0-2]?\d)T(2[0-3]|1\d|0?[0-9])(:(\d|[0-5]\d)){2}(\.\d{3})?Z'
-                          example: '2018-07-01T11:13:43Z'
-                        lastChangeDate:
-                          type: string
-                          description: last save date
-                          pattern: '\d{4}-(12|11|10|0?[1-9])-(31|30|[0-2]?\d)T(2[0-3]|1\d|0?[0-9])(:(\d|[0-5]\d)){2}(\.\d{3})?Z'
-                          example: '2018-07-01T11:13:43Z'
-                        thumbnail:
-                          type: string
-                          description: url of the latest screenshot of the project
-                          example: 'https://placeimg.com/171/96/tech/grayscale/?0.jpg'
-                        workbench:
-                          type: object
-                          x-patternProperties:
-                            ^\S+$:
-                              type: object
-                              additionalProperties: false
-                              required:
-                                - key
-                                - version
-                                - label
-                                - position
-                              properties:
-                                key:
-                                  type: string
-                                  description: distinctive name for the node based on the docker registry path
-                                  pattern: '^(simcore)/(services)(/demodec)?/(comp|dynamic|frontend)(/[^\s/]+)+$'
-                                  example:
-                                    - simcore/services/comp/sleeper
-                                    - simcore/services/dynamic/3dviewer
-                                    - simcore/services/frontend/file-picker
-                                version:
-                                  type: string
-                                  description: semantic version number of the node
-                                  pattern: '^(0|[1-9]\d*)(\.(0|[1-9]\d*)){2}(-(0|[1-9]\d*|\d*[-a-zA-Z][-\da-zA-Z]*)(\.(0|[1-9]\d*|\d*[-a-zA-Z][-\da-zA-Z]*))*)?(\+[-\da-zA-Z]+(\.[-\da-zA-Z-]+)*)?$'
-                                  example:
-                                    - 1.0.0
-                                    - 0.0.1
-                                label:
-                                  type: string
-                                progress:
-                                  type: number
-                                  maximum: 100
-                                  minimum: 0
-                                  description: the node progress value
-                                thumbnail:
-                                  type: string
-                                  description: url of the latest screenshot of the node
-                                  example:
-                                    - 'https://placeimg.com/171/96/tech/grayscale/?0.jpg'
-                                inputs:
-                                  type: object
-                                  description: values of input properties
-                                  patternProperties:
-                                    '^[-_a-zA-Z0-9]+$':
-                                      oneOf:
-                                        - type:
-                                            - integer
-                                            - boolean
-                                            - string
-                                            - number
-                                            - 'null'
-                                        - type: object
-                                          additionalProperties: false
-                                          required:
-                                            - nodeUuid
-                                            - output
-                                          properties:
-                                            nodeUuid:
-                                              type: string
-                                            output:
-                                              type: string
-                                        - type: object
-                                          additionalProperties: false
-                                          required:
-                                            - store
-                                            - path
-                                          properties:
-                                            store:
-                                              type:
-                                                - string
-                                                - integer
-                                            dataset:
-                                              type: string
-                                            path:
-                                              type: string
-                                            label:
-                                              type: string
-                                inputAccess:
-                                  description: map with key - access level pairs
-                                  type: object
-                                  patternProperties:
-                                    '^[-_a-zA-Z0-9]+$':
-                                      type: string
-                                      enum:
-                                        - Invisible
-                                        - ReadOnly
-                                        - ReadAndWrite
-                                      default: ReadAndWrite
-                                      example:
-                                        - ReadOnly
-                                inputNodes:
-                                  type: array
-                                  items:
-=======
-                        description: project name
-                        example: Temporal Distortion Simulator
-                      description:
-                        type: string
-                        description: longer one-line description about the project
-                        example: Dabbling in temporal transitions ...
-                      prjOwner:
-                        type: string
-                        description: user uuid
-                      creationDate:
-                        type: string
-                        description: project creation date
-                        pattern: '\d{4}-(12|11|10|0?[1-9])-(31|30|[0-2]?\d)T(2[0-3]|1\d|0?[0-9])(:(\d|[0-5]\d)){2}(\.\d{3})?Z'
-                        example: '2018-07-01T11:13:43Z'
-                      lastChangeDate:
-                        type: string
-                        description: last save date
-                        pattern: '\d{4}-(12|11|10|0?[1-9])-(31|30|[0-2]?\d)T(2[0-3]|1\d|0?[0-9])(:(\d|[0-5]\d)){2}(\.\d{3})?Z'
-                        example: '2018-07-01T11:13:43Z'
-                      thumbnail:
-                        type: string
-                        description: url of the latest screenshot of the project
-                        example: 'https://placeimg.com/171/96/tech/grayscale/?0.jpg'
-                      workbench:
-                        type: object
-                        x-patternProperties:
-                          ^\S+$:
-                            type: object
-                            additionalProperties: false
-                            required:
-                              - key
-                              - version
-                              - label
-                              - position
-                            properties:
-                              key:
-                                type: string
-                                description: distinctive name for the node based on the docker registry path
-                                pattern: '^(simcore)/(services)(/demodec)?/(comp|dynamic|frontend)(/[^\s/]+)+$'
-                                example:
-                                  - simcore/services/comp/sleeper
-                                  - simcore/services/dynamic/3dviewer
-                                  - simcore/services/frontend/file-picker
-                              version:
-                                type: string
-                                description: semantic version number of the node
-                                pattern: '^(0|[1-9]\d*)(\.(0|[1-9]\d*)){2}(-(0|[1-9]\d*|\d*[-a-zA-Z][-\da-zA-Z]*)(\.(0|[1-9]\d*|\d*[-a-zA-Z][-\da-zA-Z]*))*)?(\+[-\da-zA-Z]+(\.[-\da-zA-Z-]+)*)?$'
-                                example:
-                                  - 1.0.0
-                                  - 0.0.1
-                              label:
-                                type: string
-                              progress:
-                                type: number
-                                maximum: 100
-                                minimum: 0
-                                description: the node progress value
-                              thumbnail:
-                                type: string
-                                description: url of the latest screenshot of the node
-                                example:
-                                  - 'https://placeimg.com/171/96/tech/grayscale/?0.jpg'
-                              inputs:
-                                type: object
-                                description: values of input properties
-                                patternProperties:
-                                  '^[-_a-zA-Z0-9]+$':
-                                    oneOf:
-                                      - type:
-                                          - integer
-                                          - boolean
-                                          - string
-                                          - number
-                                          - 'null'
-                                      - type: object
-                                        additionalProperties: false
-                                        required:
-                                          - nodeUuid
-                                          - output
-                                        properties:
-                                          nodeUuid:
-                                            type: string
-                                          output:
-                                            type: string
-                                      - type: object
-                                        additionalProperties: false
-                                        required:
-                                          - store
-                                          - path
-                                        properties:
-                                          store:
-                                            type:
-                                              - string
-                                              - integer
-                                          dataset:
-                                            type: string
-                                          path:
-                                            type: string
-                                          label:
-                                            type: string
-                              inputAccess:
-                                description: map with key - access level pairs
-                                type: object
-                                patternProperties:
-                                  '^[-_a-zA-Z0-9]+$':
->>>>>>> 857de39b
-                                    type: string
-                                    enum:
-                                      - Invisible
-                                      - ReadOnly
-                                      - ReadAndWrite
-                                    default: ReadAndWrite
-                                    example:
-                                      - ReadOnly
-                              inputNodes:
-                                type: array
-                                items:
-                                  type: string
-                                  pattern: ^\S+$
-                                description: node IDs of where the node is connected to
-                                example:
-                                  - nodeUuid1
-                                  - nodeUuid2
-                              outputs:
-                                type: object
-                                patternProperties:
-                                  '^[-_a-zA-Z0-9]+$':
-                                    oneOf:
-                                      - type:
-                                          - integer
-                                          - boolean
-                                          - string
-                                          - number
-                                          - 'null'
-                                      - type: object
-                                        additionalProperties: false
-                                        required:
-                                          - store
-                                          - path
-                                        properties:
-                                          store:
-                                            type:
-                                              - string
-                                              - integer
-                                          dataset:
-                                            type: string
-                                          path:
-                                            type: string
-                                          label:
-                                            type: string
-                              outputNode:
-                                type: boolean
-                              parent:
-                                type:
-                                  - string
-                                  - 'null'
-                                pattern: ^\S+$
-                              position:
-                                type: object
-                                additionalProperties: false
-                                required:
-                                  - x
-                                  - 'y'
-                                properties:
-                                  x:
-                                    type: integer
-                                  'y':
-                                    type: integer
-                        additionalProperties: true
-                  error:
-                    nullable: true
-                    default: null
-        default:
-          description: Default http error response body
-          content:
-            application/json:
-              schema:
-                type: object
-                required:
-                  - error
-                properties:
-                  data:
-                    nullable: true
-                    default: null
-                  error:
-                    type: object
-                    nullable: true
-                    properties:
-                      logs:
-                        description: log messages
-                        type: array
-                        items:
-                          type: object
-                          properties:
-                            level:
-                              description: log level
-                              type: string
-                              default: INFO
-                              enum:
-                                - DEBUG
-                                - WARNING
-                                - INFO
-                                - ERROR
-                            message:
-                              description: 'log message. If logger is USER, then it MUST be human readable'
-                              type: string
-                            logger:
-                              description: name of the logger receiving this message
-                              type: string
-                          required:
-                            - message
-                          example:
-                            message: 'Hi there, Mr user'
-                            level: INFO
-                            logger: user-logger
-                      errors:
-                        description: errors metadata
-                        type: array
-                        items:
-                          type: object
-                          required:
-                            - code
-                            - message
-                          properties:
-                            code:
-                              type: string
-                              description: Typically the name of the exception that produced it otherwise some known error code
-                            message:
-                              type: string
-                              description: Error message specific to this item
-                            resource:
-                              type: string
-                              description: API resource affected by this error
-                            field:
-                              type: string
-                              description: Specific field within the resource
-                      status:
-                        description: HTTP error code
-                        type: integer
-                    example:
-                      BadRequestError:
-                        logs:
-                          - message: Requested information is incomplete or malformed
-                            level: ERROR
-                          - message: Invalid email and password
-                            level: ERROR
-                            logger: USER
-                        errors:
-                          - code: InvalidEmail
-                            message: Email is malformed
-                            field: email
-                          - code: UnsavePassword
-                            message: Password is not secure
-                            field: pasword
-                        status: 400
-<<<<<<< HEAD
-    post:
       tags:
         - project
       summary: Create new project
@@ -5292,15 +4526,9 @@
                             'y':
                               type: integer
                   additionalProperties: true
-=======
-  /projects/active:
-    get:
-      summary: Gets active project
-      operationId: get_active_project
->>>>>>> 857de39b
       responses:
-        '200':
-          description: returns active project
+        '201':
+          description: project created
           content:
             application/json:
               schema:
@@ -5583,26 +4811,13 @@
                             message: Password is not secure
                             field: pasword
                         status: 400
-  '/projects/{project_id}':
-    parameters:
-      - name: project_id
-        in: path
-        required: true
-        schema:
-          type: string
+  /projects/active:
     get:
-<<<<<<< HEAD
-      tags:
-        - project
       summary: Gets active project
       operationId: get_active_project
-=======
-      summary: Gets given project
-      operationId: get_project
->>>>>>> 857de39b
       responses:
         '200':
-          description: got detailed project
+          description: returns active project
           content:
             application/json:
               schema:
@@ -5885,234 +5100,6 @@
                             message: Password is not secure
                             field: pasword
                         status: 400
-    put:
-      summary: Enclosed entity replaces given project
-      operationId: replace_project
-      parameters:
-        - name: run
-          in: query
-          required: false
-          schema:
-            type: boolean
-      requestBody:
-        content:
-          application/json:
-            schema:
-              title: simcore project
-              description: Description of a simcore project
-              type: object
-              additionalProperties: false
-              required:
-                - uuid
-                - name
-                - description
-                - prjOwner
-                - creationDate
-                - lastChangeDate
-                - thumbnail
-                - workbench
-              properties:
-                uuid:
-                  type: string
-                  description: project unique identifier
-                  example: 07640335-a91f-468c-ab69-a374fa82078d
-                name:
-                  type: string
-                  description: project name
-                  example: Temporal Distortion Simulator
-                description:
-                  type: string
-                  description: longer one-line description about the project
-                  example: Dabbling in temporal transitions ...
-                prjOwner:
-                  type: string
-                  description: user uuid
-                creationDate:
-                  type: string
-                  description: project creation date
-                  pattern: '\d{4}-(12|11|10|0?[1-9])-(31|30|[0-2]?\d)T(2[0-3]|1\d|0?[0-9])(:(\d|[0-5]\d)){2}(\.\d{3})?Z'
-                  example: '2018-07-01T11:13:43Z'
-                lastChangeDate:
-                  type: string
-                  description: last save date
-                  pattern: '\d{4}-(12|11|10|0?[1-9])-(31|30|[0-2]?\d)T(2[0-3]|1\d|0?[0-9])(:(\d|[0-5]\d)){2}(\.\d{3})?Z'
-                  example: '2018-07-01T11:13:43Z'
-                thumbnail:
-                  type: string
-                  description: url of the latest screenshot of the project
-                  example: 'https://placeimg.com/171/96/tech/grayscale/?0.jpg'
-                workbench:
-                  type: object
-                  x-patternProperties:
-                    ^\S+$:
-                      type: object
-                      additionalProperties: false
-                      required:
-                        - key
-                        - version
-                        - label
-                        - position
-                      properties:
-                        key:
-                          type: string
-                          description: distinctive name for the node based on the docker registry path
-                          pattern: '^(simcore)/(services)(/demodec)?/(comp|dynamic|frontend)(/[^\s/]+)+$'
-                          example:
-                            - simcore/services/comp/sleeper
-                            - simcore/services/dynamic/3dviewer
-                            - simcore/services/frontend/file-picker
-                        version:
-                          type: string
-                          description: semantic version number of the node
-                          pattern: '^(0|[1-9]\d*)(\.(0|[1-9]\d*)){2}(-(0|[1-9]\d*|\d*[-a-zA-Z][-\da-zA-Z]*)(\.(0|[1-9]\d*|\d*[-a-zA-Z][-\da-zA-Z]*))*)?(\+[-\da-zA-Z]+(\.[-\da-zA-Z-]+)*)?$'
-                          example:
-                            - 1.0.0
-                            - 0.0.1
-                        label:
-                          type: string
-                        progress:
-                          type: number
-                          maximum: 100
-                          minimum: 0
-                          description: the node progress value
-                        thumbnail:
-                          type: string
-                          description: url of the latest screenshot of the node
-                          example:
-                            - 'https://placeimg.com/171/96/tech/grayscale/?0.jpg'
-                        inputs:
-                          type: object
-                          description: values of input properties
-                          patternProperties:
-                            '^[-_a-zA-Z0-9]+$':
-                              oneOf:
-                                - type:
-                                    - integer
-                                    - boolean
-                                    - string
-                                    - number
-                                    - 'null'
-                                - type: object
-                                  additionalProperties: false
-                                  required:
-                                    - nodeUuid
-                                    - output
-                                  properties:
-                                    nodeUuid:
-                                      type: string
-                                    output:
-                                      type: string
-                                - type: object
-                                  additionalProperties: false
-                                  required:
-                                    - store
-                                    - path
-                                  properties:
-                                    store:
-                                      type:
-                                        - string
-                                        - integer
-                                    dataset:
-                                      type: string
-                                    path:
-                                      type: string
-                                    label:
-                                      type: string
-                        inputAccess:
-                          description: map with key - access level pairs
-                          type: object
-                          patternProperties:
-                            '^[-_a-zA-Z0-9]+$':
-                              type: string
-                              enum:
-                                - Invisible
-                                - ReadOnly
-                                - ReadAndWrite
-                              default: ReadAndWrite
-                              example:
-                                - ReadOnly
-                        inputNodes:
-                          type: array
-                          items:
-                            type: string
-                            pattern: ^\S+$
-                          description: node IDs of where the node is connected to
-                          example:
-                            - nodeUuid1
-                            - nodeUuid2
-                        outputs:
-                          type: object
-                          patternProperties:
-                            '^[-_a-zA-Z0-9]+$':
-                              oneOf:
-                                - type:
-                                    - integer
-                                    - boolean
-                                    - string
-                                    - number
-                                    - 'null'
-                                - type: object
-                                  additionalProperties: false
-                                  required:
-                                    - store
-                                    - path
-                                  properties:
-                                    store:
-                                      type:
-                                        - string
-                                        - integer
-                                    dataset:
-                                      type: string
-                                    path:
-                                      type: string
-                                    label:
-                                      type: string
-                        outputNode:
-                          type: boolean
-                        parent:
-                          type:
-                            - string
-                            - 'null'
-                          pattern: ^\S+$
-                        position:
-                          type: object
-                          additionalProperties: false
-                          required:
-                            - x
-                            - 'y'
-                          properties:
-<<<<<<< HEAD
-                            code:
-                              type: string
-                              description: Typically the name of the exception that produced it otherwise some known error code
-                            message:
-                              type: string
-                              description: Error message specific to this item
-                            resource:
-                              type: string
-                              description: API resource affected by this error
-                            field:
-                              type: string
-                              description: Specific field within the resource
-                      status:
-                        description: HTTP error code
-                        type: integer
-                    example:
-                      BadRequestError:
-                        logs:
-                          - message: Requested information is incomplete or malformed
-                            level: ERROR
-                          - message: Invalid email and password
-                            level: ERROR
-                            logger: USER
-                        errors:
-                          - code: InvalidEmail
-                            message: Email is malformed
-                            field: email
-                          - code: UnsavePassword
-                            message: Password is not secure
-                            field: pasword
-                        status: 400
   '/projects/{project_id}':
     parameters:
       - name: project_id
@@ -6125,13 +5112,6 @@
         - project
       summary: Gets given project
       operationId: get_project
-=======
-                            x:
-                              type: integer
-                            'y':
-                              type: integer
-                  additionalProperties: true
->>>>>>> 857de39b
       responses:
         '200':
           description: got detailed project
@@ -6417,7 +5397,6 @@
                             message: Password is not secure
                             field: pasword
                         status: 400
-<<<<<<< HEAD
     put:
       tags:
         - project
@@ -6621,35 +5600,9 @@
                             'y':
                               type: integer
                   additionalProperties: true
-=======
-    delete:
-      summary: Delete given project
-      operationId: delete_project
-      responses:
-        '204':
-          description: project has been successfully deleted
-  '/projects/{project_id}:open':
-    parameters:
-      - name: project_id
-        in: path
-        required: true
-        schema:
-          type: string
-    post:
-      summary: Open a given project
-      operationId: open_project
-      requestBody:
-        description: browser tab identifier
-        required: true
-        content:
-          application/json:
-            schema:
-              type: string
-              example: 5ac57685-c40f-448f-8711-70be1936fd63
->>>>>>> 857de39b
       responses:
         '200':
-          description: project successfuly opened
+          description: got detailed project
           content:
             application/json:
               schema:
@@ -6932,7 +5885,6 @@
                             message: Password is not secure
                             field: pasword
                         status: 400
-<<<<<<< HEAD
     delete:
       tags:
         - project
@@ -6942,9 +5894,6 @@
         '204':
           description: project has been successfully deleted
   '/projects/{project_id}:open':
-=======
-  '/projects/{project_id}:close':
->>>>>>> 857de39b
     parameters:
       - name: project_id
         in: path
@@ -6952,15 +5901,315 @@
         schema:
           type: string
     post:
-<<<<<<< HEAD
       tags:
         - project
       summary: Open a given project
       operationId: open_project
-=======
+      requestBody:
+        description: browser tab identifier
+        required: true
+        content:
+          application/json:
+            schema:
+              type: string
+              example: 5ac57685-c40f-448f-8711-70be1936fd63
+      responses:
+        '200':
+          description: project successfuly opened
+          content:
+            application/json:
+              schema:
+                type: object
+                required:
+                  - data
+                properties:
+                  data:
+                    title: simcore project
+                    description: Description of a simcore project
+                    type: object
+                    additionalProperties: false
+                    required:
+                      - uuid
+                      - name
+                      - description
+                      - prjOwner
+                      - creationDate
+                      - lastChangeDate
+                      - thumbnail
+                      - workbench
+                    properties:
+                      uuid:
+                        type: string
+                        description: project unique identifier
+                        example: 07640335-a91f-468c-ab69-a374fa82078d
+                      name:
+                        type: string
+                        description: project name
+                        example: Temporal Distortion Simulator
+                      description:
+                        type: string
+                        description: longer one-line description about the project
+                        example: Dabbling in temporal transitions ...
+                      prjOwner:
+                        type: string
+                        description: user uuid
+                      creationDate:
+                        type: string
+                        description: project creation date
+                        pattern: '\d{4}-(12|11|10|0?[1-9])-(31|30|[0-2]?\d)T(2[0-3]|1\d|0?[0-9])(:(\d|[0-5]\d)){2}(\.\d{3})?Z'
+                        example: '2018-07-01T11:13:43Z'
+                      lastChangeDate:
+                        type: string
+                        description: last save date
+                        pattern: '\d{4}-(12|11|10|0?[1-9])-(31|30|[0-2]?\d)T(2[0-3]|1\d|0?[0-9])(:(\d|[0-5]\d)){2}(\.\d{3})?Z'
+                        example: '2018-07-01T11:13:43Z'
+                      thumbnail:
+                        type: string
+                        description: url of the latest screenshot of the project
+                        example: 'https://placeimg.com/171/96/tech/grayscale/?0.jpg'
+                      workbench:
+                        type: object
+                        x-patternProperties:
+                          ^\S+$:
+                            type: object
+                            additionalProperties: false
+                            required:
+                              - key
+                              - version
+                              - label
+                              - position
+                            properties:
+                              key:
+                                type: string
+                                description: distinctive name for the node based on the docker registry path
+                                pattern: '^(simcore)/(services)(/demodec)?/(comp|dynamic|frontend)(/[^\s/]+)+$'
+                                example:
+                                  - simcore/services/comp/sleeper
+                                  - simcore/services/dynamic/3dviewer
+                                  - simcore/services/frontend/file-picker
+                              version:
+                                type: string
+                                description: semantic version number of the node
+                                pattern: '^(0|[1-9]\d*)(\.(0|[1-9]\d*)){2}(-(0|[1-9]\d*|\d*[-a-zA-Z][-\da-zA-Z]*)(\.(0|[1-9]\d*|\d*[-a-zA-Z][-\da-zA-Z]*))*)?(\+[-\da-zA-Z]+(\.[-\da-zA-Z-]+)*)?$'
+                                example:
+                                  - 1.0.0
+                                  - 0.0.1
+                              label:
+                                type: string
+                              progress:
+                                type: number
+                                maximum: 100
+                                minimum: 0
+                                description: the node progress value
+                              thumbnail:
+                                type: string
+                                description: url of the latest screenshot of the node
+                                example:
+                                  - 'https://placeimg.com/171/96/tech/grayscale/?0.jpg'
+                              inputs:
+                                type: object
+                                description: values of input properties
+                                patternProperties:
+                                  '^[-_a-zA-Z0-9]+$':
+                                    oneOf:
+                                      - type:
+                                          - integer
+                                          - boolean
+                                          - string
+                                          - number
+                                          - 'null'
+                                      - type: object
+                                        additionalProperties: false
+                                        required:
+                                          - nodeUuid
+                                          - output
+                                        properties:
+                                          nodeUuid:
+                                            type: string
+                                          output:
+                                            type: string
+                                      - type: object
+                                        additionalProperties: false
+                                        required:
+                                          - store
+                                          - path
+                                        properties:
+                                          store:
+                                            type:
+                                              - string
+                                              - integer
+                                          dataset:
+                                            type: string
+                                          path:
+                                            type: string
+                                          label:
+                                            type: string
+                              inputAccess:
+                                description: map with key - access level pairs
+                                type: object
+                                patternProperties:
+                                  '^[-_a-zA-Z0-9]+$':
+                                    type: string
+                                    enum:
+                                      - Invisible
+                                      - ReadOnly
+                                      - ReadAndWrite
+                                    default: ReadAndWrite
+                                    example:
+                                      - ReadOnly
+                              inputNodes:
+                                type: array
+                                items:
+                                  type: string
+                                  pattern: ^\S+$
+                                description: node IDs of where the node is connected to
+                                example:
+                                  - nodeUuid1
+                                  - nodeUuid2
+                              outputs:
+                                type: object
+                                patternProperties:
+                                  '^[-_a-zA-Z0-9]+$':
+                                    oneOf:
+                                      - type:
+                                          - integer
+                                          - boolean
+                                          - string
+                                          - number
+                                          - 'null'
+                                      - type: object
+                                        additionalProperties: false
+                                        required:
+                                          - store
+                                          - path
+                                        properties:
+                                          store:
+                                            type:
+                                              - string
+                                              - integer
+                                          dataset:
+                                            type: string
+                                          path:
+                                            type: string
+                                          label:
+                                            type: string
+                              outputNode:
+                                type: boolean
+                              parent:
+                                type:
+                                  - string
+                                  - 'null'
+                                pattern: ^\S+$
+                              position:
+                                type: object
+                                additionalProperties: false
+                                required:
+                                  - x
+                                  - 'y'
+                                properties:
+                                  x:
+                                    type: integer
+                                  'y':
+                                    type: integer
+                        additionalProperties: true
+                  error:
+                    nullable: true
+                    default: null
+        default:
+          description: Default http error response body
+          content:
+            application/json:
+              schema:
+                type: object
+                required:
+                  - error
+                properties:
+                  data:
+                    nullable: true
+                    default: null
+                  error:
+                    type: object
+                    nullable: true
+                    properties:
+                      logs:
+                        description: log messages
+                        type: array
+                        items:
+                          type: object
+                          properties:
+                            level:
+                              description: log level
+                              type: string
+                              default: INFO
+                              enum:
+                                - DEBUG
+                                - WARNING
+                                - INFO
+                                - ERROR
+                            message:
+                              description: 'log message. If logger is USER, then it MUST be human readable'
+                              type: string
+                            logger:
+                              description: name of the logger receiving this message
+                              type: string
+                          required:
+                            - message
+                          example:
+                            message: 'Hi there, Mr user'
+                            level: INFO
+                            logger: user-logger
+                      errors:
+                        description: errors metadata
+                        type: array
+                        items:
+                          type: object
+                          required:
+                            - code
+                            - message
+                          properties:
+                            code:
+                              type: string
+                              description: Typically the name of the exception that produced it otherwise some known error code
+                            message:
+                              type: string
+                              description: Error message specific to this item
+                            resource:
+                              type: string
+                              description: API resource affected by this error
+                            field:
+                              type: string
+                              description: Specific field within the resource
+                      status:
+                        description: HTTP error code
+                        type: integer
+                    example:
+                      BadRequestError:
+                        logs:
+                          - message: Requested information is incomplete or malformed
+                            level: ERROR
+                          - message: Invalid email and password
+                            level: ERROR
+                            logger: USER
+                        errors:
+                          - code: InvalidEmail
+                            message: Email is malformed
+                            field: email
+                          - code: UnsavePassword
+                            message: Password is not secure
+                            field: pasword
+                        status: 400
+  '/projects/{project_id}:close':
+    parameters:
+      - name: project_id
+        in: path
+        required: true
+        schema:
+          type: string
+    post:
+      tags:
+        - project
       summary: Closes a given project
       operationId: close_project
->>>>>>> 857de39b
       requestBody:
         description: browser tab identifier
         required: true
@@ -7207,6 +6456,8 @@
         schema:
           type: string
     get:
+      tags:
+        - project
       description: Gets node status
       operationId: get_node
       responses:
@@ -7373,32 +6624,9 @@
                             message: Password is not secure
                             field: pasword
                         status: 400
-<<<<<<< HEAD
-  '/projects/{project_id}:close':
-    parameters:
-      - name: project_id
-        in: path
-        required: true
-        schema:
-          type: string
-    post:
-      tags:
-        - project
-      summary: Closes a given project
-      operationId: close_project
-      requestBody:
-        description: browser tab identifier
-        required: true
-        content:
-          application/json:
-            schema:
-              type: string
-              example: 5ac57685-c40f-448f-8711-70be1936fd63
-=======
     delete:
       description: Stops and removes a node from the project
       operationId: delete_node
->>>>>>> 857de39b
       responses:
         '204':
           description: node has been successfully deleted from project
