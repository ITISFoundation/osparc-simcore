# qooxdoo-kit's versions to use. See https://hub.docker.com/r/itisfoundation/qooxdoo-kit/tags
export QOOXDOO_KIT_TAG=latest

# version controled
export VCS_URL:=$(shell git config --get remote.origin.url)
export VCS_REF:=$(shell git rev-parse --short HEAD)
export VCS_REF_CLIENT:=$(shell git log --pretty=tformat:"%h" -n1 .)
export VCS_STATUS_CLIENT:=$(if $(shell git status -s),'modified/untracked','clean')

docker_compose := docker-compose -f tools/docker-compose.yml
docker_file    := tools/qooxdoo-kit/builder/Dockerfile
docker_image   := client/$(subst /Dockerfile,,$(docker_file)):latest
<<<<<<< HEAD
=======

>>>>>>> 0513c825

# qx compile --------------------------

<<<<<<< HEAD
# qx compile --------------------------

=======
>>>>>>> 0513c825
qx_packages:
	$(docker_compose) run --rm qooxdoo-kit \
		/bin/sh -c "qx package update && qx package install"

.PHONY: compile-dev
compile-dev: qx_packages ## qx compiles host' 'source' -> host's 'source-output'. Use 'make compile-dev flags=--watch' for continuous compilation.
	# qx compile 'source' $(flags) --> 'source-output' [itisfoundation/qooxdoo-kit:${QOOXDOO_KIT_TAG}]
	$(docker_compose) run --rm qooxdoo-kit \
		qx compile $(flags)\
			--set osparc.vcsRef='"${VCS_REF}"' \
			--set osparc.vcsRefClient='"${VCS_REF_CLIENT}"' \
			--set osparc.vcsStatusClient='"${VCS_STATUS_CLIENT}"' \
			--set osparc.vcsOriginUrl='"${VCS_URL}"'

<<<<<<< HEAD
.PHONY: compile
compile: ## qx compiles host' 'source' -> image's 'build-output'
	# qx compile 'source' within $(docker_image) image  [itisfoundation/qooxdoo-kit:${QOOXDOO_KIT_TAG}]
	@docker build -f $(docker_file) -t $(docker_image) --build-arg tag=${QOOXDOO_KIT_TAG} .

=======
.PHONY: compile touch
compile: ## qx compiles host' 'source' -> image's 'build-output'
	# qx compile 'source' within $(docker_image) image  [itisfoundation/qooxdoo-kit:${QOOXDOO_KIT_TAG}]
	@docker build -f $(docker_file) -t $(docker_image) --build-arg tag=${QOOXDOO_KIT_TAG} --target=build-client .

touch: ## minimal image build with /project/output-build inside
	# touch /project/output-build such that multi-stage 'services/web/Dockerfile' can build development target (fixes #1097)
	@docker build -f $(docker_file) -t $(docker_image) --build-arg tag=${QOOXDOO_KIT_TAG} --target=touch .


.PHONY: down
down: ## tear down docker-compose
	@${docker_compose} down
>>>>>>> 0513c825

# qx serve --------------------------

define qx_serve =
			qx serve $(flags) \
				--set qx.allowUrlSettings=true \
				--set osparc.vcsOriginUrl='"${VCS_URL}"' \
				--set osparc.vcsRef='"${VCS_REF}"' \
				--set osparc.vcsRefClient='"${VCS_REF_CLIENT}"' \
				--set osparc.vcsStatusClient='"${VCS_STATUS_CLIENT}"'
endef

.PHONY: serve-dev
serve-dev: qx_packages ## compiles & watches host 'source' and serves site in 127.0.0.1:8080. Use this to view the effect of your changes in realtime
	# qx serve $(flags) 'source' --> 'source-output' --> 127.0.0.1:8080
	$(docker_compose) run $(if $(detached),--detach --name=$(detached),--rm) --service-ports qooxdoo-kit $(qx_serve)

.PHONY: serve
serve: compile ## serves site compiled in image in 127.0.0.1:8080
	# qx serve $(flags) 'build-output' within $(docker_image) image --> 127.0.0.1:8080
	docker run --rm -p 8080:8080  $(docker_image) $(qx_serve) --target=build



# misc --------------------------
.PHONY: shell
shell: ## runs /bin/sh in 'itisfoundation/qooxdoo-kit:${QOOXDOO_KIT_TAG}'
	@$(docker_compose) run --rm qooxdoo-kit /bin/sh



.PHONY: info
info: ## this colorful help
	# toolkit image 'itisfoundation/qooxdoo-kit:${QOOXDOO_KIT_TAG}'
	@docker images itisfoundation/qooxdoo-kit:${QOOXDOO_KIT_TAG}
	@docker image inspect itisfoundation/qooxdoo-kit:${QOOXDOO_KIT_TAG} $(if jq,| jq .[0].ContainerConfig.Labels,)
	# build image '$(docker_image)'
	@docker images $(docker_image)


.PHONY: help
# thanks to https://marmelab.com/blog/2016/02/29/auto-documented-makefile.html
help: ## this colorful help
	@echo "Recipes to qx compile/serve web client using 'itisfoundation/qooxdoo-kit:${QOOXDOO_KIT_TAG}'"
	@docker image inspect itisfoundation/qooxdoo-kit:${QOOXDOO_KIT_TAG} $(if jq,| jq .[0].ContainerConfig.Labels,)
	@echo ""
	@echo ""
	@awk 'BEGIN {FS = ":.*?## "} /^[a-zA-Z_-]+:.*?## / {printf "\033[36m%-20s\033[0m %s\n", $$1, $$2}' $(MAKEFILE_LIST)
	@echo ""


.DEFAULT_GOAL := help

.PHONY: clean
clean: ## Forces clean of all outputs (files and images)
	# tear down docker-compose
	@${docker_compose} down
	# remove build
	@docker image rm -f $(docker_image)
	# remove generated outputs
	@-rm -rf qx_packages .qooxdoo source-output
	# remove unversioned
	@git clean -dXf<|MERGE_RESOLUTION|>--- conflicted
+++ resolved
@@ -10,18 +10,10 @@
 docker_compose := docker-compose -f tools/docker-compose.yml
 docker_file    := tools/qooxdoo-kit/builder/Dockerfile
 docker_image   := client/$(subst /Dockerfile,,$(docker_file)):latest
-<<<<<<< HEAD
-=======
 
->>>>>>> 0513c825
 
 # qx compile --------------------------
 
-<<<<<<< HEAD
-# qx compile --------------------------
-
-=======
->>>>>>> 0513c825
 qx_packages:
 	$(docker_compose) run --rm qooxdoo-kit \
 		/bin/sh -c "qx package update && qx package install"
@@ -36,13 +28,6 @@
 			--set osparc.vcsStatusClient='"${VCS_STATUS_CLIENT}"' \
 			--set osparc.vcsOriginUrl='"${VCS_URL}"'
 
-<<<<<<< HEAD
-.PHONY: compile
-compile: ## qx compiles host' 'source' -> image's 'build-output'
-	# qx compile 'source' within $(docker_image) image  [itisfoundation/qooxdoo-kit:${QOOXDOO_KIT_TAG}]
-	@docker build -f $(docker_file) -t $(docker_image) --build-arg tag=${QOOXDOO_KIT_TAG} .
-
-=======
 .PHONY: compile touch
 compile: ## qx compiles host' 'source' -> image's 'build-output'
 	# qx compile 'source' within $(docker_image) image  [itisfoundation/qooxdoo-kit:${QOOXDOO_KIT_TAG}]
@@ -56,7 +41,6 @@
 .PHONY: down
 down: ## tear down docker-compose
 	@${docker_compose} down
->>>>>>> 0513c825
 
 # qx serve --------------------------
 
