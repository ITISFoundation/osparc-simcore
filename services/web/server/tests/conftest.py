--- conflicted
+++ resolved
@@ -19,11 +19,7 @@
 from models_library.projects_state import ProjectState
 from pytest_simcore.helpers.utils_assert import assert_status
 from pytest_simcore.helpers.utils_login import LoggedUser, UserInfoDict
-<<<<<<< HEAD
-from servicelib.aiohttp.long_running_tasks.server import TaskResult, TaskStatus
-=======
 from servicelib.aiohttp.long_running_tasks.server import TaskStatus
->>>>>>> 203f8c95
 from servicelib.json_serialization import json_dumps
 from simcore_service_webserver.application_settings_utils import convert_to_environ_vars
 from simcore_service_webserver.db_models import UserRole
@@ -196,12 +192,8 @@
 
     async def _creator(
         client: TestClient,
-<<<<<<< HEAD
-        expected_response: type[web.HTTPException],
-=======
         expected_accepted_response: type[web.HTTPException],
         expected_creation_response: type[web.HTTPException],
->>>>>>> 203f8c95
         logged_user: dict[str, str],
         primary_group: dict[str, str],
         *,
@@ -232,11 +224,7 @@
                 ):
                     expected_data[key] = from_study[key]
 
-<<<<<<< HEAD
-        # POST /v0/projects -> returns 202
-=======
         # POST /v0/projects -> returns 202 or denied access
->>>>>>> 203f8c95
         assert client.app
         url: URL = client.app.router["create_projects"].url_for()
         if from_study:
@@ -247,11 +235,7 @@
             url = url.update_query(copy_data=f"{copy_data}")
         resp = await client.post(f"{url}", json=project_data)
         print(f"<-- created project response: {resp=}")
-<<<<<<< HEAD
-        data, error = await assert_status(resp, expected_response)
-=======
         data, error = await assert_status(resp, expected_accepted_response)
->>>>>>> 203f8c95
         if error:
             assert not data
             return {}
@@ -288,22 +272,11 @@
         # get result GET /{task_id}/result
         print(f"--> getting project creation result...")
         result = await client.get(f"{result_url}")
-<<<<<<< HEAD
-        data, error = await assert_status(result, web.HTTPOk)
-        assert data
-        assert not error
-        task_result = TaskResult.parse_obj(data)
-        print(f"<-- result: {task_result.json(indent=2)}")
-        assert not task_result.error
-        assert task_result.result
-        new_project = task_result.result
-=======
         data, error = await assert_status(result, expected_creation_response)
         assert data
         assert not error
         print(f"<-- result: {data}")
         new_project = data
->>>>>>> 203f8c95
 
         # now check returned is as expected
         if new_project:
