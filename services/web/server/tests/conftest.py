# pylint: disable=unused-argument
# pylint: disable=bare-except
# pylint: disable=redefined-outer-name

import json
import logging
import sys
from copy import deepcopy
from pathlib import Path
from typing import AsyncIterator, Awaitable, Callable, Optional
from uuid import UUID

import pytest
import simcore_service_webserver
from _pytest.monkeypatch import MonkeyPatch
from aiohttp import web
from aiohttp.test_utils import TestClient
from models_library.projects_networks import PROJECT_NETWORK_PREFIX
from models_library.projects_state import ProjectState
from pytest_simcore.helpers.utils_assert import assert_status
from pytest_simcore.helpers.utils_login import LoggedUser, UserInfoDict
from servicelib.aiohttp.long_running_tasks.server import TaskStatus
from servicelib.json_serialization import json_dumps
from simcore_service_webserver.application_settings_utils import convert_to_environ_vars
from simcore_service_webserver.db_models import UserRole
from simcore_service_webserver.projects.project_models import ProjectDict
from simcore_service_webserver.projects.projects_handlers_crud import (
    OVERRIDABLE_DOCUMENT_KEYS,
)
from simcore_service_webserver.utils import now_str, to_datetime
from tenacity._asyncio import AsyncRetrying
from tenacity.retry import retry_if_exception_type
from tenacity.stop import stop_after_delay
from tenacity.wait import wait_fixed
from yarl import URL

CURRENT_DIR = Path(sys.argv[0] if __name__ == "__main__" else __file__).resolve().parent


log = logging.getLogger(__name__)

# mute noisy loggers
logging.getLogger("openapi_spec_validator").setLevel(logging.WARNING)
logging.getLogger("sqlalchemy").setLevel(logging.WARNING)


# imports the fixtures for the integration tests
pytest_plugins = [
    "pytest_simcore.cli_runner",
    "pytest_simcore.docker_compose",
    "pytest_simcore.docker_registry",
    "pytest_simcore.docker_swarm",
    "pytest_simcore.environment_configs",
    "pytest_simcore.hypothesis_type_strategies",
    "pytest_simcore.monkeypatch_extra",
    "pytest_simcore.postgres_service",
    "pytest_simcore.pydantic_models",
    "pytest_simcore.pytest_global_environs",
    "pytest_simcore.rabbit_service",
    "pytest_simcore.redis_service",
    "pytest_simcore.repository_paths",
    "pytest_simcore.schemas",
    "pytest_simcore.services_api_mocks_for_aiohttp_clients",
    "pytest_simcore.simcore_service_library_fixtures",
    "pytest_simcore.simcore_services",
    "pytest_simcore.tmp_path_extra",
    "pytest_simcore.websocket_client",
]


@pytest.fixture(scope="session")
def package_dir() -> Path:
    """osparc-simcore installed directory"""
    dirpath = Path(simcore_service_webserver.__file__).resolve().parent
    assert dirpath.exists()
    return dirpath


@pytest.fixture(scope="session")
def project_slug_dir(osparc_simcore_root_dir) -> Path:
    service_dir = osparc_simcore_root_dir / "services" / "web" / "server"
    assert service_dir.exists()
    assert any(service_dir.glob("src/simcore_service_webserver"))
    return service_dir


@pytest.fixture(scope="session")
def api_specs_dir(osparc_simcore_root_dir: Path) -> Path:
    specs_dir = osparc_simcore_root_dir / "api" / "specs" / "webserver"
    assert specs_dir.exists()
    return specs_dir


@pytest.fixture(scope="session")
def tests_data_dir(project_tests_dir: Path) -> Path:
    data_dir = project_tests_dir / "data"
    assert data_dir.exists()
    return data_dir


@pytest.fixture(scope="session")
def fake_data_dir(tests_data_dir: Path) -> Path:
    # legacy
    return tests_data_dir


@pytest.fixture
def fake_project(tests_data_dir: Path) -> ProjectDict:
    # TODO: rename as fake_project_data since it does not produce a BaseModel but its **data
    fpath = tests_data_dir / "fake-project.json"
    assert fpath.exists()
    return json.loads(fpath.read_text())


@pytest.fixture()
async def logged_user(client, user_role: UserRole) -> AsyncIterator[UserInfoDict]:
    """adds a user in db and logs in with client

    NOTE: `user_role` fixture is defined as a parametrization below!!!
    """
    async with LoggedUser(
        client,
        {"role": user_role.name},
        check_if_succeeds=user_role != UserRole.ANONYMOUS,
    ) as user:
        print("-----> logged in user", user["name"], user_role)
        yield user
        print("<----- logged out user", user["name"], user_role)


@pytest.fixture
def monkeypatch_setenv_from_app_config(monkeypatch: MonkeyPatch) -> Callable:
    # TODO: Change signature to be analogous to
    # packages/pytest-simcore/src/pytest_simcore/helpers/utils_envs.py
    # That solution is more flexible e.g. for context manager with monkeypatch
    def _patch(app_config: dict) -> dict[str, str]:
        assert isinstance(app_config, dict)

        print("  - app_config=\n", json_dumps(app_config, indent=1, sort_keys=True))
        envs = convert_to_environ_vars(app_config)

        print(
            "  - convert_to_environ_vars(app_cfg)=\n",
            json_dumps(envs, indent=1, sort_keys=True),
        )

        for env_key, env_value in envs.items():
            monkeypatch.setenv(env_key, f"{env_value}")

        return envs

    return _patch


@pytest.fixture
def mock_projects_networks_network_name(mocker) -> None:
    remove_orphaned_services = mocker.patch(
        "simcore_service_webserver.projects_networks._network_name",
        return_value=f"{PROJECT_NETWORK_PREFIX}_{UUID(int=0)}_mocked",
    )
    return remove_orphaned_services


def _minimal_project() -> ProjectDict:
    return {
        "uuid": "0000000-invalid-uuid",
        "name": "Minimal name",
        "description": "this description should not change",
        "prjOwner": "me but I will be removed anyway",
        "creationDate": now_str(),
        "lastChangeDate": now_str(),
        "thumbnail": "",
        "accessRights": {},
        "workbench": {},
        "tags": [],
        "classifiers": [],
        "ui": {},
        "dev": {},
        "quality": {},
    }


@pytest.fixture
def request_create_project() -> Callable[..., Awaitable[ProjectDict]]:
    """this fixture allows to create projects through the webserver interface

        NOTE: a next iteration should take care of cleaning up created projects

    Returns:
        Callable[..., Awaitable[ProjectDict]]: _description_
    """

    async def _creator(
        client: TestClient,
        expected_accepted_response: type[web.HTTPException],
        expected_creation_response: type[web.HTTPException],
        logged_user: dict[str, str],
        primary_group: dict[str, str],
        *,
        project: Optional[dict] = None,
        from_study: Optional[dict] = None,
        as_template: Optional[bool] = None,
        copy_data: Optional[bool] = None,
    ) -> ProjectDict:
        # Pre-defined fields imposed by required properties in schema
        project_data = {}
        expected_data = {}
        if from_study:
            # access rights are replaced
            expected_data = deepcopy(from_study)
            expected_data["accessRights"] = {}
            if not as_template:
                expected_data["name"] = f"{from_study['name']} (Copy)"
        if not from_study or project:
            project_data = _minimal_project()
            if project:
                project_data.update(project)
            for key in project_data:
                expected_data[key] = project_data[key]
                if (
                    key in OVERRIDABLE_DOCUMENT_KEYS
                    and not project_data[key]
                    and from_study
                ):
                    expected_data[key] = from_study[key]

        # POST /v0/projects -> returns 202 or denied access
        assert client.app
        url: URL = client.app.router["create_projects"].url_for()
        if from_study:
            url = url.update_query(from_study=from_study["uuid"])
        if as_template:
            url = url.update_query(as_template=f"{as_template}")
        if copy_data is not None:
            url = url.update_query(copy_data=f"{copy_data}")
        resp = await client.post(f"{url}", json=project_data)
        print(f"<-- created project response: {resp=}")
        data, error = await assert_status(resp, expected_accepted_response)
        if error:
            assert not data
            return {}
        assert data
<<<<<<< HEAD
        assert all(x in data for x in ["task_id", "status_href", "result_href"])
        assert "Location" in resp.headers
        status_url = resp.headers.get("location")
        assert status_url == data["status_href"]
=======
        assert all(
            x in data for x in ["task_id", "status_href", "result_href", "abort_href"]
        )
        status_url = data["status_href"]
>>>>>>> a7867c30
        result_url = data["result_href"]

        # get status GET /{task_id}
        async for attempt in AsyncRetrying(
            wait=wait_fixed(0.1),
            stop=stop_after_delay(60),
            reraise=True,
            retry=retry_if_exception_type(AssertionError),
        ):
            with attempt:
                print(
                    f"--> waiting for creation {attempt.retry_state.attempt_number}..."
                )
                result = await client.get(f"{status_url}")
                data, error = await assert_status(result, web.HTTPOk)
                assert data
                assert not error
                task_status = TaskStatus.parse_obj(data)
                assert task_status
                print(f"<-- status: {task_status.json(indent=2)}")
                assert task_status.done, "task incomplete"
                print(
                    f"-- project creation completed: {json.dumps(attempt.retry_state.retry_object.statistics, indent=2)}"
                )

        # get result GET /{task_id}/result
        print(f"--> getting project creation result...")
        result = await client.get(f"{result_url}")
        data, error = await assert_status(result, expected_creation_response)
        assert data
        assert not error
        print(f"<-- result: {data}")
        new_project = data

        # now check returned is as expected
        if new_project:
            # has project state
            assert not ProjectState(
                **new_project.get("state", {})
            ).locked.value, "Newly created projects should be unlocked"

            # updated fields
            assert expected_data["uuid"] != new_project["uuid"]
            assert (
                new_project["prjOwner"] == logged_user["email"]
            )  # the project owner is assigned the user id e-mail
            assert to_datetime(expected_data["creationDate"]) < to_datetime(
                new_project["creationDate"]
            )
            assert to_datetime(expected_data["lastChangeDate"]) < to_datetime(
                new_project["lastChangeDate"]
            )
            # the access rights are set to use the logged user primary group + whatever was inside the project
            expected_data["accessRights"].update(
                {
                    str(primary_group["gid"]): {
                        "read": True,
                        "write": True,
                        "delete": True,
                    }
                }
            )
            assert new_project["accessRights"] == expected_data["accessRights"]

            # invariant fields
            modified_fields = [
                "uuid",
                "prjOwner",
                "creationDate",
                "lastChangeDate",
                "accessRights",
                "workbench" if from_study else None,
                "ui" if from_study else None,
                "state",
            ]

            for key in new_project.keys():
                if key not in modified_fields:
                    assert expected_data[key] == new_project[key]

        return new_project

    return _creator<|MERGE_RESOLUTION|>--- conflicted
+++ resolved
@@ -240,17 +240,10 @@
             assert not data
             return {}
         assert data
-<<<<<<< HEAD
-        assert all(x in data for x in ["task_id", "status_href", "result_href"])
-        assert "Location" in resp.headers
-        status_url = resp.headers.get("location")
-        assert status_url == data["status_href"]
-=======
         assert all(
             x in data for x in ["task_id", "status_href", "result_href", "abort_href"]
         )
         status_url = data["status_href"]
->>>>>>> a7867c30
         result_url = data["result_href"]
 
         # get status GET /{task_id}
