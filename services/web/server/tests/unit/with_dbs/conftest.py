--- conflicted
+++ resolved
@@ -288,15 +288,11 @@
         return services_in_project
 
     for namespace in (
-<<<<<<< HEAD
-        "simcore_service_webserver.projects._projects_service_read.catalog_service.get_services_for_user_in_product",
-        "simcore_service_webserver.projects._projects_rest.catalog_service.get_services_for_user_in_product",
-=======
-        "simcore_service_webserver.projects._crud_api_read.catalog_service.get_services_for_user_in_product",
->>>>>>> 30a4d878
+        "simcore_service_webserver.projects._projects_service_read",
+        "simcore_service_webserver.projects._projects_rest",
     ):
         mock = mocker.patch(
-            namespace,
+            f"{namespace}.catalog_service.get_services_for_user_in_product",
             autospec=True,
         )
 
