""" Covers user stories for ISAN : #501, #712, #730

"""
# pylint:disable=unused-variable
# pylint:disable=unused-argument
# pylint:disable=redefined-outer-name


import logging
import re
import textwrap
from copy import deepcopy
from pathlib import Path
from pprint import pprint
from typing import Dict

import pytest
from aiohttp import ClientResponse, ClientSession, web

from models_library.projects import (
    Owner,
    ProjectLocked,
    ProjectRunningState,
    ProjectState,
    RunningState,
)
from pytest_simcore.helpers.utils_assert import assert_status
from pytest_simcore.helpers.utils_login import LoggedUser, UserRole
from pytest_simcore.helpers.utils_mock import future_with_result
from pytest_simcore.helpers.utils_projects import NewProject, delete_all_projects
from servicelib.rest_responses import unwrap_envelope
from simcore_service_webserver import catalog
from simcore_service_webserver.log import setup_logging
from simcore_service_webserver.projects.projects_api import delete_project_from_db
from simcore_service_webserver.resource_manager.garbage_collector import collect_garbage
from simcore_service_webserver.statics import STATIC_DIRNAMES
from simcore_service_webserver.users_api import delete_user, is_user_guest

SHARED_STUDY_UUID = "e2e38eee-c569-4e55-b104-70d159e49c87"


@pytest.fixture
def qx_client_outdir(tmpdir):
    """  Emulates qx output at service/web/client after compiling """

    basedir = tmpdir.mkdir("source-output")
    folders = [basedir.mkdir(folder_name) for folder_name in STATIC_DIRNAMES]

    HTML = textwrap.dedent(
        """\
        <!DOCTYPE html>
        <html>
        <body>
            <h1>{0}-SIMCORE</h1>
            <p> This is a result of qx_client_outdir fixture for product {0}</p>
        </body>
        </html>
        """
    )

    index_file = Path(basedir.join("index.html"))
    index_file.write_text(HTML.format("OSPARC"))

    for folder, frontend_app in zip(folders, STATIC_DIRNAMES):
        index_file = Path(folder.join("index.html"))
        index_file.write_text(HTML.format(frontend_app.upper()))

    return Path(basedir)


@pytest.fixture
<<<<<<< HEAD
def mocks_on_projects_api(mocker) -> Dict:
    """
    All projects in this module are UNLOCKED
    """
    state = ProjectState(
        locked=ProjectLocked(
            value=False, owner=Owner(user_id="2", first_name="Speedy", last_name="Gonzalez")
        ),
        state=ProjectRunningState(value=RunningState.NOT_STARTED),
    ).dict(by_alias=True, exclude_unset=True)
    mocker.patch(
        "simcore_service_webserver.projects.projects_api.get_project_state_for_user",
        return_value=future_with_result(state),
    )
=======
def app_cfg(default_app_cfg, aiohttp_unused_port, qx_client_outdir, redis_service):
    """App's configuration used for every test in this module
>>>>>>> 900830df

    NOTE: Overrides services/web/server/tests/unit/with_dbs/conftest.py::app_cfg to influence app setup
    """
    cfg = deepcopy(default_app_cfg)

    cfg["main"]["port"] = aiohttp_unused_port()
    cfg["main"]["client_outdir"] = str(qx_client_outdir)
    cfg["main"]["studies_access_enabled"] = True

    exclude = {
        "tracing",
        "director",
        "smtp",
        "storage",
        "activity",
        "diagnostics",
        "groups",
        "tags",
        "publications",
        "catalog",
        "computation",
    }
    include = {
        "db",
        "rest",
        "projects",
        "login",
        "socketio",
        "resource_manager",
        "users",
        "studies_access",
        "products",
    }

    assert include.intersection(exclude) == set()

    for section in include:
        cfg[section]["enabled"] = True
    for section in exclude:
        cfg[section]["enabled"] = False

    # NOTE: To see logs, use pytest -s --log-cli-level=DEBUG
    setup_logging(level=logging.DEBUG)

    # Enforces smallest GC in the background task
    cfg["resource_manager"]["garbage_collection_interval_seconds"] = 1

    return cfg


@pytest.fixture
async def logged_user(client):  # , role: UserRole):
    """adds a user in db and logs in with client

    NOTE: role fixture is defined as a parametrization below
    """
    role = UserRole.USER  # TODO: parameterize roles

    async with LoggedUser(
        client, {"role": role.name}, check_if_succeeds=role != UserRole.ANONYMOUS
    ) as user:

        yield user

        await delete_all_projects(client.app)


@pytest.fixture
async def published_project(client, fake_project) -> Dict:
    project_data = deepcopy(fake_project)
    project_data["name"] = "Published project"
    project_data["uuid"] = SHARED_STUDY_UUID
    project_data["published"] = True

    async with NewProject(
        project_data, client.app, user_id=None, clear_all=True
    ) as template_project:
        yield template_project


@pytest.fixture
async def unpublished_project(client, fake_project):
    project_data = deepcopy(fake_project)
    project_data["name"] = "Template Unpublished project"
    project_data["uuid"] = "b134a337-a74f-40ff-a127-b36a1ccbede6"
    project_data["published"] = False

    async with NewProject(
        project_data, client.app, user_id=None, clear_all=True
    ) as template_project:
        yield template_project


async def _get_user_projects(client):
    url = client.app.router["list_projects"].url_for()
    resp = await client.get(url.with_query(start=0, count=3, type="user"))
    payload = await resp.json()
    assert resp.status == 200, payload

    projects, error = unwrap_envelope(payload)
    assert not error, pprint(error)

    return projects


def _assert_same_projects(got: Dict, expected: Dict):
    # TODO: validate using api/specs/webserver/v0/components/schemas/project-v0.0.1.json
    # TODO: validate workbench!
    exclude = set(
        [
            "creationDate",
            "lastChangeDate",
            "prjOwner",
            "uuid",
            "workbench",
            "accessRights",
            "ui",
        ]
    )
    for key in expected.keys():
        if key not in exclude:
            assert got[key] == expected[key], "Failed in %s" % key


async def assert_redirected_to_study(
    resp: ClientResponse, session: ClientSession
) -> str:
    content = await resp.text()
    assert resp.status == web.HTTPOk.status_code, f"Got {content}"

    # Expects redirection to osparc web (see qx_client_outdir fixture)
    assert resp.url.path == "/"
    assert (
        "OSPARC-SIMCORE" in content
    ), "Expected front-end rendering workbench's study, got %s" % str(content)

    # Expects auth cookie for current user
    assert "osparc.WEBAPI_SESSION" in [c.key for c in session.cookie_jar]

    # Expects fragment to indicate client where to find newly created project
    m = re.match(r"/study/([\d\w-]+)", resp.real_url.fragment)
    assert m, f"Expected /study/uuid, got {resp.real_url.fragment}"

    # returns newly created project
    redirected_project_id = m.group(1)
    return redirected_project_id


@pytest.fixture
async def catalog_subsystem_mock(monkeypatch, published_project):
    services_in_project = [
        {"key": s["key"], "version": s["version"]}
        for _, s in published_project["workbench"].items()
    ]

    async def mocked_get_services_for_user(*args, **kwargs):
        return services_in_project

    monkeypatch.setattr(
        catalog, "get_services_for_user_in_product", mocked_get_services_for_user
    )


@pytest.fixture
def mocks_on_projects_api(mocker) -> Dict:
    """
    All projects in this module are UNLOCKED
    """
    state = ProjectState(
        locked=ProjectLocked(
            value=False, owner=Owner(first_name="Speedy", last_name="Gonzalez")
        ),
        state=ProjectRunningState(value=RunningState.NOT_STARTED),
    ).dict(by_alias=True, exclude_unset=True)
    mocker.patch(
        "simcore_service_webserver.projects.projects_api.get_project_state_for_user",
        return_value=future_with_result(state),
    )


# TESTS ----------------------------------------------------------------------------------------------


async def test_access_to_invalid_study(client, published_project):
    resp = await client.get("/study/SOME_INVALID_UUID")
    content = await resp.text()

    assert resp.status == web.HTTPNotFound.status_code, str(content)


async def test_access_to_forbidden_study(client, unpublished_project):
    app = client.app

    valid_but_not_sharable = unpublished_project["uuid"]

    resp = await client.get("/study/valid_but_not_sharable")
    content = await resp.text()

    assert (
        resp.status == web.HTTPNotFound.status_code
    ), f"STANDARD studies are NOT sharable: {content}"


async def test_access_study_anonymously(
    client,
    published_project,
    storage_subsystem_mock,
    catalog_subsystem_mock,
    mocks_on_projects_api,
):

    study_url = client.app.router["study"].url_for(id=published_project["uuid"])

    resp = await client.get(study_url)

    expected_prj_id = await assert_redirected_to_study(resp, client.session)

    # has auto logged in as guest?
    me_url = client.app.router["get_my_profile"].url_for()
    resp = await client.get(me_url)

    data, _ = await assert_status(resp, web.HTTPOk)
    assert data["login"].endswith("guest-at-osparc.io")
    assert data["gravatar_id"]
    assert data["role"].upper() == UserRole.GUEST.name

    # guest user only a copy of the template project
    projects = await _get_user_projects(client)
    assert len(projects) == 1
    guest_project = projects[0]

    assert expected_prj_id == guest_project["uuid"]
    _assert_same_projects(guest_project, published_project)

    assert guest_project["prjOwner"] == data["login"]


async def test_access_study_by_logged_user(
    client,
    logged_user,
    published_project,
    storage_subsystem_mock,
    catalog_subsystem_mock,
    mocks_on_projects_api,
):
    study_url = client.app.router["study"].url_for(id=published_project["uuid"])
    resp = await client.get(study_url)
    await assert_redirected_to_study(resp, client.session)

    # user has a copy of the template project
    projects = await _get_user_projects(client)
    assert len(projects) == 1
    user_project = projects[0]

    # heck redirects to /#/study/{uuid}
    assert resp.real_url.fragment.endswith("/study/%s" % user_project["uuid"])
    _assert_same_projects(user_project, published_project)

    assert user_project["prjOwner"] == logged_user["email"]


async def test_access_cookie_of_expired_user(
    client,
    published_project,
    storage_subsystem_mock,
    catalog_subsystem_mock,
    mocks_on_projects_api,
):
    # emulates issue #1570
    app: web.Application = client.app

    study_url = app.router["study"].url_for(id=published_project["uuid"])
    resp = await client.get(study_url)

    await assert_redirected_to_study(resp, client.session)

    # Expects valid cookie and GUEST access
    me_url = app.router["get_my_profile"].url_for()
    resp = await client.get(me_url)

    data, _ = await assert_status(resp, web.HTTPOk)
    assert await is_user_guest(app, data["id"])

    async def garbage_collect_guest(uid):
        # Emulates garbage collector:
        #   - GUEST user expired, cleaning it up
        #   - client still holds cookie with its identifier nonetheless
        #
        assert await is_user_guest(app, uid)
        projects = await _get_user_projects(client)
        assert len(projects) == 1

        prj_id = projects[0]["uuid"]
        await delete_project_from_db(app, prj_id, uid)
        await delete_user(app, uid)
        return uid

    user_id = await garbage_collect_guest(uid=data["id"])
    user_email = data["login"]

    # Now this should be non -authorized
    resp = await client.get(me_url)
    await assert_status(resp, web.HTTPUnauthorized)

    # But still can access as a new user
    resp = await client.get(study_url)
    await assert_redirected_to_study(resp, client.session)

    # as a guest user
    resp = await client.get(me_url)
    data, _ = await assert_status(resp, web.HTTPOk)
    assert await is_user_guest(app, data["id"])

    # But I am another user
    assert data["id"] != user_id
    assert data["login"] != user_email


async def test_guest_user_is_not_garbage_collected(
    client,
    published_project,
    storage_subsystem_mock,
    catalog_subsystem_mock,
    mocks_on_projects_api,
):
    ## NOTE: use pytest -s --log-cli-level=DEBUG  to see GC logs
    #

    study_url = client.app.router["study"].url_for(id=published_project["uuid"])

    # clicks link to study
    await collect_garbage(client.app)  # <<--
    resp = await client.get(study_url)

    expected_prj_id = await assert_redirected_to_study(resp, client.session)

    # has auto logged in as guest?
    await collect_garbage(client.app)  # <<--
    me_url = client.app.router["get_my_profile"].url_for()
    resp = await client.get(me_url)

    data, _ = await assert_status(resp, web.HTTPOk)
    assert data["login"].endswith("guest-at-osparc.io")
    assert data["gravatar_id"]
    assert data["role"].upper() == UserRole.GUEST.name

    # guest user only a copy of the template project
    await collect_garbage(client.app)  # <<--
    projects = await _get_user_projects(client)
    assert len(projects) == 1
    guest_project = projects[0]

    assert expected_prj_id == guest_project["uuid"]
    _assert_same_projects(guest_project, published_project)

    assert guest_project["prjOwner"] == data["login"]<|MERGE_RESOLUTION|>--- conflicted
+++ resolved
@@ -68,26 +68,8 @@
     return Path(basedir)
 
 
-@pytest.fixture
-<<<<<<< HEAD
-def mocks_on_projects_api(mocker) -> Dict:
-    """
-    All projects in this module are UNLOCKED
-    """
-    state = ProjectState(
-        locked=ProjectLocked(
-            value=False, owner=Owner(user_id="2", first_name="Speedy", last_name="Gonzalez")
-        ),
-        state=ProjectRunningState(value=RunningState.NOT_STARTED),
-    ).dict(by_alias=True, exclude_unset=True)
-    mocker.patch(
-        "simcore_service_webserver.projects.projects_api.get_project_state_for_user",
-        return_value=future_with_result(state),
-    )
-=======
 def app_cfg(default_app_cfg, aiohttp_unused_port, qx_client_outdir, redis_service):
     """App's configuration used for every test in this module
->>>>>>> 900830df
 
     NOTE: Overrides services/web/server/tests/unit/with_dbs/conftest.py::app_cfg to influence app setup
     """
@@ -258,7 +240,7 @@
     """
     state = ProjectState(
         locked=ProjectLocked(
-            value=False, owner=Owner(first_name="Speedy", last_name="Gonzalez")
+            value=False, owner=Owner(user_id="2", first_name="Speedy", last_name="Gonzalez")
         ),
         state=ProjectRunningState(value=RunningState.NOT_STARTED),
     ).dict(by_alias=True, exclude_unset=True)
