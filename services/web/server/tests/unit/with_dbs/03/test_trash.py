# pylint: disable=protected-access
# pylint: disable=redefined-outer-name
# pylint: disable=too-many-arguments
# pylint: disable=too-many-statements
# pylint: disable=unused-argument
# pylint: disable=unused-variable


import asyncio
from collections.abc import AsyncIterable, Callable
from unittest.mock import MagicMock
from uuid import UUID

import arrow
import pytest
from aiohttp.test_utils import TestClient
from aioresponses import aioresponses
from models_library.api_schemas_webserver.folders_v2 import FolderGet
from models_library.api_schemas_webserver.projects import ProjectGet, ProjectListItem
from models_library.api_schemas_webserver.workspaces import WorkspaceGet
from models_library.rest_pagination import Page
from pytest_mock import MockerFixture
from pytest_simcore.helpers.assert_checks import assert_status
from pytest_simcore.helpers.monkeypatch_envs import setenvs_from_dict
from pytest_simcore.helpers.typing_env import EnvVarsDict
from pytest_simcore.helpers.webserver_login import UserInfoDict
from servicelib.aiohttp import status
from simcore_service_webserver.db.models import UserRole
from simcore_service_webserver.projects.models import ProjectDict
from yarl import URL


@pytest.fixture
def app_environment(
    app_environment: EnvVarsDict, monkeypatch: pytest.MonkeyPatch
) -> EnvVarsDict:
    return app_environment | setenvs_from_dict(
        monkeypatch, {"WEBSERVER_DEV_FEATURES_ENABLED": "1"}
    )


@pytest.fixture
def user_role() -> UserRole:
    return UserRole.USER


@pytest.fixture
def mocked_catalog(
    user_project: ProjectDict,
    catalog_subsystem_mock: Callable[[list[ProjectDict]], None],
):
    catalog_subsystem_mock([user_project])


@pytest.fixture
def mocked_director_v2(director_v2_service_mock: aioresponses):
    ...


@pytest.mark.acceptance_test(
    "For https://github.com/ITISFoundation/osparc-simcore/pull/6579"
)
@pytest.mark.parametrize("force", [False, True])
@pytest.mark.parametrize("is_project_running", [False, True])
async def test_trash_projects(  # noqa: PLR0915
    client: TestClient,
    logged_user: UserInfoDict,
    user_project: ProjectDict,
    mocked_catalog: None,
    mocked_director_v2: None,
    mocker: MockerFixture,
    force: bool,
    is_project_running: bool,
):
    assert client.app

    # this test should have no errors stopping services
    mock_remove_dynamic_services = mocker.patch(
<<<<<<< HEAD
        "simcore_service_webserver.projects._trash_api.projects_service.remove_project_dynamic_services",
=======
        "simcore_service_webserver.projects._trash_service.projects_api.remove_project_dynamic_services",
>>>>>>> eb35a48b
        autospec=True,
    )
    mock_stop_pipeline = mocker.patch(
        "simcore_service_webserver.projects._trash_service.director_v2_api.stop_pipeline",
        autospec=True,
    )
    mocker.patch(
        "simcore_service_webserver.projects._trash_service.director_v2_api.is_pipeline_running",
        return_value=is_project_running,
        autospec=True,
    )
    mocker.patch(
        "simcore_service_webserver.projects._trash_service.dynamic_scheduler_api.list_dynamic_services",
        return_value=[mocker.MagicMock()] if is_project_running else [],
        autospec=True,
    )

    project_uuid = UUID(user_project["uuid"])

    url = client.app.router["list_projects"].url_for()
    assert f"{url}" == "/v0/projects"

    # ---------------------------------------------------------------------

    # LIST NOT trashed
    resp = await client.get("/v0/projects")
    await assert_status(resp, status.HTTP_200_OK)

    page = Page[ProjectListItem].model_validate(await resp.json())
    assert page.meta.total == 1

    got = page.data[0]
    assert got.uuid == project_uuid
    assert got.trashed_at is None

    # LIST trashed
    resp = await client.get("/v0/projects", params={"filters": '{"trashed": true}'})
    await assert_status(resp, status.HTTP_200_OK)

    page = Page[ProjectListItem].model_validate(await resp.json())
    assert page.meta.total == 0

    # TRASH
    trashing_at = arrow.utcnow().datetime
    resp = await client.post(
        f"/v0/projects/{project_uuid}:trash", params={"force": f"{force}"}
    )
    _, error = await assert_status(
        resp,
        (
            status.HTTP_409_CONFLICT
            if (is_project_running and not force)
            else status.HTTP_204_NO_CONTENT
        ),
    )

    could_not_trash = is_project_running and not force

    if could_not_trash:
        assert "Current study is in use" in error["message"]

    # GET
    resp = await client.get(f"/v0/projects/{project_uuid}")
    data, _ = await assert_status(resp, status.HTTP_200_OK)
    got = ProjectGet.model_validate(data)
    assert got.uuid == project_uuid

    if could_not_trash:
        assert got.trashed_at is None
    else:
        assert got.trashed_at
        assert trashing_at < got.trashed_at
        assert got.trashed_at < arrow.utcnow().datetime

    # LIST trashed
    resp = await client.get("/v0/projects", params={"filters": '{"trashed": true}'})
    await assert_status(resp, status.HTTP_200_OK)

    page = Page[ProjectListItem].model_validate(await resp.json())
    if could_not_trash:
        assert page.meta.total == 0
    else:
        assert page.meta.total == 1
        assert page.data[0].uuid == project_uuid

        # UNTRASH
        resp = await client.post(f"/v0/projects/{project_uuid}:untrash")
        data, _ = await assert_status(resp, status.HTTP_204_NO_CONTENT)

        # GET
        resp = await client.get(f"/v0/projects/{project_uuid}")
        data, _ = await assert_status(resp, status.HTTP_200_OK)
        got = ProjectGet.model_validate(data)

        assert got.uuid == project_uuid
        assert got.trashed_at is None

    if is_project_running and force:
        # checks fire&forget calls
        await asyncio.sleep(0.1)
        mock_stop_pipeline.assert_awaited()
        mock_remove_dynamic_services.assert_awaited()


@pytest.mark.acceptance_test(
    "For https://github.com/ITISFoundation/osparc-simcore/pull/6642"
)
async def test_trash_single_folder(client: TestClient, logged_user: UserInfoDict):

    assert client.app

    # CREATE a folder
    resp = await client.post("/v0/folders", json={"name": "My first folder"})
    data, _ = await assert_status(resp, status.HTTP_201_CREATED)
    folder = FolderGet.model_validate(data)

    # ---------------------------------------------------------------------

    # LIST NOT trashed
    resp = await client.get("/v0/folders")
    await assert_status(resp, status.HTTP_200_OK)

    page = Page[FolderGet].model_validate(await resp.json())
    assert page.meta.total == 1

    assert page.data[0] == folder

    # LIST trashed
    resp = await client.get("/v0/folders", params={"filters": '{"trashed": true}'})
    await assert_status(resp, status.HTTP_200_OK)

    page = Page[FolderGet].model_validate(await resp.json())
    assert page.meta.total == 0

    # TRASH
    assert client.app.router["trash_folder"].url_for(folder_id="folder_id") == URL(
        "/v0/folders/folder_id:trash"
    )

    trashing_at = arrow.utcnow().datetime
    resp = await client.post(f"/v0/folders/{folder.folder_id}:trash")
    await assert_status(
        resp,
        status.HTTP_204_NO_CONTENT,
    )

    # GET
    resp = await client.get(f"/v0/folders/{folder.folder_id}")
    data, _ = await assert_status(resp, status.HTTP_200_OK)
    got = FolderGet.model_validate(data)
    assert got.folder_id == folder.folder_id

    assert got.trashed_at
    assert trashing_at < got.trashed_at
    assert got.trashed_at < arrow.utcnow().datetime

    # LIST trashed
    resp = await client.get("/v0/folders", params={"filters": '{"trashed": true}'})
    await assert_status(resp, status.HTTP_200_OK)

    page = Page[FolderGet].model_validate(await resp.json())

    assert page.meta.total == 1
    assert page.data[0].folder_id == folder.folder_id

    # UNTRASH
    assert client.app.router["untrash_folder"].url_for(folder_id="folder_id") == URL(
        "/v0/folders/folder_id:untrash"
    )

    resp = await client.post(f"/v0/folders/{folder.folder_id}:untrash")
    data, _ = await assert_status(resp, status.HTTP_204_NO_CONTENT)

    # GET
    resp = await client.get(f"/v0/folders/{folder.folder_id}")
    data, _ = await assert_status(resp, status.HTTP_200_OK)
    got = FolderGet.model_validate(data)

    assert got.folder_id == folder.folder_id
    assert got.trashed_at is None


@pytest.mark.acceptance_test(
    "For https://github.com/ITISFoundation/osparc-simcore/pull/6642"
)
async def test_trash_folder_with_content(
    client: TestClient,
    logged_user: UserInfoDict,
    user_project: ProjectDict,
    mocked_catalog: None,
    mocked_dynamic_services_interface: dict[str, MagicMock],
):
    assert client.app
    project_uuid = UUID(user_project["uuid"])

    # CREATE a folder
    resp = await client.post("/v0/folders", json={"name": "My first folder"})
    data, _ = await assert_status(resp, status.HTTP_201_CREATED)
    folder = FolderGet.model_validate(data)

    # CREATE a SUB-folder
    resp = await client.post(
        "/v0/folders",
        json={"name": "My subfolder 1", "parentFolderId": folder.folder_id},
    )
    data, _ = await assert_status(resp, status.HTTP_201_CREATED)
    subfolder = FolderGet.model_validate(data)

    # MOVE project to SUB-folder
    resp = await client.put(
        f"/v0/projects/{project_uuid}/folders/{subfolder.folder_id}"
    )
    await assert_status(resp, status.HTTP_204_NO_CONTENT)

    # CHECK created
    resp = await client.get("/v0/folders")
    await assert_status(resp, status.HTTP_200_OK)
    page = Page[FolderGet].model_validate(await resp.json())
    assert page.meta.total == 1
    assert page.data[0] == folder

    resp = await client.get("/v0/folders", params={"folder_id": f"{folder.folder_id}"})
    await assert_status(resp, status.HTTP_200_OK)
    page = Page[FolderGet].model_validate(await resp.json())
    assert page.meta.total == 1
    assert page.data[0] == subfolder

    resp = await client.get(
        "/v0/projects", params={"folder_id": f"{subfolder.folder_id}"}
    )
    await assert_status(resp, status.HTTP_200_OK)
    page = Page[ProjectListItem].model_validate(await resp.json())
    assert page.meta.total == 1
    assert page.data[0].uuid == project_uuid
    assert page.data[0].folder_id == subfolder.folder_id

    # ---------------------------------------------------------------------

    # TRASH folder
    resp = await client.post(f"/v0/folders/{folder.folder_id}:trash")
    await assert_status(resp, status.HTTP_204_NO_CONTENT)

    # ONLY folder listed in trash. The rest is not listed anymore!
    resp = await client.get("/v0/folders", params={"filters": '{"trashed": true}'})
    await assert_status(resp, status.HTTP_200_OK)
    page = Page[FolderGet].model_validate(await resp.json())
    assert page.meta.total == 1
    assert page.data[0].folder_id == folder.folder_id

    resp = await client.get(
        "/v0/folders",
        params={"filters": '{"trashed": true}', "folder_id": f"{folder.folder_id}"},
    )
    await assert_status(resp, status.HTTP_200_OK)
    page = Page[FolderGet].model_validate(await resp.json())
    assert page.meta.total == 0

    resp = await client.get(
        "/v0/projects",
        params={"filters": '{"trashed": true}', "folder_id": f"{subfolder.folder_id}"},
    )
    await assert_status(resp, status.HTTP_200_OK)
    page = Page[ProjectListItem].model_validate(await resp.json())
    assert page.meta.total == 0

    # CHECK marked as trashed
    resp = await client.get(f"/v0/folders/{folder.folder_id}")
    data, _ = await assert_status(resp, status.HTTP_200_OK)
    got = FolderGet.model_validate(data)
    assert got.trashed_at is not None

    resp = await client.get(f"/v0/folders/{subfolder.folder_id}")
    data, _ = await assert_status(resp, status.HTTP_200_OK)
    got = FolderGet.model_validate(data)
    assert got.trashed_at is not None

    resp = await client.get(f"/v0/projects/{project_uuid}")
    data, _ = await assert_status(resp, status.HTTP_200_OK)
    got = ProjectGet.model_validate(data)
    assert got.trashed_at is not None

    # UNTRASH folder
    resp = await client.post(f"/v0/folders/{folder.folder_id}:untrash")
    await assert_status(resp, status.HTTP_204_NO_CONTENT)

    # NO folders listed in trash.
    resp = await client.get("/v0/folders", params={"filters": '{"trashed": true}'})
    await assert_status(resp, status.HTTP_200_OK)
    page = Page[FolderGet].model_validate(await resp.json())
    assert page.meta.total == 0

    resp = await client.get(
        "/v0/folders",
        params={"filters": '{"trashed": true}', "folder_id": f"{folder.folder_id}"},
    )
    await assert_status(resp, status.HTTP_200_OK)
    page = Page[FolderGet].model_validate(await resp.json())
    assert page.meta.total == 0

    resp = await client.get(
        "/v0/projects",
        params={"filters": '{"trashed": true}', "folder_id": f"{subfolder.folder_id}"},
    )
    await assert_status(resp, status.HTTP_200_OK)
    page = Page[ProjectListItem].model_validate(await resp.json())
    assert page.meta.total == 0

    # CHECK marked as trashed
    resp = await client.get(f"/v0/folders/{folder.folder_id}")
    data, _ = await assert_status(resp, status.HTTP_200_OK)
    got = FolderGet.model_validate(data)
    assert got.trashed_at is None

    resp = await client.get(f"/v0/folders/{subfolder.folder_id}")
    data, _ = await assert_status(resp, status.HTTP_200_OK)
    got = FolderGet.model_validate(data)
    assert got.trashed_at is None

    resp = await client.get(f"/v0/projects/{project_uuid}")
    data, _ = await assert_status(resp, status.HTTP_200_OK)
    got = ProjectGet.model_validate(data)
    assert got.trashed_at is None


@pytest.fixture
async def workspace(
    client: TestClient, logged_user: UserInfoDict
) -> AsyncIterable[WorkspaceGet]:

    # CREATE a workspace
    resp = await client.post("/v0/workspaces", json={"name": "My first workspace"})
    data, _ = await assert_status(resp, status.HTTP_201_CREATED)
    workspace = WorkspaceGet.model_validate(data)

    yield workspace

    # DELETE a workspace
    resp = await client.delete(f"/v0/workspaces/{workspace.workspace_id}")
    data, _ = await assert_status(resp, status.HTTP_204_NO_CONTENT)


@pytest.mark.acceptance_test(
    "https://github.com/ITISFoundation/osparc-simcore/pull/6690"
)
async def test_trash_empty_workspace(
    client: TestClient, logged_user: UserInfoDict, workspace: WorkspaceGet
):
    assert client.app

    assert workspace.trashed_at is None
    assert workspace.trashed_by is None

    # LIST NOT trashed (default)
    resp = await client.get("/v0/workspaces")
    await assert_status(resp, status.HTTP_200_OK)

    page = Page[WorkspaceGet].model_validate(await resp.json())
    assert page.meta.total == 1
    assert page.data[0] == workspace

    # LIST trashed
    resp = await client.get("/v0/workspaces", params={"filters": '{"trashed": true}'})
    await assert_status(resp, status.HTTP_200_OK)

    page = Page[WorkspaceGet].model_validate(await resp.json())
    assert page.meta.total == 0

    # -------------

    _exclude_attrs = {"trashed_by", "trashed_at", "modified_at"}

    # TRASH
    before_trash = arrow.utcnow().datetime
    resp = await client.post(f"/v0/workspaces/{workspace.workspace_id}:trash")
    await assert_status(resp, status.HTTP_204_NO_CONTENT)

    # LIST NOT trashed (default)
    resp = await client.get("/v0/workspaces")
    await assert_status(resp, status.HTTP_200_OK)

    page = Page[WorkspaceGet].model_validate(await resp.json())
    assert page.meta.total == 0

    # LIST trashed
    resp = await client.get("/v0/workspaces", params={"filters": '{"trashed": true}'})
    await assert_status(resp, status.HTTP_200_OK)

    page = Page[WorkspaceGet].model_validate(await resp.json())
    assert page.meta.total == 1
    assert page.data[0].model_dump(exclude=_exclude_attrs) == workspace.model_dump(
        exclude=_exclude_attrs
    )
    assert page.data[0].trashed_at is not None
    assert before_trash < page.data[0].trashed_at
    assert page.data[0].trashed_by == logged_user["id"]

    # --------

    # UN_TRASH
    resp = await client.post(f"/v0/workspaces/{workspace.workspace_id}:untrash")
    await assert_status(resp, status.HTTP_204_NO_CONTENT)

    # LIST NOT trashed (default)
    resp = await client.get("/v0/workspaces")
    await assert_status(resp, status.HTTP_200_OK)

    page = Page[WorkspaceGet].model_validate(await resp.json())
    assert page.meta.total == 1
    assert page.data[0].model_dump(exclude=_exclude_attrs) == workspace.model_dump(
        exclude=_exclude_attrs
    )

    assert page.data[0].trashed_at is None
    assert page.data[0].trashed_by is None

    # LIST trashed
    resp = await client.get("/v0/workspaces", params={"filters": '{"trashed": true}'})
    await assert_status(resp, status.HTTP_200_OK)

    page = Page[WorkspaceGet].model_validate(await resp.json())
    assert page.meta.total == 0


async def test_trash_subfolder(
    client: TestClient,
    logged_user: UserInfoDict,
    user_project: ProjectDict,
    mocked_catalog: None,
    mocked_dynamic_services_interface: dict[str, MagicMock],
):
    assert client.app

    # setup --------------------------------
    #
    # - /Folder
    #    - /SubFolder

    # CREATE a folder
    resp = await client.post("/v0/folders", json={"name": "Folder"})
    data, _ = await assert_status(resp, status.HTTP_201_CREATED)
    folder = FolderGet.model_validate(data)

    # CREATE a SUB-folder
    resp = await client.post(
        "/v0/folders",
        json={"name": "SubFolder1", "parentFolderId": folder.folder_id},
    )
    data, _ = await assert_status(resp, status.HTTP_201_CREATED)
    subfolder = FolderGet.model_validate(data)

    # -------------------------------------

    # TRASH subfolder
    resp = await client.post(f"/v0/folders/{subfolder.folder_id}:trash")
    await assert_status(resp, status.HTTP_204_NO_CONTENT)

    # LIST BIN (i.e. use full-depth search)
    url = client.app.router["list_folders_full_search"].url_for()
    assert f"{url}" == "/v0/folders:search"

    resp = await client.get(
        "/v0/folders:search", params={"filters": '{"trashed": true}'}
    )
    await assert_status(resp, status.HTTP_200_OK)
    page = Page[FolderGet].model_validate(await resp.json())
    assert page.meta.total == 1
    assert page.data[0].folder_id == subfolder.folder_id

    # LIST (NOT full-depth)
    resp = await client.get(
        "/v0/folders",
        params={"filters": '{"trashed": true}'},
    )
    data, _ = await assert_status(resp, status.HTTP_200_OK)
    assert len(data) == 0

    resp = await client.get(
        "/v0/folders",
        params={"filters": '{"trashed": true}', "folder_id": f"{folder.folder_id}"},
    )
    data, _ = await assert_status(resp, status.HTTP_200_OK)
    assert len(data) == 1
    assert data[0]["folderId"] == subfolder.folder_id

    # UNTRASH
    resp = await client.post(f"/v0/folders/{subfolder.folder_id}:untrash")
    await assert_status(resp, status.HTTP_204_NO_CONTENT)

    # check not in the bin
    resp = await client.get(
        "/v0/folders:search", params={"filters": '{"trashed": true}'}
    )
    await assert_status(resp, status.HTTP_200_OK)
    page = Page[FolderGet].model_validate(await resp.json())
    assert page.meta.total == 0

    # check "back in place"
    resp = await client.get(
        "/v0/folders:search", params={"filters": '{"trashed": false}'}
    )
    await assert_status(resp, status.HTTP_200_OK)
    page = Page[FolderGet].model_validate(await resp.json())
    assert page.meta.total == 2

    resp = await client.get(
        "/v0/folders",
        params={"filters": '{"trashed": false}', "folder_id": f"{folder.folder_id}"},
    )
    data, _ = await assert_status(resp, status.HTTP_200_OK)
    assert len(data) == 1
    assert data[0]["folderId"] == subfolder.folder_id

    expected = data
    resp = await client.get(
        "/v0/folders",
        params={"folder_id": f"{folder.folder_id}"},
    )
    data, _ = await assert_status(resp, status.HTTP_200_OK)
    assert data == expected


async def test_trash_project_in_subfolder(
    client: TestClient,
    logged_user: UserInfoDict,
    user_project: ProjectDict,
    mocked_catalog: None,
    mocked_dynamic_services_interface: dict[str, MagicMock],
):
    assert client.app

    # setup --------------------------------
    #
    # - /Folder
    #    - /SubFolder
    #       - user_project <-- NOTE: this is a project!
    #

    # CREATE a folder
    resp = await client.post("/v0/folders", json={"name": "Folder"})
    data, _ = await assert_status(resp, status.HTTP_201_CREATED)
    folder = FolderGet.model_validate(data)

    # CREATE a SUB-folder
    resp = await client.post(
        "/v0/folders",
        json={"name": "SubFolder1", "parentFolderId": folder.folder_id},
    )
    data, _ = await assert_status(resp, status.HTTP_201_CREATED)
    subfolder = FolderGet.model_validate(data)

    # MOVE project to SUB-folder
    project_uuid = UUID(user_project["uuid"])
    resp = await client.put(
        f"/v0/projects/{project_uuid}/folders/{subfolder.folder_id}"
    )
    await assert_status(resp, status.HTTP_204_NO_CONTENT)
    # -------------------------------------

    # TRASH project
    resp = await client.post(f"/v0/projects/{project_uuid}:trash")
    await assert_status(resp, status.HTTP_204_NO_CONTENT)

    # LIST BIN (i.e. use full-depth search)
    url = client.app.router["list_projects_full_search"].url_for()
    assert f"{url}" == "/v0/projects:search"

    resp = await client.get(
        "/v0/projects:search", params={"filters": '{"trashed": true}'}
    )
    await assert_status(resp, status.HTTP_200_OK)
    page = Page[ProjectGet].model_validate(await resp.json())
    assert page.meta.total == 1
    assert page.data[0].folder_id == subfolder.folder_id

    # LIST (NOT full-depth)
    resp = await client.get(
        "/v0/projects",
        params={"filters": '{"trashed": true}'},
    )
    data, _ = await assert_status(resp, status.HTTP_200_OK)
    assert len(data) == 0

    resp = await client.get(
        "/v0/projects",
        params={"filters": '{"trashed": true}', "folder_id": f"{subfolder.folder_id}"},
    )
    data, _ = await assert_status(resp, status.HTTP_200_OK)
    assert len(data) == 1
    assert data[0]["uuid"] == f"{project_uuid}"

    # UNTRASH
    resp = await client.post(f"/v0/projects/{project_uuid}:untrash")
    await assert_status(resp, status.HTTP_204_NO_CONTENT)

    resp = await client.get(
        "/v0/projects:search", params={"filters": '{"trashed": true}'}
    )
    await assert_status(resp, status.HTTP_200_OK)
    page = Page[ProjectGet].model_validate(await resp.json())
    assert page.meta.total == 0

    resp = await client.get(
        "/v0/projects:search", params={"filters": '{"trashed": false}'}
    )
    await assert_status(resp, status.HTTP_200_OK)
    page = Page[ProjectGet].model_validate(await resp.json())
    assert page.meta.total == 1
    assert page.data[0].uuid == project_uuid<|MERGE_RESOLUTION|>--- conflicted
+++ resolved
@@ -76,11 +76,7 @@
 
     # this test should have no errors stopping services
     mock_remove_dynamic_services = mocker.patch(
-<<<<<<< HEAD
-        "simcore_service_webserver.projects._trash_api.projects_service.remove_project_dynamic_services",
-=======
-        "simcore_service_webserver.projects._trash_service.projects_api.remove_project_dynamic_services",
->>>>>>> eb35a48b
+        "simcore_service_webserver.projects._trash_service.projects_service.remove_project_dynamic_services",
         autospec=True,
     )
     mock_stop_pipeline = mocker.patch(
