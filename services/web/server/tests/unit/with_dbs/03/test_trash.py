# pylint: disable=protected-access
# pylint: disable=redefined-outer-name
# pylint: disable=too-many-arguments
# pylint: disable=too-many-statements
# pylint: disable=unused-argument
# pylint: disable=unused-variable


import asyncio
from collections.abc import AsyncIterable, Callable
from uuid import UUID

import arrow
import pytest
from aiohttp.test_utils import TestClient
from aioresponses import aioresponses
from models_library.api_schemas_webserver.folders_v2 import FolderGet
from models_library.api_schemas_webserver.projects import ProjectGet, ProjectListItem
from models_library.api_schemas_webserver.workspaces import WorkspaceGet
from models_library.rest_pagination import Page
from pytest_mock import MockerFixture
from pytest_simcore.helpers.assert_checks import assert_status
from pytest_simcore.helpers.monkeypatch_envs import setenvs_from_dict
from pytest_simcore.helpers.typing_env import EnvVarsDict
from pytest_simcore.helpers.webserver_login import UserInfoDict
from servicelib.aiohttp import status
from simcore_service_webserver.db.models import UserRole
from simcore_service_webserver.projects.models import ProjectDict
from yarl import URL


@pytest.fixture
def app_environment(
    app_environment: EnvVarsDict, monkeypatch: pytest.MonkeyPatch
) -> EnvVarsDict:
    return app_environment | setenvs_from_dict(
        monkeypatch, {"WEBSERVER_DEV_FEATURES_ENABLED": "1"}
    )


@pytest.fixture
def user_role() -> UserRole:
    return UserRole.USER


@pytest.fixture
def mocked_catalog(
    user_project: ProjectDict,
    catalog_subsystem_mock: Callable[[list[ProjectDict]], None],
):
    catalog_subsystem_mock([user_project])


@pytest.fixture
def mocked_director_v2(director_v2_service_mock: aioresponses):
    ...


@pytest.mark.acceptance_test(
    "For https://github.com/ITISFoundation/osparc-simcore/pull/6579"
)
@pytest.mark.parametrize("force", [False, True])
@pytest.mark.parametrize("is_project_running", [False, True])
async def test_trash_projects(  # noqa: PLR0915
    client: TestClient,
    logged_user: UserInfoDict,
    user_project: ProjectDict,
    mocked_catalog: None,
    mocked_director_v2: None,
    mocker: MockerFixture,
    force: bool,
    is_project_running: bool,
):
    assert client.app

    # this test should have no errors stopping services
    mock_remove_dynamic_services = mocker.patch(
        "simcore_service_webserver.projects._trash_api.projects_api.remove_project_dynamic_services",
        autospec=True,
    )
    mock_stop_pipeline = mocker.patch(
        "simcore_service_webserver.projects._trash_api.director_v2_api.stop_pipeline",
        autospec=True,
    )
    mocker.patch(
        "simcore_service_webserver.projects._trash_api.director_v2_api.is_pipeline_running",
        return_value=is_project_running,
        autospec=True,
    )
    mocker.patch(
        "simcore_service_webserver.projects._trash_api.director_v2_api.list_dynamic_services",
        return_value=[mocker.MagicMock()] if is_project_running else [],
        autospec=True,
    )

    project_uuid = UUID(user_project["uuid"])

    url = client.app.router["list_projects"].url_for()
    assert f"{url}" == "/v0/projects"

    # ---------------------------------------------------------------------

    # LIST NOT trashed
    resp = await client.get("/v0/projects")
    await assert_status(resp, status.HTTP_200_OK)

    page = Page[ProjectListItem].model_validate(await resp.json())
    assert page.meta.total == 1

    got = page.data[0]
    assert got.uuid == project_uuid
    assert got.trashed_at is None

    # LIST trashed
    resp = await client.get("/v0/projects", params={"filters": '{"trashed": true}'})
    await assert_status(resp, status.HTTP_200_OK)

    page = Page[ProjectListItem].model_validate(await resp.json())
    assert page.meta.total == 0

    # TRASH
    trashing_at = arrow.utcnow().datetime
    resp = await client.post(
        f"/v0/projects/{project_uuid}:trash", params={"force": f"{force}"}
    )
    _, error = await assert_status(
        resp,
        status.HTTP_409_CONFLICT
        if (is_project_running and not force)
        else status.HTTP_204_NO_CONTENT,
    )

    could_not_trash = is_project_running and not force

    if could_not_trash:
        assert error["status"] == status.HTTP_409_CONFLICT
        assert "Current study is in use" in error["message"]

    # GET
    resp = await client.get(f"/v0/projects/{project_uuid}")
    data, _ = await assert_status(resp, status.HTTP_200_OK)
    got = ProjectGet.model_validate(data)
    assert got.uuid == project_uuid

    if could_not_trash:
        assert got.trashed_at is None
    else:
        assert got.trashed_at
        assert trashing_at < got.trashed_at
        assert got.trashed_at < arrow.utcnow().datetime

    # LIST trashed
    resp = await client.get("/v0/projects", params={"filters": '{"trashed": true}'})
    await assert_status(resp, status.HTTP_200_OK)

    page = Page[ProjectListItem].model_validate(await resp.json())
    if could_not_trash:
        assert page.meta.total == 0
    else:
        assert page.meta.total == 1
        assert page.data[0].uuid == project_uuid

        # UNTRASH
        resp = await client.post(f"/v0/projects/{project_uuid}:untrash")
        data, _ = await assert_status(resp, status.HTTP_204_NO_CONTENT)

        # GET
        resp = await client.get(f"/v0/projects/{project_uuid}")
        data, _ = await assert_status(resp, status.HTTP_200_OK)
        got = ProjectGet.model_validate(data)

        assert got.uuid == project_uuid
        assert got.trashed_at is None

    if is_project_running and force:
        # checks fire&forget calls
        await asyncio.sleep(0.1)
        mock_stop_pipeline.assert_awaited()
        mock_remove_dynamic_services.assert_awaited()


@pytest.mark.acceptance_test(
    "For https://github.com/ITISFoundation/osparc-simcore/pull/6642"
)
async def test_trash_single_folder(client: TestClient, logged_user: UserInfoDict):
    assert client.app

    # CREATE a folder
    resp = await client.post("/v0/folders", json={"name": "My first folder"})
    data, _ = await assert_status(resp, status.HTTP_201_CREATED)
    folder = FolderGet.model_validate(data)

    # ---------------------------------------------------------------------

    # LIST NOT trashed
    resp = await client.get("/v0/folders")
    await assert_status(resp, status.HTTP_200_OK)

    page = Page[FolderGet].model_validate(await resp.json())
    assert page.meta.total == 1

    assert page.data[0] == folder

    # LIST trashed
    resp = await client.get("/v0/folders", params={"filters": '{"trashed": true}'})
    await assert_status(resp, status.HTTP_200_OK)

    page = Page[FolderGet].model_validate(await resp.json())
    assert page.meta.total == 0

    # TRASH
    assert client.app.router["trash_folder"].url_for(folder_id="folder_id") == URL(
        "/v0/folders/folder_id:trash"
    )

    trashing_at = arrow.utcnow().datetime
    resp = await client.post(f"/v0/folders/{folder.folder_id}:trash")
    await assert_status(
        resp,
        status.HTTP_204_NO_CONTENT,
    )

    # GET
    resp = await client.get(f"/v0/folders/{folder.folder_id}")
    data, _ = await assert_status(resp, status.HTTP_200_OK)
    got = FolderGet.model_validate(data)
    assert got.folder_id == folder.folder_id

    assert got.trashed_at
    assert trashing_at < got.trashed_at
    assert got.trashed_at < arrow.utcnow().datetime

    # LIST trashed
    resp = await client.get("/v0/folders", params={"filters": '{"trashed": true}'})
    await assert_status(resp, status.HTTP_200_OK)

    page = Page[FolderGet].model_validate(await resp.json())

    assert page.meta.total == 1
    assert page.data[0].folder_id == folder.folder_id

    # UNTRASH
    assert client.app.router["untrash_folder"].url_for(folder_id="folder_id") == URL(
        "/v0/folders/folder_id:untrash"
    )

    resp = await client.post(f"/v0/folders/{folder.folder_id}:untrash")
    data, _ = await assert_status(resp, status.HTTP_204_NO_CONTENT)

    # GET
    resp = await client.get(f"/v0/folders/{folder.folder_id}")
    data, _ = await assert_status(resp, status.HTTP_200_OK)
    got = FolderGet.model_validate(data)

    assert got.folder_id == folder.folder_id
    assert got.trashed_at is None


@pytest.mark.acceptance_test(
    "For https://github.com/ITISFoundation/osparc-simcore/pull/6642"
)
async def test_trash_folder_with_content(
    client: TestClient,
    logged_user: UserInfoDict,
    user_project: ProjectDict,
    mocked_catalog: None,
    mocked_director_v2: None,
):
    assert client.app
    project_uuid = UUID(user_project["uuid"])

    # CREATE a folder
    resp = await client.post("/v0/folders", json={"name": "My first folder"})
    data, _ = await assert_status(resp, status.HTTP_201_CREATED)
    folder = FolderGet.model_validate(data)

    # CREATE a SUB-folder
    resp = await client.post(
        "/v0/folders",
        json={"name": "My subfolder 1", "parentFolderId": folder.folder_id},
    )
    data, _ = await assert_status(resp, status.HTTP_201_CREATED)
    subfolder = FolderGet.model_validate(data)

    # MOVE project to SUB-folder
    resp = await client.put(
        f"/v0/projects/{project_uuid}/folders/{subfolder.folder_id}"
    )
    await assert_status(resp, status.HTTP_204_NO_CONTENT)

    # CHECK created
    resp = await client.get("/v0/folders")
    await assert_status(resp, status.HTTP_200_OK)
    page = Page[FolderGet].model_validate(await resp.json())
    assert page.meta.total == 1
    assert page.data[0] == folder

    resp = await client.get("/v0/folders", params={"folder_id": f"{folder.folder_id}"})
    await assert_status(resp, status.HTTP_200_OK)
    page = Page[FolderGet].model_validate(await resp.json())
    assert page.meta.total == 1
    assert page.data[0] == subfolder

    resp = await client.get(
        "/v0/projects", params={"folder_id": f"{subfolder.folder_id}"}
    )
    await assert_status(resp, status.HTTP_200_OK)
    page = Page[ProjectListItem].model_validate(await resp.json())
    assert page.meta.total == 1
    assert page.data[0].uuid == project_uuid
    assert page.data[0].folder_id == subfolder.folder_id

    # ---------------------------------------------------------------------

    # TRASH folder
    resp = await client.post(f"/v0/folders/{folder.folder_id}:trash")
    await assert_status(resp, status.HTTP_204_NO_CONTENT)

    # ONLY folder listed in trash. The rest is not listed anymore!
    resp = await client.get("/v0/folders", params={"filters": '{"trashed": true}'})
    await assert_status(resp, status.HTTP_200_OK)
    page = Page[FolderGet].model_validate(await resp.json())
    assert page.meta.total == 1
    assert page.data[0].folder_id == folder.folder_id

    resp = await client.get(
        "/v0/folders",
        params={"filters": '{"trashed": true}', "folder_id": f"{folder.folder_id}"},
    )
    await assert_status(resp, status.HTTP_200_OK)
    page = Page[FolderGet].model_validate(await resp.json())
    assert page.meta.total == 0

    resp = await client.get(
        "/v0/projects",
        params={"filters": '{"trashed": true}', "folder_id": f"{subfolder.folder_id}"},
    )
    await assert_status(resp, status.HTTP_200_OK)
    page = Page[ProjectListItem].model_validate(await resp.json())
    assert page.meta.total == 0

    # CHECK marked as trashed
    resp = await client.get(f"/v0/folders/{folder.folder_id}")
    data, _ = await assert_status(resp, status.HTTP_200_OK)
    got = FolderGet.model_validate(data)
    assert got.trashed_at is not None

    resp = await client.get(f"/v0/folders/{subfolder.folder_id}")
    data, _ = await assert_status(resp, status.HTTP_200_OK)
    got = FolderGet.model_validate(data)
    assert got.trashed_at is not None

    resp = await client.get(f"/v0/projects/{project_uuid}")
    data, _ = await assert_status(resp, status.HTTP_200_OK)
    got = ProjectGet.model_validate(data)
    assert got.trashed_at is not None

    # UNTRASH folder
    resp = await client.post(f"/v0/folders/{folder.folder_id}:untrash")
    await assert_status(resp, status.HTTP_204_NO_CONTENT)

    # NO folders listed in trash.
    resp = await client.get("/v0/folders", params={"filters": '{"trashed": true}'})
    await assert_status(resp, status.HTTP_200_OK)
    page = Page[FolderGet].model_validate(await resp.json())
    assert page.meta.total == 0

    resp = await client.get(
        "/v0/folders",
        params={"filters": '{"trashed": true}', "folder_id": f"{folder.folder_id}"},
    )
    await assert_status(resp, status.HTTP_200_OK)
    page = Page[FolderGet].model_validate(await resp.json())
    assert page.meta.total == 0

    resp = await client.get(
        "/v0/projects",
        params={"filters": '{"trashed": true}', "folder_id": f"{subfolder.folder_id}"},
    )
    await assert_status(resp, status.HTTP_200_OK)
    page = Page[ProjectListItem].model_validate(await resp.json())
    assert page.meta.total == 0

    # CHECK marked as trashed
    resp = await client.get(f"/v0/folders/{folder.folder_id}")
    data, _ = await assert_status(resp, status.HTTP_200_OK)
    got = FolderGet.model_validate(data)
    assert got.trashed_at is None

    resp = await client.get(f"/v0/folders/{subfolder.folder_id}")
    data, _ = await assert_status(resp, status.HTTP_200_OK)
    got = FolderGet.model_validate(data)
    assert got.trashed_at is None

    resp = await client.get(f"/v0/projects/{project_uuid}")
    data, _ = await assert_status(resp, status.HTTP_200_OK)
<<<<<<< HEAD
    got = ProjectGet.parse_obj(data)
    assert got.trashed_at is None


@pytest.fixture
async def workspace(
    client: TestClient, logged_user: UserInfoDict
) -> AsyncIterable[WorkspaceGet]:

    # CREATE a workspace
    resp = await client.post("/v0/workspaces", json={"name": "My first workspace"})
    data, _ = await assert_status(resp, status.HTTP_201_CREATED)
    workspace = WorkspaceGet.parse_obj(data)

    yield workspace

    # DELETE a workspace
    resp = await client.delete(f"/v0/workspaces/{workspace.workspace_id}")
    data, _ = await assert_status(resp, status.HTTP_204_NO_CONTENT)


@pytest.mark.acceptance_test(
    "https://github.com/ITISFoundation/osparc-simcore/pull/6690"
)
async def test_trash_empty_workspace(
    client: TestClient, logged_user: UserInfoDict, workspace: WorkspaceGet
):
    assert client.app

    assert workspace.trashed_at is None
    assert workspace.trashed_by is None

    # LIST NOT trashed (default)
    resp = await client.get("/v0/workspaces")
    await assert_status(resp, status.HTTP_200_OK)

    page = Page[WorkspaceGet].parse_obj(await resp.json())
    assert page.meta.total == 1
    assert page.data[0] == workspace

    # LIST trashed
    resp = await client.get("/v0/workspaces", params={"filters": '{"trashed": true}'})
    await assert_status(resp, status.HTTP_200_OK)

    page = Page[WorkspaceGet].parse_obj(await resp.json())
    assert page.meta.total == 0

    # -------------

    _exclude_attrs = {"trashed_by", "trashed_at", "modified_at"}

    # TRASH
    before_trash = arrow.utcnow().datetime
    resp = await client.post(f"/v0/workspaces/{workspace.workspace_id}:trash")
    await assert_status(resp, status.HTTP_204_NO_CONTENT)

    # LIST NOT trashed (default)
    resp = await client.get("/v0/workspaces")
    await assert_status(resp, status.HTTP_200_OK)

    page = Page[WorkspaceGet].parse_obj(await resp.json())
    assert page.meta.total == 0

    # LIST trashed
    resp = await client.get("/v0/workspaces", params={"filters": '{"trashed": true}'})
    await assert_status(resp, status.HTTP_200_OK)

    page = Page[WorkspaceGet].parse_obj(await resp.json())
    assert page.meta.total == 1
    assert page.data[0].dict(exclude=_exclude_attrs) == workspace.dict(
        exclude=_exclude_attrs
    )
    assert page.data[0].trashed_at is not None
    assert before_trash < page.data[0].trashed_at
    assert page.data[0].trashed_by == logged_user["id"]

    # --------

    # UN_TRASH
    resp = await client.post(f"/v0/workspaces/{workspace.workspace_id}:untrash")
    await assert_status(resp, status.HTTP_204_NO_CONTENT)

    # LIST NOT trashed (default)
    resp = await client.get("/v0/workspaces")
    await assert_status(resp, status.HTTP_200_OK)

    page = Page[WorkspaceGet].parse_obj(await resp.json())
    assert page.meta.total == 1
    assert page.data[0].dict(exclude=_exclude_attrs) == workspace.dict(
        exclude=_exclude_attrs
    )

    assert page.data[0].trashed_at is None
    assert page.data[0].trashed_by is None

    # LIST trashed
    resp = await client.get("/v0/workspaces", params={"filters": '{"trashed": true}'})
    await assert_status(resp, status.HTTP_200_OK)

    page = Page[WorkspaceGet].parse_obj(await resp.json())
    assert page.meta.total == 0
=======
    got = ProjectGet.model_validate(data)
    assert got.trashed_at is None
>>>>>>> ba881e96
<|MERGE_RESOLUTION|>--- conflicted
+++ resolved
@@ -394,8 +394,7 @@
 
     resp = await client.get(f"/v0/projects/{project_uuid}")
     data, _ = await assert_status(resp, status.HTTP_200_OK)
-<<<<<<< HEAD
-    got = ProjectGet.parse_obj(data)
+    got = ProjectGet.model_validate(data)
     assert got.trashed_at is None
 
 
@@ -495,8 +494,4 @@
     await assert_status(resp, status.HTTP_200_OK)
 
     page = Page[WorkspaceGet].parse_obj(await resp.json())
-    assert page.meta.total == 0
-=======
-    got = ProjectGet.model_validate(data)
-    assert got.trashed_at is None
->>>>>>> ba881e96
+    assert page.meta.total == 0