# pylint: disable=redefined-outer-name
# pylint: disable=unused-argument
# pylint: disable=unused-variable
# pylint: disable=too-many-statements

import asyncio
import logging
from contextlib import AsyncExitStack
from unittest.mock import Mock

import pytest
import sqlalchemy as sa
from aiohttp.test_utils import TestClient, make_mocked_request
from faker import Faker
<<<<<<< HEAD
from models_library.authentification import TwoFAAuthentificationMethod
=======
from models_library.authentification import TwoFactorAuthentificationMethod
>>>>>>> 7fe6c2ac
from pytest_mock import MockerFixture
from pytest_simcore.helpers.utils_assert import assert_status
from pytest_simcore.helpers.utils_envs import EnvVarsDict, setenvs_from_dict
from pytest_simcore.helpers.utils_login import NewUser, parse_link, parse_test_marks
from servicelib.aiohttp import status
from servicelib.utils_secrets import generate_passcode
from simcore_postgres_database.models.products import ProductLoginSettingsDict, products
from simcore_service_webserver.application_settings import ApplicationSettings
from simcore_service_webserver.db.models import UserStatus
from simcore_service_webserver.login._2fa_api import (
    _do_create_2fa_code,
    create_2fa_code,
    delete_2fa_code,
    get_2fa_code,
    get_redis_validation_code_client,
    send_email_code,
)
from simcore_service_webserver.login._constants import (
    CODE_2FA_SMS_CODE_REQUIRED,
    MSG_2FA_UNAVAILABLE_OEC,
)
from simcore_service_webserver.login.storage import AsyncpgStorage
from simcore_service_webserver.products.api import Product, get_current_product
from simcore_service_webserver.users import preferences_api as user_preferences_api
from twilio.base.exceptions import TwilioRestException


@pytest.fixture
def app_environment(app_environment: EnvVarsDict, monkeypatch: pytest.MonkeyPatch):
    envs_login = setenvs_from_dict(
        monkeypatch,
        {
            "LOGIN_REGISTRATION_CONFIRMATION_REQUIRED": "1",
            "LOGIN_REGISTRATION_INVITATION_REQUIRED": "0",
            "LOGIN_2FA_CODE_EXPIRATION_SEC": "60",
        },
    )
    print(ApplicationSettings.create_from_envs().json(indent=1))

    return {**app_environment, **envs_login}


@pytest.fixture
def postgres_db(postgres_db: sa.engine.Engine):
    # adds fake twilio_messaging_sid in osparc product (pre-initialized)
    stmt = (
        products.update()
        .values(
            twilio_messaging_sid="x" * 34,
            login_settings=ProductLoginSettingsDict(
                LOGIN_2FA_REQUIRED=True
            ),  # <--- 2FA Enabled for product
        )
        .where(products.c.name == "osparc")
    )
    with postgres_db.connect() as conn:
        conn.execute(stmt)
    return postgres_db


@pytest.fixture
def mocked_twilio_service(mocker: MockerFixture) -> dict[str, Mock]:
    return {
        "send_sms_code_for_registration": mocker.patch(
            "simcore_service_webserver.login.handlers_registration.send_sms_code",
            autospec=True,
        ),
        "send_sms_code_for_login": mocker.patch(
            "simcore_service_webserver.login._auth_handlers.send_sms_code",
            autospec=True,
        ),
    }


async def test_2fa_code_operations(client: TestClient):
    assert client.app

    # get/delete an entry that does not exist
    assert await get_2fa_code(client.app, "invalid@bar.com") is None
    await delete_2fa_code(client.app, "invalid@bar.com")

    # set/get/delete
    email = "foo@bar.com"
    code = await create_2fa_code(client.app, user_email=email, expiration_in_seconds=60)

    assert await get_2fa_code(client.app, email) == code
    await delete_2fa_code(client.app, email)

    # expired
    email = "expired@bar.com"
    code = await _do_create_2fa_code(
        get_redis_validation_code_client(client.app), email, expiration_seconds=1
    )
    await asyncio.sleep(1.5)
    assert await get_2fa_code(client.app, email) is None


@pytest.mark.acceptance_test()
async def test_workflow_register_and_login_with_2fa(
    client: TestClient,
    db: AsyncpgStorage,
    capsys: pytest.CaptureFixture,
    fake_user_email: str,
    fake_user_password: str,
    fake_user_phone_number: str,
    mocked_twilio_service: dict[str, Mock],
    mocked_email_core_remove_comments: None,
    cleanup_db_tables: None,
):
    assert client.app

    # register email+password -----------------------

    # 1. submit
    url = client.app.router["auth_register"].url_for()
    response = await client.post(
        f"{url}",
        json={
            "email": fake_user_email,
            "password": fake_user_password,
            "confirm": fake_user_password,
        },
    )
    await assert_status(response, status.HTTP_200_OK)

    # check email was sent
    def _get_confirmation_link_from_email():
        out, _ = capsys.readouterr()
        link = parse_link(out)
        assert "/auth/confirmation/" in str(link)
        return link

    url = _get_confirmation_link_from_email()

    # 2. confirmation
    response = await client.get(url)
    assert response.status == status.HTTP_200_OK

    # check email+password registered
    user = await db.get_user({"email": fake_user_email})
    assert user["status"] == UserStatus.ACTIVE.name
    assert user["phone"] is None

    # 0. login first (since there is no phone -> register)
    url = client.app.router["auth_login"].url_for()
    response = await client.post(
        f"{url}",
        json={
            "email": fake_user_email,
            "password": fake_user_password,
        },
    )
    data, _ = await assert_status(response, status.HTTP_202_ACCEPTED)

    # register phone --------------------------------------------------
    # 1. submit
    url = client.app.router["auth_register_phone"].url_for()
    response = await client.post(
        f"{url}",
        json={
            "email": fake_user_email,
            "phone": fake_user_phone_number,
        },
    )
    await assert_status(response, status.HTTP_202_ACCEPTED)

    # check code generated and SMS sent
    assert mocked_twilio_service["send_sms_code_for_registration"].called
    kwargs = mocked_twilio_service["send_sms_code_for_registration"].call_args.kwargs
    phone, received_code = kwargs["phone_number"], kwargs["code"]
    assert phone == fake_user_phone_number

    # check phone still NOT in db (TODO: should be in database and unconfirmed)
    user = await db.get_user({"email": fake_user_email})
    assert user["status"] == UserStatus.ACTIVE.name
    assert user["phone"] is None

    # 2. confirmation
    url = client.app.router["auth_phone_confirmation"].url_for()
    response = await client.post(
        f"{url}",
        json={
            "email": fake_user_email,
            "phone": fake_user_phone_number,
            "code": received_code,
        },
    )
    await assert_status(response, status.HTTP_200_OK)
    # check user has phone confirmed
    user = await db.get_user({"email": fake_user_email})
    assert user["status"] == UserStatus.ACTIVE.name
    assert user["phone"] == fake_user_phone_number

    # login (via SMS) ---------------------------------------------------------

    # 1. check email/password then send SMS
    url = client.app.router["auth_login"].url_for()
    response = await client.post(
        f"{url}",
        json={
            "email": fake_user_email,
            "password": fake_user_password,
        },
    )
    data, _ = await assert_status(response, status.HTTP_202_ACCEPTED)

    assert data["code"] == "SMS_CODE_REQUIRED"

    # assert SMS was sent
    kwargs = mocked_twilio_service["send_sms_code_for_login"].call_args.kwargs
    phone, received_code = kwargs["phone_number"], kwargs["code"]
    assert phone == fake_user_phone_number

    # 2. check SMS code
    url = client.app.router["auth_login_2fa"].url_for()
    response = await client.post(
        f"{url}",
        json={
            "email": fake_user_email,
            "code": received_code,
        },
    )
    # WARNING: while debugging, breakpoints can add too much delay
    # and make 2fa TTL expire resulting in this validation fail
    await assert_status(response, status.HTTP_200_OK)

    # assert users is successfully registered
    user = await db.get_user({"email": fake_user_email})
    assert user["email"] == fake_user_email
    assert user["phone"] == fake_user_phone_number
    assert user["status"] == UserStatus.ACTIVE.value

    # login (via EMAIL) ---------------------------------------------------------
    # Change 2fa user preference
    _preference_id = (
        user_preferences_api.TwoFAFrontendUserPreference().preference_identifier
    )
    await user_preferences_api.set_frontend_user_preference(
        client.app,
        user_id=user["id"],
        product_name="osparc",
        frontend_preference_identifier=_preference_id,
<<<<<<< HEAD
        value=TwoFAAuthentificationMethod.email,
=======
        value=TwoFactorAuthentificationMethod.EMAIL,
>>>>>>> 7fe6c2ac
    )

    url = client.app.router["auth_login"].url_for()
    response = await client.post(
        f"{url}",
        json={
            "email": fake_user_email,
            "password": fake_user_password,
        },
    )
    data, _ = await assert_status(response, status.HTTP_202_ACCEPTED)

    assert data["code"] == "EMAIL_CODE_REQUIRED"
    out, _ = capsys.readouterr()
    parsed_context = parse_test_marks(out)
    assert parsed_context["name"] == user["name"]
    assert "support" in parsed_context["support_email"]

    # login (2FA Disabled) ---------------------------------------------------------
    await user_preferences_api.set_frontend_user_preference(
        client.app,
        user_id=user["id"],
        product_name="osparc",
        frontend_preference_identifier=_preference_id,
<<<<<<< HEAD
        value=TwoFAAuthentificationMethod.disabled,
=======
        value=TwoFactorAuthentificationMethod.DISABLED,
>>>>>>> 7fe6c2ac
    )

    url = client.app.router["auth_login"].url_for()
    response = await client.post(
        f"{url}",
        json={
            "email": fake_user_email,
            "password": fake_user_password,
        },
    )
    data, _ = await assert_status(response, status.HTTP_200_OK)
    assert data["message"] == "You are logged in"


async def test_can_register_same_phone_in_different_accounts(
    client: TestClient,
    fake_user_email: str,
    fake_user_password: str,
    fake_user_phone_number: str,
    mocked_twilio_service: dict[str, Mock],
    cleanup_db_tables: None,
):
    """
    - Changed policy about user phone constraint in  https://github.com/ITISFoundation/osparc-simcore/pull/5460
    - Tests https://github.com/ITISFoundation/osparc-simcore/issues/3304
    """
    assert client.app

    async with AsyncExitStack() as users_stack:
        # some user ALREADY registered with the same phone
        await users_stack.enter_async_context(
            NewUser(user_data={"phone": fake_user_phone_number}, app=client.app)
        )

        # some registered user w/o phone
        await users_stack.enter_async_context(
            NewUser(
                user_data={
                    "email": fake_user_email,
                    "password": fake_user_password,
                    "phone": None,
                },
                app=client.app,
            )
        )

        # 1. login
        url = client.app.router["auth_login"].url_for()
        response = await client.post(
            f"{url}",
            json={
                "email": fake_user_email,
                "password": fake_user_password,
            },
        )
        await assert_status(response, status.HTTP_202_ACCEPTED)

        # 2. register existing phone
        url = client.app.router["auth_register_phone"].url_for()
        response = await client.post(
            f"{url}",
            json={
                "email": fake_user_email,
                "phone": fake_user_phone_number,
            },
        )
        data, error = await assert_status(response, status.HTTP_202_ACCEPTED)
        assert data
        assert "Code" in data["message"]
        assert data["name"] == CODE_2FA_SMS_CODE_REQUIRED
        assert not error


async def test_send_email_code(
    client: TestClient,
    faker: Faker,
    capsys: pytest.CaptureFixture,
    mocked_email_core_remove_comments: None,
):
    request = make_mocked_request("GET", "/dummy", app=client.app)

    with pytest.raises(KeyError):
        # NOTE: this is a fake request and did not go through middlewares
        get_current_product(request)

    user_email = faker.email()
    support_email = faker.email()
    code = generate_passcode()
    first_name = faker.first_name()

    await send_email_code(
        request,
        user_email=user_email,
        support_email=support_email,
        code=code,
        first_name=first_name,
        product=Product(
            name="osparc",
            display_name="The Foo Product",
            host_regex=r".+",
            vendor={},
            short_name="foo",
            support_email=support_email,
            support=None,
            login_settings=ProductLoginSettingsDict(
                LOGIN_2FA_REQUIRED=True,
            ),
            registration_email_template=None,
        ),
    )

    out, _ = capsys.readouterr()
    parsed_context = parse_test_marks(out)
    assert parsed_context["code"] == f"{code}"
    assert parsed_context["name"] == first_name.capitalize()
    assert parsed_context["support_email"] == support_email


async def test_2fa_sms_failure_during_login(
    client: TestClient,
    fake_user_email: str,
    fake_user_password: str,
    fake_user_phone_number: str,
    caplog: pytest.LogCaptureFixture,
    mocker: MockerFixture,
    cleanup_db_tables: None,
):
    assert client.app

    # Mocks error in graylog https://monitoring.osparc.io/graylog/search/649e7619ce6e0838a96e9bf1?q=%222FA%22&rangetype=relative&from=172800
    mocker.patch(
        "simcore_service_webserver.login._2fa_api.TwilioSettings.is_alphanumeric_supported",
        autospec=True,
        side_effect=TwilioRestException(
            status=400,
            uri="https://www.twilio.com/doc",
            msg="Unable to create record: A 'From' phone number is required",
        ),
    )

    # A registered user ...
    async with NewUser(
        user_data={
            "email": fake_user_email,
            "password": fake_user_password,
            "phone": fake_user_phone_number,
        },
        app=client.app,
    ):
        # ... logs in, but fails to send SMS !
        with caplog.at_level(logging.ERROR):
            url = client.app.router["auth_login"].url_for()
            response = await client.post(
                f"{url}",
                json={
                    "email": fake_user_email,
                    "password": fake_user_password,
                },
            )

            # Expects failure:
            #    HTTPServiceUnavailable: Currently we cannot use 2FA, please try again later (OEC:140558738809344)
            data, error = await assert_status(
                response, status.HTTP_503_SERVICE_UNAVAILABLE
            )
            assert not data
            assert error["errors"][0]["message"].startswith(
                MSG_2FA_UNAVAILABLE_OEC[:10]
            )

            # Expects logs like 'Failed while setting up 2FA code and sending SMS to 157XXXXXXXX3 [OEC:140392495277888]'
            assert f"{fake_user_phone_number[:3]}" in caplog.text<|MERGE_RESOLUTION|>--- conflicted
+++ resolved
@@ -12,11 +12,7 @@
 import sqlalchemy as sa
 from aiohttp.test_utils import TestClient, make_mocked_request
 from faker import Faker
-<<<<<<< HEAD
-from models_library.authentification import TwoFAAuthentificationMethod
-=======
 from models_library.authentification import TwoFactorAuthentificationMethod
->>>>>>> 7fe6c2ac
 from pytest_mock import MockerFixture
 from pytest_simcore.helpers.utils_assert import assert_status
 from pytest_simcore.helpers.utils_envs import EnvVarsDict, setenvs_from_dict
@@ -259,11 +255,7 @@
         user_id=user["id"],
         product_name="osparc",
         frontend_preference_identifier=_preference_id,
-<<<<<<< HEAD
-        value=TwoFAAuthentificationMethod.email,
-=======
         value=TwoFactorAuthentificationMethod.EMAIL,
->>>>>>> 7fe6c2ac
     )
 
     url = client.app.router["auth_login"].url_for()
@@ -288,11 +280,7 @@
         user_id=user["id"],
         product_name="osparc",
         frontend_preference_identifier=_preference_id,
-<<<<<<< HEAD
-        value=TwoFAAuthentificationMethod.disabled,
-=======
         value=TwoFactorAuthentificationMethod.DISABLED,
->>>>>>> 7fe6c2ac
     )
 
     url = client.app.router["auth_login"].url_for()
