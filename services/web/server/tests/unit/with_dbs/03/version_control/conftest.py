# pylint: disable=redefined-outer-name
# pylint: disable=unused-argument
# pylint: disable=unused-variable

from collections.abc import AsyncIterator, Awaitable, Callable
from pathlib import Path
from unittest import mock
from uuid import UUID

import aiohttp
import pytest
from aiohttp.test_utils import TestClient
from faker import Faker
from models_library.projects import ProjectID
from models_library.projects_nodes import Node
from models_library.services_resources import ServiceResourcesDict
from models_library.users import UserID
from models_library.utils.fastapi_encoders import jsonable_encoder
from pytest_mock import MockerFixture
from pytest_simcore.helpers.faker_factories import random_project
from pytest_simcore.helpers.monkeypatch_envs import setenvs_from_dict
from pytest_simcore.helpers.typing_env import EnvVarsDict
from pytest_simcore.helpers.webserver_login import UserInfoDict
from pytest_simcore.helpers.webserver_projects import NewProject
from servicelib.aiohttp import status
from simcore_postgres_database.models.projects_version_control import (
    projects_vc_repos,
    projects_vc_snapshots,
)
from simcore_service_webserver._meta import API_VTAG as VX
from simcore_service_webserver.db.models import UserRole
from simcore_service_webserver.db.plugin import APP_AIOPG_ENGINE_KEY
from simcore_service_webserver.projects.db import ProjectDBAPI
from simcore_service_webserver.projects.models import ProjectDict
from tenacity.asyncio import AsyncRetrying
from tenacity.stop import stop_after_delay


@pytest.fixture
def user_role() -> UserRole:
    return UserRole.USER


@pytest.fixture
def fake_project(faker: Faker) -> ProjectDict:
    # API model project data
    suffix = faker.word()
    return random_project(
        name=f"{__file__}-project",
        workbench={
            faker.uuid4(): {
                "key": f"simcore/services/comp/test_{__name__}_{suffix}",
                "version": "1.2.3",
                "label": f"test_{__name__}_{suffix}",
                "inputs": {"x": faker.pyint(), "y": faker.pyint()},
            }
        },
    )


@pytest.fixture
def catalog_subsystem_mock_override(
    catalog_subsystem_mock: Callable[[list[ProjectDict]], None],
    fake_project: ProjectDict,
) -> None:
    catalog_subsystem_mock([fake_project])


@pytest.fixture
def app_environment(
    catalog_subsystem_mock_override: None,
    monkeypatch: pytest.MonkeyPatch,
    app_environment: EnvVarsDict,
) -> EnvVarsDict:

    return app_environment | setenvs_from_dict(
        monkeypatch,
        {
            # exclude
            "WEBSERVER_ACTIVITY": "null",
            "WEBSERVER_CLUSTERS": "null",
            "WEBSERVER_COMPUTATION": "null",
            "WEBSERVER_DIAGNOSTICS": "null",
<<<<<<< HEAD
            "WEBSERVER_GROUPS": "0",
            "WEBSERVER_PUBLICATIONS": "0",
            "WEBSERVER_GARBAGE_COLLECTOR": "null",
            "WEBSERVER_EMAIL": "null",
            "WEBSERVER_SOCKETIO": "0",
            "WEBSERVER_STORAGE": "null",
=======
            "WEBSERVER_GARBAGE_COLLECTOR": "null",
            "WEBSERVER_GROUPS": "0",
            "WEBSERVER_PUBLICATIONS": "0",
            "WEBSERVER_SOCKETIO": "0",
>>>>>>> 2e910f2b
            "WEBSERVER_STUDIES_DISPATCHER": "null",
            "WEBSERVER_TAGS": "0",
            "WEBSERVER_TRACING": "null",
            # Module under test
            "WEBSERVER_DEV_FEATURES_ENABLED": "1",
            "WEBSERVER_VERSION_CONTROL": "1",
        },
    )


@pytest.fixture
async def user_id(logged_user: UserInfoDict) -> UserID:
    return logged_user["id"]


@pytest.fixture()
def project_uuid(user_project: ProjectDict) -> ProjectID:
    return UUID(user_project["uuid"])


@pytest.fixture
async def user_project(
    client: TestClient,
    fake_project: ProjectDict,
    user_id: int,
    tests_data_dir: Path,
    osparc_product_name: str,
) -> AsyncIterator[ProjectDict]:
    # pylint: disable=no-value-for-parameter

    async with NewProject(
        fake_project,
        client.app,
        user_id=user_id,
        tests_data_dir=tests_data_dir,
        product_name=osparc_product_name,
    ) as project:
        yield project

        # cleanup repos
        assert client.app
        engine = client.app[APP_AIOPG_ENGINE_KEY]
        async with engine.acquire() as conn:
            # cascade deletes everything except projects_vc_snapshot
            await conn.execute(projects_vc_repos.delete())
            await conn.execute(projects_vc_snapshots.delete())


@pytest.fixture
def request_update_project(
    logged_user: UserInfoDict,
    faker: Faker,
    mocker: MockerFixture,
) -> Callable[[TestClient, UUID], Awaitable]:
    mocker.patch(
        "simcore_service_webserver.projects._nodes_handlers.projects_api.is_service_deprecated",
        autospec=True,
        return_value=False,
    )
    mocker.patch(
        "simcore_service_webserver.projects._nodes_handlers.projects_api.catalog_client.get_service_resources",
        autospec=True,
        return_value=ServiceResourcesDict(),
    )
    mocker.patch(
        "simcore_service_webserver.dynamic_scheduler.api.list_dynamic_services",
        return_value=[],
    )

    async def _go(client: TestClient, project_uuid: UUID) -> None:
        resp: aiohttp.ClientResponse = await client.get(f"{VX}/projects/{project_uuid}")

        assert resp.status == 200
        body = await resp.json()
        assert body

        project = body["data"]

        # remove all the nodes first
        assert client.app
        for node_id in project.get("workbench", {}):
            delete_node_url = client.app.router["delete_node"].url_for(
                project_id=f"{project_uuid}", node_id=node_id
            )
            response = await client.delete(f"{delete_node_url}")
            assert response.status == status.HTTP_204_NO_CONTENT

        # add a node
        node_id = faker.uuid4()
        node = Node.model_validate(
            {
                "key": f"simcore/services/comp/test_{__name__}",
                "version": "1.0.0",
                "label": f"test_{__name__}",
                "inputs": {"x": faker.pyint(), "y": faker.pyint()},
            }
        )

        create_node_url = client.app.router["create_node"].url_for(
            project_id=f"{project_uuid}"
        )
        response = await client.post(
            f"{create_node_url}",
            json={
                "service_key": node.key,
                "service_version": node.version,
                "service_id": f"{node_id}",
            },
        )
        assert response.status == status.HTTP_201_CREATED
        project["workbench"] = {node_id: jsonable_encoder(node)}

        db: ProjectDBAPI = ProjectDBAPI.get_from_app_context(client.app)
        project.pop("state")
        await db.replace_project(
            project,
            logged_user["id"],
            project_uuid=project["uuid"],
            product_name="osparc",
        )

    return _go


@pytest.fixture
async def request_delete_project(
    logged_user: UserInfoDict,
    mocker: MockerFixture,
) -> AsyncIterator[Callable[[TestClient, UUID], Awaitable]]:
    director_v2_api_delete_pipeline: mock.AsyncMock = mocker.patch(
        "simcore_service_webserver.projects.projects_api.director_v2_api.delete_pipeline",
        autospec=True,
    )
    dynamic_scheduler_api_stop_dynamic_services_in_project: mock.AsyncMock = mocker.patch(
        "simcore_service_webserver.projects.projects_api.dynamic_scheduler_api.stop_dynamic_services_in_project",
        autospec=True,
    )
    fire_and_forget_call_to_storage: mock.Mock = mocker.patch(
        "simcore_service_webserver.projects._crud_api_delete.delete_data_folders_of_project",
        autospec=True,
    )

    async def _go(client: TestClient, project_uuid: UUID) -> None:
        resp: aiohttp.ClientResponse = await client.delete(
            f"{VX}/projects/{project_uuid}"
        )
        assert resp.status == 204

    yield _go

    # ensure the call to delete data was completed
    async for attempt in AsyncRetrying(reraise=True, stop=stop_after_delay(20)):
        with attempt:
            director_v2_api_delete_pipeline.assert_called()
            dynamic_scheduler_api_stop_dynamic_services_in_project.assert_awaited()
            fire_and_forget_call_to_storage.assert_called()<|MERGE_RESOLUTION|>--- conflicted
+++ resolved
@@ -81,19 +81,10 @@
             "WEBSERVER_CLUSTERS": "null",
             "WEBSERVER_COMPUTATION": "null",
             "WEBSERVER_DIAGNOSTICS": "null",
-<<<<<<< HEAD
-            "WEBSERVER_GROUPS": "0",
-            "WEBSERVER_PUBLICATIONS": "0",
-            "WEBSERVER_GARBAGE_COLLECTOR": "null",
-            "WEBSERVER_EMAIL": "null",
-            "WEBSERVER_SOCKETIO": "0",
-            "WEBSERVER_STORAGE": "null",
-=======
             "WEBSERVER_GARBAGE_COLLECTOR": "null",
             "WEBSERVER_GROUPS": "0",
             "WEBSERVER_PUBLICATIONS": "0",
             "WEBSERVER_SOCKETIO": "0",
->>>>>>> 2e910f2b
             "WEBSERVER_STUDIES_DISPATCHER": "null",
             "WEBSERVER_TAGS": "0",
             "WEBSERVER_TRACING": "null",
