--- conflicted
+++ resolved
@@ -106,6 +106,7 @@
     user_role: UserRole,
     expected: HTTPStatus,
 ):
+    assert client.app
     url = client.app.router["list_resource_usage_services"].url_for()
     resp = await client.get(f"{url}")
     await assert_status(resp, expected)
@@ -119,6 +120,7 @@
     mock_list_usage_services,
 ):
     # list service usage without wallets
+    assert client.app
     url = client.app.router["list_resource_usage_services"].url_for()
     resp = await client.get(f"{url}")
     await assert_status(resp, status.HTTP_200_OK)
@@ -243,9 +245,6 @@
     _, error = await assert_status(resp, status.HTTP_422_UNPROCESSABLE_ENTITY)
     assert mock_list_usage_services.called
     assert error["status"] == status.HTTP_422_UNPROCESSABLE_ENTITY
-<<<<<<< HEAD
-    assert error["errors"][0]["message"].startswith("Input should be 'asc' or 'desc'")
-=======
 
     errors = {(e["code"], e["field"]) for e in error["errors"]}
     assert {
@@ -253,7 +252,6 @@
         ("type_error.enum", "order_by.direction"),
     } == errors
     assert len(errors) == 2
->>>>>>> 050b3e63
 
     # without field
     _filter = {"direction": "asc"}
@@ -266,13 +264,9 @@
     _, error = await assert_status(resp, status.HTTP_422_UNPROCESSABLE_ENTITY)
     assert mock_list_usage_services.called
     assert error["status"] == status.HTTP_422_UNPROCESSABLE_ENTITY
-<<<<<<< HEAD
-    assert error["errors"][0]["message"].startswith("Field required")
-=======
     assert error["errors"][0]["message"].startswith("field required")
     assert error["errors"][0]["code"] == "value_error.missing"
     assert error["errors"][0]["field"] == "order_by.field"
->>>>>>> 050b3e63
 
 
 @pytest.mark.parametrize("user_role", [(UserRole.USER)])
