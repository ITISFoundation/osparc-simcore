--- conflicted
+++ resolved
@@ -262,11 +262,6 @@
     assert node.inputs
     node.inputs["linspace_stop"] = 4
 
-<<<<<<< HEAD
-    response = await client.put(
-        f"/v0/projects/{project_uuid}",
-        data=json_dumps(new_project.model_dump(**REQUEST_MODEL_POLICY)),
-=======
     _new_project_data = new_project.dict(**REQUEST_MODEL_POLICY)
     _new_project_data.pop("state")
     await db.replace_project(
@@ -274,7 +269,6 @@
         logged_user["id"],
         project_uuid=project_uuid,
         product_name="osparc",
->>>>>>> 4fd252fe
     )
 
     # RUN again them ---------------------------------------------------------------------------
