--- conflicted
+++ resolved
@@ -93,24 +93,12 @@
     project_data = await request_create_project(
         client,
         web.HTTPAccepted,
-<<<<<<< HEAD
-=======
         web.HTTPCreated,
->>>>>>> 203f8c95
         logged_user,
         primary_group,
         project=NEW_PROJECT.request_payload,
     )
 
-<<<<<<< HEAD
-    # assert NEW_PROJECT.request_desc == "POST /v0/projects"q
-    # resp = await client.post("/v0/projects", json=NEW_PROJECT.request_payload)
-    # assert resp.status == NEW_PROJECT.status_code, await resp.text()
-    # body = await resp.json()
-
-    # project_data: ProjectDict = body["data"]
-=======
->>>>>>> 203f8c95
     project_uuid = project_data["uuid"]
 
     # CREATE meta-project: iterator 0:3 -> sleeper -> sleeper_2 ---------------
