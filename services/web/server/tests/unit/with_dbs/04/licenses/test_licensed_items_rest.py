--- conflicted
+++ resolved
@@ -41,19 +41,12 @@
 
     licensed_item_db = await _licensed_items_repository.create(
         client.app,
-<<<<<<< HEAD
-        licensed_resource_name="Model A",
-        licensed_resource_type=LicensedResourceType.VIP_MODEL,
-        pricing_plan_id=pricing_plan_id,
-        product_name=osparc_product_name,
-=======
         product_name=osparc_product_name,
         display_name="Model A display name",
         licensed_resource_name="Model A",
         licensed_resource_type=LicensedResourceType.VIP_MODEL,
         pricing_plan_id=pricing_plan_id,
         licensed_resource_data=VIP_DETAILS_EXAMPLE,
->>>>>>> 15d54a6a
     )
     _licensed_item_id = licensed_item_db.licensed_item_id
 
@@ -123,19 +116,12 @@
 
     licensed_item_db = await _licensed_items_repository.create(
         client.app,
-<<<<<<< HEAD
-        licensed_resource_name="Model A",
-        licensed_resource_type=LicensedResourceType.VIP_MODEL,
-        pricing_plan_id=pricing_plan_id,
-        product_name=osparc_product_name,
-=======
         product_name=osparc_product_name,
         display_name="Model A display name",
         licensed_resource_name="Model A",
         licensed_resource_type=LicensedResourceType.VIP_MODEL,
         pricing_plan_id=pricing_plan_id,
         licensed_resource_data=VIP_DETAILS_EXAMPLE,
->>>>>>> 15d54a6a
     )
     _licensed_item_id = licensed_item_db.licensed_item_id
 
