# pylint: disable=redefined-outer-name
# pylint: disable=unused-argument
# pylint: disable=unused-variable
# pylint: disable=too-many-arguments
# pylint: disable=too-many-statements

import arrow
import pytest
from aiohttp.test_utils import TestClient
from models_library.licensed_items import (
    VIP_DETAILS_EXAMPLE,
    LicensedItemUpdateDB,
    LicensedResourceType,
)
from models_library.rest_ordering import OrderBy
from pytest_simcore.helpers.webserver_login import UserInfoDict
from simcore_service_webserver.db.models import UserRole
from simcore_service_webserver.licenses import _licensed_items_repository
from simcore_service_webserver.licenses.errors import LicensedItemNotFoundError
from simcore_service_webserver.projects.models import ProjectDict


@pytest.fixture
def user_role() -> UserRole:
    return UserRole.USER


async def test_licensed_items_db_crud(
    client: TestClient,
    logged_user: UserInfoDict,
    user_project: ProjectDict,
    osparc_product_name: str,
    pricing_plan_id: int,
):
    assert client.app
    total_count, items = await _licensed_items_repository.list_(
        client.app,
        product_name=osparc_product_name,
        offset=0,
        limit=10,
        order_by=OrderBy(field="modified"),
    )
    assert total_count == 0
    assert not items

    got = await _licensed_items_repository.create(
        client.app,
<<<<<<< HEAD
        licensed_resource_name="Model A",
        licensed_resource_type=LicensedResourceType.VIP_MODEL,
        product_name=osparc_product_name,
=======
        product_name=osparc_product_name,
        display_name="Model A Display Name",
        licensed_resource_name="Model A",
        licensed_resource_type=LicensedResourceType.VIP_MODEL,
        licensed_resource_data=VIP_DETAILS_EXAMPLE,
>>>>>>> 15d54a6a
        pricing_plan_id=pricing_plan_id,
    )
    licensed_item_id = got.licensed_item_id

    total_count, items = await _licensed_items_repository.list_(
        client.app,
        product_name=osparc_product_name,
        offset=0,
        limit=10,
        order_by=OrderBy(field="display_name"),
    )
    assert total_count == 1
    assert items[0].licensed_item_id == licensed_item_id

    got = await _licensed_items_repository.get(
        client.app,
        licensed_item_id=licensed_item_id,
        product_name=osparc_product_name,
    )
    assert got.licensed_resource_name == "Model A"

    await _licensed_items_repository.update(
        client.app,
        licensed_item_id=licensed_item_id,
        product_name=osparc_product_name,
        updates=LicensedItemUpdateDB(licensed_resource_name="Model B"),
    )

    got = await _licensed_items_repository.get(
        client.app,
        licensed_item_id=licensed_item_id,
        product_name=osparc_product_name,
    )
    assert got.licensed_resource_name == "Model B"

    got = await _licensed_items_repository.delete(
        client.app,
        licensed_item_id=licensed_item_id,
        product_name=osparc_product_name,
    )

    with pytest.raises(LicensedItemNotFoundError):
        await _licensed_items_repository.get(
            client.app,
            licensed_item_id=licensed_item_id,
            product_name=osparc_product_name,
        )


async def test_licensed_items_db_trash(
    client: TestClient,
    logged_user: UserInfoDict,
    user_project: ProjectDict,
    osparc_product_name: str,
    pricing_plan_id: int,
):
    assert client.app

    # Create two licensed items
    licensed_item_ids = []
    for name in ["Model A", "Model B"]:
        licensed_item_db = await _licensed_items_repository.create(
            client.app,
            product_name=osparc_product_name,
            display_name="Model A Display Name",
            licensed_resource_name=name,
            licensed_resource_type=LicensedResourceType.VIP_MODEL,
            licensed_resource_data=VIP_DETAILS_EXAMPLE,
            pricing_plan_id=pricing_plan_id,
        )
        licensed_item_ids.append(licensed_item_db.licensed_item_id)

    # Trash one licensed item
    trashing_at = arrow.now().datetime
    trashed_item = await _licensed_items_repository.update(
        client.app,
        licensed_item_id=licensed_item_ids[0],
        product_name=osparc_product_name,
        updates=LicensedItemUpdateDB(trash=True),
    )

    assert trashed_item.licensed_item_id == licensed_item_ids[0]
    assert trashed_item.trashed
    assert trashing_at < trashed_item.trashed
    assert trashed_item.trashed < arrow.now().datetime

    # List with filter_trashed include
    total_count, items = await _licensed_items_repository.list_(
        client.app,
        product_name=osparc_product_name,
        offset=0,
        limit=10,
        order_by=OrderBy(field="display_name"),
        trashed="include",
    )
    assert total_count == 2
    assert {i.licensed_item_id for i in items} == set(licensed_item_ids)

    # List with filter_trashed exclude
    total_count, items = await _licensed_items_repository.list_(
        client.app,
        product_name=osparc_product_name,
        offset=0,
        limit=10,
        order_by=OrderBy(field="display_name"),
        trashed="exclude",
    )
    assert total_count == 1
    assert items[0].licensed_item_id == licensed_item_ids[1]
    assert items[0].trashed is None

    # List with filter_trashed all
    total_count, items = await _licensed_items_repository.list_(
        client.app,
        product_name=osparc_product_name,
        offset=0,
        limit=10,
        order_by=OrderBy(field="display_name"),
        trashed="only",
    )
    assert total_count == 1
    assert items[0].licensed_item_id == trashed_item.licensed_item_id
    assert items[0].trashed

    # Get the trashed licensed item
    got = await _licensed_items_repository.get(
        client.app,
        licensed_item_id=trashed_item.licensed_item_id,
        product_name=osparc_product_name,
    )
    assert got == trashed_item<|MERGE_RESOLUTION|>--- conflicted
+++ resolved
@@ -45,17 +45,11 @@
 
     got = await _licensed_items_repository.create(
         client.app,
-<<<<<<< HEAD
-        licensed_resource_name="Model A",
-        licensed_resource_type=LicensedResourceType.VIP_MODEL,
-        product_name=osparc_product_name,
-=======
         product_name=osparc_product_name,
         display_name="Model A Display Name",
         licensed_resource_name="Model A",
         licensed_resource_type=LicensedResourceType.VIP_MODEL,
         licensed_resource_data=VIP_DETAILS_EXAMPLE,
->>>>>>> 15d54a6a
         pricing_plan_id=pricing_plan_id,
     )
     licensed_item_id = got.licensed_item_id
