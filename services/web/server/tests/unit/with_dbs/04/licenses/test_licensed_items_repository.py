# pylint: disable=redefined-outer-name
# pylint: disable=unused-argument
# pylint: disable=unused-variable
# pylint: disable=too-many-arguments
# pylint: disable=too-many-statements

import arrow
import pytest
from aiohttp.test_utils import TestClient
<<<<<<< HEAD
from models_library.licensed_items import (
    VIP_DETAILS_EXAMPLE,
    LicensedItemDB,
    LicensedItemUpdateDB,
    LicensedResourceType,
)
=======
from models_library.licensed_items import LicensedItemUpdateDB, LicensedResourceType
>>>>>>> b837ee00
from models_library.rest_ordering import OrderBy
from pytest_simcore.helpers.webserver_login import UserInfoDict
from simcore_service_webserver.db.models import UserRole
from simcore_service_webserver.licenses import _licensed_items_repository
from simcore_service_webserver.licenses.errors import LicensedItemNotFoundError
from simcore_service_webserver.projects.models import ProjectDict


@pytest.fixture
def user_role() -> UserRole:
    return UserRole.USER


async def test_licensed_items_db_crud(
    client: TestClient,
    logged_user: UserInfoDict,
    user_project: ProjectDict,
    osparc_product_name: str,
    pricing_plan_id: int,
):
    assert client.app
    total_count, items = await _licensed_items_repository.list_(
        client.app,
        product_name=osparc_product_name,
        offset=0,
        limit=10,
        order_by=OrderBy(field="modified"),
    )
    assert total_count == 0
    assert not items

    got = await _licensed_items_repository.create(
        client.app,
        product_name=osparc_product_name,
        licensed_resource_name="Model A",
        licensed_resource_type=LicensedResourceType.VIP_MODEL,
        pricing_plan_id=pricing_plan_id,
        licensed_resource_data=VIP_DETAILS_EXAMPLE,
    )
    licensed_item_id = got.licensed_item_id

    total_count, items = await _licensed_items_repository.list_(
        client.app,
        product_name=osparc_product_name,
        offset=0,
        limit=10,
        order_by=OrderBy(field="modified"),
    )
    assert total_count == 1
    assert items[0].licensed_item_id == licensed_item_id

    got = await _licensed_items_repository.get(
        client.app,
        licensed_item_id=licensed_item_id,
        product_name=osparc_product_name,
    )
<<<<<<< HEAD
    assert licensed_item_db.licensed_resource_name == "Model A"
    assert isinstance(licensed_item_db.licensed_resource_data, dict)
=======
    assert got.licensed_resource_name == "Model A"
>>>>>>> b837ee00

    await _licensed_items_repository.update(
        client.app,
        licensed_item_id=licensed_item_id,
        product_name=osparc_product_name,
<<<<<<< HEAD
        updates=LicensedItemUpdateDB(display_name="Model B"),
=======
        updates=LicensedItemUpdateDB(licensed_resource_name="Model B"),
>>>>>>> b837ee00
    )

    got = await _licensed_items_repository.get(
        client.app,
        licensed_item_id=licensed_item_id,
        product_name=osparc_product_name,
    )
<<<<<<< HEAD
    assert licensed_item_db.licensed_resource_name == "Model B"
=======
    assert got.licensed_resource_name == "Model B"
>>>>>>> b837ee00

    got = await _licensed_items_repository.delete(
        client.app,
        licensed_item_id=licensed_item_id,
        product_name=osparc_product_name,
    )

    with pytest.raises(LicensedItemNotFoundError):
        await _licensed_items_repository.get(
            client.app,
            licensed_item_id=licensed_item_id,
            product_name=osparc_product_name,
        )


async def test_licensed_items_db_trash(
    client: TestClient,
    logged_user: UserInfoDict,
    user_project: ProjectDict,
    osparc_product_name: str,
    pricing_plan_id: int,
):
    assert client.app

    # Create two licensed items
    licensed_item_ids = []
    for name in ["Model A", "Model B"]:
        licensed_item_db = await _licensed_items_repository.create(
            client.app,
            product_name=osparc_product_name,
            licensed_resource_name=name,
            licensed_resource_type=LicensedResourceType.VIP_MODEL,
<<<<<<< HEAD
            licensed_resource_data=None,
=======
>>>>>>> b837ee00
            pricing_plan_id=pricing_plan_id,
        )
        licensed_item_ids.append(licensed_item_db.licensed_item_id)

<<<<<<< HEAD
    licensed_item_id1, licensed_item_id2 = licensed_item_ids

=======
>>>>>>> b837ee00
    # Trash one licensed item
    trashing_at = arrow.now().datetime
    trashed_item = await _licensed_items_repository.update(
        client.app,
<<<<<<< HEAD
        licensed_item_id=licensed_item_id1,
=======
        licensed_item_id=licensed_item_ids[0],
>>>>>>> b837ee00
        product_name=osparc_product_name,
        updates=LicensedItemUpdateDB(trash=True),
    )

<<<<<<< HEAD
    assert trashed_item.licensed_item_id == licensed_item_id1
=======
    assert trashed_item.licensed_item_id == licensed_item_ids[0]
>>>>>>> b837ee00
    assert trashed_item.trashed
    assert trashing_at < trashed_item.trashed
    assert trashed_item.trashed < arrow.now().datetime

    # List with filter_trashed include
    total_count, items = await _licensed_items_repository.list_(
        client.app,
        product_name=osparc_product_name,
        offset=0,
        limit=10,
        order_by=OrderBy(field="modified"),
        trashed="include",
    )
    assert total_count == 2
    assert {i.licensed_item_id for i in items} == set(licensed_item_ids)

    # List with filter_trashed exclude
    total_count, items = await _licensed_items_repository.list_(
        client.app,
        product_name=osparc_product_name,
        offset=0,
        limit=10,
        order_by=OrderBy(field="modified"),
        trashed="exclude",
    )
    assert total_count == 1
<<<<<<< HEAD
    assert items[0].licensed_item_id == licensed_item_id2
=======
    assert items[0].licensed_item_id == licensed_item_ids[1]
>>>>>>> b837ee00
    assert items[0].trashed is None

    # List with filter_trashed all
    total_count, items = await _licensed_items_repository.list_(
        client.app,
        product_name=osparc_product_name,
        offset=0,
        limit=10,
        order_by=OrderBy(field="modified"),
        trashed="only",
    )
    assert total_count == 1
    assert items[0].licensed_item_id == trashed_item.licensed_item_id
    assert items[0].trashed

    # Get the trashed licensed item
    got = await _licensed_items_repository.get(
        client.app,
        licensed_item_id=trashed_item.licensed_item_id,
        product_name=osparc_product_name,
    )
    assert got == trashed_item<|MERGE_RESOLUTION|>--- conflicted
+++ resolved
@@ -7,22 +7,22 @@
 import arrow
 import pytest
 from aiohttp.test_utils import TestClient
-<<<<<<< HEAD
 from models_library.licensed_items import (
     VIP_DETAILS_EXAMPLE,
-    LicensedItemDB,
     LicensedItemUpdateDB,
     LicensedResourceType,
 )
-=======
-from models_library.licensed_items import LicensedItemUpdateDB, LicensedResourceType
->>>>>>> b837ee00
 from models_library.rest_ordering import OrderBy
 from pytest_simcore.helpers.webserver_login import UserInfoDict
 from simcore_service_webserver.db.models import UserRole
 from simcore_service_webserver.licenses import _licensed_items_repository
 from simcore_service_webserver.licenses.errors import LicensedItemNotFoundError
 from simcore_service_webserver.projects.models import ProjectDict
+
+
+@pytest.fixture
+def user_role() -> UserRole:
+    return UserRole.USER
 
 
 @pytest.fixture
@@ -52,6 +52,7 @@
         client.app,
         product_name=osparc_product_name,
         licensed_resource_name="Model A",
+        licensed_resource_name="Model A",
         licensed_resource_type=LicensedResourceType.VIP_MODEL,
         pricing_plan_id=pricing_plan_id,
         licensed_resource_data=VIP_DETAILS_EXAMPLE,
@@ -73,22 +74,13 @@
         licensed_item_id=licensed_item_id,
         product_name=osparc_product_name,
     )
-<<<<<<< HEAD
-    assert licensed_item_db.licensed_resource_name == "Model A"
-    assert isinstance(licensed_item_db.licensed_resource_data, dict)
-=======
     assert got.licensed_resource_name == "Model A"
->>>>>>> b837ee00
 
     await _licensed_items_repository.update(
         client.app,
         licensed_item_id=licensed_item_id,
         product_name=osparc_product_name,
-<<<<<<< HEAD
-        updates=LicensedItemUpdateDB(display_name="Model B"),
-=======
         updates=LicensedItemUpdateDB(licensed_resource_name="Model B"),
->>>>>>> b837ee00
     )
 
     got = await _licensed_items_repository.get(
@@ -96,11 +88,7 @@
         licensed_item_id=licensed_item_id,
         product_name=osparc_product_name,
     )
-<<<<<<< HEAD
-    assert licensed_item_db.licensed_resource_name == "Model B"
-=======
     assert got.licensed_resource_name == "Model B"
->>>>>>> b837ee00
 
     got = await _licensed_items_repository.delete(
         client.app,
@@ -133,37 +121,20 @@
             product_name=osparc_product_name,
             licensed_resource_name=name,
             licensed_resource_type=LicensedResourceType.VIP_MODEL,
-<<<<<<< HEAD
-            licensed_resource_data=None,
-=======
->>>>>>> b837ee00
             pricing_plan_id=pricing_plan_id,
         )
         licensed_item_ids.append(licensed_item_db.licensed_item_id)
 
-<<<<<<< HEAD
-    licensed_item_id1, licensed_item_id2 = licensed_item_ids
-
-=======
->>>>>>> b837ee00
     # Trash one licensed item
     trashing_at = arrow.now().datetime
     trashed_item = await _licensed_items_repository.update(
         client.app,
-<<<<<<< HEAD
-        licensed_item_id=licensed_item_id1,
-=======
         licensed_item_id=licensed_item_ids[0],
->>>>>>> b837ee00
         product_name=osparc_product_name,
         updates=LicensedItemUpdateDB(trash=True),
     )
 
-<<<<<<< HEAD
-    assert trashed_item.licensed_item_id == licensed_item_id1
-=======
     assert trashed_item.licensed_item_id == licensed_item_ids[0]
->>>>>>> b837ee00
     assert trashed_item.trashed
     assert trashing_at < trashed_item.trashed
     assert trashed_item.trashed < arrow.now().datetime
@@ -190,11 +161,7 @@
         trashed="exclude",
     )
     assert total_count == 1
-<<<<<<< HEAD
-    assert items[0].licensed_item_id == licensed_item_id2
-=======
     assert items[0].licensed_item_id == licensed_item_ids[1]
->>>>>>> b837ee00
     assert items[0].trashed is None
 
     # List with filter_trashed all
