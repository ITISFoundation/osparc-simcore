--- conflicted
+++ resolved
@@ -66,7 +66,7 @@
         },
     )
     data, _ = await assert_status(resp, status.HTTP_201_CREATED)
-    added_workspace = WorkspaceGet.parse_obj(data)
+    added_workspace = WorkspaceGet.model_validate(data)
 
     # Create project **in workspace**
     project_data = deepcopy(fake_project)
@@ -79,16 +79,11 @@
     )
 
     # List project in workspace
-<<<<<<< HEAD
     url = (
         client.app.router["list_projects"]
         .url_for()
         .with_query({"workspace_id": f"{added_workspace.workspace_id}"})
     )
-=======
-    base_url = client.app.router["list_projects"].url_for()
-    url = base_url.with_query({"workspace_id": f"{added_workspace['workspaceId']}"})
->>>>>>> ba881e96
     resp = await client.get(f"{url}")
     data, _ = await assert_status(resp, status.HTTP_200_OK)
     assert len(data) == 1
@@ -97,13 +92,8 @@
     assert data[0]["folderId"] is None
 
     # Get project in workspace
-<<<<<<< HEAD
     url = client.app.router["get_project"].url_for(project_id=project["uuid"])
     resp = await client.get(f"{url}")
-=======
-    base_url = client.app.router["get_project"].url_for(project_id=project["uuid"])
-    resp = await client.get(f"{base_url}")
->>>>>>> ba881e96
     data, _ = await assert_status(resp, status.HTTP_200_OK)
     assert data["uuid"] == project["uuid"]
     assert data["workspaceId"] == added_workspace.workspace_id
@@ -155,16 +145,11 @@
     # Create new user
     async with LoggedUser(client) as new_logged_user:
         # Try to list folder that user doesn't have access to
-<<<<<<< HEAD
         url = (
             client.app.router["list_projects"]
             .url_for()
             .with_query({"workspace_id": f"{added_workspace.workspace_id}"})
         )
-=======
-        base_url = client.app.router["list_projects"].url_for()
-        url = base_url.with_query({"workspace_id": f"{added_workspace['workspaceId']}"})
->>>>>>> ba881e96
         resp = await client.get(f"{url}")
         _, errors = await assert_status(
             resp,
@@ -330,16 +315,11 @@
     )
 
     # List project in workspace
-<<<<<<< HEAD
     url = (
         client.app.router["list_projects"]
         .url_for()
         .with_query({"workspace_id": f"{added_workspace.workspace_id}"})
     )
-=======
-    base_url = client.app.router["list_projects"].url_for()
-    url = base_url.with_query({"workspace_id": f"{added_workspace['workspaceId']}"})
->>>>>>> ba881e96
     resp = await client.get(f"{url}")
     data, _ = await assert_status(resp, status.HTTP_200_OK)
     assert len(data) == 2
@@ -401,16 +381,11 @@
     assert len(client.app[APP_FIRE_AND_FORGET_TASKS_KEY]) == 0
 
     # List project in workspace (The projects should have been deleted)
-<<<<<<< HEAD
     url = (
         client.app.router["list_projects"]
         .url_for()
         .with_query({"workspace_id": f"{added_workspace.workspace_id}"})
     )
-=======
-    base_url = client.app.router["list_projects"].url_for()
-    url = base_url.with_query({"workspace_id": f"{added_workspace['workspaceId']}"})
->>>>>>> ba881e96
     resp = await client.get(f"{url}")
     data, _ = await assert_status(resp, status.HTTP_200_OK)
     assert len(data) == 0
