--- conflicted
+++ resolved
@@ -2,12 +2,8 @@
 # pylint: disable=unused-argument
 
 import datetime
-<<<<<<< HEAD
-from uuid import UUID, uuid4
-=======
 from collections.abc import Callable
 from uuid import uuid4
->>>>>>> b5836c9d
 
 import pytest
 from aiohttp.test_utils import TestClient
@@ -17,11 +13,6 @@
     ProjectFunctionJob,
 )
 from models_library.functions import (
-<<<<<<< HEAD
-    FunctionClass,
-    FunctionJobCollection,
-    FunctionJobStatus,
-=======
     Function,
     FunctionClass,
     FunctionJobCollection,
@@ -31,7 +22,6 @@
     RegisteredProjectFunctionJobPatch,
     RegisteredSolverFunctionJobPatch,
     SolverFunctionJob,
->>>>>>> b5836c9d
 )
 from models_library.functions_errors import (
     FunctionJobIDNotFoundError,
@@ -457,8 +447,6 @@
     "user_role",
     [UserRole.USER],
 )
-<<<<<<< HEAD
-=======
 @pytest.mark.parametrize(
     "function_job, patch",
     [
@@ -502,7 +490,6 @@
         ),
     ],
 )
->>>>>>> b5836c9d
 async def test_patch_registered_function_jobs(
     client: TestClient,
     rpc_client: RabbitMQRPCClient,
@@ -510,15 +497,6 @@
     logged_user: UserInfoDict,
     other_logged_user: UserInfoDict,
     osparc_product_name: ProductName,
-<<<<<<< HEAD
-    mock_function: ProjectFunction,
-    clean_functions: None,
-):
-
-    registered_function = await functions_rpc.register_function(
-        rabbitmq_rpc_client=rpc_client,
-        function=mock_function,
-=======
     mock_function_factory: Callable[[FunctionClass], Function],
     clean_functions: None,
     function_job: RegisteredFunctionJob,
@@ -529,27 +507,12 @@
     registered_function = await functions_rpc.register_function(
         rabbitmq_rpc_client=rpc_client,
         function=function,
->>>>>>> b5836c9d
-        user_id=logged_user["id"],
-        product_name=osparc_product_name,
-    )
-
-<<<<<<< HEAD
-    function_job = ProjectFunctionJob(
-        function_uid=registered_function.uid,
-        title="Test Function Job",
-        description="A test function job",
-        project_job_id=None,
-        inputs={"input1": _faker.pyint(min_value=0, max_value=1000)},
-        outputs={"output1": "result1"},
-        job_creation_task_id=None,
-    )
-
-    # Register the function job
-=======
+        user_id=logged_user["id"],
+        product_name=osparc_product_name,
+    )
+
     # Register the function job
     function_job.function_uid = registered_function.uid
->>>>>>> b5836c9d
     registered_job = await functions_rpc.register_function_job(
         rabbitmq_rpc_client=rpc_client,
         function_job=function_job,
@@ -557,35 +520,11 @@
         product_name=osparc_product_name,
     )
 
-<<<<<<< HEAD
-    added_data = {"job_creation_task_id": f"{uuid4()}"}
-
-=======
->>>>>>> b5836c9d
     registered_job = await functions_rpc.patch_registered_function_job(
         rabbitmq_rpc_client=rpc_client,
         user_id=logged_user["id"],
         function_job_uuid=registered_job.uid,
         product_name=osparc_product_name,
-<<<<<<< HEAD
-        job_creation_task_id=added_data["job_creation_task_id"],
-    )
-    assert registered_job.function_class == FunctionClass.PROJECT
-    assert registered_job.job_creation_task_id == added_data["job_creation_task_id"]
-
-    added_data.update(project_job_id=f"{uuid4()}")
-
-    registered_job = await functions_rpc.patch_registered_function_job(
-        rabbitmq_rpc_client=rpc_client,
-        user_id=logged_user["id"],
-        function_job_uuid=registered_job.uid,
-        product_name=osparc_product_name,
-        project_job_id=added_data["project_job_id"],
-    )
-    assert registered_job.function_class == FunctionClass.PROJECT
-    assert registered_job.job_creation_task_id == added_data["job_creation_task_id"]
-    assert registered_job.project_job_id == UUID(added_data["project_job_id"])
-=======
         registered_function_job_patch=patch,
     )
     assert registered_job.title == patch.title
@@ -665,7 +604,6 @@
             product_name=osparc_product_name,
             registered_function_job_patch=patch,
         )
->>>>>>> b5836c9d
 
 
 @pytest.mark.parametrize(
