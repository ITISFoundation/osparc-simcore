--- conflicted
+++ resolved
@@ -2,15 +2,8 @@
 
 # pylint: disable=redefined-outer-name
 # pylint: disable=unused-argument
-<<<<<<< HEAD
 from pathlib import Path
 from typing import Any, Final
-=======
-from collections.abc import Callable
-from datetime import datetime
-from pathlib import Path
-from typing import Any
->>>>>>> df0b6c7e
 
 import pytest
 from aiohttp.test_utils import TestClient
