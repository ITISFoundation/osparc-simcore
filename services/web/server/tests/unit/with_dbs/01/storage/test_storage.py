# pylint: disable=redefined-outer-name
# pylint: disable=unused-argument
# pylint: disable=unused-variable
# pylint: disable=too-many-arguments

from collections.abc import Callable
from pathlib import Path
from typing import Any, Final
from urllib.parse import quote

import pytest
from aiohttp.test_utils import TestClient
from faker import Faker
from models_library.api_schemas_long_running_tasks.tasks import (
    TaskGet,
    TaskResult,
    TaskStatus,
)
from models_library.api_schemas_rpc_async_jobs.async_jobs import (
    AsyncJobAbort,
    AsyncJobGet,
    AsyncJobId,
    AsyncJobResult,
    AsyncJobStatus,
)
from models_library.api_schemas_rpc_async_jobs.exceptions import (
    JobMissingError,
    JobSchedulerError,
)
from models_library.api_schemas_storage.export_data_async_jobs import (
    AccessRightError,
    InvalidFileIdentifierError,
)
from models_library.api_schemas_storage.storage_schemas import (
    DatasetMetaDataGet,
    FileLocation,
    FileMetaDataGet,
    FileUploadSchema,
    PathMetaDataGet,
)
from models_library.api_schemas_webserver._base import OutputSchema
from models_library.api_schemas_webserver.storage import (
    BatchDeletePathsBodyParams,
    DataExportPost,
    PathToExport,
)
from models_library.generics import Envelope
from models_library.progress_bar import ProgressReport
from models_library.projects_nodes_io import LocationID, StorageFileID
from pydantic import TypeAdapter
from pytest_mock import MockerFixture
from pytest_simcore.helpers.assert_checks import assert_status
from pytest_simcore.helpers.webserver_users import UserInfoDict
from servicelib.aiohttp import status
from servicelib.fastapi.rest_pagination import CustomizedPathsCursorPage
from servicelib.rabbitmq.rpc_interfaces.async_jobs.async_jobs import (
    submit,
)
from servicelib.rabbitmq.rpc_interfaces.storage.simcore_s3 import start_export_data
from simcore_postgres_database.models.users import UserRole
<<<<<<< HEAD
from simcore_service_webserver.tasks import _service
=======
from simcore_service_webserver.storage import _rest as storage_rest
from simcore_service_webserver.tasks import _tasks_service
from simcore_service_webserver.tasks._controller import _rest as tasks_rest
>>>>>>> ad5c6c12
from yarl import URL

API_VERSION = "v0"


PREFIX = "/" + API_VERSION + "/storage"

_faker = Faker()
_user_roles: Final[list[UserRole]] = [
    UserRole.GUEST,
    UserRole.USER,
    UserRole.TESTER,
    UserRole.PRODUCT_OWNER,
    UserRole.ADMIN,
]


@pytest.mark.xfail(
    reason="This is really weird: A first test that fails is necessary to make this test module work with pytest-asyncio>=0.24.0. "
    "Maybe because of module/session event loops?"
)
async def test_pytest_asyncio_failure(
    client: TestClient,
):
    url = "/v0/storage/locations"
    assert url.startswith(PREFIX)
    await client.get(url)


@pytest.mark.parametrize(
    "user_role,expected",
    [
        (UserRole.ANONYMOUS, status.HTTP_401_UNAUTHORIZED),
        (UserRole.GUEST, status.HTTP_200_OK),
        (UserRole.USER, status.HTTP_200_OK),
        (UserRole.TESTER, status.HTTP_200_OK),
    ],
)
async def test_list_storage_locations(
    client: TestClient,
    logged_user: dict[str, Any],
    expected: int,
):
    url = "/v0/storage/locations"
    assert url.startswith(PREFIX)
    resp = await client.get(url)
    data, error = await assert_status(resp, expected)

    if not error:
        assert "json_schema_extra" in FileLocation.model_config

        assert len(data) == len(FileLocation.model_json_schema()["examples"])
        assert data == FileLocation.model_json_schema()["examples"]


@pytest.mark.parametrize(
    "user_role,expected",
    [
        (UserRole.ANONYMOUS, status.HTTP_401_UNAUTHORIZED),
        (UserRole.GUEST, status.HTTP_200_OK),
        (UserRole.USER, status.HTTP_200_OK),
        (UserRole.TESTER, status.HTTP_200_OK),
    ],
)
async def test_list_storage_paths(
    client: TestClient,
    logged_user: dict[str, Any],
    expected: int,
    location_id: LocationID,
):
    assert client.app
    url = client.app.router["list_storage_paths"].url_for(location_id=f"{location_id}")

    resp = await client.get(f"{url}")
    data, error = await assert_status(resp, expected)
    if not error:
        TypeAdapter(CustomizedPathsCursorPage[PathMetaDataGet]).validate_python(data)


_faker = Faker()


@pytest.fixture
def create_storage_paths_rpc_client_mock(
    mocker: MockerFixture,
) -> Callable[[str, Any], None]:
    def _(method: str, result_or_exception: Any):
        def side_effect(*args, **kwargs):
            if isinstance(result_or_exception, Exception):
                raise result_or_exception

            return result_or_exception

        for fct in (f"servicelib.rabbitmq.rpc_interfaces.storage.paths.{method}",):
            mocker.patch(fct, side_effect=side_effect)

    return _


@pytest.mark.parametrize(
    "user_role,expected",
    [
        (UserRole.ANONYMOUS, status.HTTP_401_UNAUTHORIZED),
        (UserRole.GUEST, status.HTTP_202_ACCEPTED),
        (UserRole.USER, status.HTTP_202_ACCEPTED),
        (UserRole.TESTER, status.HTTP_202_ACCEPTED),
    ],
)
@pytest.mark.parametrize(
    "backend_result_or_exception",
    [
        AsyncJobGet(
            job_id=AsyncJobId(f"{_faker.uuid4()}"), job_name="compute_path_size"
        ),
    ],
    ids=lambda x: type(x).__name__,
)
async def test_compute_path_size(
    client: TestClient,
    logged_user: dict[str, Any],
    expected: int,
    location_id: LocationID,
    faker: Faker,
    create_storage_paths_rpc_client_mock: Callable[[str, Any], None],
    backend_result_or_exception: Any,
):
    create_storage_paths_rpc_client_mock(
        submit.__name__,
        backend_result_or_exception,
    )

    assert client.app
    url = client.app.router["compute_path_size"].url_for(
        location_id=f"{location_id}",
        path=quote(faker.file_path(absolute=False), safe=""),
    )

    resp = await client.post(f"{url}")
    data, error = await assert_status(resp, expected)
    if not error:
        TypeAdapter(TaskGet).validate_python(data)


@pytest.mark.parametrize(
    "user_role,expected",
    [
        (UserRole.ANONYMOUS, status.HTTP_401_UNAUTHORIZED),
        (UserRole.GUEST, status.HTTP_202_ACCEPTED),
        (UserRole.USER, status.HTTP_202_ACCEPTED),
        (UserRole.TESTER, status.HTTP_202_ACCEPTED),
    ],
)
@pytest.mark.parametrize(
    "backend_result_or_exception",
    [
        AsyncJobGet(
            job_id=AsyncJobId(f"{_faker.uuid4()}"), job_name="batch_delete_paths"
        ),
    ],
    ids=lambda x: type(x).__name__,
)
async def test_batch_delete_paths(
    client: TestClient,
    logged_user: dict[str, Any],
    expected: int,
    location_id: LocationID,
    faker: Faker,
    create_storage_paths_rpc_client_mock: Callable[[str, Any], None],
    backend_result_or_exception: Any,
):
    create_storage_paths_rpc_client_mock(
        submit.__name__,
        backend_result_or_exception,
    )

    body = BatchDeletePathsBodyParams(
        paths={Path(f"{faker.file_path(absolute=False)}")}
    )

    assert client.app
    url = client.app.router["batch_delete_paths"].url_for(
        location_id=f"{location_id}",
    )

    resp = await client.post(f"{url}", json=body.model_dump(mode="json"))
    data, error = await assert_status(resp, expected)
    if not error:
        TypeAdapter(TaskGet).validate_python(data)


@pytest.mark.parametrize(
    "user_role,expected",
    [
        (UserRole.ANONYMOUS, status.HTTP_401_UNAUTHORIZED),
        (UserRole.GUEST, status.HTTP_200_OK),
        (UserRole.USER, status.HTTP_200_OK),
        (UserRole.TESTER, status.HTTP_200_OK),
    ],
)
async def test_list_datasets_metadata(
    client: TestClient,
    logged_user: dict[str, Any],
    expected: int,
):
    url = "/v0/storage/locations/0/datasets"
    assert url.startswith(PREFIX)
    assert client.app
    _url = client.app.router["list_datasets_metadata"].url_for(location_id="0")

    assert url == str(_url)

    resp = await client.get(url)
    data, error = await assert_status(resp, expected)

    if not error:
        assert "json_schema_extra" in DatasetMetaDataGet.model_config

        assert len(data) == len(DatasetMetaDataGet.model_json_schema()["examples"])
        assert data == DatasetMetaDataGet.model_json_schema()["examples"]


@pytest.mark.parametrize(
    "user_role,expected",
    [
        (UserRole.ANONYMOUS, status.HTTP_401_UNAUTHORIZED),
        (UserRole.GUEST, status.HTTP_200_OK),
        (UserRole.USER, status.HTTP_200_OK),
        (UserRole.TESTER, status.HTTP_200_OK),
    ],
)
async def test_list_dataset_files_metadata(
    client: TestClient,
    logged_user: dict[str, Any],
    expected: int,
):
    url = "/v0/storage/locations/0/datasets/N:asdfsdf/metadata"
    assert url.startswith(PREFIX)
    assert client.app
    _url = client.app.router["list_dataset_files_metadata"].url_for(
        location_id="0", dataset_id="N:asdfsdf"
    )

    assert url == str(_url)

    resp = await client.get(url)
    data, error = await assert_status(resp, expected)

    if not error:
        assert "json_schema_extra" in FileMetaDataGet.model_config

        assert len(data) == len(FileMetaDataGet.model_json_schema()["examples"])
        assert data == [
            FileMetaDataGet.model_validate(e).model_dump(mode="json")
            for e in FileMetaDataGet.model_json_schema()["examples"]
        ]


@pytest.mark.parametrize(
    "user_role,expected",
    [
        (UserRole.ANONYMOUS, status.HTTP_401_UNAUTHORIZED),
        (UserRole.GUEST, status.HTTP_200_OK),
        (UserRole.USER, status.HTTP_200_OK),
        (UserRole.TESTER, status.HTTP_200_OK),
    ],
)
async def test_storage_file_meta(
    client: TestClient,
    logged_user: dict[str, Any],
    expected: int,
    faker: Faker,
):
    # tests redirect of path with quotes in path
    file_id = f"{faker.uuid4()}/{faker.uuid4()}/a/b/c/d/e/dat"
    quoted_file_id = quote(file_id, safe="")
    url = f"/v0/storage/locations/0/files/{quoted_file_id}/metadata"

    assert url.startswith(PREFIX)

    resp = await client.get(url)
    data, error = await assert_status(resp, expected)

    if not error:
        assert data
        model = FileMetaDataGet.model_validate(data)
        assert model


@pytest.mark.parametrize(
    "user_role,expected",
    [
        (UserRole.ANONYMOUS, status.HTTP_401_UNAUTHORIZED),
        (UserRole.GUEST, status.HTTP_200_OK),
        (UserRole.USER, status.HTTP_200_OK),
        (UserRole.TESTER, status.HTTP_200_OK),
    ],
)
async def test_storage_list_filter(
    client: TestClient,
    logged_user: dict[str, Any],
    expected: int,
):
    # tests composition of 2 queries
    file_id = "a/b/c/d/e/dat"
    url = "/v0/storage/locations/0/files/metadata?uuid_filter={}".format(
        quote(file_id, safe="")
    )

    assert url.startswith(PREFIX)

    resp = await client.get(url)
    data, error = await assert_status(resp, expected)

    if not error:
        assert len(data) == 2
        for item in data:
            model = FileMetaDataGet.model_validate(item)
            assert model


@pytest.fixture
def file_id(faker: Faker) -> StorageFileID:
    return TypeAdapter(StorageFileID).validate_python(
        f"{faker.uuid4()}/{faker.uuid4()}/{faker.file_name()} with spaces().dat"
    )


@pytest.mark.parametrize(
    "user_role,expected",
    [
        (UserRole.ANONYMOUS, status.HTTP_401_UNAUTHORIZED),
        (UserRole.GUEST, status.HTTP_200_OK),
        (UserRole.USER, status.HTTP_200_OK),
        (UserRole.TESTER, status.HTTP_200_OK),
    ],
)
async def test_upload_file(
    client: TestClient,
    logged_user: dict[str, Any],
    expected: int,
    file_id: StorageFileID,
):
    url = f"/v0/storage/locations/0/files/{quote(file_id, safe='')}"

    assert url.startswith(PREFIX)

    resp = await client.put(url)
    data, error = await assert_status(resp, expected)
    if not error:
        assert not error
        assert data
        file_upload_schema = FileUploadSchema.model_validate(data)

        # let's abort
        resp = await client.post(f"{file_upload_schema.links.abort_upload.path}")
        data, error = await assert_status(resp, status.HTTP_204_NO_CONTENT)
        assert not error
        assert not data


@pytest.mark.parametrize("user_role", _user_roles)
@pytest.mark.parametrize(
    "backend_result_or_exception, expected_status",
    [
        (
            (
                AsyncJobGet(
                    job_id=AsyncJobId(f"{_faker.uuid4()}"), job_name="export_data"
                ),
                None,
            ),
            status.HTTP_202_ACCEPTED,
        ),
        (
            InvalidFileIdentifierError(file_id=Path("/my/file")),
            status.HTTP_404_NOT_FOUND,
        ),
        (
            AccessRightError(
                user_id=_faker.pyint(min_value=0), file_id=Path("/my/file")
            ),
            status.HTTP_403_FORBIDDEN,
        ),
        (
            JobSchedulerError(exc=_faker.text()),
            status.HTTP_500_INTERNAL_SERVER_ERROR,
        ),
    ],
    ids=lambda x: type(x).__name__,
)
async def test_export_data(
    user_role: UserRole,
    logged_user: UserInfoDict,
    client: TestClient,
    create_backend_mock: Callable[[str, str, Any], None],
    faker: Faker,
    backend_result_or_exception: Any,
    expected_status: int,
):
    create_backend_mock(
        "simcore_service_webserver.storage._rest",
        start_export_data.__name__,
        backend_result_or_exception,
    )

    _body = DataExportPost(
        paths=[Path(f"{faker.uuid4()}/{faker.uuid4()}/{faker.file_name()}")]
    )
    response = await client.post(
        f"/{API_VERSION}/storage/locations/0/export-data", data=_body.model_dump_json()
    )
    assert response.status == expected_status
    if response.status == status.HTTP_202_ACCEPTED:
        Envelope[TaskGet].model_validate(await response.json())


@pytest.mark.parametrize("user_role", _user_roles)
@pytest.mark.parametrize(
    "backend_result_or_exception, expected_status",
    [
        (
            AsyncJobStatus(
                job_id=AsyncJobId(f"{_faker.uuid4()}"),
                progress=ProgressReport(actual_value=0.5, total=1.0),
                done=False,
            ),
            status.HTTP_200_OK,
        ),
        (JobSchedulerError(exc=_faker.text()), status.HTTP_500_INTERNAL_SERVER_ERROR),
        (JobMissingError(job_id=_faker.uuid4()), status.HTTP_404_NOT_FOUND),
    ],
    ids=lambda x: type(x).__name__,
)
async def test_get_async_jobs_status(
    user_role: UserRole,
    logged_user: UserInfoDict,
    client: TestClient,
    create_backend_mock: Callable[[str, str, Any], None],
    backend_result_or_exception: Any,
    expected_status: int,
):
    _job_id = AsyncJobId(_faker.uuid4())
<<<<<<< HEAD
    create_storage_rpc_client_mock(
        "simcore_service_webserver.tasks._rest",
        f"_service.{_service.get_task_status.__name__}",
=======
    create_backend_mock(
        tasks_rest.__name__,
        f"_tasks_service.{_tasks_service.get_task_status.__name__}",
>>>>>>> ad5c6c12
        backend_result_or_exception,
    )

    response = await client.get(f"/{API_VERSION}/tasks/{_job_id}")
    assert response.status == expected_status
    if response.status == status.HTTP_200_OK:
        response_body_data = (
            Envelope[TaskStatus].model_validate(await response.json()).data
        )
        assert response_body_data is not None


@pytest.mark.parametrize("user_role", _user_roles)
@pytest.mark.parametrize(
    "backend_result_or_exception, expected_status",
    [
        (
            AsyncJobAbort(result=True, job_id=AsyncJobId(_faker.uuid4())),
            status.HTTP_204_NO_CONTENT,
        ),
        (JobSchedulerError(exc=_faker.text()), status.HTTP_500_INTERNAL_SERVER_ERROR),
        (JobMissingError(job_id=_faker.uuid4()), status.HTTP_404_NOT_FOUND),
    ],
    ids=lambda x: type(x).__name__,
)
async def test_cancel_async_jobs(
    user_role: UserRole,
    logged_user: UserInfoDict,
    client: TestClient,
    create_backend_mock: Callable[[str, str, Any], None],
    faker: Faker,
    backend_result_or_exception: Any,
    expected_status: int,
):
    _job_id = AsyncJobId(faker.uuid4())
<<<<<<< HEAD
    create_storage_rpc_client_mock(
        "simcore_service_webserver.tasks._rest",
        f"_service.{_service.cancel_task.__name__}",
=======
    create_backend_mock(
        tasks_rest.__name__,
        f"_tasks_service.{_tasks_service.cancel_task.__name__}",
>>>>>>> ad5c6c12
        backend_result_or_exception,
    )

    response = await client.delete(f"/{API_VERSION}/tasks/{_job_id}")
    assert response.status == expected_status


@pytest.mark.parametrize("user_role", _user_roles)
@pytest.mark.parametrize(
<<<<<<< HEAD
    "backend_result_or_exception, expected_status",
    [
        (JobNotDoneError(job_id=_faker.uuid4()), status.HTTP_404_NOT_FOUND),
        (AsyncJobResult(result=None), status.HTTP_200_OK),
        (JobError(job_id=_faker.uuid4()), status.HTTP_500_INTERNAL_SERVER_ERROR),
        (JobAbortedError(job_id=_faker.uuid4()), status.HTTP_410_GONE),
        (JobSchedulerError(exc=_faker.text()), status.HTTP_500_INTERNAL_SERVER_ERROR),
        (JobMissingError(job_id=_faker.uuid4()), status.HTTP_404_NOT_FOUND),
    ],
    ids=lambda x: type(x).__name__,
)
async def test_get_async_job_result(
    user_role: UserRole,
    logged_user: UserInfoDict,
    client: TestClient,
    create_storage_rpc_client_mock: Callable[[str, str, Any], None],
    faker: Faker,
    backend_result_or_exception: Any,
    expected_status: int,
):
    _job_id = AsyncJobId(faker.uuid4())
    create_storage_rpc_client_mock(
        "simcore_service_webserver.tasks._rest",
        f"_service.{_service.get_task_result.__name__}",
        backend_result_or_exception,
    )

    response = await client.get(f"/{API_VERSION}/tasks/{_job_id}/result")
    assert response.status == expected_status


@pytest.mark.parametrize("user_role", _user_roles)
@pytest.mark.parametrize(
    "backend_result_or_exception, expected_status",
    [
        (
            [
                AsyncJobGet(
                    job_id=AsyncJobId(_faker.uuid4()),
                    job_name="task_name",
                )
            ],
            status.HTTP_200_OK,
        ),
        (JobSchedulerError(exc=_faker.text()), status.HTTP_500_INTERNAL_SERVER_ERROR),
    ],
    ids=lambda x: type(x).__name__,
)
async def test_get_user_async_jobs(
    user_role: UserRole,
    logged_user: UserInfoDict,
    client: TestClient,
    create_storage_rpc_client_mock: Callable[[str, str, Any], None],
    backend_result_or_exception: Any,
    expected_status: int,
):
    create_storage_rpc_client_mock(
        "simcore_service_webserver.tasks._rest",
        f"_service.{_service.list_tasks.__name__}",
        backend_result_or_exception,
    )

    response = await client.get(f"/{API_VERSION}/tasks")
    assert response.status == expected_status
    if response.status == status.HTTP_200_OK:
        Envelope[list[TaskGet]].model_validate(await response.json())


@pytest.mark.parametrize("user_role", _user_roles)
@pytest.mark.parametrize(
=======
>>>>>>> ad5c6c12
    "http_method, href, backend_method, backend_object, return_status, return_schema",
    [
        (
            "GET",
            "status_href",
<<<<<<< HEAD
            _service.get_task_status.__name__,
=======
            _tasks_service.get_task_status.__name__,
>>>>>>> ad5c6c12
            AsyncJobStatus(
                job_id=AsyncJobId(_faker.uuid4()),
                progress=ProgressReport(actual_value=0.5, total=1.0),
                done=False,
            ),
            status.HTTP_200_OK,
            TaskStatus,
        ),
        (
            "DELETE",
            "abort_href",
<<<<<<< HEAD
            _service.cancel_task.__name__,
=======
            _tasks_service.cancel_task.__name__,
>>>>>>> ad5c6c12
            AsyncJobAbort(result=True, job_id=AsyncJobId(_faker.uuid4())),
            status.HTTP_204_NO_CONTENT,
            None,
        ),
        (
            "GET",
            "result_href",
<<<<<<< HEAD
            _service.get_task_result.__name__,
=======
            _tasks_service.get_task_result.__name__,
>>>>>>> ad5c6c12
            AsyncJobResult(result=None),
            status.HTTP_200_OK,
            TaskResult,
        ),
    ],
)
async def test_get_async_job_links(
    user_role: UserRole,
    logged_user: UserInfoDict,
    client: TestClient,
    create_backend_mock: Callable[[str, str, Any], None],
    faker: Faker,
    http_method: str,
    href: str,
    backend_method: str,
    backend_object: Any,
    return_status: int,
    return_schema: OutputSchema | None,
):
    create_backend_mock(
        storage_rest.__name__,
        start_export_data.__name__,
        (
            AsyncJobGet(
                job_id=AsyncJobId(f"{_faker.uuid4()}"),
                job_name="export_data",
            ),
            None,
        ),
    )

    _body = DataExportPost(
        paths=[PathToExport(f"{faker.uuid4()}/{faker.uuid4()}/{faker.file_name()}")]
    )
    response = await client.post(
        f"/{API_VERSION}/storage/locations/0/export-data", data=_body.model_dump_json()
    )
    assert response.status == status.HTTP_202_ACCEPTED
    response_body_data = Envelope[TaskGet].model_validate(await response.json()).data
    assert response_body_data is not None

    # Call the different links and check the correct model and return status
<<<<<<< HEAD
    create_storage_rpc_client_mock(
        "simcore_service_webserver.tasks._rest",
        f"_service.{backend_method}",
=======
    create_backend_mock(
        tasks_rest.__name__,
        f"_tasks_service.{backend_method}",
>>>>>>> ad5c6c12
        backend_object,
    )
    response = await client.request(
        http_method, URL(getattr(response_body_data, href)).path
    )
    assert response.status == return_status
    if return_schema:
        Envelope[return_schema].model_validate(await response.json())<|MERGE_RESOLUTION|>--- conflicted
+++ resolved
@@ -24,7 +24,6 @@
     AsyncJobStatus,
 )
 from models_library.api_schemas_rpc_async_jobs.exceptions import (
-    JobMissingError,
     JobSchedulerError,
 )
 from models_library.api_schemas_storage.export_data_async_jobs import (
@@ -58,13 +57,9 @@
 )
 from servicelib.rabbitmq.rpc_interfaces.storage.simcore_s3 import start_export_data
 from simcore_postgres_database.models.users import UserRole
-<<<<<<< HEAD
-from simcore_service_webserver.tasks import _service
-=======
 from simcore_service_webserver.storage import _rest as storage_rest
 from simcore_service_webserver.tasks import _tasks_service
 from simcore_service_webserver.tasks._controller import _rest as tasks_rest
->>>>>>> ad5c6c12
 from yarl import URL
 
 API_VERSION = "v0"
@@ -483,175 +478,12 @@
 
 @pytest.mark.parametrize("user_role", _user_roles)
 @pytest.mark.parametrize(
-    "backend_result_or_exception, expected_status",
-    [
-        (
-            AsyncJobStatus(
-                job_id=AsyncJobId(f"{_faker.uuid4()}"),
-                progress=ProgressReport(actual_value=0.5, total=1.0),
-                done=False,
-            ),
-            status.HTTP_200_OK,
-        ),
-        (JobSchedulerError(exc=_faker.text()), status.HTTP_500_INTERNAL_SERVER_ERROR),
-        (JobMissingError(job_id=_faker.uuid4()), status.HTTP_404_NOT_FOUND),
-    ],
-    ids=lambda x: type(x).__name__,
-)
-async def test_get_async_jobs_status(
-    user_role: UserRole,
-    logged_user: UserInfoDict,
-    client: TestClient,
-    create_backend_mock: Callable[[str, str, Any], None],
-    backend_result_or_exception: Any,
-    expected_status: int,
-):
-    _job_id = AsyncJobId(_faker.uuid4())
-<<<<<<< HEAD
-    create_storage_rpc_client_mock(
-        "simcore_service_webserver.tasks._rest",
-        f"_service.{_service.get_task_status.__name__}",
-=======
-    create_backend_mock(
-        tasks_rest.__name__,
-        f"_tasks_service.{_tasks_service.get_task_status.__name__}",
->>>>>>> ad5c6c12
-        backend_result_or_exception,
-    )
-
-    response = await client.get(f"/{API_VERSION}/tasks/{_job_id}")
-    assert response.status == expected_status
-    if response.status == status.HTTP_200_OK:
-        response_body_data = (
-            Envelope[TaskStatus].model_validate(await response.json()).data
-        )
-        assert response_body_data is not None
-
-
-@pytest.mark.parametrize("user_role", _user_roles)
-@pytest.mark.parametrize(
-    "backend_result_or_exception, expected_status",
-    [
-        (
-            AsyncJobAbort(result=True, job_id=AsyncJobId(_faker.uuid4())),
-            status.HTTP_204_NO_CONTENT,
-        ),
-        (JobSchedulerError(exc=_faker.text()), status.HTTP_500_INTERNAL_SERVER_ERROR),
-        (JobMissingError(job_id=_faker.uuid4()), status.HTTP_404_NOT_FOUND),
-    ],
-    ids=lambda x: type(x).__name__,
-)
-async def test_cancel_async_jobs(
-    user_role: UserRole,
-    logged_user: UserInfoDict,
-    client: TestClient,
-    create_backend_mock: Callable[[str, str, Any], None],
-    faker: Faker,
-    backend_result_or_exception: Any,
-    expected_status: int,
-):
-    _job_id = AsyncJobId(faker.uuid4())
-<<<<<<< HEAD
-    create_storage_rpc_client_mock(
-        "simcore_service_webserver.tasks._rest",
-        f"_service.{_service.cancel_task.__name__}",
-=======
-    create_backend_mock(
-        tasks_rest.__name__,
-        f"_tasks_service.{_tasks_service.cancel_task.__name__}",
->>>>>>> ad5c6c12
-        backend_result_or_exception,
-    )
-
-    response = await client.delete(f"/{API_VERSION}/tasks/{_job_id}")
-    assert response.status == expected_status
-
-
-@pytest.mark.parametrize("user_role", _user_roles)
-@pytest.mark.parametrize(
-<<<<<<< HEAD
-    "backend_result_or_exception, expected_status",
-    [
-        (JobNotDoneError(job_id=_faker.uuid4()), status.HTTP_404_NOT_FOUND),
-        (AsyncJobResult(result=None), status.HTTP_200_OK),
-        (JobError(job_id=_faker.uuid4()), status.HTTP_500_INTERNAL_SERVER_ERROR),
-        (JobAbortedError(job_id=_faker.uuid4()), status.HTTP_410_GONE),
-        (JobSchedulerError(exc=_faker.text()), status.HTTP_500_INTERNAL_SERVER_ERROR),
-        (JobMissingError(job_id=_faker.uuid4()), status.HTTP_404_NOT_FOUND),
-    ],
-    ids=lambda x: type(x).__name__,
-)
-async def test_get_async_job_result(
-    user_role: UserRole,
-    logged_user: UserInfoDict,
-    client: TestClient,
-    create_storage_rpc_client_mock: Callable[[str, str, Any], None],
-    faker: Faker,
-    backend_result_or_exception: Any,
-    expected_status: int,
-):
-    _job_id = AsyncJobId(faker.uuid4())
-    create_storage_rpc_client_mock(
-        "simcore_service_webserver.tasks._rest",
-        f"_service.{_service.get_task_result.__name__}",
-        backend_result_or_exception,
-    )
-
-    response = await client.get(f"/{API_VERSION}/tasks/{_job_id}/result")
-    assert response.status == expected_status
-
-
-@pytest.mark.parametrize("user_role", _user_roles)
-@pytest.mark.parametrize(
-    "backend_result_or_exception, expected_status",
-    [
-        (
-            [
-                AsyncJobGet(
-                    job_id=AsyncJobId(_faker.uuid4()),
-                    job_name="task_name",
-                )
-            ],
-            status.HTTP_200_OK,
-        ),
-        (JobSchedulerError(exc=_faker.text()), status.HTTP_500_INTERNAL_SERVER_ERROR),
-    ],
-    ids=lambda x: type(x).__name__,
-)
-async def test_get_user_async_jobs(
-    user_role: UserRole,
-    logged_user: UserInfoDict,
-    client: TestClient,
-    create_storage_rpc_client_mock: Callable[[str, str, Any], None],
-    backend_result_or_exception: Any,
-    expected_status: int,
-):
-    create_storage_rpc_client_mock(
-        "simcore_service_webserver.tasks._rest",
-        f"_service.{_service.list_tasks.__name__}",
-        backend_result_or_exception,
-    )
-
-    response = await client.get(f"/{API_VERSION}/tasks")
-    assert response.status == expected_status
-    if response.status == status.HTTP_200_OK:
-        Envelope[list[TaskGet]].model_validate(await response.json())
-
-
-@pytest.mark.parametrize("user_role", _user_roles)
-@pytest.mark.parametrize(
-=======
->>>>>>> ad5c6c12
     "http_method, href, backend_method, backend_object, return_status, return_schema",
     [
         (
             "GET",
             "status_href",
-<<<<<<< HEAD
-            _service.get_task_status.__name__,
-=======
             _tasks_service.get_task_status.__name__,
->>>>>>> ad5c6c12
             AsyncJobStatus(
                 job_id=AsyncJobId(_faker.uuid4()),
                 progress=ProgressReport(actual_value=0.5, total=1.0),
@@ -663,11 +495,7 @@
         (
             "DELETE",
             "abort_href",
-<<<<<<< HEAD
-            _service.cancel_task.__name__,
-=======
             _tasks_service.cancel_task.__name__,
->>>>>>> ad5c6c12
             AsyncJobAbort(result=True, job_id=AsyncJobId(_faker.uuid4())),
             status.HTTP_204_NO_CONTENT,
             None,
@@ -675,11 +503,7 @@
         (
             "GET",
             "result_href",
-<<<<<<< HEAD
-            _service.get_task_result.__name__,
-=======
             _tasks_service.get_task_result.__name__,
->>>>>>> ad5c6c12
             AsyncJobResult(result=None),
             status.HTTP_200_OK,
             TaskResult,
@@ -722,15 +546,9 @@
     assert response_body_data is not None
 
     # Call the different links and check the correct model and return status
-<<<<<<< HEAD
-    create_storage_rpc_client_mock(
-        "simcore_service_webserver.tasks._rest",
-        f"_service.{backend_method}",
-=======
     create_backend_mock(
         tasks_rest.__name__,
         f"_tasks_service.{backend_method}",
->>>>>>> ad5c6c12
         backend_object,
     )
     response = await client.request(
