--- conflicted
+++ resolved
@@ -24,10 +24,7 @@
     AsyncJobStatus,
 )
 from models_library.api_schemas_rpc_async_jobs.exceptions import (
-<<<<<<< HEAD
-=======
     JobMissingError,
->>>>>>> f6bfc514
     JobSchedulerError,
 )
 from models_library.api_schemas_storage.export_data_async_jobs import (
@@ -62,17 +59,11 @@
 )
 from servicelib.rabbitmq.rpc_interfaces.storage.simcore_s3 import start_export_data
 from simcore_postgres_database.models.users import UserRole
-<<<<<<< HEAD
-from simcore_service_webserver.storage import _rest as storage_rest
-from simcore_service_webserver.tasks import _tasks_service
-from simcore_service_webserver.tasks._controller import _rest as tasks_rest
-=======
 from simcore_service_webserver.tasks._tasks_service import (
     cancel_task,
     get_task_result,
     get_task_status,
 )
->>>>>>> f6bfc514
 from yarl import URL
 
 API_VERSION = "v0"
@@ -467,21 +458,12 @@
     user_role: UserRole,
     logged_user: UserInfoDict,
     client: TestClient,
-<<<<<<< HEAD
-    create_backend_mock: Callable[[str, str, Any], None],
-=======
     mock_handler_in_storage_rest: HandlerMockFactory,
->>>>>>> f6bfc514
     faker: Faker,
     backend_result_or_exception: Any,
     expected_status: int,
 ):
-<<<<<<< HEAD
-    create_backend_mock(
-        "simcore_service_webserver.storage._rest",
-=======
     mock_handler_in_storage_rest(
->>>>>>> f6bfc514
         start_export_data.__name__,
         side_effect=backend_result_or_exception,
     )
@@ -499,8 +481,6 @@
 
 @pytest.mark.parametrize("user_role", _user_roles)
 @pytest.mark.parametrize(
-<<<<<<< HEAD
-=======
     "backend_result_or_exception, expected_status",
     [
         (
@@ -573,17 +553,12 @@
 
 @pytest.mark.parametrize("user_role", _user_roles)
 @pytest.mark.parametrize(
->>>>>>> f6bfc514
     "http_method, href, backend_method, backend_object, return_status, return_schema",
     [
         (
             "GET",
             "status_href",
-<<<<<<< HEAD
-            _tasks_service.get_task_status.__name__,
-=======
             get_task_status.__name__,
->>>>>>> f6bfc514
             AsyncJobStatus(
                 job_id=AsyncJobId(_faker.uuid4()),
                 progress=ProgressReport(actual_value=0.5, total=1.0),
@@ -595,11 +570,7 @@
         (
             "DELETE",
             "abort_href",
-<<<<<<< HEAD
-            _tasks_service.cancel_task.__name__,
-=======
             cancel_task.__name__,
->>>>>>> f6bfc514
             AsyncJobAbort(result=True, job_id=AsyncJobId(_faker.uuid4())),
             status.HTTP_204_NO_CONTENT,
             None,
@@ -607,11 +578,7 @@
         (
             "GET",
             "result_href",
-<<<<<<< HEAD
-            _tasks_service.get_task_result.__name__,
-=======
             get_task_result.__name__,
->>>>>>> f6bfc514
             AsyncJobResult(result=None),
             status.HTTP_200_OK,
             TaskResult,
@@ -622,12 +589,8 @@
     user_role: UserRole,
     logged_user: UserInfoDict,
     client: TestClient,
-<<<<<<< HEAD
-    create_backend_mock: Callable[[str, str, Any], None],
-=======
     mock_handler_in_task_service: HandlerMockFactory,
     mock_handler_in_storage_rest: HandlerMockFactory,
->>>>>>> f6bfc514
     faker: Faker,
     http_method: str,
     href: str,
@@ -636,12 +599,7 @@
     return_status: int,
     return_schema: OutputSchema | None,
 ):
-<<<<<<< HEAD
-    create_backend_mock(
-        storage_rest.__name__,
-=======
     mock_handler_in_storage_rest(
->>>>>>> f6bfc514
         start_export_data.__name__,
         return_value=(
             AsyncJobGet(
@@ -663,16 +621,9 @@
     assert response_body_data is not None
 
     # Call the different links and check the correct model and return status
-<<<<<<< HEAD
-    create_backend_mock(
-        tasks_rest.__name__,
-        f"_tasks_service.{backend_method}",
-        backend_object,
-=======
     mock_handler_in_task_service(
         backend_method,
         return_value=backend_object,
->>>>>>> f6bfc514
     )
     response = await client.request(
         http_method, URL(getattr(response_body_data, href)).path
