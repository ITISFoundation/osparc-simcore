# pylint: disable=redefined-outer-name
# pylint: disable=too-many-arguments
# pylint: disable=too-many-statements
# pylint: disable=unused-argument
# pylint: disable=unused-variable

import random
from copy import deepcopy
from typing import Callable

import pytest
from aiohttp import ClientResponse, web
from aiohttp.test_utils import TestClient
from faker import Faker
from pytest_simcore.helpers import utils_login
from pytest_simcore.helpers.utils_assert import assert_status
from pytest_simcore.helpers.utils_login import NewUser, UserInfoDict, log_client_in
from pytest_simcore.helpers.utils_webserver_unit_with_db import standard_role_response
from servicelib.aiohttp.application import create_safe_application
from simcore_postgres_database.models.users import UserRole
from simcore_service_webserver._meta import API_VTAG
from simcore_service_webserver.application_settings import setup_settings
from simcore_service_webserver.db import setup_db
from simcore_service_webserver.groups import setup_groups
from simcore_service_webserver.groups_api import (
    DEFAULT_GROUP_OWNER_ACCESS_RIGHTS,
    DEFAULT_GROUP_READ_ACCESS_RIGHTS,
    auto_add_user_to_groups,
)
from simcore_service_webserver.login.plugin import setup_login
from simcore_service_webserver.login.storage import AsyncpgStorage
from simcore_service_webserver.login.storage import (
    get_plugin_storage as get_login_plugin_storage,
)
from simcore_service_webserver.rest import setup_rest
from simcore_service_webserver.security import setup_security
from simcore_service_webserver.session import setup_session
from simcore_service_webserver.users import setup_users
from simcore_service_webserver.utils import gravatar_hash


@pytest.fixture
def client(
    event_loop,
    aiohttp_client,
    app_cfg,
    postgres_db,
    monkeypatch_setenv_from_app_config: Callable,
) -> TestClient:
    cfg = deepcopy(app_cfg)

    port = cfg["main"]["port"]

    assert cfg["rest"]["version"] == API_VTAG
    monkeypatch_setenv_from_app_config(cfg)

    # fake config
    app = create_safe_application(cfg)

    assert setup_settings(app)

    setup_db(app)
    setup_session(app)
    setup_security(app)
    setup_rest(app)
    setup_login(app)
    setup_users(app)
    setup_groups(app)

    client = event_loop.run_until_complete(
        aiohttp_client(app, server_kwargs={"port": port, "host": "localhost"})
    )
    return client


@pytest.fixture
def create_user(client: TestClient) -> Callable:
    db: AsyncpgStorage = get_login_plugin_storage(client.app)

    async def do(data=None):
        return await utils_login.create_fake_user(db, data)

    return do


# --------------------------------------------------------------------------


def _assert_group(group: dict[str, str]):
    properties = ["gid", "label", "description", "thumbnail", "accessRights"]
    assert all(x in group for x in properties)
    access_rights = group["accessRights"]
    access_rights_properties = ["read", "write", "delete"]
    assert all(x in access_rights for x in access_rights_properties)


def _assert__group_user(
    expected_user: dict, expected_access_rights: dict[str, bool], actual_user: dict
):
    assert "first_name" in actual_user
    parts = expected_user["name"].split(".") + [""]
    assert actual_user["first_name"] == parts[0]
    assert "last_name" in actual_user
    assert actual_user["last_name"] == parts[1]
    assert "login" in actual_user
    assert actual_user["login"] == expected_user["email"]
    assert "gravatar_id" in actual_user
    assert actual_user["gravatar_id"] == gravatar_hash(expected_user["email"])
    assert "accessRights" in actual_user
    assert actual_user["accessRights"] == expected_access_rights
    assert "id" in actual_user
    assert actual_user["id"] == expected_user["id"]
    assert "gid" in actual_user


@pytest.mark.parametrize(*standard_role_response(), ids=str)
async def test_list_groups(
    client: TestClient,
    logged_user: UserInfoDict,
    user_role: UserRole,
    expected: type[web.HTTPException],
    primary_group: dict[str, str],
    standard_groups: list[dict[str, str]],
    all_group: dict[str, str],
):
    url = client.app.router["list_groups"].url_for()
    assert f"{url}" == f"/{API_VTAG}/groups"

    response = await client.get(url)
    data, error = await assert_status(
        response, expected.ok if user_role != UserRole.GUEST else web.HTTPOk
    )

    if not error:
        assert isinstance(data, dict)

        assert "me" in data
        _assert_group(data["me"])
        assert data["me"] == primary_group

        assert "organizations" in data
        assert isinstance(data["organizations"], list)
        for group in data["organizations"]:
            _assert_group(group)
        assert data["organizations"] == standard_groups

        assert "all" in data
        _assert_group(data["all"])
        assert data["all"] == all_group

        for group in standard_groups:
            # try to delete a group
            url = client.app.router["delete_group"].url_for(gid=f"{group['gid']}")
            response = await client.delete(url)
            await assert_status(response, web.HTTPForbidden)

            # try to add some user in the group
            url = client.app.router["add_group_user"].url_for(gid=f"{group['gid']}")
            response = await client.post(url, json={"uid": logged_user["id"]})
            await assert_status(response, web.HTTPForbidden)

            # try to modify the user in the group
            url = client.app.router["update_group_user"].url_for(
                gid=f"{group['gid']}", uid=f"{logged_user['id']}"
            )
            response = await client.patch(
                url,
                json={"access_rights": {"read": True, "write": True, "delete": True}},
            )
            await assert_status(response, web.HTTPForbidden)

            # try to remove the user from the group
            url = client.app.router["delete_group_user"].url_for(
                gid=f"{group['gid']}", uid=f"{logged_user['id']}"
            )
            response = await client.delete(url)
            await assert_status(response, web.HTTPForbidden)


@pytest.mark.parametrize(*standard_role_response())
async def test_group_creation_workflow(
    client: TestClient,
    logged_user: UserInfoDict,
    user_role: UserRole,
    expected: type[web.HTTPException],
):
    url = client.app.router["create_group"].url_for()
    assert f"{url}" == f"/{API_VTAG}/groups"

    new_group = {
        "gid": "4564",
        "label": "Black Sabbath",
        "description": "The founders of Rock'N'Roll",
        "thumbnail": "https://www.startpage.com/av/proxy-image?piurl=https%3A%2F%2Fencrypted-tbn0.gstatic.com%2Fimages%3Fq%3Dtbn%3AANd9GcS3pAUISv_wtYDL9Ih4JtUfAWyHj9PkYMlEBGHJsJB9QlTZuuaK%26s&sp=1591105967T00f0b7ff95c7b3bca035102fa1ead205ab29eb6cd95acedcedf6320e64634f0c",
    }

    resp = await client.post(url, json=new_group)
    data, error = await assert_status(resp, expected.created)

    assigned_group = new_group
    if not error:
        assert isinstance(data, dict)
        assigned_group = data
        _assert_group(assigned_group)
        # we get a new gid and the rest keeps the same
        assert assigned_group["gid"] != new_group["gid"]
        for prop in ["label", "description", "thumbnail"]:
            assert assigned_group[prop] == new_group[prop]
        # we get all rights on the group since we are the creator
        assert assigned_group["accessRights"] == {
            "read": True,
            "write": True,
            "delete": True,
        }

    # get the groups and check we are part of this new group
    url = client.app.router["list_groups"].url_for()
    assert f"{url}" == f"/{API_VTAG}/groups"

    resp = await client.get(url)
    data, error = await assert_status(
        resp, expected.ok if user_role != UserRole.GUEST else web.HTTPOk
    )
    if not error and user_role != UserRole.GUEST:
        assert len(data["organizations"]) == 1
        assert data["organizations"][0] == assigned_group

    # check getting one group
    url = client.app.router["get_group"].url_for(gid=f"{assigned_group['gid']}")
    assert f"{url}" == f"/{API_VTAG}/groups/{assigned_group['gid']}"
    resp = await client.get(url)
    data, error = await assert_status(
        resp, expected.ok if user_role != UserRole.GUEST else web.HTTPNotFound
    )
    if not error:
        assert data == assigned_group

    # modify the group
    modified_group = {"label": "Led Zeppelin"}
    url = client.app.router["update_group"].url_for(gid=f"{assigned_group['gid']}")
    assert f"{url}" == f"/{API_VTAG}/groups/{assigned_group['gid']}"
    resp = await client.patch(url, json=modified_group)
    data, error = await assert_status(resp, expected.ok)
    if not error:
        assert data != assigned_group
        _assert_group(data)
        assigned_group.update(**modified_group)
        assert data == assigned_group
    # check getting the group returns the newly modified group
    url = client.app.router["get_group"].url_for(gid=f"{assigned_group['gid']}")
    assert f"{url}" == f"/{API_VTAG}/groups/{assigned_group['gid']}"
    resp = await client.get(url)
    data, error = await assert_status(
        resp, expected.ok if user_role != UserRole.GUEST else web.HTTPNotFound
    )
    if not error:
        _assert_group(data)
        assert data == assigned_group

    # delete the group
    url = client.app.router["delete_group"].url_for(gid=f"{assigned_group['gid']}")
    assert f"{url}" == f"/{API_VTAG}/groups/{assigned_group['gid']}"
    resp = await client.delete(url)
    data, error = await assert_status(resp, expected.no_content)
    if not error:
        assert not data

    # check deleting the same group again fails
    url = client.app.router["delete_group"].url_for(gid=f"{assigned_group['gid']}")
    assert f"{url}" == f"/{API_VTAG}/groups/{assigned_group['gid']}"
    resp = await client.delete(url)
    data, error = await assert_status(resp, expected.not_found)

    # check getting the group fails
    url = client.app.router["get_group"].url_for(gid=f"{assigned_group['gid']}")
    assert f"{url}" == f"/{API_VTAG}/groups/{assigned_group['gid']}"
    resp = await client.get(url)
    data, error = await assert_status(
        resp, expected.not_found if user_role != UserRole.GUEST else web.HTTPNotFound
    )


@pytest.mark.parametrize(*standard_role_response())
async def test_add_remove_users_from_group(
    client: TestClient,
    logged_user: UserInfoDict,
    user_role: UserRole,
    expected: type[web.HTTPException],
    create_user: Callable,
):
    new_group = {
        "gid": "5",
        "label": "team awesom",
        "description": "awesomeness is just the summary",
        "thumbnail": "https://www.startpage.com/av/proxy-image?piurl=https%3A%2F%2Fencrypted-tbn0.gstatic.com%2Fimages%3Fq%3Dtbn%3AANd9GcSQMopBeN0pq2gg6iIZuLGYniFxUdzi7a2LeT1Xg0Lz84bl36Nlqw%26s&sp=1591110539Tbbb022a272bc117e58cca2f2399e83e6b5d4a2d0a7c283330057d7718ae305bd",
    }

    # check that our group does not exist
    url = client.app.router["get_group_users"].url_for(gid=new_group["gid"])
    assert f"{url}" == f"/{API_VTAG}/groups/{new_group['gid']}/users"
    resp = await client.get(url)
    data, error = await assert_status(resp, expected.not_found)

    url = client.app.router["create_group"].url_for()
    assert f"{url}" == f"/{API_VTAG}/groups"

    resp = await client.post(url, json=new_group)
    data, error = await assert_status(resp, expected.created)

    assigned_group = new_group
    if not error:
        assert isinstance(data, dict)
        assigned_group = data
        _assert_group(assigned_group)
        # we get a new gid and the rest keeps the same
        assert assigned_group["gid"] != new_group["gid"]
        for prop in ["label", "description", "thumbnail"]:
            assert assigned_group[prop] == new_group[prop]
        # we get all rights on the group since we are the creator
        assert assigned_group["accessRights"] == {
            "read": True,
            "write": True,
            "delete": True,
        }

    # check that our user is in the group of users
    get_group_users_url = client.app.router["get_group_users"].url_for(
        gid=f"{assigned_group['gid']}"
    )
    assert (
        f"{get_group_users_url}" == f"/{API_VTAG}/groups/{assigned_group['gid']}/users"
    )
    resp = await client.get(get_group_users_url)
    data, error = await assert_status(resp, expected.ok)

    if not error:
        list_of_users = data
        assert len(list_of_users) == 1
        the_owner = list_of_users[0]
        _assert__group_user(logged_user, DEFAULT_GROUP_OWNER_ACCESS_RIGHTS, the_owner)

    # create a random number of users and put them in the group
    add_group_user_url = client.app.router["add_group_user"].url_for(
        gid=f"{assigned_group['gid']}"
    )
    assert (
        f"{add_group_user_url}" == f"/{API_VTAG}/groups/{assigned_group['gid']}/users"
    )
    num_new_users = random.randint(1, 10)
    created_users_list = []
    for i in range(num_new_users):
        created_users_list.append(await create_user())

        # add the user once per email once per id to test both
        params = (
            {"uid": created_users_list[i]["id"]}
            if i % 2 == 0
            else {"email": created_users_list[i]["email"]}
        )
        resp = await client.post(add_group_user_url, json=params)
        data, error = await assert_status(resp, expected.no_content)

        get_group_user_url = client.app.router["get_group_user"].url_for(
            gid=f"{assigned_group['gid']}", uid=f"{created_users_list[i]['id']}"
        )
        assert (
            f"{get_group_user_url}"
            == f"/{API_VTAG}/groups/{assigned_group['gid']}/users/{created_users_list[i]['id']}"
        )
        resp = await client.get(get_group_user_url)
        data, error = await assert_status(resp, expected.ok)
        if not error:
            _assert__group_user(
                created_users_list[i], DEFAULT_GROUP_READ_ACCESS_RIGHTS, data
            )
    # check list is correct
    resp = await client.get(get_group_users_url)
    data, error = await assert_status(resp, expected.ok)
    if not error:
        list_of_users = data
        # now we should have all the users in the group + the owner
        all_created_users = created_users_list + [logged_user]
        assert len(list_of_users) == len(all_created_users)
        for actual_user in list_of_users:
            expected_users_list = list(
                filter(
                    lambda x, ac=actual_user: x["email"] == ac["login"],
                    all_created_users,
                )
            )
            assert len(expected_users_list) == 1
            _assert__group_user(
                expected_users_list[0],
                DEFAULT_GROUP_READ_ACCESS_RIGHTS
                if actual_user["login"] != logged_user["email"]
                else DEFAULT_GROUP_OWNER_ACCESS_RIGHTS,
                actual_user,
            )
            all_created_users.remove(expected_users_list[0])

    # modify the user and remove them from the group
    MANAGER_ACCESS_RIGHTS = {"read": True, "write": True, "delete": False}
    for i in range(num_new_users):
        update_group_user_url = client.app.router["update_group_user"].url_for(
            gid=f"{assigned_group['gid']}", uid=f"{created_users_list[i]['id']}"
        )
        resp = await client.patch(
            update_group_user_url, json={"accessRights": MANAGER_ACCESS_RIGHTS}
        )
        data, error = await assert_status(resp, expected.ok)
        if not error:
            _assert__group_user(created_users_list[i], MANAGER_ACCESS_RIGHTS, data)
        # check it is there
        get_group_user_url = client.app.router["get_group_user"].url_for(
            gid=f"{assigned_group['gid']}", uid=f"{created_users_list[i]['id']}"
        )
        resp = await client.get(get_group_user_url)
        data, error = await assert_status(resp, expected.ok)
        if not error:
            _assert__group_user(created_users_list[i], MANAGER_ACCESS_RIGHTS, data)
        # remove the user from the group
        delete_group_user_url = client.app.router["delete_group_user"].url_for(
            gid=f"{assigned_group['gid']}", uid=f"{created_users_list[i]['id']}"
        )
        resp = await client.delete(delete_group_user_url)
        data, error = await assert_status(resp, expected.no_content)
        # do it again to check it is not found anymore
        resp = await client.delete(delete_group_user_url)
        data, error = await assert_status(resp, expected.not_found)

        # check it is not there anymore
        get_group_user_url = client.app.router["get_group_user"].url_for(
            gid=f"{assigned_group['gid']}", uid=f"{created_users_list[i]['id']}"
        )
        resp = await client.get(get_group_user_url)
        data, error = await assert_status(resp, expected.not_found)


@pytest.mark.parametrize(*standard_role_response())
async def test_group_access_rights(
    client: TestClient,
    logged_user: UserInfoDict,
    user_role: UserRole,
    expected: type[web.HTTPException],
    create_user: Callable,
):
    # Use-case:
    # 1. create a group
    url = client.app.router["create_group"].url_for()
    assert f"{url}" == f"/{API_VTAG}/groups"

    new_group = {
        "gid": "4564",
        "label": f"this is user {logged_user['id']} group",
        "description": f"user {logged_user['email']} is the owner of that one",
        "thumbnail": None,
    }

    resp = await client.post(url, json=new_group)
    data, error = await assert_status(resp, expected.created)
    if not data:
        # role cannot create a group so stop here
        return
    assigned_group = data

    # 1. have 2 users
    users = [await create_user() for i in range(2)]

    # 2. add the users to the group
    add_group_user_url = client.app.router["add_group_user"].url_for(
        gid=f"{assigned_group['gid']}"
    )
    assert (
        f"{add_group_user_url}" == f"/{API_VTAG}/groups/{assigned_group['gid']}/users"
    )
    for i, user in enumerate(users):
        params = {"uid": user["id"]} if i % 2 == 0 else {"email": user["email"]}
        resp = await client.post(add_group_user_url, json=params)
        data, error = await assert_status(resp, expected.no_content)
    # 3. user 1 shall be a manager
    patch_group_user_url = client.app.router["update_group_user"].url_for(
        gid=f"{assigned_group['gid']}", uid=f"{users[0]['id']}"
    )
    assert (
        f"{patch_group_user_url}"
        == f"/{API_VTAG}/groups/{assigned_group['gid']}/users/{users[0]['id']}"
    )
    params = {"accessRights": {"read": True, "write": True, "delete": False}}
    resp = await client.patch(patch_group_user_url, json=params)
    data, error = await assert_status(resp, expected.ok)
    # 4. user 2 shall be a member
    patch_group_user_url = client.app.router["update_group_user"].url_for(
        gid=f"{assigned_group['gid']}", uid=f"{users[1]['id']}"
    )
    assert (
        f"{patch_group_user_url}"
        == f"/{API_VTAG}/groups/{assigned_group['gid']}/users/{users[1]['id']}"
    )
    params = {"accessRights": {"read": True, "write": False, "delete": False}}
    resp = await client.patch(patch_group_user_url, json=params)
    data, error = await assert_status(resp, expected.ok)

    # let's login as user 1
    # login
    url = client.app.router["auth_login"].url_for()
    resp = await client.post(
        url,
        json={
            "email": users[0]["email"],
            "password": users[0]["raw_password"],
        },
    )
    await assert_status(resp, expected.ok)
    # check as a manager I can remove user 2
    delete_group_user_url = client.app.router["delete_group_user"].url_for(
        gid=f"{assigned_group['gid']}", uid=f"{users[1]['id']}"
    )
    assert (
        f"{delete_group_user_url}"
        == f"/{API_VTAG}/groups/{assigned_group['gid']}/users/{users[1]['id']}"
    )
    resp = await client.delete(delete_group_user_url)
    data, error = await assert_status(resp, expected.no_content)
    # as a manager I can add user 2 again
    resp = await client.post(add_group_user_url, json={"uid": users[1]["id"]})
    data, error = await assert_status(resp, expected.no_content)
    # as a manager I cannot delete the group
    url = client.app.router["delete_group"].url_for(gid=f"{assigned_group['gid']}")
    resp = await client.delete(url)
    data, error = await assert_status(resp, web.HTTPForbidden)

    # now log in as user 2
    # login
    url = client.app.router["auth_login"].url_for()
    resp = await client.post(
        url,
        json={
            "email": users[1]["email"],
            "password": users[1]["raw_password"],
        },
    )
    await assert_status(resp, expected.ok)
    # as a member I cannot remove user 1
    delete_group_user_url = client.app.router["delete_group_user"].url_for(
        gid=f"{assigned_group['gid']}", uid=f"{users[0]['id']}"
    )
    assert (
        f"{delete_group_user_url}"
        == f"/{API_VTAG}/groups/{assigned_group['gid']}/users/{users[0]['id']}"
    )
    resp = await client.delete(delete_group_user_url)
    data, error = await assert_status(resp, web.HTTPForbidden)
    # as a member I cannot add user 1
    resp = await client.post(add_group_user_url, json={"uid": users[0]["id"]})
    data, error = await assert_status(resp, web.HTTPForbidden)
    # as a member I cannot delete the grouop
    url = client.app.router["delete_group"].url_for(gid=f"{assigned_group['gid']}")
    resp = await client.delete(url)
    data, error = await assert_status(resp, web.HTTPForbidden)


@pytest.mark.parametrize(*standard_role_response())
async def test_add_user_gets_added_to_group(
    client: TestClient,
    standard_groups: list[dict[str, str]],
    user_role: UserRole,
    expected: type[web.HTTPException],
):
    emails = [
        "good@sparc.io",
        "bad@bad.com",
        "bad@osparc.com",
        "good@black.com",
        "bad@blanco.com",
    ]
    for email in emails:
        user = await log_client_in(
            client,
            user_data={"role": user_role.name, "email": email},
            enable_check=user_role != UserRole.ANONYMOUS,
        )
        await auto_add_user_to_groups(client.app, user["id"])

        url = client.app.router["list_groups"].url_for()
        assert f"{url}" == f"/{API_VTAG}/groups"

        resp = await client.get(url)
        data, error = await assert_status(
            resp, web.HTTPOk if user_role == UserRole.GUEST else expected.ok
        )
        if not error:
            assert len(data["organizations"]) == (0 if "bad" in email else 1)


@pytest.mark.testit
<<<<<<< HEAD
=======
@pytest.mark.acceptance_test(
    "Fixes 🐛 https://github.com/ITISFoundation/osparc-issues/issues/812"
)
>>>>>>> 47ef8ee7
@pytest.mark.parametrize("user_role", [UserRole.USER])
async def test_it(
    client: TestClient,
    logged_user: UserInfoDict,
    user_role: UserRole,
    faker: Faker,
):
    # create a new group
    url = client.app.router["create_group"].url_for()
    assert f"{url}" == f"/{API_VTAG}/groups"

<<<<<<< HEAD
    new_group = {
        "gid": "6543",
        "label": f"this is user {logged_user['id']} group",
        "description": f"user {logged_user['email']} is the owner of that one",
        "thumbnail": None,
    }
    resp = await client.post(url, json=new_group)
=======
    resp = await client.post(
        url,
        json={
            "gid": "6543",
            "label": f"this is user {logged_user['id']} group",
            "description": f"user {logged_user['email']} is the owner of that one",
            "thumbnail": None,
        },
    )
>>>>>>> 47ef8ee7
    data, error = await assert_status(resp, web.HTTPCreated)

    url = client.app.router["add_group_user"].url_for(gid=f"{data['gid']}")

    # adding a user that is NOT registered
    email = faker.email()  # <--- this email is lower case
    response: ClientResponse = await client.post(url, json={"email": email})
    assert response.status == 404

    # Register the user with the email in lower case
    async with NewUser(
        params={
<<<<<<< HEAD
            "name": "foo",
=======
>>>>>>> 47ef8ee7
            "email": email,
        },
        app=client.app,
    ) as registered_user:
        assert registered_user["email"] == email

        response = await client.post(
            url,
            json={"email": email},
        )
        data, error = await assert_status(response, web.HTTPNoContent)

        assert not data
        assert not error

    # adding a user to group with the email in capital letters
    # Tests 🐛 https://github.com/ITISFoundation/osparc-issues/issues/812
    async with NewUser(
<<<<<<< HEAD
        params={
            "name": "foo",
            "email": email,
        },
        app=client.app,
    ) as registered_user:
        assert registered_user["email"] == email

        response = await client.post(
            url,
            json={"email": email.upper()},  # <--- email in upper case
=======
        app=client.app,
    ) as registered_user:
        assert registered_user["email"]

        response = await client.post(
            url,
            json={
                "email": registered_user["email"].upper()
            },  # <--- email in upper case
>>>>>>> 47ef8ee7
        )
        data, error = await assert_status(response, web.HTTPNoContent)

        assert not data
        assert not error

    # User is registered with the email in capital letters (but should be stored in the DB in lower case)
    # adding a user to group with the email in lower case
    async with NewUser(
        params={
<<<<<<< HEAD
            "name": "foo",
=======
>>>>>>> 47ef8ee7
            "email": email.upper(),  # <--- email in upper case
        },
        app=client.app,
    ) as registered_user:
        assert registered_user["email"] == email

        response = await client.post(
            url,
            json={"email": email},
        )
        data, error = await assert_status(response, web.HTTPNoContent)

        assert not data
        assert not error<|MERGE_RESOLUTION|>--- conflicted
+++ resolved
@@ -593,12 +593,9 @@
 
 
 @pytest.mark.testit
-<<<<<<< HEAD
-=======
 @pytest.mark.acceptance_test(
     "Fixes 🐛 https://github.com/ITISFoundation/osparc-issues/issues/812"
 )
->>>>>>> 47ef8ee7
 @pytest.mark.parametrize("user_role", [UserRole.USER])
 async def test_it(
     client: TestClient,
@@ -610,15 +607,6 @@
     url = client.app.router["create_group"].url_for()
     assert f"{url}" == f"/{API_VTAG}/groups"
 
-<<<<<<< HEAD
-    new_group = {
-        "gid": "6543",
-        "label": f"this is user {logged_user['id']} group",
-        "description": f"user {logged_user['email']} is the owner of that one",
-        "thumbnail": None,
-    }
-    resp = await client.post(url, json=new_group)
-=======
     resp = await client.post(
         url,
         json={
@@ -628,7 +616,6 @@
             "thumbnail": None,
         },
     )
->>>>>>> 47ef8ee7
     data, error = await assert_status(resp, web.HTTPCreated)
 
     url = client.app.router["add_group_user"].url_for(gid=f"{data['gid']}")
@@ -641,10 +628,6 @@
     # Register the user with the email in lower case
     async with NewUser(
         params={
-<<<<<<< HEAD
-            "name": "foo",
-=======
->>>>>>> 47ef8ee7
             "email": email,
         },
         app=client.app,
@@ -663,19 +646,6 @@
     # adding a user to group with the email in capital letters
     # Tests 🐛 https://github.com/ITISFoundation/osparc-issues/issues/812
     async with NewUser(
-<<<<<<< HEAD
-        params={
-            "name": "foo",
-            "email": email,
-        },
-        app=client.app,
-    ) as registered_user:
-        assert registered_user["email"] == email
-
-        response = await client.post(
-            url,
-            json={"email": email.upper()},  # <--- email in upper case
-=======
         app=client.app,
     ) as registered_user:
         assert registered_user["email"]
@@ -685,7 +655,6 @@
             json={
                 "email": registered_user["email"].upper()
             },  # <--- email in upper case
->>>>>>> 47ef8ee7
         )
         data, error = await assert_status(response, web.HTTPNoContent)
 
@@ -696,10 +665,6 @@
     # adding a user to group with the email in lower case
     async with NewUser(
         params={
-<<<<<<< HEAD
-            "name": "foo",
-=======
->>>>>>> 47ef8ee7
             "email": email.upper(),  # <--- email in upper case
         },
         app=client.app,
