# pylint: disable=redefined-outer-name
# pylint: disable=unused-argument
# pylint: disable=unused-variable

<<<<<<< HEAD
from collections.abc import Callable
from typing import Any

import pytest
from pytest_mock import MockerFixture
=======
from functools import partial
from typing import Any

import pytest
from pytest_mock import MockerFixture, MockType
from pytest_simcore.helpers.typing_mock import HandlerMockFactory
from simcore_service_webserver.storage import _rest
from simcore_service_webserver.tasks import _tasks_service
>>>>>>> f6bfc514


@pytest.fixture
def app_environment(
    app_environment: dict[str, str], monkeypatch: pytest.MonkeyPatch
) -> dict[str, str]:
    # NOTE: overrides app_environment
    monkeypatch.setenv("WEBSERVER_GARBAGE_COLLECTOR", "null")
    return app_environment | {"WEBSERVER_GARBAGE_COLLECTOR": "null"}


<<<<<<< HEAD
@pytest.fixture
def create_backend_mock(
    mocker: MockerFixture,
) -> Callable[[str, str, Any], None]:
    def _(module: str, method: str, result_or_exception: Any):
        def side_effect(*args, **kwargs):
            if isinstance(result_or_exception, Exception):
                raise result_or_exception

            return result_or_exception

        for fct in (f"{module}.{method}",):
            mocker.patch(fct, side_effect=side_effect)

    return _
=======
def _result_or_exception_side_effect(result_or_exception: Any, *args, **kwargs):
    if isinstance(result_or_exception, Exception):
        raise result_or_exception

    return result_or_exception


def _create_handler_mock_factory(
    mocker: MockerFixture, module: Any
) -> HandlerMockFactory:
    def _create(
        handler_name: str,
        return_value: Any = None,
        exception: Exception | None = None,
        side_effect: Any | None = None,
    ) -> MockType:

        assert exception is None or side_effect is None

        return mocker.patch.object(
            module,
            handler_name,
            return_value=return_value,
            side_effect=(
                partial(_result_or_exception_side_effect, side_effect)
                if side_effect
                else None
            ),
        )

    return _create


@pytest.fixture()
def mock_handler_in_storage_rest(
    mocker: MockerFixture,
) -> HandlerMockFactory:
    return _create_handler_mock_factory(mocker, _rest)


@pytest.fixture()
def mock_handler_in_task_service(
    mocker: MockerFixture,
) -> HandlerMockFactory:
    return _create_handler_mock_factory(mocker, _tasks_service)
>>>>>>> f6bfc514
<|MERGE_RESOLUTION|>--- conflicted
+++ resolved
@@ -2,13 +2,6 @@
 # pylint: disable=unused-argument
 # pylint: disable=unused-variable
 
-<<<<<<< HEAD
-from collections.abc import Callable
-from typing import Any
-
-import pytest
-from pytest_mock import MockerFixture
-=======
 from functools import partial
 from typing import Any
 
@@ -17,7 +10,6 @@
 from pytest_simcore.helpers.typing_mock import HandlerMockFactory
 from simcore_service_webserver.storage import _rest
 from simcore_service_webserver.tasks import _tasks_service
->>>>>>> f6bfc514
 
 
 @pytest.fixture
@@ -29,23 +21,6 @@
     return app_environment | {"WEBSERVER_GARBAGE_COLLECTOR": "null"}
 
 
-<<<<<<< HEAD
-@pytest.fixture
-def create_backend_mock(
-    mocker: MockerFixture,
-) -> Callable[[str, str, Any], None]:
-    def _(module: str, method: str, result_or_exception: Any):
-        def side_effect(*args, **kwargs):
-            if isinstance(result_or_exception, Exception):
-                raise result_or_exception
-
-            return result_or_exception
-
-        for fct in (f"{module}.{method}",):
-            mocker.patch(fct, side_effect=side_effect)
-
-    return _
-=======
 def _result_or_exception_side_effect(result_or_exception: Any, *args, **kwargs):
     if isinstance(result_or_exception, Exception):
         raise result_or_exception
@@ -90,5 +65,4 @@
 def mock_handler_in_task_service(
     mocker: MockerFixture,
 ) -> HandlerMockFactory:
-    return _create_handler_mock_factory(mocker, _tasks_service)
->>>>>>> f6bfc514
+    return _create_handler_mock_factory(mocker, _tasks_service)