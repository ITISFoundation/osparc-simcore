services:
  postgres:
    image: "postgres:14.8-alpine@sha256:150dd39ccb7ae6c7ba6130c3582c39a30bb5d3d22cb08ad0ba37001e3f829abc"
    restart: always
    init: true
    environment:
      # defaults are the same as in conftest.yaml so we start compose from command line for debugging
      POSTGRES_USER: ${TEST_POSTGRES_USER:-admin}
      POSTGRES_PASSWORD: ${TEST_POSTGRES_PASSWORD:-admin}
      POSTGRES_DB: ${TEST_POSTGRES_DB:-test}
    ports:
      - "5432:5432"
    # NOTES: this is not yet compatible with portainer deployment but could work also for other containers
    # works with Docker 19.03 and not yet with Portainer 1.23.0 (see https://github.com/portainer/portainer/issues/3551)
    # in the meantime postgres allows to set a configuration through CLI.
    # sysctls:
    #   # NOTES: these values are needed here because docker swarm kills long running idle
    #   # connections by default after 15 minutes see https://github.com/moby/moby/issues/31208
    #   # info about these values are here https://tldp.org/HOWTO/TCP-Keepalive-HOWTO/usingkeepalive.html
    #   - net.ipv4.tcp_keepalive_intvl=600
    #   - net.ipv4.tcp_keepalive_probes=9
    #   - net.ipv4.tcp_keepalive_time=600
    command:
      - "postgres"
      - "-c"
      - "tcp_keepalives_idle=600"
      - "-c"
      - "tcp_keepalives_interval=600"
      - "-c"
      - "tcp_keepalives_count=5"
      - "-c"
      - "log_statement=all"
      - "-c"
      - "log_min_duration_statement=500"
      - "-c"
      - "log_lock_waits=on"
      # -c fsync=off is not recommended for production as this disable writing to disk https://pythonspeed.com/articles/faster-db-tests/
      - "-c"
      - "fsync=off"
  adminer:
    image: adminer:4.8.1
    init: true
    environment:
      - ADMINER_DEFAULT_SERVER=postgres
      - ADMINER_DESIGN=nette
      - ADMINER_PLUGINS=json-column
    restart: always
    ports:
      - 18080:8080
    depends_on:
      - postgres
  redis:
    image: "redis:6.2.6@sha256:4bed291aa5efb9f0d77b76ff7d4ab71eee410962965d052552db1fb80576431d"
    init: true
    ports:
      - "6379:6379"
    environment:
      # defaults are the same as in default_app_config-unit.yaml
      TEST_REDIS_PASSWORD: ${TEST_REDIS_PASSWORD:-adminadminadmin}
    command:
      [
        "redis-server",
        "--loglevel",
        "verbose",
        "--databases",
        "11",
        "--appendonly",
        "yes",
        "--requirepass",
        "${TEST_REDIS_PASSWORD}"
      ]
  redis-commander:
    init: true
    image: rediscommander/redis-commander:latest
    restart: always
    environment:
      - >-
        REDIS_HOSTS=
        resources:redis:6379:0:${TEST_REDIS_PASSWORD},
        locks:redis:6379:1:${TEST_REDIS_PASSWORD},
        validation_codes:redis:6379:2:${TEST_REDIS_PASSWORD},
        scheduled_maintenance:redis:6379:3:${TEST_REDIS_PASSWORD},
        user_notifications:redis:6379:4:${TEST_REDIS_PASSWORD},
        announcements:redis:6379:5:${TEST_REDIS_PASSWORD},
<<<<<<< HEAD
        long_running_tasks:redis:6379:6:${TEST_REDIS_PASSWORD},
        deferred_tasks:redis:6379:7:${TEST_REDIS_PASSWORD}
=======
        distributed_identifiers:redis:6379:6:${TEST_REDIS_PASSWORD},
        deferred_tasks:redis:6379:7:${TEST_REDIS_PASSWORD},
        dynamic_services:${REDIS_HOST}:${REDIS_PORT}:8:${TEST_REDIS_PASSWORD},
        celery_tasks:${REDIS_HOST}:${REDIS_PORT}:9:${TEST_REDIS_PASSWORD},
        documents:redis:6379:10:${TEST_REDIS_PASSWORD}
>>>>>>> c9e3d217
    ports:
      - "18081:8081"

  rabbit:
    image: itisfoundation/rabbitmq:4.1.2-management
    init: true
    environment:
      - RABBITMQ_DEFAULT_USER=admin
      - RABBITMQ_DEFAULT_PASS=adminadmin
    ports:
      - "5672:5672"
      - "15672:15672"
      - "15692"<|MERGE_RESOLUTION|>--- conflicted
+++ resolved
@@ -82,16 +82,11 @@
         scheduled_maintenance:redis:6379:3:${TEST_REDIS_PASSWORD},
         user_notifications:redis:6379:4:${TEST_REDIS_PASSWORD},
         announcements:redis:6379:5:${TEST_REDIS_PASSWORD},
-<<<<<<< HEAD
         long_running_tasks:redis:6379:6:${TEST_REDIS_PASSWORD},
-        deferred_tasks:redis:6379:7:${TEST_REDIS_PASSWORD}
-=======
-        distributed_identifiers:redis:6379:6:${TEST_REDIS_PASSWORD},
         deferred_tasks:redis:6379:7:${TEST_REDIS_PASSWORD},
         dynamic_services:${REDIS_HOST}:${REDIS_PORT}:8:${TEST_REDIS_PASSWORD},
         celery_tasks:${REDIS_HOST}:${REDIS_PORT}:9:${TEST_REDIS_PASSWORD},
         documents:redis:6379:10:${TEST_REDIS_PASSWORD}
->>>>>>> c9e3d217
     ports:
       - "18081:8081"
 
