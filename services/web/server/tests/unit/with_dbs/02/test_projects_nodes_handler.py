--- conflicted
+++ resolved
@@ -481,16 +481,11 @@
             )
         )
         assert result
-<<<<<<< HEAD
         node_ids = result.scalars().all()
     assert len(node_ids) == NUM_DY_SERVICES + num_services_in_project
-=======
-        workbench = result.one()[projects_db_model.c.workbench]
-    assert len(workbench) == NUM_DY_SERVICES + num_services_in_project
-    node_ids_in_db = set(workbench.keys())
-    set(running_services.running_services_uuids).issubset(node_ids_in_db)
->>>>>>> 0bbcd005
+    assert set(running_services.running_services_uuids).issubset(node_ids)
     print(f"--> {NUM_DY_SERVICES} nodes were created concurrently")
+
     #
     # delete now
     #
