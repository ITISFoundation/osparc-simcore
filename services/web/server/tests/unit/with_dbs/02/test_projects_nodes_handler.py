# pylint: disable=redefined-outer-name
# pylint: disable=too-many-arguments
# pylint: disable=unused-argument
# pylint: disable=unused-variable

import asyncio
from dataclasses import dataclass, field
from datetime import datetime, timedelta
from random import choice
from typing import Any, Awaitable, Callable, Final
from unittest import mock
from uuid import uuid4

import pytest
import sqlalchemy as sa
from aiohttp import web
from aiohttp.test_utils import TestClient
from faker import Faker
from pydantic import NonNegativeFloat, NonNegativeInt
<<<<<<< HEAD
from pytest_mock import MockerFixture
=======
>>>>>>> c11a9dcc
from pytest_simcore.helpers.utils_assert import assert_status
from pytest_simcore.helpers.utils_login import UserInfoDict
from pytest_simcore.helpers.utils_webserver_unit_with_db import (
    ExpectedResponse,
    MockedStorageSubsystem,
    standard_role_response,
)
from servicelib.common_headers import UNDEFINED_DEFAULT_SIMCORE_USER_AGENT_VALUE
from simcore_postgres_database.models.projects import projects as projects_db_model
from simcore_service_webserver.db_models import UserRole
from simcore_service_webserver.projects.project_models import ProjectDict


@pytest.mark.parametrize(
    "user_role,expected",
    [
        (UserRole.ANONYMOUS, web.HTTPUnauthorized),
        (UserRole.GUEST, web.HTTPOk),
        (UserRole.USER, web.HTTPOk),
        (UserRole.TESTER, web.HTTPOk),
    ],
)
async def test_get_node_resources(
    client: TestClient,
    logged_user: UserInfoDict,
    user_project: dict[str, Any],
    mock_catalog_service_api_responses: None,
    mocked_director_v2_api: dict[str, mock.MagicMock],
    mock_orphaned_services,
    mock_catalog_api: dict[str, mock.Mock],
    expected: type[web.HTTPException],
):
    assert client.app
    project_workbench = user_project["workbench"]
    for node_id in project_workbench:
        url = client.app.router["get_node_resources"].url_for(
            project_id=user_project["uuid"], node_id=node_id
        )
        response = await client.get(f"{url}")
        await assert_status(response, expected)


@pytest.mark.parametrize(
    "user_role,expected",
    [
        (UserRole.TESTER, web.HTTPNotFound),
    ],
)
async def test_get_wrong_project_raises_not_found_error(
    client: TestClient,
    logged_user: UserInfoDict,
    user_project: dict[str, Any],
    expected: type[web.HTTPException],
):
    assert client.app
    project_workbench = user_project["workbench"]
    for node_id in project_workbench:
        url = client.app.router["get_node_resources"].url_for(
            project_id=f"{uuid4()}", node_id=node_id
        )
        response = await client.get(f"{url}")
        await assert_status(response, expected)


@pytest.mark.parametrize(
    "user_role,expected",
    [
        (UserRole.TESTER, web.HTTPNotFound),
    ],
)
async def test_get_wrong_node_raises_not_found_error(
    client: TestClient,
    logged_user: UserInfoDict,
    user_project: dict[str, Any],
    expected: type[web.HTTPException],
):
    assert client.app
    url = client.app.router["get_node_resources"].url_for(
        project_id=user_project["uuid"], node_id=f"{uuid4()}"
    )
    response = await client.get(f"{url}")
    await assert_status(response, expected)


@pytest.mark.parametrize(
    "user_role,expected",
    [
        (UserRole.ANONYMOUS, web.HTTPUnauthorized),
        (UserRole.GUEST, web.HTTPForbidden),
        (UserRole.USER, web.HTTPForbidden),
        (UserRole.TESTER, web.HTTPNotImplemented),
    ],
)
async def test_replace_node_resources(
    client: TestClient,
    logged_user: UserInfoDict,
    user_project: dict[str, Any],
    mock_catalog_service_api_responses: None,
    expected: type[web.HTTPException],
):
    assert client.app
    project_workbench = user_project["workbench"]
    for node_id in project_workbench:
        url = client.app.router["replace_node_resources"].url_for(
            project_id=user_project["uuid"], node_id=node_id
        )
        response = await client.put(f"{url}", json={})
        await assert_status(response, expected)


@pytest.mark.parametrize(*standard_role_response(), ids=str)
async def test_create_node_returns_422_if_body_is_missing(
    client: TestClient,
    user_project: ProjectDict,
    expected: ExpectedResponse,
    faker: Faker,
    mocked_director_v2_api: dict[str, mock.MagicMock],
):
    assert client.app
    url = client.app.router["create_node"].url_for(project_id=user_project["uuid"])
    for partial_body in [
        {},
        {"service_key": faker.pystr()},
        {
            "service_version": f"{faker.random_int()}.{faker.random_int()}.{faker.random_int()}"
        },
    ]:
        response = await client.post(url.path, json=partial_body)
        assert response.status == expected.unprocessable.status_code
    # this does not start anything in the backend
    mocked_director_v2_api["director_v2_api.run_dynamic_service"].assert_not_called()


@pytest.mark.parametrize(
    "node_class, expect_run_service_call",
    [("dynamic", True), ("comp", False), ("frontend", False)],
)
@pytest.mark.parametrize(*standard_role_response(), ids=str)
async def test_create_node(
    node_class: str,
    expect_run_service_call: bool,
    client: TestClient,
    user_project: ProjectDict,
    expected: ExpectedResponse,
    faker: Faker,
    mocked_director_v2_api: dict[str, mock.MagicMock],
    mock_catalog_api: dict[str, mock.Mock],
    postgres_db: sa.engine.Engine,
):
    assert client.app
    url = client.app.router["create_node"].url_for(project_id=user_project["uuid"])

    body = {
        "service_key": f"simcore/services/{node_class}/{faker.pystr().lower()}",
        "service_version": faker.numerify("%.#.#"),
    }
    response = await client.post(url.path, json=body)
    data, error = await assert_status(response, expected.created)
    if data:
        assert not error
        mocked_director_v2_api[
            "director_v2_api.create_or_update_pipeline"
        ].assert_called_once()
        if expect_run_service_call:
            mocked_director_v2_api[
                "director_v2_api.run_dynamic_service"
            ].assert_called_once()
        else:
            mocked_director_v2_api[
                "director_v2_api.run_dynamic_service"
            ].assert_not_called()

        # check database is updated
        assert "node_id" in data
        create_node_id = data["node_id"]
        with postgres_db.connect() as conn:
            result = conn.execute(
                sa.select([projects_db_model.c.workbench]).where(
                    projects_db_model.c.uuid == user_project["uuid"]
                )
            )
        assert result
        workbench = result.one()[projects_db_model.c.workbench]
        assert create_node_id in workbench
    else:
        assert error


def standard_user_role() -> tuple[str, tuple]:
    all_roles = standard_role_response()

    return (all_roles[0], (pytest.param(*all_roles[1][2], id="standard user role"),))


@pytest.mark.parametrize(*standard_user_role())
async def test_create_and_delete_many_nodes_in_parallel(
    disable_max_number_of_running_dynamic_nodes: dict[str, str],
    client: TestClient,
    user_project: ProjectDict,
    expected: ExpectedResponse,
    mocked_director_v2_api: dict[str, mock.MagicMock],
    mock_catalog_api: dict[str, mock.Mock],
    faker: Faker,
    postgres_db: sa.engine.Engine,
    storage_subsystem_mock: MockedStorageSubsystem,
    mock_get_total_project_dynamic_nodes_creation_interval: None,
):
    assert client.app

    @dataclass
    class _RunninServices:
        running_services_uuids: list[str] = field(default_factory=list)

        def num_services(self, *args, **kwargs) -> list[dict[str, Any]]:
            return [
                {"service_uuid": service_uuid}
                for service_uuid in self.running_services_uuids
            ]

        def inc_running_services(self, *args, **kwargs):
            self.running_services_uuids.append(kwargs["service_uuid"])

    # let's count the started services
    running_services = _RunninServices()
    assert running_services.running_services_uuids == []
    mocked_director_v2_api[
        "director_v2_api.list_dynamic_services"
    ].side_effect = running_services.num_services
    mocked_director_v2_api[
        "director_v2_api.run_dynamic_service"
    ].side_effect = running_services.inc_running_services

    # let's create many nodes
    num_services_in_project = len(user_project["workbench"])
    url = client.app.router["create_node"].url_for(project_id=user_project["uuid"])
    body = {
        "service_key": f"simcore/services/dynamic/{faker.pystr().lower()}",
        "service_version": faker.numerify("%.#.#"),
    }
    NUM_DY_SERVICES = 250
    responses = await asyncio.gather(
        *(client.post(f"{url}", json=body) for _ in range(NUM_DY_SERVICES))
    )
    # all shall have worked
    await asyncio.gather(*(assert_status(r, expected.created) for r in responses))

    # but only the allowed number of services should have started
    assert (
        mocked_director_v2_api["director_v2_api.run_dynamic_service"].call_count
        == NUM_DY_SERVICES
    )
    assert len(running_services.running_services_uuids) == NUM_DY_SERVICES
    # check that we do have NUM_DY_SERVICES nodes in the project
    with postgres_db.connect() as conn:
        result = conn.execute(
            sa.select([projects_db_model.c.workbench]).where(
                projects_db_model.c.uuid == user_project["uuid"]
            )
        )
        assert result
        workbench = result.one()[projects_db_model.c.workbench]
    assert len(workbench) == NUM_DY_SERVICES + num_services_in_project
    print(f"--> {NUM_DY_SERVICES} nodes were created concurrently")
    #
    # delete now
    #
    delete_node_tasks = []
    for node_id in workbench:
        delete_url = client.app.router["delete_node"].url_for(
            project_id=user_project["uuid"], node_id=node_id
        )
        delete_node_tasks.append(client.delete(f"{delete_url}"))
    responses = await asyncio.gather(*delete_node_tasks)
    await asyncio.gather(*(assert_status(r, expected.no_content) for r in responses))
    print("--> deleted all nodes concurrently")


@pytest.mark.parametrize(*standard_user_role())
async def test_create_node_does_not_start_dynamic_node_if_there_are_already_too_many_running(
    client: TestClient,
    user_project_with_num_dynamic_services: Callable[[int], Awaitable[ProjectDict]],
    expected: ExpectedResponse,
    mocked_director_v2_api: dict[str, mock.MagicMock],
    mock_catalog_api: dict[str, mock.Mock],
    faker: Faker,
    max_amount_of_auto_started_dyn_services: int,
):
    assert client.app
    project = await user_project_with_num_dynamic_services(
        max_amount_of_auto_started_dyn_services
    )
    all_service_uuids = list(project["workbench"])
    mocked_director_v2_api["director_v2_api.list_dynamic_services"].return_value = [
        {"service_uuid": service_uuid} for service_uuid in all_service_uuids
    ]
    url = client.app.router["create_node"].url_for(project_id=project["uuid"])
    body = {
        "service_key": f"simcore/services/dynamic/{faker.pystr().lower()}",
        "service_version": faker.numerify("%.#.#"),
    }
    response = await client.post(f"{ url}", json=body)
    await assert_status(response, expected.created)
    mocked_director_v2_api["director_v2_api.run_dynamic_service"].assert_not_called()


@pytest.mark.parametrize(*standard_user_role())
async def test_create_many_nodes_in_parallel_still_is_limited_to_the_defined_maximum(
    client: TestClient,
    user_project_with_num_dynamic_services: Callable[[int], Awaitable[ProjectDict]],
    expected: ExpectedResponse,
    mocked_director_v2_api: dict[str, mock.MagicMock],
    mock_catalog_api: dict[str, mock.Mock],
    faker: Faker,
    max_amount_of_auto_started_dyn_services: int,
    postgres_db: sa.engine.Engine,
    mock_get_total_project_dynamic_nodes_creation_interval: None,
):
    assert client.app
    # create a starting project with no dy-services
    project = await user_project_with_num_dynamic_services(0)

    SERVICE_IS_RUNNING_AFTER_S: Final[NonNegativeFloat] = 0.1

    @dataclass
    class _RunninServices:
        running_services_uuids: list[str] = field(default_factory=list)

        async def num_services(self, *args, **kwargs) -> list[dict[str, Any]]:
            return [
                {"service_uuid": service_uuid}
                for service_uuid in self.running_services_uuids
            ]

        async def inc_running_services(self, *args, **kwargs):
            # simulate delay when service is starting
            # reproduces real world conditions and makes test to fail
            await asyncio.sleep(SERVICE_IS_RUNNING_AFTER_S)
            self.running_services_uuids.append(kwargs["service_uuid"])

    # let's count the started services
    running_services = _RunninServices()
    assert running_services.running_services_uuids == []
    mocked_director_v2_api[
        "director_v2_api.list_dynamic_services"
    ].side_effect = running_services.num_services
    mocked_director_v2_api[
        "director_v2_api.run_dynamic_service"
    ].side_effect = running_services.inc_running_services

    # let's create more than the allowed max amount in parallel
    url = client.app.router["create_node"].url_for(project_id=project["uuid"])
    body = {
        "service_key": f"simcore/services/dynamic/{faker.pystr().lower()}",
        "service_version": faker.numerify("%.#.#"),
    }
<<<<<<< HEAD
    NUM_DY_SERVICES: Final[NonNegativeInt] = 20
=======
    NUM_DY_SERVICES: Final[NonNegativeInt] = 250
>>>>>>> c11a9dcc
    responses = await asyncio.gather(
        *(client.post(f"{url}", json=body) for _ in range(NUM_DY_SERVICES))
    )
    # all shall have worked
    await asyncio.gather(*(assert_status(r, expected.created) for r in responses))

    # but only the allowed number of services should have started
    assert (
        mocked_director_v2_api["director_v2_api.run_dynamic_service"].call_count
        == max_amount_of_auto_started_dyn_services
    )
    assert (
        len(running_services.running_services_uuids)
        == max_amount_of_auto_started_dyn_services
    )
    # check that we do have NUM_DY_SERVICES nodes in the project
    with postgres_db.connect() as conn:
        result = conn.execute(
            sa.select([projects_db_model.c.workbench]).where(
                projects_db_model.c.uuid == project["uuid"]
            )
        )
        assert result
        workbench = result.one()[projects_db_model.c.workbench]
    assert len(workbench) == NUM_DY_SERVICES


@pytest.mark.parametrize(*standard_user_role())
async def test_create_node_does_start_dynamic_node_if_max_num_set_to_0(
    disable_max_number_of_running_dynamic_nodes: dict[str, str],
    client: TestClient,
    user_project_with_num_dynamic_services: Callable[[int], Awaitable[ProjectDict]],
    expected: ExpectedResponse,
    mocked_director_v2_api: dict[str, mock.MagicMock],
    mock_catalog_api: dict[str, mock.Mock],
    faker: Faker,
):
    assert client.app
    project = await user_project_with_num_dynamic_services(faker.pyint(min_value=3))
    all_service_uuids = list(project["workbench"])
    mocked_director_v2_api["director_v2_api.list_dynamic_services"].return_value = [
        {"service_uuid": service_uuid} for service_uuid in all_service_uuids
    ]
    url = client.app.router["create_node"].url_for(project_id=project["uuid"])

    # Use-case 1.: not passing a service UUID will generate a new one on the fly
    body = {
        "service_key": f"simcore/services/dynamic/{faker.pystr().lower()}",
        "service_version": faker.numerify("%.#.#"),
    }
    response = await client.post(f"{ url}", json=body)
    await assert_status(response, expected.created)
    mocked_director_v2_api["director_v2_api.run_dynamic_service"].assert_called_once()


@pytest.mark.parametrize(
    "node_class",
    [("dynamic"), ("comp"), ("frontend")],
)
@pytest.mark.parametrize(*standard_role_response(), ids=str)
async def test_creating_deprecated_node_returns_406_not_acceptable(
    client: TestClient,
    user_project: ProjectDict,
    expected: ExpectedResponse,
    faker: Faker,
    mocked_director_v2_api: dict[str, mock.MagicMock],
    mock_catalog_api: dict[str, mock.Mock],
    node_class: str,
):
    mock_catalog_api["get_service"].return_value["deprecated"] = (
        datetime.utcnow() - timedelta(days=1)
    ).isoformat()
    assert client.app
    url = client.app.router["create_node"].url_for(project_id=user_project["uuid"])

    # Use-case 1.: not passing a service UUID will generate a new one on the fly
    body = {
        "service_key": f"simcore/services/{node_class}/{faker.pystr().lower()}",
        "service_version": f"{faker.random_int()}.{faker.random_int()}.{faker.random_int()}",
    }
    response = await client.post(url.path, json=body)
    data, error = await assert_status(response, expected.not_acceptable)
    assert error
    assert not data
    # this does not start anything in the backend since this node is deprecated
    mocked_director_v2_api["director_v2_api.run_dynamic_service"].assert_not_called()


@pytest.mark.parametrize(
    "dy_service_running",
    [
        pytest.param(True, id="dy-service-running"),
        pytest.param(False, id="dy-service-NOT-running"),
    ],
)
@pytest.mark.parametrize(*standard_role_response(), ids=str)
async def test_delete_node(
    client: TestClient,
    user_project: ProjectDict,
    expected: ExpectedResponse,
    mocked_director_v2_api: dict[str, mock.MagicMock],
    mock_catalog_api: dict[str, mock.Mock],
    storage_subsystem_mock: MockedStorageSubsystem,
    dy_service_running: bool,
    postgres_db: sa.engine.Engine,
):
    # first create a node
    assert client.app
    assert "workbench" in user_project
    assert isinstance(user_project["workbench"], dict)
    running_dy_services = [
        service_uuid
        for service_uuid, service_data in user_project["workbench"].items()
        if "/dynamic/" in service_data["key"] and dy_service_running
    ]
    mocked_director_v2_api["director_v2_api.list_dynamic_services"].return_value = [
        {"service_uuid": service_uuid} for service_uuid in running_dy_services
    ]
    for node_id in user_project["workbench"]:
        url = client.app.router["delete_node"].url_for(
            project_id=user_project["uuid"], node_id=node_id
        )
        response = await client.delete(url.path)
        data, error = await assert_status(response, expected.no_content)
        assert not data
        if error:
            continue

        mocked_director_v2_api[
            "director_v2_api.list_dynamic_services"
        ].assert_called_once()
        mocked_director_v2_api["director_v2_api.list_dynamic_services"].reset_mock()

        if node_id in running_dy_services:
            mocked_director_v2_api[
                "director_v2_api.stop_dynamic_service"
            ].assert_called_once_with(
                mock.ANY,
                node_id,
                simcore_user_agent=UNDEFINED_DEFAULT_SIMCORE_USER_AGENT_VALUE,
                save_state=False,
            )
            mocked_director_v2_api["director_v2_api.stop_dynamic_service"].reset_mock()
        else:
            mocked_director_v2_api[
                "director_v2_api.stop_dynamic_service"
            ].assert_not_called()

        # ensure the node is gone
        with postgres_db.connect() as conn:
            result = conn.execute(
                sa.select([projects_db_model.c.workbench]).where(
                    projects_db_model.c.uuid == user_project["uuid"]
                )
            )
            assert result
            workbench = result.one()[projects_db_model.c.workbench]
            assert node_id not in workbench


@pytest.mark.parametrize(*standard_role_response(), ids=str)
async def test_start_node(
    client: TestClient,
    user_project_with_num_dynamic_services: Callable[[int], Awaitable[ProjectDict]],
    user_role: UserRole,
    expected: ExpectedResponse,
    mocked_director_v2_api: dict[str, mock.MagicMock],
    mock_catalog_api: dict[str, mock.Mock],
    faker: Faker,
    max_amount_of_auto_started_dyn_services: int,
):
    assert client.app
    project = await user_project_with_num_dynamic_services(
        max_amount_of_auto_started_dyn_services or faker.pyint(min_value=3)
    )
    all_service_uuids = list(project["workbench"])
    # start the node, shall work as expected
    url = client.app.router["start_node"].url_for(
        project_id=project["uuid"], node_id=choice(all_service_uuids)
    )
    response = await client.post(f"{url}")
    data, error = await assert_status(
        response,
        web.HTTPNoContent if user_role == UserRole.GUEST else expected.no_content,
    )
    if error is None:
        mocked_director_v2_api[
            "director_v2_api.run_dynamic_service"
        ].assert_called_once()
    else:
        mocked_director_v2_api[
            "director_v2_api.run_dynamic_service"
        ].assert_not_called()


@pytest.mark.parametrize(*standard_user_role())
async def test_start_node_raises_if_dynamic_services_limit_attained(
    client: TestClient,
    user_project_with_num_dynamic_services: Callable[[int], Awaitable[ProjectDict]],
    user_role: UserRole,
    expected: ExpectedResponse,
    mocked_director_v2_api: dict[str, mock.MagicMock],
    mock_catalog_api: dict[str, mock.Mock],
    faker: Faker,
    max_amount_of_auto_started_dyn_services: int,
):
    assert client.app
    project = await user_project_with_num_dynamic_services(
        max_amount_of_auto_started_dyn_services
    )
    all_service_uuids = list(project["workbench"])
    mocked_director_v2_api["director_v2_api.list_dynamic_services"].return_value = [
        {"service_uuid": service_uuid} for service_uuid in all_service_uuids
    ]
    # start the node, shall work as expected
    url = client.app.router["start_node"].url_for(
        project_id=project["uuid"], node_id=choice(all_service_uuids)
    )
    response = await client.post(f"{url}")
    data, error = await assert_status(
        response,
        expected.conflict,
    )
    assert not data
    assert error
    mocked_director_v2_api["director_v2_api.run_dynamic_service"].assert_not_called()


@pytest.mark.parametrize(*standard_user_role())
async def test_start_node_starts_dynamic_service_if_max_number_of_services_set_to_0(
    disable_max_number_of_running_dynamic_nodes: dict[str, str],
    client: TestClient,
    user_project_with_num_dynamic_services: Callable[[int], Awaitable[ProjectDict]],
    user_role: UserRole,
    expected: ExpectedResponse,
    mocked_director_v2_api: dict[str, mock.MagicMock],
    mock_catalog_api: dict[str, mock.Mock],
    faker: Faker,
):
    assert client.app
    project = await user_project_with_num_dynamic_services(faker.pyint(min_value=3))
    all_service_uuids = list(project["workbench"])
    mocked_director_v2_api["director_v2_api.list_dynamic_services"].return_value = [
        {"service_uuid": service_uuid} for service_uuid in all_service_uuids
    ]
    # start the node, shall work as expected
    url = client.app.router["start_node"].url_for(
        project_id=project["uuid"], node_id=choice(all_service_uuids)
    )
    response = await client.post(f"{url}")
    data, error = await assert_status(
        response,
        expected.no_content,
    )
    assert not data
    assert not error
    mocked_director_v2_api["director_v2_api.run_dynamic_service"].assert_called_once()


@pytest.mark.parametrize(*standard_user_role())
async def test_start_node_raises_if_called_with_wrong_data(
    client: TestClient,
    user_project_with_num_dynamic_services: Callable[[int], Awaitable[ProjectDict]],
    user_role: UserRole,
    expected: ExpectedResponse,
    mocked_director_v2_api: dict[str, mock.MagicMock],
    mock_catalog_api: dict[str, mock.Mock],
    faker: Faker,
    max_amount_of_auto_started_dyn_services: int,
):
    assert client.app
    project = await user_project_with_num_dynamic_services(
        max_amount_of_auto_started_dyn_services
    )
    all_service_uuids = list(project["workbench"])

    # start the node, with wrong project
    url = client.app.router["start_node"].url_for(
        project_id=faker.uuid4(), node_id=choice(all_service_uuids)
    )
    response = await client.post(f"{url}")
    data, error = await assert_status(
        response,
        expected.not_found,
    )
    assert not data
    assert error
    mocked_director_v2_api["director_v2_api.run_dynamic_service"].assert_not_called()

    # start the node, with wrong node
    url = client.app.router["start_node"].url_for(
        project_id=project["uuid"], node_id=faker.uuid4()
    )
    response = await client.post(f"{url}")
    data, error = await assert_status(
        response,
        expected.not_found,
    )
    assert not data
    assert error
    mocked_director_v2_api["director_v2_api.run_dynamic_service"].assert_not_called()


@pytest.mark.parametrize(*standard_role_response(), ids=str)
async def test_stop_node(
    client: TestClient,
    user_project_with_num_dynamic_services: Callable[[int], Awaitable[ProjectDict]],
    user_role: UserRole,
    expected: ExpectedResponse,
    mocked_director_v2_api: dict[str, mock.MagicMock],
    mock_catalog_api: dict[str, mock.Mock],
    faker: Faker,
    max_amount_of_auto_started_dyn_services: int,
):
    assert client.app
    project = await user_project_with_num_dynamic_services(
        max_amount_of_auto_started_dyn_services or faker.pyint(min_value=3)
    )
    all_service_uuids = list(project["workbench"])
    # start the node, shall work as expected
    url = client.app.router["stop_node"].url_for(
        project_id=project["uuid"], node_id=choice(all_service_uuids)
    )
    response = await client.post(f"{url}")
    data, error = await assert_status(
        response,
        web.HTTPAccepted if user_role == UserRole.GUEST else expected.accepted,
    )
    if error is None:
        mocked_director_v2_api[
            "director_v2_api.stop_dynamic_service"
        ].assert_called_once()
    else:
        mocked_director_v2_api[
            "director_v2_api.stop_dynamic_service"
        ].assert_not_called()<|MERGE_RESOLUTION|>--- conflicted
+++ resolved
@@ -17,10 +17,6 @@
 from aiohttp.test_utils import TestClient
 from faker import Faker
 from pydantic import NonNegativeFloat, NonNegativeInt
-<<<<<<< HEAD
-from pytest_mock import MockerFixture
-=======
->>>>>>> c11a9dcc
 from pytest_simcore.helpers.utils_assert import assert_status
 from pytest_simcore.helpers.utils_login import UserInfoDict
 from pytest_simcore.helpers.utils_webserver_unit_with_db import (
@@ -376,11 +372,7 @@
         "service_key": f"simcore/services/dynamic/{faker.pystr().lower()}",
         "service_version": faker.numerify("%.#.#"),
     }
-<<<<<<< HEAD
-    NUM_DY_SERVICES: Final[NonNegativeInt] = 20
-=======
     NUM_DY_SERVICES: Final[NonNegativeInt] = 250
->>>>>>> c11a9dcc
     responses = await asyncio.gather(
         *(client.post(f"{url}", json=body) for _ in range(NUM_DY_SERVICES))
     )
