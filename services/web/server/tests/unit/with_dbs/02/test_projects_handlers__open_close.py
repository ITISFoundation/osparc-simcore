# pylint:disable=unused-variable
# pylint:disable=unused-argument
# pylint:disable=redefined-outer-name
# pylint:disable=too-many-statements

import asyncio
import json
import time
from copy import deepcopy
from typing import Any, Awaitable, Callable, Iterator, Optional, Union
from unittest import mock
from unittest.mock import call

import pytest
import socketio
from _helpers import ExpectedResponse, standard_role_response
from aiohttp import ClientResponse, web
from aiohttp.test_utils import TestClient, TestServer
from faker import Faker
from models_library.projects_access import Owner
from models_library.projects_state import (
    ProjectLocked,
    ProjectRunningState,
    ProjectState,
    ProjectStatus,
    RunningState,
)
from models_library.services_resources import (
    ServiceResourcesDict,
    ServiceResourcesDictHelpers,
)
from pytest_simcore.helpers.utils_assert import assert_status
from pytest_simcore.helpers.utils_login import log_client_in
from pytest_simcore.helpers.utils_projects import assert_get_same_project
from servicelib.aiohttp.web_exceptions_extension import HTTPLocked
from simcore_service_webserver.db_models import UserRole
from simcore_service_webserver.projects.project_models import ProjectDict
from simcore_service_webserver.socketio.events import SOCKET_IO_PROJECT_UPDATED_EVENT
from simcore_service_webserver.utils import to_datetime
from socketio.exceptions import ConnectionError as SocketConnectionError

API_VERSION = "v0"
RESOURCE_NAME = "projects"
API_PREFIX = "/" + API_VERSION


# HELPERS -----------------------------------------------------------------------------------------


def assert_replaced(current_project, update_data):
    def _extract(dikt, keys):
        return {k: dikt[k] for k in keys}

    modified = [
        "lastChangeDate",
    ]
    keep = [k for k in update_data.keys() if k not in modified]

    assert _extract(current_project, keep) == _extract(update_data, keep)

    k = "lastChangeDate"
    assert to_datetime(update_data[k]) < to_datetime(current_project[k])


async def _list_projects(
    client,
    expected: type[web.HTTPException],
    query_parameters: Optional[dict] = None,
) -> list[dict[str, Any]]:
    # GET /v0/projects
    url = client.app.router["list_projects"].url_for()
    assert str(url) == API_PREFIX + "/projects"
    if query_parameters:
        url = url.with_query(**query_parameters)

    resp = await client.get(url)
    data, _ = await assert_status(resp, expected)
    return data


async def _replace_project(
    client, project_update: dict, expected: type[web.HTTPException]
) -> dict:
    # PUT /v0/projects/{project_id}
    url = client.app.router["replace_project"].url_for(
        project_id=project_update["uuid"]
    )
    assert str(url) == f"{API_PREFIX}/projects/{project_update['uuid']}"
    resp = await client.put(url, json=project_update)
    data, error = await assert_status(resp, expected)
    if not error:
        assert_replaced(current_project=data, update_data=project_update)
    return data


async def _connect_websocket(
    socketio_client_factory: Callable,
    check_connection: bool,
    client,
    client_id: str,
    events: Optional[dict[str, Callable]] = None,
) -> Optional[socketio.AsyncClient]:
    try:
        sio = await socketio_client_factory(client_id, client)
        assert sio.sid
        if events:
            for event, handler in events.items():
                sio.on(event, handler=handler)
        return sio
    except SocketConnectionError:
        if check_connection:
            pytest.fail("socket io connection should not fail")


async def _open_project(
    client,
    client_id: str,
    project: dict,
    expected: Union[type[web.HTTPException], list[type[web.HTTPException]]],
) -> tuple[dict, dict]:
    url = client.app.router["open_project"].url_for(project_id=project["uuid"])
    resp = await client.post(url, json=client_id)

    if isinstance(expected, list):
        for e in expected:
            try:
                data, error = await assert_status(resp, e)
                return data, error
            except AssertionError:
                # re-raise if last item
                if e == expected[-1]:
                    raise
                continue
    else:
        data, error = await assert_status(resp, expected)
        return data, error

    raise AssertionError("could not open project")


async def _close_project(
    client, client_id: str, project: dict, expected: type[web.HTTPException]
):
    url = client.app.router["close_project"].url_for(project_id=project["uuid"])
    resp = await client.post(url, json=client_id)
    await assert_status(resp, expected)


async def _state_project(
    client,
    project: dict,
    expected: type[web.HTTPException],
    expected_project_state: ProjectState,
):
    url = client.app.router["get_project_state"].url_for(project_id=project["uuid"])
    resp = await client.get(url)
    data, error = await assert_status(resp, expected)
    if not error:
        # the project is locked
        received_state = ProjectState(**data)
        assert received_state == expected_project_state


async def _assert_project_state_updated(
    handler: mock.Mock,
    shared_project: dict,
    expected_project_state_updates: list[ProjectState],
) -> None:
    if not expected_project_state_updates:
        handler.assert_not_called()
    else:
        # wait for the calls
        now = time.monotonic()
        MAX_WAITING_TIME = 15
        while time.monotonic() - now < MAX_WAITING_TIME:
            await asyncio.sleep(1)
            if handler.call_count == len(expected_project_state_updates):
                break
        if time.monotonic() - now > MAX_WAITING_TIME:
            pytest.fail(
                f"waited more than {MAX_WAITING_TIME}s and got only {handler.call_count}/{len(expected_project_state_updates)} calls"
            )

        calls = [
            call(
                json.dumps(
                    {
                        "project_uuid": shared_project["uuid"],
                        "data": p_state.dict(by_alias=True, exclude_unset=True),
                    }
                )
            )
            for p_state in expected_project_state_updates
        ]
        handler.assert_has_calls(calls)
        handler.reset_mock()


async def _delete_project(client, project: dict) -> ClientResponse:
    url = client.app.router["delete_project"].url_for(project_id=project["uuid"])
    assert str(url) == f"{API_PREFIX}/projects/{project['uuid']}"
    resp = await client.delete(url)
    return resp


# TESTS ----------------------------------------------------------------------------------------------------
@pytest.mark.parametrize(*standard_role_response())
@pytest.mark.parametrize(
    "share_rights",
    [
        {"read": True, "write": True, "delete": True},
        {"read": True, "write": True, "delete": False},
        {"read": True, "write": False, "delete": False},
        {"read": False, "write": False, "delete": False},
    ],
)
async def test_share_project(
    client,
    logged_user: dict,
    primary_group: dict[str, str],
    standard_groups: list[dict[str, str]],
    all_group: dict[str, str],
    user_role: UserRole,
    expected: ExpectedResponse,
    storage_subsystem_mock,
    mocked_director_v2_api,
    catalog_subsystem_mock,
    share_rights: dict,
    project_db_cleaner,
    request_create_project: Callable[..., Awaitable[ProjectDict]],
):
    # Use-case: the user shares some projects with a group

    # create a few projects
    new_project = await request_create_project(
        client,
        expected.accepted,
<<<<<<< HEAD
=======
        expected.created,
>>>>>>> 203f8c95
        logged_user,
        primary_group,
        project={"accessRights": {str(all_group["gid"]): share_rights}},
    )
    if new_project:
        assert new_project["accessRights"] == {
            str(primary_group["gid"]): {"read": True, "write": True, "delete": True},
            str(all_group["gid"]): share_rights,
        }

        # user 1 can always get to his project
        await assert_get_same_project(client, new_project, expected.ok)

    # get another user logged in now
    user_2 = await log_client_in(
        client, {"role": user_role.name}, enable_check=user_role != UserRole.ANONYMOUS
    )
    if new_project:
        # user 2 can only get the project if user 2 has read access
        await assert_get_same_project(
            client,
            new_project,
            expected.ok if share_rights["read"] else expected.forbidden,
        )
        # user 2 can only list projects if user 2 has read access
        list_projects = await _list_projects(client, expected.ok)
        assert len(list_projects) == (1 if share_rights["read"] else 0)
        # user 2 can only update the project is user 2 has write access
        project_update = deepcopy(new_project)
        project_update["name"] = "my super name"
        await _replace_project(
            client,
            project_update,
            expected.ok if share_rights["write"] else expected.forbidden,
        )
        # user 2 can only delete projects if user 2 has delete access
        resp = await _delete_project(client, new_project)
        await assert_status(
            resp,
            expected_cls=expected.no_content
            if share_rights["delete"]
            else expected.forbidden,
        )


@pytest.mark.parametrize(
    "user_role,expected",
    [
        (UserRole.ANONYMOUS, web.HTTPUnauthorized),
        (UserRole.GUEST, web.HTTPOk),
        (UserRole.USER, web.HTTPOk),
        (UserRole.TESTER, web.HTTPOk),
    ],
)
async def test_open_project(
    client,
    logged_user,
    user_project,
    client_session_id_factory: Callable,
    expected,
    mocked_director_v2_api,
    mock_service_resources: ServiceResourcesDict,
):
    # POST /v0/projects/{project_id}:open
    # open project
    url = client.app.router["open_project"].url_for(project_id=user_project["uuid"])
    resp = await client.post(url, json=client_session_id_factory())
    await assert_status(resp, expected)
    if resp.status == web.HTTPOk.status_code:
        dynamic_services = {
            service_uuid: service
            for service_uuid, service in user_project["workbench"].items()
            if "/dynamic/" in service["key"]
        }
        calls = []
        request_scheme = resp.url.scheme
        request_dns = f"{resp.url.host}:{resp.url.port}"
        for service_uuid, service in dynamic_services.items():
            calls.append(
                call(
                    client.server.app,
                    project_id=user_project["uuid"],
                    service_key=service["key"],
                    service_uuid=service_uuid,
                    service_version=service["version"],
                    user_id=logged_user["id"],
                    request_scheme=request_scheme,
                    request_dns=request_dns,
                    service_resources=ServiceResourcesDictHelpers.create_jsonable(
                        mock_service_resources
                    ),
                )
            )
        mocked_director_v2_api["director_v2_api.run_dynamic_service"].assert_has_calls(
            calls
        )


@pytest.mark.parametrize(*standard_role_response())
async def test_close_project(
    client,
    logged_user,
    user_project,
    client_session_id_factory: Callable,
    expected,
    mocked_director_v2_api,
    fake_services,
):
    # POST /v0/projects/{project_id}:close
    fakes = fake_services(5)
    assert len(fakes) == 5
    mocked_director_v2_api[
        "director_v2_core_dynamic_services.get_dynamic_services"
    ].return_value = fakes

    # open project
    client_id = client_session_id_factory()
    url = client.app.router["open_project"].url_for(project_id=user_project["uuid"])
    resp = await client.post(url, json=client_id)

    if resp.status == web.HTTPOk.status_code:
        mocked_director_v2_api["director_v2_api.get_dynamic_services"].assert_any_call(
            client.server.app, logged_user["id"], user_project["uuid"]
        )
        mocked_director_v2_api[
            "director_v2_core_dynamic_services.get_dynamic_services"
        ].reset_mock()

    # close project
    url = client.app.router["close_project"].url_for(project_id=user_project["uuid"])
    resp = await client.post(url, json=client_id)
    await assert_status(resp, expected.no_content)

    if resp.status == web.HTTPNoContent.status_code:
        # These checks are after a fire&forget, so we wait a moment
        await asyncio.sleep(2)

        calls = [
            # call(client.server.app, user_id=None, project_id=user_project["uuid"]),    # TODO: was disabled, SAN is this still viable?
            call(
                client.server.app,
                user_id=logged_user["id"],
                project_id=user_project["uuid"],
            ),
        ]
        mocked_director_v2_api[
            "director_v2_core_dynamic_services.get_dynamic_services"
        ].assert_has_calls(calls)

        calls = [
            call(
                app=client.server.app,
                service_uuid=service["service_uuid"],
                save_state=True,
            )
            for service in fakes
        ]
        mocked_director_v2_api[
            "director_v2_core_dynamic_services.stop_dynamic_service"
        ].assert_has_calls(calls)


@pytest.mark.parametrize(
    "user_role, expected",
    [
        (UserRole.ANONYMOUS, web.HTTPUnauthorized),
        (UserRole.GUEST, web.HTTPOk),
        (UserRole.USER, web.HTTPOk),
        (UserRole.TESTER, web.HTTPOk),
    ],
)
async def test_get_active_project(
    client,
    logged_user,
    user_project,
    client_session_id_factory: Callable,
    expected,
    socketio_client_factory: Callable,
    mocked_director_v2_api,
):
    # login with socket using client session id
    client_id1 = client_session_id_factory()
    sio = None
    try:
        sio = await socketio_client_factory(client_id1)
        assert sio.sid
    except SocketConnectionError:
        if expected == web.HTTPOk:
            pytest.fail("socket io connection should not fail")

    # get active projects -> empty
    get_active_projects_url = (
        client.app.router["get_active_project"]
        .url_for()
        .with_query(client_session_id=client_id1)
    )
    resp = await client.get(get_active_projects_url)
    data, error = await assert_status(resp, expected)
    if resp.status == web.HTTPOk.status_code:
        assert not data
        assert not error

    # open project
    open_project_url = client.app.router["open_project"].url_for(
        project_id=user_project["uuid"]
    )
    resp = await client.post(open_project_url, json=client_id1)
    await assert_status(resp, expected)

    resp = await client.get(get_active_projects_url)
    data, error = await assert_status(resp, expected)
    if resp.status == web.HTTPOk.status_code:
        assert not error
        assert ProjectState(**data.pop("state")).locked.value
        assert data == user_project

    # login with socket using client session id2
    client_id2 = client_session_id_factory()
    try:
        sio = await socketio_client_factory(client_id2)
        assert sio.sid
    except SocketConnectionError:
        if expected == web.HTTPOk:
            pytest.fail("socket io connection should not fail")
    # get active projects -> empty
    get_active_projects_url = (
        client.app.router["get_active_project"]
        .url_for()
        .with_query(client_session_id=client_id2)
    )
    resp = await client.get(get_active_projects_url)
    data, error = await assert_status(resp, expected)
    if resp.status == web.HTTPOk.status_code:
        assert not data
        assert not error


@pytest.mark.parametrize(
    "user_role, expected_response_on_Create, expected_response_on_Get, expected_response_on_Delete",
    [
        (
            UserRole.ANONYMOUS,
            web.HTTPUnauthorized,
            web.HTTPUnauthorized,
            web.HTTPUnauthorized,
        ),
        (
            UserRole.GUEST,
            web.HTTPForbidden,
            web.HTTPOk,
            web.HTTPForbidden,
        ),
        (
            UserRole.USER,
            web.HTTPCreated,
            web.HTTPOk,
            web.HTTPNoContent,
        ),
        (
            UserRole.TESTER,
            web.HTTPCreated,
            web.HTTPOk,
            web.HTTPNoContent,
        ),
    ],
)
async def test_project_node_lifetime(
    client,
    logged_user,
    user_project,
    expected_response_on_Create,
    expected_response_on_Get,
    expected_response_on_Delete,
    mocked_director_v2_api,
    storage_subsystem_mock,
    mocker,
    faker: Faker,
):

    mock_storage_api_delete_data_folders_of_project_node = mocker.patch(
        "simcore_service_webserver.projects.projects_handlers_crud.projects_api.storage_api.delete_data_folders_of_project_node",
        return_value="",
    )

    # create a new dynamic node...
    url = client.app.router["create_node"].url_for(project_id=user_project["uuid"])
    body = {"service_key": "simcore/services/dynamic/key", "service_version": "1.3.4"}
    resp = await client.post(url, json=body)
    data, errors = await assert_status(resp, expected_response_on_Create)
    node_id = (
        faker.uuid4()
    )  # NOTE: this is a fake node_id that is not in the project, but it does not matter because director_v2 is patched
    if resp.status == web.HTTPCreated.status_code:
        mocked_director_v2_api[
            "director_v2_api.run_dynamic_service"
        ].assert_called_once()
        assert "node_id" in data
        node_id = data["node_id"]
    else:
        mocked_director_v2_api[
            "director_v2_api.run_dynamic_service"
        ].assert_not_called()

    # create a new NOT dynamic node...
    mocked_director_v2_api["director_v2_api.run_dynamic_service"].reset_mock()
    url = client.app.router["create_node"].url_for(project_id=user_project["uuid"])
    body = {
        "service_key": "simcore/services/comp/key",
        "service_version": "1.3.4",
    }
    resp = await client.post(url, json=body)
    data, errors = await assert_status(resp, expected_response_on_Create)
    node_id_2 = node_id
    if resp.status == web.HTTPCreated.status_code:
        mocked_director_v2_api[
            "director_v2_api.run_dynamic_service"
        ].assert_not_called()
        assert "node_id" in data
        node_id_2 = data["node_id"]
    else:
        mocked_director_v2_api[
            "director_v2_api.run_dynamic_service"
        ].assert_not_called()

    # get the node state
    mocked_director_v2_api["director_v2_api.get_dynamic_services"].return_value = [
        {"service_uuid": node_id, "service_state": "running"}
    ]
    url = client.app.router["get_node"].url_for(
        project_id=user_project["uuid"], node_id=node_id
    )
    mocked_director_v2_api["director_v2_api.get_dynamic_service_state"].return_value = {
        "service_state": "running"
    }
    resp = await client.get(url)
    data, errors = await assert_status(resp, expected_response_on_Get)
    if resp.status == web.HTTPOk.status_code:
        assert "service_state" in data
        assert data["service_state"] == "running"

    # get the NOT dynamic node state
    mocked_director_v2_api["director_v2_api.get_dynamic_services"].return_value = []

    url = client.app.router["get_node"].url_for(
        project_id=user_project["uuid"], node_id=node_id_2
    )
    mocked_director_v2_api["director_v2_api.get_dynamic_service_state"].return_value = {
        "service_state": "idle"
    }
    resp = await client.get(url)
    data, errors = await assert_status(resp, expected_response_on_Get)
    if resp.status == web.HTTPOk.status_code:
        assert "service_state" in data
        assert data["service_state"] == "idle"

    # delete the node
    mocked_director_v2_api["director_v2_api.get_dynamic_services"].return_value = [
        {"service_uuid": node_id}
    ]
    url = client.app.router["delete_node"].url_for(
        project_id=user_project["uuid"], node_id=node_id
    )
    resp = await client.delete(url)
    data, errors = await assert_status(resp, expected_response_on_Delete)
    if resp.status == web.HTTPNoContent.status_code:
        mocked_director_v2_api[
            "director_v2_api.stop_dynamic_service"
        ].assert_called_once()
        mock_storage_api_delete_data_folders_of_project_node.assert_called_once()
    else:
        mocked_director_v2_api[
            "director_v2_api.stop_dynamic_service"
        ].assert_not_called()
        mock_storage_api_delete_data_folders_of_project_node.assert_not_called()

    # delete the NOT dynamic node
    mocked_director_v2_api["director_v2_api.stop_dynamic_service"].reset_mock()
    mock_storage_api_delete_data_folders_of_project_node.reset_mock()
    # mock_director_api_get_running_services.return_value.set_result([{"service_uuid": node_id}])
    url = client.app.router["delete_node"].url_for(
        project_id=user_project["uuid"], node_id=node_id_2
    )
    resp = await client.delete(url)
    data, errors = await assert_status(resp, expected_response_on_Delete)
    if resp.status == web.HTTPNoContent.status_code:
        mocked_director_v2_api[
            "director_v2_api.stop_dynamic_service"
        ].assert_not_called()
        mock_storage_api_delete_data_folders_of_project_node.assert_called_once()
    else:
        mocked_director_v2_api[
            "director_v2_api.stop_dynamic_service"
        ].assert_not_called()
        mock_storage_api_delete_data_folders_of_project_node.assert_not_called()


@pytest.fixture
def client_on_running_server_factory(
    client: TestClient, event_loop
) -> Iterator[Callable]:
    # Creates clients connected to the same server as the reference client
    #
    # Implemented as aihttp_client but creates a client using a running server,
    #  i.e. avoid client.start_server

    assert isinstance(client.server, TestServer)

    clients = []

    def go():
        cli = TestClient(client.server, loop=event_loop)
        assert client.server.started
        # AVOIDS client.start_server
        clients.append(cli)
        return cli

    yield go

    async def close_client_but_not_server(cli: TestClient):
        # pylint: disable=protected-access
        if not cli._closed:
            for resp in cli._responses:
                resp.close()
            for ws in cli._websockets:
                await ws.close()
            await cli._session.close()
            cli._closed = True

    async def finalize():
        while clients:
            await close_client_but_not_server(clients.pop())

    event_loop.run_until_complete(finalize())


@pytest.mark.parametrize(*standard_role_response())
async def test_open_shared_project_2_users_locked(
    client: TestClient,
    client_on_running_server_factory: Callable,
    logged_user: dict,
    shared_project: dict,
    socketio_client_factory: Callable,
    client_session_id_factory: Callable,
    user_role: UserRole,
    expected: ExpectedResponse,
    mocker,
    disable_gc_manual_guest_users,
):
    # Use-case: user 1 opens a shared project, user 2 tries to open it as well
    mock_project_state_updated_handler = mocker.Mock()

    client_1 = client
    client_id1 = client_session_id_factory()
    client_2 = client_on_running_server_factory()
    client_id2 = client_session_id_factory()

    # 1. user 1 opens project
    sio_1 = await _connect_websocket(
        socketio_client_factory,
        user_role != UserRole.ANONYMOUS,
        client_1,
        client_id1,
        {SOCKET_IO_PROJECT_UPDATED_EVENT: mock_project_state_updated_handler},
    )
    # expected is that the project is closed and unlocked
    expected_project_state_client_1 = ProjectState(
        locked=ProjectLocked(value=False, status=ProjectStatus.CLOSED),
        state=ProjectRunningState(value=RunningState.NOT_STARTED),
    )
    for client_id in [client_id1, None]:
        await _state_project(
            client_1,
            shared_project,
            expected.ok if user_role != UserRole.GUEST else web.HTTPOk,
            expected_project_state_client_1,
        )
    await _open_project(
        client_1,
        client_id1,
        shared_project,
        expected.ok if user_role != UserRole.GUEST else web.HTTPOk,
    )
    # now the expected result is that the project is locked and opened by client 1
    owner1 = Owner(
        user_id=logged_user["id"],
        first_name=(logged_user["name"].split(".") + [""])[0],
        last_name=(logged_user["name"].split(".") + [""])[1],
    )
    expected_project_state_client_1.locked.value = True
    expected_project_state_client_1.locked.status = ProjectStatus.OPENED
    expected_project_state_client_1.locked.owner = owner1
    # NOTE: there are 2 calls since we are part of the primary group and the all group
    await _assert_project_state_updated(
        mock_project_state_updated_handler,
        shared_project,
        [expected_project_state_client_1]
        * (0 if user_role == UserRole.ANONYMOUS else 2),
    )
    await _state_project(
        client_1,
        shared_project,
        expected.ok if user_role != UserRole.GUEST else web.HTTPOk,
        expected_project_state_client_1,
    )

    # 2. create a separate client now and log in user2, try to open the same shared project
    user_2 = await log_client_in(
        client_2, {"role": user_role.name}, enable_check=user_role != UserRole.ANONYMOUS
    )
    sio_2 = await _connect_websocket(
        socketio_client_factory,
        user_role != UserRole.ANONYMOUS,
        client_2,
        client_id2,
        {SOCKET_IO_PROJECT_UPDATED_EVENT: mock_project_state_updated_handler},
    )
    await _open_project(
        client_2,
        client_id2,
        shared_project,
        expected.locked if user_role != UserRole.GUEST else HTTPLocked,
    )
    expected_project_state_client_2 = deepcopy(expected_project_state_client_1)
    expected_project_state_client_2.locked.status = ProjectStatus.OPENED

    await _state_project(
        client_2,
        shared_project,
        expected.ok if user_role != UserRole.GUEST else web.HTTPOk,
        expected_project_state_client_2,
    )

    # 3. user 1 closes the project
    await _close_project(client_1, client_id1, shared_project, expected.no_content)
    if not any(user_role == role for role in [UserRole.ANONYMOUS, UserRole.GUEST]):
        # Guests cannot close projects
        expected_project_state_client_1 = ProjectState(
            locked=ProjectLocked(value=False, status=ProjectStatus.CLOSED),
            state=ProjectRunningState(value=RunningState.NOT_STARTED),
        )

    # we should receive an event that the project lock state changed
    # NOTE: there are 2x3 calls since we are part of the primary group and the all group and user 2 is part of the all group
    # first CLOSING, then CLOSED
    await _assert_project_state_updated(
        mock_project_state_updated_handler,
        shared_project,
        [
            expected_project_state_client_1.copy(
                update={
                    "locked": ProjectLocked(
                        value=True, status=ProjectStatus.CLOSING, owner=owner1
                    )
                }
            )
        ]
        * (
            0
            if any(user_role == role for role in [UserRole.ANONYMOUS, UserRole.GUEST])
            else 3
        )
        + [expected_project_state_client_1]
        * (
            0
            if any(user_role == role for role in [UserRole.ANONYMOUS, UserRole.GUEST])
            else 3
        ),
    )
    await _state_project(
        client_1,
        shared_project,
        expected.ok if user_role != UserRole.GUEST else web.HTTPOk,
        expected_project_state_client_1,
    )

    # 4. user 2 now should be able to open the project
    await _open_project(
        client_2,
        client_id2,
        shared_project,
        expected.ok if user_role != UserRole.GUEST else HTTPLocked,
    )
    if not any(user_role == role for role in [UserRole.ANONYMOUS, UserRole.GUEST]):
        expected_project_state_client_2.locked.value = True
        expected_project_state_client_2.locked.status = ProjectStatus.OPENED
        owner2 = Owner(
            user_id=user_2["id"],
            first_name=(user_2["name"].split(".") + [""])[0],
            last_name=(user_2["name"].split(".") + [""])[1],
        )
        expected_project_state_client_2.locked.owner = owner2
        expected_project_state_client_1.locked.value = True
        expected_project_state_client_1.locked.status = ProjectStatus.OPENED
        expected_project_state_client_1.locked.owner = owner2
    # NOTE: there are 3 calls since we are part of the primary group and the all group
    await _assert_project_state_updated(
        mock_project_state_updated_handler,
        shared_project,
        [expected_project_state_client_1]
        * (
            0
            if any(user_role == role for role in [UserRole.ANONYMOUS, UserRole.GUEST])
            else 3
        ),
    )
    await _state_project(
        client_1,
        shared_project,
        expected.ok if user_role != UserRole.GUEST else web.HTTPOk,
        expected_project_state_client_1,
    )


@pytest.mark.parametrize(*standard_role_response())
async def test_open_shared_project_at_same_time(
    client: TestClient,
    client_on_running_server_factory: Callable,
    logged_user: dict,
    shared_project: dict,
    socketio_client_factory: Callable,
    client_session_id_factory: Callable,
    user_role: UserRole,
    expected: ExpectedResponse,
    disable_gc_manual_guest_users,
):
    NUMBER_OF_ADDITIONAL_CLIENTS = 20
    # log client 1
    client_1 = client
    client_id1 = client_session_id_factory()
    sio_1 = await _connect_websocket(
        socketio_client_factory,
        user_role != UserRole.ANONYMOUS,
        client_1,
        client_id1,
    )
    clients = [
        {"client": client_1, "user": logged_user, "client_id": client_id1, "sio": sio_1}
    ]
    # create other clients
    for i in range(NUMBER_OF_ADDITIONAL_CLIENTS):

        new_client = client_on_running_server_factory()
        user = await log_client_in(
            new_client,
            {"role": user_role.name},
            enable_check=user_role != UserRole.ANONYMOUS,
        )
        client_id = client_session_id_factory()
        sio = await _connect_websocket(
            socketio_client_factory,
            user_role != UserRole.ANONYMOUS,
            new_client,
            client_id,
        )
        clients.append(
            {"client": new_client, "user": user, "client_id": client_id, "sio": sio}
        )

    # try opening projects at same time (more or less)
    open_project_tasks = [
        _open_project(
            c["client"],
            c["client_id"],
            shared_project,
            [
                expected.ok if user_role != UserRole.GUEST else web.HTTPOk,
                expected.locked if user_role != UserRole.GUEST else HTTPLocked,
            ],
        )
        for c in clients
    ]
    results = await asyncio.gather(
        *open_project_tasks,
        return_exceptions=True,
    )

    # one should be opened, the other locked
    if user_role != UserRole.ANONYMOUS:
        num_assertions = 0
        for data, error in results:
            assert data or error
            if error:
                num_assertions += 1
            elif data:
                project_status = ProjectState(**data.pop("state"))
                assert data == shared_project
                assert project_status.locked.value
                assert project_status.locked.owner
                assert project_status.locked.owner.first_name in [
                    c["user"]["name"] for c in clients
                ]

        assert num_assertions == NUMBER_OF_ADDITIONAL_CLIENTS


@pytest.mark.parametrize(*standard_role_response())
async def test_opened_project_can_still_be_opened_after_refreshing_tab(
    client: TestClient,
    logged_user: dict[str, Any],
    user_project: dict[str, Any],
    client_session_id_factory: Callable,
    socketio_client_factory: Callable,
    user_role: UserRole,
    expected: ExpectedResponse,
    mocked_director_v2_api: dict[str, mock.MagicMock],
    disable_gc_manual_guest_users,
):
    """Simulating a refresh goes as follows:
    The user opens a project, then hit the F5 refresh page.
    The browser disconnects the websocket, reconnects but the
    client_session_id remains the same
    """

    client_session_id = client_session_id_factory()
    sio = await _connect_websocket(
        socketio_client_factory,
        user_role != UserRole.ANONYMOUS,
        client,
        client_session_id,
    )
    assert client.app
    url = client.app.router["open_project"].url_for(project_id=user_project["uuid"])
    resp = await client.post(f"{url}", json=client_session_id)
    await assert_status(
        resp, expected.ok if user_role != UserRole.GUEST else web.HTTPOk
    )
    if resp.status != web.HTTPOk.status_code:
        return

    # the project is opened, now let's simulate a refresh
    assert sio
    await sio.disconnect()
    # give some time
    await asyncio.sleep(1)
    # re-connect using the same client session id
    sio2 = await _connect_websocket(
        socketio_client_factory,
        user_role != UserRole.ANONYMOUS,
        client,
        client_session_id,
    )
    assert sio2
    # re-open the project
    resp = await client.post(f"{url}", json=client_session_id)
    await assert_status(
        resp, expected.ok if user_role != UserRole.GUEST else web.HTTPOk
    )<|MERGE_RESOLUTION|>--- conflicted
+++ resolved
@@ -235,10 +235,7 @@
     new_project = await request_create_project(
         client,
         expected.accepted,
-<<<<<<< HEAD
-=======
         expected.created,
->>>>>>> 203f8c95
         logged_user,
         primary_group,
         project={"accessRights": {str(all_group["gid"]): share_rights}},
