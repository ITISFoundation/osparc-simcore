--- conflicted
+++ resolved
@@ -167,10 +167,7 @@
     await request_create_project(
         client,
         expected.accepted,
-<<<<<<< HEAD
-=======
         expected.created,
->>>>>>> 203f8c95
         logged_user,
         primary_group,
         from_study=template_project,
@@ -220,10 +217,7 @@
     await request_create_project(
         client,
         expected.accepted,
-<<<<<<< HEAD
-=======
         expected.created,
->>>>>>> 203f8c95
         logged_user,
         primary_group,
         from_study=user_project,
