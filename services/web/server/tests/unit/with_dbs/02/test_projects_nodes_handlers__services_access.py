--- conflicted
+++ resolved
@@ -59,11 +59,7 @@
 @pytest.fixture
 def mock_catalog_api_get_service_access_rights_response(mocker: MockerFixture):
     mocker.patch(
-<<<<<<< HEAD
-        "simcore_service_webserver.projects._nodes_rest.catalog_service.get_service_access_rights",
-=======
-        "simcore_service_webserver.projects._nodes_handlers.catalog_service.get_service_access_rights",
->>>>>>> 30a4d878
+        "simcore_service_webserver.projects._nodes_rest.catalog_service.get_service_access_rights",
         spec=True,
         side_effect=[
             ServiceAccessRightsGet(
@@ -134,11 +130,7 @@
     logged_user: UserInfoDict,
 ):
     mocker.patch(
-<<<<<<< HEAD
-        "simcore_service_webserver.projects._nodes_rest.catalog_service.get_service_access_rights",
-=======
-        "simcore_service_webserver.projects._nodes_handlers.catalog_service.get_service_access_rights",
->>>>>>> 30a4d878
+        "simcore_service_webserver.projects._nodes_rest.catalog_service.get_service_access_rights",
         spec=True,
         side_effect=[
             ServiceAccessRightsGet(
@@ -193,11 +185,7 @@
     for_gid = logged_user["primary_gid"]
 
     mocker.patch(
-<<<<<<< HEAD
-        "simcore_service_webserver.projects._nodes_rest.catalog_service.get_service_access_rights",
-=======
-        "simcore_service_webserver.projects._nodes_handlers.catalog_service.get_service_access_rights",
->>>>>>> 30a4d878
+        "simcore_service_webserver.projects._nodes_rest.catalog_service.get_service_access_rights",
         spec=True,
         side_effect=[
             ServiceAccessRightsGet(
@@ -250,11 +238,7 @@
     for_gid = logged_user["primary_gid"]
 
     mocker.patch(
-<<<<<<< HEAD
-        "simcore_service_webserver.projects._nodes_rest.catalog_service.get_service_access_rights",
-=======
-        "simcore_service_webserver.projects._nodes_handlers.catalog_service.get_service_access_rights",
->>>>>>> 30a4d878
+        "simcore_service_webserver.projects._nodes_rest.catalog_service.get_service_access_rights",
         spec=True,
         side_effect=[
             ServiceAccessRightsGet(
@@ -313,11 +297,7 @@
     for_gid = logged_user["primary_gid"]
 
     mocker.patch(
-<<<<<<< HEAD
-        "simcore_service_webserver.projects._nodes_rest.catalog_service.get_service_access_rights",
-=======
-        "simcore_service_webserver.projects._nodes_handlers.catalog_service.get_service_access_rights",
->>>>>>> 30a4d878
+        "simcore_service_webserver.projects._nodes_rest.catalog_service.get_service_access_rights",
         spec=True,
         side_effect=[
             ServiceAccessRightsGet(
@@ -375,11 +355,7 @@
     logged_user: UserInfoDict,
 ):
     mocker.patch(
-<<<<<<< HEAD
-        "simcore_service_webserver.projects._nodes_rest.catalog_service.get_service_access_rights",
-=======
-        "simcore_service_webserver.projects._nodes_handlers.catalog_service.get_service_access_rights",
->>>>>>> 30a4d878
+        "simcore_service_webserver.projects._nodes_rest.catalog_service.get_service_access_rights",
         spec=True,
         side_effect=[
             ServiceAccessRightsGet(
@@ -445,11 +421,7 @@
     for_gid = logged_user["primary_gid"]
 
     mocker.patch(
-<<<<<<< HEAD
-        "simcore_service_webserver.projects._nodes_rest.catalog_service.get_service_access_rights",
-=======
-        "simcore_service_webserver.projects._nodes_handlers.catalog_service.get_service_access_rights",
->>>>>>> 30a4d878
+        "simcore_service_webserver.projects._nodes_rest.catalog_service.get_service_access_rights",
         spec=True,
         side_effect=[
             ServiceAccessRightsGet(
