--- conflicted
+++ resolved
@@ -757,12 +757,8 @@
     client: TestClient,
     logged_user: UserInfoDict,
     user_project_with_num_dynamic_services: Callable[[int], Awaitable[ProjectDict]],
-<<<<<<< HEAD
-    client_session_id_factory: Callable,
+    client_session_id_factory: Callable[[], str],
     socketio_client_factory: Callable,
-=======
-    client_session_id_factory: Callable[[], str],
->>>>>>> 633f3c10
     expected: ExpectedResponse,
     mocked_dynamic_services_interface: dict[str, mock.Mock],
     mock_catalog_api: dict[str, mock.Mock],
@@ -815,12 +811,8 @@
     client: TestClient,
     logged_user: UserInfoDict,
     user_project_with_num_dynamic_services: Callable[[int], Awaitable[ProjectDict]],
-<<<<<<< HEAD
-    client_session_id_factory: Callable,
+    client_session_id_factory: Callable[[], str],
     socketio_client_factory: Callable,
-=======
-    client_session_id_factory: Callable[[], str],
->>>>>>> 633f3c10
     expected: ExpectedResponse,
     mocked_dynamic_services_interface: dict[str, mock.Mock],
     mock_catalog_api: dict[str, mock.Mock],
@@ -870,12 +862,8 @@
     client: TestClient,
     logged_user: UserInfoDict,
     user_project_with_num_dynamic_services: Callable[[int], Awaitable[ProjectDict]],
-<<<<<<< HEAD
-    client_session_id_factory: Callable,
+    client_session_id_factory: Callable[[], str],
     socketio_client_factory: Callable,
-=======
-    client_session_id_factory: Callable[[], str],
->>>>>>> 633f3c10
     expected: ExpectedResponse,
     mocked_dynamic_services_interface: dict[str, mock.Mock],
     mock_catalog_api: dict[str, mock.Mock],
@@ -929,12 +917,8 @@
     client: TestClient,
     logged_user: UserInfoDict,
     user_project_with_num_dynamic_services: Callable[[int], Awaitable[ProjectDict]],
-<<<<<<< HEAD
-    client_session_id_factory: Callable,
+    client_session_id_factory: Callable[[], str],
     socketio_client_factory: Callable,
-=======
-    client_session_id_factory: Callable[[], str],
->>>>>>> 633f3c10
     expected: ExpectedResponse,
     mocked_dynamic_services_interface: dict[str, mock.Mock],
     mock_catalog_api: dict[str, mock.Mock],
@@ -989,12 +973,8 @@
     client: TestClient,
     logged_user,
     user_project,
-<<<<<<< HEAD
-    client_session_id_factory: Callable,
+    client_session_id_factory: Callable[[], str],
     socketio_client_factory: Callable,
-=======
-    client_session_id_factory: Callable[[], str],
->>>>>>> 633f3c10
     expected: ExpectedResponse,
     mocked_dynamic_services_interface: dict[str, mock.Mock],
     mock_service_resources: ServiceResourcesDict,
@@ -1053,12 +1033,8 @@
     one_max_open_studies_per_user: None,
     client: TestClient,
     logged_user,
-<<<<<<< HEAD
-    client_session_id_factory: Callable,
+    client_session_id_factory: Callable[[], str],
     socketio_client_factory: Callable,
-=======
-    client_session_id_factory: Callable[[], str],
->>>>>>> 633f3c10
     user_project: ProjectDict,
     shared_project: ProjectDict,
     expected: ExpectedResponse,
