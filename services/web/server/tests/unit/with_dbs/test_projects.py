--- conflicted
+++ resolved
@@ -592,24 +592,12 @@
 
 
 @pytest.mark.parametrize(
-<<<<<<< HEAD
-    "user_role,expected",
-    [
-        (UserRole.ANONYMOUS, web.HTTPUnauthorized),
-        (
-            UserRole.GUEST,
-            web.HTTPOk,
-        ),  # FIXME: this should not be allowed PC how do we do that?
-        (UserRole.USER, web.HTTPOk),
-        (UserRole.TESTER, web.HTTPOk),
-=======
     "user_role,expected_change,expected_get",
     [
         (UserRole.ANONYMOUS, web.HTTPUnauthorized, web.HTTPUnauthorized),
         (UserRole.GUEST, web.HTTPForbidden, web.HTTPNotFound),
         (UserRole.USER, web.HTTPOk, web.HTTPOk),
         (UserRole.TESTER, web.HTTPOk, web.HTTPOk),
->>>>>>> 2eb392da
     ],
 )
 async def test_share_project_with_everyone(
@@ -618,12 +606,8 @@
     all_group: Dict[str, str],
     user_project,
     user_role,
-<<<<<<< HEAD
-    expected,
-=======
     expected_change,
     expected_get,
->>>>>>> 2eb392da
     computational_system_mock,
 ):
     # Use-case: the user shares his project instance with a group
@@ -637,11 +621,7 @@
         str(all_group["gid"]): {"read": True, "write": True, "execute": True}
     }
     resp = await client.put(replace_project_url, json=project_update)
-<<<<<<< HEAD
-    data, error = await assert_status(resp, expected)
-=======
     data, error = await assert_status(resp, expected_change)
->>>>>>> 2eb392da
 
     if not error:
         assert_replaced(current_project=data, update_data=project_update)
@@ -653,11 +633,7 @@
     url = client.app.router["get_project"].url_for(project_id=project_update["uuid"])
 
     resp = await client.get(url)
-<<<<<<< HEAD
-    data, error = await assert_status(resp, expected)
-=======
     data, error = await assert_status(resp, expected_get)
->>>>>>> 2eb392da
 
     if not error:
         assert data == project_update
