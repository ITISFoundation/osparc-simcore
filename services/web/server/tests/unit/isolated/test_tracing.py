--- conflicted
+++ resolved
@@ -17,11 +17,7 @@
 def mock_webserver_service_environment(
     monkeypatch: pytest.MonkeyPatch, mock_webserver_service_environment: EnvVarsDict
 ) -> EnvVarsDict:
-<<<<<<< HEAD
-
-=======
     monkeypatch.delenv("WEBSERVER_TRACING")
->>>>>>> 6d1ee291
     envs = mock_webserver_service_environment | setenvs_from_dict(
         monkeypatch,
         {
@@ -29,10 +25,6 @@
             "TRACING_OPENTELEMETRY_COLLECTOR_PORT": "4318",
         },
     )
-    return envs
-
-    envs.pop("WEBSERVER_TRACING")
-
     return envs
 
 
