--- conflicted
+++ resolved
@@ -17,22 +17,14 @@
 def mock_webserver_service_environment(
     monkeypatch: pytest.MonkeyPatch, mock_webserver_service_environment: EnvVarsDict
 ) -> EnvVarsDict:
-<<<<<<< HEAD
-=======
     monkeypatch.delenv("WEBSERVER_TRACING")
->>>>>>> 6d1ee291
-    envs = mock_webserver_service_environment | setenvs_from_dict(
+    return mock_webserver_service_environment | setenvs_from_dict(
         monkeypatch,
         {
             "TRACING_OPENTELEMETRY_COLLECTOR_ENDPOINT": "http://opentelemetry-collector",
             "TRACING_OPENTELEMETRY_COLLECTOR_PORT": "4318",
         },
     )
-    return envs
-
-    envs.pop("WEBSERVER_TRACING")
-
-    return envs
 
 
 def test_middleware_restrictions_opentelemetry_is_second_middleware(
