--- conflicted
+++ resolved
@@ -17,11 +17,9 @@
 
 import pytest
 
-<<<<<<< HEAD
+
 from simcore_service_webserver.resources import resources
-=======
 from simcore_service_webserver.utils import now_str
->>>>>>> 63622298
 
 ## current directory
 current_dir = Path(sys.argv[0] if __name__ == "__main__" else __file__).resolve().parent
@@ -48,10 +46,10 @@
         yield json.load(fp)
 
 @pytest.fixture
-<<<<<<< HEAD
 def api_version_prefix() -> str:
     return "v0"
-=======
+
+@pytest.fixture
 def empty_project():
     def create():
         empty_project = {
@@ -67,7 +65,6 @@
         return empty_project
     return create
 
->>>>>>> 63622298
 
 @pytest.fixture
 def project_schema_file(api_version_prefix) -> Path:
