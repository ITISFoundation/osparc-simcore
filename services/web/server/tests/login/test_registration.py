--- conflicted
+++ resolved
@@ -50,13 +50,8 @@
     db = get_storage(client.app)
     url = client.app.router['auth_register'].url_for()
 
-<<<<<<< HEAD
     async with NewUser({'status': UserStatus.CONFIRMATION_PENDING.name}) as user:
         confirmation = await db.create_confirmation(user, ConfirmationAction.REGISTRATION.name)
-=======
-    async with NewUser({'status': 'confirmation'}) as user:
-        confirmation = await db.create_confirmation(user, 'registration')
->>>>>>> a1e8ff1b
         r = await client.post(url, json={
             'email': user['email'],
             'password': user['raw_password'],
@@ -70,10 +65,6 @@
     monkeypatch.setitem(cfg, 'REGISTRATION_CONFIRMATION_REQUIRED', False)
     db = get_storage(client.app)
     url = client.app.router['auth_register'].url_for()
-<<<<<<< HEAD
-
-=======
->>>>>>> a1e8ff1b
     r = await client.post(url, json={
         'email': EMAIL,
         'password': PASSWORD,
@@ -92,10 +83,6 @@
     monkeypatch.setitem(cfg, 'REGISTRATION_CONFIRMATION_REQUIRED', True)
     db = get_storage(client.app)
     url = client.app.router['auth_register'].url_for()
-<<<<<<< HEAD
-
-=======
->>>>>>> a1e8ff1b
     r = await client.post(url, json={
         'email': EMAIL,
         'password': PASSWORD,
