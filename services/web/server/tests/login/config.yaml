--- conflicted
+++ resolved
@@ -42,11 +42,7 @@
   password: None
 rest:
   version: v0
-<<<<<<< HEAD
-  location: ${OSPARC_SIMCORE_REPO_ROOTDIR}/api/specs/webserver/v0/openapi.yaml
-=======
   location: ${OSPARC_SIMCORE_REPO_ROOTDIR}/api/specs/webserver/v0/openapi.yaml
 storage:
   host: localhost
-  port: 11111
->>>>>>> 760a171d
+  port: 11111