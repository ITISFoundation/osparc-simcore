# pylint:disable=unused-variable
# pylint:disable=unused-argument
# pylint:disable=redefined-outer-name
# pylint:disable=too-many-arguments


import asyncio
import json
import time
from copy import deepcopy
from pathlib import Path
from typing import Any, Callable, NamedTuple

import pytest
import sqlalchemy as sa
from aiohttp import web
from aiohttp.test_utils import TestClient
from models_library.projects_state import RunningState
from pytest_mock import MockerFixture
from pytest_simcore.helpers.utils_assert import assert_status
from servicelib.aiohttp.application import create_safe_application
from servicelib.json_serialization import json_dumps
from settings_library.rabbit import RabbitSettings
from settings_library.redis import RedisSettings
from simcore_postgres_database.models.projects import projects
from simcore_postgres_database.webserver_models import (
    NodeClass,
    StateType,
    comp_pipeline,
    comp_tasks,
)
from simcore_service_webserver._meta import API_VTAG
from simcore_service_webserver.application_settings import setup_settings
from simcore_service_webserver.db import setup_db
<<<<<<< HEAD
from simcore_service_webserver.diagnostics import setup_diagnostics
from simcore_service_webserver.director_v2.plugin import setup_director_v2
=======
from simcore_service_webserver.diagnostics.plugin import setup_diagnostics
from simcore_service_webserver.director_v2 import setup_director_v2
>>>>>>> 3e908f2b
from simcore_service_webserver.login.plugin import setup_login
from simcore_service_webserver.notifications._utils import DB_TO_RUNNING_STATE
from simcore_service_webserver.notifications.plugin import setup_notifications
from simcore_service_webserver.products.plugin import setup_products
from simcore_service_webserver.projects.plugin import setup_projects
from simcore_service_webserver.resource_manager.plugin import setup_resource_manager
from simcore_service_webserver.rest import setup_rest
from simcore_service_webserver.security import setup_security
from simcore_service_webserver.security_roles import UserRole
from simcore_service_webserver.session import setup_session
from simcore_service_webserver.socketio.plugin import setup_socketio
from simcore_service_webserver.users import setup_users
from tenacity._asyncio import AsyncRetrying
from tenacity.retry import retry_if_exception_type
from tenacity.stop import stop_after_delay
from tenacity.wait import wait_fixed
from yarl import URL

API_VTAG = "v0"
API_PREFIX = "/" + API_VTAG


# Selection of core and tool services started in this swarm fixture (integration)
pytest_simcore_core_services_selection = [
    "catalog",
    "dask-scheduler",
    "dask-sidecar",
    "director-v2",
    "director",
    "migration",
    "postgres",
    "rabbit",
    "redis",
    "storage",
]

pytest_simcore_ops_services_selection = ["minio", "adminer"]


class ExpectedResponse(NamedTuple):
    """
    Stores respons status to an API request in function of the user

    e.g. for a request that normally returns OK, a non-authorized user
    will have no access, therefore ExpectedResponse.ok = HTTPUnauthorized
    """

    ok: type[web.HTTPUnauthorized] | type[web.HTTPForbidden] | type[web.HTTPOk]
    created: (
        type[web.HTTPUnauthorized] | type[web.HTTPForbidden] | type[web.HTTPCreated]
    )
    no_content: (
        type[web.HTTPUnauthorized] | type[web.HTTPForbidden] | type[web.HTTPNoContent]
    )
    forbidden: (type[web.HTTPUnauthorized] | type[web.HTTPForbidden])

    # pylint: disable=no-member
    def __str__(self) -> str:
        items = ", ".join(f"{k}={v.__name__}" for k, v in self._asdict().items())
        return f"{self.__class__.__name__}({items})"


def standard_role_response() -> tuple[str, list[tuple[UserRole, ExpectedResponse]]]:
    return (
        "user_role,expected",
        [
            (
                UserRole.ANONYMOUS,
                ExpectedResponse(
                    ok=web.HTTPUnauthorized,
                    created=web.HTTPUnauthorized,
                    no_content=web.HTTPUnauthorized,
                    forbidden=web.HTTPUnauthorized,
                ),
            ),
            (
                UserRole.GUEST,
                ExpectedResponse(
                    ok=web.HTTPOk,
                    created=web.HTTPCreated,
                    no_content=web.HTTPNoContent,
                    forbidden=web.HTTPForbidden,
                ),
            ),
            (
                UserRole.USER,
                ExpectedResponse(
                    ok=web.HTTPOk,
                    created=web.HTTPCreated,
                    no_content=web.HTTPNoContent,
                    forbidden=web.HTTPForbidden,
                ),
            ),
            (
                UserRole.TESTER,
                ExpectedResponse(
                    ok=web.HTTPOk,
                    created=web.HTTPCreated,
                    no_content=web.HTTPNoContent,
                    forbidden=web.HTTPForbidden,
                ),
            ),
        ],
    )


@pytest.fixture
def client(
    event_loop: asyncio.AbstractEventLoop,
    postgres_session: sa.orm.session.Session,
    rabbit_service: RabbitSettings,
    redis_settings: RedisSettings,
    simcore_services_ready: None,
    aiohttp_client: Callable,
    app_config: dict[str, Any],  ## waits until swarm with *_services are up
    mocker: MockerFixture,
    monkeypatch_setenv_from_app_config: Callable,
) -> TestClient:
    cfg = deepcopy(app_config)

    assert cfg["rest"]["version"] == API_VTAG

    cfg["storage"]["enabled"] = False
    cfg["main"]["testing"] = True

    # fake config
    monkeypatch_setenv_from_app_config(cfg)
    app = create_safe_application(app_config)

    assert setup_settings(app)
    setup_db(app)
    setup_session(app)
    setup_security(app)
    setup_rest(app)
    setup_diagnostics(app)
    setup_login(app)
    setup_users(app)
    setup_socketio(app)
    setup_projects(app)
    setup_notifications(app)
    setup_director_v2(app)
    setup_resource_manager(app)
    setup_products(app)
    # no garbage collector

    return event_loop.run_until_complete(
        aiohttp_client(
            app,
            server_kwargs={
                "port": app_config["main"]["port"],
                "host": app_config["main"]["host"],
            },
        )
    )


@pytest.fixture(scope="session")
def fake_workbench_adjacency_list(tests_data_dir: Path) -> dict[str, Any]:
    file_path = tests_data_dir / "workbench_sleeper_dag_adjacency_list.json"
    with file_path.open() as fp:
        return json.load(fp)


def _assert_db_contents(
    project_id: str,
    postgres_session: sa.orm.session.Session,
    fake_workbench_payload: dict[str, Any],
    fake_workbench_adjacency_list: dict[str, Any],
    check_outputs: bool,
):
    # pylint: disable=no-member
    pipeline_db = (
        postgres_session.query(comp_pipeline)
        .filter(comp_pipeline.c.project_id == project_id)
        .one()
    )
    assert pipeline_db.project_id == project_id
    assert pipeline_db.dag_adjacency_list == fake_workbench_adjacency_list

    # check db comp_tasks
    tasks_db = (
        postgres_session.query(comp_tasks)
        .filter(comp_tasks.c.project_id == project_id)
        .all()
    )
    mock_pipeline = fake_workbench_payload
    assert len(tasks_db) == len(mock_pipeline)

    for task_db in tasks_db:
        assert task_db.project_id == project_id
        assert task_db.node_id in mock_pipeline.keys()

        assert task_db.inputs == mock_pipeline[task_db.node_id].get("inputs")

        if check_outputs:
            assert task_db.outputs == mock_pipeline[task_db.node_id].get("outputs")

        assert task_db.image["name"] == mock_pipeline[task_db.node_id]["key"]
        assert task_db.image["tag"] == mock_pipeline[task_db.node_id]["version"]


NodeIdStr = str


def _get_computational_tasks_from_db(
    project_id: str,
    postgres_session: sa.orm.session.Session,
) -> dict[NodeIdStr, Any]:
    # this check is only there to check the comp_pipeline is there
    assert (
        postgres_session.query(comp_pipeline)
        .filter(comp_pipeline.c.project_id == project_id)
        .one()
    ), f"missing pipeline in the database under comp_pipeline {project_id}"

    # get the computational tasks
    tasks_db = (
        postgres_session.query(comp_tasks)
        .filter(
            (comp_tasks.c.project_id == project_id)
            & (comp_tasks.c.node_class == NodeClass.COMPUTATIONAL)
        )
        .all()
    )
    print(f"--> tasks from DB: {tasks_db=}")
    return {t.node_id: t for t in tasks_db}


def _get_project_workbench_from_db(
    project_id: str,
    postgres_session: sa.orm.session.Session,
) -> dict[str, Any]:
    # this check is only there to check the comp_pipeline is there
    print(f"--> looking for project {project_id=} in projects table...")
    project_in_db = (
        postgres_session.query(projects).filter(projects.c.uuid == project_id).one()
    )
    assert (
        project_in_db
    ), f"missing pipeline in the database under comp_pipeline {project_id}"
    print(
        f"<-- found following workbench: {json_dumps( project_in_db.workbench, indent=2)}"
    )
    return project_in_db.workbench


async def _assert_and_wait_for_pipeline_state(
    client: TestClient,
    project_id: str,
    expected_state: RunningState,
    expected_api_response: ExpectedResponse,
):
    assert client.app
    url_project_state = client.app.router["get_project_state"].url_for(
        project_id=project_id
    )
    assert url_project_state == URL(f"/{API_VTAG}/projects/{project_id}/state")
    async for attempt in AsyncRetrying(
        reraise=True,
        stop=stop_after_delay(120),
        wait=wait_fixed(5),
        retry=retry_if_exception_type(AssertionError),
    ):
        with attempt:
            print(
                f"--> waiting for pipeline to complete with {expected_state=} attempt {attempt.retry_state.attempt_number}..."
            )
            resp = await client.get(f"{url_project_state}")
            data, error = await assert_status(resp, expected_api_response.ok)
            assert "state" in data
            assert "value" in data["state"]
            received_study_state = RunningState(data["state"]["value"])
            print(f"<-- received pipeline state: {received_study_state=}")
            assert received_study_state == expected_state
            print(
                f"--> pipeline completed with state {received_study_state=}! "
                f"That's great: {json_dumps(attempt.retry_state.retry_object.statistics)}",
            )


async def _assert_and_wait_for_comp_task_states_to_be_transmitted_in_projects(
    project_id: str,
    postgres_session: sa.orm.session.Session,
):
    async for attempt in AsyncRetrying(
        reraise=True,
        stop=stop_after_delay(120),
        wait=wait_fixed(5),
        retry=retry_if_exception_type(AssertionError),
    ):
        with attempt:
            print(
                f"--> waiting for pipeline results to move to projects table, attempt {attempt.retry_state.attempt_number}..."
            )
            comp_tasks_in_db: dict[NodeIdStr, Any] = _get_computational_tasks_from_db(
                project_id, postgres_session
            )
            workbench_in_db: dict[NodeIdStr, Any] = _get_project_workbench_from_db(
                project_id, postgres_session
            )
            for node_id, node_values in comp_tasks_in_db.items():
                assert (
                    node_id in workbench_in_db
                ), f"node {node_id=} is missing from workbench {json_dumps(workbench_in_db, indent=2)}"

                node_in_project_table = workbench_in_db[node_id]

                # if this one is in, the other should also be but let's check it carefully
                assert node_values.run_hash
                assert "runHash" in node_in_project_table
                assert node_values.run_hash == node_in_project_table["runHash"]

                assert node_values.state
                assert "state" in node_in_project_table
                assert "currentStatus" in node_in_project_table["state"]
                # NOTE: beware that the comp_tasks has StateType and Workbench has RunningState (sic)
                assert (
                    DB_TO_RUNNING_STATE[node_values.state].value
                    == node_in_project_table["state"]["currentStatus"]
                )
            print(
                "--> tasks were properly transferred! "
                f"That's great: {json_dumps(attempt.retry_state.retry_object.statistics)}",
            )


@pytest.mark.skip(reason="FIXME: still not bullet proof")
@pytest.mark.parametrize(*standard_role_response(), ids=str)
async def test_start_stop_computation(
    client: TestClient,
    sleeper_service: dict[str, str],
    postgres_session: sa.orm.session.Session,
    logged_user: dict[str, Any],
    user_project: dict[str, Any],
    fake_workbench_adjacency_list: dict[str, Any],
    user_role: UserRole,
    expected: ExpectedResponse,
):
    assert client.app
    project_id = user_project["uuid"]
    fake_workbench_payload = user_project["workbench"]

    url_start = client.app.router["stop_computation"].url_for(project_id=project_id)
    assert url_start == URL(f"/{API_VTAG}/computations/{project_id}:start")

    # POST /v0/computations/{project_id}:start
    resp = await client.post(f"{url_start}")
    data, error = await assert_status(resp, expected.created)

    if not error:
        # starting again should be disallowed, since it's already running
        resp = await client.post(f"{url_start}")
        assert resp.status == expected.forbidden.status_code

        assert "pipeline_id" in data
        assert data["pipeline_id"] == project_id

        _assert_db_contents(
            project_id,
            postgres_session,
            fake_workbench_payload,
            fake_workbench_adjacency_list,
            check_outputs=False,
        )
        # wait for the computation to complete successfully
        await _assert_and_wait_for_pipeline_state(
            client, project_id, RunningState.SUCCESS, expected
        )
        # we need to wait until the webserver has updated the projects DB before starting another round
        await _assert_and_wait_for_comp_task_states_to_be_transmitted_in_projects(
            project_id, postgres_session
        )
        # restart the computation, this should produce a 422 since the computation was complete
        resp = await client.post(f"{url_start}")
        assert resp.status == web.HTTPUnprocessableEntity.status_code
        # force restart the computation
        resp = await client.post(f"{url_start}", json={"force_restart": True})
        data, error = await assert_status(resp, expected.created)
        assert not error

    # give it time to run a bit ... before cancelling the run
    await asyncio.sleep(5)

    # now stop the pipeline
    # POST /v0/computations/{project_id}:stop
    url_stop = client.app.router["stop_computation"].url_for(project_id=project_id)
    assert url_stop == URL(f"/{API_VTAG}/computations/{project_id}:stop")
    resp = await client.post(f"{url_stop}")
    data, error = await assert_status(resp, expected.no_content)
    if not error:
        # now wait for it to stop
        await _assert_and_wait_for_pipeline_state(
            client, project_id, RunningState.ABORTED, expected
        )
        # we need to wait until the webserver has updated the projects DB
        await _assert_and_wait_for_comp_task_states_to_be_transmitted_in_projects(
            project_id, postgres_session
        )


@pytest.mark.parametrize(*standard_role_response(), ids=str)
async def test_run_pipeline_and_check_state(
    client: TestClient,
    sleeper_service: dict[str, str],
    postgres_session: sa.orm.session.Session,
    logged_user: dict[str, Any],
    user_project: dict[str, Any],
    fake_workbench_adjacency_list: dict[str, Any],
    user_role: UserRole,
    expected: ExpectedResponse,
):
    assert client.app
    project_id = user_project["uuid"]
    fake_workbench_payload = user_project["workbench"]

    url_start = client.app.router["start_computation"].url_for(project_id=project_id)
    assert url_start == URL(f"/{API_VTAG}/computations/{project_id}:start")

    # POST /v0/computations/{project_id}:start
    resp = await client.post(f"{url_start}")
    data, error = await assert_status(resp, expected.created)

    if error:
        return

    assert "pipeline_id" in data
    assert data["pipeline_id"] == project_id

    _assert_db_contents(
        project_id,
        postgres_session,
        fake_workbench_payload,
        fake_workbench_adjacency_list,
        check_outputs=False,
    )

    url_project_state = client.app.router["get_project_state"].url_for(
        project_id=project_id
    )
    assert url_project_state == URL(f"/{API_VTAG}/projects/{project_id}/state")

    running_state_order_lookup = {
        RunningState.UNKNOWN: 0,
        RunningState.NOT_STARTED: 1,
        RunningState.PUBLISHED: 2,
        RunningState.PENDING: 3,
        RunningState.STARTED: 4,
        RunningState.RETRY: 5,
        RunningState.SUCCESS: 6,
        RunningState.FAILED: 6,
        RunningState.ABORTED: 6,
    }

    assert all(  # pylint: disable=use-a-generator
        [k in running_state_order_lookup for k in RunningState.__members__]
    ), "there are missing members in the order lookup, please complete!"

    pipeline_state = RunningState.UNKNOWN

    start = time.monotonic()
    async for attempt in AsyncRetrying(
        reraise=True,
        stop=stop_after_delay(120),
        wait=wait_fixed(1),
        retry=retry_if_exception_type(ValueError),
    ):
        with attempt:
            print(
                f"--> waiting for pipeline to complete attempt {attempt.retry_state.attempt_number}..."
            )
            resp = await client.get(f"{url_project_state}")
            data, error = await assert_status(resp, expected.ok)
            assert "state" in data
            assert "value" in data["state"]
            received_study_state = RunningState(data["state"]["value"])
            print(f"--> project computation state {received_study_state=}")
            assert (
                running_state_order_lookup[received_study_state]
                >= running_state_order_lookup[pipeline_state]
            ), (
                f"the received state {received_study_state} shall be greater "
                f"or equal to the previous state {pipeline_state}"
            )
            assert received_study_state not in [
                RunningState.ABORTED,
                RunningState.FAILED,
            ], "the pipeline did not end up successfully"
            pipeline_state = received_study_state
            if received_study_state != RunningState.SUCCESS:
                raise ValueError
            print(
                f"--> pipeline completed with state {received_study_state=}! That's great: {json_dumps(attempt.retry_state.retry_object.statistics)}",
            )
    assert pipeline_state == RunningState.SUCCESS
    comp_tasks_in_db: dict[NodeIdStr, Any] = _get_computational_tasks_from_db(
        project_id, postgres_session
    )
    assert all(  # pylint: disable=use-a-generator
        [t.state == StateType.SUCCESS for t in comp_tasks_in_db.values()]
    ), (
        "the individual computational services are not finished! "
        f"Expected to be completed, got {comp_tasks_in_db=}"
    )
    # we need to wait until the webserver has updated the projects DB
    await _assert_and_wait_for_comp_task_states_to_be_transmitted_in_projects(
        project_id, postgres_session
    )

    print(f"<-- pipeline completed successfully in {time.monotonic() - start} seconds")
<|MERGE_RESOLUTION|>--- conflicted
+++ resolved
@@ -1,550 +1,545 @@
-# pylint:disable=unused-variable
-# pylint:disable=unused-argument
-# pylint:disable=redefined-outer-name
-# pylint:disable=too-many-arguments
-
-
-import asyncio
-import json
-import time
-from copy import deepcopy
-from pathlib import Path
-from typing import Any, Callable, NamedTuple
-
-import pytest
-import sqlalchemy as sa
-from aiohttp import web
-from aiohttp.test_utils import TestClient
-from models_library.projects_state import RunningState
-from pytest_mock import MockerFixture
-from pytest_simcore.helpers.utils_assert import assert_status
-from servicelib.aiohttp.application import create_safe_application
-from servicelib.json_serialization import json_dumps
-from settings_library.rabbit import RabbitSettings
-from settings_library.redis import RedisSettings
-from simcore_postgres_database.models.projects import projects
-from simcore_postgres_database.webserver_models import (
-    NodeClass,
-    StateType,
-    comp_pipeline,
-    comp_tasks,
-)
-from simcore_service_webserver._meta import API_VTAG
-from simcore_service_webserver.application_settings import setup_settings
-from simcore_service_webserver.db import setup_db
-<<<<<<< HEAD
-from simcore_service_webserver.diagnostics import setup_diagnostics
-from simcore_service_webserver.director_v2.plugin import setup_director_v2
-=======
-from simcore_service_webserver.diagnostics.plugin import setup_diagnostics
-from simcore_service_webserver.director_v2 import setup_director_v2
->>>>>>> 3e908f2b
-from simcore_service_webserver.login.plugin import setup_login
-from simcore_service_webserver.notifications._utils import DB_TO_RUNNING_STATE
-from simcore_service_webserver.notifications.plugin import setup_notifications
-from simcore_service_webserver.products.plugin import setup_products
-from simcore_service_webserver.projects.plugin import setup_projects
-from simcore_service_webserver.resource_manager.plugin import setup_resource_manager
-from simcore_service_webserver.rest import setup_rest
-from simcore_service_webserver.security import setup_security
-from simcore_service_webserver.security_roles import UserRole
-from simcore_service_webserver.session import setup_session
-from simcore_service_webserver.socketio.plugin import setup_socketio
-from simcore_service_webserver.users import setup_users
-from tenacity._asyncio import AsyncRetrying
-from tenacity.retry import retry_if_exception_type
-from tenacity.stop import stop_after_delay
-from tenacity.wait import wait_fixed
-from yarl import URL
-
-API_VTAG = "v0"
-API_PREFIX = "/" + API_VTAG
-
-
-# Selection of core and tool services started in this swarm fixture (integration)
-pytest_simcore_core_services_selection = [
-    "catalog",
-    "dask-scheduler",
-    "dask-sidecar",
-    "director-v2",
-    "director",
-    "migration",
-    "postgres",
-    "rabbit",
-    "redis",
-    "storage",
-]
-
-pytest_simcore_ops_services_selection = ["minio", "adminer"]
-
-
-class ExpectedResponse(NamedTuple):
-    """
-    Stores respons status to an API request in function of the user
-
-    e.g. for a request that normally returns OK, a non-authorized user
-    will have no access, therefore ExpectedResponse.ok = HTTPUnauthorized
-    """
-
-    ok: type[web.HTTPUnauthorized] | type[web.HTTPForbidden] | type[web.HTTPOk]
-    created: (
-        type[web.HTTPUnauthorized] | type[web.HTTPForbidden] | type[web.HTTPCreated]
-    )
-    no_content: (
-        type[web.HTTPUnauthorized] | type[web.HTTPForbidden] | type[web.HTTPNoContent]
-    )
-    forbidden: (type[web.HTTPUnauthorized] | type[web.HTTPForbidden])
-
-    # pylint: disable=no-member
-    def __str__(self) -> str:
-        items = ", ".join(f"{k}={v.__name__}" for k, v in self._asdict().items())
-        return f"{self.__class__.__name__}({items})"
-
-
-def standard_role_response() -> tuple[str, list[tuple[UserRole, ExpectedResponse]]]:
-    return (
-        "user_role,expected",
-        [
-            (
-                UserRole.ANONYMOUS,
-                ExpectedResponse(
-                    ok=web.HTTPUnauthorized,
-                    created=web.HTTPUnauthorized,
-                    no_content=web.HTTPUnauthorized,
-                    forbidden=web.HTTPUnauthorized,
-                ),
-            ),
-            (
-                UserRole.GUEST,
-                ExpectedResponse(
-                    ok=web.HTTPOk,
-                    created=web.HTTPCreated,
-                    no_content=web.HTTPNoContent,
-                    forbidden=web.HTTPForbidden,
-                ),
-            ),
-            (
-                UserRole.USER,
-                ExpectedResponse(
-                    ok=web.HTTPOk,
-                    created=web.HTTPCreated,
-                    no_content=web.HTTPNoContent,
-                    forbidden=web.HTTPForbidden,
-                ),
-            ),
-            (
-                UserRole.TESTER,
-                ExpectedResponse(
-                    ok=web.HTTPOk,
-                    created=web.HTTPCreated,
-                    no_content=web.HTTPNoContent,
-                    forbidden=web.HTTPForbidden,
-                ),
-            ),
-        ],
-    )
-
-
-@pytest.fixture
-def client(
-    event_loop: asyncio.AbstractEventLoop,
-    postgres_session: sa.orm.session.Session,
-    rabbit_service: RabbitSettings,
-    redis_settings: RedisSettings,
-    simcore_services_ready: None,
-    aiohttp_client: Callable,
-    app_config: dict[str, Any],  ## waits until swarm with *_services are up
-    mocker: MockerFixture,
-    monkeypatch_setenv_from_app_config: Callable,
-) -> TestClient:
-    cfg = deepcopy(app_config)
-
-    assert cfg["rest"]["version"] == API_VTAG
-
-    cfg["storage"]["enabled"] = False
-    cfg["main"]["testing"] = True
-
-    # fake config
-    monkeypatch_setenv_from_app_config(cfg)
-    app = create_safe_application(app_config)
-
-    assert setup_settings(app)
-    setup_db(app)
-    setup_session(app)
-    setup_security(app)
-    setup_rest(app)
-    setup_diagnostics(app)
-    setup_login(app)
-    setup_users(app)
-    setup_socketio(app)
-    setup_projects(app)
-    setup_notifications(app)
-    setup_director_v2(app)
-    setup_resource_manager(app)
-    setup_products(app)
-    # no garbage collector
-
-    return event_loop.run_until_complete(
-        aiohttp_client(
-            app,
-            server_kwargs={
-                "port": app_config["main"]["port"],
-                "host": app_config["main"]["host"],
-            },
-        )
-    )
-
-
-@pytest.fixture(scope="session")
-def fake_workbench_adjacency_list(tests_data_dir: Path) -> dict[str, Any]:
-    file_path = tests_data_dir / "workbench_sleeper_dag_adjacency_list.json"
-    with file_path.open() as fp:
-        return json.load(fp)
-
-
-def _assert_db_contents(
-    project_id: str,
-    postgres_session: sa.orm.session.Session,
-    fake_workbench_payload: dict[str, Any],
-    fake_workbench_adjacency_list: dict[str, Any],
-    check_outputs: bool,
-):
-    # pylint: disable=no-member
-    pipeline_db = (
-        postgres_session.query(comp_pipeline)
-        .filter(comp_pipeline.c.project_id == project_id)
-        .one()
-    )
-    assert pipeline_db.project_id == project_id
-    assert pipeline_db.dag_adjacency_list == fake_workbench_adjacency_list
-
-    # check db comp_tasks
-    tasks_db = (
-        postgres_session.query(comp_tasks)
-        .filter(comp_tasks.c.project_id == project_id)
-        .all()
-    )
-    mock_pipeline = fake_workbench_payload
-    assert len(tasks_db) == len(mock_pipeline)
-
-    for task_db in tasks_db:
-        assert task_db.project_id == project_id
-        assert task_db.node_id in mock_pipeline.keys()
-
-        assert task_db.inputs == mock_pipeline[task_db.node_id].get("inputs")
-
-        if check_outputs:
-            assert task_db.outputs == mock_pipeline[task_db.node_id].get("outputs")
-
-        assert task_db.image["name"] == mock_pipeline[task_db.node_id]["key"]
-        assert task_db.image["tag"] == mock_pipeline[task_db.node_id]["version"]
-
-
-NodeIdStr = str
-
-
-def _get_computational_tasks_from_db(
-    project_id: str,
-    postgres_session: sa.orm.session.Session,
-) -> dict[NodeIdStr, Any]:
-    # this check is only there to check the comp_pipeline is there
-    assert (
-        postgres_session.query(comp_pipeline)
-        .filter(comp_pipeline.c.project_id == project_id)
-        .one()
-    ), f"missing pipeline in the database under comp_pipeline {project_id}"
-
-    # get the computational tasks
-    tasks_db = (
-        postgres_session.query(comp_tasks)
-        .filter(
-            (comp_tasks.c.project_id == project_id)
-            & (comp_tasks.c.node_class == NodeClass.COMPUTATIONAL)
-        )
-        .all()
-    )
-    print(f"--> tasks from DB: {tasks_db=}")
-    return {t.node_id: t for t in tasks_db}
-
-
-def _get_project_workbench_from_db(
-    project_id: str,
-    postgres_session: sa.orm.session.Session,
-) -> dict[str, Any]:
-    # this check is only there to check the comp_pipeline is there
-    print(f"--> looking for project {project_id=} in projects table...")
-    project_in_db = (
-        postgres_session.query(projects).filter(projects.c.uuid == project_id).one()
-    )
-    assert (
-        project_in_db
-    ), f"missing pipeline in the database under comp_pipeline {project_id}"
-    print(
-        f"<-- found following workbench: {json_dumps( project_in_db.workbench, indent=2)}"
-    )
-    return project_in_db.workbench
-
-
-async def _assert_and_wait_for_pipeline_state(
-    client: TestClient,
-    project_id: str,
-    expected_state: RunningState,
-    expected_api_response: ExpectedResponse,
-):
-    assert client.app
-    url_project_state = client.app.router["get_project_state"].url_for(
-        project_id=project_id
-    )
-    assert url_project_state == URL(f"/{API_VTAG}/projects/{project_id}/state")
-    async for attempt in AsyncRetrying(
-        reraise=True,
-        stop=stop_after_delay(120),
-        wait=wait_fixed(5),
-        retry=retry_if_exception_type(AssertionError),
-    ):
-        with attempt:
-            print(
-                f"--> waiting for pipeline to complete with {expected_state=} attempt {attempt.retry_state.attempt_number}..."
-            )
-            resp = await client.get(f"{url_project_state}")
-            data, error = await assert_status(resp, expected_api_response.ok)
-            assert "state" in data
-            assert "value" in data["state"]
-            received_study_state = RunningState(data["state"]["value"])
-            print(f"<-- received pipeline state: {received_study_state=}")
-            assert received_study_state == expected_state
-            print(
-                f"--> pipeline completed with state {received_study_state=}! "
-                f"That's great: {json_dumps(attempt.retry_state.retry_object.statistics)}",
-            )
-
-
-async def _assert_and_wait_for_comp_task_states_to_be_transmitted_in_projects(
-    project_id: str,
-    postgres_session: sa.orm.session.Session,
-):
-    async for attempt in AsyncRetrying(
-        reraise=True,
-        stop=stop_after_delay(120),
-        wait=wait_fixed(5),
-        retry=retry_if_exception_type(AssertionError),
-    ):
-        with attempt:
-            print(
-                f"--> waiting for pipeline results to move to projects table, attempt {attempt.retry_state.attempt_number}..."
-            )
-            comp_tasks_in_db: dict[NodeIdStr, Any] = _get_computational_tasks_from_db(
-                project_id, postgres_session
-            )
-            workbench_in_db: dict[NodeIdStr, Any] = _get_project_workbench_from_db(
-                project_id, postgres_session
-            )
-            for node_id, node_values in comp_tasks_in_db.items():
-                assert (
-                    node_id in workbench_in_db
-                ), f"node {node_id=} is missing from workbench {json_dumps(workbench_in_db, indent=2)}"
-
-                node_in_project_table = workbench_in_db[node_id]
-
-                # if this one is in, the other should also be but let's check it carefully
-                assert node_values.run_hash
-                assert "runHash" in node_in_project_table
-                assert node_values.run_hash == node_in_project_table["runHash"]
-
-                assert node_values.state
-                assert "state" in node_in_project_table
-                assert "currentStatus" in node_in_project_table["state"]
-                # NOTE: beware that the comp_tasks has StateType and Workbench has RunningState (sic)
-                assert (
-                    DB_TO_RUNNING_STATE[node_values.state].value
-                    == node_in_project_table["state"]["currentStatus"]
-                )
-            print(
-                "--> tasks were properly transferred! "
-                f"That's great: {json_dumps(attempt.retry_state.retry_object.statistics)}",
-            )
-
-
-@pytest.mark.skip(reason="FIXME: still not bullet proof")
-@pytest.mark.parametrize(*standard_role_response(), ids=str)
-async def test_start_stop_computation(
-    client: TestClient,
-    sleeper_service: dict[str, str],
-    postgres_session: sa.orm.session.Session,
-    logged_user: dict[str, Any],
-    user_project: dict[str, Any],
-    fake_workbench_adjacency_list: dict[str, Any],
-    user_role: UserRole,
-    expected: ExpectedResponse,
-):
-    assert client.app
-    project_id = user_project["uuid"]
-    fake_workbench_payload = user_project["workbench"]
-
-    url_start = client.app.router["stop_computation"].url_for(project_id=project_id)
-    assert url_start == URL(f"/{API_VTAG}/computations/{project_id}:start")
-
-    # POST /v0/computations/{project_id}:start
-    resp = await client.post(f"{url_start}")
-    data, error = await assert_status(resp, expected.created)
-
-    if not error:
-        # starting again should be disallowed, since it's already running
-        resp = await client.post(f"{url_start}")
-        assert resp.status == expected.forbidden.status_code
-
-        assert "pipeline_id" in data
-        assert data["pipeline_id"] == project_id
-
-        _assert_db_contents(
-            project_id,
-            postgres_session,
-            fake_workbench_payload,
-            fake_workbench_adjacency_list,
-            check_outputs=False,
-        )
-        # wait for the computation to complete successfully
-        await _assert_and_wait_for_pipeline_state(
-            client, project_id, RunningState.SUCCESS, expected
-        )
-        # we need to wait until the webserver has updated the projects DB before starting another round
-        await _assert_and_wait_for_comp_task_states_to_be_transmitted_in_projects(
-            project_id, postgres_session
-        )
-        # restart the computation, this should produce a 422 since the computation was complete
-        resp = await client.post(f"{url_start}")
-        assert resp.status == web.HTTPUnprocessableEntity.status_code
-        # force restart the computation
-        resp = await client.post(f"{url_start}", json={"force_restart": True})
-        data, error = await assert_status(resp, expected.created)
-        assert not error
-
-    # give it time to run a bit ... before cancelling the run
-    await asyncio.sleep(5)
-
-    # now stop the pipeline
-    # POST /v0/computations/{project_id}:stop
-    url_stop = client.app.router["stop_computation"].url_for(project_id=project_id)
-    assert url_stop == URL(f"/{API_VTAG}/computations/{project_id}:stop")
-    resp = await client.post(f"{url_stop}")
-    data, error = await assert_status(resp, expected.no_content)
-    if not error:
-        # now wait for it to stop
-        await _assert_and_wait_for_pipeline_state(
-            client, project_id, RunningState.ABORTED, expected
-        )
-        # we need to wait until the webserver has updated the projects DB
-        await _assert_and_wait_for_comp_task_states_to_be_transmitted_in_projects(
-            project_id, postgres_session
-        )
-
-
-@pytest.mark.parametrize(*standard_role_response(), ids=str)
-async def test_run_pipeline_and_check_state(
-    client: TestClient,
-    sleeper_service: dict[str, str],
-    postgres_session: sa.orm.session.Session,
-    logged_user: dict[str, Any],
-    user_project: dict[str, Any],
-    fake_workbench_adjacency_list: dict[str, Any],
-    user_role: UserRole,
-    expected: ExpectedResponse,
-):
-    assert client.app
-    project_id = user_project["uuid"]
-    fake_workbench_payload = user_project["workbench"]
-
-    url_start = client.app.router["start_computation"].url_for(project_id=project_id)
-    assert url_start == URL(f"/{API_VTAG}/computations/{project_id}:start")
-
-    # POST /v0/computations/{project_id}:start
-    resp = await client.post(f"{url_start}")
-    data, error = await assert_status(resp, expected.created)
-
-    if error:
-        return
-
-    assert "pipeline_id" in data
-    assert data["pipeline_id"] == project_id
-
-    _assert_db_contents(
-        project_id,
-        postgres_session,
-        fake_workbench_payload,
-        fake_workbench_adjacency_list,
-        check_outputs=False,
-    )
-
-    url_project_state = client.app.router["get_project_state"].url_for(
-        project_id=project_id
-    )
-    assert url_project_state == URL(f"/{API_VTAG}/projects/{project_id}/state")
-
-    running_state_order_lookup = {
-        RunningState.UNKNOWN: 0,
-        RunningState.NOT_STARTED: 1,
-        RunningState.PUBLISHED: 2,
-        RunningState.PENDING: 3,
-        RunningState.STARTED: 4,
-        RunningState.RETRY: 5,
-        RunningState.SUCCESS: 6,
-        RunningState.FAILED: 6,
-        RunningState.ABORTED: 6,
-    }
-
-    assert all(  # pylint: disable=use-a-generator
-        [k in running_state_order_lookup for k in RunningState.__members__]
-    ), "there are missing members in the order lookup, please complete!"
-
-    pipeline_state = RunningState.UNKNOWN
-
-    start = time.monotonic()
-    async for attempt in AsyncRetrying(
-        reraise=True,
-        stop=stop_after_delay(120),
-        wait=wait_fixed(1),
-        retry=retry_if_exception_type(ValueError),
-    ):
-        with attempt:
-            print(
-                f"--> waiting for pipeline to complete attempt {attempt.retry_state.attempt_number}..."
-            )
-            resp = await client.get(f"{url_project_state}")
-            data, error = await assert_status(resp, expected.ok)
-            assert "state" in data
-            assert "value" in data["state"]
-            received_study_state = RunningState(data["state"]["value"])
-            print(f"--> project computation state {received_study_state=}")
-            assert (
-                running_state_order_lookup[received_study_state]
-                >= running_state_order_lookup[pipeline_state]
-            ), (
-                f"the received state {received_study_state} shall be greater "
-                f"or equal to the previous state {pipeline_state}"
-            )
-            assert received_study_state not in [
-                RunningState.ABORTED,
-                RunningState.FAILED,
-            ], "the pipeline did not end up successfully"
-            pipeline_state = received_study_state
-            if received_study_state != RunningState.SUCCESS:
-                raise ValueError
-            print(
-                f"--> pipeline completed with state {received_study_state=}! That's great: {json_dumps(attempt.retry_state.retry_object.statistics)}",
-            )
-    assert pipeline_state == RunningState.SUCCESS
-    comp_tasks_in_db: dict[NodeIdStr, Any] = _get_computational_tasks_from_db(
-        project_id, postgres_session
-    )
-    assert all(  # pylint: disable=use-a-generator
-        [t.state == StateType.SUCCESS for t in comp_tasks_in_db.values()]
-    ), (
-        "the individual computational services are not finished! "
-        f"Expected to be completed, got {comp_tasks_in_db=}"
-    )
-    # we need to wait until the webserver has updated the projects DB
-    await _assert_and_wait_for_comp_task_states_to_be_transmitted_in_projects(
-        project_id, postgres_session
-    )
-
-    print(f"<-- pipeline completed successfully in {time.monotonic() - start} seconds")
+# pylint:disable=unused-variable
+# pylint:disable=unused-argument
+# pylint:disable=redefined-outer-name
+# pylint:disable=too-many-arguments
+
+
+import asyncio
+import json
+import time
+from copy import deepcopy
+from pathlib import Path
+from typing import Any, Callable, NamedTuple
+
+import pytest
+import sqlalchemy as sa
+from aiohttp import web
+from aiohttp.test_utils import TestClient
+from models_library.projects_state import RunningState
+from pytest_mock import MockerFixture
+from pytest_simcore.helpers.utils_assert import assert_status
+from servicelib.aiohttp.application import create_safe_application
+from servicelib.json_serialization import json_dumps
+from settings_library.rabbit import RabbitSettings
+from settings_library.redis import RedisSettings
+from simcore_postgres_database.models.projects import projects
+from simcore_postgres_database.webserver_models import (
+    NodeClass,
+    StateType,
+    comp_pipeline,
+    comp_tasks,
+)
+from simcore_service_webserver._meta import API_VTAG
+from simcore_service_webserver.application_settings import setup_settings
+from simcore_service_webserver.db import setup_db
+from simcore_service_webserver.diagnostics.plugin import setup_diagnostics
+from simcore_service_webserver.director_v2.plugin import setup_director_v2
+from simcore_service_webserver.login.plugin import setup_login
+from simcore_service_webserver.notifications._utils import DB_TO_RUNNING_STATE
+from simcore_service_webserver.notifications.plugin import setup_notifications
+from simcore_service_webserver.products.plugin import setup_products
+from simcore_service_webserver.projects.plugin import setup_projects
+from simcore_service_webserver.resource_manager.plugin import setup_resource_manager
+from simcore_service_webserver.rest import setup_rest
+from simcore_service_webserver.security import setup_security
+from simcore_service_webserver.security_roles import UserRole
+from simcore_service_webserver.session import setup_session
+from simcore_service_webserver.socketio.plugin import setup_socketio
+from simcore_service_webserver.users import setup_users
+from tenacity._asyncio import AsyncRetrying
+from tenacity.retry import retry_if_exception_type
+from tenacity.stop import stop_after_delay
+from tenacity.wait import wait_fixed
+from yarl import URL
+
+API_VTAG = "v0"
+API_PREFIX = "/" + API_VTAG
+
+
+# Selection of core and tool services started in this swarm fixture (integration)
+pytest_simcore_core_services_selection = [
+    "catalog",
+    "dask-scheduler",
+    "dask-sidecar",
+    "director-v2",
+    "director",
+    "migration",
+    "postgres",
+    "rabbit",
+    "redis",
+    "storage",
+]
+
+pytest_simcore_ops_services_selection = ["minio", "adminer"]
+
+
+class ExpectedResponse(NamedTuple):
+    """
+    Stores respons status to an API request in function of the user
+
+    e.g. for a request that normally returns OK, a non-authorized user
+    will have no access, therefore ExpectedResponse.ok = HTTPUnauthorized
+    """
+
+    ok: type[web.HTTPUnauthorized] | type[web.HTTPForbidden] | type[web.HTTPOk]
+    created: (
+        type[web.HTTPUnauthorized] | type[web.HTTPForbidden] | type[web.HTTPCreated]
+    )
+    no_content: (
+        type[web.HTTPUnauthorized] | type[web.HTTPForbidden] | type[web.HTTPNoContent]
+    )
+    forbidden: (type[web.HTTPUnauthorized] | type[web.HTTPForbidden])
+
+    # pylint: disable=no-member
+    def __str__(self) -> str:
+        items = ", ".join(f"{k}={v.__name__}" for k, v in self._asdict().items())
+        return f"{self.__class__.__name__}({items})"
+
+
+def standard_role_response() -> tuple[str, list[tuple[UserRole, ExpectedResponse]]]:
+    return (
+        "user_role,expected",
+        [
+            (
+                UserRole.ANONYMOUS,
+                ExpectedResponse(
+                    ok=web.HTTPUnauthorized,
+                    created=web.HTTPUnauthorized,
+                    no_content=web.HTTPUnauthorized,
+                    forbidden=web.HTTPUnauthorized,
+                ),
+            ),
+            (
+                UserRole.GUEST,
+                ExpectedResponse(
+                    ok=web.HTTPOk,
+                    created=web.HTTPCreated,
+                    no_content=web.HTTPNoContent,
+                    forbidden=web.HTTPForbidden,
+                ),
+            ),
+            (
+                UserRole.USER,
+                ExpectedResponse(
+                    ok=web.HTTPOk,
+                    created=web.HTTPCreated,
+                    no_content=web.HTTPNoContent,
+                    forbidden=web.HTTPForbidden,
+                ),
+            ),
+            (
+                UserRole.TESTER,
+                ExpectedResponse(
+                    ok=web.HTTPOk,
+                    created=web.HTTPCreated,
+                    no_content=web.HTTPNoContent,
+                    forbidden=web.HTTPForbidden,
+                ),
+            ),
+        ],
+    )
+
+
+@pytest.fixture
+def client(
+    event_loop: asyncio.AbstractEventLoop,
+    postgres_session: sa.orm.session.Session,
+    rabbit_service: RabbitSettings,
+    redis_settings: RedisSettings,
+    simcore_services_ready: None,
+    aiohttp_client: Callable,
+    app_config: dict[str, Any],  ## waits until swarm with *_services are up
+    mocker: MockerFixture,
+    monkeypatch_setenv_from_app_config: Callable,
+) -> TestClient:
+    cfg = deepcopy(app_config)
+
+    assert cfg["rest"]["version"] == API_VTAG
+
+    cfg["storage"]["enabled"] = False
+    cfg["main"]["testing"] = True
+
+    # fake config
+    monkeypatch_setenv_from_app_config(cfg)
+    app = create_safe_application(app_config)
+
+    assert setup_settings(app)
+    setup_db(app)
+    setup_session(app)
+    setup_security(app)
+    setup_rest(app)
+    setup_diagnostics(app)
+    setup_login(app)
+    setup_users(app)
+    setup_socketio(app)
+    setup_projects(app)
+    setup_notifications(app)
+    setup_director_v2(app)
+    setup_resource_manager(app)
+    setup_products(app)
+    # no garbage collector
+
+    return event_loop.run_until_complete(
+        aiohttp_client(
+            app,
+            server_kwargs={
+                "port": app_config["main"]["port"],
+                "host": app_config["main"]["host"],
+            },
+        )
+    )
+
+
+@pytest.fixture(scope="session")
+def fake_workbench_adjacency_list(tests_data_dir: Path) -> dict[str, Any]:
+    file_path = tests_data_dir / "workbench_sleeper_dag_adjacency_list.json"
+    with file_path.open() as fp:
+        return json.load(fp)
+
+
+def _assert_db_contents(
+    project_id: str,
+    postgres_session: sa.orm.session.Session,
+    fake_workbench_payload: dict[str, Any],
+    fake_workbench_adjacency_list: dict[str, Any],
+    check_outputs: bool,
+):
+    # pylint: disable=no-member
+    pipeline_db = (
+        postgres_session.query(comp_pipeline)
+        .filter(comp_pipeline.c.project_id == project_id)
+        .one()
+    )
+    assert pipeline_db.project_id == project_id
+    assert pipeline_db.dag_adjacency_list == fake_workbench_adjacency_list
+
+    # check db comp_tasks
+    tasks_db = (
+        postgres_session.query(comp_tasks)
+        .filter(comp_tasks.c.project_id == project_id)
+        .all()
+    )
+    mock_pipeline = fake_workbench_payload
+    assert len(tasks_db) == len(mock_pipeline)
+
+    for task_db in tasks_db:
+        assert task_db.project_id == project_id
+        assert task_db.node_id in mock_pipeline.keys()
+
+        assert task_db.inputs == mock_pipeline[task_db.node_id].get("inputs")
+
+        if check_outputs:
+            assert task_db.outputs == mock_pipeline[task_db.node_id].get("outputs")
+
+        assert task_db.image["name"] == mock_pipeline[task_db.node_id]["key"]
+        assert task_db.image["tag"] == mock_pipeline[task_db.node_id]["version"]
+
+
+NodeIdStr = str
+
+
+def _get_computational_tasks_from_db(
+    project_id: str,
+    postgres_session: sa.orm.session.Session,
+) -> dict[NodeIdStr, Any]:
+    # this check is only there to check the comp_pipeline is there
+    assert (
+        postgres_session.query(comp_pipeline)
+        .filter(comp_pipeline.c.project_id == project_id)
+        .one()
+    ), f"missing pipeline in the database under comp_pipeline {project_id}"
+
+    # get the computational tasks
+    tasks_db = (
+        postgres_session.query(comp_tasks)
+        .filter(
+            (comp_tasks.c.project_id == project_id)
+            & (comp_tasks.c.node_class == NodeClass.COMPUTATIONAL)
+        )
+        .all()
+    )
+    print(f"--> tasks from DB: {tasks_db=}")
+    return {t.node_id: t for t in tasks_db}
+
+
+def _get_project_workbench_from_db(
+    project_id: str,
+    postgres_session: sa.orm.session.Session,
+) -> dict[str, Any]:
+    # this check is only there to check the comp_pipeline is there
+    print(f"--> looking for project {project_id=} in projects table...")
+    project_in_db = (
+        postgres_session.query(projects).filter(projects.c.uuid == project_id).one()
+    )
+    assert (
+        project_in_db
+    ), f"missing pipeline in the database under comp_pipeline {project_id}"
+    print(
+        f"<-- found following workbench: {json_dumps( project_in_db.workbench, indent=2)}"
+    )
+    return project_in_db.workbench
+
+
+async def _assert_and_wait_for_pipeline_state(
+    client: TestClient,
+    project_id: str,
+    expected_state: RunningState,
+    expected_api_response: ExpectedResponse,
+):
+    assert client.app
+    url_project_state = client.app.router["get_project_state"].url_for(
+        project_id=project_id
+    )
+    assert url_project_state == URL(f"/{API_VTAG}/projects/{project_id}/state")
+    async for attempt in AsyncRetrying(
+        reraise=True,
+        stop=stop_after_delay(120),
+        wait=wait_fixed(5),
+        retry=retry_if_exception_type(AssertionError),
+    ):
+        with attempt:
+            print(
+                f"--> waiting for pipeline to complete with {expected_state=} attempt {attempt.retry_state.attempt_number}..."
+            )
+            resp = await client.get(f"{url_project_state}")
+            data, error = await assert_status(resp, expected_api_response.ok)
+            assert "state" in data
+            assert "value" in data["state"]
+            received_study_state = RunningState(data["state"]["value"])
+            print(f"<-- received pipeline state: {received_study_state=}")
+            assert received_study_state == expected_state
+            print(
+                f"--> pipeline completed with state {received_study_state=}! "
+                f"That's great: {json_dumps(attempt.retry_state.retry_object.statistics)}",
+            )
+
+
+async def _assert_and_wait_for_comp_task_states_to_be_transmitted_in_projects(
+    project_id: str,
+    postgres_session: sa.orm.session.Session,
+):
+    async for attempt in AsyncRetrying(
+        reraise=True,
+        stop=stop_after_delay(120),
+        wait=wait_fixed(5),
+        retry=retry_if_exception_type(AssertionError),
+    ):
+        with attempt:
+            print(
+                f"--> waiting for pipeline results to move to projects table, attempt {attempt.retry_state.attempt_number}..."
+            )
+            comp_tasks_in_db: dict[NodeIdStr, Any] = _get_computational_tasks_from_db(
+                project_id, postgres_session
+            )
+            workbench_in_db: dict[NodeIdStr, Any] = _get_project_workbench_from_db(
+                project_id, postgres_session
+            )
+            for node_id, node_values in comp_tasks_in_db.items():
+                assert (
+                    node_id in workbench_in_db
+                ), f"node {node_id=} is missing from workbench {json_dumps(workbench_in_db, indent=2)}"
+
+                node_in_project_table = workbench_in_db[node_id]
+
+                # if this one is in, the other should also be but let's check it carefully
+                assert node_values.run_hash
+                assert "runHash" in node_in_project_table
+                assert node_values.run_hash == node_in_project_table["runHash"]
+
+                assert node_values.state
+                assert "state" in node_in_project_table
+                assert "currentStatus" in node_in_project_table["state"]
+                # NOTE: beware that the comp_tasks has StateType and Workbench has RunningState (sic)
+                assert (
+                    DB_TO_RUNNING_STATE[node_values.state].value
+                    == node_in_project_table["state"]["currentStatus"]
+                )
+            print(
+                "--> tasks were properly transferred! "
+                f"That's great: {json_dumps(attempt.retry_state.retry_object.statistics)}",
+            )
+
+
+@pytest.mark.skip(reason="FIXME: still not bullet proof")
+@pytest.mark.parametrize(*standard_role_response(), ids=str)
+async def test_start_stop_computation(
+    client: TestClient,
+    sleeper_service: dict[str, str],
+    postgres_session: sa.orm.session.Session,
+    logged_user: dict[str, Any],
+    user_project: dict[str, Any],
+    fake_workbench_adjacency_list: dict[str, Any],
+    user_role: UserRole,
+    expected: ExpectedResponse,
+):
+    assert client.app
+    project_id = user_project["uuid"]
+    fake_workbench_payload = user_project["workbench"]
+
+    url_start = client.app.router["stop_computation"].url_for(project_id=project_id)
+    assert url_start == URL(f"/{API_VTAG}/computations/{project_id}:start")
+
+    # POST /v0/computations/{project_id}:start
+    resp = await client.post(f"{url_start}")
+    data, error = await assert_status(resp, expected.created)
+
+    if not error:
+        # starting again should be disallowed, since it's already running
+        resp = await client.post(f"{url_start}")
+        assert resp.status == expected.forbidden.status_code
+
+        assert "pipeline_id" in data
+        assert data["pipeline_id"] == project_id
+
+        _assert_db_contents(
+            project_id,
+            postgres_session,
+            fake_workbench_payload,
+            fake_workbench_adjacency_list,
+            check_outputs=False,
+        )
+        # wait for the computation to complete successfully
+        await _assert_and_wait_for_pipeline_state(
+            client, project_id, RunningState.SUCCESS, expected
+        )
+        # we need to wait until the webserver has updated the projects DB before starting another round
+        await _assert_and_wait_for_comp_task_states_to_be_transmitted_in_projects(
+            project_id, postgres_session
+        )
+        # restart the computation, this should produce a 422 since the computation was complete
+        resp = await client.post(f"{url_start}")
+        assert resp.status == web.HTTPUnprocessableEntity.status_code
+        # force restart the computation
+        resp = await client.post(f"{url_start}", json={"force_restart": True})
+        data, error = await assert_status(resp, expected.created)
+        assert not error
+
+    # give it time to run a bit ... before cancelling the run
+    await asyncio.sleep(5)
+
+    # now stop the pipeline
+    # POST /v0/computations/{project_id}:stop
+    url_stop = client.app.router["stop_computation"].url_for(project_id=project_id)
+    assert url_stop == URL(f"/{API_VTAG}/computations/{project_id}:stop")
+    resp = await client.post(f"{url_stop}")
+    data, error = await assert_status(resp, expected.no_content)
+    if not error:
+        # now wait for it to stop
+        await _assert_and_wait_for_pipeline_state(
+            client, project_id, RunningState.ABORTED, expected
+        )
+        # we need to wait until the webserver has updated the projects DB
+        await _assert_and_wait_for_comp_task_states_to_be_transmitted_in_projects(
+            project_id, postgres_session
+        )
+
+
+@pytest.mark.parametrize(*standard_role_response(), ids=str)
+async def test_run_pipeline_and_check_state(
+    client: TestClient,
+    sleeper_service: dict[str, str],
+    postgres_session: sa.orm.session.Session,
+    logged_user: dict[str, Any],
+    user_project: dict[str, Any],
+    fake_workbench_adjacency_list: dict[str, Any],
+    user_role: UserRole,
+    expected: ExpectedResponse,
+):
+    assert client.app
+    project_id = user_project["uuid"]
+    fake_workbench_payload = user_project["workbench"]
+
+    url_start = client.app.router["start_computation"].url_for(project_id=project_id)
+    assert url_start == URL(f"/{API_VTAG}/computations/{project_id}:start")
+
+    # POST /v0/computations/{project_id}:start
+    resp = await client.post(f"{url_start}")
+    data, error = await assert_status(resp, expected.created)
+
+    if error:
+        return
+
+    assert "pipeline_id" in data
+    assert data["pipeline_id"] == project_id
+
+    _assert_db_contents(
+        project_id,
+        postgres_session,
+        fake_workbench_payload,
+        fake_workbench_adjacency_list,
+        check_outputs=False,
+    )
+
+    url_project_state = client.app.router["get_project_state"].url_for(
+        project_id=project_id
+    )
+    assert url_project_state == URL(f"/{API_VTAG}/projects/{project_id}/state")
+
+    running_state_order_lookup = {
+        RunningState.UNKNOWN: 0,
+        RunningState.NOT_STARTED: 1,
+        RunningState.PUBLISHED: 2,
+        RunningState.PENDING: 3,
+        RunningState.STARTED: 4,
+        RunningState.RETRY: 5,
+        RunningState.SUCCESS: 6,
+        RunningState.FAILED: 6,
+        RunningState.ABORTED: 6,
+    }
+
+    assert all(  # pylint: disable=use-a-generator
+        [k in running_state_order_lookup for k in RunningState.__members__]
+    ), "there are missing members in the order lookup, please complete!"
+
+    pipeline_state = RunningState.UNKNOWN
+
+    start = time.monotonic()
+    async for attempt in AsyncRetrying(
+        reraise=True,
+        stop=stop_after_delay(120),
+        wait=wait_fixed(1),
+        retry=retry_if_exception_type(ValueError),
+    ):
+        with attempt:
+            print(
+                f"--> waiting for pipeline to complete attempt {attempt.retry_state.attempt_number}..."
+            )
+            resp = await client.get(f"{url_project_state}")
+            data, error = await assert_status(resp, expected.ok)
+            assert "state" in data
+            assert "value" in data["state"]
+            received_study_state = RunningState(data["state"]["value"])
+            print(f"--> project computation state {received_study_state=}")
+            assert (
+                running_state_order_lookup[received_study_state]
+                >= running_state_order_lookup[pipeline_state]
+            ), (
+                f"the received state {received_study_state} shall be greater "
+                f"or equal to the previous state {pipeline_state}"
+            )
+            assert received_study_state not in [
+                RunningState.ABORTED,
+                RunningState.FAILED,
+            ], "the pipeline did not end up successfully"
+            pipeline_state = received_study_state
+            if received_study_state != RunningState.SUCCESS:
+                raise ValueError
+            print(
+                f"--> pipeline completed with state {received_study_state=}! That's great: {json_dumps(attempt.retry_state.retry_object.statistics)}",
+            )
+    assert pipeline_state == RunningState.SUCCESS
+    comp_tasks_in_db: dict[NodeIdStr, Any] = _get_computational_tasks_from_db(
+        project_id, postgres_session
+    )
+    assert all(  # pylint: disable=use-a-generator
+        [t.state == StateType.SUCCESS for t in comp_tasks_in_db.values()]
+    ), (
+        "the individual computational services are not finished! "
+        f"Expected to be completed, got {comp_tasks_in_db=}"
+    )
+    # we need to wait until the webserver has updated the projects DB
+    await _assert_and_wait_for_comp_task_states_to_be_transmitted_in_projects(
+        project_id, postgres_session
+    )
+
+    print(f"<-- pipeline completed successfully in {time.monotonic() - start} seconds")