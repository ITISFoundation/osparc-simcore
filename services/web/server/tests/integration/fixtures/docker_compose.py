--- conflicted
+++ resolved
@@ -1,137 +1,132 @@
-# pylint:disable=wildcard-import
-# pylint:disable=unused-import
-# pylint:disable=unused-variable
-# pylint:disable=unused-argument
-# pylint:disable=redefined-outer-name
-
-import os
-import socket
-from copy import deepcopy
-from pathlib import Path
-from typing import Dict
-
-import pytest
-import yaml
-
-
-@pytest.fixture("session")
-def services_docker_compose(osparc_simcore_root_dir) -> Dict[str, str]:
-    docker_compose_path = osparc_simcore_root_dir / "services" / "docker-compose.yml"
-    assert docker_compose_path.exists()
-
-    content = {}
-    with docker_compose_path.open() as f:
-        content = yaml.safe_load(f)
-    return content
-
-@pytest.fixture("session")
-def tools_docker_compose(osparc_simcore_root_dir) -> Dict[str, str]:
-    docker_compose_path = osparc_simcore_root_dir / "services" / "docker-compose.tools.yml"
-    assert docker_compose_path.exists()
-
-    content = {}
-    with docker_compose_path.open() as f:
-        content = yaml.safe_load(f)
-    return content
-
-@pytest.fixture("session")
-def devel_environ(env_devel_file) -> Dict[str, str]:
-    """ Environ dict from .env-devel """
-    env_devel = {}
-    with env_devel_file.open() as f:
-        for line in f:
-            line = line.strip()
-            if line and not line.startswith("#"):
-                key, value = line.split("=")
-                env_devel[key] = str(value)
-    # change some of the environ to accomodate the test case
-    if 'REGISTRY_SSL' in env_devel:
-        env_devel['REGISTRY_SSL'] = 'False'
-    if 'REGISTRY_URL' in env_devel:
-        env_devel['REGISTRY_URL'] = "{}:5000".format(_get_ip())
-    if 'REGISTRY_USER' in env_devel:
-        env_devel['REGISTRY_USER'] = "simcore"
-    if 'REGISTRY_PW' in env_devel:
-        env_devel['REGISTRY_PW'] = ""
-    if 'REGISTRY_AUTH' in env_devel:
-        env_devel['REGISTRY_AUTH'] = False
-    return env_devel
-
-@pytest.fixture(scope="module")
-def temp_folder(request, tmpdir_factory) -> Path:
-    tmp = Path(tmpdir_factory.mktemp("docker_compose_{}".format(request.module.__name__)))
-    yield tmp
-
-@pytest.fixture(scope='module')
-def docker_compose_file(request, temp_folder, services_docker_compose, devel_environ):
-    """ Overrides pytest-docker fixture
-
-    """
-    core_services = getattr(request.module, 'core_services', []) # TODO: PC->SAN could also be defined as a fixture (as with docker_compose)
-    docker_compose_path = temp_folder / 'docker-compose.yml'
-<<<<<<< HEAD
-
-    _recreate_compose_file(core_services, services_docker_compose, docker_compose_path, devel_environ)
-=======
->>>>>>> ca87e0ab
-
-    _recreate_compose_file(core_services, services_docker_compose, docker_compose_path, devel_environ)
-    yield Path(docker_compose_path)
-
-    # cleanup
-    # docker_compose_path.unlink()
-
-@pytest.fixture(scope='module')
-def tools_docker_compose_file(request, temp_folder, tools_docker_compose, devel_environ):
-    """ Overrides pytest-docker fixture
-
-    """
-    tool_services = getattr(request.module, 'tool_services', [])
-    docker_compose_path = temp_folder / 'docker-compose.tools.yml'
-    # docker_compose_path = tmp_path / 'docker-compose.tools.yml'
-    _recreate_compose_file(tool_services, tools_docker_compose, docker_compose_path, devel_environ)
-
-    yield Path(docker_compose_path)
-
-    # cleanup
-    # Path(docker_compose_path).unlink()
-
-# HELPERS ---------------------------------------------
-def _get_ip()->str:
-    s = socket.socket(socket.AF_INET, socket.SOCK_DGRAM)
-    try:
-        # doesn't even have to be reachable
-        s.connect(('10.255.255.255', 1))
-        IP = s.getsockname()[0]
-    except Exception: #pylint: disable=W0703
-        IP = '127.0.0.1'
-    finally:
-        s.close()
-    return IP
-
-def _recreate_compose_file(keep, services_compose, docker_compose_path, devel_environ):
-    # reads service/docker-compose.yml
-    content = deepcopy(services_compose)
-
-    # remove unnecessary services
-    remove = [name for name in content['services'] if name not in keep]
-    for name in remove:
-        content['services'].pop(name, None)
-
-    for name in keep:
-        service = content['services'][name]
-        # remove builds
-        if "build" in service:
-            service.pop("build", None)
-        # replaces environs
-        if "environment" in service:
-            _environs = {}
-            for item in service["environment"]:
-                key, value = item.split("=")
-                if value.startswith("${") and value.endswith("}"):
-                    value = devel_environ.get(value[2:-1], value)
-                _environs[key] = value
-            service["environment"] = [ "{}={}".format(k,v) for k,v in _environs.items() ]
-    # updates current docker-compose (also versioned ... do not change by hand)
-    with docker_compose_path.open('wt') as f:
-        yaml.dump(content, f, default_flow_style=False)
+# pylint:disable=wildcard-import
+# pylint:disable=unused-import
+# pylint:disable=unused-variable
+# pylint:disable=unused-argument
+# pylint:disable=redefined-outer-name
+
+import os
+import socket
+from copy import deepcopy
+from pathlib import Path
+from typing import Dict
+
+import pytest
+import yaml
+
+
+@pytest.fixture("session")
+def services_docker_compose(osparc_simcore_root_dir) -> Dict[str, str]:
+    docker_compose_path = osparc_simcore_root_dir / "services" / "docker-compose.yml"
+    assert docker_compose_path.exists()
+
+    content = {}
+    with docker_compose_path.open() as f:
+        content = yaml.safe_load(f)
+    return content
+
+@pytest.fixture("session")
+def tools_docker_compose(osparc_simcore_root_dir) -> Dict[str, str]:
+    docker_compose_path = osparc_simcore_root_dir / "services" / "docker-compose.tools.yml"
+    assert docker_compose_path.exists()
+
+    content = {}
+    with docker_compose_path.open() as f:
+        content = yaml.safe_load(f)
+    return content
+
+@pytest.fixture("session")
+def devel_environ(env_devel_file) -> Dict[str, str]:
+    """ Environ dict from .env-devel """
+    env_devel = {}
+    with env_devel_file.open() as f:
+        for line in f:
+            line = line.strip()
+            if line and not line.startswith("#"):
+                key, value = line.split("=")
+                env_devel[key] = str(value)
+    # change some of the environ to accomodate the test case
+    if 'REGISTRY_SSL' in env_devel:
+        env_devel['REGISTRY_SSL'] = 'False'
+    if 'REGISTRY_URL' in env_devel:
+        env_devel['REGISTRY_URL'] = "{}:5000".format(_get_ip())
+    if 'REGISTRY_USER' in env_devel:
+        env_devel['REGISTRY_USER'] = "simcore"
+    if 'REGISTRY_PW' in env_devel:
+        env_devel['REGISTRY_PW'] = ""
+    if 'REGISTRY_AUTH' in env_devel:
+        env_devel['REGISTRY_AUTH'] = False
+    return env_devel
+
+@pytest.fixture(scope="module")
+def temp_folder(request, tmpdir_factory) -> Path:
+    tmp = Path(tmpdir_factory.mktemp("docker_compose_{}".format(request.module.__name__)))
+    yield tmp
+
+@pytest.fixture(scope='module')
+def docker_compose_file(request, temp_folder, services_docker_compose, devel_environ):
+    """ Overrides pytest-docker fixture
+
+    """
+    core_services = getattr(request.module, 'core_services', []) # TODO: PC->SAN could also be defined as a fixture (as with docker_compose)
+    docker_compose_path = temp_folder / 'docker-compose.yml'
+
+    _recreate_compose_file(core_services, services_docker_compose, docker_compose_path, devel_environ)
+    yield Path(docker_compose_path)
+
+    # cleanup
+    # docker_compose_path.unlink()
+
+@pytest.fixture(scope='module')
+def tools_docker_compose_file(request, temp_folder, tools_docker_compose, devel_environ):
+    """ Overrides pytest-docker fixture
+
+    """
+    tool_services = getattr(request.module, 'tool_services', [])
+    docker_compose_path = temp_folder / 'docker-compose.tools.yml'
+    # docker_compose_path = tmp_path / 'docker-compose.tools.yml'
+    _recreate_compose_file(tool_services, tools_docker_compose, docker_compose_path, devel_environ)
+
+    yield Path(docker_compose_path)
+
+    # cleanup
+    # Path(docker_compose_path).unlink()
+
+# HELPERS ---------------------------------------------
+def _get_ip()->str:
+    s = socket.socket(socket.AF_INET, socket.SOCK_DGRAM)
+    try:
+        # doesn't even have to be reachable
+        s.connect(('10.255.255.255', 1))
+        IP = s.getsockname()[0]
+    except Exception: #pylint: disable=W0703
+        IP = '127.0.0.1'
+    finally:
+        s.close()
+    return IP
+
+def _recreate_compose_file(keep, services_compose, docker_compose_path, devel_environ):
+    # reads service/docker-compose.yml
+    content = deepcopy(services_compose)
+
+    # remove unnecessary services
+    remove = [name for name in content['services'] if name not in keep]
+    for name in remove:
+        content['services'].pop(name, None)
+
+    for name in keep:
+        service = content['services'][name]
+        # remove builds
+        if "build" in service:
+            service.pop("build", None)
+        # replaces environs
+        if "environment" in service:
+            _environs = {}
+            for item in service["environment"]:
+                key, value = item.split("=")
+                if value.startswith("${") and value.endswith("}"):
+                    value = devel_environ.get(value[2:-1], value)
+                _environs[key] = value
+            service["environment"] = [ "{}={}".format(k,v) for k,v in _environs.items() ]
+    # updates current docker-compose (also versioned ... do not change by hand)
+    with docker_compose_path.open('wt') as f:
+        yaml.dump(content, f, default_flow_style=False)