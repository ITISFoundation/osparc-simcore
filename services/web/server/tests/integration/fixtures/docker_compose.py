# pylint:disable=wildcard-import
# pylint:disable=unused-import
# pylint:disable=unused-variable
# pylint:disable=unused-argument
# pylint:disable=redefined-outer-name

import os
import re
import shutil
import socket
import subprocess
import sys
from collections import defaultdict
from copy import deepcopy
from pathlib import Path
from typing import Dict, List

import pytest
import yaml


@pytest.fixture("session")
def devel_environ(env_devel_file) -> Dict[str, str]:
    """ Loads and extends .env-devel

    """
    PATTERN_ENVIRON_EQUAL= re.compile(r"^(\w+)=(.*)$")
    env_devel = {}
    with env_devel_file.open() as f:
        for line in f:
            m = PATTERN_ENVIRON_EQUAL.match(line)
            if m:
                key, value = m.groups()
                env_devel[key] = str(value)

    # Customized EXTENSION: change some of the environ to accomodate the test case ----
    if 'REGISTRY_SSL' in env_devel:
        env_devel['REGISTRY_SSL'] = 'False'
    if 'REGISTRY_URL' in env_devel:
        env_devel['REGISTRY_URL'] = "{}:5000".format(_get_ip())
    if 'REGISTRY_USER' in env_devel:
        env_devel['REGISTRY_USER'] = "simcore"
    if 'REGISTRY_PW' in env_devel:
        env_devel['REGISTRY_PW'] = ""
    if 'REGISTRY_AUTH' in env_devel:
        env_devel['REGISTRY_AUTH'] = False

    if 'SWARM_STACK_NAME' not in os.environ:
        env_devel['SWARM_STACK_NAME'] = "simcore"

    return env_devel

@pytest.fixture(scope="module")
def temp_folder(request, tmpdir_factory) -> Path:
    tmp = Path(tmpdir_factory.mktemp("docker_compose_{}".format(request.module.__name__)))
    yield tmp

@pytest.fixture(scope="module")
def env_file(osparc_simcore_root_dir, devel_environ):
    # ensures .env at git_root_dir
    env_path = osparc_simcore_root_dir / ".env"
    backup_path = osparc_simcore_root_dir / ".env-bak"
    if env_path.exists():
        shutil.copy(env_path, backup_path)

    with env_path.open('wt') as fh:
        print(f"# TEMPORARY .env auto-generated from env_path in {__file__}")
        for key, value in devel_environ.items():
            print(f"{key}={value}", file=fh)

<<<<<<< HEAD
    """
    destination_path = temp_folder / "docker-compose-all.yml"
    try:
        # composes list
        docker_compose_paths = [ osparc_simcore_root_dir / "services" / file_name
            for file_name in [
                "docker-compose.yml",
                "docker-compose-tools.yml"]
            ]

        assert all([p.exists() for p in docker_compose_paths])

        options = " ".join('-f "{}"'.format(os.path.relpath(docker_compose_path, osparc_simcore_root_dir))
            for docker_compose_path in docker_compose_paths )

        # ensures .env at git_root_dir
        env_path = osparc_simcore_root_dir / ".env"
        backup_path = osparc_simcore_root_dir / ".env-bak"
        if env_path.exists():
            shutil.copy(env_path, backup_path)

        with env_path.open('wt') as fh:
            print(f"# TEMPORARY .env auto-generated from env_path in {__file__}")
            for key, value in devel_environ.items():
                print(f"{key}={value}", file=fh)

        # TODO: use instead python api of docker-compose!
        cmd = f"docker-compose {options} config > {destination_path}"
        process = subprocess.run(
                cmd,
                shell=True, check=True,
                cwd=osparc_simcore_root_dir
            )
        assert process.returncode == 0, "Error in '{}'. Typically service dependencies missing. Check stdout/err for more details.".format(cmd)

    finally:
        env_path.unlink()
        if backup_path.exists():
            shutil.copy(backup_path, env_path)
            backup_path.unlink()
=======
    yield env_path
>>>>>>> 0513c825

    env_path.unlink()
    if backup_path.exists():
        shutil.copy(backup_path, env_path)
        backup_path.unlink()


@pytest.fixture("module")
def simcore_docker_compose(osparc_simcore_root_dir, env_file, temp_folder) -> Dict:
    """ Resolves docker-compose for simcore stack in local host

    """
    COMPOSE_FILENAMES = [
        "docker-compose.yml",
        "docker-compose.local.yml"
    ]
    # ensures .env at git_root_dir
    assert env_file.exists()
    assert env_file.parent == osparc_simcore_root_dir

    # target docker-compose path
    docker_compose_paths = [osparc_simcore_root_dir / "services" / filename
        for filename in COMPOSE_FILENAMES]
    assert all(docker_compose_path.exists() for docker_compose_path in docker_compose_paths)

    # path to resolved docker-compose
    destination_path = temp_folder / "simcore_docker_compose.yml"

    config = _run_docker_compose_config(docker_compose_paths, destination_path, osparc_simcore_root_dir)
    return config


@pytest.fixture("module")
def ops_docker_compose(osparc_simcore_root_dir, env_file, temp_folder) -> Dict:
    """ Filters only services in docker-compose-ops.yml and returns yaml data

    """
    # ensures .env at git_root_dir
    assert env_file.exists()
    assert env_file.parent == osparc_simcore_root_dir

    # target docker-compose path
    docker_compose_path = osparc_simcore_root_dir / "services" / "docker-compose-ops.yml"
    assert docker_compose_path.exists()

    # path to resolved docker-compose
    destination_path = temp_folder / "ops_docker_compose.yml"

    config = _run_docker_compose_config(docker_compose_path, destination_path, osparc_simcore_root_dir)
    return config



@pytest.fixture(scope='module')
def docker_compose_file(request, temp_folder, simcore_docker_compose):
    """ A copy of simcore_docker_compose filtered with services in core_services

        Creates a docker-compose.yml with services listed in 'core_services' module variable
        File is created in a temp folder

        Overrides pytest-docker fixture
    """
    core_services = getattr(request.module, 'core_services', []) # TODO: PC->SAN could also be defined as a fixture (as with docker_compose)
    docker_compose_path = Path(temp_folder / 'simcore_docker_compose.filtered.yml')

    _filter_services_and_dump(core_services, simcore_docker_compose, docker_compose_path)

    return docker_compose_path

@pytest.fixture(scope='module')
def ops_docker_compose_file(request, temp_folder, ops_docker_compose):
    """ Creates a docker-compose.yml with services listed in 'ops_services' module variable
        File is created in a temp folder
    """
    ops_services = getattr(request.module, 'ops_services', [])
    docker_compose_path = Path(temp_folder / 'ops_docker_compose.filtered.yml')

    _filter_services_and_dump(ops_services, ops_docker_compose, docker_compose_path)

    return docker_compose_path




# HELPERS ---------------------------------------------
def _get_ip()->str:
    s = socket.socket(socket.AF_INET, socket.SOCK_DGRAM)
    try:
        # doesn't even have to be reachable
        s.connect(('10.255.255.255', 1))
        IP = s.getsockname()[0]
    except Exception: #pylint: disable=W0703
        IP = '127.0.0.1'
    finally:
        s.close()
    return IP


def _filter_services_and_dump(include: List, services_compose: Dict, docker_compose_path: Path):
    content = deepcopy(services_compose)

    # filters services
    remove = [name for name in content['services'] if name not in include]
    for name in remove:
        content['services'].pop(name, None)

    for name in include:
        service = content['services'][name]
        # removes builds (No more)
        if "build" in service:
            service.pop("build", None)

    # updates current docker-compose (also versioned ... do not change by hand)
    with docker_compose_path.open('wt') as fh:
        if 'TRAVIS' in os.environ:
            # in travis we do not have access to file
            print("{:-^100}".format(str(docker_compose_path)))
            yaml.dump(content, sys.stdout, default_flow_style=False)
            print("-"*100)
        else:
            # locally we have access to file
            print(f"Saving config to '{docker_compose_path}'")
        yaml.dump(content, fh, default_flow_style=False)



def _run_docker_compose_config(docker_compose_paths, destination_path: Path, osparc_simcore_root_dir: Path) -> Dict:
    """
        Runs docker-compose config on multiple files 'docker_compose_paths' taking 'osparc_simcore_root_dir'
        as current working directory and saves the output to 'destination_path'
    """


    if not isinstance(docker_compose_paths, list):
        docker_compose_paths = [docker_compose_paths, ]

    config_paths = [ f"-f {os.path.relpath(docker_compose_path, osparc_simcore_root_dir)}" for docker_compose_path in docker_compose_paths]
    configs_prefix = " ".join(config_paths)

    # TODO: use instead python api of docker-compose!
    subprocess.run( f"docker-compose {configs_prefix} config > {destination_path}",
        shell=True, check=True,
        cwd=osparc_simcore_root_dir)

    with destination_path.open() as f:
        config = yaml.safe_load(f)
    return config
<|MERGE_RESOLUTION|>--- conflicted
+++ resolved
@@ -1,261 +1,218 @@
-# pylint:disable=wildcard-import
-# pylint:disable=unused-import
-# pylint:disable=unused-variable
-# pylint:disable=unused-argument
-# pylint:disable=redefined-outer-name
-
-import os
-import re
-import shutil
-import socket
-import subprocess
-import sys
-from collections import defaultdict
-from copy import deepcopy
-from pathlib import Path
-from typing import Dict, List
-
-import pytest
-import yaml
-
-
-@pytest.fixture("session")
-def devel_environ(env_devel_file) -> Dict[str, str]:
-    """ Loads and extends .env-devel
-
-    """
-    PATTERN_ENVIRON_EQUAL= re.compile(r"^(\w+)=(.*)$")
-    env_devel = {}
-    with env_devel_file.open() as f:
-        for line in f:
-            m = PATTERN_ENVIRON_EQUAL.match(line)
-            if m:
-                key, value = m.groups()
-                env_devel[key] = str(value)
-
-    # Customized EXTENSION: change some of the environ to accomodate the test case ----
-    if 'REGISTRY_SSL' in env_devel:
-        env_devel['REGISTRY_SSL'] = 'False'
-    if 'REGISTRY_URL' in env_devel:
-        env_devel['REGISTRY_URL'] = "{}:5000".format(_get_ip())
-    if 'REGISTRY_USER' in env_devel:
-        env_devel['REGISTRY_USER'] = "simcore"
-    if 'REGISTRY_PW' in env_devel:
-        env_devel['REGISTRY_PW'] = ""
-    if 'REGISTRY_AUTH' in env_devel:
-        env_devel['REGISTRY_AUTH'] = False
-
-    if 'SWARM_STACK_NAME' not in os.environ:
-        env_devel['SWARM_STACK_NAME'] = "simcore"
-
-    return env_devel
-
-@pytest.fixture(scope="module")
-def temp_folder(request, tmpdir_factory) -> Path:
-    tmp = Path(tmpdir_factory.mktemp("docker_compose_{}".format(request.module.__name__)))
-    yield tmp
-
-@pytest.fixture(scope="module")
-def env_file(osparc_simcore_root_dir, devel_environ):
-    # ensures .env at git_root_dir
-    env_path = osparc_simcore_root_dir / ".env"
-    backup_path = osparc_simcore_root_dir / ".env-bak"
-    if env_path.exists():
-        shutil.copy(env_path, backup_path)
-
-    with env_path.open('wt') as fh:
-        print(f"# TEMPORARY .env auto-generated from env_path in {__file__}")
-        for key, value in devel_environ.items():
-            print(f"{key}={value}", file=fh)
-
-<<<<<<< HEAD
-    """
-    destination_path = temp_folder / "docker-compose-all.yml"
-    try:
-        # composes list
-        docker_compose_paths = [ osparc_simcore_root_dir / "services" / file_name
-            for file_name in [
-                "docker-compose.yml",
-                "docker-compose-tools.yml"]
-            ]
-
-        assert all([p.exists() for p in docker_compose_paths])
-
-        options = " ".join('-f "{}"'.format(os.path.relpath(docker_compose_path, osparc_simcore_root_dir))
-            for docker_compose_path in docker_compose_paths )
-
-        # ensures .env at git_root_dir
-        env_path = osparc_simcore_root_dir / ".env"
-        backup_path = osparc_simcore_root_dir / ".env-bak"
-        if env_path.exists():
-            shutil.copy(env_path, backup_path)
-
-        with env_path.open('wt') as fh:
-            print(f"# TEMPORARY .env auto-generated from env_path in {__file__}")
-            for key, value in devel_environ.items():
-                print(f"{key}={value}", file=fh)
-
-        # TODO: use instead python api of docker-compose!
-        cmd = f"docker-compose {options} config > {destination_path}"
-        process = subprocess.run(
-                cmd,
-                shell=True, check=True,
-                cwd=osparc_simcore_root_dir
-            )
-        assert process.returncode == 0, "Error in '{}'. Typically service dependencies missing. Check stdout/err for more details.".format(cmd)
-
-    finally:
-        env_path.unlink()
-        if backup_path.exists():
-            shutil.copy(backup_path, env_path)
-            backup_path.unlink()
-=======
-    yield env_path
->>>>>>> 0513c825
-
-    env_path.unlink()
-    if backup_path.exists():
-        shutil.copy(backup_path, env_path)
-        backup_path.unlink()
-
-
-@pytest.fixture("module")
-def simcore_docker_compose(osparc_simcore_root_dir, env_file, temp_folder) -> Dict:
-    """ Resolves docker-compose for simcore stack in local host
-
-    """
-    COMPOSE_FILENAMES = [
-        "docker-compose.yml",
-        "docker-compose.local.yml"
-    ]
-    # ensures .env at git_root_dir
-    assert env_file.exists()
-    assert env_file.parent == osparc_simcore_root_dir
-
-    # target docker-compose path
-    docker_compose_paths = [osparc_simcore_root_dir / "services" / filename
-        for filename in COMPOSE_FILENAMES]
-    assert all(docker_compose_path.exists() for docker_compose_path in docker_compose_paths)
-
-    # path to resolved docker-compose
-    destination_path = temp_folder / "simcore_docker_compose.yml"
-
-    config = _run_docker_compose_config(docker_compose_paths, destination_path, osparc_simcore_root_dir)
-    return config
-
-
-@pytest.fixture("module")
-def ops_docker_compose(osparc_simcore_root_dir, env_file, temp_folder) -> Dict:
-    """ Filters only services in docker-compose-ops.yml and returns yaml data
-
-    """
-    # ensures .env at git_root_dir
-    assert env_file.exists()
-    assert env_file.parent == osparc_simcore_root_dir
-
-    # target docker-compose path
-    docker_compose_path = osparc_simcore_root_dir / "services" / "docker-compose-ops.yml"
-    assert docker_compose_path.exists()
-
-    # path to resolved docker-compose
-    destination_path = temp_folder / "ops_docker_compose.yml"
-
-    config = _run_docker_compose_config(docker_compose_path, destination_path, osparc_simcore_root_dir)
-    return config
-
-
-
-@pytest.fixture(scope='module')
-def docker_compose_file(request, temp_folder, simcore_docker_compose):
-    """ A copy of simcore_docker_compose filtered with services in core_services
-
-        Creates a docker-compose.yml with services listed in 'core_services' module variable
-        File is created in a temp folder
-
-        Overrides pytest-docker fixture
-    """
-    core_services = getattr(request.module, 'core_services', []) # TODO: PC->SAN could also be defined as a fixture (as with docker_compose)
-    docker_compose_path = Path(temp_folder / 'simcore_docker_compose.filtered.yml')
-
-    _filter_services_and_dump(core_services, simcore_docker_compose, docker_compose_path)
-
-    return docker_compose_path
-
-@pytest.fixture(scope='module')
-def ops_docker_compose_file(request, temp_folder, ops_docker_compose):
-    """ Creates a docker-compose.yml with services listed in 'ops_services' module variable
-        File is created in a temp folder
-    """
-    ops_services = getattr(request.module, 'ops_services', [])
-    docker_compose_path = Path(temp_folder / 'ops_docker_compose.filtered.yml')
-
-    _filter_services_and_dump(ops_services, ops_docker_compose, docker_compose_path)
-
-    return docker_compose_path
-
-
-
-
-# HELPERS ---------------------------------------------
-def _get_ip()->str:
-    s = socket.socket(socket.AF_INET, socket.SOCK_DGRAM)
-    try:
-        # doesn't even have to be reachable
-        s.connect(('10.255.255.255', 1))
-        IP = s.getsockname()[0]
-    except Exception: #pylint: disable=W0703
-        IP = '127.0.0.1'
-    finally:
-        s.close()
-    return IP
-
-
-def _filter_services_and_dump(include: List, services_compose: Dict, docker_compose_path: Path):
-    content = deepcopy(services_compose)
-
-    # filters services
-    remove = [name for name in content['services'] if name not in include]
-    for name in remove:
-        content['services'].pop(name, None)
-
-    for name in include:
-        service = content['services'][name]
-        # removes builds (No more)
-        if "build" in service:
-            service.pop("build", None)
-
-    # updates current docker-compose (also versioned ... do not change by hand)
-    with docker_compose_path.open('wt') as fh:
-        if 'TRAVIS' in os.environ:
-            # in travis we do not have access to file
-            print("{:-^100}".format(str(docker_compose_path)))
-            yaml.dump(content, sys.stdout, default_flow_style=False)
-            print("-"*100)
-        else:
-            # locally we have access to file
-            print(f"Saving config to '{docker_compose_path}'")
-        yaml.dump(content, fh, default_flow_style=False)
-
-
-
-def _run_docker_compose_config(docker_compose_paths, destination_path: Path, osparc_simcore_root_dir: Path) -> Dict:
-    """
-        Runs docker-compose config on multiple files 'docker_compose_paths' taking 'osparc_simcore_root_dir'
-        as current working directory and saves the output to 'destination_path'
-    """
-
-
-    if not isinstance(docker_compose_paths, list):
-        docker_compose_paths = [docker_compose_paths, ]
-
-    config_paths = [ f"-f {os.path.relpath(docker_compose_path, osparc_simcore_root_dir)}" for docker_compose_path in docker_compose_paths]
-    configs_prefix = " ".join(config_paths)
-
-    # TODO: use instead python api of docker-compose!
-    subprocess.run( f"docker-compose {configs_prefix} config > {destination_path}",
-        shell=True, check=True,
-        cwd=osparc_simcore_root_dir)
-
-    with destination_path.open() as f:
-        config = yaml.safe_load(f)
-    return config
+# pylint:disable=wildcard-import
+# pylint:disable=unused-import
+# pylint:disable=unused-variable
+# pylint:disable=unused-argument
+# pylint:disable=redefined-outer-name
+
+import os
+import re
+import shutil
+import socket
+import subprocess
+import sys
+from collections import defaultdict
+from copy import deepcopy
+from pathlib import Path
+from typing import Dict, List
+
+import pytest
+import yaml
+
+
+@pytest.fixture("session")
+def devel_environ(env_devel_file) -> Dict[str, str]:
+    """ Loads and extends .env-devel
+
+    """
+    PATTERN_ENVIRON_EQUAL= re.compile(r"^(\w+)=(.*)$")
+    env_devel = {}
+    with env_devel_file.open() as f:
+        for line in f:
+            m = PATTERN_ENVIRON_EQUAL.match(line)
+            if m:
+                key, value = m.groups()
+                env_devel[key] = str(value)
+
+    # Customized EXTENSION: change some of the environ to accomodate the test case ----
+    if 'REGISTRY_SSL' in env_devel:
+        env_devel['REGISTRY_SSL'] = 'False'
+    if 'REGISTRY_URL' in env_devel:
+        env_devel['REGISTRY_URL'] = "{}:5000".format(_get_ip())
+    if 'REGISTRY_USER' in env_devel:
+        env_devel['REGISTRY_USER'] = "simcore"
+    if 'REGISTRY_PW' in env_devel:
+        env_devel['REGISTRY_PW'] = ""
+    if 'REGISTRY_AUTH' in env_devel:
+        env_devel['REGISTRY_AUTH'] = False
+
+    if 'SWARM_STACK_NAME' not in os.environ:
+        env_devel['SWARM_STACK_NAME'] = "simcore"
+
+    return env_devel
+
+@pytest.fixture(scope="module")
+def temp_folder(request, tmpdir_factory) -> Path:
+    tmp = Path(tmpdir_factory.mktemp("docker_compose_{}".format(request.module.__name__)))
+    yield tmp
+
+@pytest.fixture(scope="module")
+def env_file(osparc_simcore_root_dir, devel_environ):
+    # ensures .env at git_root_dir
+    env_path = osparc_simcore_root_dir / ".env"
+    backup_path = osparc_simcore_root_dir / ".env-bak"
+    if env_path.exists():
+        shutil.copy(env_path, backup_path)
+
+    with env_path.open('wt') as fh:
+        print(f"# TEMPORARY .env auto-generated from env_path in {__file__}")
+        for key, value in devel_environ.items():
+            print(f"{key}={value}", file=fh)
+
+    yield env_path
+
+    env_path.unlink()
+    if backup_path.exists():
+        shutil.copy(backup_path, env_path)
+        backup_path.unlink()
+
+
+@pytest.fixture("module")
+def simcore_docker_compose(osparc_simcore_root_dir, env_file, temp_folder) -> Dict:
+    """ Resolves docker-compose for simcore stack in local host
+
+    """
+    COMPOSE_FILENAMES = [
+        "docker-compose.yml",
+        "docker-compose.local.yml"
+    ]
+    # ensures .env at git_root_dir
+    assert env_file.exists()
+    assert env_file.parent == osparc_simcore_root_dir
+
+    # target docker-compose path
+    docker_compose_paths = [osparc_simcore_root_dir / "services" / filename
+        for filename in COMPOSE_FILENAMES]
+    assert all(docker_compose_path.exists() for docker_compose_path in docker_compose_paths)
+
+    # path to resolved docker-compose
+    destination_path = temp_folder / "simcore_docker_compose.yml"
+
+    config = _run_docker_compose_config(docker_compose_paths, destination_path, osparc_simcore_root_dir)
+    return config
+
+
+@pytest.fixture("module")
+def ops_docker_compose(osparc_simcore_root_dir, env_file, temp_folder) -> Dict:
+    """ Filters only services in docker-compose-ops.yml and returns yaml data
+
+    """
+    # ensures .env at git_root_dir
+    assert env_file.exists()
+    assert env_file.parent == osparc_simcore_root_dir
+
+    # target docker-compose path
+    docker_compose_path = osparc_simcore_root_dir / "services" / "docker-compose-ops.yml"
+    assert docker_compose_path.exists()
+
+    # path to resolved docker-compose
+    destination_path = temp_folder / "ops_docker_compose.yml"
+
+    config = _run_docker_compose_config(docker_compose_path, destination_path, osparc_simcore_root_dir)
+    return config
+
+
+
+@pytest.fixture(scope='module')
+def docker_compose_file(request, temp_folder, simcore_docker_compose):
+    """ A copy of simcore_docker_compose filtered with services in core_services
+
+        Creates a docker-compose.yml with services listed in 'core_services' module variable
+        File is created in a temp folder
+
+        Overrides pytest-docker fixture
+    """
+    core_services = getattr(request.module, 'core_services', []) # TODO: PC->SAN could also be defined as a fixture (as with docker_compose)
+    docker_compose_path = Path(temp_folder / 'simcore_docker_compose.filtered.yml')
+
+    _filter_services_and_dump(core_services, simcore_docker_compose, docker_compose_path)
+
+    return docker_compose_path
+
+@pytest.fixture(scope='module')
+def ops_docker_compose_file(request, temp_folder, ops_docker_compose):
+    """ Creates a docker-compose.yml with services listed in 'ops_services' module variable
+        File is created in a temp folder
+    """
+    ops_services = getattr(request.module, 'ops_services', [])
+    docker_compose_path = Path(temp_folder / 'ops_docker_compose.filtered.yml')
+
+    _filter_services_and_dump(ops_services, ops_docker_compose, docker_compose_path)
+
+    return docker_compose_path
+
+
+
+
+# HELPERS ---------------------------------------------
+def _get_ip()->str:
+    s = socket.socket(socket.AF_INET, socket.SOCK_DGRAM)
+    try:
+        # doesn't even have to be reachable
+        s.connect(('10.255.255.255', 1))
+        IP = s.getsockname()[0]
+    except Exception: #pylint: disable=W0703
+        IP = '127.0.0.1'
+    finally:
+        s.close()
+    return IP
+
+
+def _filter_services_and_dump(include: List, services_compose: Dict, docker_compose_path: Path):
+    content = deepcopy(services_compose)
+
+    # filters services
+    remove = [name for name in content['services'] if name not in include]
+    for name in remove:
+        content['services'].pop(name, None)
+
+    for name in include:
+        service = content['services'][name]
+        # removes builds (No more)
+        if "build" in service:
+            service.pop("build", None)
+
+    # updates current docker-compose (also versioned ... do not change by hand)
+    with docker_compose_path.open('wt') as fh:
+        if 'TRAVIS' in os.environ:
+            # in travis we do not have access to file
+            print("{:-^100}".format(str(docker_compose_path)))
+            yaml.dump(content, sys.stdout, default_flow_style=False)
+            print("-"*100)
+        else:
+            # locally we have access to file
+            print(f"Saving config to '{docker_compose_path}'")
+        yaml.dump(content, fh, default_flow_style=False)
+
+
+
+def _run_docker_compose_config(docker_compose_paths, destination_path: Path, osparc_simcore_root_dir: Path) -> Dict:
+    """
+        Runs docker-compose config on multiple files 'docker_compose_paths' taking 'osparc_simcore_root_dir'
+        as current working directory and saves the output to 'destination_path'
+    """
+
+
+    if not isinstance(docker_compose_paths, list):
+        docker_compose_paths = [docker_compose_paths, ]
+
+    config_paths = [ f"-f {os.path.relpath(docker_compose_path, osparc_simcore_root_dir)}" for docker_compose_path in docker_compose_paths]
+    configs_prefix = " ".join(config_paths)
+
+    # TODO: use instead python api of docker-compose!
+    subprocess.run( f"docker-compose {configs_prefix} config > {destination_path}",
+        shell=True, check=True,
+        cwd=osparc_simcore_root_dir)
+
+    with destination_path.open() as f:
+        config = yaml.safe_load(f)
+    return config