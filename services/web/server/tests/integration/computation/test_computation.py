--- conflicted
+++ resolved
@@ -1,249 +1,245 @@
-# pylint:disable=unused-variable
-# pylint:disable=unused-argument
-# pylint:disable=redefined-outer-name
-
-import asyncio
-import json
-import sys
-import time
-from pathlib import Path
-from pprint import pprint
-
-import pytest
-from aiohttp import web
-from yarl import URL
-
-from pytest_simcore.helpers.utils_assert import assert_status
-from servicelib.application import create_safe_application
-from servicelib.application_keys import APP_CONFIG_KEY
-from simcore_sdk.models.pipeline_models import (
-    SUCCESS,
-    ComputationalPipeline,
-    ComputationalTask,
-)
-from simcore_service_webserver.computation import setup_computation
-from simcore_service_webserver.db import setup_db
-from simcore_service_webserver.login import setup_login
-from simcore_service_webserver.projects import setup_projects
-from simcore_service_webserver.rest import setup_rest
-from simcore_service_webserver.security import setup_security
-from simcore_service_webserver.security_roles import UserRole
-from simcore_service_webserver.session import setup_session
-
-current_dir = Path(sys.argv[0] if __name__ == "__main__" else __file__).resolve().parent
-
-API_VERSION = "v0"
-API_PREFIX = "/" + API_VERSION
-
-# TODO: create conftest at computation/ folder level
-
-# Selection of core and tool services started in this swarm fixture (integration)
-core_services = ["director", "rabbit", "postgres", "sidecar", "storage"]
-
-ops_services = [
-    "minio",
-    #    'adminer',
-    #    'portainer'
-]
-
-
-@pytest.fixture
-def client(
-    loop, aiohttp_client, app_config,  ## waits until swarm with *_services are up
-):
-    assert app_config["rest"]["version"] == API_VERSION
-
-    app_config["storage"]["enabled"] = False
-    app_config["main"]["testing"] = True
-
-    pprint(app_config)
-
-    # fake config
-    app = create_safe_application()
-    app[APP_CONFIG_KEY] = app_config
-
-    pprint(app_config)
-
-    setup_db(app)
-    setup_session(app)
-    setup_security(app)
-    setup_rest(app)
-    setup_login(app)
-    setup_projects(app)
-    setup_computation(app)
-
-    yield loop.run_until_complete(
-        aiohttp_client(
-            app,
-            server_kwargs={
-                "port": app_config["main"]["port"],
-                "host": app_config["main"]["host"],
-            },
-        )
-    )
-
-
-@pytest.fixture(scope="session")
-def mock_workbench_adjacency_list():
-    file_path = current_dir / "workbench_sleeper_dag_adjacency_list.json"
-    with file_path.open() as fp:
-        return json.load(fp)
-
-
-# HELPERS ----------------------------------
-def assert_db_contents(
-    project_id,
-    postgres_session,
-    mock_workbench_payload,
-    mock_workbench_adjacency_list,
-    check_outputs: bool,
-):
-    # pylint: disable=no-member
-    pipeline_db = (
-        postgres_session.query(ComputationalPipeline)
-        .filter(ComputationalPipeline.project_id == project_id)
-        .one()
-    )
-    assert pipeline_db.project_id == project_id
-    assert pipeline_db.dag_adjacency_list == mock_workbench_adjacency_list
-
-    # check db comp_tasks
-    tasks_db = (
-        postgres_session.query(ComputationalTask)
-        .filter(ComputationalTask.project_id == project_id)
-        .all()
-    )
-    mock_pipeline = mock_workbench_payload
-    assert len(tasks_db) == len(mock_pipeline)
-
-    for task_db in tasks_db:
-        # assert task_db.task_id == (i+1)
-        assert task_db.project_id == project_id
-        assert task_db.node_id in mock_pipeline.keys()
-
-        assert task_db.inputs == mock_pipeline[task_db.node_id].get("inputs")
-
-        if check_outputs:
-            assert task_db.outputs == mock_pipeline[task_db.node_id].get("outputs")
-
-        assert task_db.image["name"] == mock_pipeline[task_db.node_id]["key"]
-        assert task_db.image["tag"] == mock_pipeline[task_db.node_id]["version"]
-
-
-def assert_sleeper_services_completed(project_id, postgres_session):
-    # pylint: disable=no-member
-    # we wait 15 secs before testing...
-    time.sleep(15)
-    pipeline_db = (
-        postgres_session.query(ComputationalPipeline)
-        .filter(ComputationalPipeline.project_id == project_id)
-        .one()
-    )
-    tasks_db = (
-        postgres_session.query(ComputationalTask)
-        .filter(ComputationalTask.project_id == project_id)
-        .all()
-    )
-    for task_db in tasks_db:
-        if "sleeper" in task_db.image["name"]:
-            assert task_db.state == SUCCESS
-
-
-# TESTS ------------------------------------------
-async def test_check_health(loop, mock_orphaned_services, docker_stack, client):
-    # TODO: check health of all core_services in list above!
-    resp = await client.get(API_VERSION + "/")
-    data, _ = await assert_status(resp, web.HTTPOk)
-
-    assert data["name"] == "simcore_service_webserver"
-    assert data["status"] == "SERVICE_RUNNING"
-
-
-@pytest.mark.parametrize(
-    "user_role,expected_response",
-    [
-        (UserRole.ANONYMOUS, web.HTTPUnauthorized),
-        (UserRole.GUEST, web.HTTPOk),
-        (UserRole.USER, web.HTTPOk),
-        (UserRole.TESTER, web.HTTPOk),
-    ],
-)
-async def test_start_pipeline(
-    sleeper_service,
-    client,
-    postgres_session,
-    rabbit_service,
-    simcore_services,
-<<<<<<< HEAD
-    sleeper_service,
-=======
->>>>>>> abd7f708
-    logged_user,
-    user_project,
-    mock_workbench_adjacency_list,
-    expected_response,
-):
-    project_id = user_project["uuid"]
-    mock_workbench_payload = user_project["workbench"]
-
-    url = client.app.router["start_pipeline"].url_for(project_id=project_id)
-    assert url == URL(API_PREFIX + "/computation/pipeline/{}/start".format(project_id))
-
-    # POST /v0/computation/pipeline/{project_id}/start
-    resp = await client.post(url)
-    data, error = await assert_status(resp, expected_response)
-
-    if not error:
-        assert "pipeline_name" in data
-        assert "project_id" in data
-        assert data["project_id"] == project_id
-
-        assert_db_contents(
-            project_id,
-            postgres_session,
-            mock_workbench_payload,
-            mock_workbench_adjacency_list,
-            check_outputs=False,
-        )
-        # assert_sleeper_services_completed(project_id, postgres_session)
-
-
-@pytest.mark.parametrize(
-    "user_role,expected_response",
-    [
-        (UserRole.ANONYMOUS, web.HTTPUnauthorized),
-        (UserRole.GUEST, web.HTTPNoContent),
-        (UserRole.USER, web.HTTPNoContent),
-        (UserRole.TESTER, web.HTTPNoContent),
-    ],
-)
-async def test_update_pipeline(
-    client,
-    docker_stack,
-    postgres_session,
-    logged_user,
-    user_project,
-    mock_workbench_payload,
-    mock_workbench_adjacency_list,
-    expected_response,
-):
-    project_id = user_project["uuid"]
-    assert user_project["workbench"] == mock_workbench_payload["workbench"]
-
-    url = client.app.router["update_pipeline"].url_for(project_id=project_id)
-    assert url == URL(API_PREFIX + "/computation/pipeline/{}".format(project_id))
-
-    # POST /v0/computation/pipeline/{project_id}
-    resp = await client.put(url)
-
-    data, error = await assert_status(resp, expected_response)
-
-    if not error:
-        # check db comp_pipeline
-        assert_db_contents(
-            project_id,
-            postgres_session,
-            mock_workbench_payload["workbench"],
-            mock_workbench_adjacency_list,
-            check_outputs=True,
-        )
+# pylint:disable=unused-variable
+# pylint:disable=unused-argument
+# pylint:disable=redefined-outer-name
+
+import asyncio
+import json
+import sys
+import time
+from pathlib import Path
+from pprint import pprint
+
+import pytest
+from aiohttp import web
+from yarl import URL
+
+from pytest_simcore.helpers.utils_assert import assert_status
+from servicelib.application import create_safe_application
+from servicelib.application_keys import APP_CONFIG_KEY
+from simcore_sdk.models.pipeline_models import (
+    SUCCESS,
+    ComputationalPipeline,
+    ComputationalTask,
+)
+from simcore_service_webserver.computation import setup_computation
+from simcore_service_webserver.db import setup_db
+from simcore_service_webserver.login import setup_login
+from simcore_service_webserver.projects import setup_projects
+from simcore_service_webserver.rest import setup_rest
+from simcore_service_webserver.security import setup_security
+from simcore_service_webserver.security_roles import UserRole
+from simcore_service_webserver.session import setup_session
+
+current_dir = Path(sys.argv[0] if __name__ == "__main__" else __file__).resolve().parent
+
+API_VERSION = "v0"
+API_PREFIX = "/" + API_VERSION
+
+# TODO: create conftest at computation/ folder level
+
+# Selection of core and tool services started in this swarm fixture (integration)
+core_services = ["director", "rabbit", "postgres", "sidecar", "storage"]
+
+ops_services = [
+    "minio",
+    #    'adminer',
+    #    'portainer'
+]
+
+
+@pytest.fixture
+def client(
+    loop, aiohttp_client, app_config,  ## waits until swarm with *_services are up
+):
+    assert app_config["rest"]["version"] == API_VERSION
+
+    app_config["storage"]["enabled"] = False
+    app_config["main"]["testing"] = True
+
+    pprint(app_config)
+
+    # fake config
+    app = create_safe_application()
+    app[APP_CONFIG_KEY] = app_config
+
+    pprint(app_config)
+
+    setup_db(app)
+    setup_session(app)
+    setup_security(app)
+    setup_rest(app)
+    setup_login(app)
+    setup_projects(app)
+    setup_computation(app)
+
+    yield loop.run_until_complete(
+        aiohttp_client(
+            app,
+            server_kwargs={
+                "port": app_config["main"]["port"],
+                "host": app_config["main"]["host"],
+            },
+        )
+    )
+
+
+@pytest.fixture(scope="session")
+def mock_workbench_adjacency_list():
+    file_path = current_dir / "workbench_sleeper_dag_adjacency_list.json"
+    with file_path.open() as fp:
+        return json.load(fp)
+
+
+# HELPERS ----------------------------------
+def assert_db_contents(
+    project_id,
+    postgres_session,
+    mock_workbench_payload,
+    mock_workbench_adjacency_list,
+    check_outputs: bool,
+):
+    # pylint: disable=no-member
+    pipeline_db = (
+        postgres_session.query(ComputationalPipeline)
+        .filter(ComputationalPipeline.project_id == project_id)
+        .one()
+    )
+    assert pipeline_db.project_id == project_id
+    assert pipeline_db.dag_adjacency_list == mock_workbench_adjacency_list
+
+    # check db comp_tasks
+    tasks_db = (
+        postgres_session.query(ComputationalTask)
+        .filter(ComputationalTask.project_id == project_id)
+        .all()
+    )
+    mock_pipeline = mock_workbench_payload
+    assert len(tasks_db) == len(mock_pipeline)
+
+    for task_db in tasks_db:
+        # assert task_db.task_id == (i+1)
+        assert task_db.project_id == project_id
+        assert task_db.node_id in mock_pipeline.keys()
+
+        assert task_db.inputs == mock_pipeline[task_db.node_id].get("inputs")
+
+        if check_outputs:
+            assert task_db.outputs == mock_pipeline[task_db.node_id].get("outputs")
+
+        assert task_db.image["name"] == mock_pipeline[task_db.node_id]["key"]
+        assert task_db.image["tag"] == mock_pipeline[task_db.node_id]["version"]
+
+
+def assert_sleeper_services_completed(project_id, postgres_session):
+    # pylint: disable=no-member
+    # we wait 15 secs before testing...
+    time.sleep(15)
+    pipeline_db = (
+        postgres_session.query(ComputationalPipeline)
+        .filter(ComputationalPipeline.project_id == project_id)
+        .one()
+    )
+    tasks_db = (
+        postgres_session.query(ComputationalTask)
+        .filter(ComputationalTask.project_id == project_id)
+        .all()
+    )
+    for task_db in tasks_db:
+        if "sleeper" in task_db.image["name"]:
+            assert task_db.state == SUCCESS
+
+
+# TESTS ------------------------------------------
+async def test_check_health(loop, mock_orphaned_services, docker_stack, client):
+    # TODO: check health of all core_services in list above!
+    resp = await client.get(API_VERSION + "/")
+    data, _ = await assert_status(resp, web.HTTPOk)
+
+    assert data["name"] == "simcore_service_webserver"
+    assert data["status"] == "SERVICE_RUNNING"
+
+
+@pytest.mark.parametrize(
+    "user_role,expected_response",
+    [
+        (UserRole.ANONYMOUS, web.HTTPUnauthorized),
+        (UserRole.GUEST, web.HTTPOk),
+        (UserRole.USER, web.HTTPOk),
+        (UserRole.TESTER, web.HTTPOk),
+    ],
+)
+async def test_start_pipeline(
+    sleeper_service,
+    client,
+    postgres_session,
+    rabbit_service,
+    simcore_services,
+    logged_user,
+    user_project,
+    mock_workbench_adjacency_list,
+    expected_response,
+):
+    project_id = user_project["uuid"]
+    mock_workbench_payload = user_project["workbench"]
+
+    url = client.app.router["start_pipeline"].url_for(project_id=project_id)
+    assert url == URL(API_PREFIX + "/computation/pipeline/{}/start".format(project_id))
+
+    # POST /v0/computation/pipeline/{project_id}/start
+    resp = await client.post(url)
+    data, error = await assert_status(resp, expected_response)
+
+    if not error:
+        assert "pipeline_name" in data
+        assert "project_id" in data
+        assert data["project_id"] == project_id
+
+        assert_db_contents(
+            project_id,
+            postgres_session,
+            mock_workbench_payload,
+            mock_workbench_adjacency_list,
+            check_outputs=False,
+        )
+        # assert_sleeper_services_completed(project_id, postgres_session)
+
+
+@pytest.mark.parametrize(
+    "user_role,expected_response",
+    [
+        (UserRole.ANONYMOUS, web.HTTPUnauthorized),
+        (UserRole.GUEST, web.HTTPNoContent),
+        (UserRole.USER, web.HTTPNoContent),
+        (UserRole.TESTER, web.HTTPNoContent),
+    ],
+)
+async def test_update_pipeline(
+    client,
+    docker_stack,
+    postgres_session,
+    logged_user,
+    user_project,
+    mock_workbench_payload,
+    mock_workbench_adjacency_list,
+    expected_response,
+):
+    project_id = user_project["uuid"]
+    assert user_project["workbench"] == mock_workbench_payload["workbench"]
+
+    url = client.app.router["update_pipeline"].url_for(project_id=project_id)
+    assert url == URL(API_PREFIX + "/computation/pipeline/{}".format(project_id))
+
+    # POST /v0/computation/pipeline/{project_id}
+    resp = await client.put(url)
+
+    data, error = await assert_status(resp, expected_response)
+
+    if not error:
+        # check db comp_pipeline
+        assert_db_contents(
+            project_id,
+            postgres_session,
+            mock_workbench_payload["workbench"],
+            mock_workbench_adjacency_list,
+            check_outputs=True,
+        )