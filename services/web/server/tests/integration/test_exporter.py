--- conflicted
+++ resolved
@@ -285,24 +285,6 @@
     return project
 
 
-<<<<<<< HEAD
-=======
-def dict_with_keys(dict_data: Dict[str, Any], kept_keys: Set[str]) -> Dict[str, Any]:
-    modified_dict = {}
-    for key, value in dict_data.items():
-        if key in kept_keys:
-            # keep the whole object
-            modified_dict[key] = deepcopy(value)
-        # if it's a nested dict go deeper
-        elif isinstance(value, dict):
-            possible_nested_dict = dict_with_keys(value, kept_keys)
-            if possible_nested_dict:
-                modified_dict[key] = possible_nested_dict
-
-    return modified_dict
-
-
->>>>>>> f994227e
 def dict_without_keys(
     dict_data: Dict[str, Any], skipped_keys: Set[str]
 ) -> Dict[str, Any]:
