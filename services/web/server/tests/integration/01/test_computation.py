# pylint:disable=unused-variable
# pylint:disable=unused-argument
# pylint:disable=redefined-outer-name
# pylint:disable=too-many-arguments


import asyncio
import json
import time
from collections.abc import Awaitable, Callable
from copy import deepcopy
from pathlib import Path
from typing import Any, NamedTuple

import pytest
import socketio
import sqlalchemy as sa
from aiohttp.test_utils import TestClient
from common_library.json_serialization import json_dumps
from faker import Faker
from models_library.projects_nodes import Node
from models_library.projects_state import RunningState
from pydantic import TypeAdapter
from pytest_mock import MockerFixture
from pytest_simcore.helpers.assert_checks import assert_status
from servicelib.aiohttp import status
from servicelib.aiohttp.application import create_safe_application
from servicelib.status_codes_utils import get_code_display_name
from settings_library.rabbit import RabbitSettings
from settings_library.redis import RedisSettings
from simcore_postgres_database.models.comp_runs_collections import comp_runs_collections
from simcore_postgres_database.models.projects_metadata import projects_metadata
from simcore_postgres_database.models.projects_nodes import projects_nodes
from simcore_postgres_database.models.users import UserRole
from simcore_postgres_database.webserver_models import (
    NodeClass,
    StateType,
    comp_pipeline,
    comp_tasks,
)
from simcore_service_webserver._meta import API_VTAG
from simcore_service_webserver.application_settings import setup_settings
from simcore_service_webserver.db.plugin import setup_db
from simcore_service_webserver.db_listener._utils import DB_TO_RUNNING_STATE
from simcore_service_webserver.db_listener.plugin import setup_db_listener
from simcore_service_webserver.diagnostics.plugin import setup_diagnostics
from simcore_service_webserver.director_v2.plugin import setup_director_v2
from simcore_service_webserver.login.plugin import setup_login
from simcore_service_webserver.notifications.plugin import setup_notifications
from simcore_service_webserver.products.plugin import setup_products
from simcore_service_webserver.projects.plugin import setup_projects
from simcore_service_webserver.resource_manager.plugin import setup_resource_manager
from simcore_service_webserver.rest.plugin import setup_rest
from simcore_service_webserver.security.plugin import setup_security
from simcore_service_webserver.session.plugin import setup_session
from simcore_service_webserver.socketio.messages import SOCKET_IO_NODE_UPDATED_EVENT
from simcore_service_webserver.socketio.plugin import setup_socketio
from simcore_service_webserver.users.plugin import setup_users
from sqlalchemy.ext.asyncio import AsyncEngine
from tenacity.asyncio import AsyncRetrying
from tenacity.retry import retry_if_exception_type
from tenacity.stop import stop_after_delay
from tenacity.wait import wait_fixed
from yarl import URL

# Selection of core and tool services started in this swarm fixture (integration)
pytest_simcore_core_services_selection = [
    "catalog",
    "dask-scheduler",
    "dask-sidecar",
    "docker-api-proxy",
    "dynamic-schdlr",
    "director-v2",
    "director",
    "migration",
    "postgres",
    "rabbit",
    "redis",
    "storage",
]

pytest_simcore_ops_services_selection = [
    "minio",
    "adminer",
]


class _ExpectedResponseTuple(NamedTuple):
    """
    Stores respons status to an API request in function of the user

    e.g. for a request that normally returns OK, a non-authorized user
    will have no access, therefore ExpectedResponse.ok = HTTPUnauthorized
    """

    ok: int
    created: int
    no_content: int
    confict: int

    # pylint: disable=no-member
    def __str__(self) -> str:
        items = ", ".join(
            f"{k}={get_code_display_name(c)}" for k, c in self._asdict().items()
        )
        return f"{self.__class__.__name__}({items})"


def user_role_response():
    return (
        "user_role,expected",
        [
            pytest.param(
                UserRole.USER,
                _ExpectedResponseTuple(
                    ok=status.HTTP_200_OK,
                    created=status.HTTP_201_CREATED,
                    no_content=status.HTTP_204_NO_CONTENT,
                    confict=status.HTTP_409_CONFLICT,
                ),
            ),
        ],
    )


@pytest.fixture
async def client(
    sqlalchemy_async_engine: AsyncEngine,
    rabbit_service: RabbitSettings,
    redis_settings: RedisSettings,
    aiohttp_client: Callable,
    app_config: dict[str, Any],  # waits until swarm with *_services are up
    monkeypatch_setenv_from_app_config: Callable,
    simcore_services_ready: None,
) -> TestClient:
    cfg = deepcopy(app_config)

    assert cfg["rest"]["version"] == API_VTAG

    cfg["storage"]["enabled"] = False
    cfg["main"]["testing"] = True

    # fake config
    monkeypatch_setenv_from_app_config(cfg)
    app = create_safe_application(app_config)

    assert setup_settings(app)
    setup_db(app)
    setup_session(app)
    setup_security(app)
    setup_rest(app)
    setup_diagnostics(app)
    setup_login(app)
    setup_users(app)
    setup_socketio(app)
    setup_projects(app)
    setup_notifications(app)
    setup_director_v2(app)
    setup_resource_manager(app)
    setup_products(app)
    setup_db_listener(app)
    # no garbage collector

    return await aiohttp_client(
        app,
        server_kwargs={
            "port": app_config["main"]["port"],
            "host": app_config["main"]["host"],
        },
    )


@pytest.fixture(scope="session")
def fake_workbench_adjacency_list(tests_data_dir: Path) -> dict[str, Any]:
    file_path = tests_data_dir / "workbench_sleeper_dag_adjacency_list.json"
    with file_path.open() as fp:
        return json.load(fp)


async def _assert_db_contents(
    project_id: str,
    sqlalchemy_async_engine: AsyncEngine,
    fake_workbench_payload: dict[str, Any],
    fake_workbench_adjacency_list: dict[str, Any],
    check_outputs: bool,
) -> None:
    async with sqlalchemy_async_engine.connect() as conn:
        pipeline_db = (
            await conn.execute(
                sa.select(comp_pipeline).where(comp_pipeline.c.project_id == project_id)
            )
        ).one()

        assert pipeline_db.project_id == project_id
        assert pipeline_db.dag_adjacency_list == fake_workbench_adjacency_list

        # check db comp_tasks
        tasks_db = (
            await conn.execute(
                sa.select(comp_tasks).where(comp_tasks.c.project_id == project_id)
            )
        ).all()
        assert tasks_db

        mock_pipeline = fake_workbench_payload
        assert len(tasks_db) == len(mock_pipeline)

        for task_db in tasks_db:
            assert task_db.project_id == project_id
            assert task_db.node_id in mock_pipeline

            assert task_db.inputs == mock_pipeline[task_db.node_id].get("inputs")

            if check_outputs:
                assert task_db.outputs == mock_pipeline[task_db.node_id].get("outputs")

            assert task_db.image["name"] == mock_pipeline[task_db.node_id]["key"]
            assert task_db.image["tag"] == mock_pipeline[task_db.node_id]["version"]


NodeIdStr = str


async def _get_computational_tasks_from_db(
    project_id: str,
    sqlalchemy_async_engine: AsyncEngine,
) -> dict[NodeIdStr, Any]:
    # this check is only there to check the comp_pipeline is there
    async with sqlalchemy_async_engine.connect() as conn:
        assert (
            await conn.execute(
                sa.select(comp_pipeline).where(comp_pipeline.c.project_id == project_id)
            )
        ).one(), f"missing pipeline in the database under comp_pipeline {project_id}"

        # get the computational tasks
        tasks_db = (
            await conn.execute(
                sa.select(comp_tasks).where(
                    (comp_tasks.c.project_id == project_id)
                    & (comp_tasks.c.node_class == NodeClass.COMPUTATIONAL)
                )
            )
        ).all()

    print(f"--> tasks from DB: {tasks_db=}")
    return {t.node_id: t for t in tasks_db}


async def _get_project_workbench_from_db(
    project_id: str,
    sqlalchemy_async_engine: AsyncEngine,
) -> dict[str, Any]:
    # this check is only there to check the comp_pipeline is there
    print(f"--> looking for project {project_id=} in projects table...")
<<<<<<< HEAD
    with postgres_db.connect() as conn:
        rows = (
            conn.execute(
                sa.select(projects_nodes).where(
                    projects_nodes.c.project_uuid == project_id
                )
            )
            .mappings()
            .all()
        )

    return {row["node_id"]: dict(row) for row in rows}
=======
    async with sqlalchemy_async_engine.connect() as conn:
        project_in_db = (
            await conn.execute(sa.select(projects).where(projects.c.uuid == project_id))
        ).one()

    print(
        f"<-- found following workbench: {json_dumps(project_in_db.workbench, indent=2)}"
    )
    return project_in_db.workbench
>>>>>>> 0bbcd005


async def _assert_and_wait_for_pipeline_state(
    client: TestClient,
    project_id: str,
    expected_state: RunningState,
    expected_api_response: _ExpectedResponseTuple,
) -> None:
    assert client.app
    url_project_state = client.app.router["get_project_state"].url_for(
        project_id=project_id
    )
    assert url_project_state == URL(f"/{API_VTAG}/projects/{project_id}/state")
    async for attempt in AsyncRetrying(
        reraise=True,
        stop=stop_after_delay(120),
        wait=wait_fixed(5),
        retry=retry_if_exception_type(AssertionError),
    ):
        with attempt:
            print(
                f"--> waiting for pipeline to complete with {expected_state=} attempt {attempt.retry_state.attempt_number}..."
            )
            resp = await client.get(f"{url_project_state}")
            data, error = await assert_status(resp, expected_api_response.ok)
            assert "state" in data
            assert "value" in data["state"]
            received_study_state = RunningState(data["state"]["value"])
            print(f"<-- received pipeline state: {received_study_state=}")
            assert received_study_state == expected_state
            print(
                f"--> pipeline completed with state {received_study_state=}! "
                f"That's great: {json_dumps(attempt.retry_state.retry_object.statistics)}",
            )


async def _assert_and_wait_for_comp_task_states_to_be_transmitted_in_projects(
    project_id: str,
    sqlalchemy_async_engine: AsyncEngine,
) -> None:
    async for attempt in AsyncRetrying(
        reraise=True,
        stop=stop_after_delay(120),
        wait=wait_fixed(5),
        retry=retry_if_exception_type(AssertionError),
    ):
        with attempt:
            print(
                f"--> waiting for pipeline results to move to projects table, attempt {attempt.retry_state.attempt_number}..."
            )
            comp_tasks_in_db: dict[NodeIdStr, Any] = (
                await _get_computational_tasks_from_db(
                    project_id, sqlalchemy_async_engine
                )
            )
            workbench_in_db: dict[NodeIdStr, Any] = (
                await _get_project_workbench_from_db(
                    project_id, sqlalchemy_async_engine
                )
            )
            for node_id, node_values in comp_tasks_in_db.items():
                assert (
                    node_id in workbench_in_db
                ), f"node {node_id=} is missing from workbench {json_dumps(workbench_in_db, indent=2)}"

                node_in_project_table = workbench_in_db[node_id]

                # if this one is in, the other should also be but let's check it carefully
                assert node_values.run_hash
                assert "run_hash" in node_in_project_table
                assert node_values.run_hash == node_in_project_table["run_hash"]

                assert node_values.state
                assert "state" in node_in_project_table
                assert "current_status" in node_in_project_table["state"]
                # NOTE: beware that the comp_tasks has StateType and Workbench has RunningState (sic)
                assert (
                    DB_TO_RUNNING_STATE[node_values.state].value
                    == node_in_project_table["state"]["current_status"]
                )
            print(
                "--> tasks were properly transferred! "
                f"That's great: {json_dumps(attempt.retry_state.retry_object.statistics)}",
            )


@pytest.mark.parametrize(*user_role_response(), ids=str)
async def test_start_stop_computation(
    client: TestClient,
    sleeper_service: dict[str, str],
    sqlalchemy_async_engine: AsyncEngine,
    logged_user: dict[str, Any],
    user_project: dict[str, Any],
    fake_workbench_adjacency_list: dict[str, Any],
    user_role: UserRole,
    expected: _ExpectedResponseTuple,
):
    assert client.app
    project_id = user_project["uuid"]
    fake_workbench_payload = user_project["workbench"]

    url_start = client.app.router["start_computation"].url_for(project_id=project_id)
    assert url_start == URL(f"/{API_VTAG}/computations/{project_id}:start")

    # POST /v0/computations/{project_id}:start
    resp = await client.post(f"{url_start}")
    data, error = await assert_status(resp, expected.created)

    if not error:
        # starting again should be disallowed, since it's already running
        resp = await client.post(f"{url_start}")
        assert resp.status == expected.confict

        assert "pipeline_id" in data
        assert data["pipeline_id"] == project_id

        await _assert_db_contents(
            project_id,
            sqlalchemy_async_engine,
            fake_workbench_payload,
            fake_workbench_adjacency_list,
            check_outputs=False,
        )
        # wait for the computation to complete successfully
        await _assert_and_wait_for_pipeline_state(
            client, project_id, RunningState.SUCCESS, expected
        )
        # we need to wait until the webserver has updated the projects DB before starting another round
        await _assert_and_wait_for_comp_task_states_to_be_transmitted_in_projects(
            project_id, sqlalchemy_async_engine
        )
        # restart the computation, this should produce a 422 since the computation was complete
        resp = await client.post(f"{url_start}")
        assert resp.status == status.HTTP_422_UNPROCESSABLE_ENTITY
        # force restart the computation
        resp = await client.post(f"{url_start}", json={"force_restart": True})
        data, error = await assert_status(resp, expected.created)
        assert not error

    # give it time to run a bit ... before cancelling the run
    await asyncio.sleep(5)

    # now stop the pipeline
    # POST /v0/computations/{project_id}:stop
    url_stop = client.app.router["stop_computation"].url_for(project_id=project_id)
    assert url_stop == URL(f"/{API_VTAG}/computations/{project_id}:stop")
    resp = await client.post(f"{url_stop}")
    data, error = await assert_status(resp, expected.no_content)
    if not error:
        # now wait for it to stop
        await _assert_and_wait_for_pipeline_state(
            client, project_id, RunningState.ABORTED, expected
        )
        # we need to wait until the webserver has updated the projects DB
        await _assert_and_wait_for_comp_task_states_to_be_transmitted_in_projects(
            project_id, sqlalchemy_async_engine
        )


@pytest.mark.parametrize(*user_role_response(), ids=str)
async def test_run_pipeline_and_check_state(
    client: TestClient,
    sleeper_service: dict[str, str],
    sqlalchemy_async_engine: AsyncEngine,
    # logged_user: dict[str, Any],
    user_project: dict[str, Any],
    fake_workbench_adjacency_list: dict[str, Any],
    # user_role: UserRole,
    expected: _ExpectedResponseTuple,
):
    assert client.app
    project_id = user_project["uuid"]
    fake_workbench_payload = user_project["workbench"]

    url_start = client.app.router["start_computation"].url_for(project_id=project_id)
    assert url_start == URL(f"/{API_VTAG}/computations/{project_id}:start")

    # POST /v0/computations/{project_id}:start
    resp = await client.post(f"{url_start}")
    data, error = await assert_status(resp, expected.created)

    if error:
        return

    assert "pipeline_id" in data
    assert data["pipeline_id"] == project_id

    await _assert_db_contents(
        project_id,
        sqlalchemy_async_engine,
        fake_workbench_payload,
        fake_workbench_adjacency_list,
        check_outputs=False,
    )

    url_project_state = client.app.router["get_project_state"].url_for(
        project_id=project_id
    )
    assert url_project_state == URL(f"/{API_VTAG}/projects/{project_id}/state")

    running_state_order_lookup = {
        RunningState.UNKNOWN: 0,
        RunningState.NOT_STARTED: 1,
        RunningState.PUBLISHED: 2,
        RunningState.WAITING_FOR_CLUSTER: 2,
        RunningState.PENDING: 3,
        RunningState.WAITING_FOR_RESOURCES: 3,
        RunningState.STARTED: 4,
        RunningState.SUCCESS: 5,
        RunningState.FAILED: 5,
        RunningState.ABORTED: 5,
    }

    members = [k in running_state_order_lookup for k in RunningState.__members__]
    assert all(
        members
    ), "there are missing members in the order lookup, please complete!"

    pipeline_state = RunningState.UNKNOWN

    start = time.monotonic()
    async for attempt in AsyncRetrying(
        reraise=True,
        stop=stop_after_delay(120),
        wait=wait_fixed(1),
        retry=retry_if_exception_type(ValueError),
    ):
        with attempt:
            print(
                f"--> waiting for pipeline to complete attempt {attempt.retry_state.attempt_number}..."
            )
            resp = await client.get(f"{url_project_state}")
            data, error = await assert_status(resp, expected.ok)
            assert "state" in data
            assert "value" in data["state"]
            received_study_state = RunningState(data["state"]["value"])
            print(f"--> project computation state {received_study_state=}")
            assert (
                running_state_order_lookup[received_study_state]
                >= running_state_order_lookup[pipeline_state]
            ), (
                f"the received state {received_study_state} shall be greater "
                f"or equal to the previous state {pipeline_state}"
            )
            assert received_study_state not in [
                RunningState.ABORTED,
                RunningState.FAILED,
            ], "the pipeline did not end up successfully"
            pipeline_state = received_study_state
            if received_study_state != RunningState.SUCCESS:
                raise ValueError
            print(
                f"--> pipeline completed with state {received_study_state=}! That's great: {json_dumps(attempt.retry_state.retry_object.statistics)}",
            )
    assert pipeline_state == RunningState.SUCCESS
    comp_tasks_in_db: dict[NodeIdStr, Any] = await _get_computational_tasks_from_db(
        project_id, sqlalchemy_async_engine
    )
    is_success = [t.state == StateType.SUCCESS for t in comp_tasks_in_db.values()]
    assert all(is_success), (
        "the individual computational services are not finished! "
        f"Expected to be completed, got {comp_tasks_in_db=}"
    )
    # we need to wait until the webserver has updated the projects DB
    await _assert_and_wait_for_comp_task_states_to_be_transmitted_in_projects(
        project_id, sqlalchemy_async_engine
    )

    print(f"<-- pipeline completed successfully in {time.monotonic() - start} seconds")


@pytest.fixture
async def populated_project_metadata(
    client: TestClient,
    logged_user: dict[str, Any],
    user_project: dict[str, Any],
    faker: Faker,
    sqlalchemy_async_engine: AsyncEngine,
):
    assert client.app
    project_uuid = user_project["uuid"]
    async with sqlalchemy_async_engine.begin() as con:
        await con.execute(
            projects_metadata.insert().values(
                project_uuid=project_uuid,
                custom={
                    "job_name": "My Job Name",
                    "group_id": faker.uuid4(),
                    "group_name": "My Group Name",
                },
            )
        )
        yield
    async with sqlalchemy_async_engine.begin() as con:
        await con.execute(projects_metadata.delete())
        await con.execute(comp_runs_collections.delete())  # cleanup


@pytest.mark.parametrize(*user_role_response(), ids=str)
async def test_start_multiple_computation_with_the_same_collection_run_id(
    client: TestClient,
    sleeper_service: dict[str, str],
    sqlalchemy_async_engine: AsyncEngine,
    populated_project_metadata: None,
    logged_user: dict[str, Any],
    user_project: dict[str, Any],
    fake_workbench_adjacency_list: dict[str, Any],
    user_role: UserRole,
    expected: _ExpectedResponseTuple,
):
    assert client.app
    project_id = user_project["uuid"]

    url_start = client.app.router["start_computation"].url_for(project_id=project_id)
    assert url_start == URL(f"/{API_VTAG}/computations/{project_id}:start")

    # POST /v0/computations/{project_id}:start
    resp = await client.post(f"{url_start}")
    await assert_status(resp, expected.created)

    resp = await client.post(f"{url_start}")
    # starting again should be disallowed, since it's already running
    assert resp.status == expected.confict

    # NOTE: This tests that there is only one entry in comp_runs_collections table created
    # as the project metadata has the same group_id


@pytest.mark.parametrize(*user_role_response(), ids=str)
async def test_running_computation_sends_progress_updates_via_socketio(
    client: TestClient,
    sleeper_service: dict[str, str],
    sqlalchemy_async_engine: AsyncEngine,
    logged_user: dict[str, Any],
    user_project: dict[str, Any],
    fake_workbench_adjacency_list: dict[str, Any],
    expected: _ExpectedResponseTuple,
    create_socketio_connection: Callable[
        [str | None, TestClient | None], Awaitable[tuple[socketio.AsyncClient, str]]
    ],
    mocker: MockerFixture,
):
    assert client.app
    socket_io_conn, _ = await create_socketio_connection(None, client)
    mock_node_updated_handler = mocker.MagicMock()
    socket_io_conn.on(SOCKET_IO_NODE_UPDATED_EVENT, handler=mock_node_updated_handler)

    project_id = user_project["uuid"]

    # NOTE: no need to open the project, since the messages are sent to the user groups
    url_start = client.app.router["start_computation"].url_for(project_id=project_id)
    assert url_start == URL(f"/{API_VTAG}/computations/{project_id}:start")

    # POST /v0/computations/{project_id}:start
    resp = await client.post(f"{url_start}")
    data, error = await assert_status(resp, status.HTTP_201_CREATED)
    assert not error

    assert "pipeline_id" in data
    assert data["pipeline_id"] == project_id

    await _assert_db_contents(
        project_id,
        sqlalchemy_async_engine,
        user_project["workbench"],
        fake_workbench_adjacency_list,
        check_outputs=False,
    )

    # wait for the computation to complete successfully
    await _assert_and_wait_for_pipeline_state(
        client,
        project_id,
        RunningState.SUCCESS,
        expected,
    )

    # check that the progress updates were sent
    assert mock_node_updated_handler.call_count > 0, (
        "expected progress updates to be sent via socketio, "
        f"but got {mock_node_updated_handler.call_count} calls"
    )

    # Get all computational nodes from the workbench (exclude file-picker nodes)
    computational_node_ids = {
        node_id
        for node_id, node_data in user_project["workbench"].items()
        if node_data.get("key", "").startswith("simcore/services/comp/")
    }

    # Collect all node IDs that received progress updates
    received_progress_node_ids = set()
    for call_args in mock_node_updated_handler.call_args_list:
        assert len(call_args[0]) == 1, (
            "expected the progress handler to be called with a single argument, "
            f"but got {len(call_args[0])} arguments"
        )
        message = call_args[0][0]
        assert "node_id" in message
        assert "project_id" in message
        assert "data" in message
        assert "errors" in message
        node_data = TypeAdapter(Node).validate_python(message["data"])
        assert node_data

        received_progress_node_ids.add(message["node_id"])

    # Verify that progress updates were sent for ALL computational nodes
    missing_nodes = computational_node_ids - received_progress_node_ids
    assert not missing_nodes, (
        f"expected progress updates for all computational nodes {computational_node_ids}, "
        f"but missing updates for {missing_nodes}. "
        f"Received updates for: {received_progress_node_ids}"
    )

    print(
        f"✓ Successfully received progress updates for all {len(computational_node_ids)} computational nodes: {computational_node_ids}"
    )<|MERGE_RESOLUTION|>--- conflicted
+++ resolved
@@ -253,8 +253,7 @@
 ) -> dict[str, Any]:
     # this check is only there to check the comp_pipeline is there
     print(f"--> looking for project {project_id=} in projects table...")
-<<<<<<< HEAD
-    with postgres_db.connect() as conn:
+    async with sqlalchemy_async_engine.connect() as conn:
         rows = (
             conn.execute(
                 sa.select(projects_nodes).where(
@@ -266,17 +265,6 @@
         )
 
     return {row["node_id"]: dict(row) for row in rows}
-=======
-    async with sqlalchemy_async_engine.connect() as conn:
-        project_in_db = (
-            await conn.execute(sa.select(projects).where(projects.c.uuid == project_id))
-        ).one()
-
-    print(
-        f"<-- found following workbench: {json_dumps(project_in_db.workbench, indent=2)}"
-    )
-    return project_in_db.workbench
->>>>>>> 0bbcd005
 
 
 async def _assert_and_wait_for_pipeline_state(
