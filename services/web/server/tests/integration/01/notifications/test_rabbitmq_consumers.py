# pylint: disable=redefined-outer-name
# pylint: disable=unused-argument
# pylint: disable=unused-variable
# pylint: disable=too-many-arguments

from collections.abc import Awaitable, Callable
from random import choice
from typing import Any
from unittest import mock

import pytest
import socketio
import sqlalchemy as sa
from aiohttp.test_utils import TestClient
from faker import Faker
from models_library.api_schemas_webserver.socketio import SocketIORoomStr
from models_library.progress_bar import ProgressReport
from models_library.projects import ProjectID
from models_library.projects_nodes_io import NodeID
from models_library.projects_state import RunningState
from models_library.rabbitmq_messages import (
    EventRabbitMessage,
    InstrumentationRabbitMessage,
    LoggerRabbitMessage,
    ProgressRabbitMessageNode,
    ProgressType,
    RabbitEventMessageType,
)
from models_library.users import UserID
from models_library.utils.fastapi_encoders import jsonable_encoder
from pytest_mock import MockerFixture
from pytest_simcore.helpers.webserver_users import UserInfoDict
from redis import Redis
from servicelib.aiohttp.application import create_safe_application
from servicelib.aiohttp.monitor_services import (
    MONITOR_SERVICE_STARTED_LABELS,
    MONITOR_SERVICE_STOPPED_LABELS,
)
from servicelib.rabbitmq import RabbitMQClient
from settings_library.rabbit import RabbitSettings
<<<<<<< HEAD
from simcore_postgres_database.models.projects_nodes import projects_nodes
=======
>>>>>>> 0bbcd005
from simcore_postgres_database.models.users import UserRole
from simcore_service_webserver.application_settings import setup_settings
from simcore_service_webserver.db.plugin import setup_db
from simcore_service_webserver.diagnostics.plugin import setup_diagnostics
from simcore_service_webserver.director_v2.plugin import setup_director_v2
from simcore_service_webserver.login.plugin import setup_login
from simcore_service_webserver.notifications import project_logs
from simcore_service_webserver.notifications.plugin import setup_notifications
from simcore_service_webserver.projects.models import ProjectDict
from simcore_service_webserver.projects.plugin import setup_projects
from simcore_service_webserver.resource_manager.plugin import setup_resource_manager
from simcore_service_webserver.rest.plugin import setup_rest
from simcore_service_webserver.security.plugin import setup_security
from simcore_service_webserver.session.plugin import setup_session
from simcore_service_webserver.socketio._utils import get_socket_server
from simcore_service_webserver.socketio.messages import (
    SOCKET_IO_EVENT,
    SOCKET_IO_LOG_EVENT,
)
from simcore_service_webserver.socketio.models import WebSocketNodeProgress
from simcore_service_webserver.socketio.plugin import setup_socketio
from tenacity import RetryError
from tenacity.asyncio import AsyncRetrying
from tenacity.retry import retry_always, retry_if_exception_type
from tenacity.stop import stop_after_delay
from tenacity.wait import wait_fixed

pytest_simcore_core_services_selection = [
    "postgres",
    "rabbit",
    "redis",
]

pytest_simcore_ops_services_selection = [
    "adminer",
    "redis-commander",
]

_STABLE_DELAY_S = 2


async def _assert_handler_not_called(handler: mock.Mock) -> None:
    with pytest.raises(RetryError):  # noqa: PT012
        async for attempt in AsyncRetrying(
            retry=retry_always,
            stop=stop_after_delay(_STABLE_DELAY_S),
            reraise=True,
            wait=wait_fixed(1),
        ):
            with attempt:
                print(
                    f"--> checking no message reached webclient for {attempt.retry_state.attempt_number}/{_STABLE_DELAY_S}s..."
                )
                handler.assert_not_called()
    print(f"no calls received for {_STABLE_DELAY_S}s. very good.")


async def _assert_handler_called(handler: mock.Mock, expected_call: mock._Call) -> None:
    async for attempt in AsyncRetrying(
        wait=wait_fixed(0.1),
        stop=stop_after_delay(10),
        retry=retry_if_exception_type(AssertionError),
        reraise=True,
    ):
        with attempt:
            print(
                f"--> checking if messages reached webclient... {attempt.retry_state.attempt_number} attempt"
            )
            handler.assert_has_calls([expected_call])
            print(f"calls received! {attempt.retry_state.retry_object.statistics}")


async def _assert_handler_called_with_json(
    handler: mock.Mock, expected_call: dict[str, Any]
) -> None:
    async for attempt in AsyncRetrying(
        wait=wait_fixed(0.2),
        stop=stop_after_delay(10),
        retry=retry_if_exception_type(AssertionError),
        reraise=True,
    ):
        with attempt:
            print(
                f"--> checking if messages reached webclient... {attempt.retry_state.attempt_number} attempt"
            )
            handler.assert_called_once()
            call_args, _call_kwargs = handler.call_args
            assert call_args[0] == expected_call
            print(f"calls received! {attempt.retry_state.retry_object.statistics}")


@pytest.fixture
async def client(
    docker_registry: str,
    mock_redis_socket_timeout: None,
    aiohttp_client: Callable,
    app_config: dict[str, Any],
    rabbit_service: RabbitSettings,
    postgres_db: sa.engine.Engine,
    redis_client: Redis,
    monkeypatch_setenv_from_app_config: Callable,
    simcore_services_ready: None,
) -> TestClient:
    app_config["storage"]["enabled"] = False
    app_config["db"]["postgres"]["minsize"] = 2
    monkeypatch_setenv_from_app_config(app_config)
    app = create_safe_application(app_config)

    assert setup_settings(app)

    setup_db(app)
    setup_session(app)
    setup_security(app)
    setup_rest(app)
    setup_diagnostics(app)
    setup_login(app)
    setup_projects(app)
    setup_notifications(app)
    setup_director_v2(app)
    setup_socketio(app)
    setup_resource_manager(app)

    return await aiohttp_client(
        app,
        server_kwargs={
            "port": app_config["main"]["port"],
            "host": app_config["main"]["host"],
        },
    )


@pytest.fixture
async def rabbitmq_publisher(
    create_rabbitmq_client: Callable[[str], RabbitMQClient],
) -> RabbitMQClient:
    return create_rabbitmq_client("pytest_publisher")


@pytest.fixture
def random_node_id_in_user_project(user_project: ProjectDict) -> NodeID:
    workbench = list(user_project["workbench"])
    return NodeID(choice(workbench))  # noqa: S311


@pytest.fixture
def user_project_id(user_project: ProjectDict) -> ProjectID:
    return ProjectID(user_project["uuid"])


@pytest.fixture
def user_id(logged_user: UserInfoDict) -> UserID:
    return logged_user["id"]


@pytest.fixture
def sender_user_id(user_id: UserID, sender_same_user_id: bool, faker: Faker) -> UserID:
    if sender_same_user_id is False:
        return faker.pyint(min_value=user_id + 1)
    return user_id


@pytest.mark.parametrize("user_role", [UserRole.GUEST], ids=str)
@pytest.mark.parametrize(
    "sender_same_user_id", [True, False], ids=lambda id_: f"same_sender_id={id_}"
)
@pytest.mark.parametrize(
    "subscribe_to_logs", [True, False], ids=lambda id_: f"subscribed={id_}"
)
async def test_log_workflow(
    client: TestClient,
    rabbitmq_publisher: RabbitMQClient,
    subscribe_to_logs: bool,
    create_socketio_connection: Callable[
        [str | None, TestClient | None], Awaitable[tuple[socketio.AsyncClient, str]]
    ],
    # user
    sender_same_user_id: bool,
    sender_user_id: UserID,
    # project
    random_node_id_in_user_project: NodeID,
    user_project_id: ProjectID,
    faker: Faker,
    mocker: MockerFixture,
):
    """
    RabbitMQ (TOPIC) --> Webserver --> Redis --> webclient (socketio)

    """
    socket_io_conn, *_ = await create_socketio_connection(None, client)

    mock_log_handler = mocker.MagicMock()
    socket_io_conn.on(SOCKET_IO_LOG_EVENT, handler=mock_log_handler)

    if subscribe_to_logs:
        assert client.app
        await project_logs.subscribe(client.app, user_project_id)

    log_message = LoggerRabbitMessage(
        user_id=sender_user_id,
        project_id=user_project_id,
        node_id=random_node_id_in_user_project,
        messages=[faker.text() for _ in range(10)],
    )
    await rabbitmq_publisher.publish(log_message.channel_name, log_message)

    call_expected = sender_same_user_id and subscribe_to_logs
    if call_expected:
        expected_call = jsonable_encoder(
            log_message, exclude={"user_id", "channel_name"}
        )
        await _assert_handler_called_with_json(mock_log_handler, expected_call)
    else:
        await _assert_handler_not_called(mock_log_handler)


@pytest.mark.parametrize("user_role", [UserRole.GUEST], ids=str)
async def test_log_workflow_only_receives_messages_if_subscribed(
    client: TestClient,
    rabbitmq_publisher: RabbitMQClient,
    # user
    user_id: UserID,
    # project
    random_node_id_in_user_project: NodeID,
    user_project_id: ProjectID,
    faker: Faker,
    mocker: MockerFixture,
):
    """
    RabbitMQ (TOPIC) --> Webserver

    """
    mocked_send_messages = mocker.patch(
        "simcore_service_webserver.notifications._rabbitmq_exclusive_queue_consumers.send_message_to_user",
        autospec=True,
    )

    assert client.app
    await project_logs.subscribe(client.app, user_project_id)

    log_message = LoggerRabbitMessage(
        user_id=user_id,
        project_id=user_project_id,
        node_id=random_node_id_in_user_project,
        messages=[faker.text() for _ in range(10)],
    )
    await rabbitmq_publisher.publish(log_message.channel_name, log_message)
    await _assert_handler_called(
        mocked_send_messages,
        mock.call(
            client.app,
            log_message.user_id,
            message={
                "event_type": SOCKET_IO_LOG_EVENT,
                "data": log_message.model_dump(exclude={"user_id", "channel_name"}),
            },
        ),
    )
    mocked_send_messages.reset_mock()

    # when unsubscribed, we do not receive the messages anymore
    await project_logs.unsubscribe(client.app, user_project_id)
    await rabbitmq_publisher.publish(log_message.channel_name, log_message)
    await _assert_handler_not_called(mocked_send_messages)


@pytest.mark.parametrize("user_role", [UserRole.GUEST], ids=str)
@pytest.mark.parametrize(
    "progress_type",
    [p for p in ProgressType if p is not ProgressType.COMPUTATION_RUNNING],
    ids=str,
)
@pytest.mark.parametrize(
    "sender_same_user_id", [True, False], ids=lambda id_: f"same_sender_id={id_}"
)
@pytest.mark.parametrize(
    "subscribe_to_logs", [True, False], ids=lambda id_: f"subscribed={id_}"
)
async def test_progress_non_computational_workflow(
    client: TestClient,
    rabbitmq_publisher: RabbitMQClient,
    create_socketio_connection: Callable[
        [str | None, TestClient | None], Awaitable[tuple[socketio.AsyncClient, str]]
    ],
    subscribe_to_logs: bool,
    progress_type: ProgressType,
    # user
    sender_same_user_id: bool,
    sender_user_id: UserID,
    # project
    random_node_id_in_user_project: NodeID,
    user_project_id: ProjectID,
    mocker: MockerFixture,
):
    """
    RabbitMQ (TOPIC) --> Webserver -->  Redis --> webclient (socketio)

    """
    socket_io_conn, *_ = await create_socketio_connection(None, client)
    # the project must be opened here

    mock_progress_handler = mocker.MagicMock()

    socket_io_conn.on(
        WebSocketNodeProgress.get_event_type(), handler=mock_progress_handler
    )

    if subscribe_to_logs:
        assert client.app
        await project_logs.subscribe(client.app, user_project_id)

    # this simulates the user openning the project
    await get_socket_server(client.app).enter_room(
        socket_io_conn.get_sid(), SocketIORoomStr.from_project_id(user_project_id)
    )
    progress_message = ProgressRabbitMessageNode(
        user_id=sender_user_id,
        project_id=user_project_id,
        node_id=random_node_id_in_user_project,
        progress_type=progress_type,
        report=ProgressReport(actual_value=0.3, total=1),
    )
    await rabbitmq_publisher.publish(progress_message.channel_name, progress_message)

    call_expected = subscribe_to_logs
    if call_expected:
        expected_call = WebSocketNodeProgress.from_rabbit_message(
            progress_message
        ).to_socket_dict()["data"]
        await _assert_handler_called_with_json(mock_progress_handler, expected_call)
    else:
        await _assert_handler_not_called(mock_progress_handler)


@pytest.mark.parametrize("user_role", [UserRole.GUEST], ids=str)
<<<<<<< HEAD
@pytest.mark.parametrize(
    "sender_same_user_id", [True, False], ids=lambda id_: f"same_sender_id={id_}"
)
@pytest.mark.parametrize(
    "subscribe_to_logs", [True, False], ids=lambda id_: f"subscribed={id_}"
)
async def test_progress_computational_workflow(
    client: TestClient,
    rabbitmq_publisher: RabbitMQClient,
    user_project: ProjectDict,
    create_socketio_connection: Callable[
        [str | None, TestClient | None], Awaitable[tuple[socketio.AsyncClient, str]]
    ],
    mocker: MockerFixture,
    aiopg_engine: aiopg.sa.Engine,
    subscribe_to_logs: bool,
    # user
    sender_same_user_id: bool,
    sender_user_id: UserID,
    # project
    random_node_id_in_user_project: NodeID,
    user_project_id: ProjectID,
):
    """
    RabbitMQ (TOPIC) --> Webserver -->  DB (get project)
                                        Redis --> webclient (socketio)

    """
    socket_io_conn, *_ = await create_socketio_connection(None, client)

    mock_progress_handler = mocker.MagicMock()
    socket_io_conn.on(SOCKET_IO_NODE_UPDATED_EVENT, handler=mock_progress_handler)

    if subscribe_to_logs:
        assert client.app
        await project_logs.subscribe(client.app, user_project_id)
    # this simulates the user openning the project
    await get_socket_server(client.app).enter_room(
        socket_io_conn.get_sid(), SocketIORoomStr.from_project_id(user_project_id)
    )
    progress_message = ProgressRabbitMessageNode(
        user_id=sender_user_id,
        project_id=user_project_id,
        node_id=random_node_id_in_user_project,
        progress_type=ProgressType.COMPUTATION_RUNNING,
        report=ProgressReport(actual_value=0.3, total=1),
    )
    await rabbitmq_publisher.publish(progress_message.channel_name, progress_message)

    call_expected = sender_same_user_id and subscribe_to_logs
    if call_expected:
        expected_call = jsonable_encoder(
            progress_message, include={"node_id", "project_id"}
        )
        expected_call |= {
            "data": user_project["workbench"][f"{random_node_id_in_user_project}"]
        }
        expected_call["data"]["progress"] = int(
            progress_message.report.percent_value * 100
        )
        await _assert_handler_called_with_json(mock_progress_handler, expected_call)
    else:
        await _assert_handler_not_called(mock_progress_handler)

    # check the database. doing it after the waiting calls above is safe
    async with aiopg_engine.acquire() as conn:
        assert projects_nodes is not None
        result = await conn.execute(
            sa.select(projects_nodes).where(
                projects_nodes.c.project_uuid == f"{user_project_id}"
            )
        )
        rows = await result.fetchall()
        assert rows
        node_dict = {row["node_id"]: dict(row) for row in rows}

        # NOTE: the progress might still be present but is not used anymore
        assert node_dict[f"{random_node_id_in_user_project}"].get("progress", 0) == 0


@pytest.mark.parametrize("user_role", [UserRole.GUEST], ids=str)
=======
>>>>>>> 0bbcd005
@pytest.mark.parametrize("metrics_name", ["service_started", "service_stopped"])
async def test_instrumentation_workflow(
    client: TestClient,
    rabbitmq_publisher: RabbitMQClient,
    mocker: MockerFixture,
    faker: Faker,
    metrics_name: str,
    # user
    user_id: UserID,
    # project
    random_node_id_in_user_project: NodeID,
    user_project_id: ProjectID,
):
    """
    RabbitMQ --> Webserver -->  Prometheus metrics

    """

    mocked_metrics_method = mocker.patch(
        f"simcore_service_webserver.notifications._rabbitmq_nonexclusive_queue_consumers.{metrics_name}"
    )

    rabbit_message = InstrumentationRabbitMessage(
        user_id=user_id,
        project_id=user_project_id,
        node_id=random_node_id_in_user_project,
        metrics=metrics_name,
        service_uuid=faker.uuid4(),
        service_key=faker.pystr(),
        service_tag=faker.pystr(),
        result=RunningState.STARTED,
        simcore_user_agent=faker.pystr(),
        service_type=faker.pystr(),
    )
    await rabbitmq_publisher.publish(rabbit_message.channel_name, rabbit_message)

    included_labels = MONITOR_SERVICE_STARTED_LABELS
    if metrics_name == "service_stopped":
        included_labels = MONITOR_SERVICE_STOPPED_LABELS
    await _assert_handler_called(
        mocked_metrics_method,
        mock.call(
            client.app,
            **rabbit_message.model_dump(include=set(included_labels)),
        ),
    )


@pytest.mark.parametrize("user_role", [UserRole.GUEST], ids=str)
@pytest.mark.parametrize(
    "sender_same_user_id", [True, False], ids=lambda id_: f"same_sender_id={id_}"
)
async def test_event_workflow(
    mocker: MockerFixture,
    client: TestClient,
    rabbitmq_publisher: RabbitMQClient,
    create_socketio_connection: Callable[
        [str | None, TestClient | None], Awaitable[tuple[socketio.AsyncClient, str]]
    ],
    # user
    sender_same_user_id: bool,
    sender_user_id: UserID,
    # project
    random_node_id_in_user_project: NodeID,
    user_project_id: ProjectID,
):
    """
    RabbitMQ --> Webserver --> Redis --> webclient (socketio)

    """
    socket_io_conn, *_ = await create_socketio_connection(None, client)
    mock_event_handler = mocker.MagicMock()
    socket_io_conn.on(SOCKET_IO_EVENT, handler=mock_event_handler)

    rabbit_message = EventRabbitMessage(
        user_id=sender_user_id,
        project_id=user_project_id,
        node_id=random_node_id_in_user_project,
        action=RabbitEventMessageType.RELOAD_IFRAME,
    )

    await rabbitmq_publisher.publish(rabbit_message.channel_name, rabbit_message)

    call_expected = sender_same_user_id
    if call_expected:
        expected_call = jsonable_encoder(rabbit_message, include={"action", "node_id"})
        await _assert_handler_called_with_json(mock_event_handler, expected_call)
    else:
        await _assert_handler_not_called(mock_event_handler)<|MERGE_RESOLUTION|>--- conflicted
+++ resolved
@@ -38,10 +38,6 @@
 )
 from servicelib.rabbitmq import RabbitMQClient
 from settings_library.rabbit import RabbitSettings
-<<<<<<< HEAD
-from simcore_postgres_database.models.projects_nodes import projects_nodes
-=======
->>>>>>> 0bbcd005
 from simcore_postgres_database.models.users import UserRole
 from simcore_service_webserver.application_settings import setup_settings
 from simcore_service_webserver.db.plugin import setup_db
@@ -376,90 +372,6 @@
 
 
 @pytest.mark.parametrize("user_role", [UserRole.GUEST], ids=str)
-<<<<<<< HEAD
-@pytest.mark.parametrize(
-    "sender_same_user_id", [True, False], ids=lambda id_: f"same_sender_id={id_}"
-)
-@pytest.mark.parametrize(
-    "subscribe_to_logs", [True, False], ids=lambda id_: f"subscribed={id_}"
-)
-async def test_progress_computational_workflow(
-    client: TestClient,
-    rabbitmq_publisher: RabbitMQClient,
-    user_project: ProjectDict,
-    create_socketio_connection: Callable[
-        [str | None, TestClient | None], Awaitable[tuple[socketio.AsyncClient, str]]
-    ],
-    mocker: MockerFixture,
-    aiopg_engine: aiopg.sa.Engine,
-    subscribe_to_logs: bool,
-    # user
-    sender_same_user_id: bool,
-    sender_user_id: UserID,
-    # project
-    random_node_id_in_user_project: NodeID,
-    user_project_id: ProjectID,
-):
-    """
-    RabbitMQ (TOPIC) --> Webserver -->  DB (get project)
-                                        Redis --> webclient (socketio)
-
-    """
-    socket_io_conn, *_ = await create_socketio_connection(None, client)
-
-    mock_progress_handler = mocker.MagicMock()
-    socket_io_conn.on(SOCKET_IO_NODE_UPDATED_EVENT, handler=mock_progress_handler)
-
-    if subscribe_to_logs:
-        assert client.app
-        await project_logs.subscribe(client.app, user_project_id)
-    # this simulates the user openning the project
-    await get_socket_server(client.app).enter_room(
-        socket_io_conn.get_sid(), SocketIORoomStr.from_project_id(user_project_id)
-    )
-    progress_message = ProgressRabbitMessageNode(
-        user_id=sender_user_id,
-        project_id=user_project_id,
-        node_id=random_node_id_in_user_project,
-        progress_type=ProgressType.COMPUTATION_RUNNING,
-        report=ProgressReport(actual_value=0.3, total=1),
-    )
-    await rabbitmq_publisher.publish(progress_message.channel_name, progress_message)
-
-    call_expected = sender_same_user_id and subscribe_to_logs
-    if call_expected:
-        expected_call = jsonable_encoder(
-            progress_message, include={"node_id", "project_id"}
-        )
-        expected_call |= {
-            "data": user_project["workbench"][f"{random_node_id_in_user_project}"]
-        }
-        expected_call["data"]["progress"] = int(
-            progress_message.report.percent_value * 100
-        )
-        await _assert_handler_called_with_json(mock_progress_handler, expected_call)
-    else:
-        await _assert_handler_not_called(mock_progress_handler)
-
-    # check the database. doing it after the waiting calls above is safe
-    async with aiopg_engine.acquire() as conn:
-        assert projects_nodes is not None
-        result = await conn.execute(
-            sa.select(projects_nodes).where(
-                projects_nodes.c.project_uuid == f"{user_project_id}"
-            )
-        )
-        rows = await result.fetchall()
-        assert rows
-        node_dict = {row["node_id"]: dict(row) for row in rows}
-
-        # NOTE: the progress might still be present but is not used anymore
-        assert node_dict[f"{random_node_id_in_user_project}"].get("progress", 0) == 0
-
-
-@pytest.mark.parametrize("user_role", [UserRole.GUEST], ids=str)
-=======
->>>>>>> 0bbcd005
 @pytest.mark.parametrize("metrics_name", ["service_started", "service_stopped"])
 async def test_instrumentation_workflow(
     client: TestClient,
