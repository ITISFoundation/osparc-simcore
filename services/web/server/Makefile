--- conflicted
+++ resolved
@@ -59,7 +59,6 @@
 	# building ${APP_NAME} ...
 	@$(MAKE) --directory ${REPO_BASE_DIR} $@ target=${APP_NAME}
 
-<<<<<<< HEAD
 .PHONY: run-devel
 run-devel: ## runs app with pg service
 	# setting up dbs
@@ -83,8 +82,6 @@
 	docker logs -f $(shell docker ps -f "name=$(APP_NAME)*" --format {{.ID}}) > $(APP_NAME).log 2>&1
 
 
-=======
->>>>>>> 9082a788
 
 .PHONY: autoformat
 autoformat: ## runs black python formatter on this service's code [https://black.readthedocs.io/en/stable/]
