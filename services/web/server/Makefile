--- conflicted
+++ resolved
@@ -40,15 +40,11 @@
 		--output $@
 
 
-<<<<<<< HEAD
-	echo ProjectAsBody = SimcoreProject >> $@
-=======
 
 	echo import warnings  >> $@
 	echo "warnings.warn('DO NOT USE IN PRODUCTION, STILL UNDER DEVELOPMENT')"  >> $@
 
 	echo ProjectSchema = SimcoreProject >> $@
->>>>>>> 394360cd
 	# formats and moves
 	black $@
 	mv $@ src/simcore_service_webserver/projects/$@