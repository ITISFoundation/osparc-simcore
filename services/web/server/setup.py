--- conflicted
+++ resolved
@@ -23,11 +23,7 @@
 
 setup(
     name="simcore-service-webserver",
-<<<<<<< HEAD
-    version="0.4.1",
-=======
     version="0.5.1",
->>>>>>> cd7e1d84
     packages=find_packages(where="src"),
     package_dir={"": "src",},
     include_package_data=True,
