aio-pika==9.1.2
    # via
    #   -r requirements/../../../../packages/service-library/requirements/_base.in
    #   -r requirements/../../../../packages/simcore-sdk/requirements/../../../packages/service-library/requirements/_base.in
    #   -r requirements/_base.in
aiocache==0.11.1
    # via
    #   -r requirements/../../../../packages/service-library/requirements/_base.in
    #   -r requirements/../../../../packages/simcore-sdk/requirements/../../../packages/service-library/requirements/_base.in
    #   -r requirements/../../../../packages/simcore-sdk/requirements/_base.in
    #   -r requirements/_base.in
aiodebug==2.3.0
    # via
    #   -r requirements/../../../../packages/service-library/requirements/_base.in
    #   -r requirements/../../../../packages/simcore-sdk/requirements/../../../packages/service-library/requirements/_base.in
    #   -r requirements/_base.in
aiodocker==0.21.0
    # via
    #   -r requirements/../../../../packages/service-library/requirements/_base.in
    #   -r requirements/../../../../packages/simcore-sdk/requirements/../../../packages/service-library/requirements/_base.in
aiofiles==0.8.0
    # via
    #   -r requirements/../../../../packages/service-library/requirements/_base.in
    #   -r requirements/../../../../packages/simcore-sdk/requirements/../../../packages/service-library/requirements/_base.in
    #   -r requirements/../../../../packages/simcore-sdk/requirements/_base.in
    #   -r requirements/_base.in
aiohttp==3.8.5
    # via
    #   -c requirements/../../../../packages/models-library/requirements/../../../requirements/constraints.txt
    #   -c requirements/../../../../packages/postgres-database/requirements/../../../requirements/constraints.txt
    #   -c requirements/../../../../packages/service-library/requirements/../../../packages/models-library/requirements/../../../requirements/constraints.txt
    #   -c requirements/../../../../packages/service-library/requirements/../../../packages/settings-library/requirements/../../../requirements/constraints.txt
    #   -c requirements/../../../../packages/service-library/requirements/../../../requirements/constraints.txt
    #   -c requirements/../../../../packages/settings-library/requirements/../../../requirements/constraints.txt
    #   -c requirements/../../../../packages/simcore-sdk/requirements/../../../packages/models-library/requirements/../../../requirements/constraints.txt
    #   -c requirements/../../../../packages/simcore-sdk/requirements/../../../packages/postgres-database/requirements/../../../requirements/constraints.txt
    #   -c requirements/../../../../packages/simcore-sdk/requirements/../../../packages/service-library/requirements/../../../packages/models-library/requirements/../../../requirements/constraints.txt
    #   -c requirements/../../../../packages/simcore-sdk/requirements/../../../packages/service-library/requirements/../../../packages/settings-library/requirements/../../../requirements/constraints.txt
    #   -c requirements/../../../../packages/simcore-sdk/requirements/../../../packages/service-library/requirements/../../../requirements/constraints.txt
    #   -c requirements/../../../../packages/simcore-sdk/requirements/../../../packages/settings-library/requirements/../../../requirements/constraints.txt
    #   -c requirements/../../../../packages/simcore-sdk/requirements/../../../requirements/constraints.txt
    #   -c requirements/../../../../requirements/constraints.txt
    #   -r requirements/../../../../packages/service-library/requirements/_aiohttp.in
    #   -r requirements/../../../../packages/simcore-sdk/requirements/_base.in
    #   -r requirements/_base.in
    #   aiodocker
    #   aiohttp-jinja2
    #   aiohttp-security
    #   aiohttp-session
    #   aiohttp-swagger
aiohttp-jinja2==1.5
    # via -r requirements/_base.in
aiohttp-security==0.4.0
    # via -r requirements/_base.in
aiohttp-session==2.11.0
    # via -r requirements/_base.in
aiohttp-swagger==1.0.16
    # via -r requirements/_base.in
aiopg==1.4.0
    # via
    #   -r requirements/../../../../packages/service-library/requirements/_aiohttp.in
    #   -r requirements/../../../../packages/simcore-sdk/requirements/_base.in
    #   -r requirements/_base.in
aiormq==6.7.6
    # via aio-pika
aiosignal==1.2.0
    # via aiohttp
aiosmtplib==1.1.6
    # via -r requirements/_base.in
alembic==1.8.1
    # via
    #   -r requirements/../../../../packages/postgres-database/requirements/_base.in
    #   -r requirements/../../../../packages/simcore-sdk/requirements/../../../packages/postgres-database/requirements/_base.in
anyio==4.3.0
    # via
    #   fast-depends
    #   faststream
appdirs==1.4.4
    # via pint
arrow==1.2.3
    # via
    #   -r requirements/../../../../packages/models-library/requirements/_base.in
    #   -r requirements/../../../../packages/service-library/requirements/../../../packages/models-library/requirements/_base.in
    #   -r requirements/../../../../packages/service-library/requirements/_base.in
    #   -r requirements/../../../../packages/simcore-sdk/requirements/../../../packages/models-library/requirements/_base.in
    #   -r requirements/../../../../packages/simcore-sdk/requirements/../../../packages/service-library/requirements/../../../packages/models-library/requirements/_base.in
    #   -r requirements/../../../../packages/simcore-sdk/requirements/../../../packages/service-library/requirements/_base.in
async-timeout==4.0.3
    # via
    #   aiohttp
    #   aiopg
asyncpg==0.27.0
    # via
    #   -r requirements/_base.in
    #   sqlalchemy
attrs==21.4.0
    # via
    #   -r requirements/../../../../packages/service-library/requirements/_aiohttp.in
    #   aiohttp
    #   jsonschema
    #   openapi-core
bidict==0.22.0
    # via python-socketio
captcha==0.5.0
    # via -r requirements/_base.in
certifi==2023.7.22
    # via
    #   -c requirements/../../../../packages/models-library/requirements/../../../requirements/constraints.txt
    #   -c requirements/../../../../packages/postgres-database/requirements/../../../requirements/constraints.txt
    #   -c requirements/../../../../packages/service-library/requirements/../../../packages/models-library/requirements/../../../requirements/constraints.txt
    #   -c requirements/../../../../packages/service-library/requirements/../../../packages/settings-library/requirements/../../../requirements/constraints.txt
    #   -c requirements/../../../../packages/service-library/requirements/../../../requirements/constraints.txt
    #   -c requirements/../../../../packages/settings-library/requirements/../../../requirements/constraints.txt
    #   -c requirements/../../../../packages/simcore-sdk/requirements/../../../packages/models-library/requirements/../../../requirements/constraints.txt
    #   -c requirements/../../../../packages/simcore-sdk/requirements/../../../packages/postgres-database/requirements/../../../requirements/constraints.txt
    #   -c requirements/../../../../packages/simcore-sdk/requirements/../../../packages/service-library/requirements/../../../packages/models-library/requirements/../../../requirements/constraints.txt
    #   -c requirements/../../../../packages/simcore-sdk/requirements/../../../packages/service-library/requirements/../../../packages/settings-library/requirements/../../../requirements/constraints.txt
    #   -c requirements/../../../../packages/simcore-sdk/requirements/../../../packages/service-library/requirements/../../../requirements/constraints.txt
    #   -c requirements/../../../../packages/simcore-sdk/requirements/../../../packages/settings-library/requirements/../../../requirements/constraints.txt
    #   -c requirements/../../../../packages/simcore-sdk/requirements/../../../requirements/constraints.txt
    #   -c requirements/../../../../requirements/constraints.txt
    #   requests
cffi==1.15.0
    # via cryptography
charset-normalizer==2.0.12
    # via
    #   aiohttp
    #   requests
click==8.1.3
    # via typer
cryptography==41.0.7
    # via
    #   -c requirements/../../../../packages/models-library/requirements/../../../requirements/constraints.txt
    #   -c requirements/../../../../packages/postgres-database/requirements/../../../requirements/constraints.txt
    #   -c requirements/../../../../packages/service-library/requirements/../../../packages/models-library/requirements/../../../requirements/constraints.txt
    #   -c requirements/../../../../packages/service-library/requirements/../../../packages/settings-library/requirements/../../../requirements/constraints.txt
    #   -c requirements/../../../../packages/service-library/requirements/../../../requirements/constraints.txt
    #   -c requirements/../../../../packages/settings-library/requirements/../../../requirements/constraints.txt
    #   -c requirements/../../../../packages/simcore-sdk/requirements/../../../packages/models-library/requirements/../../../requirements/constraints.txt
    #   -c requirements/../../../../packages/simcore-sdk/requirements/../../../packages/postgres-database/requirements/../../../requirements/constraints.txt
    #   -c requirements/../../../../packages/simcore-sdk/requirements/../../../packages/service-library/requirements/../../../packages/models-library/requirements/../../../requirements/constraints.txt
    #   -c requirements/../../../../packages/simcore-sdk/requirements/../../../packages/service-library/requirements/../../../packages/settings-library/requirements/../../../requirements/constraints.txt
    #   -c requirements/../../../../packages/simcore-sdk/requirements/../../../packages/service-library/requirements/../../../requirements/constraints.txt
    #   -c requirements/../../../../packages/simcore-sdk/requirements/../../../packages/settings-library/requirements/../../../requirements/constraints.txt
    #   -c requirements/../../../../packages/simcore-sdk/requirements/../../../requirements/constraints.txt
    #   -c requirements/../../../../requirements/constraints.txt
    #   -r requirements/_base.in
    #   aiohttp-session
deprecated==1.2.14
    # via
    #   opentelemetry-api
    #   opentelemetry-exporter-otlp-proto-grpc
    #   opentelemetry-exporter-otlp-proto-http
    #   opentelemetry-semantic-conventions
dnspython==2.2.1
    # via email-validator
email-validator==1.2.1
    # via pydantic
et-xmlfile==1.1.0
    # via openpyxl
faker==19.6.1
    # via -r requirements/_base.in
fast-depends==2.4.2
    # via faststream
faststream==0.5.10
    # via
    #   -r requirements/../../../../packages/service-library/requirements/_base.in
    #   -r requirements/../../../../packages/simcore-sdk/requirements/../../../packages/service-library/requirements/_base.in
flexcache==0.3
    # via pint
flexparser==0.3.1
    # via pint
frozenlist==1.4.1
    # via
    #   -c requirements/./constraints.txt
    #   aiohttp
    #   aiosignal
googleapis-common-protos==1.65.0
    # via
    #   opentelemetry-exporter-otlp-proto-grpc
    #   opentelemetry-exporter-otlp-proto-http
greenlet==2.0.2
    # via sqlalchemy
grpcio==1.66.0
    # via opentelemetry-exporter-otlp-proto-grpc
gunicorn==23.0.0
    # via -r requirements/_base.in
idna==3.3
    # via
    #   anyio
    #   email-validator
    #   requests
    #   yarl
importlib-metadata==8.0.0
    # via opentelemetry-api
isodate==0.6.1
    # via openapi-core
jinja-app-loader==1.0.2
    # via -r requirements/_base.in
jinja2==3.1.2
    # via
    #   -c requirements/../../../../packages/models-library/requirements/../../../requirements/constraints.txt
    #   -c requirements/../../../../packages/postgres-database/requirements/../../../requirements/constraints.txt
    #   -c requirements/../../../../packages/service-library/requirements/../../../packages/models-library/requirements/../../../requirements/constraints.txt
    #   -c requirements/../../../../packages/service-library/requirements/../../../packages/settings-library/requirements/../../../requirements/constraints.txt
    #   -c requirements/../../../../packages/service-library/requirements/../../../requirements/constraints.txt
    #   -c requirements/../../../../packages/settings-library/requirements/../../../requirements/constraints.txt
    #   -c requirements/../../../../packages/simcore-sdk/requirements/../../../packages/models-library/requirements/../../../requirements/constraints.txt
    #   -c requirements/../../../../packages/simcore-sdk/requirements/../../../packages/postgres-database/requirements/../../../requirements/constraints.txt
    #   -c requirements/../../../../packages/simcore-sdk/requirements/../../../packages/service-library/requirements/../../../packages/models-library/requirements/../../../requirements/constraints.txt
    #   -c requirements/../../../../packages/simcore-sdk/requirements/../../../packages/service-library/requirements/../../../packages/settings-library/requirements/../../../requirements/constraints.txt
    #   -c requirements/../../../../packages/simcore-sdk/requirements/../../../packages/service-library/requirements/../../../requirements/constraints.txt
    #   -c requirements/../../../../packages/simcore-sdk/requirements/../../../packages/settings-library/requirements/../../../requirements/constraints.txt
    #   -c requirements/../../../../packages/simcore-sdk/requirements/../../../requirements/constraints.txt
    #   -c requirements/../../../../requirements/constraints.txt
    #   aiohttp-jinja2
    #   aiohttp-swagger
json2html==1.3.0
    # via -r requirements/_base.in
jsondiff==2.0.0
    # via -r requirements/_base.in
jsonschema==3.2.0
    # via
    #   -r requirements/../../../../packages/models-library/requirements/_base.in
    #   -r requirements/../../../../packages/service-library/requirements/../../../packages/models-library/requirements/_base.in
    #   -r requirements/../../../../packages/service-library/requirements/_aiohttp.in
    #   -r requirements/../../../../packages/simcore-sdk/requirements/../../../packages/models-library/requirements/_base.in
    #   -r requirements/../../../../packages/simcore-sdk/requirements/../../../packages/service-library/requirements/../../../packages/models-library/requirements/_base.in
    #   openapi-schema-validator
    #   openapi-spec-validator
lazy-object-proxy==1.7.1
    # via openapi-core
mako==1.2.2
    # via
    #   -c requirements/../../../../packages/models-library/requirements/../../../requirements/constraints.txt
    #   -c requirements/../../../../packages/postgres-database/requirements/../../../requirements/constraints.txt
    #   -c requirements/../../../../packages/service-library/requirements/../../../packages/models-library/requirements/../../../requirements/constraints.txt
    #   -c requirements/../../../../packages/service-library/requirements/../../../packages/settings-library/requirements/../../../requirements/constraints.txt
    #   -c requirements/../../../../packages/service-library/requirements/../../../requirements/constraints.txt
    #   -c requirements/../../../../packages/settings-library/requirements/../../../requirements/constraints.txt
    #   -c requirements/../../../../packages/simcore-sdk/requirements/../../../packages/models-library/requirements/../../../requirements/constraints.txt
    #   -c requirements/../../../../packages/simcore-sdk/requirements/../../../packages/postgres-database/requirements/../../../requirements/constraints.txt
    #   -c requirements/../../../../packages/simcore-sdk/requirements/../../../packages/service-library/requirements/../../../packages/models-library/requirements/../../../requirements/constraints.txt
    #   -c requirements/../../../../packages/simcore-sdk/requirements/../../../packages/service-library/requirements/../../../packages/settings-library/requirements/../../../requirements/constraints.txt
    #   -c requirements/../../../../packages/simcore-sdk/requirements/../../../packages/service-library/requirements/../../../requirements/constraints.txt
    #   -c requirements/../../../../packages/simcore-sdk/requirements/../../../packages/settings-library/requirements/../../../requirements/constraints.txt
    #   -c requirements/../../../../packages/simcore-sdk/requirements/../../../requirements/constraints.txt
    #   -c requirements/../../../../requirements/constraints.txt
    #   alembic
markdown-it-py==3.0.0
    # via rich
markupsafe==2.1.1
    # via
    #   jinja2
    #   mako
mdurl==0.1.2
    # via markdown-it-py
msgpack==1.0.7
    # via -r requirements/_base.in
multidict==6.0.2
    # via
    #   aiohttp
    #   yarl
openapi-core==0.12.0
    # via -r requirements/../../../../packages/service-library/requirements/_aiohttp.in
openapi-schema-validator==0.2.3
    # via openapi-spec-validator
openapi-spec-validator==0.4.0
    # via openapi-core
openpyxl==3.0.9
    # via -r requirements/_base.in
opentelemetry-api==1.26.0
    # via
    #   -r requirements/../../../../packages/service-library/requirements/_base.in
    #   -r requirements/../../../../packages/simcore-sdk/requirements/../../../packages/service-library/requirements/_base.in
    #   opentelemetry-exporter-otlp-proto-grpc
    #   opentelemetry-exporter-otlp-proto-http
    #   opentelemetry-instrumentation
    #   opentelemetry-instrumentation-aiohttp-client
    #   opentelemetry-instrumentation-aiohttp-server
    #   opentelemetry-instrumentation-aiopg
    #   opentelemetry-instrumentation-dbapi
    #   opentelemetry-instrumentation-requests
    #   opentelemetry-sdk
    #   opentelemetry-semantic-conventions
opentelemetry-exporter-otlp==1.26.0
    # via
    #   -r requirements/../../../../packages/service-library/requirements/_base.in
    #   -r requirements/../../../../packages/simcore-sdk/requirements/../../../packages/service-library/requirements/_base.in
opentelemetry-exporter-otlp-proto-common==1.26.0
    # via
    #   opentelemetry-exporter-otlp-proto-grpc
    #   opentelemetry-exporter-otlp-proto-http
opentelemetry-exporter-otlp-proto-grpc==1.26.0
    # via opentelemetry-exporter-otlp
opentelemetry-exporter-otlp-proto-http==1.26.0
    # via opentelemetry-exporter-otlp
opentelemetry-instrumentation==0.47b0
    # via
    #   opentelemetry-instrumentation-aiohttp-client
    #   opentelemetry-instrumentation-aiohttp-server
    #   opentelemetry-instrumentation-aiopg
    #   opentelemetry-instrumentation-dbapi
    #   opentelemetry-instrumentation-requests
opentelemetry-instrumentation-aiohttp-client==0.47b0
    # via -r requirements/../../../../packages/service-library/requirements/_aiohttp.in
opentelemetry-instrumentation-aiohttp-server==0.47b0
    # via -r requirements/../../../../packages/service-library/requirements/_aiohttp.in
opentelemetry-instrumentation-aiopg==0.47b0
    # via
    #   -r requirements/../../../../packages/service-library/requirements/_aiohttp.in
    #   -r requirements/_base.in
opentelemetry-instrumentation-dbapi==0.47b0
    # via opentelemetry-instrumentation-aiopg
opentelemetry-instrumentation-requests==0.47b0
    # via
    #   -r requirements/../../../../packages/service-library/requirements/_base.in
    #   -r requirements/../../../../packages/simcore-sdk/requirements/../../../packages/service-library/requirements/_base.in
opentelemetry-proto==1.26.0
    # via
    #   opentelemetry-exporter-otlp-proto-common
    #   opentelemetry-exporter-otlp-proto-grpc
    #   opentelemetry-exporter-otlp-proto-http
opentelemetry-sdk==1.26.0
    # via
    #   -r requirements/../../../../packages/service-library/requirements/_base.in
    #   -r requirements/../../../../packages/simcore-sdk/requirements/../../../packages/service-library/requirements/_base.in
    #   opentelemetry-exporter-otlp-proto-grpc
    #   opentelemetry-exporter-otlp-proto-http
opentelemetry-semantic-conventions==0.47b0
    # via
    #   opentelemetry-instrumentation-aiohttp-client
    #   opentelemetry-instrumentation-aiohttp-server
    #   opentelemetry-instrumentation-dbapi
    #   opentelemetry-instrumentation-requests
    #   opentelemetry-sdk
opentelemetry-util-http==0.47b0
    # via
    #   opentelemetry-instrumentation-aiohttp-client
    #   opentelemetry-instrumentation-aiohttp-server
    #   opentelemetry-instrumentation-requests
orjson==3.10.0
    # via
    #   -c requirements/../../../../packages/models-library/requirements/../../../requirements/constraints.txt
    #   -c requirements/../../../../packages/postgres-database/requirements/../../../requirements/constraints.txt
    #   -c requirements/../../../../packages/service-library/requirements/../../../packages/models-library/requirements/../../../requirements/constraints.txt
    #   -c requirements/../../../../packages/service-library/requirements/../../../packages/settings-library/requirements/../../../requirements/constraints.txt
    #   -c requirements/../../../../packages/service-library/requirements/../../../requirements/constraints.txt
    #   -c requirements/../../../../packages/settings-library/requirements/../../../requirements/constraints.txt
    #   -c requirements/../../../../packages/simcore-sdk/requirements/../../../packages/models-library/requirements/../../../requirements/constraints.txt
    #   -c requirements/../../../../packages/simcore-sdk/requirements/../../../packages/postgres-database/requirements/../../../requirements/constraints.txt
    #   -c requirements/../../../../packages/simcore-sdk/requirements/../../../packages/service-library/requirements/../../../packages/models-library/requirements/../../../requirements/constraints.txt
    #   -c requirements/../../../../packages/simcore-sdk/requirements/../../../packages/service-library/requirements/../../../packages/settings-library/requirements/../../../requirements/constraints.txt
    #   -c requirements/../../../../packages/simcore-sdk/requirements/../../../packages/service-library/requirements/../../../requirements/constraints.txt
    #   -c requirements/../../../../packages/simcore-sdk/requirements/../../../packages/settings-library/requirements/../../../requirements/constraints.txt
    #   -c requirements/../../../../packages/simcore-sdk/requirements/../../../requirements/constraints.txt
    #   -c requirements/../../../../requirements/constraints.txt
    #   -r requirements/../../../../packages/models-library/requirements/_base.in
    #   -r requirements/../../../../packages/service-library/requirements/../../../packages/models-library/requirements/_base.in
    #   -r requirements/../../../../packages/simcore-sdk/requirements/../../../packages/models-library/requirements/_base.in
    #   -r requirements/../../../../packages/simcore-sdk/requirements/../../../packages/service-library/requirements/../../../packages/models-library/requirements/_base.in
    #   -r requirements/_base.in
packaging==24.1
    # via
    #   -r requirements/../../../../packages/simcore-sdk/requirements/_base.in
    #   -r requirements/_base.in
    #   gunicorn
pamqp==3.2.1
    # via aiormq
passlib==1.7.4
    # via -r requirements/_base.in
pillow==10.3.0
    # via captcha
pint==0.24.3
    # via
    #   -r requirements/../../../../packages/simcore-sdk/requirements/_base.in
    #   -r requirements/_base.in
prometheus-client==0.14.1
    # via -r requirements/../../../../packages/service-library/requirements/_aiohttp.in
protobuf==4.25.4
    # via
    #   googleapis-common-protos
    #   opentelemetry-proto
psutil==6.0.0
    # via
    #   -r requirements/../../../../packages/service-library/requirements/_base.in
    #   -r requirements/../../../../packages/simcore-sdk/requirements/../../../packages/service-library/requirements/_base.in
psycopg2-binary==2.9.6
    # via
    #   aiopg
    #   sqlalchemy
pycountry==23.12.11
    # via -r requirements/_base.in
pycparser==2.21
    # via cffi
pydantic==1.10.17
    # via
    #   -c requirements/../../../../packages/models-library/requirements/../../../requirements/constraints.txt
    #   -c requirements/../../../../packages/postgres-database/requirements/../../../requirements/constraints.txt
    #   -c requirements/../../../../packages/service-library/requirements/../../../packages/models-library/requirements/../../../requirements/constraints.txt
    #   -c requirements/../../../../packages/service-library/requirements/../../../packages/settings-library/requirements/../../../requirements/constraints.txt
    #   -c requirements/../../../../packages/service-library/requirements/../../../packages/settings-library/requirements/_base.in
    #   -c requirements/../../../../packages/service-library/requirements/../../../requirements/constraints.txt
    #   -c requirements/../../../../packages/settings-library/requirements/../../../requirements/constraints.txt
    #   -c requirements/../../../../packages/simcore-sdk/requirements/../../../packages/models-library/requirements/../../../requirements/constraints.txt
    #   -c requirements/../../../../packages/simcore-sdk/requirements/../../../packages/postgres-database/requirements/../../../requirements/constraints.txt
    #   -c requirements/../../../../packages/simcore-sdk/requirements/../../../packages/service-library/requirements/../../../packages/models-library/requirements/../../../requirements/constraints.txt
    #   -c requirements/../../../../packages/simcore-sdk/requirements/../../../packages/service-library/requirements/../../../packages/settings-library/requirements/../../../requirements/constraints.txt
    #   -c requirements/../../../../packages/simcore-sdk/requirements/../../../packages/service-library/requirements/../../../requirements/constraints.txt
    #   -c requirements/../../../../packages/simcore-sdk/requirements/../../../packages/settings-library/requirements/../../../requirements/constraints.txt
    #   -c requirements/../../../../packages/simcore-sdk/requirements/../../../requirements/constraints.txt
    #   -c requirements/../../../../requirements/constraints.txt
    #   -c requirements/./constraints.txt
    #   -r requirements/../../../../packages/models-library/requirements/_base.in
    #   -r requirements/../../../../packages/postgres-database/requirements/_base.in
    #   -r requirements/../../../../packages/service-library/requirements/../../../packages/models-library/requirements/_base.in
    #   -r requirements/../../../../packages/service-library/requirements/../../../packages/settings-library/requirements/_base.in
    #   -r requirements/../../../../packages/service-library/requirements/_base.in
    #   -r requirements/../../../../packages/settings-library/requirements/_base.in
    #   -r requirements/../../../../packages/simcore-sdk/requirements/../../../packages/models-library/requirements/_base.in
    #   -r requirements/../../../../packages/simcore-sdk/requirements/../../../packages/postgres-database/requirements/_base.in
    #   -r requirements/../../../../packages/simcore-sdk/requirements/../../../packages/service-library/requirements/../../../packages/models-library/requirements/_base.in
    #   -r requirements/../../../../packages/simcore-sdk/requirements/../../../packages/service-library/requirements/../../../packages/settings-library/requirements/_base.in
    #   -r requirements/../../../../packages/simcore-sdk/requirements/../../../packages/service-library/requirements/_base.in
    #   -r requirements/../../../../packages/simcore-sdk/requirements/../../../packages/settings-library/requirements/_base.in
    #   -r requirements/../../../../packages/simcore-sdk/requirements/_base.in
    #   -r requirements/_base.in
    #   fast-depends
pygments==2.15.1
    # via rich
pyinstrument==4.6.1
    # via
    #   -r requirements/../../../../packages/service-library/requirements/_base.in
    #   -r requirements/../../../../packages/simcore-sdk/requirements/../../../packages/service-library/requirements/_base.in
pyjwt==2.4.0
    # via twilio
pyrsistent==0.18.1
    # via jsonschema
python-dateutil==2.8.2
    # via
    #   arrow
    #   faker
python-engineio==4.3.4
    # via python-socketio
python-magic==0.4.25
    # via -r requirements/_base.in
python-socketio==5.8.0
    # via -r requirements/_base.in
pytz==2022.1
    # via twilio
pyyaml==6.0.1
    # via
    #   -c requirements/../../../../packages/models-library/requirements/../../../requirements/constraints.txt
    #   -c requirements/../../../../packages/postgres-database/requirements/../../../requirements/constraints.txt
    #   -c requirements/../../../../packages/service-library/requirements/../../../packages/models-library/requirements/../../../requirements/constraints.txt
    #   -c requirements/../../../../packages/service-library/requirements/../../../packages/settings-library/requirements/../../../requirements/constraints.txt
    #   -c requirements/../../../../packages/service-library/requirements/../../../requirements/constraints.txt
    #   -c requirements/../../../../packages/settings-library/requirements/../../../requirements/constraints.txt
    #   -c requirements/../../../../packages/simcore-sdk/requirements/../../../packages/models-library/requirements/../../../requirements/constraints.txt
    #   -c requirements/../../../../packages/simcore-sdk/requirements/../../../packages/postgres-database/requirements/../../../requirements/constraints.txt
    #   -c requirements/../../../../packages/simcore-sdk/requirements/../../../packages/service-library/requirements/../../../packages/models-library/requirements/../../../requirements/constraints.txt
    #   -c requirements/../../../../packages/simcore-sdk/requirements/../../../packages/service-library/requirements/../../../packages/settings-library/requirements/../../../requirements/constraints.txt
    #   -c requirements/../../../../packages/simcore-sdk/requirements/../../../packages/service-library/requirements/../../../requirements/constraints.txt
    #   -c requirements/../../../../packages/simcore-sdk/requirements/../../../packages/settings-library/requirements/../../../requirements/constraints.txt
    #   -c requirements/../../../../packages/simcore-sdk/requirements/../../../requirements/constraints.txt
    #   -c requirements/../../../../requirements/constraints.txt
    #   -r requirements/../../../../packages/service-library/requirements/_base.in
    #   -r requirements/../../../../packages/simcore-sdk/requirements/../../../packages/service-library/requirements/_base.in
    #   aiohttp-swagger
    #   openapi-spec-validator
redis==5.0.4
    # via
    #   -c requirements/../../../../packages/models-library/requirements/../../../requirements/constraints.txt
    #   -c requirements/../../../../packages/postgres-database/requirements/../../../requirements/constraints.txt
    #   -c requirements/../../../../packages/service-library/requirements/../../../packages/models-library/requirements/../../../requirements/constraints.txt
    #   -c requirements/../../../../packages/service-library/requirements/../../../packages/settings-library/requirements/../../../requirements/constraints.txt
    #   -c requirements/../../../../packages/service-library/requirements/../../../requirements/constraints.txt
    #   -c requirements/../../../../packages/settings-library/requirements/../../../requirements/constraints.txt
    #   -c requirements/../../../../packages/simcore-sdk/requirements/../../../packages/models-library/requirements/../../../requirements/constraints.txt
    #   -c requirements/../../../../packages/simcore-sdk/requirements/../../../packages/postgres-database/requirements/../../../requirements/constraints.txt
    #   -c requirements/../../../../packages/simcore-sdk/requirements/../../../packages/service-library/requirements/../../../packages/models-library/requirements/../../../requirements/constraints.txt
    #   -c requirements/../../../../packages/simcore-sdk/requirements/../../../packages/service-library/requirements/../../../packages/settings-library/requirements/../../../requirements/constraints.txt
    #   -c requirements/../../../../packages/simcore-sdk/requirements/../../../packages/service-library/requirements/../../../requirements/constraints.txt
    #   -c requirements/../../../../packages/simcore-sdk/requirements/../../../packages/settings-library/requirements/../../../requirements/constraints.txt
    #   -c requirements/../../../../packages/simcore-sdk/requirements/../../../requirements/constraints.txt
    #   -c requirements/../../../../requirements/constraints.txt
    #   -r requirements/../../../../packages/service-library/requirements/_base.in
    #   -r requirements/../../../../packages/simcore-sdk/requirements/../../../packages/service-library/requirements/_base.in
    #   -r requirements/_base.in
repro-zipfile==0.3.1
    # via
    #   -r requirements/../../../../packages/service-library/requirements/_base.in
    #   -r requirements/../../../../packages/simcore-sdk/requirements/../../../packages/service-library/requirements/_base.in
requests==2.32.2
    # via
    #   opentelemetry-exporter-otlp-proto-http
    #   twilio
rich==13.4.2
    # via
    #   -r requirements/../../../../packages/service-library/requirements/../../../packages/settings-library/requirements/_base.in
    #   -r requirements/../../../../packages/settings-library/requirements/_base.in
    #   -r requirements/../../../../packages/simcore-sdk/requirements/../../../packages/service-library/requirements/../../../packages/settings-library/requirements/_base.in
    #   -r requirements/../../../../packages/simcore-sdk/requirements/../../../packages/settings-library/requirements/_base.in
    #   typer
setproctitle==1.3.3
    # via gunicorn
setuptools==69.1.1
    # via
    #   jsonschema
    #   openapi-spec-validator
    #   opentelemetry-instrumentation
shellingham==1.5.4
    # via typer
six==1.16.0
    # via
    #   isodate
    #   jsonschema
    #   openapi-core
    #   python-dateutil
sniffio==1.3.1
    # via anyio
sqlalchemy==1.4.47
    # via
    #   -c requirements/../../../../packages/models-library/requirements/../../../requirements/constraints.txt
    #   -c requirements/../../../../packages/postgres-database/requirements/../../../requirements/constraints.txt
    #   -c requirements/../../../../packages/service-library/requirements/../../../packages/models-library/requirements/../../../requirements/constraints.txt
    #   -c requirements/../../../../packages/service-library/requirements/../../../packages/settings-library/requirements/../../../requirements/constraints.txt
    #   -c requirements/../../../../packages/service-library/requirements/../../../requirements/constraints.txt
    #   -c requirements/../../../../packages/settings-library/requirements/../../../requirements/constraints.txt
    #   -c requirements/../../../../packages/simcore-sdk/requirements/../../../packages/models-library/requirements/../../../requirements/constraints.txt
    #   -c requirements/../../../../packages/simcore-sdk/requirements/../../../packages/postgres-database/requirements/../../../requirements/constraints.txt
    #   -c requirements/../../../../packages/simcore-sdk/requirements/../../../packages/service-library/requirements/../../../packages/models-library/requirements/../../../requirements/constraints.txt
    #   -c requirements/../../../../packages/simcore-sdk/requirements/../../../packages/service-library/requirements/../../../packages/settings-library/requirements/../../../requirements/constraints.txt
    #   -c requirements/../../../../packages/simcore-sdk/requirements/../../../packages/service-library/requirements/../../../requirements/constraints.txt
    #   -c requirements/../../../../packages/simcore-sdk/requirements/../../../packages/settings-library/requirements/../../../requirements/constraints.txt
    #   -c requirements/../../../../packages/simcore-sdk/requirements/../../../requirements/constraints.txt
    #   -c requirements/../../../../requirements/constraints.txt
    #   -r requirements/../../../../packages/postgres-database/requirements/_base.in
    #   -r requirements/../../../../packages/simcore-sdk/requirements/../../../packages/postgres-database/requirements/_base.in
    #   aiopg
    #   alembic
strict-rfc3339==0.7
    # via openapi-core
tenacity==8.5.0
    # via
    #   -r requirements/../../../../packages/service-library/requirements/_base.in
    #   -r requirements/../../../../packages/simcore-sdk/requirements/../../../packages/service-library/requirements/_base.in
    #   -r requirements/../../../../packages/simcore-sdk/requirements/_base.in
    #   -r requirements/_base.in
toolz==0.12.0
    # via
    #   -r requirements/../../../../packages/service-library/requirements/_base.in
    #   -r requirements/../../../../packages/simcore-sdk/requirements/../../../packages/service-library/requirements/_base.in
tqdm==4.64.0
    # via
    #   -r requirements/../../../../packages/service-library/requirements/_base.in
    #   -r requirements/../../../../packages/simcore-sdk/requirements/../../../packages/service-library/requirements/_base.in
    #   -r requirements/../../../../packages/simcore-sdk/requirements/_base.in
twilio==7.12.0
    # via -r requirements/_base.in
typer==0.12.3
    # via
    #   -r requirements/../../../../packages/service-library/requirements/../../../packages/settings-library/requirements/_base.in
    #   -r requirements/../../../../packages/settings-library/requirements/_base.in
    #   -r requirements/../../../../packages/simcore-sdk/requirements/../../../packages/service-library/requirements/../../../packages/settings-library/requirements/_base.in
    #   -r requirements/../../../../packages/simcore-sdk/requirements/../../../packages/settings-library/requirements/_base.in
    #   faststream
typing-extensions==4.12.0
    # via
    #   aiodebug
    #   aiodocker
    #   faststream
<<<<<<< HEAD
    #   opentelemetry-sdk
=======
    #   flexcache
    #   flexparser
    #   opentelemetry-sdk
    #   pint
>>>>>>> 1032d562
    #   pydantic
    #   typer
ujson==5.5.0
    # via
    #   -c requirements/../../../../packages/models-library/requirements/../../../requirements/constraints.txt
    #   -c requirements/../../../../packages/postgres-database/requirements/../../../requirements/constraints.txt
    #   -c requirements/../../../../packages/service-library/requirements/../../../packages/models-library/requirements/../../../requirements/constraints.txt
    #   -c requirements/../../../../packages/service-library/requirements/../../../packages/settings-library/requirements/../../../requirements/constraints.txt
    #   -c requirements/../../../../packages/service-library/requirements/../../../requirements/constraints.txt
    #   -c requirements/../../../../packages/settings-library/requirements/../../../requirements/constraints.txt
    #   -c requirements/../../../../packages/simcore-sdk/requirements/../../../packages/models-library/requirements/../../../requirements/constraints.txt
    #   -c requirements/../../../../packages/simcore-sdk/requirements/../../../packages/postgres-database/requirements/../../../requirements/constraints.txt
    #   -c requirements/../../../../packages/simcore-sdk/requirements/../../../packages/service-library/requirements/../../../packages/models-library/requirements/../../../requirements/constraints.txt
    #   -c requirements/../../../../packages/simcore-sdk/requirements/../../../packages/service-library/requirements/../../../packages/settings-library/requirements/../../../requirements/constraints.txt
    #   -c requirements/../../../../packages/simcore-sdk/requirements/../../../packages/service-library/requirements/../../../requirements/constraints.txt
    #   -c requirements/../../../../packages/simcore-sdk/requirements/../../../packages/settings-library/requirements/../../../requirements/constraints.txt
    #   -c requirements/../../../../packages/simcore-sdk/requirements/../../../requirements/constraints.txt
    #   -c requirements/../../../../requirements/constraints.txt
    #   aiohttp-swagger
urllib3==1.26.11
    # via
    #   -c requirements/../../../../packages/models-library/requirements/../../../requirements/constraints.txt
    #   -c requirements/../../../../packages/postgres-database/requirements/../../../requirements/constraints.txt
    #   -c requirements/../../../../packages/service-library/requirements/../../../packages/models-library/requirements/../../../requirements/constraints.txt
    #   -c requirements/../../../../packages/service-library/requirements/../../../packages/settings-library/requirements/../../../requirements/constraints.txt
    #   -c requirements/../../../../packages/service-library/requirements/../../../requirements/constraints.txt
    #   -c requirements/../../../../packages/settings-library/requirements/../../../requirements/constraints.txt
    #   -c requirements/../../../../packages/simcore-sdk/requirements/../../../packages/models-library/requirements/../../../requirements/constraints.txt
    #   -c requirements/../../../../packages/simcore-sdk/requirements/../../../packages/postgres-database/requirements/../../../requirements/constraints.txt
    #   -c requirements/../../../../packages/simcore-sdk/requirements/../../../packages/service-library/requirements/../../../packages/models-library/requirements/../../../requirements/constraints.txt
    #   -c requirements/../../../../packages/simcore-sdk/requirements/../../../packages/service-library/requirements/../../../packages/settings-library/requirements/../../../requirements/constraints.txt
    #   -c requirements/../../../../packages/simcore-sdk/requirements/../../../packages/service-library/requirements/../../../requirements/constraints.txt
    #   -c requirements/../../../../packages/simcore-sdk/requirements/../../../packages/settings-library/requirements/../../../requirements/constraints.txt
    #   -c requirements/../../../../packages/simcore-sdk/requirements/../../../requirements/constraints.txt
    #   -c requirements/../../../../requirements/constraints.txt
    #   requests
werkzeug==2.1.2
    # via -r requirements/../../../../packages/service-library/requirements/_aiohttp.in
wrapt==1.16.0
    # via
    #   deprecated
    #   opentelemetry-instrumentation
    #   opentelemetry-instrumentation-aiohttp-client
    #   opentelemetry-instrumentation-aiohttp-server
    #   opentelemetry-instrumentation-aiopg
    #   opentelemetry-instrumentation-dbapi
yarl==1.9.4
    # via
    #   -c requirements/./constraints.txt
    #   -r requirements/../../../../packages/postgres-database/requirements/_base.in
    #   -r requirements/../../../../packages/simcore-sdk/requirements/../../../packages/postgres-database/requirements/_base.in
    #   aio-pika
    #   aiohttp
    #   aiormq
zipp==3.20.1
    # via importlib-metadata<|MERGE_RESOLUTION|>--- conflicted
+++ resolved
@@ -570,14 +570,10 @@
     #   aiodebug
     #   aiodocker
     #   faststream
-<<<<<<< HEAD
-    #   opentelemetry-sdk
-=======
     #   flexcache
     #   flexparser
     #   opentelemetry-sdk
     #   pint
->>>>>>> 1032d562
     #   pydantic
     #   typer
 ujson==5.5.0
