--- conflicted
+++ resolved
@@ -47,9 +47,4 @@
   python3 -m pip install ptvsd
 fi
 
-<<<<<<< HEAD
-
-su-exec scu "$@"
-=======
-exec su-exec scu "$@"
->>>>>>> 18a2f035
+exec su-exec scu "$@"