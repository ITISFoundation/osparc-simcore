--- conflicted
+++ resolved
@@ -55,16 +55,6 @@
             "project.node.create",
             "project.node.delete",
             "project.tag.*",  # "study.tag"
-<<<<<<< HEAD
-            "user.profile.update",  # "user.user.update",
-            # "user.role.update"
-            "user.apikey.*",  # "user.apikey.create",
-            # "user.apikey.delete"
-            "user.tokens.*",  # "user.token.create",
-            # "user.token.delete"
-            "user.groups.*",
-            "tag.crud.*"  # "user.tag"
-=======
             "user.profile.update",  # "preferences.user.update",
             # "preferences.role.update"
             "user.apikey.*",  # "preferences.apikey.create",
@@ -73,7 +63,6 @@
             # "preferences.token.delete"
             "groups.*",
             "tag.crud.*"  # "preferences.tag"
->>>>>>> 6c7b810f
             # NOTE: All services* are not necessary since it only requires login
             # and there is no distinction among logged in users.
             # TODO: kept temporarily as a way to denote resources
