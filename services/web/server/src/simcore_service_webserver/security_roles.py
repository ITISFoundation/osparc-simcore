--- conflicted
+++ resolved
@@ -18,7 +18,6 @@
 #       If only needed to discrimiate a resource use `resource.sub_resource.*`
 #
 ROLES_PERMISSIONS = {
-<<<<<<< HEAD
   UserRole.ANONYMOUS: {
       "can": [] # Add only permissions here to handles that do not require login.
                 # Anonymous user can only access
@@ -29,7 +28,6 @@
         "project.update",
         "storage.locations.*", # "storage.datcore.read"
         "storage.files.*",
-
         "project.open",
         "project.read",          # "studies.user.read",
                                  # "studies.templates.read"
@@ -75,56 +73,6 @@
       ],
       "inherits": [UserRole.USER]
   }
-=======
-    UserRole.ANONYMOUS: {
-        "can": []  # Add only permissions here to handles that do not require login.
-        # Anonymous user can only access
-    },
-    UserRole.GUEST: {
-        "can": [
-            # Anonymous users need access to the filesystem because files are being transferred
-            "project.update",
-            "storage.locations.*",  # "storage.datcore.read"
-            "storage.files.*",
-            "project.open",
-            "project.read",  # "studies.user.read",
-            # "studies.templates.read"
-            "project.node.read",
-            # NOTE: All services* are not necessary since it only requires login
-            # and there is no distinction among logged in users.
-            # TODO: kept temporarily as a way to denote resources
-            "services.pipeline.*",  # "study.update",
-            # "study.start",
-            # "study.stop",
-            "services.interactive.*",  # "study.node.start"
-            "services.catalog.*",
-        ]
-    },
-    UserRole.USER: {
-        "can": [
-            "project.create",  # "studies.user.create",
-            "project.close",
-            "project.delete",  # "study.node.create",
-            # "study.node.delete",
-            # "study.node.rename",
-            # "study.edge.create",
-            # "study.edge.delete"
-            "project.node.create",
-            "project.node.delete",
-            "project.tag.*",  # "study.tag"
-            "user.profile.update",  # "preferences.user.update",
-            # "preferences.role.update"
-            "user.tokens.*",  # "preferences.token.create",
-            # "preferences.token.delete"
-            "tag.crud.*"  # "preferences.tag"
-            # NOTE: All services* are not necessary since it only requires login
-            # and there is no distinction among logged in users.
-            # TODO: kept temporarily as a way to denote resources
-        ],
-        "inherits": [UserRole.GUEST, UserRole.ANONYMOUS],
-    },
-    UserRole.TESTER: {"can": ["project.template.create",], "inherits": [UserRole.USER]},
->>>>>>> 6ace13d9
 }
 
 #
