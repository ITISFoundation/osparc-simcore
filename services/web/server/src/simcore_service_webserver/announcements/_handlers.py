--- conflicted
+++ resolved
@@ -1,13 +1,9 @@
-""" Controler layer to expose to the web rest API
-"""
+"""Controler layer to expose to the web rest API"""
+
 from aiohttp import web
 
 from .._meta import api_version_prefix
-<<<<<<< HEAD
-from ..products.products_service import get_product_name
-=======
 from ..products import products_web
->>>>>>> ed01dce3
 from ..utils_aiohttp import envelope_json_response
 from . import _api
 from ._models import Announcement
