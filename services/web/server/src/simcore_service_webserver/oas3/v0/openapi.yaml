openapi: 3.0.0
info:
  description: API definition for simcore-service-webserver service
  version: 0.1.0
  title: simcore-service-webserver API
  contact:
    name: IT'IS Foundation
    email: support@simcore.io
  license:
    name: MIT
    url: https://github.com/ITISFoundation/osparc-simcore/blob/master/LICENSE
servers:
  - description: Development server
    url: http://{host}:{port}/{basePath}
    variables:
      host:
        default: 'localhost'
      port:
        default: '8001'
      basePath:
        enum:
          - v0
        default: v0
  - description: Production server
    url: '{publicUrl}/{basePath}'
    variables:
      publicUrl:
        default: 'https://osparc.io'
      basePath:
        enum:
          - v0
        default: v0
tags:
- name: admins
  description: Secured Admin-only calls
- name: tests
  description: Operations available for testing
- name: users
  description: Operations available to regular users
paths:
  /:
    get:
      tags:
        - users
      summary: Service health-check endpoint
      description: Some general information on the API and state of the service behind
      operationId: check_health
      responses:
        "200":
          description: Service information
          content:
            application/json:
              schema:
                $ref: './components/schemas/health_check.yaml#/HealthCheckEnveloped'
        default:
          $ref: '#/components/responses/DefaultErrorResponse'
  /check/{action}:
    post:
      tags:
        - tests
      summary: Test checkpoint to ask server to fail or echo back the transmitted data
      operationId: check_action
      parameters:
        - in: query
          name: data
          schema:
            type: string
        - in: path
          name: action
          schema:
            type: string
            default: 'echo'
            enum: ['fail', 'echo']
      requestBody:
        content:
          application/json:
            schema:
              $ref: './components/schemas/fake.yaml#/FakeType'
      responses:
        '200':
          description: Echoes response based on action
          content:
            application/json:
              schema:
                $ref: './components/schemas/fake.yaml#/FakeEnveloped'
        default:
          description: 'Returns enveloped payload w/ or w/o data'
          content:
            application/json:
              schema:
                $ref: './components/schemas/fake.yaml#/FakeEnveloped'
  /auth/register:
    post:
      operationId: auth_register
      requestBody:
        description: user registration
        content:
          application/json:
            schema:
              $ref: './components/schemas/registration.yaml#/RegistrationType'
        required: true
      responses:
        '200':
          description: User has been succesfully registered.
          content:
            application/json:
              schema:
                $ref: './components/schemas/log_message.yaml#/LogMessageEnveloped'
        '400':
            $ref: '#/components/responses/DataError_BadRequest_400'
        '409':
            $ref: '#/components/responses/DataError_Conflict_409'
        '422':
            $ref: '#/components/responses/DataError_UnprocessableEntity_422'
        default:
          $ref: '#/components/responses/DefaultErrorResponse'
  /auth/login:
    post:
      operationId: auth_login
      requestBody:
        content:
          application/json:
            schema:
              $ref: './components/schemas/login.yaml#/LoginFormType'
      responses:
        '200':
          description: Succesfully logged in
          content:
            application/json:
              schema:
                $ref: './components/schemas/log_message.yaml#/LogMessageEnveloped'
        '401':
          $ref: '#/components/responses/AuthError_Unauthorized_401'
        '422':
            $ref: '#/components/responses/DataError_UnprocessableEntity_422'
        default:
          $ref: '#/components/responses/DefaultErrorResponse'
  /auth/logout:
    get:
      operationId: auth_logout
      responses:
        '200':
          description: Succesfully logged out
          content:
            application/json:
              schema:
                $ref: './components/schemas/log_message.yaml#/LogMessageEnveloped'
        default:
          $ref: '#/components/responses/DefaultErrorResponse'
  #/auth/reset-password:
  /auth/change-email:
    post:
      operationId: auth_change_email
      requestBody:
        content:
          application/json:
            schema:
              type: object
              properties:
                new_email:
                  type: string
                  #format: email
      responses:
        '200':
          description: User has been succesfully registered.
          content:
            application/json:
              schema:
                $ref: './components/schemas/log_message.yaml#/LogMessageEnveloped'
        default:
          $ref: '#/components/responses/DefaultErrorResponse'

  #/auth/change-password:
  /auth/confirmation/{code}:
    get:
      operationId: auth_confirmation
      parameters:
        - name: code
          in: path
          required: true
          schema:
            type: string
            #format: uuid
      responses:
        default:
          $ref: '#/components/responses/OK_NoContent_204'
  /storage/locations:
    get:
      summary: Get available storage locations
      operationId : get_storage_locations
      responses:
        '200':
          description: 'List of availabe storage locations'
          content:
            application/json:
              schema:
                $ref: './components/schemas/locations.yml#FileLocationArray'
        default:
          $ref: '#/components/responses/DefaultErrorResponse'
  /storage/locations/{location_id}/files/metadata:
    get:
      summary: Get list of file meta data
      operationId: get_files_metadata
      parameters:
        - name: location_id
          in : path
          required: true
          schema:
            type: string
        - name: user_id
          in: query
          required: true
          schema:
            type: string
        - name: uuid_filter
          in: query
          required: false
          schema:
            type: string
      responses:
        '200':
          description: 'list of file meta-datas'
          content:
            application/json:
              schema:
                $ref: './components/schemas/files.yml#FileMetaDataArray'
        default:
          $ref: '#/components/responses/DefaultErrorResponse'
  /storage/locations/{location_id}/files/{fileId}/metadata:
    get:
      summary: Get File Metadata
      operationId: get_file_metadata
      parameters:
      - name: fileId
        in: path
        required: true
        schema:
          type: string
      - name: location_id
        in : path
        required: true
        schema:
          type: string
      - name: user_id
        in: query
        required: true
        schema:
          type: string
      responses:
        '200':
          $ref: '#/components/responses/FileMetaData_200'
    patch:
      summary: Update File Metadata
      operationId: update_file_meta_data
      parameters:
      - name: fileId
        in: path
        required: true
        schema:
          type: string
      - name: location_id
        in : path
        required: true
        schema:
          type: string
      requestBody:
        $ref: '#/components/requestBodies/FileMetaDataBody'
      responses:
        '200':
          $ref: '#/components/responses/FileMetaData_200'
  /storage/locations/{location_id}/files/{fileId}:
    get:
      summary: Returns download link for requested file
      operationId: download_file
      parameters:
      - name: fileId
        in: path
        required: true
        schema:
          type: string
      - name: location_id
        in : path
        required: true
        schema:
          type: string
      - name: user_id
        in: query
        required: true
        schema:
          type: string
      responses:
        '200':
          $ref: '#/components/responses/PresignedLink_200'
    put:
      summary: Returns upload link or performs copy operation to datcore
      operationId: upload_file
      parameters:
      - name: fileId
        in: path
        required: true
        schema:
          type: string
      - name: location_id
        in : path
        required: true
        schema:
          type: string
      - name: user_id
        in: query
        required: true
        schema:
          type: string
      - name: extra_source
        in : query
        required: false
        schema:
          type: string
      responses:
        '200':
          $ref: '#/components/responses/PresignedLink_200'
    delete:
      summary: Deletes File
      operationId: delete_file
      parameters:
      - name: fileId
        in: path
        required: true
        schema:
          type: string
      - name: location_id
        in : path
        required: true
        schema:
          type: string
      - name: user_id
        in: query
        required: true
        schema:
          type: string
      responses:
        '204':
          description: ''


components:
  responses:
    # TODO:Envelope objects are still not well/easily defined. See discriminators
    OK_NoContent_204:
      description: everything is OK, but there is no content to return

    DefaultErrorResponse:
      description: Unexpected error
      content:
        application/json:
          schema:
            $ref: './components/schemas/error.yaml#/ErrorEnveloped'

    DataError_BadRequest_400:
      description: requested information is incomplete or malformed
      content:
        application/json:
          schema:
            $ref: './components/schemas/error.yaml#/ErrorEnveloped'

    DataError_UnprocessableEntity_422:
      description: requested information is ok but invalid
      content:
        application/json:
          schema:
            $ref: './components/schemas/error.yaml#/ErrorEnveloped'

    DataError_NotFound_404:
      description: everything is okay, but the resource doesnt exist
      content:
        application/json:
          schema:
            $ref: './components/schemas/error.yaml#/ErrorEnveloped'

    DataError_Conflict_409:
      description: a confict of data exists, even with valid information
      content:
        application/json:
          schema:
            $ref: './components/schemas/error.yaml#/ErrorEnveloped'

    AuthError_Unauthorized_401:
      description: access token isnt provided or is invalid
      content:
        application/json:
          schema:
            $ref: './components/schemas/error.yaml#/ErrorEnveloped'

    AuthError_Forbidden_403:
      description: an access token is valid, but requires more privileges
      content:
        application/json:
          schema:
            $ref: './components/schemas/error.yaml#/ErrorEnveloped'

    InternalServerError_500:
      description: server throws an error, completely unexpected
      content:
        application/json:
          schema:
<<<<<<< HEAD
            $ref: 'components/schemas/error.yml#/ErrorEnveloped'
    FileMetaData_200:
      description: 'Returns file metadata'
      content:
        application/json:
          schema:
            $ref: './components/schemas/files.yml#FileMetaData'

    PresignedLink_200:
      description: 'Returns presigned link'
      content:
        application/json:
          schema:
            $ref: './components/schemas/responses.yml#PresignedLink'

  requestBodies:
    FileMetaDataBody:
        content:
          application/json:
            schema:
              $ref: './components/schemas/files.yml#FileMetaData'
=======
            $ref: './components/schemas/error.yaml#/ErrorEnveloped'
>>>>>>> f51d68b7
<|MERGE_RESOLUTION|>--- conflicted
+++ resolved
@@ -402,28 +402,4 @@
       content:
         application/json:
           schema:
-<<<<<<< HEAD
-            $ref: 'components/schemas/error.yml#/ErrorEnveloped'
-    FileMetaData_200:
-      description: 'Returns file metadata'
-      content:
-        application/json:
-          schema:
-            $ref: './components/schemas/files.yml#FileMetaData'
-
-    PresignedLink_200:
-      description: 'Returns presigned link'
-      content:
-        application/json:
-          schema:
-            $ref: './components/schemas/responses.yml#PresignedLink'
-
-  requestBodies:
-    FileMetaDataBody:
-        content:
-          application/json:
-            schema:
-              $ref: './components/schemas/files.yml#FileMetaData'
-=======
-            $ref: './components/schemas/error.yaml#/ErrorEnveloped'
->>>>>>> f51d68b7
+            $ref: './components/schemas/error.yaml#/ErrorEnveloped'