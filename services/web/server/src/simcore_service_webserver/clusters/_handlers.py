--- conflicted
+++ resolved
@@ -10,12 +10,7 @@
     ClusterPathParams,
     ClusterPing,
 )
-<<<<<<< HEAD
-from models_library.users import UserID
-from pydantic import BaseModel, Field, TypeAdapter
-=======
-from pydantic import parse_obj_as
->>>>>>> 050b3e63
+from pydantic import TypeAdapter
 from servicelib.aiohttp import status
 from servicelib.aiohttp.requests_validation import (
     parse_request_body_as,
@@ -73,11 +68,7 @@
 @permission_required("clusters.create")
 @_handle_cluster_exceptions
 async def create_cluster(request: web.Request) -> web.Response:
-<<<<<<< HEAD
-    req_ctx = _RequestContext.model_validate(request)
-=======
-    req_ctx = RequestContext.parse_obj(request)
->>>>>>> 050b3e63
+    req_ctx = RequestContext.model_validate(request)
     new_cluster = await parse_request_body_as(ClusterCreate, request)
 
     created_cluster = await director_v2_api.create_cluster(
@@ -93,11 +84,7 @@
 @permission_required("clusters.read")
 @_handle_cluster_exceptions
 async def list_clusters(request: web.Request) -> web.Response:
-<<<<<<< HEAD
-    req_ctx = _RequestContext.model_validate(request)
-=======
-    req_ctx = RequestContext.parse_obj(request)
->>>>>>> 050b3e63
+    req_ctx = RequestContext.model_validate(request)
 
     clusters = await director_v2_api.list_clusters(
         app=request.app,
@@ -112,11 +99,7 @@
 @permission_required("clusters.read")
 @_handle_cluster_exceptions
 async def get_cluster(request: web.Request) -> web.Response:
-<<<<<<< HEAD
-    req_ctx = _RequestContext.model_validate(request)
-=======
-    req_ctx = RequestContext.parse_obj(request)
->>>>>>> 050b3e63
+    req_ctx = RequestContext.model_validate(request)
     path_params = parse_request_path_parameters_as(ClusterPathParams, request)
 
     cluster = await director_v2_api.get_cluster(
@@ -133,11 +116,7 @@
 @permission_required("clusters.write")
 @_handle_cluster_exceptions
 async def update_cluster(request: web.Request) -> web.Response:
-<<<<<<< HEAD
-    req_ctx = _RequestContext.model_validate(request)
-=======
-    req_ctx = RequestContext.parse_obj(request)
->>>>>>> 050b3e63
+    req_ctx = RequestContext.model_validate(request)
     path_params = parse_request_path_parameters_as(ClusterPathParams, request)
     cluster_patch = await parse_request_body_as(ClusterPatch, request)
 
@@ -157,11 +136,7 @@
 @permission_required("clusters.delete")
 @_handle_cluster_exceptions
 async def delete_cluster(request: web.Request) -> web.Response:
-<<<<<<< HEAD
-    req_ctx = _RequestContext.model_validate(request)
-=======
-    req_ctx = RequestContext.parse_obj(request)
->>>>>>> 050b3e63
+    req_ctx = RequestContext.model_validate(request)
     path_params = parse_request_path_parameters_as(ClusterPathParams, request)
 
     await director_v2_api.delete_cluster(
@@ -180,11 +155,7 @@
 @permission_required("clusters.read")
 @_handle_cluster_exceptions
 async def get_cluster_details(request: web.Request) -> web.Response:
-<<<<<<< HEAD
-    req_ctx = _RequestContext.model_validate(request)
-=======
-    req_ctx = RequestContext.parse_obj(request)
->>>>>>> 050b3e63
+    req_ctx = RequestContext.model_validate(request)
     path_params = parse_request_path_parameters_as(ClusterPathParams, request)
 
     cluster_details = await director_v2_api.get_cluster_details(
@@ -218,11 +189,7 @@
 @permission_required("clusters.read")
 @_handle_cluster_exceptions
 async def ping_cluster_cluster_id(request: web.Request) -> web.Response:
-<<<<<<< HEAD
-    req_ctx = _RequestContext.model_validate(request)
-=======
-    req_ctx = RequestContext.parse_obj(request)
->>>>>>> 050b3e63
+    req_ctx = RequestContext.model_validate(request)
     path_params = parse_request_path_parameters_as(ClusterPathParams, request)
 
     await director_v2_api.ping_specific_cluster(
