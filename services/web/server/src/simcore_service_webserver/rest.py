""" Restful API

"""
import copy
import logging
import os
from typing import Dict

from aiohttp import web

from servicelib import openapi
from servicelib.rest_middlewares import envelope_middleware, error_middleware

from . import rest_routes
from .application_keys import APP_CONFIG_KEY, APP_OPENAPI_SPECS_KEY
from .resources import resources
from .resources_keys import RSC_OPENAPI_ROOTFILE_KEY

log = logging.getLogger(__name__)


<<<<<<< HEAD
=======
#TODO: move to servicelib
>>>>>>> a37b5008
def _get_server(servers, url):
    # Development server: http://{host}:{port}/{basePath}
    for server in servers:
        if server.url == url:
            return server
    raise ValueError("Cannot find server %s" % url)

def _setup_servers_specs(specs: openapi.Spec, app_config: Dict):
    # TODO: temporary solution. Move to servicelib. Modifying dynamically servers does not seem like
    # the best solution!

    if app_config.get('testing', True):
        # FIXME: host/port in host side!
        #  - server running inside container. use environ set by container to find port maps maps (see portainer)
        #  - server running in host

        devserver = _get_server(specs.servers, "http://{host}:{port}/{basePath}")
        if "IS_CONTAINER_CONTEXT" in os.environ:
            # TODO: fix. Retrieve mapped port!
            host,  port= 'localhost', 9081
        else:
            host, port = app_config['host'], app_config['port']

        devserver.variables['host'].default = host
        devserver.variables['port'].default = port

        HOSTNAMES = ('127.0.0.1', 'localhost')
        if host in HOSTNAMES:
            new_server = copy.deepcopy(devserver)
            new_server.variables['host'].default = HOSTNAMES[(HOSTNAMES.index(host)+1) % 2]
            specs.servers.append(new_server)

    # TODO: consider effect of reverse proxy
    public_url = app_config.get('public_url')
    if public_url:
        server = _get_server(specs.servers, "{publicUrl}/{basePath}")

        if isinstance(public_url, list): # FIXME: how to set environ as list
            server.variables['publicUrl'].default = public_url[0]
            if len(public_url)>1:
                for url in public_url[1:]:
                    new_server = copy.deepcopy(server)
                    new_server.variables['publicUrl'].default = url
                    specs.servers.append(new_server)
        else:
            server.variables['publicUrl'].default = public_url




def setup(app: web.Application):
    log.debug("Setting up %s ...", __name__)

    # TODO: What if many specs to expose? v0, v1, v2 ...
    openapi_path = resources.get_path(RSC_OPENAPI_ROOTFILE_KEY)

    try:
        specs = openapi.create_specs(openapi_path)

        # sets servers variables to current server's config
        app_config = app[APP_CONFIG_KEY]["main"] # TODO: define appconfig key based on config schema

        _setup_servers_specs(specs, app_config)

        # NOTE: after setup app-keys are all defined, but they might be set to None when they cannot
        # be initialized
        # TODO: What if many specs to expose? v0, v1, v2 ... perhaps a dict instead?
        # TODO: should freeze specs here??
        app[APP_OPENAPI_SPECS_KEY] = specs # validated openapi specs

        # setup rest submodules
        rest_routes.setup(app)

        app.middlewares.append(error_middleware)
        app.middlewares.append(envelope_middleware)

    except openapi.OpenAPIError:
        # TODO: protocol when some parts are unavailable because of failure
        # Define whether it is critical or this server can still
        # continue working offering partial services
        log.exception("Invalid rest API specs. Rest API is DISABLED")
        specs = None

# alias
setup_rest = setup

__all__ = (
    'setup', 'setup_rest'
)<|MERGE_RESOLUTION|>--- conflicted
+++ resolved
@@ -19,10 +19,7 @@
 log = logging.getLogger(__name__)
 
 
-<<<<<<< HEAD
-=======
 #TODO: move to servicelib
->>>>>>> a37b5008
 def _get_server(servers, url):
     # Development server: http://{host}:{port}/{basePath}
     for server in servers:
