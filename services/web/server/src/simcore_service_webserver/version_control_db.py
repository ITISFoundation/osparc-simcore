<<<<<<< HEAD
=======
import json
>>>>>>> 735f57ca
import logging
from types import SimpleNamespace
from typing import Any, Dict, List, Optional, Tuple, Union
from uuid import UUID

import sqlalchemy as sa
from aiopg.sa import SAConnection
from aiopg.sa.result import RowProxy
from models_library.projects import ProjectIDStr
from pydantic.types import NonNegativeInt, PositiveInt
from servicelib.json_serialization import json_dumps
from simcore_postgres_database.models.projects import projects
from simcore_postgres_database.models.projects_version_control import (
    projects_vc_branches,
    projects_vc_commits,
    projects_vc_heads,
    projects_vc_repos,
    projects_vc_snapshots,
    projects_vc_tags,
)
from simcore_postgres_database.utils_aiopg_orm import BaseOrm
from sqlalchemy.dialects.postgresql import insert as pg_insert

from .db_base_repository import BaseRepository
<<<<<<< HEAD
=======
from .projects.project_models import ProjectProxy
>>>>>>> 735f57ca
from .version_control_changes import compute_workbench_checksum
from .version_control_errors import (
    CleanRequiredError,
    InvalidParameterError,
    NoCommitError,
    NotFoundError,
)
from .version_control_models import (
    HEAD,
    CommitID,
    CommitLog,
    CommitProxy,
    ProjectProxy,
    RefID,
    RepoProxy,
    SHA1Str,
    TagProxy,
)
<<<<<<< HEAD
from .version_control_tags import parse_wcopy_project_tag_name
=======
from .version_control_tags import parse_workcopy_project_tag_name
>>>>>>> 735f57ca

log = logging.getLogger(__name__)


class VersionControlRepository(BaseRepository):
    """
    db layer to access multiple tables within projects_version_control
    """

    # FIXME: optimize all db queries

    class ReposOrm(BaseOrm[int]):
        def __init__(self, connection: SAConnection):
            super().__init__(
                projects_vc_repos,
                connection,
                readonly={"id", "created", "modified"},
            )

    class BranchesOrm(BaseOrm[int]):
        def __init__(self, connection: SAConnection):
            super().__init__(
                projects_vc_branches,
                connection,
                readonly={"id", "created", "modified"},
            )

    class CommitsOrm(BaseOrm[int]):
        def __init__(self, connection: SAConnection):
            super().__init__(
                projects_vc_commits,
                connection,
                readonly={"id", "created", "modified"},
                # pylint: disable=no-member
                writeonce=set(
                    c for c in projects_vc_commits.columns.keys() if c != "message"
                ),
            )

    class TagsOrm(BaseOrm[int]):
        def __init__(self, connection: SAConnection):
            super().__init__(
                projects_vc_tags,
                connection,
                readonly={"id", "created", "modified"},
            )

    class ProjectsOrm(BaseOrm[str]):
        def __init__(self, connection: SAConnection):
            super().__init__(
                projects,
                connection,
                readonly={"id", "creation_date", "last_change_date"},
                writeonce={"uuid"},
            )

    class SnapshotsOrm(BaseOrm[str]):
        def __init__(self, connection: SAConnection):
            super().__init__(
                projects_vc_snapshots,
                connection,
                writeonce={"checksum"},
            )

    class HeadsOrm(BaseOrm[int]):
        def __init__(self, connection: SAConnection):
            super().__init__(
                projects_vc_heads,
                connection,
                writeonce={"repo_id"},
            )

    # ------------

    async def _get_head_branch(
        self, repo_id: int, conn: SAConnection
    ) -> Optional[RowProxy]:
        if h := await self.HeadsOrm(conn).fetch("head_branch_id", rowid=repo_id):
            branch = (
                await self.BranchesOrm(conn)
                .set_filter(id=h.head_branch_id)
                .fetch("id name head_commit_id")
            )
            return branch

    async def _get_HEAD_commit(
        self, repo_id: int, conn: SAConnection
    ) -> Optional[CommitProxy]:
        if branch := await self._get_head_branch(repo_id, conn):
            commit = (
                await self.CommitsOrm(conn).set_filter(id=branch.head_commit_id).fetch()
            )
            return commit

<<<<<<< HEAD
    async def _fetch_wcopy_project_id(
        self, repo_id: int, commit_id: int, conn: SAConnection
    ) -> ProjectIDStr:
        # commit has a wcopy associated?
=======
    async def _fetch_workcopy_project_id(
        self, repo_id: int, commit_id: int, conn: SAConnection
    ) -> ProjectIDStr:
        # commit has a workcopy associated?
>>>>>>> 735f57ca
        found = (
            await self.TagsOrm(conn).set_filter(commit_id=commit_id).fetch_all("name")
        )
        for tag in found:
<<<<<<< HEAD
            if wcopy_project_id := parse_wcopy_project_tag_name(tag.name):
                return str(wcopy_project_id)
=======
            if workcopy_project_id := parse_workcopy_project_tag_name(tag.name):
                return str(workcopy_project_id)
>>>>>>> 735f57ca

        repo = await self.ReposOrm(conn).set_filter(id=repo_id).fetch("project_uuid")
        assert repo  # nosec
        return repo.project_uuid

    async def _update_state(
        self, repo_id: int, conn: SAConnection
    ) -> Tuple[RepoProxy, Optional[CommitProxy], ProjectProxy]:

        head_commit: Optional[CommitProxy] = await self._get_HEAD_commit(repo_id, conn)

        # current repo
        repo_orm = self.ReposOrm(conn).set_filter(id=repo_id)
        returning_cols = "id project_uuid project_checksum modified"
        repo = await repo_orm.fetch(returning_cols)
        assert repo  #  nosec

        # fetch working copy
<<<<<<< HEAD
        wcopy_project_id = await self._fetch_wcopy_project_id(
            repo_id, head_commit.id if head_commit else -1, conn
        )
        wcopy_project = (
            await self.ProjectsOrm(conn)
            .set_filter(uuid=wcopy_project_id)
            .fetch("last_change_date workbench ui uuid")
        )
        assert wcopy_project  # nosec
=======
        workcopy_project_id = await self._fetch_workcopy_project_id(
            repo_id, head_commit.id if head_commit else -1, conn
        )
        workcopy_project = (
            await self.ProjectsOrm(conn)
            .set_filter(uuid=workcopy_project_id)
            .fetch("last_change_date workbench ui uuid")
        )
        assert workcopy_project  # nosec
>>>>>>> 735f57ca

        # uses checksum cached in repo table to avoid re-computing checksum
        checksum: Optional[SHA1Str] = repo.project_checksum
        if not checksum or (
<<<<<<< HEAD
            checksum and repo.modified < wcopy_project.last_change_date
        ):
            checksum = compute_workbench_checksum(wcopy_project.workbench)

            repo = await repo_orm.update(returning_cols, project_checksum=checksum)
            assert repo
        return repo, head_commit, wcopy_project
=======
            checksum and repo.modified < workcopy_project.last_change_date
        ):
            checksum = compute_workbench_checksum(workcopy_project.workbench)

            repo = await repo_orm.update(returning_cols, project_checksum=checksum)
            assert repo
        return repo, head_commit, workcopy_project
>>>>>>> 735f57ca

    @staticmethod
    async def _upsert_snapshot(
        project_checksum: str,
        project: Union[RowProxy, SimpleNamespace],
        conn: SAConnection,
    ):
<<<<<<< HEAD
        import json

        from servicelib.json_serialization import json_dumps
=======
>>>>>>> 735f57ca

        # has changes wrt previous commit
        assert project_checksum  # nosec
        insert_stmt = pg_insert(projects_vc_snapshots).values(
            checksum=project_checksum,
            content={
                # FIXME: empty status produces a set() that sqlalchemy cannot serialize. Quick fix
                "workbench": json.loads(json_dumps(project.workbench)),
                "ui": json.loads(json_dumps(project.ui)),
            },
        )
        upsert_snapshot = insert_stmt.on_conflict_do_update(
            constraint=projects_vc_snapshots.primary_key,
            set_=dict(content=insert_stmt.excluded.content),
        )
        await conn.execute(upsert_snapshot)

    # PUBLIC

    async def list_repos(
        self,
        offset: NonNegativeInt = 0,
        limit: Optional[PositiveInt] = None,
    ) -> Tuple[List[RowProxy], NonNegativeInt]:

        async with self.engine.acquire() as conn:
            repo_orm = self.ReposOrm(conn)

            rows: List[RowProxy]
            rows, total_count = await repo_orm.fetch_page(
                "project_uuid", offset=offset, limit=limit
            )

            return rows, total_count

    async def get_repo_id(self, project_uuid: UUID) -> Optional[int]:
        async with self.engine.acquire() as conn:
            repo_orm = self.ReposOrm(conn).set_filter(project_uuid=str(project_uuid))
            repo = await repo_orm.fetch("id")
            return repo.id if repo else None

    async def init_repo(self, project_uuid: UUID) -> int:
        async with self.engine.acquire() as conn:

            async with conn.begin():
                # create repo
                repo_orm = self.ReposOrm(conn)
                repo_id = await repo_orm.insert(project_uuid=str(project_uuid))
                assert repo_id is not None  # nosec
                assert isinstance(repo_id, int)  # nosec

                repo = await repo_orm.fetch(rowid=repo_id)
                assert repo  # nosec

                # create main branch
                branches_orm = self.BranchesOrm(conn)
                branch_id = await branches_orm.insert(repo_id=repo.id)
                assert branch_id is not None
                assert isinstance(branch_id, int)  # nosec

                main_branch: Optional[RowProxy] = await branches_orm.fetch(
                    rowid=branch_id
                )
                assert main_branch  #  nosec
                assert main_branch.name == "main"  # nosec

                # assign head branch
                heads_orm = self.HeadsOrm(conn)
                await heads_orm.insert(repo_id=repo.id, head_branch_id=branch_id)

                return repo_id

    async def commit(
        self, repo_id: int, tag: Optional[str] = None, message: Optional[str] = None
    ) -> int:
        """add changes, commits and tags (if tag is not None)

        Message is added to tag if set otherwise to commit
        """
        if tag in ["HEAD", HEAD]:
            raise InvalidParameterError(name="tag", reason="is a reserved word")

        async with self.engine.acquire() as conn:
            # FIXME: get head commit in one execution

            # get head branch
            branch = await self._get_head_branch(repo_id, conn)
            if not branch:
                raise NotImplementedError("Detached heads still not implemented")

            log.info("On branch %s", branch.name)

            # get head commit
<<<<<<< HEAD
            repo, head_commit, wcopy_project = await self._update_state(repo_id, conn)
=======
            repo, head_commit, workcopy_project = await self._update_state(
                repo_id, conn
            )
>>>>>>> 735f57ca

            if head_commit is None:
                previous_checksum = None
                commit_id = None
            else:
                previous_checksum = head_commit.snapshot_checksum
                commit_id = head_commit.id

            async with conn.begin():
                # take a snapshot if changes
                if repo.project_checksum != previous_checksum:
                    await self._upsert_snapshot(
<<<<<<< HEAD
                        repo.project_checksum, wcopy_project, conn
=======
                        repo.project_checksum, workcopy_project, conn
>>>>>>> 735f57ca
                    )

                    # commit new snapshot in history
                    commit_id = await self.CommitsOrm(conn).insert(
                        repo_id=repo_id,
                        parent_commit_id=commit_id,
                        message=message,
                        snapshot_checksum=repo.project_checksum,
                    )
                    assert commit_id  # nosec

                    # updates head/branch to this commit
                    await self.BranchesOrm(conn).set_filter(id=branch.id).update(
                        head_commit_id=commit_id
                    )

                    # tag it (again)
                    if tag:
                        insert_stmt = pg_insert(projects_vc_tags).values(
                            repo_id=repo_id,
                            commit_id=commit_id,
                            name=tag,
                            message=message,
                            hidden=False,
                        )
                        upsert_tag = insert_stmt.on_conflict_do_update(
                            constraint="repo_tag_uniqueness",
                            set_=dict(name=insert_stmt.excluded.name),
                        )
                        await conn.execute(upsert_tag)
                else:
                    log.info("Nothing to commit, working tree clean")

            assert isinstance(commit_id, int)  # nosec
            return commit_id

    async def get_commit_log(self, commit_id: int) -> CommitLog:
        async with self.engine.acquire() as conn:
            commit = await self.CommitsOrm(conn).fetch(rowid=commit_id)
            if commit:
                assert isinstance(commit, RowProxy)  # nosec

                tags: List[TagProxy] = (
                    await self.TagsOrm(conn)
                    .set_filter(commit_id=commit.id, hidden=False)
                    .fetch_all("name message")
                )
                return commit, tags
            raise NotFoundError(name="commit", value=commit_id)

    async def log(
        self,
        repo_id: int,
        offset: NonNegativeInt = 0,
        limit: Optional[PositiveInt] = None,
    ) -> Tuple[List[CommitLog], NonNegativeInt]:

        async with self.engine.acquire() as conn:
            commits_orm = self.CommitsOrm(conn).set_filter(repo_id=repo_id)
            tags_orm = self.TagsOrm(conn)

            commits: List[CommitProxy]
            commits, total_count = await commits_orm.fetch_page(
                offset=offset,
                limit=limit,
                # TODO: sortby should have
                sort_by=sa.desc(commits_orm.columns["created"]),
            )

            logs = []
            for commit in commits:
                tags: List[TagProxy]
                tags = await tags_orm.set_filter(commit_id=commit.id).fetch_all()
                logs.append((commit, tags))

            return logs, total_count

    async def update_annotations(
        self,
        repo_id: int,
        commit_id: CommitID,
        message: Optional[str] = None,
        tag_name: Optional[str] = None,
    ):
        async with self.engine.acquire() as conn:
            async with conn.begin():
                if message:
                    await self.CommitsOrm(conn).set_filter(id=commit_id).update(
                        message=message
                    )

                if tag_name:
                    tag = (
                        await self.TagsOrm(conn)
                        .set_filter(repo_id=repo_id, commit_id=commit_id, hidden=False)
                        .fetch("id")
                    )

                    if tag:
                        await self.TagsOrm(conn).set_filter(rowid=tag.id).update(
                            name=tag_name
                        )

    async def as_repo_and_commit_ids(
        self, project_uuid: UUID, ref_id: RefID
    ) -> Tuple[int, CommitID]:
        """Translates (project-uuid, ref-id) to (repo-id, commit-id)

        :return: tuple with repo and commit identifiers
        """
        async with self.engine.acquire() as conn:
            repo = (
                await self.ReposOrm(conn)
                .set_filter(project_uuid=str(project_uuid))
                .fetch("id")
            )
            commit_id = None
            if repo:
                if ref_id == HEAD:
                    commit = await self._get_HEAD_commit(repo.id, conn)
                    if commit:
                        commit_id = commit.id
                elif isinstance(ref_id, CommitID):
                    commit_id = ref_id
                else:
                    assert isinstance(ref_id, str)  # nosec
                    # head branch or tag
                    raise NotImplementedError(
                        f"WIP: Tag or head branches as ref_id={ref_id}"
                    )

            if not commit_id or not repo:
                raise NotFoundError(
                    name="project {project_uuid} reference", value=ref_id
                )

            return repo.id, commit_id

    async def checkout(self, repo_id: int, commit_id: int) -> int:
        """checks out working copy of project_uuid to commit ref_id

        :raises RuntimeError: if local copy has changes (i.e. dirty)
        :return: commit id
        :rtype: int
        """
        async with self.engine.acquire() as conn:
<<<<<<< HEAD
            repo, head_commit, wcopy_project = await self._update_state(repo_id, conn)
=======
            repo, head_commit, workcopy_project = await self._update_state(
                repo_id, conn
            )
>>>>>>> 735f57ca

            if head_commit is None:
                raise NoCommitError(
                    details="Cannot checkout without commit changes first"
                )

            # check if working copy has changes, if so, fail
            if repo.project_checksum != head_commit.snapshot_checksum:
                raise CleanRequiredError(
                    details="Your local changes would be overwritten by checkout. "
                    "Cannot checkout without commit changes first."
                )

            # already in head commit
            if head_commit.id == commit_id:
                return commit_id

            async with conn.begin():
                commit = (
                    await self.CommitsOrm(conn)
                    .set_filter(id=commit_id)
                    .fetch("snapshot_checksum")
                )
                assert commit  # nosec

<<<<<<< HEAD
                # restores project snapshot ONLY if main wcopy project
                if wcopy_project.uuid == repo.project_uuid:
=======
                # restores project snapshot ONLY if main workcopy project
                if workcopy_project.uuid == repo.project_uuid:
>>>>>>> 735f57ca
                    snapshot = (
                        await self.SnapshotsOrm(conn)
                        .set_filter(commit.snapshot_checksum)
                        .fetch("content")
                    )
                    assert snapshot  # nosec

                    await self.ProjectsOrm(conn).set_filter(
                        uuid=repo.project_uuid
                    ).update(**snapshot.content)

                # create detached branch that points to (repo_id, commit_id)
                # upsert "detached" branch
                insert_stmt = (
                    pg_insert(projects_vc_branches)
                    .values(
                        repo_id=repo_id,
                        head_commit_id=commit_id,
                        name=f"{commit_id}-DETACHED",
                    )
                    .returning(projects_vc_branches.c.id)
                )
                upsert_tag = insert_stmt.on_conflict_do_update(
                    constraint="repo_branch_uniqueness",
                    set_=dict(head_commit_id=insert_stmt.excluded.head_commit_id),
                )
                branch_id = await conn.scalar(upsert_tag)

                # updates head
                await self.HeadsOrm(conn).set_filter(repo_id=repo_id).update(
                    head_branch_id=branch_id
                )

        return commit_id

    async def get_snapshot_content(
        self, repo_id: int, commit_id: int
    ) -> Dict[str, Any]:
        async with self.engine.acquire() as conn:

            if (
                commit := await self.CommitsOrm(conn)
                .set_filter(repo_id=repo_id, id=commit_id)
                .fetch("snapshot_checksum")
            ):
                if (
                    snapshot := await self.SnapshotsOrm(conn)
                    .set_filter(checksum=commit.snapshot_checksum)
                    .fetch("content")
                ):
                    return snapshot.content

        raise NotFoundError(name="snapshot for commit", value=(repo_id, commit_id))

    async def get_workbench_view(self, repo_id: int, commit_id: int) -> Dict[str, Any]:
<<<<<<< HEAD
        # FIXME: q&d fix!!!
        # TODO: move to VersionControlRepositoryInternalAPI
=======
>>>>>>> 735f57ca
        async with self.engine.acquire() as conn:
            if (
                commit := await self.CommitsOrm(conn)
                .set_filter(repo_id=repo_id, id=commit_id)
                .fetch("snapshot_checksum")
            ):
                repo = (
                    await self.ReposOrm(conn)
                    .set_filter(id=repo_id)
                    .fetch("project_uuid")
                )
                assert repo  # nosec

<<<<<<< HEAD
                # if snapshot differs from wcopy, then show working copy
                wcopy_project_id = await self._fetch_wcopy_project_id(
=======
                # if snapshot differs from workcopy, then show working copy
                workcopy_project_id = await self._fetch_workcopy_project_id(
>>>>>>> 735f57ca
                    repo_id, commit_id, conn
                )

                # FIXME: in general this is wrong. For the moment,
<<<<<<< HEAD
                # all wcopies except for the repo's main wcopy (i.e. repo.project_uuid) are READ-ONLY
                #
                if wcopy_project_id != repo.project_uuid:
                    # FIXME: not aligned with content ...
                    if project := (
                        await self.ProjectsOrm(conn)
                        .set_filter(uuid=wcopy_project_id)
=======
                # all wcopies except for the repo's main workcopy (i.e. repo.project_uuid) are READ-ONLY
                #
                if workcopy_project_id != repo.project_uuid:
                    # FIXME: not aligned with content ...
                    if project := (
                        await self.ProjectsOrm(conn)
                        .set_filter(uuid=workcopy_project_id)
>>>>>>> 735f57ca
                        .fetch("workbench ui")
                    ):
                        return dict(project.items())
                else:
                    if (
                        snapshot := await self.SnapshotsOrm(conn)
                        .set_filter(checksum=commit.snapshot_checksum)
                        .fetch("content")
                    ):
                        assert isinstance(snapshot.content, dict)  # nosec
                        return snapshot.content

        raise NotFoundError(name="snapshot for commit", value=(repo_id, commit_id))<|MERGE_RESOLUTION|>--- conflicted
+++ resolved
@@ -1,7 +1,4 @@
-<<<<<<< HEAD
-=======
 import json
->>>>>>> 735f57ca
 import logging
 from types import SimpleNamespace
 from typing import Any, Dict, List, Optional, Tuple, Union
@@ -26,10 +23,7 @@
 from sqlalchemy.dialects.postgresql import insert as pg_insert
 
 from .db_base_repository import BaseRepository
-<<<<<<< HEAD
-=======
 from .projects.project_models import ProjectProxy
->>>>>>> 735f57ca
 from .version_control_changes import compute_workbench_checksum
 from .version_control_errors import (
     CleanRequiredError,
@@ -48,11 +42,7 @@
     SHA1Str,
     TagProxy,
 )
-<<<<<<< HEAD
-from .version_control_tags import parse_wcopy_project_tag_name
-=======
 from .version_control_tags import parse_workcopy_project_tag_name
->>>>>>> 735f57ca
 
 log = logging.getLogger(__name__)
 
@@ -147,28 +137,16 @@
             )
             return commit
 
-<<<<<<< HEAD
-    async def _fetch_wcopy_project_id(
-        self, repo_id: int, commit_id: int, conn: SAConnection
-    ) -> ProjectIDStr:
-        # commit has a wcopy associated?
-=======
     async def _fetch_workcopy_project_id(
         self, repo_id: int, commit_id: int, conn: SAConnection
     ) -> ProjectIDStr:
         # commit has a workcopy associated?
->>>>>>> 735f57ca
         found = (
             await self.TagsOrm(conn).set_filter(commit_id=commit_id).fetch_all("name")
         )
         for tag in found:
-<<<<<<< HEAD
-            if wcopy_project_id := parse_wcopy_project_tag_name(tag.name):
-                return str(wcopy_project_id)
-=======
             if workcopy_project_id := parse_workcopy_project_tag_name(tag.name):
                 return str(workcopy_project_id)
->>>>>>> 735f57ca
 
         repo = await self.ReposOrm(conn).set_filter(id=repo_id).fetch("project_uuid")
         assert repo  # nosec
@@ -187,17 +165,6 @@
         assert repo  #  nosec
 
         # fetch working copy
-<<<<<<< HEAD
-        wcopy_project_id = await self._fetch_wcopy_project_id(
-            repo_id, head_commit.id if head_commit else -1, conn
-        )
-        wcopy_project = (
-            await self.ProjectsOrm(conn)
-            .set_filter(uuid=wcopy_project_id)
-            .fetch("last_change_date workbench ui uuid")
-        )
-        assert wcopy_project  # nosec
-=======
         workcopy_project_id = await self._fetch_workcopy_project_id(
             repo_id, head_commit.id if head_commit else -1, conn
         )
@@ -207,20 +174,10 @@
             .fetch("last_change_date workbench ui uuid")
         )
         assert workcopy_project  # nosec
->>>>>>> 735f57ca
 
         # uses checksum cached in repo table to avoid re-computing checksum
         checksum: Optional[SHA1Str] = repo.project_checksum
         if not checksum or (
-<<<<<<< HEAD
-            checksum and repo.modified < wcopy_project.last_change_date
-        ):
-            checksum = compute_workbench_checksum(wcopy_project.workbench)
-
-            repo = await repo_orm.update(returning_cols, project_checksum=checksum)
-            assert repo
-        return repo, head_commit, wcopy_project
-=======
             checksum and repo.modified < workcopy_project.last_change_date
         ):
             checksum = compute_workbench_checksum(workcopy_project.workbench)
@@ -228,7 +185,6 @@
             repo = await repo_orm.update(returning_cols, project_checksum=checksum)
             assert repo
         return repo, head_commit, workcopy_project
->>>>>>> 735f57ca
 
     @staticmethod
     async def _upsert_snapshot(
@@ -236,12 +192,6 @@
         project: Union[RowProxy, SimpleNamespace],
         conn: SAConnection,
     ):
-<<<<<<< HEAD
-        import json
-
-        from servicelib.json_serialization import json_dumps
-=======
->>>>>>> 735f57ca
 
         # has changes wrt previous commit
         assert project_checksum  # nosec
@@ -335,13 +285,9 @@
             log.info("On branch %s", branch.name)
 
             # get head commit
-<<<<<<< HEAD
-            repo, head_commit, wcopy_project = await self._update_state(repo_id, conn)
-=======
             repo, head_commit, workcopy_project = await self._update_state(
                 repo_id, conn
             )
->>>>>>> 735f57ca
 
             if head_commit is None:
                 previous_checksum = None
@@ -354,11 +300,7 @@
                 # take a snapshot if changes
                 if repo.project_checksum != previous_checksum:
                     await self._upsert_snapshot(
-<<<<<<< HEAD
-                        repo.project_checksum, wcopy_project, conn
-=======
                         repo.project_checksum, workcopy_project, conn
->>>>>>> 735f57ca
                     )
 
                     # commit new snapshot in history
@@ -505,13 +447,9 @@
         :rtype: int
         """
         async with self.engine.acquire() as conn:
-<<<<<<< HEAD
-            repo, head_commit, wcopy_project = await self._update_state(repo_id, conn)
-=======
             repo, head_commit, workcopy_project = await self._update_state(
                 repo_id, conn
             )
->>>>>>> 735f57ca
 
             if head_commit is None:
                 raise NoCommitError(
@@ -537,13 +475,8 @@
                 )
                 assert commit  # nosec
 
-<<<<<<< HEAD
-                # restores project snapshot ONLY if main wcopy project
-                if wcopy_project.uuid == repo.project_uuid:
-=======
                 # restores project snapshot ONLY if main workcopy project
                 if workcopy_project.uuid == repo.project_uuid:
->>>>>>> 735f57ca
                     snapshot = (
                         await self.SnapshotsOrm(conn)
                         .set_filter(commit.snapshot_checksum)
@@ -599,11 +532,6 @@
         raise NotFoundError(name="snapshot for commit", value=(repo_id, commit_id))
 
     async def get_workbench_view(self, repo_id: int, commit_id: int) -> Dict[str, Any]:
-<<<<<<< HEAD
-        # FIXME: q&d fix!!!
-        # TODO: move to VersionControlRepositoryInternalAPI
-=======
->>>>>>> 735f57ca
         async with self.engine.acquire() as conn:
             if (
                 commit := await self.CommitsOrm(conn)
@@ -617,26 +545,12 @@
                 )
                 assert repo  # nosec
 
-<<<<<<< HEAD
-                # if snapshot differs from wcopy, then show working copy
-                wcopy_project_id = await self._fetch_wcopy_project_id(
-=======
                 # if snapshot differs from workcopy, then show working copy
                 workcopy_project_id = await self._fetch_workcopy_project_id(
->>>>>>> 735f57ca
                     repo_id, commit_id, conn
                 )
 
                 # FIXME: in general this is wrong. For the moment,
-<<<<<<< HEAD
-                # all wcopies except for the repo's main wcopy (i.e. repo.project_uuid) are READ-ONLY
-                #
-                if wcopy_project_id != repo.project_uuid:
-                    # FIXME: not aligned with content ...
-                    if project := (
-                        await self.ProjectsOrm(conn)
-                        .set_filter(uuid=wcopy_project_id)
-=======
                 # all wcopies except for the repo's main workcopy (i.e. repo.project_uuid) are READ-ONLY
                 #
                 if workcopy_project_id != repo.project_uuid:
@@ -644,7 +558,6 @@
                     if project := (
                         await self.ProjectsOrm(conn)
                         .set_filter(uuid=workcopy_project_id)
->>>>>>> 735f57ca
                         .fetch("workbench ui")
                     ):
                         return dict(project.items())
