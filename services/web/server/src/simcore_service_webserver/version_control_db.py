--- conflicted
+++ resolved
@@ -1,7 +1,4 @@
-<<<<<<< HEAD
-=======
 import json
->>>>>>> 394360cd
 import logging
 from types import SimpleNamespace
 from typing import Any, Dict, List, Optional, Tuple, Union
@@ -194,12 +191,6 @@
         project: Union[RowProxy, SimpleNamespace],
         conn: SAConnection,
     ):
-<<<<<<< HEAD
-        import json
-
-        from servicelib.json_serialization import json_dumps
-=======
->>>>>>> 394360cd
 
         # has changes wrt previous commit
         assert project_checksum  # nosec
@@ -536,11 +527,6 @@
         raise NotFoundError(name="snapshot for commit", value=(repo_id, commit_id))
 
     async def get_workbench_view(self, repo_id: int, commit_id: int) -> Dict[str, Any]:
-<<<<<<< HEAD
-        # FIXME: q&d fix!!!
-        # TODO: move to VersionControlRepositoryInternalAPI
-=======
->>>>>>> 394360cd
         async with self.engine.acquire() as conn:
             if (
                 commit := await self.CommitsOrm(conn)
