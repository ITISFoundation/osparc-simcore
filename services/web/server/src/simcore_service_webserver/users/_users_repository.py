import contextlib
from typing import Any

import sqlalchemy as sa
from aiohttp import web
from common_library.users_enums import UserRole
from models_library.groups import GroupID
from models_library.users import (
    MyProfile,
    UserBillingDetails,
    UserID,
    UserNameID,
    UserPermission,
)
from pydantic import TypeAdapter, ValidationError
from simcore_postgres_database.models.groups import groups, user_to_groups
from simcore_postgres_database.models.products import products
from simcore_postgres_database.models.users import UserStatus, users
from simcore_postgres_database.models.users_details import (
    users_pre_registration_details,
)
from simcore_postgres_database.utils_groups_extra_properties import (
    GroupExtraPropertiesNotFoundError,
    GroupExtraPropertiesRepo,
)
from simcore_postgres_database.utils_repos import (
    pass_or_acquire_connection,
    transaction_context,
)
from simcore_postgres_database.utils_users import (
    UsersRepo,
    generate_alternative_username,
<<<<<<< HEAD
    is_private,
    is_public,
=======
    is_public,
    visible_user_profile_cols,
>>>>>>> 6f0c82ca
)
from sqlalchemy import delete
from sqlalchemy.engine.row import Row
from sqlalchemy.exc import IntegrityError
from sqlalchemy.ext.asyncio import AsyncConnection, AsyncEngine

from ..db.plugin import get_asyncpg_engine
from ._common.models import FullNameDict, ToUserUpdateDB
from .exceptions import (
    BillingDetailsNotFoundError,
    UserNameDuplicateError,
    UserNotFoundError,
)


def _parse_as_user(user_id: Any) -> UserID:
    try:
        return TypeAdapter(UserID).validate_python(user_id)
    except ValidationError as err:
        raise UserNotFoundError(user_id=user_id) from err


def _public_user_cols(caller_id: int):
    return (
        # Fits PublicUser model
        users.c.id.label("user_id"),
        users.c.name.label("user_name"),
<<<<<<< HEAD
        # privacy settings
        sa.case(
            (
                is_private(users.c.privacy_hide_email, caller_id),
                None,
            ),
            else_=users.c.email,
        ).label("email"),
        sa.case(
            (
                is_private(users.c.privacy_hide_fullname, caller_id),
                None,
            ),
            else_=users.c.first_name,
        ).label("first_name"),
        sa.case(
            (
                is_private(users.c.privacy_hide_fullname, caller_id),
                None,
            ),
            else_=users.c.last_name,
        ).label("last_name"),
=======
        *visible_user_profile_cols(caller_id),
>>>>>>> 6f0c82ca
        users.c.primary_gid.label("group_id"),
    )


#
#  PUBLIC User
#


async def get_public_user(
    engine: AsyncEngine,
    connection: AsyncConnection | None = None,
    *,
    caller_id: UserID,
    user_id: UserID,
):
    query = sa.select(*_public_user_cols(caller_id=caller_id)).where(
        users.c.id == user_id
    )

    async with pass_or_acquire_connection(engine, connection) as conn:
        result = await conn.execute(query)
        user = result.first()
        if not user:
            raise UserNotFoundError(user_id=user_id)
        return user


async def search_public_user(
    engine: AsyncEngine,
    connection: AsyncConnection | None = None,
    *,
    caller_id: UserID,
    search_pattern: str,
    limit: int,
) -> list:

    _pattern = f"%{search_pattern}%"

    query = (
        sa.select(*_public_user_cols(caller_id=caller_id))
        .where(
            users.c.name.ilike(_pattern)
            | (
                is_public(users.c.privacy_hide_email, caller_id)
                & users.c.email.ilike(_pattern)
            )
            | (
                is_public(users.c.privacy_hide_fullname, caller_id)
                & (
                    users.c.first_name.ilike(_pattern)
                    | users.c.last_name.ilike(_pattern)
                )
            )
        )
        .limit(limit)
    )

    async with pass_or_acquire_connection(engine, connection) as conn:
        result = await conn.stream(query)
        return [got async for got in result]
<<<<<<< HEAD


def _public_user_cols(caller_id: int):
    return (
        # Fits PublicUser model
        users.c.id.label("user_id"),
        users.c.name.label("user_name"),
        # privacy settings
        sa.case(
            (
                is_private(users.c.privacy_hide_email, caller_id),
                None,
            ),
            else_=users.c.email,
        ).label("email"),
        sa.case(
            (
                is_private(users.c.privacy_hide_fullname, caller_id),
                None,
            ),
            else_=users.c.first_name,
        ).label("first_name"),
        sa.case(
            (
                is_private(users.c.privacy_hide_fullname, caller_id),
                None,
            ),
            else_=users.c.last_name,
        ).label("last_name"),
        users.c.primary_gid.label("group_id"),
    )


#
#  PUBLIC User
#


async def get_public_user(
    engine: AsyncEngine,
    connection: AsyncConnection | None = None,
    *,
    caller_id: UserID,
    user_id: UserID,
):
    query = sa.select(*_public_user_cols(caller_id=caller_id)).where(
        users.c.id == user_id
    )

    async with pass_or_acquire_connection(engine, connection) as conn:
        result = await conn.execute(query)
        user = result.first()
        if not user:
            raise UserNotFoundError(uid=user_id)
        return user


async def search_public_user(
    engine: AsyncEngine,
    connection: AsyncConnection | None = None,
    *,
    caller_id: UserID,
    search_pattern: str,
    limit: int,
) -> list:

    _pattern = f"%{search_pattern}%"

    query = (
        sa.select(*_public_user_cols(caller_id=caller_id))
        .where(
            users.c.name.ilike(_pattern)
            | (
                is_public(users.c.privacy_hide_email, caller_id)
                & users.c.email.ilike(_pattern)
            )
            | (
                is_public(users.c.privacy_hide_fullname, caller_id)
                & (
                    users.c.first_name.ilike(_pattern)
                    | users.c.last_name.ilike(_pattern)
                )
            )
        )
        .limit(limit)
    )

    async with pass_or_acquire_connection(engine, connection) as conn:
        result = await conn.stream(query)
        return [got async for got in result]
=======
>>>>>>> 6f0c82ca


async def get_user_or_raise(
    engine: AsyncEngine,
    connection: AsyncConnection | None = None,
    *,
    user_id: UserID,
    return_column_names: list[str] | None = None,
) -> dict[str, Any]:
    if not return_column_names:  # None or empty list, returns all
        return_column_names = list(users.columns.keys())

    assert return_column_names is not None  # nosec
    assert set(return_column_names).issubset(users.columns.keys())  # nosec

    query = sa.select(*(users.columns[name] for name in return_column_names)).where(
        users.c.id == user_id
    )

    async with pass_or_acquire_connection(engine, connection) as conn:
        result = await conn.execute(query)
        row = result.first()
        if row is None:
            raise UserNotFoundError(user_id=user_id)

        user: dict[str, Any] = row._asdict()
        return user


async def get_user_primary_group_id(
    engine: AsyncEngine, connection: AsyncConnection | None = None, *, user_id: UserID
) -> GroupID:
    async with pass_or_acquire_connection(engine, connection) as conn:
        primary_gid: GroupID | None = await conn.scalar(
            sa.select(
                users.c.primary_gid,
            ).where(users.c.id == user_id)
        )
        if primary_gid is None:
            raise UserNotFoundError(user_id=user_id)
        return primary_gid


async def get_users_ids_in_group(
    engine: AsyncEngine,
    connection: AsyncConnection | None = None,
    *,
    group_id: GroupID,
) -> set[UserID]:
    async with pass_or_acquire_connection(engine, connection) as conn:
        result = await conn.stream(
            sa.select(
                user_to_groups.c.uid,
            ).where(user_to_groups.c.gid == group_id)
        )
        return {row.uid async for row in result}


async def get_user_id_from_pgid(app: web.Application, primary_gid: int) -> UserID:
    async with pass_or_acquire_connection(engine=get_asyncpg_engine(app)) as conn:
        user_id: UserID = await conn.scalar(
            sa.select(
                users.c.id,
            ).where(users.c.primary_gid == primary_gid)
        )
        return user_id


async def get_user_fullname(app: web.Application, *, user_id: UserID) -> FullNameDict:
    """
    :raises UserNotFoundError:
    """
    user_id = _parse_as_user(user_id)

    async with pass_or_acquire_connection(engine=get_asyncpg_engine(app)) as conn:
        result = await conn.stream(
            sa.select(
                users.c.first_name,
                users.c.last_name,
            ).where(users.c.id == user_id)
        )
        user = await result.first()
        if not user:
            raise UserNotFoundError(user_id=user_id)

        return FullNameDict(
            first_name=user.first_name,
            last_name=user.last_name,
        )


async def get_guest_user_ids_and_names(
    app: web.Application,
) -> list[tuple[UserID, UserNameID]]:
    async with pass_or_acquire_connection(engine=get_asyncpg_engine(app)) as conn:
        result = await conn.stream(
            sa.select(
                users.c.id,
                users.c.name,
            ).where(users.c.role == UserRole.GUEST)
        )

        return TypeAdapter(list[tuple[UserID, UserNameID]]).validate_python(
            [(row.id, row.name) async for row in result]
        )


async def get_user_role(app: web.Application, *, user_id: UserID) -> UserRole:
    """
    :raises UserNotFoundError:
    """
    user_id = _parse_as_user(user_id)

    async with pass_or_acquire_connection(engine=get_asyncpg_engine(app)) as conn:
        user_role = await conn.scalar(
            sa.select(
                users.c.role,
            ).where(users.c.id == user_id)
        )
        if user_role is None:
            raise UserNotFoundError(user_id=user_id)
        assert isinstance(user_role, UserRole)  # nosec
        return user_role


async def list_user_permissions(
    app: web.Application,
    connection: AsyncConnection | None = None,
    *,
    user_id: UserID,
    product_name: str,
) -> list[UserPermission]:
    override_services_specifications = UserPermission(
        name="override_services_specifications",
        allowed=False,
    )
    engine = get_asyncpg_engine(app)
    with contextlib.suppress(GroupExtraPropertiesNotFoundError):
        async with pass_or_acquire_connection(engine, connection) as conn:
            user_group_extra_properties = (
                await GroupExtraPropertiesRepo.get_aggregated_properties_for_user_v2(
                    engine, conn, user_id=user_id, product_name=product_name
                )
            )
        override_services_specifications.allowed = (
            user_group_extra_properties.override_services_specifications
        )

    return [override_services_specifications]


async def do_update_expired_users(
    engine: AsyncEngine,
    connection: AsyncConnection | None = None,
) -> list[UserID]:
    async with transaction_context(engine, connection) as conn:
        result = await conn.stream(
            users.update()
            .values(
                status=UserStatus.EXPIRED,
            )
            .where(
                (users.c.expires_at.is_not(None))
                & (users.c.status == UserStatus.ACTIVE)
                & (users.c.expires_at < sa.sql.func.now())
            )
            .returning(users.c.id)
        )
        return [row.id async for row in result]


async def update_user_status(
    engine: AsyncEngine,
    connection: AsyncConnection | None = None,
    *,
    user_id: UserID,
    new_status: UserStatus,
):
    async with transaction_context(engine, connection) as conn:
        await conn.execute(
            users.update()
            .values(
                status=new_status,
            )
            .where(users.c.id == user_id)
        )


async def search_users_and_get_profile(
    engine: AsyncEngine,
    connection: AsyncConnection | None = None,
    *,
    email_like: str,
) -> list[Row]:

    users_alias = sa.alias(users, name="users_alias")

    invited_by = (
        sa.select(
            users_alias.c.name,
        )
        .where(users_pre_registration_details.c.created_by == users_alias.c.id)
        .label("invited_by")
    )

    async with pass_or_acquire_connection(engine, connection) as conn:
        columns = (
            users.c.first_name,
            users.c.last_name,
            users.c.email,
            users.c.phone,
            users_pre_registration_details.c.pre_email,
            users_pre_registration_details.c.pre_first_name,
            users_pre_registration_details.c.pre_last_name,
            users_pre_registration_details.c.institution,
            users_pre_registration_details.c.pre_phone,
            users_pre_registration_details.c.address,
            users_pre_registration_details.c.city,
            users_pre_registration_details.c.state,
            users_pre_registration_details.c.postal_code,
            users_pre_registration_details.c.country,
            users_pre_registration_details.c.user_id,
            users_pre_registration_details.c.extras,
            users.c.status,
            invited_by,
        )

        left_outer_join = (
            sa.select(*columns)
            .select_from(
                users_pre_registration_details.outerjoin(
                    users, users.c.id == users_pre_registration_details.c.user_id
                )
            )
            .where(users_pre_registration_details.c.pre_email.like(email_like))
        )
        right_outer_join = (
            sa.select(*columns)
            .select_from(
                users.outerjoin(
                    users_pre_registration_details,
                    users.c.id == users_pre_registration_details.c.user_id,
                )
            )
            .where(users.c.email.like(email_like))
        )

        result = await conn.stream(sa.union(left_outer_join, right_outer_join))
        return [row async for row in result]


async def get_user_products(
    engine: AsyncEngine,
    connection: AsyncConnection | None = None,
    *,
    user_id: UserID,
) -> list[Row]:
    async with pass_or_acquire_connection(engine, connection) as conn:
        product_name_subq = (
            sa.select(
                products.c.name,
            )
            .where(products.c.group_id == groups.c.gid)
            .label("product_name")
        )
        products_gis_subq = (
            sa.select(
                products.c.group_id,
            )
            .distinct()
            .subquery()
        )
        query = (
            sa.select(
                groups.c.gid,
                product_name_subq,
            )
            .select_from(
                users.join(user_to_groups, user_to_groups.c.uid == users.c.id).join(
                    groups,
                    (groups.c.gid == user_to_groups.c.gid)
                    & groups.c.gid.in_(products_gis_subq),
                )
            )
            .where(users.c.id == user_id)
            .order_by(groups.c.gid)
        )
        result = await conn.stream(query)
        return [row async for row in result]


async def create_user_details(
    engine: AsyncEngine,
    connection: AsyncConnection | None = None,
    *,
    email: str,
    created_by: UserID,
    **other_values,
) -> None:
    async with transaction_context(engine, connection) as conn:
        await conn.execute(
            sa.insert(users_pre_registration_details).values(
                created_by=created_by,
                pre_email=email,
                **other_values,
            )
        )


async def get_user_billing_details(
    engine: AsyncEngine, connection: AsyncConnection | None = None, *, user_id: UserID
) -> UserBillingDetails:
    """
    Raises:
        BillingDetailsNotFoundError
    """
    async with pass_or_acquire_connection(engine, connection) as conn:
        query = UsersRepo.get_billing_details_query(user_id=user_id)
        result = await conn.execute(query)
        row = result.first()
        if not row:
            raise BillingDetailsNotFoundError(user_id=user_id)
        return UserBillingDetails.model_validate(row)


async def delete_user_by_id(
    engine: AsyncEngine, connection: AsyncConnection | None = None, *, user_id: UserID
) -> bool:
    async with transaction_context(engine, connection) as conn:
        result = await conn.execute(
            delete(users)
            .where(users.c.id == user_id)
            .returning(users.c.id)  # Return the ID of the deleted row otherwise None
        )
        deleted_user = result.first()

        # If no row was deleted, the user did not exist
        return bool(deleted_user)


#
# USER PROFILE
#


async def get_my_profile(app: web.Application, *, user_id: UserID) -> MyProfile:
    user_id = _parse_as_user(user_id)

    async with pass_or_acquire_connection(engine=get_asyncpg_engine(app)) as conn:
        result = await conn.stream(
            sa.select(
                # users -> MyProfile map
                users.c.id,
                users.c.name.label("user_name"),
                users.c.first_name,
                users.c.last_name,
                users.c.email,
                users.c.role,
                sa.func.json_build_object(
                    "hide_fullname",
                    users.c.privacy_hide_fullname,
                    "hide_email",
                    users.c.privacy_hide_email,
                ).label("privacy"),
                sa.case(
                    (
                        users.c.expires_at.isnot(None),
                        sa.func.date(users.c.expires_at),
                    ),
                    else_=None,
                ).label("expiration_date"),
            ).where(users.c.id == user_id)
        )
        row = await result.first()
        if not row:
            raise UserNotFoundError(user_id=user_id)

        my_profile = MyProfile.model_validate(row, from_attributes=True)
        assert my_profile.id == user_id  # nosec

    return my_profile


async def update_user_profile(
    app: web.Application,
    *,
    user_id: UserID,
    update: ToUserUpdateDB,
) -> None:
    """
    Raises:
        UserNotFoundError
        UserNameAlreadyExistsError
    """
    user_id = _parse_as_user(user_id)

    if updated_values := update.to_db():
        try:

            async with transaction_context(engine=get_asyncpg_engine(app)) as conn:
                await conn.execute(
                    users.update()
                    .where(
                        users.c.id == user_id,
                    )
                    .values(**updated_values)
                )

        except IntegrityError as err:
            user_name = updated_values.get("name")

            raise UserNameDuplicateError(
                user_name=user_name,
                alternative_user_name=generate_alternative_username(user_name),
                user_id=user_id,
                updated_values=updated_values,
            ) from err<|MERGE_RESOLUTION|>--- conflicted
+++ resolved
@@ -30,13 +30,8 @@
 from simcore_postgres_database.utils_users import (
     UsersRepo,
     generate_alternative_username,
-<<<<<<< HEAD
-    is_private,
-    is_public,
-=======
     is_public,
     visible_user_profile_cols,
->>>>>>> 6f0c82ca
 )
 from sqlalchemy import delete
 from sqlalchemy.engine.row import Row
@@ -64,32 +59,7 @@
         # Fits PublicUser model
         users.c.id.label("user_id"),
         users.c.name.label("user_name"),
-<<<<<<< HEAD
-        # privacy settings
-        sa.case(
-            (
-                is_private(users.c.privacy_hide_email, caller_id),
-                None,
-            ),
-            else_=users.c.email,
-        ).label("email"),
-        sa.case(
-            (
-                is_private(users.c.privacy_hide_fullname, caller_id),
-                None,
-            ),
-            else_=users.c.first_name,
-        ).label("first_name"),
-        sa.case(
-            (
-                is_private(users.c.privacy_hide_fullname, caller_id),
-                None,
-            ),
-            else_=users.c.last_name,
-        ).label("last_name"),
-=======
         *visible_user_profile_cols(caller_id),
->>>>>>> 6f0c82ca
         users.c.primary_gid.label("group_id"),
     )
 
@@ -151,99 +121,6 @@
     async with pass_or_acquire_connection(engine, connection) as conn:
         result = await conn.stream(query)
         return [got async for got in result]
-<<<<<<< HEAD
-
-
-def _public_user_cols(caller_id: int):
-    return (
-        # Fits PublicUser model
-        users.c.id.label("user_id"),
-        users.c.name.label("user_name"),
-        # privacy settings
-        sa.case(
-            (
-                is_private(users.c.privacy_hide_email, caller_id),
-                None,
-            ),
-            else_=users.c.email,
-        ).label("email"),
-        sa.case(
-            (
-                is_private(users.c.privacy_hide_fullname, caller_id),
-                None,
-            ),
-            else_=users.c.first_name,
-        ).label("first_name"),
-        sa.case(
-            (
-                is_private(users.c.privacy_hide_fullname, caller_id),
-                None,
-            ),
-            else_=users.c.last_name,
-        ).label("last_name"),
-        users.c.primary_gid.label("group_id"),
-    )
-
-
-#
-#  PUBLIC User
-#
-
-
-async def get_public_user(
-    engine: AsyncEngine,
-    connection: AsyncConnection | None = None,
-    *,
-    caller_id: UserID,
-    user_id: UserID,
-):
-    query = sa.select(*_public_user_cols(caller_id=caller_id)).where(
-        users.c.id == user_id
-    )
-
-    async with pass_or_acquire_connection(engine, connection) as conn:
-        result = await conn.execute(query)
-        user = result.first()
-        if not user:
-            raise UserNotFoundError(uid=user_id)
-        return user
-
-
-async def search_public_user(
-    engine: AsyncEngine,
-    connection: AsyncConnection | None = None,
-    *,
-    caller_id: UserID,
-    search_pattern: str,
-    limit: int,
-) -> list:
-
-    _pattern = f"%{search_pattern}%"
-
-    query = (
-        sa.select(*_public_user_cols(caller_id=caller_id))
-        .where(
-            users.c.name.ilike(_pattern)
-            | (
-                is_public(users.c.privacy_hide_email, caller_id)
-                & users.c.email.ilike(_pattern)
-            )
-            | (
-                is_public(users.c.privacy_hide_fullname, caller_id)
-                & (
-                    users.c.first_name.ilike(_pattern)
-                    | users.c.last_name.ilike(_pattern)
-                )
-            )
-        )
-        .limit(limit)
-    )
-
-    async with pass_or_acquire_connection(engine, connection) as conn:
-        result = await conn.stream(query)
-        return [got async for got in result]
-=======
->>>>>>> 6f0c82ca
 
 
 async def get_user_or_raise(
