--- conflicted
+++ resolved
@@ -33,7 +33,7 @@
     is_private,
     is_public,
 )
-from sqlalchemy import Column, delete
+from sqlalchemy import delete
 from sqlalchemy.engine.row import Row
 from sqlalchemy.exc import IntegrityError
 from sqlalchemy.ext.asyncio import AsyncConnection, AsyncEngine
@@ -54,24 +54,7 @@
         raise UserNotFoundError(uid=user_id, user_id=user_id) from err
 
 
-<<<<<<< HEAD
-#
-# Privacy settings
-#
-
-
-def _is_private(hide_attribute: Column, caller_id: UserID):
-    return hide_attribute.is_(True) & (users.c.id != caller_id)
-
-
-def _is_public(hide_attribute: Column, caller_id: UserID):
-    return hide_attribute.is_(False) | (users.c.id == caller_id)
-
-
-def _public_user_cols(caller_id: UserID):
-=======
 def _public_user_cols(caller_id: int):
->>>>>>> ae95280b
     return (
         # Fits PublicUser model
         users.c.id.label("user_id"),
@@ -79,33 +62,21 @@
         # privacy settings
         sa.case(
             (
-<<<<<<< HEAD
-                _is_private(users.c.privacy_hide_email, caller_id),
-=======
                 is_private(users.c.privacy_hide_email, caller_id),
->>>>>>> ae95280b
                 None,
             ),
             else_=users.c.email,
         ).label("email"),
         sa.case(
             (
-<<<<<<< HEAD
-                _is_private(users.c.privacy_hide_fullname, caller_id),
-=======
                 is_private(users.c.privacy_hide_fullname, caller_id),
->>>>>>> ae95280b
                 None,
             ),
             else_=users.c.first_name,
         ).label("first_name"),
         sa.case(
             (
-<<<<<<< HEAD
-                _is_private(users.c.privacy_hide_fullname, caller_id),
-=======
                 is_private(users.c.privacy_hide_fullname, caller_id),
->>>>>>> ae95280b
                 None,
             ),
             else_=users.c.last_name,
@@ -154,19 +125,11 @@
         .where(
             users.c.name.ilike(_pattern)
             | (
-<<<<<<< HEAD
-                _is_public(users.c.privacy_hide_email, caller_id)
-                & users.c.email.ilike(_pattern)
-            )
-            | (
-                _is_public(users.c.privacy_hide_fullname, caller_id)
-=======
                 is_public(users.c.privacy_hide_email, caller_id)
                 & users.c.email.ilike(_pattern)
             )
             | (
                 is_public(users.c.privacy_hide_fullname, caller_id)
->>>>>>> ae95280b
                 & (
                     users.c.first_name.ilike(_pattern)
                     | users.c.last_name.ilike(_pattern)
@@ -199,15 +162,7 @@
     )
 
     async with pass_or_acquire_connection(engine, connection) as conn:
-<<<<<<< HEAD
-        result = await conn.execute(
-            sa.select(*(users.columns[name] for name in return_column_names)).where(
-                users.c.id == user_id
-            )
-        )
-=======
         result = await conn.execute(query)
->>>>>>> ae95280b
         row = result.first()
         if row is None:
             raise UserNotFoundError(uid=user_id)
