"""Interface to other subsystems

- Data validation
- Operations on projects
    - are NOT handlers, therefore do not return web.Response
    - return data and successful HTTP responses (or raise them)
    - upon failure raise errors that can be also HTTP reponses
"""

import asyncio
import collections
import contextlib
import datetime
import logging
from collections import defaultdict
from collections.abc import Iterable
from contextlib import suppress
from decimal import Decimal
from pprint import pformat
from typing import Any, Final, cast
from uuid import uuid4

from aiohttp import web
from common_library.json_serialization import json_dumps
from common_library.logging.logging_base import get_log_record_extra
from models_library.api_schemas_clusters_keeper.ec2_instances import EC2InstanceTypeGet
from models_library.api_schemas_directorv2.dynamic_services import (
    DynamicServiceGet,
    GetProjectInactivityResponse,
)
from models_library.api_schemas_dynamic_scheduler.dynamic_services import (
    DynamicServiceStart,
    DynamicServiceStop,
)
from models_library.api_schemas_webserver.projects import (
    ProjectGet,
    ProjectPatch,
)
from models_library.api_schemas_webserver.projects_nodes import (
    NodeGet,
    NodeGetUnknown,
)
from models_library.api_schemas_webserver.socketio import SocketIORoomStr
from models_library.basic_types import KeyIDStr
from models_library.errors import ErrorDict
from models_library.groups import GroupID
from models_library.products import ProductName
from models_library.projects import Project, ProjectID
from models_library.projects_access import Owner
from models_library.projects_nodes import (
    Node,
    NodeShareState,
    NodeShareStatus,
    NodeState,
    PartialNode,
)
from models_library.projects_nodes_io import NodeID, NodeIDStr, PortLink
from models_library.projects_state import (
    ProjectRunningState,
    ProjectShareState,
    ProjectState,
    ProjectStatus,
    RunningState,
)
from models_library.rabbitmq_messages import (
    WebserverInternalEventRabbitMessage,
    WebserverInternalEventRabbitMessageAction,
)
from models_library.resource_tracker import (
    HardwareInfo,
    PricingAndHardwareInfoTuple,
    PricingInfo,
)
from models_library.services import ServiceKey, ServiceVersion
from models_library.services_resources import (
    DEFAULT_SINGLE_SERVICE_NAME,
    ServiceResourcesDict,
    ServiceResourcesDictHelpers,
)
from models_library.socketio import SocketMessageDict
from models_library.users import UserID
from models_library.utils.fastapi_encoders import jsonable_encoder
from models_library.wallets import ZERO_CREDITS, WalletID, WalletInfo
from models_library.workspaces import UserWorkspaceWithAccessRights
from pydantic import ByteSize, PositiveInt, TypeAdapter
from servicelib.common_headers import (
    UNDEFINED_DEFAULT_SIMCORE_USER_AGENT_VALUE,
    X_FORWARDED_PROTO,
    X_SIMCORE_USER_AGENT,
)
from servicelib.docker_utils import (
    DYNAMIC_SIDECAR_MIN_CPUS,
    estimate_dynamic_sidecar_resources_from_ec2_instance,
)
from servicelib.logging_utils import log_context
from servicelib.rabbitmq import RemoteMethodNotRegisteredError, RPCServerError
from servicelib.rabbitmq.rpc_interfaces.catalog import services as catalog_rpc
from servicelib.rabbitmq.rpc_interfaces.clusters_keeper.ec2_instances import (
    get_instance_type_details,
)
from servicelib.rabbitmq.rpc_interfaces.dynamic_scheduler.errors import (
    ServiceWaitingForManualInterventionError,
    ServiceWasNotFoundError,
)
from servicelib.redis import (
    exclusive,
    get_project_locked_state,
    is_project_locked,
    with_project_locked,
)
from servicelib.rest_constants import RESPONSE_MODEL_POLICY
from servicelib.utils import fire_and_forget_task, limited_gather, logged_gather
from simcore_postgres_database.models.users import UserRole
from simcore_postgres_database.utils_projects_nodes import (
    ProjectNodesNodeNotFoundError,
)
from simcore_postgres_database.webserver_models import ProjectType

from ..application_settings import get_application_settings
from ..catalog import catalog_service
from ..constants import APP_FIRE_AND_FORGET_TASKS_KEY
from ..director_v2 import director_v2_service
from ..dynamic_scheduler import api as dynamic_scheduler_service
from ..models import ClientSessionID
from ..products import products_web
from ..rabbitmq import get_rabbitmq_client, get_rabbitmq_rpc_client
from ..redis import get_redis_lock_manager_client_sdk
from ..resource_manager.models import UserSession
from ..resource_manager.registry import get_registry
from ..resource_manager.user_sessions import (
    PROJECT_ID_KEY,
    SOCKET_ID_FIELDNAME,
    managed_resource,
)
from ..resource_usage import service as rut_api
from ..socketio.messages import (
    SOCKET_IO_NODE_UPDATED_EVENT,
    SOCKET_IO_PROJECT_UPDATED_EVENT,
    send_message_to_standard_group,
    send_message_to_user,
)
from ..socketio.server import get_socket_server
from ..storage import api as storage_service
from ..user_preferences import user_preferences_service
from ..user_preferences.user_preferences_service import (
    PreferredWalletIdFrontendUserPreference,
)
from ..users import users_service
from ..users.exceptions import UserDefaultWalletNotFoundError, UserNotFoundError
from ..wallets import api as wallets_service
from ..wallets.errors import WalletNotEnoughCreditsError
from ..workspaces import _workspaces_repository as workspaces_workspaces_repository
from . import (
    _crud_api_delete,
    _groups_service,
    _nodes_service,
    _projects_nodes_repository,
    _projects_repository,
    _wallets_service,
)
from ._access_rights_service import (
    check_user_project_permission,
    has_user_project_access_rights,
)
from ._nodes_utils import set_reservation_same_as_limit, validate_new_service_resources
from ._project_document_service import create_project_document_and_increment_version
from ._projects_repository_legacy import PROJECT_DBAPI_APPKEY, ProjectDBAPI
from ._projects_repository_legacy_utils import PermissionStr
from ._socketio_service import notify_project_document_updated
from .exceptions import (
    ClustersKeeperNotAvailableError,
    DefaultPricingUnitNotFoundError,
    InsufficientRoleForProjectTemplateTypeUpdateError,
    InvalidEC2TypeInResourcesSpecsError,
    InvalidKeysInResourcesSpecsError,
    NodeNotFoundError,
    NodeShareStateCannotBeComputedError,
    ProjectInvalidRightsError,
    ProjectLockError,
    ProjectNodeConnectionsMissingError,
    ProjectNodeOutputPortMissingValueError,
    ProjectNodeRequiredInputsNotSetError,
    ProjectOwnerNotFoundInTheProjectAccessRightsError,
    ProjectStartsTooManyDynamicNodesError,
    ProjectTooManyProjectOpenedError,
    ProjectTooManyUserSessionsError,
    ProjectTypeAndTemplateIncompatibilityError,
)
from .models import (
    ProjectDBGet,
    ProjectDict,
    ProjectPatchInternalExtended,
    ProjectWithWorkbenchDBGet,
)
from .settings import ProjectsSettings, get_plugin_settings
from .utils import extract_dns_without_default_port

_logger = logging.getLogger(__name__)


<<<<<<< HEAD
async def _create_project_document_and_notify(
    app,
    *,
    project_id: ProjectID,
    user_id: UserID,
    client_session_id: ClientSessionID | None,
):
    (
        project_document,
        document_version,
    ) = await create_project_document_and_increment_version(app, project_id)

    user_primary_gid = await users_service.get_user_primary_group_id(app, user_id)

    await notify_project_document_updated(
        app=app,
        project_id=project_id,
        user_primary_gid=user_primary_gid,
        client_session_id=client_session_id,
        version=document_version,
        document=project_document,
    )


async def conditionally_unsubscribe_from_project_logs(
=======
async def _publish_unsubscribe_from_project_logs_event(
    app: web.Application, project_id: ProjectID, user_id: UserID
) -> None:
    """Publishes an unsubscribe event for project logs to all webserver replicas."""
    rabbitmq_client = get_rabbitmq_client(app)
    message = WebserverInternalEventRabbitMessage(
        action=WebserverInternalEventRabbitMessageAction.UNSUBSCRIBE_FROM_PROJECT_LOGS_RABBIT_QUEUE,
        data={"project_id": f"{project_id}"},
    )
    _logger.debug(
        "No active socket connections detected for project %s by user %s. Sending unsubscribe event to all replicas.",
        project_id,
        user_id,
    )
    await rabbitmq_client.publish(message.channel_name, message)


async def conditionally_unsubscribe_project_logs_across_replicas(
>>>>>>> b29169ae
    app: web.Application, project_id: ProjectID, user_id: UserID
) -> None:
    """
    Unsubscribes from project logs only if no active socket connections remain for the project (across all users).

    This function checks for actual socket connections rather than just user sessions,
    ensuring logs are only unsubscribed when truly no users are connected. When no active
    connections are detected, an unsubscribe event is sent via RabbitMQ to all webserver
    replicas to coordinate the unsubscription across the entire cluster.

    Note: With multiple webserver replicas, this ensures we don't unsubscribe until
    the last socket is closed. However, another replica may still maintain an active
    subscription even if no users are connected to it, as the RabbitMQ event ensures
    all replicas receive the unsubscription notification.

    Args:
        app: The web application instance
        project_id: The project ID to check for active connections
        user_id: User ID to use for the resource session management
    """
    redis_resource_registry = get_registry(app)
    with managed_resource(user_id, None, app) as user_session:
        all_user_sessions_with_project = await user_session.find_users_of_resource(
            app, key=PROJECT_ID_KEY, value=f"{project_id}"
        )

        # Check for each user session if it has an active socket_id
        actually_used_sockets_on_project = 0
        for user_session_key in all_user_sessions_with_project:
            output = await redis_resource_registry.find_resources(
                key=user_session_key, resource_name=SOCKET_ID_FIELDNAME
            )
            if output:
                actually_used_sockets_on_project += 1

        # Only unsubscribe from logs if there are no active socket connections to the project.
        # NOTE: With multiple webserver replicas, this ensures we don't unsubscribe until
        # the last socket is closed, though another replica may still maintain an active
        # subscription even if no users are connected to it.
        if actually_used_sockets_on_project == 0:
            await _publish_unsubscribe_from_project_logs_event(app, project_id, user_id)


async def patch_project_and_notify_users(
    app: web.Application,
    *,
    project_uuid: ProjectID,
    patch_project_data: dict[str, Any],
    user_primary_gid: GroupID,
    client_session_id: ClientSessionID | None,
) -> None:
    """
    Patches a project and notifies users involved in the project with version control.

    This function performs the following operations atomically:
    1. Patches the project in the database
    2. Retrieves the updated project with workbench
    3. Creates a project document
    4. Increments the document version
    5. Notifies users about the project update

    Args:
        app: The web application instance
        project_uuid: The project UUID to patch
        patch_project_data: Dictionary containing the project data to patch
        user_primary_gid: Primary group ID of the user making the change

    Note:
        This function is decorated with Redis exclusive lock to ensure
        thread-safe operations on the project document.
    """

    await _projects_repository.patch_project(
        app=app,
        project_uuid=project_uuid,
        new_partial_project_data=patch_project_data,
    )

    app_settings = get_application_settings(app)
    if app_settings.WEBSERVER_REALTIME_COLLABORATION is not None:
        (
            project_document,
            document_version,
        ) = await create_project_document_and_increment_version(app, project_uuid)
        await notify_project_document_updated(
            app=app,
            project_id=project_uuid,
            user_primary_gid=user_primary_gid,
            client_session_id=client_session_id,
            version=document_version,
            document=project_document,
        )


def _is_node_dynamic(node_key: str) -> bool:
    return "/dynamic/" in node_key


async def get_project_for_user(
    app: web.Application,
    project_uuid: str,
    user_id: UserID,
    *,
    include_state: bool | None = False,
    include_trashed_by_primary_gid: bool = False,
    check_permissions: str = "read",
) -> ProjectDict:
    """
    Raises:
        ProjectNotFoundError: _description_

    """
    db = ProjectDBAPI.get_from_app_context(app)

    product_name = await _projects_repository.get_project_product(
        app, project_uuid=ProjectID(project_uuid)
    )

    user_project_access = await check_user_project_permission(
        app,
        project_id=ProjectID(project_uuid),
        user_id=user_id,
        product_name=product_name,
        permission=cast(PermissionStr, check_permissions),
    )
    workspace_is_private = user_project_access.workspace_id is None

    project, _project_type = await db.get_project_dict_and_type(
        project_uuid,
    )

    # add folder id to the project base on the user
    user_specific_project_data_db = await db.get_user_specific_project_data_db(
        project_uuid=ProjectID(project_uuid),
        private_workspace_user_id_or_none=user_id if workspace_is_private else None,
    )
    project["folderId"] = user_specific_project_data_db.folder_id

    # adds state if it is not a template
    if include_state:
        project = await add_project_states_for_user(
            user_id=user_id, project=project, app=app
        )

    # adds `trashed_by_primary_gid`
    if (
        include_trashed_by_primary_gid
        and project.get("trashed_by", project.get("trashedBy")) is not None
    ):
        project.update(
            trashedByPrimaryGid=await _projects_repository.get_trashed_by_primary_gid(
                app, projects_uuid=project["uuid"]
            )
        )

    if project["workspaceId"] is not None:
        workspace: UserWorkspaceWithAccessRights = (
            await workspaces_workspaces_repository.get_workspace_for_user(
                app=app,
                user_id=user_id,
                workspace_id=project["workspaceId"],
                product_name=product_name,
            )
        )
        project["accessRights"] = {
            f"{gid}": access.model_dump()
            for gid, access in workspace.access_rights.items()
        }

    Project.model_validate(project)  # NOTE: only validates
    return project


async def get_project_type(
    app: web.Application, project_uuid: ProjectID
) -> ProjectType:
    db_legacy: ProjectDBAPI = app[PROJECT_DBAPI_APPKEY]
    assert db_legacy  # nosec
    return await db_legacy.get_project_type(project_uuid)


async def get_project_dict_legacy(
    app: web.Application, project_uuid: ProjectID
) -> ProjectDict:
    db_legacy: ProjectDBAPI = app[PROJECT_DBAPI_APPKEY]
    assert db_legacy  # nosec
    project, _ = await db_legacy.get_project_dict_and_type(
        f"{project_uuid}",
    )
    return project


async def batch_get_project_name(
    app: web.Application, projects_uuids: list[ProjectID]
) -> list[str]:
    get_project_names = await _projects_repository.batch_get_project_name(
        app=app,
        projects_uuids=projects_uuids,
    )
    return [name if name else "Unknown" for name in get_project_names]


async def batch_get_projects(
    app: web.Application,
    *,
    project_uuids: Iterable[ProjectID],
) -> dict[ProjectID, ProjectDBGet]:
    return await _projects_repository.batch_get_projects(
        app=app,
        project_uuids=project_uuids,
    )


#
# UPDATE project -----------------------------------------------------
#


async def update_project_last_change_timestamp(
    app: web.Application, project_uuid: ProjectID
):
    await _projects_repository.patch_project(
        app=app,
        project_uuid=project_uuid,
        new_partial_project_data={},  # <-- no changes, just update timestamp
    )


async def patch_project_for_user(
    app: web.Application,
    *,
    user_id: UserID,
    project_uuid: ProjectID,
    project_patch: ProjectPatch | ProjectPatchInternalExtended,
    product_name: ProductName,
    client_session_id: ClientSessionID | None,
):
    # client_session_id (str | None): The session ID of the frontend client making the request.
    # This is used to distinguish between multiple sessions a user may have open.
    # In scenarios with optimistic UI updates, if a change is made from one session,
    # that session can ignore the notification it published to all sessions (including other users),
    # preventing redundant updates in the originating session.

    patch_project_data = project_patch.to_domain_model()
    db_legacy: ProjectDBAPI = app[PROJECT_DBAPI_APPKEY]

    # 1. Get project
    project_db = await db_legacy.get_project_db(project_uuid=project_uuid)

    # 2. Check user permissions
    _user_project_access_rights = await check_user_project_permission(
        app,
        project_id=project_uuid,
        user_id=user_id,
        product_name=product_name,
        permission="write",
    )

    # 3. If patching access rights
    if new_prj_access_rights := patch_project_data.get("access_rights"):
        # 3.1 Check if user is Owner and therefore can modify access rights
        if not _user_project_access_rights.delete:
            raise ProjectInvalidRightsError(user_id=user_id, project_uuid=project_uuid)
        # 3.2 Ensure the prj owner is always in the access rights
        _prj_required_permissions = {
            "read": True,
            "write": True,
            "delete": True,
        }
        prj_owner_user: dict = await users_service.get_user(app, project_db.prj_owner)
        _prj_owner_primary_group = f"{prj_owner_user['primary_gid']}"
        if _prj_owner_primary_group not in new_prj_access_rights:
            raise ProjectOwnerNotFoundInTheProjectAccessRightsError
        if new_prj_access_rights[_prj_owner_primary_group] != _prj_required_permissions:
            raise ProjectOwnerNotFoundInTheProjectAccessRightsError

    # 4. Get user primary group ID
    current_user: dict = await users_service.get_user(app, user_id)

    # 5. If patching template type
    if new_template_type := patch_project_data.get("template_type"):
        # 5.1 Check if user is a tester
        if UserRole(current_user["role"]) < UserRole.TESTER:
            raise InsufficientRoleForProjectTemplateTypeUpdateError
        # 5.2 Check the compatibility of the template type with the project
        if project_db.type == ProjectType.STANDARD and new_template_type is not None:
            raise ProjectTypeAndTemplateIncompatibilityError(
                project_uuid=project_uuid,
                project_type=project_db.type,
                project_template=new_template_type,
            )
        if project_db.type == ProjectType.TEMPLATE and new_template_type is None:
            raise ProjectTypeAndTemplateIncompatibilityError(
                project_uuid=project_uuid,
                project_type=project_db.type,
                project_template=new_template_type,
            )

    # 6. Patch the project & Notify users involved in the project
    await patch_project_and_notify_users(
        app,
        project_uuid=project_uuid,
        patch_project_data=patch_project_data,
        user_primary_gid=current_user["primary_gid"],
        client_session_id=client_session_id,
    )


async def delete_project_by_user(
    app: web.Application,
    *,
    project_uuid: ProjectID,
    user_id: UserID,
    simcore_user_agent: str = UNDEFINED_DEFAULT_SIMCORE_USER_AGENT_VALUE,
    wait_until_completed: bool = True,
) -> None:
    task = await submit_delete_project_task(
        app,
        project_uuid=project_uuid,
        user_id=user_id,
        simcore_user_agent=simcore_user_agent,
    )
    if wait_until_completed:
        await task


def _get_delete_project_task(
    project_uuid: ProjectID, user_id: UserID
) -> asyncio.Task | None:
    if tasks := _crud_api_delete.get_scheduled_tasks(project_uuid, user_id):
        assert len(tasks) == 1, f"{tasks=}"  # nosec
        return tasks[0]
    return None


async def submit_delete_project_task(
    app: web.Application,
    project_uuid: ProjectID,
    user_id: UserID,
    simcore_user_agent: str,
) -> asyncio.Task:
    """
    Marks a project as deleted and schedules a task to performe the entire removal workflow
    using user_id's permissions.

    If this task is already scheduled, it returns it otherwise it creates a new one.

    The returned task can be ignored to implement a fire&forget or
    followed up with add_done_callback.

    raises ProjectDeleteError
    raises ProjectInvalidRightsError
    raises ProjectNotFoundError
    """
    await _crud_api_delete.mark_project_as_deleted(app, project_uuid, user_id)

    # Ensures ONE delete task per (project,user) pair
    task = _get_delete_project_task(project_uuid, user_id)
    if not task:
        task = _crud_api_delete.schedule_task(
            app,
            project_uuid,
            user_id,
            simcore_user_agent,
            remove_project_dynamic_services,
            _logger,
        )
    return task


async def _get_default_pricing_and_hardware_info(
    app: web.Application,
    product_name: str,
    service_key: str,
    service_version: str,
    project_uuid: ProjectID,
    node_uuid: NodeID,
) -> PricingAndHardwareInfoTuple:
    service_pricing_plan_get = await rut_api.get_default_service_pricing_plan(
        app,
        product_name=product_name,
        service_key=service_key,
        service_version=service_version,
    )
    if service_pricing_plan_get.pricing_units:
        for unit in service_pricing_plan_get.pricing_units:
            if unit.default:
                return PricingAndHardwareInfoTuple(
                    service_pricing_plan_get.pricing_plan_id,
                    unit.pricing_unit_id,
                    unit.current_cost_per_unit_id,
                    unit.specific_info.aws_ec2_instances,
                )
    raise DefaultPricingUnitNotFoundError(
        project_uuid=f"{project_uuid}", node_uuid=f"{node_uuid}"
    )


_MACHINE_TOTAL_RAM_SAFE_MARGIN_RATIO: Final[float] = (
    0.1  # NOTE: machines always have less available RAM than advertised
)
_SIDECARS_OPS_SAFE_RAM_MARGIN: Final[ByteSize] = TypeAdapter(ByteSize).validate_python(
    "1GiB"
)
_CPUS_SAFE_MARGIN: Final[float] = 1.4
_MIN_NUM_CPUS: Final[float] = 0.5


async def update_project_node_resources_from_hardware_info(
    app: web.Application,
    *,
    user_id: UserID,
    project_id: ProjectID,
    node_id: NodeID,
    service_key: ServiceKey,
    service_version: ServiceVersion,
    product_name: str,
    hardware_info: HardwareInfo,
) -> None:
    if not hardware_info.aws_ec2_instances:
        return
    try:
        rabbitmq_rpc_client = get_rabbitmq_rpc_client(app)
        unordered_list_ec2_instance_types: list[EC2InstanceTypeGet] = (
            await get_instance_type_details(
                rabbitmq_rpc_client,
                instance_type_names=set(hardware_info.aws_ec2_instances),
            )
        )

        assert unordered_list_ec2_instance_types  # nosec

        # NOTE: with the current implementation, there is no use to get the instance past the first one
        def _by_type_name(ec2: EC2InstanceTypeGet) -> bool:
            return bool(ec2.name == hardware_info.aws_ec2_instances[0])

        selected_ec2_instance_type = next(
            iter(filter(_by_type_name, unordered_list_ec2_instance_types))
        )

        # now update the project node required resources
        # NOTE: we keep a safe margin with the RAM as the dask-sidecar "sees"
        # less memory than the machine theoretical amount
        node_resources = await get_project_node_resources(
            app, user_id, project_id, node_id, service_key, service_version
        )
        scalable_service_name = DEFAULT_SINGLE_SERVICE_NAME
        new_cpus_value, new_ram_value = (
            estimate_dynamic_sidecar_resources_from_ec2_instance(
                selected_ec2_instance_type.cpus, selected_ec2_instance_type.ram
            )
        )

        if DEFAULT_SINGLE_SERVICE_NAME not in node_resources:
            # NOTE: we go for the largest sub-service and scale it up/down
            scalable_service_name, hungry_service_resources = max(
                node_resources.items(),
                key=lambda service_to_resources: int(
                    service_to_resources[1].resources["RAM"].limit
                ),
            )
            _logger.debug(
                "the most hungry service is %s",
                f"{scalable_service_name=}:{hungry_service_resources}",
            )
            other_services_resources = collections.Counter({"RAM": 0, "CPUS": 0})
            for service_name, sub_service_resources in node_resources.items():
                if service_name != scalable_service_name:
                    other_services_resources.update(
                        {
                            "RAM": sub_service_resources.resources["RAM"].limit,
                            "CPU": sub_service_resources.resources["CPU"].limit,
                        }
                    )
            new_cpus_value = max(
                new_cpus_value - other_services_resources["CPU"],
                DYNAMIC_SIDECAR_MIN_CPUS,
            )

            new_ram_value = max(
                int(new_ram_value - other_services_resources["RAM"]), 128 * 1024 * 1024
            )

        # scale the service
        node_resources[scalable_service_name].resources["CPU"].set_value(new_cpus_value)
        node_resources[scalable_service_name].resources["RAM"].set_value(new_ram_value)
        db = ProjectDBAPI.get_from_app_context(app)
        await db.update_project_node(
            user_id,
            project_id,
            node_id,
            product_name,
            required_resources=ServiceResourcesDictHelpers.create_jsonable(
                node_resources
            ),
            check_update_allowed=False,
        )
    except StopIteration as exc:
        raise InvalidEC2TypeInResourcesSpecsError(
            ec2_types=set(hardware_info.aws_ec2_instances)
        ) from exc

    except KeyError as exc:
        raise InvalidKeysInResourcesSpecsError(missing_key=f"{exc}") from exc
    except (TimeoutError, RemoteMethodNotRegisteredError, RPCServerError) as exc:
        raise ClustersKeeperNotAvailableError from exc


async def _check_project_node_has_all_required_inputs(
    app: web.Application,
    db: ProjectDBAPI,
    user_id: UserID,
    project_uuid: ProjectID,
    node_id: NodeID,
) -> None:
    product_name = await db.get_project_product(project_uuid)
    await check_user_project_permission(
        app,
        project_id=project_uuid,
        user_id=user_id,
        product_name=product_name,
        permission="read",
    )

    nodes = await _projects_nodes_repository.get_by_project(
        app, project_id=project_uuid
    )

    nodes_map = dict(nodes)
    node = nodes_map[node_id]

    unset_required_inputs: list[str] = []
    unset_outputs_in_upstream: list[tuple[str, str]] = []

    def _check_required_input(required_input_key: KeyIDStr) -> None:
        input_entry = None
        if node.inputs:
            input_entry = node.inputs.get(required_input_key, None)
        if input_entry is None:
            # NOT linked to any node connect service or set value manually(whichever applies)
            unset_required_inputs.append(required_input_key)
            return

        assert isinstance(input_entry, PortLink)  # nosec
        source_node_id = input_entry.node_uuid
        source_output_key = input_entry.output

        source_node = nodes_map[source_node_id]

        output_entry = None
        if source_node.outputs:
            output_entry = source_node.outputs.get(source_output_key, None)
        if output_entry is None:
            unset_outputs_in_upstream.append((source_output_key, source_node.label))

    if node.inputs_required is not None:
        assert isinstance(node.inputs_required, list)  # nosec
        for required_input in node.inputs_required:
            _check_required_input(required_input)

    node_with_required_inputs = node.label
    if unset_required_inputs:
        raise ProjectNodeConnectionsMissingError(
            unset_required_inputs=unset_required_inputs,
            node_with_required_inputs=node_with_required_inputs,
        )

    if unset_outputs_in_upstream:
        raise ProjectNodeOutputPortMissingValueError(
            unset_outputs_in_upstream=unset_outputs_in_upstream
        )


async def _start_dynamic_service(  # pylint: disable=too-many-statements  # noqa: C901
    request: web.Request,
    *,
    service_key: ServiceKey,
    service_version: ServiceVersion,
    product_name: str,
    product_api_base_url: str,
    user_id: UserID,
    project_uuid: ProjectID,
    node_uuid: NodeID,
    graceful_start: bool = False,
) -> None:
    if not _is_node_dynamic(service_key):
        # not dynamic, nothing to do
        return

    db = ProjectDBAPI.get_from_app_context(request.app)
    try:
        await _check_project_node_has_all_required_inputs(
            request.app, db, user_id, project_uuid, node_uuid
        )
    except ProjectNodeRequiredInputsNotSetError as e:
        if graceful_start:
            _logger.info(
                "Did not start '%s' because of missing required inputs: %s",
                node_uuid,
                e,
            )
            return
        raise

    save_state = False
    user_role = await users_service.get_user_role(request.app, user_id=user_id)
    if user_role > UserRole.GUEST:
        save_state = await has_user_project_access_rights(
            request.app, project_id=project_uuid, user_id=user_id, permission="write"
        )
    if (
        user_role == UserRole.GUEST
        and await _projects_repository.allows_guests_to_push_states_and_output_ports(
            request.app, project_uuid=f"{project_uuid}"
        )
    ):
        save_state = True

    @exclusive(
        get_redis_lock_manager_client_sdk(request.app),
        lock_key=_nodes_service.get_service_start_lock_key(user_id, project_uuid),
        blocking=True,
        blocking_timeout=datetime.timedelta(
            seconds=_nodes_service.get_total_project_dynamic_nodes_creation_interval(
                get_plugin_settings(request.app).PROJECTS_MAX_NUM_RUNNING_DYNAMIC_NODES
            )
        ),
    )
    async def _safe_service_start() -> None:
        """In case of concurrent requests, this guarantees that only one service can be started at a time"""
        project_running_nodes = await dynamic_scheduler_service.list_dynamic_services(
            request.app, user_id=user_id, project_id=project_uuid
        )
        _nodes_service.check_num_service_per_projects_limit(
            app=request.app,
            number_of_services=len(project_running_nodes),
            user_id=user_id,
            project_uuid=project_uuid,
        )

        # Get wallet/pricing/hardware information
        wallet_info, pricing_info, hardware_info = None, None, None
        product = products_web.get_current_product(request)
        app_settings = get_application_settings(request.app)
        if (
            product.is_payment_enabled
            and app_settings.WEBSERVER_CREDIT_COMPUTATION_ENABLED
        ):
            # Deal with Wallet
            project_wallet = await _wallets_service.get_project_wallet(
                request.app, project_id=project_uuid
            )
            if project_wallet is None:
                user_default_wallet_preference = (
                    await user_preferences_service.get_frontend_user_preference(
                        request.app,
                        user_id=user_id,
                        product_name=product_name,
                        preference_class=PreferredWalletIdFrontendUserPreference,
                    )
                )
                if user_default_wallet_preference is None:
                    raise UserDefaultWalletNotFoundError(uid=user_id)
                project_wallet_id = TypeAdapter(WalletID).validate_python(
                    user_default_wallet_preference.value
                )
                await _wallets_service.connect_wallet_to_project(
                    request.app,
                    product_name=product_name,
                    project_id=project_uuid,
                    user_id=user_id,
                    wallet_id=project_wallet_id,
                )
            else:
                project_wallet_id = project_wallet.wallet_id
            # Check whether user has access to the wallet
            wallet = await wallets_service.get_wallet_with_available_credits_by_user_and_wallet(
                request.app,
                user_id=user_id,
                wallet_id=project_wallet_id,
                product_name=product_name,
            )
            wallet_info = WalletInfo(
                wallet_id=project_wallet_id,
                wallet_name=wallet.name,
                wallet_credit_amount=wallet.available_credits,
            )

            # Deal with Pricing plan/unit
            output = await db.get_project_node_pricing_unit_id(
                project_uuid=project_uuid, node_uuid=node_uuid
            )
            if output:
                pricing_plan_id, pricing_unit_id = output
            else:
                (
                    pricing_plan_id,
                    pricing_unit_id,
                    _,
                    _,
                ) = await _get_default_pricing_and_hardware_info(
                    request.app,
                    product_name,
                    service_key,
                    service_version,
                    project_uuid,
                    node_uuid,
                )
                await db.connect_pricing_unit_to_project_node(
                    project_uuid,
                    node_uuid,
                    pricing_plan_id,
                    pricing_unit_id,
                )

            # Check for zero credits (if pricing unit is greater than 0).
            pricing_unit_get = await rut_api.get_pricing_plan_unit(
                request.app, product_name, pricing_plan_id, pricing_unit_id
            )
            pricing_unit_cost_id = pricing_unit_get.current_cost_per_unit_id
            aws_ec2_instances = pricing_unit_get.specific_info.aws_ec2_instances

            if (
                pricing_unit_get.current_cost_per_unit > Decimal(0)
                and wallet.available_credits <= ZERO_CREDITS
            ):
                raise WalletNotEnoughCreditsError(
                    details=f"Wallet '{wallet.name}' has {wallet.available_credits} credits."
                )

            pricing_info = PricingInfo(
                pricing_plan_id=pricing_plan_id,
                pricing_unit_id=pricing_unit_id,
                pricing_unit_cost_id=pricing_unit_cost_id,
            )
            hardware_info = HardwareInfo(aws_ec2_instances=aws_ec2_instances)
            await update_project_node_resources_from_hardware_info(
                request.app,
                user_id=user_id,
                project_id=project_uuid,
                node_id=node_uuid,
                product_name=product_name,
                hardware_info=hardware_info,
                service_key=service_key,
                service_version=service_version,
            )

        service_resources = await get_project_node_resources(
            request.app,
            user_id=user_id,
            project_id=project_uuid,
            node_id=node_uuid,
            service_key=service_key,
            service_version=service_version,
        )
        await dynamic_scheduler_service.run_dynamic_service(
            app=request.app,
            dynamic_service_start=DynamicServiceStart(
                product_name=product_name,
                product_api_base_url=product_api_base_url,
                can_save=save_state,
                project_id=project_uuid,
                user_id=user_id,
                service_key=service_key,
                service_version=service_version,
                service_uuid=node_uuid,
                request_dns=extract_dns_without_default_port(request.url),
                request_scheme=request.headers.get(
                    X_FORWARDED_PROTO, request.url.scheme
                ),
                simcore_user_agent=request.headers.get(
                    X_SIMCORE_USER_AGENT, UNDEFINED_DEFAULT_SIMCORE_USER_AGENT_VALUE
                ),
                service_resources=service_resources,
                wallet_info=wallet_info,
                pricing_info=pricing_info,
                hardware_info=hardware_info,
            ),
        )

        project = await get_project_for_user(
            request.app, f"{project_uuid}", user_id, include_state=True
        )

        await notify_project_node_update(request.app, project, node_uuid, errors=None)

    await _safe_service_start()


async def add_project_node(
    request: web.Request,
    user_id: UserID,
    product_name: str,
    project_id: ProjectID,
    product_api_base_url: str,
    service_key: ServiceKey,
    service_version: ServiceVersion,
    service_id: str | None,
    client_session_id: ClientSessionID | None,
) -> NodeID:
    _logger.debug(
        "starting node %s:%s in project %s for user %s",
        service_key,
        service_version,
        project_id,
        user_id,
        extra=get_log_record_extra(user_id=user_id),
    )

    await check_user_project_permission(
        request.app,
        project_id=project_id,
        user_id=user_id,
        product_name=product_name,
        permission="write",
    )

    node_uuid = NodeID(service_id if service_id else f"{uuid4()}")
    default_resources = await catalog_service.get_service_resources(
        request.app, user_id, service_key, service_version
    )

    await _projects_nodes_repository.add(
        request.app,
        project_id=project_id,
        node_id=node_uuid,
        node=Node(
            key=service_key,
            version=service_version,
            label=service_key.split("/")[-1],
            required_resources=jsonable_encoder(default_resources),
        ),
    )

    await _create_project_document_and_notify(
        request.app,
        project_id=project_id,
        user_id=user_id,
        client_session_id=client_session_id,
    )

    # also ensure the project is updated by director-v2 since services
    # are due to access comp_tasks at some point see [https://github.com/ITISFoundation/osparc-simcore/issues/3216]
    await director_v2_service.create_or_update_pipeline(
        request.app,
        user_id,
        project_id,
        product_name,
        product_api_base_url,
    )
    await dynamic_scheduler_service.update_projects_networks(
        request.app, project_id=project_id
    )

    if _is_node_dynamic(service_key):
        with suppress(ProjectStartsTooManyDynamicNodesError):
            # NOTE: we do not start the service if there are already too many
            await _start_dynamic_service(
                request,
                service_key=service_key,
                service_version=service_version,
                product_name=product_name,
                product_api_base_url=product_api_base_url,
                user_id=user_id,
                project_uuid=project_id,
                node_uuid=node_uuid,
            )

    return node_uuid


async def start_project_node(
    request: web.Request,
    product_name: ProductName,
    product_api_base_url: str,
    user_id: UserID,
    project_id: ProjectID,
    node_id: NodeID,
):
    node = await _projects_nodes_repository.get(
        request.app, project_id=project_id, node_id=node_id
    )

    await _start_dynamic_service(
        request,
        service_key=node.key,
        service_version=node.version,
        product_name=product_name,
        product_api_base_url=product_api_base_url,
        user_id=user_id,
        project_uuid=project_id,
        node_uuid=node_id,
    )


async def _remove_service_and_its_data_folders(
    app: web.Application,
    *,
    user_id: UserID,
    project_uuid: ProjectID,
    node_uuid: NodeIDStr,
    user_agent: str,
    stop_service: bool,
) -> None:
    if stop_service:
        # no need to save the state of the node when deleting it
        await dynamic_scheduler_service.stop_dynamic_service(
            app,
            dynamic_service_stop=DynamicServiceStop(
                user_id=user_id,
                project_id=project_uuid,
                node_id=NodeID(node_uuid),
                simcore_user_agent=user_agent,
                save_state=False,
            ),
        )

    # remove the node's data if any
    await storage_service.delete_data_folders_of_project_node(
        app, f"{project_uuid}", node_uuid, user_id
    )


async def delete_project_node(
    request: web.Request,
    project_uuid: ProjectID,
    user_id: UserID,
    node_uuid: NodeIDStr,
    product_name: ProductName,
    product_api_base_url: str,
    client_session_id: ClientSessionID | None,
) -> None:
    _logger.debug(
        "deleting node %s in project %s for user %s", node_uuid, project_uuid, user_id
    )

    await check_user_project_permission(
        request.app,
        project_id=project_uuid,
        user_id=user_id,
        product_name=product_name,
        permission="write",
    )

    list_running_dynamic_services = (
        await dynamic_scheduler_service.list_dynamic_services(
            request.app,
            user_id=user_id,
            project_id=project_uuid,
        )
    )

    fire_and_forget_task(
        _remove_service_and_its_data_folders(
            request.app,
            user_id=user_id,
            project_uuid=project_uuid,
            node_uuid=node_uuid,
            user_agent=request.headers.get(
                X_SIMCORE_USER_AGENT, UNDEFINED_DEFAULT_SIMCORE_USER_AGENT_VALUE
            ),
            stop_service=any(
                f"{s.node_uuid}" == node_uuid for s in list_running_dynamic_services
            ),
        ),
        task_suffix_name=f"_remove_service_and_its_data_folders_{user_id=}_{project_uuid=}_{node_uuid}",
        fire_and_forget_tasks_collection=request.app[APP_FIRE_AND_FORGET_TASKS_KEY],
    )

    await _projects_nodes_repository.delete(
        request.app,
        project_id=project_uuid,
        node_id=NodeID(node_uuid),
    )

    await _create_project_document_and_notify(
        request.app,
        project_id=project_uuid,
        user_id=user_id,
        client_session_id=client_session_id,
    )

    # also ensure the project is updated by director-v2 since services
    product_name = products_web.get_product_name(request)
    await director_v2_service.create_or_update_pipeline(
        request.app, user_id, project_uuid, product_name, product_api_base_url
    )
    await dynamic_scheduler_service.update_projects_networks(
        request.app, project_id=project_uuid
    )


async def update_project_linked_product(
    app: web.Application, project_id: ProjectID, product_name: str
) -> None:
    with log_context(
        _logger, level=logging.DEBUG, msg="updating project linked product"
    ):
        db_legacy: ProjectDBAPI = app[PROJECT_DBAPI_APPKEY]
        await db_legacy.upsert_project_linked_product(project_id, product_name)


async def update_project_node_state(
    app: web.Application,
    user_id: UserID,
    project_id: ProjectID,
    node_id: NodeID,
    new_state: str,
    client_session_id: ClientSessionID | None,
) -> dict:
    _logger.debug(
        "updating node %s current state in project %s for user %s",
        node_id,
        project_id,
        user_id,
    )

    product_name = await _projects_repository.get_project_product(
        app, project_uuid=project_id
    )
    await check_user_project_permission(
        app,
        project_id=project_id,
        user_id=user_id,
        product_name=product_name,
        permission="write",  # NOTE: MD: before only read was sufficient, double check this
    )

    await _projects_nodes_repository.update(
        app,
        project_id=project_id,
        node_id=node_id,
        partial_node=PartialNode.model_construct(
            state=NodeState(current_status=RunningState(new_state))
        ),
    )

    await _create_project_document_and_notify(
        app,
        project_id=project_id,
        user_id=user_id,
        client_session_id=client_session_id,
    )

    return await get_project_for_user(
        app, user_id=user_id, project_uuid=f"{project_id}", include_state=True
    )


async def is_project_hidden(app: web.Application, project_id: ProjectID) -> bool:
    db_legacy: ProjectDBAPI = app[PROJECT_DBAPI_APPKEY]
    return await db_legacy.is_hidden(project_id)


async def patch_project_node(
    app: web.Application,
    *,
    product_name: ProductName,
    product_api_base_url: str,
    user_id: UserID,
    project_id: ProjectID,
    node_id: NodeID,
    partial_node: PartialNode,
    client_session_id: ClientSessionID | None,
) -> None:
    _node_patch_exclude_unset: dict[str, Any] = partial_node.model_dump(
        mode="json", exclude_unset=True, by_alias=True
    )

    # 1. Check user permissions
    await check_user_project_permission(
        app,
        project_id=project_id,
        user_id=user_id,
        product_name=product_name,
        permission="write",
    )

    # 2. If patching service key or version make sure it's valid
    if _node_patch_exclude_unset.get("key") or _node_patch_exclude_unset.get("version"):
        _project_node = await _projects_nodes_repository.get(
            app,
            project_id=project_id,
            node_id=node_id,
        )

        _service_key = _node_patch_exclude_unset.get("key", _project_node.key)
        _service_version = _node_patch_exclude_unset.get(
            "version", _project_node.version
        )
        rabbitmq_rpc_client = get_rabbitmq_rpc_client(app)
        await catalog_rpc.check_for_service(
            rabbitmq_rpc_client,
            product_name=product_name,
            user_id=user_id,
            service_key=_service_key,
            service_version=_service_version,
        )

    # 3. Patch the project node
    await _projects_nodes_repository.update(
        app,
        project_id=project_id,
        node_id=node_id,
        partial_node=partial_node,
    )

    await _create_project_document_and_notify(
        app,
        project_id=project_id,
        user_id=user_id,
        client_session_id=client_session_id,
    )

    # 4. Make calls to director-v2 to keep data in sync (ex. comp_* DB tables)
    await director_v2_service.create_or_update_pipeline(
        app,
        user_id,
        project_id,
        product_name=product_name,
        product_api_base_url=product_api_base_url,
    )
    if _node_patch_exclude_unset.get("label"):
        await dynamic_scheduler_service.update_projects_networks(
            app, project_id=project_id
        )

    updated_project: ProjectWithWorkbenchDBGet = (
        await _projects_repository.get_project_with_workbench(
            app, project_uuid=project_id
        )
    )

    updated_project_with_states = await add_project_states_for_user(
        user_id=user_id, project=updated_project.model_dump(mode="json"), app=app
    )
    # 5. if inputs/outputs have been changed all depending nodes shall be notified
    if {"inputs", "outputs"} & _node_patch_exclude_unset.keys():
        for node_uuid in updated_project_with_states["workbench"]:
            await notify_project_node_update(
                app, updated_project_with_states, node_uuid, errors=None
            )
        return

    await notify_project_node_update(
        app, updated_project.model_dump(mode="json"), node_id, errors=None
    )


async def update_project_node_outputs(
    app: web.Application,
    user_id: UserID,
    project_id: ProjectID,
    node_id: NodeID,
    new_outputs: dict | None,
    new_run_hash: str | None,
    client_session_id: ClientSessionID | None,
) -> tuple[dict, list[str]]:
    """
    Updates outputs of a given node in a project with 'data'
    """
    _logger.debug(
        "updating node %s outputs in project %s for user %s with %s: run_hash [%s]",
        node_id,
        project_id,
        user_id,
        json_dumps(new_outputs),
        new_run_hash,
        extra=get_log_record_extra(user_id=user_id),
    )
    new_outputs = new_outputs or {}

    product_name = await _projects_repository.get_project_product(
        app, project_uuid=project_id
    )
    await check_user_project_permission(
        app,
        project_id=project_id,
        user_id=user_id,
        product_name=product_name,
        permission="write",  # NOTE: MD: before only read was sufficient, double check this
    )

    updated_node = await _projects_nodes_repository.update(
        app,
        project_id=project_id,
        node_id=node_id,
        partial_node=PartialNode.model_construct(
            outputs=new_outputs, run_hash=new_run_hash
        ),
    )

    await _create_project_document_and_notify(
        app,
        project_id=project_id,
        user_id=user_id,
        client_session_id=client_session_id,
    )

    _logger.debug(
        "patched project %s, following entries changed: %s",
        project_id,
        pformat(updated_node),
    )

    updated_project = await _projects_repository.get_project_with_workbench(
        app, project_uuid=project_id
    )

    updated_project_with_states = await add_project_states_for_user(
        user_id=user_id,
        project=updated_project.model_dump(mode="json"),
        app=app,
    )

    return updated_project_with_states, list(new_outputs.keys())


async def list_node_ids_in_project(
    app: web.Application,
    project_uuid: ProjectID,
) -> set[NodeID]:
    """Returns a set with all the node_ids from a project's workbench"""
    db_legacy: ProjectDBAPI = app[PROJECT_DBAPI_APPKEY]
    return await db_legacy.list_node_ids_in_project(project_uuid)


async def is_node_id_present_in_any_project_workbench(
    app: web.Application,
    node_id: NodeID,
) -> bool:
    """If the node_id is presnet in one of the projects' workbenche returns True"""
    db_legacy: ProjectDBAPI = app[PROJECT_DBAPI_APPKEY]
    return await db_legacy.node_id_exists(node_id)


async def _get_node_share_state(
    app: web.Application,
    *,
    project_uuid: ProjectID,
    node_id: NodeID,
    computational_pipeline_running: bool | None,
    user_primrary_groupid: GroupID,
) -> NodeShareState:
    node = await _projects_nodes_repository.get(
        app, project_id=project_uuid, node_id=node_id
    )

    if _is_node_dynamic(node.key):
        # if the service is dynamic and running it is locked if it is not collaborative
        service = await dynamic_scheduler_service.get_dynamic_service(
            app, node_id=node_id
        )

        if isinstance(service, DynamicServiceGet | NodeGet):
            # service is running
            is_collaborative_service = False
            if isinstance(service, DynamicServiceGet):
                # only dynamic-sidecar powered services can be collaborative
                is_collaborative_service = service.is_collaborative

            return NodeShareState(
                locked=not is_collaborative_service,
                current_user_groupids=[
                    await users_service.get_user_primary_group_id(
                        app, TypeAdapter(UserID).validate_python(service.user_id)
                    )
                ],
                status=NodeShareStatus.OPENED,
            )
        if isinstance(service, NodeGetUnknown):
            # service state is unknown, raise
            raise NodeShareStateCannotBeComputedError(
                project_uuid=project_uuid, node_uuid=node_id
            )
        return NodeShareState(locked=False)

    # if the service is computational and no pipeline is running it is not locked
    if computational_pipeline_running:
        return NodeShareState(
            locked=True,
            current_user_groupids=[
                user_primrary_groupid,
            ],
            status=NodeShareStatus.OPENED,
        )
    return NodeShareState(locked=False)


async def _trigger_connected_service_retrieve(
    app: web.Application, project: dict, updated_node_uuid: str, changed_keys: list[str]
) -> None:
    project_id = project["uuid"]
    if await is_project_locked(get_redis_lock_manager_client_sdk(app), project_id):
        # NOTE: we log warn since this function is fire&forget and raise an exception would not be anybody to handle it
        _logger.warning(
            "Skipping service retrieval because project with %s is currently locked."
            "Operation triggered by %s",
            f"{project_id=}",
            f"{changed_keys=}",
        )
        return

    workbench = project["workbench"]
    nodes_keys_to_update: dict[str, list[str]] = defaultdict(list)

    # find the nodes that need to retrieve data
    for node_uuid, node in workbench.items():

        # check this node is dynamic
        if not _is_node_dynamic(node["key"]):
            continue

        # check whether this node has our updated node as linked inputs
        node_inputs = node.get("inputs", {})
        for port_key, port_value in node_inputs.items():
            # we look for node port links, not values
            if not isinstance(port_value, dict):
                continue

            # FIXME: hack to support both field and alias names because cannot guarantee which one is stored in workbench
            input_node_uuid = port_value.get("nodeUuid", port_value.get("node_uuid"))
            if input_node_uuid != updated_node_uuid:
                continue

            # so this node is linked to the updated one, now check if the port was changed?
            linked_input_port = port_value.get("output")
            if linked_input_port in changed_keys:
                nodes_keys_to_update[node_uuid].append(port_key)

    # call /retrieve on the nodes
    update_tasks = [
        dynamic_scheduler_service.retrieve_inputs(app, NodeID(node_id), keys)
        for node_id, keys in nodes_keys_to_update.items()
    ]
    await logged_gather(*update_tasks, reraise=False)


async def post_trigger_connected_service_retrieve(
    app: web.Application,
    *,
    project: dict,
    updated_node_uuid: str,
    changed_keys: list[str],
) -> None:
    await fire_and_forget_task(
        _trigger_connected_service_retrieve(
            app,
            project=project,
            updated_node_uuid=updated_node_uuid,
            changed_keys=changed_keys,
        ),
        task_suffix_name="trigger_connected_service_retrieve",
        fire_and_forget_tasks_collection=app[APP_FIRE_AND_FORGET_TASKS_KEY],
    )


async def _user_has_another_active_session(
    users_sessions_ids: list[UserSession], app: web.Application
) -> bool:
    # NOTE if there is an active socket in use, that means the client is active
    for u in users_sessions_ids:
        with managed_resource(u.user_id, u.client_session_id, app) as user_session:
            if await user_session.get_socket_id() is not None:
                return True
    return False


async def _clean_user_disconnected_clients(
    users_sessions_ids: list[UserSession], app: web.Application
):
    for u in users_sessions_ids:
        with managed_resource(u.user_id, u.client_session_id, app) as user_session:
            if await user_session.get_socket_id() is None:
                _logger.debug(
                    "removing disconnected project of user %s/%s",
                    u.user_id,
                    u.client_session_id,
                )
                await user_session.remove(PROJECT_ID_KEY)


async def _leave_project_room(
    *,
    app: web.Application,
    user_id: UserID,
    client_session_id: ClientSessionID,
    project_uuid: ProjectID,
    user_session,
) -> None:
    """Helper function to leave a project room via socketio"""
    socket_id = await user_session.get_socket_id()
    if socket_id is not None:
        _logger.debug(
            "User %s/%s is leaving project room %s with socket_id %s",
            user_id,
            client_session_id,
            project_uuid,
            socket_id,
        )
        sio = get_socket_server(app)
        await sio.leave_room(socket_id, SocketIORoomStr.from_project_id(project_uuid))
    else:
        _logger.warning(
            "User %s/%s has no socket_id, cannot leave project room %s",
            user_id,
            client_session_id,
            project_uuid,
        )


def create_user_notification_cb(
    user_id: UserID, project_uuid: ProjectID, app: web.Application
):
    async def _notification_cb() -> None:
        await retrieve_and_notify_project_locked_state(user_id, f"{project_uuid}", app)

    return _notification_cb


async def try_open_project_for_user(
    user_id: UserID,
    project_uuid: ProjectID,
    client_session_id: ClientSessionID,
    app: web.Application,
    *,
    max_number_of_opened_projects_per_user: int | None,
    allow_multiple_sessions: bool,
    max_number_of_user_sessions_per_project: PositiveInt | None,
) -> bool:
    """
    Raises:
        ProjectTooManyProjectOpenedError: maximum limit of projects (`max_number_of_studies_per_user`) reached

    Returns:
        False if cannot be opened (e.g. locked, )
    """
    try:

        @with_project_locked(
            get_redis_lock_manager_client_sdk(app),
            project_uuid=project_uuid,
            status=ProjectStatus.OPENING,
            owner=Owner(user_id=user_id),
            notification_cb=None,
        )
        async def _open_project() -> bool:
            with managed_resource(user_id, client_session_id, app) as user_session:
                # check if the project is already opened
                if (
                    current_project_ids := await user_session.find(PROJECT_ID_KEY)
                ) and f"{project_uuid}" in current_project_ids:
                    _logger.debug(
                        "project %s is already opened by user %s/%s",
                        project_uuid,
                        user_id,
                        client_session_id,
                    )
                    return True
                # Enforce per-user open project limit
                if max_number_of_opened_projects_per_user is not None and (
                    len(
                        {
                            uuid
                            for uuid in await user_session.find_all_resources_of_user(
                                PROJECT_ID_KEY
                            )
                            if uuid != f"{project_uuid}"
                        }
                    )
                    >= max_number_of_opened_projects_per_user
                ):
                    raise ProjectTooManyProjectOpenedError(
                        max_num_projects=max_number_of_opened_projects_per_user,
                        user_id=user_id,
                        project_uuid=project_uuid,
                        client_session_id=client_session_id,
                    )

                # try to assign project_id to current_session
                sessions_with_project = await user_session.find_users_of_resource(
                    app, PROJECT_ID_KEY, f"{project_uuid}"
                )
                if max_number_of_user_sessions_per_project is not None and (
                    len(sessions_with_project)
                    >= max_number_of_user_sessions_per_project
                ):
                    # we need to check has an inactive session in which case we can steal the project
                    this_user_other_sessions = [
                        s
                        for s in sessions_with_project
                        if s.user_id == user_id and s != user_session
                    ]
                    for session in this_user_other_sessions:
                        with managed_resource(
                            session.user_id, session.client_session_id, app
                        ) as other_user_session:
                            if await other_user_session.get_socket_id() is None:
                                # this user has an inactive session, we can steal the project
                                _logger.debug(
                                    "stealing project %s from user %s/%s",
                                    project_uuid,
                                    session.user_id,
                                    session.client_session_id,
                                )
                                await user_session.add(
                                    PROJECT_ID_KEY, f"{project_uuid}"
                                )
                                await other_user_session.remove(PROJECT_ID_KEY)

                                return True

                    raise ProjectTooManyUserSessionsError(
                        max_num_sessions=max_number_of_user_sessions_per_project,
                        user_id=user_id,
                        project_uuid=project_uuid,
                        client_session_id=client_session_id,
                    )
                if not sessions_with_project or (
                    allow_multiple_sessions
                    and (
                        max_number_of_user_sessions_per_project is None
                        or (
                            len(sessions_with_project)
                            < max_number_of_user_sessions_per_project
                        )
                    )
                ):
                    # if there are no sessions with this project, or the number of sessions is less than the maximum allowed
                    await user_session.add(PROJECT_ID_KEY, f"{project_uuid}")
                    return True

                # NOTE: Special case for backwards compatibility, allow to close a tab and open the project again in a new tab
                if not allow_multiple_sessions:
                    current_session = user_session.get_id()
                    user_ids: set[int] = {s.user_id for s in sessions_with_project}
                    if user_ids.issubset({user_id}):
                        other_sessions_with_project = [
                            usid
                            for usid in sessions_with_project
                            if usid != current_session
                        ]
                        if not await _user_has_another_active_session(
                            other_sessions_with_project,
                            app,
                        ):
                            # steal the project
                            await user_session.add(PROJECT_ID_KEY, f"{project_uuid}")
                            await _clean_user_disconnected_clients(
                                sessions_with_project, app
                            )
                            return True

            return False

        return await _open_project()

    except ProjectLockError:
        # the project is currently locked
        return False


async def close_project_for_user(
    user_id: UserID,
    project_uuid: ProjectID,
    client_session_id: ClientSessionID,
    app: web.Application,
    simcore_user_agent: str,
    *,
    wait_for_service_closed: bool = False,
):
    with managed_resource(user_id, client_session_id, app) as user_session:
        current_user_session = user_session.get_id()
        all_user_sessions_with_project = await user_session.find_users_of_resource(
            app, key=PROJECT_ID_KEY, value=f"{project_uuid}"
        )

        # first check whether other sessions registered this project
        if current_user_session not in all_user_sessions_with_project:
            # nothing to do, I do not have this project registered
            return

        # remove the project from our list of opened ones
        await user_session.remove(key=PROJECT_ID_KEY)

        # remove the clent session from the project room
        await _leave_project_room(
            app=app,
            user_id=user_id,
            client_session_id=client_session_id,
            project_uuid=project_uuid,
            user_session=user_session,
        )

    # check it is not opened by someone else
    all_user_sessions_with_project.remove(current_user_session)
    _logger.debug("remaining user_to_session_ids: %s", all_user_sessions_with_project)
    if not all_user_sessions_with_project:
        # NOTE: depending on the garbage collector speed, it might already be removing it
        remove_services_task = remove_project_dynamic_services(
            user_id, project_uuid, app, simcore_user_agent
        )
        if wait_for_service_closed:
            # wait for the task to finish
            await remove_services_task
        else:
            fire_and_forget_task(
                remove_services_task,
                task_suffix_name=f"remove_project_dynamic_services_{user_id=}_{project_uuid=}",
                fire_and_forget_tasks_collection=app[APP_FIRE_AND_FORGET_TASKS_KEY],
            )
    else:
        # when the project is still opened by other users, we just notify the project state update
        project = await get_project_for_user(
            app,
            f"{project_uuid}",
            user_id,
            include_state=True,
        )
        await notify_project_state_update(app, project)

    await conditionally_unsubscribe_project_logs_across_replicas(
        app, project_uuid, user_id
    )


async def _get_project_share_state(
    user_id: int,
    project_uuid: str,
    app: web.Application,
) -> ProjectShareState:
    """returns the lock state of a project
    1. If a project is locked for any reason, first return the project as locked and STATUS defined by lock
    3. If any other user than user_id is using the project (even disconnected before the TTL is finished) then the project is Locked and OPENED.
    4. If the same user is using the project with a valid socket id (meaning a tab is currently active) then the project is Locked and OPENED.
    5. If the same user is using the project with NO socket id (meaning there is no current tab active) then the project is Unlocked and OPENED. which means the user can open it again.
    """
    app_settings = get_application_settings(app)
    prj_locked_state = await get_project_locked_state(
        get_redis_lock_manager_client_sdk(app), project_uuid
    )
    with managed_resource(user_id, None, app) as rt:
        user_sessions_with_project = await rt.find_users_of_resource(
            app, PROJECT_ID_KEY, project_uuid
        )

    if prj_locked_state:
        _logger.debug(
            "project [%s] is currently locked: %s",
            f"{project_uuid=}",
            f"{prj_locked_state=}",
        )

        if app_settings.WEBSERVER_REALTIME_COLLABORATION:
            return ProjectShareState(
                status=prj_locked_state.status,
                locked=prj_locked_state.status
                in [
                    ProjectStatus.CLONING,
                    ProjectStatus.EXPORTING,
                    ProjectStatus.MAINTAINING,
                ]
                or (
                    (
                        app_settings.WEBSERVER_REALTIME_COLLABORATION.RTC_MAX_NUMBER_OF_USERS
                        is not None
                    )
                    and (
                        len(user_sessions_with_project)
                        < app_settings.WEBSERVER_REALTIME_COLLABORATION.RTC_MAX_NUMBER_OF_USERS
                    )
                ),
                current_user_groupids=(
                    [
                        await users_service.get_user_primary_group_id(
                            app, prj_locked_state.owner.user_id
                        )
                    ]
                    if prj_locked_state.owner
                    else []
                ),
            )
        # "old" behavior to remove once RTC is fully implemented
        return ProjectShareState(
            status=prj_locked_state.status,
            locked=prj_locked_state.value,
            current_user_groupids=(
                [
                    await users_service.get_user_primary_group_id(
                        app, prj_locked_state.owner.user_id
                    )
                ]
                if prj_locked_state.owner
                else []
            ),
        )

    if not user_sessions_with_project:
        # no one has the project, so it is unlocked and closed.
        _logger.debug("project [%s] is not in use", f"{project_uuid=}")
        return ProjectShareState(
            status=ProjectStatus.CLOSED, locked=False, current_user_groupids=[]
        )

    # let's now check if anyone has the project in use somehow
    active_user_ids = {
        user_session.user_id for user_session in user_sessions_with_project
    }

    _logger.debug(
        "project [%s] might be used by the following users: [%s]",
        f"{project_uuid=}",
        f"{active_user_ids=}",
    )

    if app_settings.WEBSERVER_REALTIME_COLLABORATION is None:  # noqa: SIM102
        # let's check if the project is opened by the same user, maybe already opened or closed in a orphaned session
        if active_user_ids.issubset(
            {user_id}
        ) and not await _user_has_another_active_session(
            user_sessions_with_project, app
        ):
            # in this case the project is re-openable by the same user until it gets closed
            _logger.debug(
                "project [%s] is in use by the same user [%s] that is currently disconnected, so it is unlocked for this specific user and opened",
                f"{project_uuid=}",
                f"{active_user_ids=}",
            )
            return ProjectShareState(
                status=ProjectStatus.OPENED,
                locked=False,
                current_user_groupids=await limited_gather(
                    *[
                        users_service.get_user_primary_group_id(app, user_id=uid)
                        for uid in active_user_ids
                    ],
                    limit=10,
                ),
            )

    # compute lock state
    if app_settings.WEBSERVER_REALTIME_COLLABORATION is None:
        locked = True
    elif app_settings.WEBSERVER_REALTIME_COLLABORATION.RTC_MAX_NUMBER_OF_USERS is None:
        locked = False
    else:
        locked = (
            len(user_sessions_with_project)
            >= app_settings.WEBSERVER_REALTIME_COLLABORATION.RTC_MAX_NUMBER_OF_USERS
        )

    return ProjectShareState(
        status=ProjectStatus.OPENED,
        locked=locked,
        current_user_groupids=await limited_gather(
            *[
                users_service.get_user_primary_group_id(app, user_id=uid)
                for uid in active_user_ids
            ],
            limit=10,
        ),
    )


async def add_project_states_for_user(
    *,
    user_id: int,
    project: ProjectDict,
    app: web.Application,
) -> ProjectDict:
    _logger.debug(
        "adding project states for %s with project %s",
        f"{user_id=}",
        f"{project['uuid']=}",
    )
    project_share_state, user_computation_task = await asyncio.gather(
        _get_project_share_state(user_id, project["uuid"], app),
        director_v2_service.get_computation_task(app, user_id, project["uuid"]),
    )
    # retrieve the project computational state
    # if the user has no computation task, we assume the project is not running
    project_running_state = (
        user_computation_task.state
        if user_computation_task
        else RunningState.NOT_STARTED
    )
    computational_node_states = (
        user_computation_task.pipeline_details.node_states
        if user_computation_task
        else {}
    )

    # compose the node states
    is_pipeline_running = await director_v2_service.is_pipeline_running(
        app, user_id, project["uuid"]
    )
    user_primary_group_id = await users_service.get_user_primary_group_id(app, user_id)
    for node_uuid, node in project["workbench"].items():
        assert isinstance(node_uuid, str)  # nosec
        assert isinstance(node, dict)  # nosec

        node_lock_state = None
        with contextlib.suppress(NodeShareStateCannotBeComputedError):
            node_lock_state = await _get_node_share_state(
                app,
                project_uuid=project["uuid"],
                node_id=NodeID(node_uuid),
                computational_pipeline_running=is_pipeline_running,
                user_primrary_groupid=user_primary_group_id,
            )
        if NodeID(node_uuid) in computational_node_states:
            computed_node_state = computational_node_states[
                NodeID(node_uuid)
            ].model_copy(update={"lock_state": node_lock_state})
        else:
            # if the node is not in the computational state, we create a new one
            service_is_running = node_lock_state and (
                node_lock_state.status is NodeShareStatus.OPENED
            )
            computed_node_state = NodeState(
                current_status=(
                    RunningState.STARTED
                    if service_is_running
                    else RunningState.NOT_STARTED
                ),
                lock_state=node_lock_state,
            )

        # upgrade the project
        # NOTE: copy&dump step avoids both alias and field-names to be keys in the dict
        # e.g. "current_status" and "currentStatus"
        current_node_state = NodeState.model_validate(
            node.get("state")
            or {}  # NOTE: that node.get("state") can exists and be None!
        )
        updated_node_state = current_node_state.model_copy(
            update=computed_node_state.model_dump(mode="json", exclude_unset=True)
        )
        node["state"] = updated_node_state.model_dump(by_alias=True, exclude_unset=True)

        if "progress" in node["state"] and node["state"]["progress"] is not None:
            # ensure progress is a percentage
            node["progress"] = round(node["state"]["progress"] * 100.0)

    project["state"] = ProjectState(
        share_state=project_share_state,
        state=ProjectRunningState(value=project_running_state),
    ).model_dump(by_alias=True, exclude_unset=True)
    return project


async def is_service_deprecated(
    app: web.Application,
    user_id: UserID,
    service_key: str,
    service_version: str,
    product_name: str,
) -> bool:
    service = await catalog_service.get_service(
        app,
        user_id=user_id,
        service_key=service_key,
        service_version=service_version,
        product_name=product_name,
    )
    if deprecation_date := service.get("deprecated"):
        deprecation_date_bool: bool = datetime.datetime.now(
            datetime.UTC
        ) > datetime.datetime.fromisoformat(deprecation_date).replace(
            tzinfo=datetime.UTC
        )

        return deprecation_date_bool
    return False


async def is_project_node_deprecated(
    app: web.Application,
    user_id: UserID,
    project: dict[str, Any],
    node_id: NodeID,
    product_name: str,
) -> bool:
    if project_node := project.get("workbench", {}).get(f"{node_id}"):
        return await is_service_deprecated(
            app, user_id, project_node["key"], project_node["version"], product_name
        )
    raise NodeNotFoundError(project_uuid=project["uuid"], node_uuid=f"{node_id}")


async def get_project_node_resources(
    app: web.Application,
    user_id: UserID,
    project_id: ProjectID,
    node_id: NodeID,
    service_key: str,
    service_version: str,
) -> ServiceResourcesDict:
    db = ProjectDBAPI.get_from_app_context(app)
    try:
        project_node = await db.get_project_node(project_id, node_id)
        node_resources = TypeAdapter(ServiceResourcesDict).validate_python(
            project_node.required_resources
        )
        if not node_resources:
            # get default resources
            node_resources = await catalog_service.get_service_resources(
                app, user_id, service_key, service_version
            )
        return node_resources

    except ProjectNodesNodeNotFoundError as exc:
        raise NodeNotFoundError(
            project_uuid=f"{project_id}", node_uuid=f"{node_id}"
        ) from exc


async def update_project_node_resources(
    app: web.Application,
    user_id: UserID,
    project_id: ProjectID,
    node_id: NodeID,
    service_key: str,
    service_version: str,
    product_name: str,
    resources: ServiceResourcesDict,
) -> ServiceResourcesDict:
    db = ProjectDBAPI.get_from_app_context(app)
    try:
        # validate the resource are applied to the same container names
        current_project_node = await db.get_project_node(project_id, node_id)
        current_resources = TypeAdapter(ServiceResourcesDict).validate_python(
            current_project_node.required_resources
        )
        if not current_resources:
            # NOTE: this can happen after the migration
            # get default resources
            current_resources = await catalog_service.get_service_resources(
                app, user_id, service_key, service_version
            )

        validate_new_service_resources(current_resources, new_resources=resources)
        set_reservation_same_as_limit(resources)

        project_node = await db.update_project_node(
            user_id=user_id,
            project_id=project_id,
            node_id=node_id,
            product_name=product_name,
            required_resources=jsonable_encoder(resources),
            check_update_allowed=True,
        )
        return TypeAdapter(ServiceResourcesDict).validate_python(
            project_node.required_resources
        )
    except ProjectNodesNodeNotFoundError as exc:
        raise NodeNotFoundError(
            project_uuid=f"{project_id}", node_uuid=f"{node_id}"
        ) from exc


async def run_project_dynamic_services(
    request: web.Request,
    project: dict,
    user_id: UserID,
    product_name: str,
    product_api_base_url: str,
) -> None:
    # first get the services if they already exist
    project_settings: ProjectsSettings = get_plugin_settings(request.app)
    running_services_uuids: list[NodeIDStr] = [
        f"{d.node_uuid}"
        for d in await dynamic_scheduler_service.list_dynamic_services(
            request.app, user_id=user_id, project_id=ProjectID(project["uuid"])
        )
    ]

    # find what needs to be started
    services_to_start_uuids: dict[NodeIDStr, dict[str, Any]] = {
        service_uuid: service
        for service_uuid, service in project["workbench"].items()
        if _is_node_dynamic(service["key"])
        and service_uuid not in running_services_uuids
    }
    if project_settings.PROJECTS_MAX_NUM_RUNNING_DYNAMIC_NODES > 0 and (
        (len(services_to_start_uuids) + len(running_services_uuids))
        > project_settings.PROJECTS_MAX_NUM_RUNNING_DYNAMIC_NODES
    ):
        # we cannot start so many services so we are done
        raise ProjectStartsTooManyDynamicNodesError(
            user_id=user_id, project_uuid=ProjectID(project["uuid"])
        )

    # avoid starting deprecated services
    deprecated_services: list[bool] = await logged_gather(
        *(
            is_service_deprecated(
                request.app,
                user_id,
                services_to_start_uuids[service_uuid]["key"],
                services_to_start_uuids[service_uuid]["version"],
                product_name,
            )
            for service_uuid in services_to_start_uuids
        ),
        reraise=True,
    )

    await logged_gather(
        *(
            _start_dynamic_service(
                request,
                service_key=services_to_start_uuids[service_uuid]["key"],
                service_version=services_to_start_uuids[service_uuid]["version"],
                product_name=product_name,
                product_api_base_url=product_api_base_url,
                user_id=user_id,
                project_uuid=project["uuid"],
                node_uuid=NodeID(service_uuid),
                graceful_start=True,
            )
            for service_uuid, is_deprecated in zip(
                services_to_start_uuids, deprecated_services, strict=True
            )
            if not is_deprecated
        ),
        reraise=True,
    )


async def remove_project_dynamic_services(
    user_id: UserID,
    project_uuid: ProjectID,
    app: web.Application,
    simcore_user_agent: str,
    *,
    notify_users: bool = True,
) -> None:
    """

    :raises UserNotFoundError:
    :raises ProjectLockError
    """

    _logger.debug(
        "removing project interactive services for project [%s] and user [%s]",
        project_uuid,
        user_id,
    )

    user_role: UserRole | None = None
    try:
        user_role = await users_service.get_user_role(app, user_id=user_id)
    except UserNotFoundError:
        user_role = None

    save_state = await has_user_project_access_rights(
        app, project_id=project_uuid, user_id=user_id, permission="write"
    )
    if user_role is None or user_role <= UserRole.GUEST:
        save_state = False
    # -------------------

    @with_project_locked(
        get_redis_lock_manager_client_sdk(app),
        project_uuid=project_uuid,
        status=ProjectStatus.CLOSING,
        owner=Owner(user_id=user_id),
        notification_cb=(
            create_user_notification_cb(user_id, project_uuid, app)
            if notify_users
            else None
        ),
    )
    async def _locked_stop_dynamic_serivces_in_project() -> None:
        # save the state if the user is not a guest. if we do not know we save in any case.
        with suppress(
            RPCServerError,
            ServiceWaitingForManualInterventionError,
            ServiceWasNotFoundError,
        ):
            # here RPC exceptions are suppressed. in case the service is not found to preserve old behavior
            await dynamic_scheduler_service.stop_dynamic_services_in_project(
                app=app,
                user_id=user_id,
                project_id=project_uuid,
                simcore_user_agent=simcore_user_agent,
                save_state=save_state,
            )

    await _locked_stop_dynamic_serivces_in_project()


_CONCURRENT_NOTIFICATIONS_LIMIT: Final[int] = 10


async def _send_message_to_project_groups(
    app: web.Application,
    project_id: ProjectID,
    message: SocketMessageDict,
) -> None:
    project_group_get_list = await _groups_service.list_project_groups_by_project_without_checking_permissions(
        app, project_id=project_id
    )
    rooms_to_notify = [item.gid for item in project_group_get_list if item.read is True]

    await limited_gather(
        *(
            send_message_to_standard_group(
                app,
                room,
                message,
            )
            for room in rooms_to_notify
        ),
        log=_logger,
        limit=_CONCURRENT_NOTIFICATIONS_LIMIT,
    )


async def notify_project_state_update(
    app: web.Application,
    project: ProjectDict,
    notify_only_user: UserID | None = None,
) -> None:
    if await is_project_hidden(app, ProjectID(project["uuid"])):
        return
    output_project_model = ProjectGet.from_domain_model(project)
    assert output_project_model.state  # nosec
    message = SocketMessageDict(
        event_type=SOCKET_IO_PROJECT_UPDATED_EVENT,
        data={
            "project_uuid": project["uuid"],
            "data": output_project_model.state.model_dump(
                **RESPONSE_MODEL_POLICY,
            ),
        },
    )

    if notify_only_user:
        await send_message_to_user(
            app,
            user_id=notify_only_user,
            message=message,
        )
    else:
        await _send_message_to_project_groups(app, project["uuid"], message)


async def notify_project_node_update(
    app: web.Application,
    project: dict,
    node_id: NodeID,
    errors: list[ErrorDict] | None,
) -> None:
    if await is_project_hidden(app, ProjectID(project["uuid"])):
        return

    message = SocketMessageDict(
        event_type=SOCKET_IO_NODE_UPDATED_EVENT,
        data={
            "project_id": project["uuid"],
            "node_id": f"{node_id}",
            "data": project["workbench"][f"{node_id}"],
            "errors": errors,
        },
    )

    await _send_message_to_project_groups(app, project["uuid"], message)


async def retrieve_and_notify_project_locked_state(
    user_id: int,
    project_uuid: str,
    app: web.Application,
    notify_only_prj_user: bool = False,
):
    project = await get_project_for_user(app, project_uuid, user_id, include_state=True)
    await notify_project_state_update(
        app, project, notify_only_user=user_id if notify_only_prj_user else None
    )


async def get_project_inactivity(
    app: web.Application, project_id: ProjectID
) -> GetProjectInactivityResponse:
    project_settings: ProjectsSettings = get_plugin_settings(app)
    return await dynamic_scheduler_service.get_project_inactivity(
        app,
        project_id=project_id,
        # NOTE: project is considered inactive if all services exposing an /inactivity
        # endpoint were inactive since at least PROJECTS_INACTIVITY_INTERVAL
        max_inactivity_seconds=int(
            project_settings.PROJECTS_INACTIVITY_INTERVAL.total_seconds()
        ),
    )<|MERGE_RESOLUTION|>--- conflicted
+++ resolved
@@ -198,7 +198,6 @@
 _logger = logging.getLogger(__name__)
 
 
-<<<<<<< HEAD
 async def _create_project_document_and_notify(
     app,
     *,
@@ -223,8 +222,6 @@
     )
 
 
-async def conditionally_unsubscribe_from_project_logs(
-=======
 async def _publish_unsubscribe_from_project_logs_event(
     app: web.Application, project_id: ProjectID, user_id: UserID
 ) -> None:
@@ -243,7 +240,6 @@
 
 
 async def conditionally_unsubscribe_project_logs_across_replicas(
->>>>>>> b29169ae
     app: web.Application, project_id: ProjectID, user_id: UserID
 ) -> None:
     """
