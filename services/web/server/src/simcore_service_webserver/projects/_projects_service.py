--- conflicted
+++ resolved
@@ -726,15 +726,10 @@
         if output_entry is None:
             unset_outputs_in_upstream.append((source_output_key, source_node.label))
 
-<<<<<<< HEAD
-    if node.inputs_required:
+    if node.inputs_required is not None:
+        assert isinstance(node.inputs_required, list)  # nosec
         for required_input in node.inputs_required:
             _check_required_input(required_input)
-=======
-    assert isinstance(node.inputs_required, list)  # nosec
-    for required_input in node.inputs_required:
-        _check_required_input(required_input)
->>>>>>> 0bbcd005
 
     node_with_required_inputs = node.label
     if unset_required_inputs:
@@ -1186,14 +1181,9 @@
         user_id,
     )
 
-<<<<<<< HEAD
     product_name = await _projects_repository.get_project_product(
         app, project_uuid=project_id
     )
-=======
-    db_legacy = ProjectDBAPI.get_from_app_context(app)
-    product_name = await db_legacy.get_project_product(project_id)
->>>>>>> 0bbcd005
     await check_user_project_permission(
         app,
         project_id=project_id,
@@ -1301,30 +1291,18 @@
             app, project_id=project_id
         )
 
-<<<<<<< HEAD
     updated_project: ProjectWithWorkbenchDBGet = (
         await _projects_repository.get_project_with_workbench(
             app, project_uuid=project_id
         )
     )
 
-    # 5. Updates project states for user, if inputs/outputs have been changed
-    if {"inputs", "outputs"} & _node_patch_exclude_unset.keys():
-        updated_project_with_states = await add_project_states_for_user(
-            user_id=user_id,
-            project=updated_project.model_dump(mode="json"),
-            is_template=False,
-            app=app,
-        )
-        for node_uuid in updated_project_with_states["workbench"]:
-=======
-    updated_project = await add_project_states_for_user(
-        user_id=user_id, project=updated_project, app=app
+    updated_project_with_states = await add_project_states_for_user(
+        user_id=user_id, project=updated_project.model_dump(mode="json"), app=app
     )
     # 5. if inputs/outputs have been changed all depending nodes shall be notified
     if {"inputs", "outputs"} & _node_patch_exclude_unset.keys():
-        for node_uuid in updated_project["workbench"]:
->>>>>>> 0bbcd005
+        for node_uuid in updated_project_with_states["workbench"]:
             await notify_project_node_update(
                 app, updated_project_with_states, node_uuid, errors=None
             )
@@ -1358,14 +1336,9 @@
     )
     new_outputs = new_outputs or {}
 
-<<<<<<< HEAD
     product_name = await _projects_repository.get_project_product(
         app, project_uuid=project_id
     )
-=======
-    db_legacy = ProjectDBAPI.get_from_app_context(app)
-    product_name = await db_legacy.get_project_product(project_id)
->>>>>>> 0bbcd005
     await check_user_project_permission(
         app,
         project_id=project_id,
@@ -1395,14 +1368,9 @@
         project_id,
         pformat(updated_node),
     )
-<<<<<<< HEAD
 
     updated_project = await _projects_repository.get_project_with_workbench(
         app, project_uuid=project_id
-=======
-    updated_project = await add_project_states_for_user(
-        user_id=user_id, project=updated_project, app=app
->>>>>>> 0bbcd005
     )
 
     updated_project_with_states = await add_project_states_for_user(
@@ -2011,11 +1979,6 @@
                 ),
                 lock_state=node_lock_state,
             )
-<<<<<<< HEAD
-            prj_node["state"] = NodeState.model_validate(node_state_dict)
-            prj_node_progress = node_state_dict.get("progress", None) or 0
-            prj_node["progress"] = round(prj_node_progress * 100.0)
-=======
 
         # upgrade the project
         node.setdefault("state", {}).update(
@@ -2024,7 +1987,6 @@
         if "progress" in node["state"] and node["state"]["progress"] is not None:
             # ensure progress is a percentage
             node["progress"] = round(node["state"]["progress"] * 100.0)
->>>>>>> 0bbcd005
 
     project["state"] = ProjectState(
         share_state=project_share_state,
