--- conflicted
+++ resolved
@@ -29,25 +29,15 @@
     DynamicServiceStart,
     DynamicServiceStop,
 )
-<<<<<<< HEAD
-from models_library.api_schemas_webserver.projects import ProjectDocument, ProjectPatch
-=======
 from models_library.api_schemas_webserver.projects import ProjectGet, ProjectPatch
->>>>>>> 633f3c10
 from models_library.basic_types import KeyIDStr
 from models_library.errors import ErrorDict
 from models_library.groups import GroupID
 from models_library.products import ProductName
-<<<<<<< HEAD
 from models_library.projects import (
     Project,
     ProjectID,
-    ProjectTemplateType,
 )
-from models_library.projects import ProjectType as ProjectTypeAPI
-=======
-from models_library.projects import Project, ProjectID
->>>>>>> 633f3c10
 from models_library.projects_access import Owner
 from models_library.projects_nodes import Node, NodeState, PartialNode
 from models_library.projects_nodes_io import NodeID, NodeIDStr, PortLink
@@ -92,10 +82,8 @@
     ServiceWasNotFoundError,
 )
 from servicelib.redis import (
-    PROJECT_DB_UPDATE_REDIS_LOCK_KEY,
     exclusive,
     get_project_locked_state,
-    increment_and_return_project_document_version,
     is_project_locked,
     with_project_locked,
 )
@@ -115,7 +103,6 @@
 from ..products import products_web
 from ..rabbitmq import get_rabbitmq_rpc_client
 from ..redis import (
-    get_redis_document_manager_client_sdk,
     get_redis_lock_manager_client_sdk,
 )
 from ..resource_manager.user_sessions import (
@@ -155,7 +142,6 @@
 from ._nodes_utils import set_reservation_same_as_limit, validate_new_service_resources
 from ._projects_repository_legacy import APP_PROJECT_DBAPI, ProjectDBAPI
 from ._projects_repository_legacy_utils import PermissionStr
-from ._socketio import notify_project_document_updated
 from .exceptions import (
     ClustersKeeperNotAvailableError,
     DefaultPricingUnitNotFoundError,
@@ -180,80 +166,7 @@
 
 log = logging.getLogger(__name__)
 
-
-async def patch_project_and_notify_users(
-    app: web.Application,
-    *,
-    project_uuid: ProjectID,
-    patch_project_data: dict[str, Any],
-    user_primary_gid: GroupID,
-) -> None:
-    """
-    Patches a project and notifies users involved in the project with version control.
-
-    This function performs the following operations atomically:
-    1. Patches the project in the database
-    2. Retrieves the updated project with workbench
-    3. Creates a project document
-    4. Increments the document version
-    5. Notifies users about the project update
-
-    Args:
-        app: The web application instance
-        project_uuid: The project UUID to patch
-        patch_project_data: Dictionary containing the project data to patch
-        user_primary_gid: Primary group ID of the user making the change
-
-    Note:
-        This function is decorated with Redis exclusive lock to ensure
-        thread-safe operations on the project document.
-    """
-
-    @exclusive(
-        get_redis_lock_manager_client_sdk(app),
-        lock_key=PROJECT_DB_UPDATE_REDIS_LOCK_KEY.format(project_uuid),
-        blocking=True,
-        blocking_timeout=datetime.timedelta(seconds=30),
-    )
-    async def _patch_and_notify() -> None:
-        await _projects_repository.patch_project(
-            app=app,
-            project_uuid=project_uuid,
-            new_partial_project_data=patch_project_data,
-        )
-        project_with_workbench = await _projects_repository.get_project_with_workbench(
-            app=app, project_uuid=project_uuid
-        )
-        project_document = ProjectDocument(
-            uuid=project_with_workbench.uuid,
-            workspace_id=project_with_workbench.workspace_id,
-            name=project_with_workbench.name,
-            description=project_with_workbench.description,
-            thumbnail=project_with_workbench.thumbnail,
-            last_change_date=project_with_workbench.last_change_date,
-            classifiers=project_with_workbench.classifiers,
-            dev=project_with_workbench.dev,
-            quality=project_with_workbench.quality,
-            workbench=project_with_workbench.workbench,
-            ui=project_with_workbench.ui,
-            type=cast(ProjectTypeAPI, project_with_workbench.type),
-            template_type=cast(
-                ProjectTemplateType, project_with_workbench.template_type
-            ),
-        )
-        redis_client_sdk = get_redis_document_manager_client_sdk(app)
-        document_version = await increment_and_return_project_document_version(
-            redis_client=redis_client_sdk, project_uuid=project_uuid
-        )
-        await notify_project_document_updated(
-            app=app,
-            project_id=project_uuid,
-            user_primary_gid=user_primary_gid,
-            version=document_version,
-            document=project_document,
-        )
-
-    await _patch_and_notify()
+PROJECT_REDIS_LOCK_KEY: str = "project:{}"
 
 
 def _is_node_dynamic(node_key: str) -> bool:
@@ -383,17 +296,11 @@
 async def update_project_last_change_timestamp(
     app: web.Application, project_uuid: ProjectID
 ):
-<<<<<<< HEAD
     await _projects_repository.patch_project(
         app=app,
         project_uuid=project_uuid,
         new_partial_project_data={},  # <-- no changes, just update timestamp
     )
-=======
-    db: ProjectDBAPI = app[APP_PROJECT_DBAPI]
-    assert db  # nosec
-    await db.update_project_last_change_timestamp(f"{project_uuid}")
->>>>>>> 633f3c10
 
 
 async def patch_project_for_user(
