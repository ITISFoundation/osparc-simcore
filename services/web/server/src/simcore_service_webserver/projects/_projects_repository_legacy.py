"""Database API

- Adds a layer to the postgres API with a focus on the projects data
- Shall be used as entry point for all the queries to the database regarding projects

"""

import logging
from contextlib import AsyncExitStack
from typing import Any, Self, cast
from uuid import uuid1

import sqlalchemy as sa
from aiohttp import web
from aiopg.sa import Engine
from aiopg.sa.connection import SAConnection
from aiopg.sa.result import ResultProxy, RowProxy
from models_library.basic_types import IDStr
from models_library.folders import FolderQuery, FolderScope
from models_library.groups import GroupID
from models_library.products import ProductName
from models_library.projects import (
    ProjectID,
    ProjectIDStr,
    ProjectListAtDB,
    ProjectTemplateType,
)
from models_library.projects_comments import CommentID, ProjectsCommentsDB
from models_library.projects_nodes import Node
from models_library.projects_nodes_io import NodeID, NodeIDStr
from models_library.resource_tracker import (
    PricingPlanAndUnitIdsTuple,
    PricingPlanId,
    PricingUnitId,
)
from models_library.rest_ordering import OrderBy, OrderDirection
from models_library.users import UserID
from models_library.wallets import WalletDB, WalletID
from models_library.workspaces import WorkspaceQuery, WorkspaceScope
from pydantic import TypeAdapter
from pydantic.types import PositiveInt
from servicelib.aiohttp.application_keys import APP_AIOPG_ENGINE_KEY
from servicelib.logging_utils import get_log_record_extra, log_context
from simcore_postgres_database.aiopg_errors import UniqueViolation
from simcore_postgres_database.models.groups import user_to_groups
from simcore_postgres_database.models.project_to_groups import project_to_groups
from simcore_postgres_database.models.projects_nodes import projects_nodes
from simcore_postgres_database.models.projects_tags import projects_tags
from simcore_postgres_database.models.projects_to_folders import projects_to_folders
from simcore_postgres_database.models.projects_to_products import projects_to_products
from simcore_postgres_database.models.projects_to_wallet import projects_to_wallet
from simcore_postgres_database.models.wallets import wallets
from simcore_postgres_database.models.workspaces_access_rights import (
    workspaces_access_rights,
)
from simcore_postgres_database.utils_groups_extra_properties import (
    GroupExtraPropertiesRepo,
)
from simcore_postgres_database.utils_projects_nodes import (
    ProjectNode,
    ProjectNodeCreate,
    ProjectNodesRepo,
)
from simcore_postgres_database.webserver_models import (
    ProjectType,
    projects,
    users,
)
from sqlalchemy import func, literal_column, sql
from sqlalchemy.dialects.postgresql import BOOLEAN, INTEGER
from sqlalchemy.dialects.postgresql import insert as pg_insert
from sqlalchemy.sql import ColumnElement, CompoundSelect, Select, and_
from tenacity import TryAgain
from tenacity.asyncio import AsyncRetrying
from tenacity.retry import retry_if_exception_type

from ..application_settings import get_application_settings
from ..models import ClientSessionID
from ..utils import now_str
from ._comments_repository import (
    create_project_comment,
    delete_project_comment,
    get_project_comment,
    list_project_comments,
    total_project_comments,
    update_project_comment,
)
from ._project_document_service import create_project_document_and_increment_version
from ._projects_repository import PROJECT_DB_COLS
from ._projects_repository_legacy_utils import (
    ANY_USER_ID_SENTINEL,
    BaseProjectDB,
    ProjectAccessRights,
    convert_to_db_names,
    convert_to_schema_names,
    create_project_access_rights,
    patch_workbench,
    get_project_workbench
)
from ._socketio_service import notify_project_document_updated
from .exceptions import (
    ProjectDeleteError,
    ProjectInvalidRightsError,
    ProjectNodeResourcesInsufficientRightsError,
    ProjectNotFoundError,
)
from .models import (
    ProjectDBGet,
    ProjectDict,
    UserProjectAccessRightsDB,
    UserSpecificProjectDataDBGet,
)

_logger = logging.getLogger(__name__)

APP_PROJECT_DBAPI = __name__ + ".ProjectDBAPI"
ANY_USER = ANY_USER_ID_SENTINEL

DEFAULT_ORDER_BY = OrderBy(
    field=IDStr("last_change_date"), direction=OrderDirection.DESC
)


# pylint: disable=too-many-public-methods
# NOTE: https://github.com/ITISFoundation/osparc-simcore/issues/3516


class ProjectDBAPI(BaseProjectDB):
    def __init__(self, app: web.Application) -> None:
        self._app = app
        self._engine = cast(Engine, app.get(APP_AIOPG_ENGINE_KEY))

    def _init_engine(self) -> None:
        # Delays creation of engine because it setup_db does it on_startup
        self._engine = cast(Engine, self._app.get(APP_AIOPG_ENGINE_KEY))
        if self._engine is None:
            msg = "Database subsystem was not initialized"
            raise ValueError(msg)

    @classmethod
    def get_from_app_context(cls, app: web.Application) -> Self:
        db = app[APP_PROJECT_DBAPI]
        assert isinstance(db, cls)  # nosec
        return db

    @classmethod
    def set_once_in_app_context(cls, app: web.Application) -> Self:
        if app.get(APP_PROJECT_DBAPI) is None:
            app[APP_PROJECT_DBAPI] = cls(app)
        return cls.get_from_app_context(app)

    @property
    def engine(self) -> Engine:
        # lazy evaluation
        if self._engine is None:
            self._init_engine()
        assert self._engine  # nosec
        return self._engine

    async def _insert_project_in_db(
        self,
        insert_values: ProjectDict,
        *,
        force_project_uuid: bool,
        product_name: str,
        project_tag_ids: list[int],
        project_nodes: dict[NodeID, ProjectNodeCreate] | None,
    ) -> ProjectDict:
        # Atomic transaction to insert project and update relations
        #  - Retries insert if UUID collision
        def _reraise_if_not_unique_uuid_error(err: UniqueViolation):
            if err.diag.constraint_name != "projects_uuid_key" or force_project_uuid:
                raise err

        selected_values: ProjectDict = {}
        async with self.engine.acquire() as conn:
            async for attempt in AsyncRetrying(retry=retry_if_exception_type(TryAgain)):
                with attempt:
                    async with conn.begin():
                        project_index = None
                        project_uuid = ProjectID(insert_values["uuid"])

                        try:
                            result: ResultProxy = await conn.execute(
                                projects.insert()
                                .values(**insert_values)
                                .returning(
                                    *[
                                        c
                                        for c in projects.columns
                                        if c.name not in ["hidden", "published"]
                                    ]
                                )
                            )
                            row: RowProxy | None = await result.fetchone()
                            assert row  # nosec

                            selected_values = ProjectDict(row.items())
                            project_index = selected_values.pop("id")

                        except UniqueViolation as err:
                            _reraise_if_not_unique_uuid_error(err)

                            # Tries new uuid
                            insert_values["uuid"] = f"{uuid1()}"

                            # NOTE: Retry is over transaction context
                            # to rollout when a new insert is required
                            raise TryAgain from err

                        # Associate product to project: projects_to_product
                        await self.upsert_project_linked_product(
                            project_uuid=project_uuid,
                            product_name=product_name,
                            conn=conn,
                        )

                        # Associate tags to project: study_tags
                        assert project_index is not None  # nosec
                        await self._upsert_tags_in_project(
                            conn=conn,
                            project_index_id=project_index,
                            project_uuid=project_uuid,
                            project_tags=project_tag_ids,
                        )
                        selected_values["tags"] = project_tag_ids

                        if project_nodes:
                            await ProjectNodesRepo(project_uuid=project_uuid).add(
                                conn, nodes=list(project_nodes.values())
                            )
        return selected_values

    async def insert_project(
        self,
        project: dict[str, Any],
        user_id: int | None,
        *,
        product_name: str,
        force_project_uuid: bool = False,
        force_as_template: bool = False,
        hidden: bool = False,
        project_nodes: dict[NodeID, ProjectNodeCreate] | None,
    ) -> dict[str, Any]:
        """Inserts a new project in the database

        - A valid uuid is automaticaly assigned to the project except if force_project_uuid=False. In the latter case,
        - passing project_nodes=None will auto-generate default ProjectNodeCreate, default resources will then be used.
        invalid uuid will raise an exception.

        :raises ProjectInvalidRightsError: assigning project to an unregistered user
        :raises ValidationError
        :return: inserted project
        """

        # NOTE: tags are removed in convert_to_db_names so we keep it
        project_tag_ids = TypeAdapter(list[int]).validate_python(
            project.get("tags", []).copy()
        )
        insert_values = convert_to_db_names(project)
        insert_values.update(
            {
                "type": (
                    ProjectType.TEMPLATE.value
                    if (force_as_template or user_id is None)
                    else ProjectType.STANDARD.value
                ),
                "template_type": (
                    ProjectTemplateType.TEMPLATE.value
                    if (force_as_template or user_id is None)
                    else None
                ),
                "prj_owner": user_id if user_id else None,
                "hidden": hidden,
                # NOTE: this is very bad and leads to very weird conversions.
                # needs to be refactored!!! use arrow (https://github.com/ITISFoundation/osparc-simcore/issues/3797)
                "creation_date": now_str(),
                "last_change_date": now_str(),
            }
        )

        # validate access_rights. are the gids valid? also ensure prj_owner is in there
        if user_id:
            async with self.engine.acquire() as conn:
                primary_gid = await self._get_user_primary_group_gid(
                    conn, user_id=user_id
                )
            insert_values.setdefault("access_rights", {})
            insert_values["access_rights"].update(
                create_project_access_rights(primary_gid, ProjectAccessRights.OWNER)
            )

        # ensure we have the minimal amount of data here
        # All non-default in projects table
        insert_values.setdefault("name", "New Study")
        insert_values.setdefault("workspace_id", None)

        # must be valid uuid
        try:
            ProjectID(f"{insert_values.get('uuid')}")
        except ValueError:
            if force_project_uuid:
                raise
            insert_values["uuid"] = f"{uuid1()}"

        # extract workbench nodes
        workbench: dict[str, Any] = insert_values.pop("workbench", {})
        project_nodes = project_nodes or {}

        # Get valid ProjectNodeCreate fields, excluding node_id since it's set separately
        valid_fields = ProjectNodeCreate.get_field_names(exclude={"node_id"})

        # Mapping from camelCase (workbench) to snake_case (ProjectNodeCreate)
        field_mapping = {
            "inputAccess": "input_access",
            "inputNodes": "input_nodes",
            "inputsRequired": "inputs_required",
            "inputsUnits": "inputs_units",
            "outputNodes": "output_nodes",
            "runHash": "run_hash",
            "bootOptions": "boot_options",
        }

        project_nodes |= {
            NodeID(node_id): ProjectNodeCreate(
                node_id=NodeID(node_id),
                **{
                    str(field_mapping.get(field, field)): value
                    for field, value in Node.model_validate(project_workbench_node).model_dump(mode="json", by_alias=True).items()
                    if field_mapping.get(field, field) in valid_fields
                },
            )
            for node_id, project_workbench_node in workbench.items()
        }

        inserted_project = await self._insert_project_in_db(
            insert_values,
            force_project_uuid=force_project_uuid,
            product_name=product_name,
            project_tag_ids=project_tag_ids,
            project_nodes=project_nodes,
        )

        inserted_project["workbench"] = workbench

        async with self.engine.acquire() as conn:
            # Returns created project with names as in the project schema
            user_email = await self._get_user_email(conn, user_id)

        # Convert to dict parsable by ProjectGet model
        return convert_to_schema_names(inserted_project, user_email)

    async def upsert_project_linked_product(
        self,
        project_uuid: ProjectID,
        product_name: str,
        conn: SAConnection | None = None,
    ) -> None:
        async with AsyncExitStack() as stack:
            if not conn:
                conn = await stack.enter_async_context(self.engine.acquire())
                assert conn  # nosec
            await conn.execute(
                pg_insert(projects_to_products)
                .values(project_uuid=f"{project_uuid}", product_name=product_name)
                .on_conflict_do_nothing()
            )

    @staticmethod
    def _create_private_workspace_query(
        *,
        product_name: ProductName,
        user_id: UserID,
        workspace_query: WorkspaceQuery,
        is_search_by_multi_columns: bool,
        user_groups: list[GroupID],
    ) -> sql.Select | None:
        private_workspace_query = None
        if workspace_query.workspace_scope is not WorkspaceScope.SHARED:
            assert workspace_query.workspace_scope in (  # nosec
                WorkspaceScope.PRIVATE,
                WorkspaceScope.ALL,
            )

            my_access_rights_subquery = (
                sa.select(project_to_groups.c.project_uuid)
                .where(
                    (
                        project_to_groups.c.read
                    )  # Filters out entries where "read" is False
                    & (
                        project_to_groups.c.gid.in_(user_groups)
                    )  # Filters gid to be in user_groups
                )
                .group_by(project_to_groups.c.project_uuid)
            ).subquery("my_access_rights_subquery")

            private_workspace_query = (
                sa.select(
                    *PROJECT_DB_COLS,
                    projects_to_products.c.product_name,
                    projects_to_folders.c.folder_id,
                )
                .select_from(
                    projects.join(my_access_rights_subquery)
                    .join(projects_to_products)
                    .join(
                        projects_to_folders,
                        (
                            (projects_to_folders.c.project_uuid == projects.c.uuid)
                            & (projects_to_folders.c.user_id == user_id)
                        ),
                        isouter=True,
                    )
                )
                .where(
                    (projects.c.workspace_id.is_(None))  # <-- Private workspace
                    & (projects_to_products.c.product_name == product_name)
                )
            )

            assert (  # nosec
                my_access_rights_subquery.description == "my_access_rights_subquery"
            )

            if is_search_by_multi_columns:
                private_workspace_query = private_workspace_query.join(
                    users, users.c.id == projects.c.prj_owner, isouter=True
                )

        return private_workspace_query

    @staticmethod
    def _create_shared_workspace_query(
        *,
        product_name: ProductName,
        workspace_query: WorkspaceQuery,
        is_search_by_multi_columns: bool,
        user_groups: list[GroupID],
    ) -> sql.Select | None:
        if workspace_query.workspace_scope is not WorkspaceScope.PRIVATE:
            assert workspace_query.workspace_scope in (  # nosec
                WorkspaceScope.SHARED,
                WorkspaceScope.ALL,
            )

            my_workspace_access_rights_subquery = (
                sa.select(workspaces_access_rights.c.workspace_id)
                .where(
                    workspaces_access_rights.c.read,
                    workspaces_access_rights.c.gid.in_(user_groups),
                )
                .group_by(workspaces_access_rights.c.workspace_id)
            ).subquery("my_workspace_access_rights_subquery")

            shared_workspace_query = (
                sa.select(
                    *PROJECT_DB_COLS,
                    projects_to_products.c.product_name,
                    projects_to_folders.c.folder_id,
                )
                .select_from(
                    projects.join(
                        my_workspace_access_rights_subquery,
                        projects.c.workspace_id
                        == my_workspace_access_rights_subquery.c.workspace_id,
                    )
                    .join(projects_to_products)
                    .join(
                        projects_to_folders,
                        (
                            (projects_to_folders.c.project_uuid == projects.c.uuid)
                            & (projects_to_folders.c.user_id.is_(None))
                        ),
                        isouter=True,
                    )
                )
                .where(projects_to_products.c.product_name == product_name)
            )
            assert (  # nosec
                my_workspace_access_rights_subquery.description
                == "my_workspace_access_rights_subquery"
            )

            if workspace_query.workspace_scope == WorkspaceScope.ALL:
                shared_workspace_query = shared_workspace_query.where(
                    projects.c.workspace_id.is_not(None)  # <-- All shared workspaces
                )
            else:
                assert workspace_query.workspace_scope == WorkspaceScope.SHARED
                shared_workspace_query = shared_workspace_query.where(
                    projects.c.workspace_id
                    == workspace_query.workspace_id  # <-- Specific shared workspace
                )

            if is_search_by_multi_columns:
                # NOTE: fields searched with text include user's email
                shared_workspace_query = shared_workspace_query.join(
                    users, users.c.id == projects.c.prj_owner, isouter=True
                )

            return shared_workspace_query

        return None

    @staticmethod
    def _create_attributes_filters(
        *,
        filter_by_project_type: ProjectType | None,
        filter_by_template_type: ProjectTemplateType | None,
        filter_hidden: bool | None,
        filter_published: bool | None,
        filter_trashed: bool | None,
        search_by_multi_columns: str | None,
        search_by_project_name: str | None,
        folder_query: FolderQuery,
    ) -> list[ColumnElement]:
        attributes_filters: list[ColumnElement] = []

        if filter_by_project_type is not None:
            attributes_filters.append(projects.c.type == filter_by_project_type.value)

        if filter_by_template_type is not None:
            attributes_filters.append(
                projects.c.template_type == filter_by_template_type.value
            )

        if filter_hidden is not None:
            attributes_filters.append(projects.c.hidden.is_(filter_hidden))

        if filter_published is not None:
            attributes_filters.append(projects.c.published.is_(filter_published))

        if filter_trashed is not None:
            attributes_filters.append(
                # marked explicitly as trashed
                (
                    projects.c.trashed.is_not(None)
                    & projects.c.trashed_explicitly.is_(True)
                )
                if filter_trashed
                # not marked as trashed
                else projects.c.trashed.is_(None)
            )

        if search_by_multi_columns is not None:
            attributes_filters.append(
                (projects.c.name.ilike(f"%{search_by_multi_columns}%"))
                | (projects.c.description.ilike(f"%{search_by_multi_columns}%"))
                | (projects.c.uuid.ilike(f"%{search_by_multi_columns}%"))
                | (users.c.name.ilike(f"%{search_by_multi_columns}%"))
            )

        if search_by_project_name is not None:
            attributes_filters.append(
                projects.c.name.like(f"%{search_by_project_name}%")
            )

        if folder_query.folder_scope is not FolderScope.ALL:
            if folder_query.folder_scope == FolderScope.SPECIFIC:
                attributes_filters.append(
                    projects_to_folders.c.folder_id == folder_query.folder_id
                )
            else:
                assert folder_query.folder_scope == FolderScope.ROOT  # nosec
                attributes_filters.append(projects_to_folders.c.folder_id.is_(None))

        return attributes_filters

    async def list_projects_dicts(  # pylint: disable=too-many-arguments,too-many-statements,too-many-branches
        self,
        *,
        product_name: ProductName,
        user_id: PositiveInt,
        # hierarchy filters
        workspace_query: WorkspaceQuery,
        folder_query: FolderQuery,
        # attribute filters
        filter_by_project_type: ProjectType | None = None,
        filter_by_template_type: ProjectTemplateType | None = None,
        filter_published: bool | None = None,
        filter_hidden: bool | None = False,
        filter_trashed: bool | None = False,
        # search
        search_by_multi_columns: str | None = None,
        search_by_project_name: str | None = None,
        # pagination
        offset: int | None = 0,
        limit: int | None = None,
        # order
        order_by: OrderBy = DEFAULT_ORDER_BY,
    ) -> tuple[list[dict[str, Any]], int]:
        async with self.engine.acquire() as conn:
            user_groups_proxy: list[RowProxy] = await self._list_user_groups(
                conn, user_id
            )
            user_groups: list[GroupID] = [group.gid for group in user_groups_proxy]

            ###
            # Private workspace query
            ###

            private_workspace_query = self._create_private_workspace_query(
                product_name=product_name,
                user_id=user_id,
                workspace_query=workspace_query,
                is_search_by_multi_columns=search_by_multi_columns is not None,
                user_groups=user_groups,
            )

            ###
            # Shared workspace query
            ###
            shared_workspace_query = self._create_shared_workspace_query(
                product_name=product_name,
                workspace_query=workspace_query,
                is_search_by_multi_columns=search_by_multi_columns is not None,
                user_groups=user_groups,
            )

            ###
            # Attributes Filters
            ###

            attributes_filters = self._create_attributes_filters(
                filter_by_project_type=filter_by_project_type,
                filter_by_template_type=filter_by_template_type,
                filter_hidden=filter_hidden,
                filter_published=filter_published,
                filter_trashed=filter_trashed,
                search_by_multi_columns=search_by_multi_columns,
                search_by_project_name=search_by_project_name,
                folder_query=folder_query,
            )

            ###
            # Combined
            ###

            combined_query: CompoundSelect | Select | None = None
            if (
                private_workspace_query is not None
                and shared_workspace_query is not None
            ):
                combined_query = sa.union_all(
                    private_workspace_query.where(sa.and_(*attributes_filters)),
                    shared_workspace_query.where(sa.and_(*attributes_filters)),
                )
            elif private_workspace_query is not None:
                combined_query = private_workspace_query.where(
                    sa.and_(*attributes_filters)
                )
            elif shared_workspace_query is not None:
                combined_query = shared_workspace_query.where(
                    sa.and_(*attributes_filters)
                )

            if combined_query is None:
                msg = f"No valid queries were provided to combine. Workspace scope: {workspace_query.workspace_scope}"
                raise ValueError(msg)
            count_query = sa.select(func.count()).select_from(combined_query.subquery())
            total_count = await conn.scalar(count_query)

            if order_by.direction == OrderDirection.ASC:
                combined_query = combined_query.order_by(
                    sa.asc(getattr(projects.c, order_by.field)),
                    projects.c.id,
                )
            else:
                combined_query = combined_query.order_by(
                    sa.desc(getattr(projects.c, order_by.field)),
                    projects.c.id,
                )

            prjs_output = []
            async for row in conn.execute(combined_query.offset(offset).limit(limit)):
                # NOTE: Historically, projects were returned as a dictionary. I have created a model that
                # validates the DB row, but this model includes some default values inside the Workbench Node model.
                # Therefore, if we use this model, it will return those default values, which is not backward-compatible
                # with the frontend. The frontend would need to check and adapt how it handles default values in
                # Workbench nodes, which are currently not returned if not set in the DB.
                prj_dict = dict(row.items()) | {
                    "workbench": await get_project_workbench(conn, row.uuid),
                }
                ProjectListAtDB.model_validate(prj_dict)
                prjs_output.append(prj_dict)

            return (
                prjs_output,
                cast(int, total_count),
            )

    async def list_projects_uuids(self, user_id: int) -> list[str]:
        async with self.engine.acquire() as conn:
            return [
                row[projects.c.uuid]
                async for row in conn.execute(
                    sa.select(projects.c.uuid).where(projects.c.prj_owner == user_id)
                )
            ]

    async def get_project_dict_and_type(
        self,
        project_uuid: str,
        *,
        only_published: bool = False,
        only_templates: bool = False,
    ) -> tuple[ProjectDict, ProjectType]:
        """
        This is a legacy function that retrieves the project resource along with additional adjustments.
        The `get_project_db` function is now recommended for use when interacting with the projects DB layer.
        """
        async with self.engine.acquire() as conn:
            project = await self._get_project(
                conn,
                project_uuid,
                only_published=only_published,
                only_templates=only_templates,
            )
            # pylint: disable=no-value-for-parameter
            user_email = await self._get_user_email(conn, project["prj_owner"])
            project_type = ProjectType(project[projects.c.type.name])
            return (
                convert_to_schema_names(project, user_email),
                project_type,
            )

    async def get_project_db(self, project_uuid: ProjectID) -> ProjectDBGet:
        async with self.engine.acquire() as conn:
            result = await conn.execute(
                sa.select(
                    *PROJECT_DB_COLS,
                ).where(projects.c.uuid == f"{project_uuid}")
            )
            row = await result.fetchone()
            if row is None:
                raise ProjectNotFoundError(project_uuid=project_uuid)
            return ProjectDBGet.model_validate(row)

    async def get_user_specific_project_data_db(
        self, project_uuid: ProjectID, private_workspace_user_id_or_none: UserID | None
    ) -> UserSpecificProjectDataDBGet:
        async with self.engine.acquire() as conn:
            result = await conn.execute(
                sa.select(
                    *PROJECT_DB_COLS,
                    projects_to_folders.c.folder_id,
                )
                .select_from(
                    projects.join(
                        projects_to_folders,
                        (
                            (projects_to_folders.c.project_uuid == projects.c.uuid)
                            & (
                                projects_to_folders.c.user_id
                                == private_workspace_user_id_or_none
                            )
                        ),
                        isouter=True,
                    )
                )
                .where(projects.c.uuid == f"{project_uuid}")
            )
            row = await result.fetchone()
            if row is None:
                raise ProjectNotFoundError(project_uuid=project_uuid)
            return UserSpecificProjectDataDBGet.model_validate(row)

    async def get_pure_project_access_rights_without_workspace(
        self, user_id: UserID, project_uuid: ProjectID
    ) -> UserProjectAccessRightsDB:
        """
        Be careful what you want. You should use `get_user_project_access_rights` to get access rights on the
        project. It depends on which context you are in, whether private or shared workspace.

        User project access rights. Aggregated across all his groups.
        """
        _SELECTION_ARGS = (
            user_to_groups.c.uid,
            func.max(project_to_groups.c.read.cast(INTEGER))
            .cast(BOOLEAN)
            .label("read"),
            func.max(project_to_groups.c.write.cast(INTEGER))
            .cast(BOOLEAN)
            .label("write"),
            func.max(project_to_groups.c.delete.cast(INTEGER))
            .cast(BOOLEAN)
            .label("delete"),
        )

        _JOIN_TABLES = user_to_groups.join(
            project_to_groups, user_to_groups.c.gid == project_to_groups.c.gid
        )

        stmt = (
            sa.select(*_SELECTION_ARGS)
            .select_from(_JOIN_TABLES)
            .where(
                (user_to_groups.c.uid == user_id)
                & (project_to_groups.c.project_uuid == f"{project_uuid}")
                & (project_to_groups.c.read == "true")
            )
            .group_by(user_to_groups.c.uid)
        )

        async with self.engine.acquire() as conn:
            result = await conn.execute(stmt)
            row = await result.fetchone()
            if row is None:
                raise ProjectInvalidRightsError(
                    user_id=user_id, project_uuid=project_uuid
                )
            return UserProjectAccessRightsDB.model_validate(row)

    async def get_project_product(self, project_uuid: ProjectID) -> ProductName:
        async with self.engine.acquire() as conn:
            result = await conn.execute(
                sa.select(projects_to_products.c.product_name)
                .join(projects)
                .where(projects.c.uuid == f"{project_uuid}")
            )
            row = await result.fetchone()
            if row is None:
                raise ProjectNotFoundError(project_uuid=project_uuid)
            return cast(str, row[0])

    async def update_project_owner_without_checking_permissions(  # <-- Used by Garbage Collector
        self,
        project_uuid: ProjectIDStr,
        *,
        new_project_owner: UserID,
        new_project_access_rights: dict,
    ) -> None:
        """The garbage collector needs to alter the row without passing through the
        permissions layer (sic)."""
        async with self.engine.acquire() as conn:
            # now update it
            result: ResultProxy = await conn.execute(
                projects.update()
                .values(
                    prj_owner=new_project_owner,
                    access_rights=new_project_access_rights,
                    last_change_date=now_str(),
                )
                .where(projects.c.uuid == project_uuid)
            )
            result_row_count: int = result.rowcount
            assert result_row_count == 1  # nosec

    async def delete_project(self, user_id: int, project_uuid: str):
        _logger.info(
            "Deleting project with %s for user with %s",
            f"{project_uuid=}",
            f"{user_id}",
        )

        async with self.engine.acquire() as conn, conn.begin():
            await conn.execute(
                # pylint: disable=no-value-for-parameter
                projects.delete().where(projects.c.uuid == project_uuid)
            )

    #
    # Project WORKBENCH / NODES
    #

    async def update_project_node_data(
        self,
        *,
        user_id: UserID,
        project_uuid: ProjectID,
        node_id: NodeID,
        product_name: str | None,
        new_node_data: dict[str, Any],
        client_session_id: ClientSessionID | None,
    ) -> tuple[ProjectDict, dict[NodeIDStr, Any]]:
        with log_context(
            _logger,
            logging.DEBUG,
            msg=f"update {project_uuid=}:{node_id=} for {user_id=}",
            extra=get_log_record_extra(user_id=user_id),
        ):
            partial_workbench_data: dict[NodeIDStr, Any] = {
                f"{node_id}": new_node_data,
            }
            return await self._update_project_workbench_with_lock_and_notify(
                partial_workbench_data,
                user_id=user_id,
                project_uuid=project_uuid,
                product_name=product_name,
                allow_workbench_changes=False,
                client_session_id=client_session_id,
            )

    async def update_project_multiple_node_data(
        self,
        *,
        user_id: UserID,
        project_uuid: ProjectID,
        product_name: str | None,
        partial_workbench_data: dict[NodeIDStr, dict[str, Any]],
        client_session_id: ClientSessionID | None,
    ) -> tuple[ProjectDict, dict[NodeIDStr, Any]]:
        """
        Raises:
            ProjectInvalidUsageError if client tries to remove nodes using this method (use remove_project_node)
        """
        with log_context(
            _logger,
            logging.DEBUG,
            msg=f"update multiple nodes on {project_uuid=} for {user_id=}",
            extra=get_log_record_extra(user_id=user_id),
        ):
            return await self._update_project_workbench_with_lock_and_notify(
                partial_workbench_data,
                user_id=user_id,
                project_uuid=project_uuid,
                product_name=product_name,
                allow_workbench_changes=False,
                client_session_id=client_session_id,
            )

    async def _update_project_workbench_with_lock_and_notify(
        self,
        partial_workbench_data: dict[NodeIDStr, Any],
        *,
        user_id: UserID,
        project_uuid: ProjectID,
        product_name: str | None = None,
        allow_workbench_changes: bool,
        client_session_id: ClientSessionID | None,
    ) -> tuple[ProjectDict, dict[NodeIDStr, Any]]:
        """
        Updates project workbench with Redis lock and user notification.

        This method performs the following operations atomically:
        1. Updates the project workbench in the database
        2. Retrieves the updated project with workbench
        3. Creates a project document
        4. Increments the document version
        5. Notifies users about the project update

        Note:
            This function is decorated with Redis exclusive lock to ensure
            thread-safe operations on the project document.
        """

        # Get user's primary group ID for notification
        async with self.engine.acquire() as conn:
            user_primary_gid = await self._get_user_primary_group_gid(conn, user_id)

        # Update the workbench
        updated_project, changed_entries = await self._update_project_workbench(
            partial_workbench_data,
            user_id=user_id,
            project_uuid=f"{project_uuid}",
            product_name=product_name,
            allow_workbench_changes=allow_workbench_changes,
        )

        app_settings = get_application_settings(self._app)
        if app_settings.WEBSERVER_REALTIME_COLLABORATION is not None:
            (
                project_document,
                document_version,
            ) = await create_project_document_and_increment_version(
                self._app, project_uuid
            )

            await notify_project_document_updated(
                app=self._app,
                project_id=project_uuid,
                user_primary_gid=user_primary_gid,
                client_session_id=client_session_id,
                version=document_version,
                document=project_document,
            )
        return updated_project, changed_entries

    async def _update_project_workbench(
        self,
        partial_workbench_data: dict[NodeIDStr, Any],
        *,
        user_id: int,
        project_uuid: str,
        product_name: str | None = None,
        allow_workbench_changes: bool,
    ) -> tuple[ProjectDict, dict[NodeIDStr, Any]]:
        """patches an EXISTING project workbench from a user
        new_project_data only contains the entries to modify

        - Example: to add a node: ```{new_node_id: {"key": node_key, "version": node_version, "label": node_label, ...}}```
        - Example: to modify a node ```{new_node_id: {"outputs": {"output_1": 2}}}```
        - Example: to remove a node ```{node_id: None}```

        raises NodeNotFoundError, ProjectInvalidRightsError, ProjectInvalidUsageError if allow_workbench_changes=False and nodes are added/removed

        """
        async with AsyncExitStack() as stack:
            stack.enter_context(
                log_context(
                    _logger,
                    logging.DEBUG,
                    msg=f"Patching workbench of {project_uuid=} for {user_id=}",
                    extra=get_log_record_extra(user_id=user_id),
                )
            )
            db_connection = await stack.enter_async_context(self.engine.acquire())
            await stack.enter_async_context(db_connection.begin())

            current_project: dict = await self._get_project(
                db_connection,
                project_uuid,
                exclude_foreign=["tags"],
                for_update=True,
            )

            new_project_data, changed_entries = patch_workbench(
                current_project,
                new_partial_workbench_data=partial_workbench_data,
                allow_workbench_changes=allow_workbench_changes,
            )

            # update timestamps
            new_project_data["lastChangeDate"] = now_str()

            result = await db_connection.execute(
                projects.update()
                .values(**convert_to_db_names(new_project_data))
                .where(projects.c.id == current_project[projects.c.id.key])
                .returning(literal_column("*"))
            )
            project = await result.fetchone()
            assert project  # nosec
            if product_name:
                await self.upsert_project_linked_product(
                    ProjectID(project_uuid), product_name, conn=db_connection
                )
            user_email = await self._get_user_email(db_connection, project.prj_owner)

            tags = await self._get_tags_by_project(
                db_connection, project_id=project[projects.c.id]
            )
            return (
                convert_to_schema_names(project, user_email, tags=tags),
                changed_entries,
            )
        msg = "linter unhappy without this"
        raise RuntimeError(msg)

<<<<<<< HEAD
    async def get_project_node(
=======
    async def add_project_node(
        self,
        user_id: UserID,
        project_id: ProjectID,
        node: ProjectNodeCreate,
        old_struct_node: Node,
        product_name: str,
        client_session_id: ClientSessionID | None,
    ) -> None:
        # NOTE: permission check is done currently in update_project_workbench!
        partial_workbench_data: dict[NodeIDStr, Any] = {
            NodeIDStr(f"{node.node_id}"): jsonable_encoder(
                old_struct_node,
                exclude_unset=True,
            ),
        }
        project_nodes_repo = ProjectNodesRepo(project_uuid=project_id)
        async with self.engine.acquire() as conn:
            await project_nodes_repo.add(conn, nodes=[node])
        await self._update_project_workbench_with_lock_and_notify(
            partial_workbench_data,
            user_id=user_id,
            project_uuid=project_id,
            product_name=product_name,
            allow_workbench_changes=True,
            client_session_id=client_session_id,
        )

    async def remove_project_node(
        self,
        user_id: UserID,
        project_id: ProjectID,
        node_id: NodeID,
        client_session_id: ClientSessionID | None,
    ) -> None:
        # NOTE: permission check is done currently in update_project_workbench!
        partial_workbench_data: dict[NodeIDStr, Any] = {
            NodeIDStr(f"{node_id}"): None,
        }
        await self._update_project_workbench_with_lock_and_notify(
            partial_workbench_data,
            user_id=user_id,
            project_uuid=project_id,
            allow_workbench_changes=True,
            client_session_id=client_session_id,
        )
        project_nodes_repo = ProjectNodesRepo(project_uuid=project_id)
        async with self.engine.acquire() as conn:
            await project_nodes_repo.delete(conn, node_id=node_id)

    async def get_project_node(  # NOTE: Not all Node data are here yet; they are in the workbench of a Project, waiting to be moved here.
>>>>>>> 0bbcd005
        self, project_id: ProjectID, node_id: NodeID
    ) -> ProjectNode:
        project_nodes_repo = ProjectNodesRepo(project_uuid=project_id)
        async with self.engine.acquire() as conn:
            return await project_nodes_repo.get(conn, node_id=node_id)

    async def update_project_node(
        self,
        user_id: UserID,
        project_id: ProjectID,
        node_id: NodeID,
        product_name: str,
        *,
        check_update_allowed: bool,
        **values,
    ) -> ProjectNode:
        project_nodes_repo = ProjectNodesRepo(project_uuid=project_id)
        async with self.engine.acquire() as conn:
            if check_update_allowed:
                user_extra_properties = (
                    await GroupExtraPropertiesRepo.get_aggregated_properties_for_user(
                        conn, user_id=user_id, product_name=product_name
                    )
                )
                if not user_extra_properties.override_services_specifications:
                    msg = (
                        "User not allowed to modify node resources! "
                        "TIP: Ask your administrator or contact support"
                    )
                    raise ProjectNodeResourcesInsufficientRightsError(msg)
            return await project_nodes_repo.update(conn, node_id=node_id, **values)

    async def list_project_nodes(self, project_id: ProjectID) -> list[ProjectNode]:
        project_nodes_repo = ProjectNodesRepo(project_uuid=project_id)
        async with self.engine.acquire() as conn:
            return await project_nodes_repo.list(conn)

    async def node_id_exists(self, node_id: NodeID) -> bool:
        """Returns True if the node id exists in any of the available projects"""
        async with self.engine.acquire() as conn:
            num_entries = await conn.scalar(
                sa.select(func.count())
                .select_from(projects_nodes)
                .where(projects_nodes.c.node_id == f"{node_id}")
            )
        assert num_entries is not None  # nosec
        assert isinstance(num_entries, int)  # nosec
        return bool(num_entries > 0)

    async def list_node_ids_in_project(self, project_uuid: ProjectID) -> set[NodeID]:
        """Returns a set containing all the node_ids from project with project_uuid"""
        repo = ProjectNodesRepo(project_uuid=project_uuid)
        async with self.engine.acquire() as conn:
            list_of_nodes = await repo.list(conn)
        return {node.node_id for node in list_of_nodes}

    #
    # Project NODES to Pricing Units
    #

    async def get_project_node_pricing_unit_id(
        self,
        project_uuid: ProjectID,
        node_uuid: NodeID,
    ) -> PricingPlanAndUnitIdsTuple | None:
        project_nodes_repo = ProjectNodesRepo(project_uuid=project_uuid)
        async with self.engine.acquire() as conn:
            output = await project_nodes_repo.get_project_node_pricing_unit_id(
                conn, node_uuid=node_uuid
            )
            if output:
                pricing_plan_id, pricing_unit_id = output
                return PricingPlanAndUnitIdsTuple(pricing_plan_id, pricing_unit_id)
            return None

    async def connect_pricing_unit_to_project_node(
        self,
        project_uuid: ProjectID,
        node_uuid: NodeID,
        pricing_plan_id: PricingPlanId,
        pricing_unit_id: PricingUnitId,
    ) -> None:
        async with self.engine.acquire() as conn:
            project_nodes_repo = ProjectNodesRepo(project_uuid=project_uuid)
            await project_nodes_repo.connect_pricing_unit_to_project_node(
                conn,
                node_uuid=node_uuid,
                pricing_plan_id=pricing_plan_id,
                pricing_unit_id=pricing_unit_id,
            )

    #
    # Project TAGS
    #

    async def add_tag(
        self, user_id: int, project_uuid: str, tag_id: int
    ) -> ProjectDict:
        """Creates a tag and associates it to this project"""
        async with self.engine.acquire() as conn:
            project = await self._get_project(
                conn, project_uuid=project_uuid, exclude_foreign=None
            )
            user_email = await self._get_user_email(conn, user_id)

            project_tags: list[int] = project["tags"]

            # pylint: disable=no-value-for-parameter
            if tag_id not in project_tags:
                await conn.execute(
                    projects_tags.insert().values(
                        project_id=project["id"],
                        tag_id=tag_id,
                        project_uuid_for_rut=project["uuid"],
                    )
                )
                project_tags.append(tag_id)

            return convert_to_schema_names(project, user_email)

    async def remove_tag(
        self, user_id: int, project_uuid: str, tag_id: int
    ) -> ProjectDict:
        async with self.engine.acquire() as conn:
            project = await self._get_project(conn, project_uuid)
            user_email = await self._get_user_email(conn, user_id)
            # pylint: disable=no-value-for-parameter
            query = projects_tags.delete().where(
                and_(
                    projects_tags.c.project_id == project["id"],
                    projects_tags.c.tag_id == tag_id,
                )
            )
            async with conn.execute(query):
                if tag_id in project["tags"]:
                    project["tags"].remove(tag_id)
                return convert_to_schema_names(project, user_email)

    async def get_tags_by_project(self, project_id: str) -> list[int]:
        async with self.engine.acquire() as conn:
            query = sa.select(projects_tags.c.tag_id).where(
                projects_tags.c.project_id == project_id
            )
            return [row.tag_id async for row in conn.execute(query)]

    #
    # Project Comments
    #

    async def create_project_comment(
        self, project_uuid: ProjectID, user_id: UserID, contents: str
    ) -> CommentID:
        async with self.engine.acquire() as conn:
            return await create_project_comment(conn, project_uuid, user_id, contents)

    async def list_project_comments(
        self,
        project_uuid: ProjectID,
        offset: PositiveInt,
        limit: int,
    ) -> list[ProjectsCommentsDB]:
        async with self.engine.acquire() as conn:
            return await list_project_comments(conn, project_uuid, offset, limit)

    async def total_project_comments(
        self,
        project_uuid: ProjectID,
    ) -> PositiveInt:
        async with self.engine.acquire() as conn:
            return await total_project_comments(conn, project_uuid)

    async def update_project_comment(
        self,
        comment_id: CommentID,
        project_uuid: ProjectID,
        contents: str,
    ) -> ProjectsCommentsDB:
        async with self.engine.acquire() as conn:
            return await update_project_comment(
                conn, comment_id, project_uuid, contents
            )

    async def delete_project_comment(self, comment_id: CommentID) -> None:
        async with self.engine.acquire() as conn:
            return await delete_project_comment(conn, comment_id)

    async def get_project_comment(self, comment_id: CommentID) -> ProjectsCommentsDB:
        async with self.engine.acquire() as conn:
            return await get_project_comment(conn, comment_id)

    #
    # Project Wallet
    #

    async def get_project_wallet(
        self,
        project_uuid: ProjectID,
    ) -> WalletDB | None:
        async with self.engine.acquire() as conn:
            result = await conn.execute(
                sa.select(
                    wallets.c.wallet_id,
                    wallets.c.name,
                    wallets.c.description,
                    wallets.c.owner,
                    wallets.c.thumbnail,
                    wallets.c.status,
                    wallets.c.created,
                    wallets.c.modified,
                )
                .select_from(
                    projects_to_wallet.join(
                        wallets, projects_to_wallet.c.wallet_id == wallets.c.wallet_id
                    )
                )
                .where(projects_to_wallet.c.project_uuid == f"{project_uuid}")
            )
            row = await result.fetchone()
            return WalletDB.model_validate(row) if row else None

    async def connect_wallet_to_project(
        self,
        project_uuid: ProjectID,
        wallet_id: WalletID,
    ) -> None:
        async with self.engine.acquire() as conn:
            insert_stmt = pg_insert(projects_to_wallet).values(
                project_uuid=f"{project_uuid}",
                wallet_id=wallet_id,
                created=sa.func.now(),
                modified=sa.func.now(),
            )
            on_update_stmt = insert_stmt.on_conflict_do_update(
                index_elements=[
                    projects_to_wallet.c.project_uuid,
                ],
                set_={
                    "wallet_id": insert_stmt.excluded.wallet_id,
                    "modified": sa.func.now(),
                },
            )
            await conn.execute(on_update_stmt)

    #
    # Project HIDDEN column
    #
    async def is_hidden(self, project_uuid: ProjectID) -> bool:
        async with self.engine.acquire() as conn:
            result = await conn.scalar(
                sa.select(projects.c.hidden).where(projects.c.uuid == f"{project_uuid}")
            )
        return bool(result)

    #
    # Project TYPE column
    #

    async def get_project_type(self, project_uuid: ProjectID) -> ProjectType:
        async with self.engine.acquire() as conn:
            result = await conn.execute(
                sa.select(projects.c.type).where(projects.c.uuid == f"{project_uuid}")
            )
            row = await result.first()
            if row:
                return ProjectType(row[projects.c.type])
        raise ProjectNotFoundError(project_uuid=project_uuid)

    #
    # MISC
    #

    async def check_project_has_only_one_product(self, project_uuid: ProjectID) -> None:
        async with self.engine.acquire() as conn:
            num_products_linked_to_project = await conn.scalar(
                sa.select(func.count())
                .select_from(projects_to_products)
                .where(projects_to_products.c.project_uuid == f"{project_uuid}")
            )
            assert isinstance(num_products_linked_to_project, int)  # nosec
        if num_products_linked_to_project > 1:
            # NOTE:
            # in agreement with @odeimaiz :
            #
            # we decided that this precise use-case where we have a project in 2 products at the same time does not exist now and its chances to ever come is small -> therefore we do not treat it for now
            # nevertheless in case it would be done this way (which would by the way need a manual intervention already to set it up), at least it would not be possible to delete the project in one product to prevent some unwanted deletion.
            # reduce time to develop by not implementing something that might never be necessary
            raise ProjectDeleteError(
                project_uuid=project_uuid,
                details="Project has more than one linked product. This needs manual intervention. Please contact oSparc support.",
            )


def setup_projects_db(app: web.Application):
    # NOTE: inits once per app
    return ProjectDBAPI.set_once_in_app_context(app)


__all__ = ("ProjectAccessRights",)<|MERGE_RESOLUTION|>--- conflicted
+++ resolved
@@ -94,8 +94,8 @@
     convert_to_db_names,
     convert_to_schema_names,
     create_project_access_rights,
+    get_project_workbench,
     patch_workbench,
-    get_project_workbench
 )
 from ._socketio_service import notify_project_document_updated
 from .exceptions import (
@@ -326,7 +326,9 @@
                 node_id=NodeID(node_id),
                 **{
                     str(field_mapping.get(field, field)): value
-                    for field, value in Node.model_validate(project_workbench_node).model_dump(mode="json", by_alias=True).items()
+                    for field, value in Node.model_validate(project_workbench_node)
+                    .model_dump(mode="json", by_alias=True)
+                    .items()
                     if field_mapping.get(field, field) in valid_fields
                 },
             )
@@ -1048,9 +1050,6 @@
         msg = "linter unhappy without this"
         raise RuntimeError(msg)
 
-<<<<<<< HEAD
-    async def get_project_node(
-=======
     async def add_project_node(
         self,
         user_id: UserID,
@@ -1070,6 +1069,7 @@
         project_nodes_repo = ProjectNodesRepo(project_uuid=project_id)
         async with self.engine.acquire() as conn:
             await project_nodes_repo.add(conn, nodes=[node])
+
         await self._update_project_workbench_with_lock_and_notify(
             partial_workbench_data,
             user_id=user_id,
@@ -1102,7 +1102,6 @@
             await project_nodes_repo.delete(conn, node_id=node_id)
 
     async def get_project_node(  # NOTE: Not all Node data are here yet; they are in the workbench of a Project, waiting to be moved here.
->>>>>>> 0bbcd005
         self, project_id: ProjectID, node_id: NodeID
     ) -> ProjectNode:
         project_nodes_repo = ProjectNodesRepo(project_uuid=project_id)
