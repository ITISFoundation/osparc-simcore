"""Database API

- Adds a layer to the postgres API with a focus on the projects data
- Shall be used as entry point for all the queries to the database regarding projects

"""

import logging
from contextlib import AsyncExitStack
from typing import Any, Self, cast
from uuid import uuid1

import sqlalchemy as sa
from aiohttp import web
from aiopg.sa import Engine
from aiopg.sa.connection import SAConnection
from aiopg.sa.result import ResultProxy, RowProxy
from models_library.basic_types import IDStr
from models_library.folders import FolderQuery, FolderScope
from models_library.groups import GroupID
from models_library.products import ProductName
<<<<<<< HEAD
from models_library.projects import ProjectID, ProjectIDStr
=======
from models_library.projects import (
    ProjectID,
    ProjectIDStr,
    ProjectListAtDB,
    ProjectTemplateType,
)
from models_library.projects_comments import CommentID, ProjectsCommentsDB
>>>>>>> 35e70481
from models_library.projects_nodes import Node
from models_library.projects_nodes_io import NodeID, NodeIDStr
from models_library.resource_tracker import (
    PricingPlanAndUnitIdsTuple,
    PricingPlanId,
    PricingUnitId,
)
from models_library.rest_ordering import OrderBy, OrderDirection
from models_library.users import UserID
from models_library.utils.fastapi_encoders import jsonable_encoder
from models_library.wallets import WalletDB, WalletID
from models_library.workspaces import WorkspaceQuery, WorkspaceScope
from pydantic import TypeAdapter
from pydantic.types import PositiveInt
from servicelib.aiohttp.application_keys import APP_AIOPG_ENGINE_KEY
from servicelib.logging_utils import get_log_record_extra, log_context
from simcore_postgres_database.aiopg_errors import UniqueViolation
from simcore_postgres_database.models.groups import user_to_groups
from simcore_postgres_database.models.project_to_groups import project_to_groups
from simcore_postgres_database.models.projects_nodes import projects_nodes
from simcore_postgres_database.models.projects_tags import projects_tags
from simcore_postgres_database.models.projects_to_folders import projects_to_folders
from simcore_postgres_database.models.projects_to_products import projects_to_products
from simcore_postgres_database.models.projects_to_wallet import projects_to_wallet
from simcore_postgres_database.models.wallets import wallets
from simcore_postgres_database.models.workspaces_access_rights import (
    workspaces_access_rights,
)
from simcore_postgres_database.utils_groups_extra_properties import (
    GroupExtraPropertiesRepo,
)
from simcore_postgres_database.utils_projects_nodes import (
    ProjectNode,
    ProjectNodeCreate,
    ProjectNodesRepo,
)
from simcore_postgres_database.webserver_models import (
    ProjectType,
    projects,
    users,
)
from sqlalchemy import func, literal_column, sql
from sqlalchemy.dialects.postgresql import BOOLEAN, INTEGER
from sqlalchemy.dialects.postgresql import insert as pg_insert
from sqlalchemy.sql import ColumnElement, CompoundSelect, Select, and_
from tenacity import TryAgain
from tenacity.asyncio import AsyncRetrying
from tenacity.retry import retry_if_exception_type

from ..application_settings import get_application_settings
from ..models import ClientSessionID
from ..utils import now_str
<<<<<<< HEAD
=======
from ._comments_repository import (
    create_project_comment,
    delete_project_comment,
    get_project_comment,
    list_project_comments,
    total_project_comments,
    update_project_comment,
)
from ._project_document_service import create_project_document_and_increment_version
>>>>>>> 35e70481
from ._projects_repository import PROJECT_DB_COLS
from ._projects_repository_legacy_utils import (
    ANY_USER_ID_SENTINEL,
    BaseProjectDB,
    ProjectAccessRights,
    convert_to_db_names,
    convert_to_schema_names,
    create_project_access_rights,
    patch_workbench,
)
from ._socketio_service import notify_project_document_updated
from .exceptions import (
    ProjectDeleteError,
    ProjectInvalidRightsError,
    ProjectNodeResourcesInsufficientRightsError,
    ProjectNotFoundError,
)
from .models import (
    ProjectDBGet,
    ProjectDict,
    UserProjectAccessRightsDB,
    UserSpecificProjectDataDBGet,
)

_logger = logging.getLogger(__name__)

APP_PROJECT_DBAPI = __name__ + ".ProjectDBAPI"
ANY_USER = ANY_USER_ID_SENTINEL

DEFAULT_ORDER_BY = OrderBy(
    field=IDStr("last_change_date"), direction=OrderDirection.DESC
)


# pylint: disable=too-many-public-methods
# NOTE: https://github.com/ITISFoundation/osparc-simcore/issues/3516


class ProjectDBAPI(BaseProjectDB):
    def __init__(self, app: web.Application) -> None:
        self._app = app
        self._engine = cast(Engine, app.get(APP_AIOPG_ENGINE_KEY))

    def _init_engine(self) -> None:
        # Delays creation of engine because it setup_db does it on_startup
        self._engine = cast(Engine, self._app.get(APP_AIOPG_ENGINE_KEY))
        if self._engine is None:
            msg = "Database subsystem was not initialized"
            raise ValueError(msg)

    @classmethod
    def get_from_app_context(cls, app: web.Application) -> Self:
        db = app[APP_PROJECT_DBAPI]
        assert isinstance(db, cls)  # nosec
        return db

    @classmethod
    def set_once_in_app_context(cls, app: web.Application) -> Self:
        if app.get(APP_PROJECT_DBAPI) is None:
            app[APP_PROJECT_DBAPI] = cls(app)
        return cls.get_from_app_context(app)

    @property
    def engine(self) -> Engine:
        # lazy evaluation
        if self._engine is None:
            self._init_engine()
        assert self._engine  # nosec
        return self._engine

    async def _insert_project_in_db(
        self,
        insert_values: ProjectDict,
        *,
        force_project_uuid: bool,
        product_name: str,
        project_tag_ids: list[int],
        project_nodes: dict[NodeID, ProjectNodeCreate] | None,
    ) -> ProjectDict:
        # Atomic transaction to insert project and update relations
        #  - Retries insert if UUID collision
        def _reraise_if_not_unique_uuid_error(err: UniqueViolation):
            if err.diag.constraint_name != "projects_uuid_key" or force_project_uuid:
                raise err

        selected_values: ProjectDict = {}
        async with self.engine.acquire() as conn:
            async for attempt in AsyncRetrying(retry=retry_if_exception_type(TryAgain)):
                with attempt:
                    async with conn.begin():
                        project_index = None
                        project_uuid = ProjectID(f"{insert_values['uuid']}")

                        try:
                            result: ResultProxy = await conn.execute(
                                projects.insert()
                                .values(**insert_values)
                                .returning(
                                    *[
                                        c
                                        for c in projects.columns
                                        if c.name not in ["hidden", "published"]
                                    ]
                                )
                            )
                            row: RowProxy | None = await result.fetchone()
                            assert row  # nosec

                            selected_values = ProjectDict(row.items())
                            project_index = selected_values.pop("id")

                        except UniqueViolation as err:
                            _reraise_if_not_unique_uuid_error(err)

                            # Tries new uuid
                            insert_values["uuid"] = f"{uuid1()}"

                            # NOTE: Retry is over transaction context
                            # to rollout when a new insert is required
                            raise TryAgain from err

                        # Associate product to project: projects_to_product
                        await self.upsert_project_linked_product(
                            project_uuid=project_uuid,
                            product_name=product_name,
                            conn=conn,
                        )

                        # Associate tags to project: study_tags
                        assert project_index is not None  # nosec
                        await self._upsert_tags_in_project(
                            conn=conn,
                            project_index_id=project_index,
                            project_uuid=project_uuid,
                            project_tags=project_tag_ids,
                        )
                        selected_values["tags"] = project_tag_ids

                        # NOTE: this will at some point completely replace workbench in the DB
                        if selected_values["workbench"]:
                            project_nodes_repo = ProjectNodesRepo(
                                project_uuid=project_uuid
                            )
                            if project_nodes is None:
                                project_nodes = {
                                    NodeID(node_id): ProjectNodeCreate(
                                        node_id=NodeID(node_id),
                                        required_resources={},
                                        key=node_info.get("key"),
                                        version=node_info.get("version"),
                                        label=node_info.get("label"),
                                    )
                                    for node_id, node_info in selected_values[
                                        "workbench"
                                    ].items()
                                }

                            nodes = [
                                project_nodes.get(
                                    NodeID(node_id),
                                    ProjectNodeCreate(
                                        node_id=NodeID(node_id),
                                        required_resources={},
                                        key=node_info.get("key"),
                                        version=node_info.get("version"),
                                        label=node_info.get("label"),
                                    ),
                                )
                                for node_id, node_info in selected_values[
                                    "workbench"
                                ].items()
                            ]
                            await project_nodes_repo.add(conn, nodes=nodes)
        return selected_values

    async def insert_project(
        self,
        project: dict[str, Any],
        user_id: int | None,
        *,
        product_name: str,
        force_project_uuid: bool = False,
        force_as_template: bool = False,
        hidden: bool = False,
        project_nodes: dict[NodeID, ProjectNodeCreate] | None,
    ) -> dict[str, Any]:
        """Inserts a new project in the database

        - A valid uuid is automaticaly assigned to the project except if force_project_uuid=False. In the latter case,
        - passing project_nodes=None will auto-generate default ProjectNodeCreate, default resources will then be used.
        invalid uuid will raise an exception.

        :raises ProjectInvalidRightsError: assigning project to an unregistered user
        :raises ValidationError
        :return: inserted project
        """

        # NOTE: tags are removed in convert_to_db_names so we keep it
        project_tag_ids = TypeAdapter(list[int]).validate_python(
            project.get("tags", []).copy()
        )
        insert_values = convert_to_db_names(project)
        insert_values.update(
            {
                "type": (
                    ProjectType.TEMPLATE.value
                    if (force_as_template or user_id is None)
                    else ProjectType.STANDARD.value
                ),
                "template_type": (
                    ProjectTemplateType.TEMPLATE.value
                    if (force_as_template or user_id is None)
                    else None
                ),
                "prj_owner": user_id if user_id else None,
                "hidden": hidden,
                # NOTE: this is very bad and leads to very weird conversions.
                # needs to be refactored!!! use arrow (https://github.com/ITISFoundation/osparc-simcore/issues/3797)
                "creation_date": now_str(),
                "last_change_date": now_str(),
            }
        )

        # validate access_rights. are the gids valid? also ensure prj_owner is in there
        if user_id:
            async with self.engine.acquire() as conn:
                primary_gid = await self._get_user_primary_group_gid(
                    conn, user_id=user_id
                )
            insert_values.setdefault("access_rights", {})
            insert_values["access_rights"].update(
                create_project_access_rights(primary_gid, ProjectAccessRights.OWNER)
            )

        # ensure we have the minimal amount of data here
        # All non-default in projects table
        insert_values.setdefault("name", "New Study")
        insert_values.setdefault("workbench", {})
        insert_values.setdefault("workspace_id", None)

        # must be valid uuid
        try:
            ProjectID(str(insert_values.get("uuid")))
        except ValueError:
            if force_project_uuid:
                raise
            insert_values["uuid"] = f"{uuid1()}"

        inserted_project = await self._insert_project_in_db(
            insert_values,
            force_project_uuid=force_project_uuid,
            product_name=product_name,
            project_tag_ids=project_tag_ids,
            project_nodes=project_nodes,
        )

        async with self.engine.acquire() as conn:
            # Returns created project with names as in the project schema
            user_email = await self._get_user_email(conn, user_id)

        # Convert to dict parsable by ProjectGet model
        return convert_to_schema_names(inserted_project, user_email)

    async def upsert_project_linked_product(
        self,
        project_uuid: ProjectID,
        product_name: str,
        conn: SAConnection | None = None,
    ) -> None:
        async with AsyncExitStack() as stack:
            if not conn:
                conn = await stack.enter_async_context(self.engine.acquire())
                assert conn  # nosec
            await conn.execute(
                pg_insert(projects_to_products)
                .values(project_uuid=f"{project_uuid}", product_name=product_name)
                .on_conflict_do_nothing()
            )

    @staticmethod
    def _create_private_workspace_query(
        *,
        product_name: ProductName,
        user_id: UserID,
        workspace_query: WorkspaceQuery,
        is_search_by_multi_columns: bool,
        user_groups: list[GroupID],
    ) -> sql.Select | None:
        private_workspace_query = None
        if workspace_query.workspace_scope is not WorkspaceScope.SHARED:
            assert workspace_query.workspace_scope in (  # nosec
                WorkspaceScope.PRIVATE,
                WorkspaceScope.ALL,
            )

            my_access_rights_subquery = (
                sa.select(project_to_groups.c.project_uuid)
                .where(
                    (
                        project_to_groups.c.read
                    )  # Filters out entries where "read" is False
                    & (
                        project_to_groups.c.gid.in_(user_groups)
                    )  # Filters gid to be in user_groups
                )
                .group_by(project_to_groups.c.project_uuid)
            ).subquery("my_access_rights_subquery")

            private_workspace_query = (
                sa.select(
                    *PROJECT_DB_COLS,
                    projects.c.workbench,
                    projects_to_products.c.product_name,
                    projects_to_folders.c.folder_id,
                )
                .select_from(
                    projects.join(my_access_rights_subquery)
                    .join(projects_to_products)
                    .join(
                        projects_to_folders,
                        (
                            (projects_to_folders.c.project_uuid == projects.c.uuid)
                            & (projects_to_folders.c.user_id == user_id)
                        ),
                        isouter=True,
                    )
                )
                .where(
                    (projects.c.workspace_id.is_(None))  # <-- Private workspace
                    & (projects_to_products.c.product_name == product_name)
                )
            )

            assert (  # nosec
                my_access_rights_subquery.description == "my_access_rights_subquery"
            )

            if is_search_by_multi_columns:
                private_workspace_query = private_workspace_query.join(
                    users, users.c.id == projects.c.prj_owner, isouter=True
                )

        return private_workspace_query

    @staticmethod
    def _create_shared_workspace_query(
        *,
        product_name: ProductName,
        workspace_query: WorkspaceQuery,
        is_search_by_multi_columns: bool,
        user_groups: list[GroupID],
    ) -> sql.Select | None:
        if workspace_query.workspace_scope is not WorkspaceScope.PRIVATE:
            assert workspace_query.workspace_scope in (  # nosec
                WorkspaceScope.SHARED,
                WorkspaceScope.ALL,
            )

            my_workspace_access_rights_subquery = (
                sa.select(workspaces_access_rights.c.workspace_id)
                .where(
                    workspaces_access_rights.c.read,
                    workspaces_access_rights.c.gid.in_(user_groups),
                )
                .group_by(workspaces_access_rights.c.workspace_id)
            ).subquery("my_workspace_access_rights_subquery")

            shared_workspace_query = (
                sa.select(
                    *PROJECT_DB_COLS,
                    projects.c.workbench,
                    projects_to_products.c.product_name,
                    projects_to_folders.c.folder_id,
                )
                .select_from(
                    projects.join(
                        my_workspace_access_rights_subquery,
                        projects.c.workspace_id
                        == my_workspace_access_rights_subquery.c.workspace_id,
                    )
                    .join(projects_to_products)
                    .join(
                        projects_to_folders,
                        (
                            (projects_to_folders.c.project_uuid == projects.c.uuid)
                            & (projects_to_folders.c.user_id.is_(None))
                        ),
                        isouter=True,
                    )
                )
                .where(projects_to_products.c.product_name == product_name)
            )
            assert (  # nosec
                my_workspace_access_rights_subquery.description
                == "my_workspace_access_rights_subquery"
            )

            if workspace_query.workspace_scope == WorkspaceScope.ALL:
                shared_workspace_query = shared_workspace_query.where(
                    projects.c.workspace_id.is_not(None)  # <-- All shared workspaces
                )
            else:
                assert workspace_query.workspace_scope == WorkspaceScope.SHARED
                shared_workspace_query = shared_workspace_query.where(
                    projects.c.workspace_id
                    == workspace_query.workspace_id  # <-- Specific shared workspace
                )

            if is_search_by_multi_columns:
                # NOTE: fields searched with text include user's email
                shared_workspace_query = shared_workspace_query.join(
                    users, users.c.id == projects.c.prj_owner, isouter=True
                )

            return shared_workspace_query

        return None

    @staticmethod
    def _create_attributes_filters(
        *,
        filter_by_project_type: ProjectType | None,
        filter_by_template_type: ProjectTemplateType | None,
        filter_hidden: bool | None,
        filter_published: bool | None,
        filter_trashed: bool | None,
        search_by_multi_columns: str | None,
        search_by_project_name: str | None,
        folder_query: FolderQuery,
    ) -> list[ColumnElement]:
        attributes_filters: list[ColumnElement] = []

        if filter_by_project_type is not None:
            attributes_filters.append(projects.c.type == filter_by_project_type.value)

        if filter_by_template_type is not None:
            attributes_filters.append(
                projects.c.template_type == filter_by_template_type.value
            )

        if filter_hidden is not None:
            attributes_filters.append(projects.c.hidden.is_(filter_hidden))

        if filter_published is not None:
            attributes_filters.append(projects.c.published.is_(filter_published))

        if filter_trashed is not None:
            attributes_filters.append(
                # marked explicitly as trashed
                (
                    projects.c.trashed.is_not(None)
                    & projects.c.trashed_explicitly.is_(True)
                )
                if filter_trashed
                # not marked as trashed
                else projects.c.trashed.is_(None)
            )

        if search_by_multi_columns is not None:
            attributes_filters.append(
                (projects.c.name.ilike(f"%{search_by_multi_columns}%"))
                | (projects.c.description.ilike(f"%{search_by_multi_columns}%"))
                | (projects.c.uuid.ilike(f"%{search_by_multi_columns}%"))
                | (users.c.name.ilike(f"%{search_by_multi_columns}%"))
            )

        if search_by_project_name is not None:
            attributes_filters.append(
                projects.c.name.like(f"%{search_by_project_name}%")
            )

        if folder_query.folder_scope is not FolderScope.ALL:
            if folder_query.folder_scope == FolderScope.SPECIFIC:
                attributes_filters.append(
                    projects_to_folders.c.folder_id == folder_query.folder_id
                )
            else:
                assert folder_query.folder_scope == FolderScope.ROOT  # nosec
                attributes_filters.append(projects_to_folders.c.folder_id.is_(None))

        return attributes_filters

    async def list_projects_dicts(  # pylint: disable=too-many-arguments,too-many-statements,too-many-branches
        self,
        *,
        product_name: ProductName,
        user_id: PositiveInt,
        # hierarchy filters
        workspace_query: WorkspaceQuery,
        folder_query: FolderQuery,
        # attribute filters
        filter_by_project_type: ProjectType | None = None,
        filter_by_template_type: ProjectTemplateType | None = None,
        filter_published: bool | None = None,
        filter_hidden: bool | None = False,
        filter_trashed: bool | None = False,
        # search
        search_by_multi_columns: str | None = None,
        search_by_project_name: str | None = None,
        # pagination
        offset: int | None = 0,
        limit: int | None = None,
        # order
        order_by: OrderBy = DEFAULT_ORDER_BY,
    ) -> tuple[list[dict[str, Any]], int]:
        async with self.engine.acquire() as conn:
            user_groups_proxy: list[RowProxy] = await self._list_user_groups(
                conn, user_id
            )
            user_groups: list[GroupID] = [group.gid for group in user_groups_proxy]

            ###
            # Private workspace query
            ###

            private_workspace_query = self._create_private_workspace_query(
                product_name=product_name,
                user_id=user_id,
                workspace_query=workspace_query,
                is_search_by_multi_columns=search_by_multi_columns is not None,
                user_groups=user_groups,
            )

            ###
            # Shared workspace query
            ###
            shared_workspace_query = self._create_shared_workspace_query(
                product_name=product_name,
                workspace_query=workspace_query,
                is_search_by_multi_columns=search_by_multi_columns is not None,
                user_groups=user_groups,
            )

            ###
            # Attributes Filters
            ###

            attributes_filters = self._create_attributes_filters(
                filter_by_project_type=filter_by_project_type,
                filter_by_template_type=filter_by_template_type,
                filter_hidden=filter_hidden,
                filter_published=filter_published,
                filter_trashed=filter_trashed,
                search_by_multi_columns=search_by_multi_columns,
                search_by_project_name=search_by_project_name,
                folder_query=folder_query,
            )

            ###
            # Combined
            ###

            combined_query: CompoundSelect | Select | None = None
            if (
                private_workspace_query is not None
                and shared_workspace_query is not None
            ):
                combined_query = sa.union_all(
                    private_workspace_query.where(sa.and_(*attributes_filters)),
                    shared_workspace_query.where(sa.and_(*attributes_filters)),
                )
            elif private_workspace_query is not None:
                combined_query = private_workspace_query.where(
                    sa.and_(*attributes_filters)
                )
            elif shared_workspace_query is not None:
                combined_query = shared_workspace_query.where(
                    sa.and_(*attributes_filters)
                )

            if combined_query is None:
                msg = f"No valid queries were provided to combine. Workspace scope: {workspace_query.workspace_scope}"
                raise ValueError(msg)
            count_query = sa.select(func.count()).select_from(combined_query.subquery())
            total_count = await conn.scalar(count_query)

            if order_by.direction == OrderDirection.ASC:
                combined_query = combined_query.order_by(
                    sa.asc(getattr(projects.c, order_by.field)),
                    projects.c.id,
                )
            else:
                combined_query = combined_query.order_by(
                    sa.desc(getattr(projects.c, order_by.field)),
                    projects.c.id,
                )

            prjs_output = []
            async for row in conn.execute(combined_query.offset(offset).limit(limit)):
                # NOTE: Historically, projects were returned as a dictionary. I have created a model that
                # validates the DB row, but this model includes some default values inside the Workbench Node model.
                # Therefore, if we use this model, it will return those default values, which is not backward-compatible
                # with the frontend. The frontend would need to check and adapt how it handles default values in
                # Workbench nodes, which are currently not returned if not set in the DB.
                ProjectListAtDB.model_validate(row)
                prjs_output.append(dict(row.items()))

            return (
                prjs_output,
                cast(int, total_count),
            )

    async def list_projects_uuids(self, user_id: int) -> list[str]:
        async with self.engine.acquire() as conn:
            return [
                row[projects.c.uuid]
                async for row in conn.execute(
                    sa.select(projects.c.uuid).where(projects.c.prj_owner == user_id)
                )
            ]

    async def get_project_dict_and_type(
        self,
        project_uuid: str,
        *,
        only_published: bool = False,
        only_templates: bool = False,
    ) -> tuple[ProjectDict, ProjectType]:
        """
        This is a legacy function that retrieves the project resource along with additional adjustments.
        The `get_project_db` function is now recommended for use when interacting with the projects DB layer.
        """
        async with self.engine.acquire() as conn:
            project = await self._get_project(
                conn,
                project_uuid,
                only_published=only_published,
                only_templates=only_templates,
            )
            # pylint: disable=no-value-for-parameter
            user_email = await self._get_user_email(conn, project["prj_owner"])
            project_type = ProjectType(project[projects.c.type.name])
            return (
                convert_to_schema_names(project, user_email),
                project_type,
            )

    async def get_project_db(self, project_uuid: ProjectID) -> ProjectDBGet:
        async with self.engine.acquire() as conn:
            result = await conn.execute(
                sa.select(
                    *PROJECT_DB_COLS,
                    projects.c.workbench,
                ).where(projects.c.uuid == f"{project_uuid}")
            )
            row = await result.fetchone()
            if row is None:
                raise ProjectNotFoundError(project_uuid=project_uuid)
            return ProjectDBGet.model_validate(row)

    async def get_user_specific_project_data_db(
        self, project_uuid: ProjectID, private_workspace_user_id_or_none: UserID | None
    ) -> UserSpecificProjectDataDBGet:
        async with self.engine.acquire() as conn:
            result = await conn.execute(
                sa.select(
                    *PROJECT_DB_COLS,
                    projects_to_folders.c.folder_id,
                )
                .select_from(
                    projects.join(
                        projects_to_folders,
                        (
                            (projects_to_folders.c.project_uuid == projects.c.uuid)
                            & (
                                projects_to_folders.c.user_id
                                == private_workspace_user_id_or_none
                            )
                        ),
                        isouter=True,
                    )
                )
                .where(projects.c.uuid == f"{project_uuid}")
            )
            row = await result.fetchone()
            if row is None:
                raise ProjectNotFoundError(project_uuid=project_uuid)
            return UserSpecificProjectDataDBGet.model_validate(row)

    async def get_pure_project_access_rights_without_workspace(
        self, user_id: UserID, project_uuid: ProjectID
    ) -> UserProjectAccessRightsDB:
        """
        Be careful what you want. You should use `get_user_project_access_rights` to get access rights on the
        project. It depends on which context you are in, whether private or shared workspace.

        User project access rights. Aggregated across all his groups.
        """
        _SELECTION_ARGS = (
            user_to_groups.c.uid,
            func.max(project_to_groups.c.read.cast(INTEGER))
            .cast(BOOLEAN)
            .label("read"),
            func.max(project_to_groups.c.write.cast(INTEGER))
            .cast(BOOLEAN)
            .label("write"),
            func.max(project_to_groups.c.delete.cast(INTEGER))
            .cast(BOOLEAN)
            .label("delete"),
        )

        _JOIN_TABLES = user_to_groups.join(
            project_to_groups, user_to_groups.c.gid == project_to_groups.c.gid
        )

        stmt = (
            sa.select(*_SELECTION_ARGS)
            .select_from(_JOIN_TABLES)
            .where(
                (user_to_groups.c.uid == user_id)
                & (project_to_groups.c.project_uuid == f"{project_uuid}")
                & (project_to_groups.c.read == "true")
            )
            .group_by(user_to_groups.c.uid)
        )

        async with self.engine.acquire() as conn:
            result = await conn.execute(stmt)
            row = await result.fetchone()
            if row is None:
                raise ProjectInvalidRightsError(
                    user_id=user_id, project_uuid=project_uuid
                )
            return UserProjectAccessRightsDB.model_validate(row)

    async def get_project_product(self, project_uuid: ProjectID) -> ProductName:
        async with self.engine.acquire() as conn:
            result = await conn.execute(
                sa.select(projects_to_products.c.product_name)
                .join(projects)
                .where(projects.c.uuid == f"{project_uuid}")
            )
            row = await result.fetchone()
            if row is None:
                raise ProjectNotFoundError(project_uuid=project_uuid)
            return cast(str, row[0])

    async def update_project_owner_without_checking_permissions(  # <-- Used by Garbage Collector
        self,
        project_uuid: ProjectIDStr,
        *,
        new_project_owner: UserID,
        new_project_access_rights: dict,
    ) -> None:
        """The garbage collector needs to alter the row without passing through the
        permissions layer (sic)."""
        async with self.engine.acquire() as conn:
            # now update it
            result: ResultProxy = await conn.execute(
                projects.update()
                .values(
                    prj_owner=new_project_owner,
                    access_rights=new_project_access_rights,
                    last_change_date=now_str(),
                )
                .where(projects.c.uuid == project_uuid)
            )
            result_row_count: int = result.rowcount
            assert result_row_count == 1  # nosec

    async def delete_project(self, user_id: int, project_uuid: str):
        _logger.info(
            "Deleting project with %s for user with %s",
            f"{project_uuid=}",
            f"{user_id}",
        )

        async with self.engine.acquire() as conn, conn.begin():
            await conn.execute(
                # pylint: disable=no-value-for-parameter
                projects.delete().where(projects.c.uuid == project_uuid)
            )

    #
    # Project WORKBENCH / NODES
    #

    async def update_project_node_data(
        self,
        *,
        user_id: UserID,
        project_uuid: ProjectID,
        node_id: NodeID,
        product_name: str | None,
        new_node_data: dict[str, Any],
        client_session_id: ClientSessionID | None,
    ) -> tuple[ProjectDict, dict[NodeIDStr, Any]]:
        with log_context(
            _logger,
            logging.DEBUG,
            msg=f"update {project_uuid=}:{node_id=} for {user_id=}",
            extra=get_log_record_extra(user_id=user_id),
        ):
            partial_workbench_data: dict[NodeIDStr, Any] = {
                f"{node_id}": new_node_data,
            }
            return await self._update_project_workbench_with_lock_and_notify(
                partial_workbench_data,
                user_id=user_id,
                project_uuid=project_uuid,
                product_name=product_name,
                allow_workbench_changes=False,
                client_session_id=client_session_id,
            )

    async def update_project_multiple_node_data(
        self,
        *,
        user_id: UserID,
        project_uuid: ProjectID,
        product_name: str | None,
        partial_workbench_data: dict[NodeIDStr, dict[str, Any]],
        client_session_id: ClientSessionID | None,
    ) -> tuple[ProjectDict, dict[NodeIDStr, Any]]:
        """
        Raises:
            ProjectInvalidUsageError if client tries to remove nodes using this method (use remove_project_node)
        """
        with log_context(
            _logger,
            logging.DEBUG,
            msg=f"update multiple nodes on {project_uuid=} for {user_id=}",
            extra=get_log_record_extra(user_id=user_id),
        ):
            return await self._update_project_workbench_with_lock_and_notify(
                partial_workbench_data,
                user_id=user_id,
                project_uuid=project_uuid,
                product_name=product_name,
                allow_workbench_changes=False,
                client_session_id=client_session_id,
            )

    async def _update_project_workbench_with_lock_and_notify(
        self,
        partial_workbench_data: dict[NodeIDStr, Any],
        *,
        user_id: UserID,
        project_uuid: ProjectID,
        product_name: str | None = None,
        allow_workbench_changes: bool,
        client_session_id: ClientSessionID | None,
    ) -> tuple[ProjectDict, dict[NodeIDStr, Any]]:
        """
        Updates project workbench with Redis lock and user notification.

        This method performs the following operations atomically:
        1. Updates the project workbench in the database
        2. Retrieves the updated project with workbench
        3. Creates a project document
        4. Increments the document version
        5. Notifies users about the project update

        Note:
            This function is decorated with Redis exclusive lock to ensure
            thread-safe operations on the project document.
        """

        # Get user's primary group ID for notification
        async with self.engine.acquire() as conn:
            user_primary_gid = await self._get_user_primary_group_gid(conn, user_id)

        # Update the workbench
        updated_project, changed_entries = await self._update_project_workbench(
            partial_workbench_data,
            user_id=user_id,
            project_uuid=f"{project_uuid}",
            product_name=product_name,
            allow_workbench_changes=allow_workbench_changes,
        )

        app_settings = get_application_settings(self._app)
        if app_settings.WEBSERVER_REALTIME_COLLABORATION is not None:
            (
                project_document,
                document_version,
            ) = await create_project_document_and_increment_version(
                self._app, project_uuid
            )

            await notify_project_document_updated(
                app=self._app,
                project_id=project_uuid,
                user_primary_gid=user_primary_gid,
                client_session_id=client_session_id,
                version=document_version,
                document=project_document,
            )
        return updated_project, changed_entries

    async def _update_project_workbench(
        self,
        partial_workbench_data: dict[NodeIDStr, Any],
        *,
        user_id: int,
        project_uuid: str,
        product_name: str | None = None,
        allow_workbench_changes: bool,
    ) -> tuple[ProjectDict, dict[NodeIDStr, Any]]:
        """patches an EXISTING project workbench from a user
        new_project_data only contains the entries to modify

        - Example: to add a node: ```{new_node_id: {"key": node_key, "version": node_version, "label": node_label, ...}}```
        - Example: to modify a node ```{new_node_id: {"outputs": {"output_1": 2}}}```
        - Example: to remove a node ```{node_id: None}```

        raises NodeNotFoundError, ProjectInvalidRightsError, ProjectInvalidUsageError if allow_workbench_changes=False and nodes are added/removed

        """
        async with AsyncExitStack() as stack:
            stack.enter_context(
                log_context(
                    _logger,
                    logging.DEBUG,
                    msg=f"Patching workbench of {project_uuid=} for {user_id=}",
                    extra=get_log_record_extra(user_id=user_id),
                )
            )
            db_connection = await stack.enter_async_context(self.engine.acquire())
            await stack.enter_async_context(db_connection.begin())

            current_project: dict = await self._get_project(
                db_connection,
                project_uuid,
                exclude_foreign=["tags"],
                for_update=True,
            )

            new_project_data, changed_entries = patch_workbench(
                current_project,
                new_partial_workbench_data=partial_workbench_data,
                allow_workbench_changes=allow_workbench_changes,
            )

            # update timestamps
            new_project_data["lastChangeDate"] = now_str()

            result = await db_connection.execute(
                projects.update()
                .values(**convert_to_db_names(new_project_data))
                .where(projects.c.id == current_project[projects.c.id.key])
                .returning(literal_column("*"))
            )
            project = await result.fetchone()
            assert project  # nosec
            if product_name:
                await self.upsert_project_linked_product(
                    ProjectID(project_uuid), product_name, conn=db_connection
                )
            user_email = await self._get_user_email(db_connection, project.prj_owner)

            tags = await self._get_tags_by_project(
                db_connection, project_id=project[projects.c.id]
            )
            return (
                convert_to_schema_names(project, user_email, tags=tags),
                changed_entries,
            )
        msg = "linter unhappy without this"
        raise RuntimeError(msg)

    async def add_project_node(
        self,
        user_id: UserID,
        project_id: ProjectID,
        node: ProjectNodeCreate,
        old_struct_node: Node,
        product_name: str,
        client_session_id: ClientSessionID | None,
    ) -> None:
        # NOTE: permission check is done currently in update_project_workbench!
        partial_workbench_data: dict[NodeIDStr, Any] = {
            NodeIDStr(f"{node.node_id}"): jsonable_encoder(
                old_struct_node,
                exclude_unset=True,
            ),
        }
        project_nodes_repo = ProjectNodesRepo(project_uuid=project_id)
        async with self.engine.acquire() as conn:
            await project_nodes_repo.add(conn, nodes=[node])
        await self._update_project_workbench_with_lock_and_notify(
            partial_workbench_data,
            user_id=user_id,
            project_uuid=project_id,
            product_name=product_name,
            allow_workbench_changes=True,
            client_session_id=client_session_id,
        )

    async def remove_project_node(
        self,
        user_id: UserID,
        project_id: ProjectID,
        node_id: NodeID,
        client_session_id: ClientSessionID | None,
    ) -> None:
        # NOTE: permission check is done currently in update_project_workbench!
        partial_workbench_data: dict[NodeIDStr, Any] = {
            NodeIDStr(f"{node_id}"): None,
        }
        await self._update_project_workbench_with_lock_and_notify(
            partial_workbench_data,
            user_id=user_id,
            project_uuid=project_id,
            allow_workbench_changes=True,
            client_session_id=client_session_id,
        )
        project_nodes_repo = ProjectNodesRepo(project_uuid=project_id)
        async with self.engine.acquire() as conn:
            await project_nodes_repo.delete(conn, node_id=node_id)

    async def get_project_node(  # NOTE: Not all Node data are here yet; they are in the workbench of a Project, waiting to be moved here.
        self, project_id: ProjectID, node_id: NodeID
    ) -> ProjectNode:
        project_nodes_repo = ProjectNodesRepo(project_uuid=project_id)
        async with self.engine.acquire() as conn:
            return await project_nodes_repo.get(conn, node_id=node_id)

    async def update_project_node(
        self,
        user_id: UserID,
        project_id: ProjectID,
        node_id: NodeID,
        product_name: str,
        *,
        check_update_allowed: bool,
        **values,
    ) -> ProjectNode:
        project_nodes_repo = ProjectNodesRepo(project_uuid=project_id)
        async with self.engine.acquire() as conn:
            if check_update_allowed:
                user_extra_properties = (
                    await GroupExtraPropertiesRepo.get_aggregated_properties_for_user(
                        conn, user_id=user_id, product_name=product_name
                    )
                )
                if not user_extra_properties.override_services_specifications:
                    msg = (
                        "User not allowed to modify node resources! "
                        "TIP: Ask your administrator or contact support"
                    )
                    raise ProjectNodeResourcesInsufficientRightsError(msg)
            return await project_nodes_repo.update(conn, node_id=node_id, **values)

    async def list_project_nodes(self, project_id: ProjectID) -> list[ProjectNode]:
        project_nodes_repo = ProjectNodesRepo(project_uuid=project_id)
        async with self.engine.acquire() as conn:
            return await project_nodes_repo.list(conn)

    async def node_id_exists(self, node_id: NodeID) -> bool:
        """Returns True if the node id exists in any of the available projects"""
        async with self.engine.acquire() as conn:
            num_entries = await conn.scalar(
                sa.select(func.count())
                .select_from(projects_nodes)
                .where(projects_nodes.c.node_id == f"{node_id}")
            )
        assert num_entries is not None  # nosec
        assert isinstance(num_entries, int)  # nosec
        return bool(num_entries > 0)

    async def list_node_ids_in_project(self, project_uuid: ProjectID) -> set[NodeID]:
        """Returns a set containing all the node_ids from project with project_uuid"""
        repo = ProjectNodesRepo(project_uuid=project_uuid)
        async with self.engine.acquire() as conn:
            list_of_nodes = await repo.list(conn)
        return {node.node_id for node in list_of_nodes}

    #
    # Project NODES to Pricing Units
    #

    async def get_project_node_pricing_unit_id(
        self,
        project_uuid: ProjectID,
        node_uuid: NodeID,
    ) -> PricingPlanAndUnitIdsTuple | None:
        project_nodes_repo = ProjectNodesRepo(project_uuid=project_uuid)
        async with self.engine.acquire() as conn:
            output = await project_nodes_repo.get_project_node_pricing_unit_id(
                conn, node_uuid=node_uuid
            )
            if output:
                pricing_plan_id, pricing_unit_id = output
                return PricingPlanAndUnitIdsTuple(pricing_plan_id, pricing_unit_id)
            return None

    async def connect_pricing_unit_to_project_node(
        self,
        project_uuid: ProjectID,
        node_uuid: NodeID,
        pricing_plan_id: PricingPlanId,
        pricing_unit_id: PricingUnitId,
    ) -> None:
        async with self.engine.acquire() as conn:
            project_nodes_repo = ProjectNodesRepo(project_uuid=project_uuid)
            await project_nodes_repo.connect_pricing_unit_to_project_node(
                conn,
                node_uuid=node_uuid,
                pricing_plan_id=pricing_plan_id,
                pricing_unit_id=pricing_unit_id,
            )

    #
    # Project TAGS
    #

    async def add_tag(
        self, user_id: int, project_uuid: str, tag_id: int
    ) -> ProjectDict:
        """Creates a tag and associates it to this project"""
        async with self.engine.acquire() as conn:
            project = await self._get_project(
                conn, project_uuid=project_uuid, exclude_foreign=None
            )
            user_email = await self._get_user_email(conn, user_id)

            project_tags: list[int] = project["tags"]

            # pylint: disable=no-value-for-parameter
            if tag_id not in project_tags:
                await conn.execute(
                    projects_tags.insert().values(
                        project_id=project["id"],
                        tag_id=tag_id,
                        project_uuid_for_rut=project["uuid"],
                    )
                )
                project_tags.append(tag_id)

            return convert_to_schema_names(project, user_email)

    async def remove_tag(
        self, user_id: int, project_uuid: str, tag_id: int
    ) -> ProjectDict:
        async with self.engine.acquire() as conn:
            project = await self._get_project(conn, project_uuid)
            user_email = await self._get_user_email(conn, user_id)
            # pylint: disable=no-value-for-parameter
            query = projects_tags.delete().where(
                and_(
                    projects_tags.c.project_id == project["id"],
                    projects_tags.c.tag_id == tag_id,
                )
            )
            async with conn.execute(query):
                if tag_id in project["tags"]:
                    project["tags"].remove(tag_id)
                return convert_to_schema_names(project, user_email)

    async def get_tags_by_project(self, project_id: str) -> list[int]:
        async with self.engine.acquire() as conn:
            query = sa.select(projects_tags.c.tag_id).where(
                projects_tags.c.project_id == project_id
            )
            return [row.tag_id async for row in conn.execute(query)]

    #
    # Project Wallet
    #

    async def get_project_wallet(
        self,
        project_uuid: ProjectID,
    ) -> WalletDB | None:
        async with self.engine.acquire() as conn:
            result = await conn.execute(
                sa.select(
                    wallets.c.wallet_id,
                    wallets.c.name,
                    wallets.c.description,
                    wallets.c.owner,
                    wallets.c.thumbnail,
                    wallets.c.status,
                    wallets.c.created,
                    wallets.c.modified,
                )
                .select_from(
                    projects_to_wallet.join(
                        wallets, projects_to_wallet.c.wallet_id == wallets.c.wallet_id
                    )
                )
                .where(projects_to_wallet.c.project_uuid == f"{project_uuid}")
            )
            row = await result.fetchone()
            return WalletDB.model_validate(row) if row else None

    async def connect_wallet_to_project(
        self,
        project_uuid: ProjectID,
        wallet_id: WalletID,
    ) -> None:
        async with self.engine.acquire() as conn:
            insert_stmt = pg_insert(projects_to_wallet).values(
                project_uuid=f"{project_uuid}",
                wallet_id=wallet_id,
                created=sa.func.now(),
                modified=sa.func.now(),
            )
            on_update_stmt = insert_stmt.on_conflict_do_update(
                index_elements=[
                    projects_to_wallet.c.project_uuid,
                ],
                set_={
                    "wallet_id": insert_stmt.excluded.wallet_id,
                    "modified": sa.func.now(),
                },
            )
            await conn.execute(on_update_stmt)

    #
    # Project HIDDEN column
    #
    async def is_hidden(self, project_uuid: ProjectID) -> bool:
        async with self.engine.acquire() as conn:
            result = await conn.scalar(
                sa.select(projects.c.hidden).where(projects.c.uuid == f"{project_uuid}")
            )
        return bool(result)

    #
    # Project TYPE column
    #

    async def get_project_type(self, project_uuid: ProjectID) -> ProjectType:
        async with self.engine.acquire() as conn:
            result = await conn.execute(
                sa.select(projects.c.type).where(projects.c.uuid == f"{project_uuid}")
            )
            row = await result.first()
            if row:
                return ProjectType(row[projects.c.type])
        raise ProjectNotFoundError(project_uuid=project_uuid)

    #
    # MISC
    #

    async def check_project_has_only_one_product(self, project_uuid: ProjectID) -> None:
        async with self.engine.acquire() as conn:
            num_products_linked_to_project = await conn.scalar(
                sa.select(func.count())
                .select_from(projects_to_products)
                .where(projects_to_products.c.project_uuid == f"{project_uuid}")
            )
            assert isinstance(num_products_linked_to_project, int)  # nosec
        if num_products_linked_to_project > 1:
            # NOTE:
            # in agreement with @odeimaiz :
            #
            # we decided that this precise use-case where we have a project in 2 products at the same time does not exist now and its chances to ever come is small -> therefore we do not treat it for now
            # nevertheless in case it would be done this way (which would by the way need a manual intervention already to set it up), at least it would not be possible to delete the project in one product to prevent some unwanted deletion.
            # reduce time to develop by not implementing something that might never be necessary
            raise ProjectDeleteError(
                project_uuid=project_uuid,
                details="Project has more than one linked product. This needs manual intervention. Please contact oSparc support.",
            )


def setup_projects_db(app: web.Application):
    # NOTE: inits once per app
    return ProjectDBAPI.set_once_in_app_context(app)


__all__ = ("ProjectAccessRights",)<|MERGE_RESOLUTION|>--- conflicted
+++ resolved
@@ -19,17 +19,12 @@
 from models_library.folders import FolderQuery, FolderScope
 from models_library.groups import GroupID
 from models_library.products import ProductName
-<<<<<<< HEAD
-from models_library.projects import ProjectID, ProjectIDStr
-=======
 from models_library.projects import (
     ProjectID,
     ProjectIDStr,
     ProjectListAtDB,
     ProjectTemplateType,
 )
-from models_library.projects_comments import CommentID, ProjectsCommentsDB
->>>>>>> 35e70481
 from models_library.projects_nodes import Node
 from models_library.projects_nodes_io import NodeID, NodeIDStr
 from models_library.resource_tracker import (
@@ -82,18 +77,7 @@
 from ..application_settings import get_application_settings
 from ..models import ClientSessionID
 from ..utils import now_str
-<<<<<<< HEAD
-=======
-from ._comments_repository import (
-    create_project_comment,
-    delete_project_comment,
-    get_project_comment,
-    list_project_comments,
-    total_project_comments,
-    update_project_comment,
-)
 from ._project_document_service import create_project_document_and_increment_version
->>>>>>> 35e70481
 from ._projects_repository import PROJECT_DB_COLS
 from ._projects_repository_legacy_utils import (
     ANY_USER_ID_SENTINEL,
