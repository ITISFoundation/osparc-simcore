--- conflicted
+++ resolved
@@ -60,12 +60,7 @@
 from tenacity.asyncio import AsyncRetrying
 from tenacity.retry import retry_if_exception_type
 
-<<<<<<< HEAD
-from ..db.models import projects_to_wallet, study_tags
-=======
-from ..application_settings import ApplicationSettings
 from ..db.models import projects_tags, projects_to_wallet
->>>>>>> e0ba08d5
 from ..utils import now_str
 from ._comments_db import (
     create_project_comment,
