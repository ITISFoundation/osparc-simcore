from enum import Enum
from typing import Any, Dict, Optional, Tuple

<<<<<<< HEAD
from aiopg.sa.result import ResultProxy
=======
from aiopg.sa.result import RowProxy
>>>>>>> 394360cd
from simcore_postgres_database.models.projects import ProjectType

# TODO: extend
ProjectDict = Dict[str, Any]
<<<<<<< HEAD
ProjectProxy = ResultProxy
=======
ProjectProxy = RowProxy
>>>>>>> 394360cd


class ProjectTypeAPI(str, Enum):
    all = "all"
    template = "template"
    user = "user"

    @classmethod
    def to_project_type_db(cls, api_type: "ProjectTypeAPI") -> Optional[ProjectType]:
        return {
            ProjectTypeAPI.all: None,
            ProjectTypeAPI.template: ProjectType.TEMPLATE,
            ProjectTypeAPI.user: ProjectType.STANDARD,
        }[api_type]


__all__: Tuple[str, ...] = ("ProjectDict", "ProjectProxy")<|MERGE_RESOLUTION|>--- conflicted
+++ resolved
@@ -1,20 +1,12 @@
 from enum import Enum
 from typing import Any, Dict, Optional, Tuple
 
-<<<<<<< HEAD
-from aiopg.sa.result import ResultProxy
-=======
 from aiopg.sa.result import RowProxy
->>>>>>> 394360cd
 from simcore_postgres_database.models.projects import ProjectType
 
 # TODO: extend
 ProjectDict = Dict[str, Any]
-<<<<<<< HEAD
-ProjectProxy = ResultProxy
-=======
 ProjectProxy = RowProxy
->>>>>>> 394360cd
 
 
 class ProjectTypeAPI(str, Enum):
