--- conflicted
+++ resolved
@@ -1,4 +1,4 @@
-import datetime as dt
+from datetime import datetime
 from enum import Enum
 from typing import Any, TypeAlias
 
@@ -44,8 +44,8 @@
     description: str
     thumbnail: HttpUrl | None
     prj_owner: UserID
-    creation_date: dt.datetime
-    last_change_date: dt.datetime
+    creation_date: datetime
+    last_change_date: datetime
     ui: StudyUI | None
     classifiers: list[ClassifierID]
     dev: dict | None
@@ -53,11 +53,7 @@
     published: bool
     hidden: bool
     workspace_id: WorkspaceID | None
-<<<<<<< HEAD
-    trashed_at: dt.datetime | None
-=======
     trashed: datetime | None
->>>>>>> eb35a48b
     trashed_explicitly: bool = False
 
     model_config = ConfigDict(from_attributes=True, arbitrary_types_allowed=True)
@@ -100,13 +96,8 @@
 
 
 class ProjectPatchExtended(ProjectPatch):
-<<<<<<< HEAD
-    # Only used internally
-    trashed_at: dt.datetime | None
-=======
     # ONLY used internally
     trashed_at: datetime | None
->>>>>>> eb35a48b
     trashed_explicitly: bool
 
     model_config = ConfigDict(populate_by_name=True, extra="forbid")
@@ -121,8 +112,8 @@
 class NodeDB(BaseModel):
     node_id: NodeID
     required_resources: dict[str, Any]
-    created: dt.datetime
-    modified: dt.datetime
+    created: datetime
+    modified: datetime
     project_uuid: ProjectID
     project_node_id: int
     key: str
