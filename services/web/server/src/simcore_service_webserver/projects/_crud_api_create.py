import asyncio
import logging
from collections.abc import Coroutine
from typing import Any, TypeAlias

from aiohttp import web
from common_library.json_serialization import json_dumps
from jsonschema import ValidationError as JsonSchemaValidationError
from models_library.api_schemas_long_running_tasks.base import ProgressPercent
from models_library.api_schemas_webserver.projects import ProjectGet
from models_library.products import ProductName
from models_library.projects import ProjectID
from models_library.projects_access import Owner
from models_library.projects_nodes_io import NodeID
from models_library.projects_state import ProjectStatus
from models_library.users import UserID
from models_library.utils.fastapi_encoders import jsonable_encoder
from models_library.workspaces import UserWorkspaceWithAccessRights
from pydantic import TypeAdapter
from servicelib.long_running_tasks.models import TaskProgress
from servicelib.long_running_tasks.task import TaskRegistry
from servicelib.mimetype_constants import MIMETYPE_APPLICATION_JSON
from servicelib.redis import with_project_locked
from servicelib.rest_constants import RESPONSE_MODEL_POLICY
from simcore_postgres_database.utils_projects_nodes import (
    ProjectNode,
    ProjectNodeCreate,
)
from simcore_postgres_database.webserver_models import ProjectType as ProjectTypeDB
from yarl import URL

from ..application_settings import get_application_settings
from ..catalog import catalog_service
from ..director_v2 import director_v2_service
from ..dynamic_scheduler import api as dynamic_scheduler_service
from ..folders import _folders_repository as folders_folders_repository
from ..redis import get_redis_lock_manager_client_sdk
from ..storage.api import (
    copy_data_folders_from_project,
    get_project_total_size_simcore_s3,
)
from ..workspaces.api import check_user_workspace_access, get_user_workspace
from ..workspaces.errors import WorkspaceAccessForbiddenError
from . import _folders_repository, _projects_repository, _projects_service
from ._metadata_service import set_project_ancestors
from ._permalink_service import update_or_pop_permalink_in_project
from ._projects_repository_legacy import ProjectDBAPI
from .exceptions import (
    ParentNodeNotFoundError,
    ParentProjectNotFoundError,
    ProjectInvalidRightsError,
    ProjectNotFoundError,
)
from .models import ProjectDict
from .utils import NodesMap, clone_project_document, default_copy_project_name

OVERRIDABLE_DOCUMENT_KEYS = [
    "name",
    "description",
    "thumbnail",
    "prjOwner",
    "accessRights",
]


_logger = logging.getLogger(__name__)

CopyFileCoro: TypeAlias = Coroutine[Any, Any, None]
CopyProjectNodesCoro: TypeAlias = Coroutine[Any, Any, dict[NodeID, ProjectNodeCreate]]


async def _prepare_project_copy(
    app: web.Application,
    *,
    user_id: UserID,
    product_name: ProductName,
    src_project_uuid: ProjectID,
    as_template: bool,
    deep_copy: bool,
    task_progress: TaskProgress,
) -> tuple[ProjectDict, CopyProjectNodesCoro | None, CopyFileCoro | None]:
    source_project = await _projects_service.get_project_for_user(
        app,
        project_uuid=f"{src_project_uuid}",
        user_id=user_id,
    )
    settings = get_application_settings(app).WEBSERVER_PROJECTS
    assert settings  # nosec
    if max_bytes := settings.PROJECTS_MAX_COPY_SIZE_BYTES:
        # get project total data size
        project_data_size = await get_project_total_size_simcore_s3(
            app, user_id, src_project_uuid
        )
        if project_data_size >= max_bytes:
            raise web.HTTPUnprocessableEntity(
                text=f"Source project data size is {project_data_size.human_readable()}."
                f"This is larger than the maximum {max_bytes.human_readable()} allowed for copying."
                "TIP: Please reduce the study size or contact application support."
            )

    # clone template as user project
    new_project, nodes_map = clone_project_document(
        source_project,
        forced_copy_project_id=None,
        clean_output_data=(deep_copy is False),
    )

    # remove template/study access rights
    new_project["accessRights"] = {}
    if not as_template:
        new_project["name"] = default_copy_project_name(source_project["name"])

    copy_project_nodes_coro = None
    if len(nodes_map) > 0:
        copy_project_nodes_coro = _copy_project_nodes_from_source_project(
            app, source_project, nodes_map
        )

    copy_file_coro = None
    if deep_copy and len(nodes_map) > 0:
        copy_file_coro = _copy_files_from_source_project(
            app,
            source_project,
            new_project,
            nodes_map,
            user_id,
            product_name,
            task_progress,
        )
    return new_project, copy_project_nodes_coro, copy_file_coro


async def _copy_project_nodes_from_source_project(
    app: web.Application,
    source_project: ProjectDict,
    nodes_map: NodesMap,
) -> dict[NodeID, ProjectNodeCreate]:
    db: ProjectDBAPI = ProjectDBAPI.get_from_app_context(app)

    def _mapped_node_id(node: ProjectNode) -> NodeID:
        return NodeID(nodes_map[f"{node.node_id}"])

    return {
        _mapped_node_id(node): ProjectNodeCreate(
            node_id=_mapped_node_id(node),
            **{
                k: v
                for k, v in node.model_dump().items()
                if k in ProjectNodeCreate.get_field_names(exclude={"node_id"})
            },
        )
        for node in await db.list_project_nodes(ProjectID(source_project["uuid"]))
    }


async def _copy_files_from_source_project(
    app: web.Application,
    source_project: ProjectDict,
    new_project: ProjectDict,
    nodes_map: NodesMap,
    user_id: UserID,
    product_name: str,
    task_progress: TaskProgress,
):
    _projects_repository_legacy = ProjectDBAPI.get_from_app_context(app)

    needs_lock_source_project: bool = (
        await _projects_repository_legacy.get_project_type(
            TypeAdapter(ProjectID).validate_python(source_project["uuid"])
        )
        != ProjectTypeDB.TEMPLATE
    )

    async def _copy() -> None:
        starting_value = task_progress.percent
        async for async_job_composed_result in copy_data_folders_from_project(
            app,
            source_project=source_project,
            destination_project=new_project,
            nodes_map=nodes_map,
            user_id=user_id,
            product_name=product_name,
        ):
            await task_progress.update(
                message=(
                    async_job_composed_result.status.progress.message.description
                    if async_job_composed_result.status.progress.message
                    else None
                ),
                percent=TypeAdapter(ProgressPercent).validate_python(
                    (
                        starting_value
                        + async_job_composed_result.status.progress.percent_value
                        * (1.0 - starting_value)
                    ),
                ),
            )
            if async_job_composed_result.done:
                await async_job_composed_result.result()

    if needs_lock_source_project:
        await with_project_locked(
            get_redis_lock_manager_client_sdk(app),
            project_uuid=source_project["uuid"],
            status=ProjectStatus.CLONING,
            owner=Owner(user_id=user_id),
            notification_cb=_projects_service.create_user_notification_cb(
                user_id, ProjectID(f"{source_project['uuid']}"), app
            ),
        )(_copy)()
    else:
        await _copy()


async def _compose_project_data(
    app: web.Application,
    *,
    user_id: UserID,
    new_project: ProjectDict,
    predefined_project: ProjectDict,
) -> tuple[ProjectDict, dict[NodeID, ProjectNodeCreate] | None]:
    project_nodes: dict[NodeID, ProjectNodeCreate] | None = None
    if new_project:  # creates from a copy, just override fields
        # when predefined_project is ProjectCopyOverride
        for key in OVERRIDABLE_DOCUMENT_KEYS:
            if non_null_value := predefined_project.get(key):
                new_project[key] = non_null_value
    else:
        # when predefined_project is ProjectCreateNew
        project_nodes = {
            NodeID(node_id): ProjectNodeCreate(
                node_id=NodeID(node_id),
                required_resources=jsonable_encoder(
                    await catalog_service.get_service_resources(
                        app, user_id, node_data["key"], node_data["version"]
                    )
                ),
                key=node_data.get("key"),
                version=node_data.get("version"),
                label=node_data.get("label"),
            )
            for node_id, node_data in predefined_project.get("workbench", {}).items()
        }

        new_project = predefined_project

    return new_project, project_nodes


async def create_project(  # pylint: disable=too-many-arguments,too-many-branches,too-many-statements  # noqa: C901, PLR0913
    progress: TaskProgress,
    *,
    app: web.Application,
    url: URL,
    headers: dict[str, str],
    new_project_was_hidden_before_data_was_copied: bool,
    from_study: ProjectID | None,
    as_template: bool,
    copy_data: bool,
    user_id: UserID,
    product_name: str,
    product_api_base_url: str,
    predefined_project: ProjectDict | None,
    simcore_user_agent: str,
    parent_project_uuid: ProjectID | None,
    parent_node_id: NodeID | None,
) -> web.HTTPCreated:
    """Implements TaskProtocol for 'create_projects' handler

    Arguments:
        task_progress -- TaskProtocol argument
        app
        new_project_was_hidden_before_data_was_copied --
        from_study -- create from an existing study or not (if None)
        as_template -- create as template
        copy_data -- whether s3 data is copied
        user_id
        product_name
        predefined_project -- project in request body

    Raises:
        web.HTTPBadRequest:
        web.HTTPNotFound:
        web.HTTPUnauthorized:

    """
    _logger.info(
        "create_project for '%s' with %s %s %s",
        f"{user_id=}",
        f"{predefined_project=}",
        f"{product_name=}",
        f"{from_study=}",
    )

    _projects_repository_legacy = ProjectDBAPI.get_from_app_context(app)

    new_project: ProjectDict = {}
    copy_file_coro = None
    project_nodes = None
    try:
        await progress.update(message="creating new study...")

        workspace_id = None
        folder_id = None
        if predefined_project:
            if workspace_id := predefined_project.get("workspaceId", None):
                await check_user_workspace_access(
                    app,
                    user_id=user_id,
                    workspace_id=workspace_id,
                    product_name=product_name,
                    permission="write",
                )
            if folder_id := predefined_project.get("folderId", None):
                # Check user has access to folder
                await folders_folders_repository.get_for_user_or_workspace(
                    app,
                    folder_id=folder_id,
                    product_name=product_name,
                    user_id=user_id if workspace_id is None else None,
                    workspace_id=workspace_id,
                )
                # Folder ID is not part of the project resource
                predefined_project.pop("folderId")

        if from_study:  # Either clone or creation of template out of study
            # 1.1 prepare copy
            (
                new_project,
                project_node_coro,
                copy_file_coro,
            ) = await _prepare_project_copy(
                app,
                user_id=user_id,
                product_name=product_name,
                src_project_uuid=from_study,
                as_template=as_template,
                deep_copy=copy_data,
                task_progress=progress,
            )
            if project_node_coro:
                project_nodes = await project_node_coro

            # 1.2 does project belong to some folder?
            workspace_id = new_project["workspaceId"]
            prj_to_folder_db = await _folders_repository.get_project_to_folder(
                app,
                project_id=from_study,
                private_workspace_user_id_or_none=(
                    user_id if workspace_id is None else None
                ),
            )
            if prj_to_folder_db:
                # As user has access to the project, it has implicitly access to the folder
                folder_id = prj_to_folder_db.folder_id

            if as_template:
                # For template we do not care about workspace/folder
                workspace_id = None
                new_project["workspaceId"] = workspace_id
                folder_id = None

        if predefined_project:
            # 2. overrides with optional body and re-validate
            new_project, project_nodes = await _compose_project_data(
                app,
                user_id=user_id,
                new_project=new_project,
                predefined_project=predefined_project,
            )

        # 3.1 save new project in DB
        new_project = await _projects_repository_legacy.insert_project(
            project=jsonable_encoder(new_project),
            user_id=user_id,
            product_name=product_name,
            force_as_template=as_template,
            hidden=copy_data,
            project_nodes=project_nodes,
        )
        # add parent linking if needed
        await set_project_ancestors(
            app,
            user_id=user_id,
            project_uuid=new_project["uuid"],
            parent_project_uuid=parent_project_uuid,
            parent_node_id=parent_node_id,
        )
        await progress.update()

        # 3.2 move project to proper folder
        if folder_id:
            await _folders_repository.insert_project_to_folder(
                app,
                project_id=new_project["uuid"],
                folder_id=folder_id,
                private_workspace_user_id_or_none=(
                    user_id if workspace_id is None else None
                ),
            )

        # 4. deep copy source project's files
        if copy_file_coro:
            # NOTE: storage needs to have access to the new project prior to copying files
            await copy_file_coro

        # 5. unhide the project if needed since it is now complete
        if not new_project_was_hidden_before_data_was_copied:
            await _projects_repository.patch_project(
                app,
                project_uuid=new_project["uuid"],
                new_partial_project_data={"hidden": False},
            )

        # update the network information in director-v2
        await dynamic_scheduler_service.update_projects_networks(
            app, project_id=ProjectID(new_project["uuid"])
        )
        await progress.update()

        # This is a new project and every new graph needs to be reflected in the pipeline tables
        await director_v2_service.create_or_update_pipeline(
            app,
            user_id,
            new_project["uuid"],
            product_name,
            product_api_base_url,
        )
        # get the latest state of the project (lastChangeDate for instance)
        new_project, _ = await _projects_repository_legacy.get_project_dict_and_type(
            project_uuid=new_project["uuid"]
        )
        # Appends state
        new_project = await _projects_service.add_project_states_for_user(
            user_id=user_id,
            project=new_project,
<<<<<<< HEAD
            is_template=as_template,
            app=app,
=======
            app=request.app,
>>>>>>> e8383ed1
        )
        await progress.update()

        # Adds permalink
        await update_or_pop_permalink_in_project(app, url, headers, new_project)

        # Adds folderId
        user_specific_project_data_db = (
            await _projects_repository_legacy.get_user_specific_project_data_db(
                project_uuid=new_project["uuid"],
                private_workspace_user_id_or_none=(
                    user_id if workspace_id is None else None
                ),
            )
        )
        new_project["folderId"] = user_specific_project_data_db.folder_id

        # Overwrite project access rights
        if workspace_id:
            workspace: UserWorkspaceWithAccessRights = await get_user_workspace(
                app,
                user_id=user_id,
                workspace_id=workspace_id,
                product_name=product_name,
                permission=None,
            )
            new_project["accessRights"] = {
                f"{gid}": access.model_dump()
                for gid, access in workspace.access_rights.items()
            }

        _project_product_name = await _projects_repository_legacy.get_project_product(
            project_uuid=new_project["uuid"]
        )
        assert (
            _project_product_name == product_name  # nosec
        ), "Project product name mismatch"
        if _project_product_name != product_name:
            raise web.HTTPBadRequest(
                text=f"Project product name mismatch {product_name=} {_project_product_name=}"
            )

        data = ProjectGet.from_domain_model(new_project).model_dump(
            **RESPONSE_MODEL_POLICY
        )

        return web.HTTPCreated(
            text=json_dumps({"data": data}),
            content_type=MIMETYPE_APPLICATION_JSON,
        )

    except JsonSchemaValidationError as exc:
        raise web.HTTPBadRequest(text="Invalid project data") from exc

    except ProjectNotFoundError as exc:
        raise web.HTTPNotFound(text=f"Project {exc.project_uuid} not found") from exc

    except (ProjectInvalidRightsError, WorkspaceAccessForbiddenError) as exc:
        raise web.HTTPForbidden from exc

    except (ParentProjectNotFoundError, ParentNodeNotFoundError) as exc:
        if project_uuid := new_project.get("uuid"):
            await _projects_service.submit_delete_project_task(
                app=app,
                project_uuid=project_uuid,
                user_id=user_id,
                simcore_user_agent=simcore_user_agent,
            )
        raise web.HTTPNotFound(text=f"{exc}") from exc

    except asyncio.CancelledError:
        _logger.warning(
            "cancelled create_project for '%s'. Cleaning up",
            f"{user_id=}",
        )
        if project_uuid := new_project.get("uuid"):
            await _projects_service.submit_delete_project_task(
                app=app,
                project_uuid=project_uuid,
                user_id=user_id,
                simcore_user_agent=simcore_user_agent,
            )
        raise


def register_create_project_task(app: web.Application) -> None:
    TaskRegistry.register(create_project, app=app)<|MERGE_RESOLUTION|>--- conflicted
+++ resolved
@@ -434,12 +434,7 @@
         new_project = await _projects_service.add_project_states_for_user(
             user_id=user_id,
             project=new_project,
-<<<<<<< HEAD
-            is_template=as_template,
             app=app,
-=======
-            app=request.app,
->>>>>>> e8383ed1
         )
         await progress.update()
 
