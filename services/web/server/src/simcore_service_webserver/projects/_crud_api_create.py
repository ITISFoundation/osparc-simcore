import asyncio
import logging
from collections.abc import Coroutine
from typing import Any, TypeAlias

from aiohttp import web
from common_library.json_serialization import json_dumps
from jsonschema import ValidationError as JsonSchemaValidationError
from models_library.api_schemas_long_running_tasks.base import ProgressPercent
from models_library.api_schemas_webserver.projects import ProjectGet
from models_library.projects import ProjectID
<<<<<<< HEAD
from models_library.projects_nodes_io import NodeID
=======
from models_library.projects_access import Owner
from models_library.projects_nodes_io import NodeID, NodeIDStr
>>>>>>> a0f438e0
from models_library.projects_state import ProjectStatus
from models_library.users import UserID
from models_library.utils.fastapi_encoders import jsonable_encoder
from models_library.workspaces import UserWorkspaceWithAccessRights
from pydantic import TypeAdapter
from servicelib.aiohttp.long_running_tasks.server import TaskProgress
from servicelib.mimetype_constants import MIMETYPE_APPLICATION_JSON
from servicelib.redis import with_project_locked
from simcore_postgres_database.utils_projects_nodes import (
    ProjectNode,
    ProjectNodeCreate,
)
from simcore_postgres_database.webserver_models import ProjectType as ProjectTypeDB

from ..application_settings import get_application_settings
from ..catalog import client as catalog_client
from ..director_v2 import api as director_v2_api
from ..dynamic_scheduler import api as dynamic_scheduler_api
from ..folders import _folders_repository as folders_db
from ..redis import get_redis_lock_manager_client_sdk
from ..storage.api import (
    copy_data_folders_from_project,
    get_project_total_size_simcore_s3,
)
from ..users.api import get_user_fullname
from ..workspaces.api import check_user_workspace_access, get_user_workspace
from ..workspaces.errors import WorkspaceAccessForbiddenError
from . import _folders_db as project_to_folders_db
from . import projects_service
from ._metadata_api import set_project_ancestors
from ._permalink_api import update_or_pop_permalink_in_project
from .db import ProjectDBAPI
from .exceptions import (
    ParentNodeNotFoundError,
    ParentProjectNotFoundError,
    ProjectInvalidRightsError,
    ProjectNotFoundError,
)
from .models import ProjectDict
from .utils import NodesMap, clone_project_document, default_copy_project_name

OVERRIDABLE_DOCUMENT_KEYS = [
    "name",
    "description",
    "thumbnail",
    "prjOwner",
    "accessRights",
]


log = logging.getLogger(__name__)

CopyFileCoro: TypeAlias = Coroutine[Any, Any, None]
CopyProjectNodesCoro: TypeAlias = Coroutine[Any, Any, dict[NodeID, ProjectNodeCreate]]


async def _prepare_project_copy(
    app: web.Application,
    *,
    user_id: UserID,
    src_project_uuid: ProjectID,
    as_template: bool,
    deep_copy: bool,
    task_progress: TaskProgress,
) -> tuple[ProjectDict, CopyProjectNodesCoro | None, CopyFileCoro | None]:
    source_project = await projects_service.get_project_for_user(
        app,
        project_uuid=f"{src_project_uuid}",
        user_id=user_id,
    )
    settings = get_application_settings(app).WEBSERVER_PROJECTS
    assert settings  # nosec
    if max_bytes := settings.PROJECTS_MAX_COPY_SIZE_BYTES:
        # get project total data size
        project_data_size = await get_project_total_size_simcore_s3(
            app, user_id, src_project_uuid
        )
        if project_data_size >= max_bytes:
            raise web.HTTPUnprocessableEntity(
                reason=f"Source project data size is {project_data_size.human_readable()}."
                f"This is larger than the maximum {max_bytes.human_readable()} allowed for copying."
                "TIP: Please reduce the study size or contact application support."
            )

    # clone template as user project
    new_project, nodes_map = clone_project_document(
        source_project,
        forced_copy_project_id=None,
        clean_output_data=(deep_copy is False),
    )

    # remove template/study access rights
    new_project["accessRights"] = {}
    if not as_template:
        new_project["name"] = default_copy_project_name(source_project["name"])

    copy_project_nodes_coro = None
    if len(nodes_map) > 0:
        copy_project_nodes_coro = _copy_project_nodes_from_source_project(
            app, source_project, nodes_map
        )

    copy_file_coro = None
    if deep_copy and len(nodes_map) > 0:
        copy_file_coro = _copy_files_from_source_project(
            app,
            source_project,
            new_project,
            nodes_map,
            user_id,
            task_progress,
        )
    return new_project, copy_project_nodes_coro, copy_file_coro


async def _copy_project_nodes_from_source_project(
    app: web.Application,
    source_project: ProjectDict,
    nodes_map: NodesMap,
) -> dict[NodeID, ProjectNodeCreate]:
    db: ProjectDBAPI = ProjectDBAPI.get_from_app_context(app)

    def _mapped_node_id(node: ProjectNode) -> NodeID:
        return NodeID(nodes_map[f"{node.node_id}"])

    return {
        _mapped_node_id(node): ProjectNodeCreate(
            node_id=_mapped_node_id(node),
            **{
                k: v
                for k, v in node.model_dump().items()
                if k in ProjectNodeCreate.get_field_names(exclude={"node_id"})
            },
        )
        for node in await db.list_project_nodes(ProjectID(source_project["uuid"]))
    }


async def _copy_files_from_source_project(
    app: web.Application,
    source_project: ProjectDict,
    new_project: ProjectDict,
    nodes_map: NodesMap,
    user_id: UserID,
    task_progress: TaskProgress,
):
    _projects_repository = ProjectDBAPI.get_from_app_context(app)

    needs_lock_source_project: bool = (
        await _projects_repository.get_project_type(
            TypeAdapter(ProjectID).validate_python(source_project["uuid"])
        )
        != ProjectTypeDB.TEMPLATE
    )

<<<<<<< HEAD
    async with AsyncExitStack() as stack:
        if needs_lock_source_project:
            await stack.enter_async_context(
                projects_service.lock_with_notification(
                    app,
                    source_project["uuid"],
                    ProjectStatus.CLONING,
                    user_id,
                    await get_user_fullname(app, user_id=user_id),
                )
            )
=======
    async def _copy() -> None:
>>>>>>> a0f438e0
        starting_value = task_progress.percent
        async for long_running_task in copy_data_folders_from_project(
            app, source_project, new_project, nodes_map, user_id
        ):
            task_progress.update(
                message=long_running_task.progress.message,
                percent=TypeAdapter(ProgressPercent).validate_python(
                    (
                        starting_value
                        + long_running_task.progress.percent * (1.0 - starting_value)
                    ),
                ),
            )
            if long_running_task.done():
                await long_running_task.result()

    if needs_lock_source_project:
        await with_project_locked(
            get_redis_lock_manager_client_sdk(app),
            project_uuid=source_project["uuid"],
            status=ProjectStatus.CLONING,
            owner=Owner(
                user_id=user_id, **await get_user_fullname(app, user_id=user_id)
            ),
            notification_cb=projects_api.create_user_notification_cb(
                user_id, ProjectID(f"{source_project['uuid']}"), app
            ),
        )(_copy)()
    else:
        await _copy()


async def _compose_project_data(
    app: web.Application,
    *,
    user_id: UserID,
    new_project: ProjectDict,
    predefined_project: ProjectDict,
) -> tuple[ProjectDict, dict[NodeID, ProjectNodeCreate] | None]:
    project_nodes: dict[NodeID, ProjectNodeCreate] | None = None
    if new_project:  # creates from a copy, just override fields
        # when predefined_project is ProjectCopyOverride
        for key in OVERRIDABLE_DOCUMENT_KEYS:
            if non_null_value := predefined_project.get(key):
                new_project[key] = non_null_value
    else:
        # when predefined_project is ProjectCreateNew
        project_nodes = {
            NodeID(node_id): ProjectNodeCreate(
                node_id=NodeID(node_id),
                required_resources=jsonable_encoder(
                    await catalog_client.get_service_resources(
                        app, user_id, node_data["key"], node_data["version"]
                    )
                ),
                key=node_data.get("key"),
                version=node_data.get("version"),
                label=node_data.get("label"),
            )
            for node_id, node_data in predefined_project.get("workbench", {}).items()
        }

        new_project = predefined_project

    return new_project, project_nodes


async def create_project(  # pylint: disable=too-many-arguments,too-many-branches,too-many-statements  # noqa: C901, PLR0913
    task_progress: TaskProgress,
    *,
    request: web.Request,
    new_project_was_hidden_before_data_was_copied: bool,
    from_study: ProjectID | None,
    as_template: bool,
    copy_data: bool,
    user_id: UserID,
    product_name: str,
    predefined_project: ProjectDict | None,
    simcore_user_agent: str,
    parent_project_uuid: ProjectID | None,
    parent_node_id: NodeID | None,
) -> None:
    """Implements TaskProtocol for 'create_projects' handler

    Arguments:
        task_progress -- TaskProtocol argument
        app
        new_project_was_hidden_before_data_was_copied --
        from_study -- create from an existing study or not (if None)
        as_template -- create as template
        copy_data -- whether s3 data is copied
        user_id
        product_name
        predefined_project -- project in request body

    Raises:
        web.HTTPCreated: succeeded
        web.HTTPBadRequest:
        web.HTTPNotFound:
        web.HTTPUnauthorized:

    """
    assert request.app  # nosec

    _projects_repository = ProjectDBAPI.get_from_app_context(request.app)

    new_project: ProjectDict = {}
    copy_file_coro = None
    project_nodes = None
    try:
        task_progress.update(message="creating new study...")

        workspace_id = None
        folder_id = None
        if predefined_project:
            if workspace_id := predefined_project.get("workspaceId", None):
                await check_user_workspace_access(
                    request.app,
                    user_id=user_id,
                    workspace_id=workspace_id,
                    product_name=product_name,
                    permission="write",
                )
            if folder_id := predefined_project.get("folderId", None):
                # Check user has access to folder
                await folders_db.get_for_user_or_workspace(
                    request.app,
                    folder_id=folder_id,
                    product_name=product_name,
                    user_id=user_id if workspace_id is None else None,
                    workspace_id=workspace_id,
                )
                # Folder ID is not part of the project resource
                predefined_project.pop("folderId")

        if from_study:
            # 1.1 prepare copy
            (
                new_project,
                project_node_coro,
                copy_file_coro,
            ) = await _prepare_project_copy(
                request.app,
                user_id=user_id,
                src_project_uuid=from_study,
                as_template=as_template,
                deep_copy=copy_data,
                task_progress=task_progress,
            )
            if project_node_coro:
                project_nodes = await project_node_coro

            # 1.2 does project belong to some folder?
            workspace_id = new_project["workspaceId"]
            prj_to_folder_db = await project_to_folders_db.get_project_to_folder(
                request.app,
                project_id=from_study,
                private_workspace_user_id_or_none=(
                    user_id if workspace_id is None else None
                ),
            )
            if prj_to_folder_db:
                # As user has access to the project, it has implicitly access to the folder
                folder_id = prj_to_folder_db.folder_id

            if as_template:
                # For template we do not care about workspace/folder
                workspace_id = None
                new_project["workspaceId"] = workspace_id
                folder_id = None

        if predefined_project:
            # 2. overrides with optional body and re-validate
            new_project, project_nodes = await _compose_project_data(
                request.app,
                user_id=user_id,
                new_project=new_project,
                predefined_project=predefined_project,
            )

        # 3.1 save new project in DB
        new_project = await _projects_repository.insert_project(
            project=jsonable_encoder(new_project),
            user_id=user_id,
            product_name=product_name,
            force_as_template=as_template,
            hidden=copy_data,
            project_nodes=project_nodes,
        )
        # add parent linking if needed
        await set_project_ancestors(
            request.app,
            user_id=user_id,
            project_uuid=new_project["uuid"],
            parent_project_uuid=parent_project_uuid,
            parent_node_id=parent_node_id,
        )
        task_progress.update()

        # 3.2 move project to proper folder
        if folder_id:
            await project_to_folders_db.insert_project_to_folder(
                request.app,
                project_id=new_project["uuid"],
                folder_id=folder_id,
                private_workspace_user_id_or_none=(
                    user_id if workspace_id is None else None
                ),
            )

        # 4. deep copy source project's files
        if copy_file_coro:
            # NOTE: storage needs to have access to the new project prior to copying files
            await copy_file_coro

        # 5. unhide the project if needed since it is now complete
        if not new_project_was_hidden_before_data_was_copied:
            await _projects_repository.set_hidden_flag(new_project["uuid"], hidden=False)

        # update the network information in director-v2
        await dynamic_scheduler_api.update_projects_networks(
            request.app, project_id=ProjectID(new_project["uuid"])
        )
        task_progress.update()

        # This is a new project and every new graph needs to be reflected in the pipeline tables
        await director_v2_api.create_or_update_pipeline(
            request.app, user_id, new_project["uuid"], product_name
        )
        # get the latest state of the project (lastChangeDate for instance)
        new_project, _ = await _projects_repository.get_project(project_uuid=new_project["uuid"])
        # Appends state
        new_project = await projects_service.add_project_states_for_user(
            user_id=user_id,
            project=new_project,
            is_template=as_template,
            app=request.app,
        )
        task_progress.update()

        # Adds permalink
        await update_or_pop_permalink_in_project(request, new_project)

        # Adds folderId
        user_specific_project_data_db = await _projects_repository.get_user_specific_project_data_db(
            project_uuid=new_project["uuid"],
            private_workspace_user_id_or_none=user_id if workspace_id is None else None,
        )
        new_project["folderId"] = user_specific_project_data_db.folder_id

        # Overwrite project access rights
        if workspace_id:
            workspace: UserWorkspaceWithAccessRights = await get_user_workspace(
                request.app,
                user_id=user_id,
                workspace_id=workspace_id,
                product_name=product_name,
                permission=None,
            )
            new_project["accessRights"] = {
                f"{gid}": access.model_dump()
                for gid, access in workspace.access_rights.items()
            }

        # Ensures is like ProjectGet
        data = ProjectGet.from_domain_model(new_project).data(exclude_unset=True)

        raise web.HTTPCreated(
            text=json_dumps({"data": data}),
            content_type=MIMETYPE_APPLICATION_JSON,
        )

    except JsonSchemaValidationError as exc:
        raise web.HTTPBadRequest(reason="Invalid project data") from exc

    except ProjectNotFoundError as exc:
        raise web.HTTPNotFound(reason=f"Project {exc.project_uuid} not found") from exc

    except (ProjectInvalidRightsError, WorkspaceAccessForbiddenError) as exc:
        raise web.HTTPForbidden from exc

    except (ParentProjectNotFoundError, ParentNodeNotFoundError) as exc:
        if project_uuid := new_project.get("uuid"):
            await projects_service.submit_delete_project_task(
                app=request.app,
                project_uuid=project_uuid,
                user_id=user_id,
                simcore_user_agent=simcore_user_agent,
            )
        raise web.HTTPNotFound(reason=f"{exc}") from exc

    except asyncio.CancelledError:
        log.warning(
            "cancelled create_project for '%s'. Cleaning up",
            f"{user_id=}",
        )
        if project_uuid := new_project.get("uuid"):
            await projects_service.submit_delete_project_task(
                app=request.app,
                project_uuid=project_uuid,
                user_id=user_id,
                simcore_user_agent=simcore_user_agent,
            )
        raise<|MERGE_RESOLUTION|>--- conflicted
+++ resolved
@@ -9,12 +9,8 @@
 from models_library.api_schemas_long_running_tasks.base import ProgressPercent
 from models_library.api_schemas_webserver.projects import ProjectGet
 from models_library.projects import ProjectID
-<<<<<<< HEAD
+from models_library.projects_access import Owner
 from models_library.projects_nodes_io import NodeID
-=======
-from models_library.projects_access import Owner
-from models_library.projects_nodes_io import NodeID, NodeIDStr
->>>>>>> a0f438e0
 from models_library.projects_state import ProjectStatus
 from models_library.users import UserID
 from models_library.utils.fastapi_encoders import jsonable_encoder
@@ -170,21 +166,7 @@
         != ProjectTypeDB.TEMPLATE
     )
 
-<<<<<<< HEAD
-    async with AsyncExitStack() as stack:
-        if needs_lock_source_project:
-            await stack.enter_async_context(
-                projects_service.lock_with_notification(
-                    app,
-                    source_project["uuid"],
-                    ProjectStatus.CLONING,
-                    user_id,
-                    await get_user_fullname(app, user_id=user_id),
-                )
-            )
-=======
     async def _copy() -> None:
->>>>>>> a0f438e0
         starting_value = task_progress.percent
         async for long_running_task in copy_data_folders_from_project(
             app, source_project, new_project, nodes_map, user_id
@@ -402,7 +384,9 @@
 
         # 5. unhide the project if needed since it is now complete
         if not new_project_was_hidden_before_data_was_copied:
-            await _projects_repository.set_hidden_flag(new_project["uuid"], hidden=False)
+            await _projects_repository.set_hidden_flag(
+                new_project["uuid"], hidden=False
+            )
 
         # update the network information in director-v2
         await dynamic_scheduler_api.update_projects_networks(
@@ -415,7 +399,9 @@
             request.app, user_id, new_project["uuid"], product_name
         )
         # get the latest state of the project (lastChangeDate for instance)
-        new_project, _ = await _projects_repository.get_project(project_uuid=new_project["uuid"])
+        new_project, _ = await _projects_repository.get_project(
+            project_uuid=new_project["uuid"]
+        )
         # Appends state
         new_project = await projects_service.add_project_states_for_user(
             user_id=user_id,
@@ -429,9 +415,13 @@
         await update_or_pop_permalink_in_project(request, new_project)
 
         # Adds folderId
-        user_specific_project_data_db = await _projects_repository.get_user_specific_project_data_db(
-            project_uuid=new_project["uuid"],
-            private_workspace_user_id_or_none=user_id if workspace_id is None else None,
+        user_specific_project_data_db = (
+            await _projects_repository.get_user_specific_project_data_db(
+                project_uuid=new_project["uuid"],
+                private_workspace_user_id_or_none=user_id
+                if workspace_id is None
+                else None,
+            )
         )
         new_project["folderId"] = user_specific_project_data_db.folder_id
 
