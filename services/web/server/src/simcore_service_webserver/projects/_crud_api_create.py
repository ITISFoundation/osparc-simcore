import asyncio
import logging
from collections.abc import Coroutine
from typing import Any, TypeAlias

from aiohttp import web
from common_library.json_serialization import json_dumps
from jsonschema import ValidationError as JsonSchemaValidationError
from models_library.api_schemas_long_running_tasks.base import ProgressPercent
from models_library.api_schemas_webserver.projects import ProjectGet
from models_library.products import ProductName
from models_library.projects import ProjectID
from models_library.projects_access import Owner
from models_library.projects_nodes_io import NodeID
from models_library.projects_state import ProjectStatus
from models_library.users import UserID
from models_library.utils.fastapi_encoders import jsonable_encoder
from models_library.workspaces import UserWorkspaceWithAccessRights
from pydantic import TypeAdapter
from servicelib.long_running_tasks.models import TaskProgress
from servicelib.long_running_tasks.task import TaskRegistry
from servicelib.mimetype_constants import MIMETYPE_APPLICATION_JSON
from servicelib.redis import with_project_locked
from servicelib.rest_constants import RESPONSE_MODEL_POLICY
from simcore_postgres_database.utils_projects_nodes import (
    ProjectNode,
    ProjectNodeCreate,
)
from simcore_postgres_database.webserver_models import ProjectType as ProjectTypeDB
from yarl import URL

from ..application_settings import get_application_settings
from ..catalog import catalog_service
from ..director_v2 import director_v2_service
from ..dynamic_scheduler import api as dynamic_scheduler_service
from ..folders import _folders_repository as folders_folders_repository
from ..redis import get_redis_lock_manager_client_sdk
from ..storage.api import (
    copy_data_folders_from_project,
    get_project_total_size_simcore_s3,
)
from ..workspaces.api import check_user_workspace_access, get_user_workspace
from ..workspaces.errors import WorkspaceAccessForbiddenError
from . import _folders_repository, _projects_repository, _projects_service
from ._metadata_service import set_project_ancestors
from ._permalink_service import update_or_pop_permalink_in_project
from ._projects_repository_legacy import ProjectDBAPI
from .exceptions import (
    ParentNodeNotFoundError,
    ParentProjectNotFoundError,
    ProjectInvalidRightsError,
    ProjectNotFoundError,
)
from .models import ProjectDict
from .utils import NodesMap, clone_project_document, default_copy_project_name

OVERRIDABLE_DOCUMENT_KEYS = [
    "name",
    "description",
    "thumbnail",
    "prjOwner",
    "accessRights",
]


_logger = logging.getLogger(__name__)

CopyFileCoro: TypeAlias = Coroutine[Any, Any, None]
CopyProjectNodesCoro: TypeAlias = Coroutine[Any, Any, dict[NodeID, ProjectNodeCreate]]


async def _prepare_project_copy(
    app: web.Application,
    *,
    user_id: UserID,
    product_name: ProductName,
    src_project_uuid: ProjectID,
    as_template: bool,
    deep_copy: bool,
    task_progress: TaskProgress,
) -> tuple[ProjectDict, CopyProjectNodesCoro | None, CopyFileCoro | None]:
    source_project = await _projects_service.get_project_for_user(
        app,
        project_uuid=f"{src_project_uuid}",
        user_id=user_id,
    )
    settings = get_application_settings(app).WEBSERVER_PROJECTS
    assert settings  # nosec
    if max_bytes := settings.PROJECTS_MAX_COPY_SIZE_BYTES:
        # get project total data size
        project_data_size = await get_project_total_size_simcore_s3(
            app, user_id, src_project_uuid
        )
        if project_data_size >= max_bytes:
            raise web.HTTPUnprocessableEntity(
                text=f"Source project data size is {project_data_size.human_readable()}."
                f"This is larger than the maximum {max_bytes.human_readable()} allowed for copying."
                "TIP: Please reduce the study size or contact application support."
            )

    # clone template as user project
    new_project, nodes_map = clone_project_document(
        source_project,
        forced_copy_project_id=None,
        clean_output_data=(deep_copy is False),
    )

    # remove template/study access rights
    new_project["accessRights"] = {}
    if not as_template:
        new_project["name"] = default_copy_project_name(source_project["name"])

    copy_project_nodes_coro = None
    if len(nodes_map) > 0:
        copy_project_nodes_coro = _copy_project_nodes_from_source_project(
            app, source_project, nodes_map
        )

    copy_file_coro = None
    if deep_copy and len(nodes_map) > 0:
        copy_file_coro = _copy_files_from_source_project(
            app,
            source_project,
            new_project,
            nodes_map,
            user_id,
            product_name,
            task_progress,
        )
    return new_project, copy_project_nodes_coro, copy_file_coro


async def _copy_project_nodes_from_source_project(
    app: web.Application,
    source_project: ProjectDict,
    nodes_map: NodesMap,
) -> dict[NodeID, ProjectNodeCreate]:
    db: ProjectDBAPI = ProjectDBAPI.get_from_app_context(app)

    def _mapped_node_id(node: ProjectNode) -> NodeID:
        return NodeID(nodes_map[f"{node.node_id}"])

    return {
        _mapped_node_id(node): ProjectNodeCreate(
            node_id=_mapped_node_id(node),
            **{
                k: v
                for k, v in node.model_dump().items()
                if k in ProjectNodeCreate.get_field_names(exclude={"node_id"})
            },
        )
        for node in await db.list_project_nodes(ProjectID(source_project["uuid"]))
    }


async def _copy_files_from_source_project(
    app: web.Application,
    source_project: ProjectDict,
    new_project: ProjectDict,
    nodes_map: NodesMap,
    user_id: UserID,
    product_name: str,
    task_progress: TaskProgress,
):
    _projects_repository_legacy = ProjectDBAPI.get_from_app_context(app)

    needs_lock_source_project: bool = (
        await _projects_repository_legacy.get_project_type(
            TypeAdapter(ProjectID).validate_python(source_project["uuid"])
        )
        != ProjectTypeDB.TEMPLATE
    )

    async def _copy() -> None:
        starting_value = task_progress.percent
        async for async_job_composed_result in copy_data_folders_from_project(
            app,
            source_project=source_project,
            destination_project=new_project,
            nodes_map=nodes_map,
            user_id=user_id,
            product_name=product_name,
        ):
            await task_progress.update(
                message=(
                    async_job_composed_result.status.progress.message.description
                    if async_job_composed_result.status.progress.message
                    else None
                ),
                percent=TypeAdapter(ProgressPercent).validate_python(
                    (
                        starting_value
                        + async_job_composed_result.status.progress.percent_value
                        * (1.0 - starting_value)
                    ),
                ),
            )
            if async_job_composed_result.done:
                await async_job_composed_result.result()

    if needs_lock_source_project:
        await with_project_locked(
            get_redis_lock_manager_client_sdk(app),
            project_uuid=source_project["uuid"],
            status=ProjectStatus.CLONING,
            owner=Owner(user_id=user_id),
            notification_cb=_projects_service.create_user_notification_cb(
                user_id, ProjectID(f"{source_project['uuid']}"), app
            ),
        )(_copy)()
    else:
        await _copy()


async def _compose_project_data(
    app: web.Application,
    *,
    user_id: UserID,
    new_project: ProjectDict,
    predefined_project: ProjectDict,
) -> tuple[ProjectDict, dict[NodeID, ProjectNodeCreate] | None]:
    project_nodes: dict[NodeID, ProjectNodeCreate] | None = None
    if new_project:  # creates from a copy, just override fields
        # when predefined_project is ProjectCopyOverride
        for key in OVERRIDABLE_DOCUMENT_KEYS:
            if non_null_value := predefined_project.get(key):
                new_project[key] = non_null_value
    else:
        # when predefined_project is ProjectCreateNew
        project_nodes = {
            NodeID(node_id): ProjectNodeCreate(
                node_id=NodeID(node_id),
                required_resources=jsonable_encoder(
                    await catalog_service.get_service_resources(
                        app, user_id, node_data["key"], node_data["version"]
                    )
                ),
                key=node_data.get("key"),
                version=node_data.get("version"),
                label=node_data.get("label"),
            )
            for node_id, node_data in predefined_project.get("workbench", {}).items()
        }

        new_project = predefined_project

    return new_project, project_nodes


async def create_project(  # pylint: disable=too-many-arguments,too-many-branches,too-many-statements  # noqa: C901, PLR0913
    progress: TaskProgress,
    *,
    app: web.Application,
    request_url: URL,
    request_headers: dict[str, str],
    new_project_was_hidden_before_data_was_copied: bool,
    from_study: ProjectID | None,
    as_template: bool,
    copy_data: bool,
    user_id: UserID,
    product_name: str,
    product_api_base_url: str,
    predefined_project: ProjectDict | None,
    simcore_user_agent: str,
    parent_project_uuid: ProjectID | None,
    parent_node_id: NodeID | None,
) -> web.HTTPCreated:
    """Implements TaskProtocol for 'create_projects' handler

    Arguments:
        task_progress -- TaskProtocol argument
        app
        new_project_was_hidden_before_data_was_copied --
        from_study -- create from an existing study or not (if None)
        as_template -- create as template
        copy_data -- whether s3 data is copied
        user_id
        product_name
        predefined_project -- project in request body

    Raises:
        web.HTTPBadRequest:
        web.HTTPNotFound:
        web.HTTPUnauthorized:

    """
    _logger.info(
        "create_project for '%s' with %s %s %s",
        f"{user_id=}",
        f"{predefined_project=}",
        f"{product_name=}",
        f"{from_study=}",
    )

    _projects_repository_legacy = ProjectDBAPI.get_from_app_context(app)

    new_project: ProjectDict = {}
    copy_file_coro = None
    project_nodes = None
    try:
        await progress.update(message="creating new study...")

        workspace_id = None
        folder_id = None
        if predefined_project:
            if workspace_id := predefined_project.get("workspaceId", None):
                await check_user_workspace_access(
                    app,
                    user_id=user_id,
                    workspace_id=workspace_id,
                    product_name=product_name,
                    permission="write",
                )
            if folder_id := predefined_project.get("folderId", None):
                # Check user has access to folder
                await folders_folders_repository.get_for_user_or_workspace(
                    app,
                    folder_id=folder_id,
                    product_name=product_name,
                    user_id=user_id if workspace_id is None else None,
                    workspace_id=workspace_id,
                )
                # Folder ID is not part of the project resource
                predefined_project.pop("folderId")

        if from_study:  # Either clone or creation of template out of study
            # 1.1 prepare copy
            (
                new_project,
                project_node_coro,
                copy_file_coro,
            ) = await _prepare_project_copy(
                app,
                user_id=user_id,
                product_name=product_name,
                src_project_uuid=from_study,
                as_template=as_template,
                deep_copy=copy_data,
                task_progress=progress,
            )
            if project_node_coro:
                project_nodes = await project_node_coro

            # 1.2 does project belong to some folder?
            workspace_id = new_project["workspaceId"]
            prj_to_folder_db = await _folders_repository.get_project_to_folder(
                app,
                project_id=from_study,
                private_workspace_user_id_or_none=(
                    user_id if workspace_id is None else None
                ),
            )
            if prj_to_folder_db:
                # As user has access to the project, it has implicitly access to the folder
                folder_id = prj_to_folder_db.folder_id

            if as_template:
                # For template we do not care about workspace/folder
                workspace_id = None
                new_project["workspaceId"] = workspace_id
                folder_id = None

        if predefined_project:
            # 2. overrides with optional body and re-validate
            new_project, project_nodes = await _compose_project_data(
                app,
                user_id=user_id,
                new_project=new_project,
                predefined_project=predefined_project,
            )

        # 3.1 save new project in DB
        new_project = await _projects_repository_legacy.insert_project(
            project=jsonable_encoder(new_project),
            user_id=user_id,
            product_name=product_name,
            force_as_template=as_template,
            hidden=copy_data,
            project_nodes=project_nodes,
        )
        # add parent linking if needed
        await set_project_ancestors(
            app,
            user_id=user_id,
            project_uuid=new_project["uuid"],
            parent_project_uuid=parent_project_uuid,
            parent_node_id=parent_node_id,
        )
        await progress.update()

        # 3.2 move project to proper folder
        if folder_id:
            await _folders_repository.insert_project_to_folder(
                app,
                project_id=new_project["uuid"],
                folder_id=folder_id,
                private_workspace_user_id_or_none=(
                    user_id if workspace_id is None else None
                ),
            )

        # 4. deep copy source project's files
        if copy_file_coro:
            # NOTE: storage needs to have access to the new project prior to copying files
            await copy_file_coro

        # 5. unhide the project if needed since it is now complete
        if not new_project_was_hidden_before_data_was_copied:
            await _projects_repository.patch_project(
                app,
                project_uuid=new_project["uuid"],
                new_partial_project_data={"hidden": False},
            )

        # update the network information in director-v2
        await dynamic_scheduler_service.update_projects_networks(
            app, project_id=ProjectID(new_project["uuid"])
        )
        await progress.update()

        # This is a new project and every new graph needs to be reflected in the pipeline tables
        await director_v2_service.create_or_update_pipeline(
            app,
            user_id,
            new_project["uuid"],
            product_name,
            product_api_base_url,
        )
        # get the latest state of the project (lastChangeDate for instance)
        new_project, _ = await _projects_repository_legacy.get_project_dict_and_type(
            project_uuid=new_project["uuid"]
        )
        # Appends state
        new_project = await _projects_service.add_project_states_for_user(
<<<<<<< HEAD
            user_id=user_id,
            project=new_project,
            app=app,
=======
            user_id=user_id, project=new_project, app=request.app
>>>>>>> c1c5d79f
        )
        await progress.update()

        # Adds permalink
        await update_or_pop_permalink_in_project(
            app, request_url, request_headers, new_project
        )

        # Adds folderId
        user_specific_project_data_db = (
            await _projects_repository_legacy.get_user_specific_project_data_db(
                project_uuid=new_project["uuid"],
                private_workspace_user_id_or_none=(
                    user_id if workspace_id is None else None
                ),
            )
        )
        new_project["folderId"] = user_specific_project_data_db.folder_id

        # Overwrite project access rights
        if workspace_id:
            workspace: UserWorkspaceWithAccessRights = await get_user_workspace(
                app,
                user_id=user_id,
                workspace_id=workspace_id,
                product_name=product_name,
                permission=None,
            )
            new_project["accessRights"] = {
                f"{gid}": access.model_dump()
                for gid, access in workspace.access_rights.items()
            }

        _project_product_name = await _projects_repository_legacy.get_project_product(
            project_uuid=new_project["uuid"]
        )
        assert (
            _project_product_name == product_name  # nosec
        ), "Project product name mismatch"
        if _project_product_name != product_name:
            raise web.HTTPBadRequest(
                text=f"Project product name mismatch {product_name=} {_project_product_name=}"
            )

        data = ProjectGet.from_domain_model(new_project).model_dump(
            **RESPONSE_MODEL_POLICY
        )

        return web.HTTPCreated(
            text=json_dumps({"data": data}),
            content_type=MIMETYPE_APPLICATION_JSON,
        )

    except JsonSchemaValidationError as exc:
        raise web.HTTPBadRequest(text="Invalid project data") from exc

    except ProjectNotFoundError as exc:
        raise web.HTTPNotFound(text=f"Project {exc.project_uuid} not found") from exc

    except (ProjectInvalidRightsError, WorkspaceAccessForbiddenError) as exc:
        raise web.HTTPForbidden from exc

    except (ParentProjectNotFoundError, ParentNodeNotFoundError) as exc:
        if project_uuid := new_project.get("uuid"):
            await _projects_service.submit_delete_project_task(
                app=app,
                project_uuid=project_uuid,
                user_id=user_id,
                simcore_user_agent=simcore_user_agent,
            )
        raise web.HTTPNotFound(text=f"{exc}") from exc

    except asyncio.CancelledError:
        _logger.warning(
            "cancelled create_project for '%s'. Cleaning up",
            f"{user_id=}",
        )
        if project_uuid := new_project.get("uuid"):
            await _projects_service.submit_delete_project_task(
                app=app,
                project_uuid=project_uuid,
                user_id=user_id,
                simcore_user_agent=simcore_user_agent,
            )
        raise


def register_create_project_task(app: web.Application) -> None:
    TaskRegistry.register(
        create_project,
        allowed_errors=(
            web.HTTPUnprocessableEntity,
            web.HTTPBadRequest,
            web.HTTPNotFound,
            web.HTTPForbidden,
        ),
        app=app,
    )<|MERGE_RESOLUTION|>--- conflicted
+++ resolved
@@ -432,13 +432,7 @@
         )
         # Appends state
         new_project = await _projects_service.add_project_states_for_user(
-<<<<<<< HEAD
-            user_id=user_id,
-            project=new_project,
-            app=app,
-=======
-            user_id=user_id, project=new_project, app=request.app
->>>>>>> c1c5d79f
+            user_id=user_id, project=new_project, app=app
         )
         await progress.update()
 
