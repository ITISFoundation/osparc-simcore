--- conflicted
+++ resolved
@@ -5,13 +5,7 @@
 """
 
 from models_library.projects import ProjectID
-<<<<<<< HEAD
-from models_library.users import UserID
-from pydantic import ConfigDict, BaseModel, Field
-from servicelib.request_keys import RQT_USERID_KEY
-=======
-from pydantic import BaseModel, Extra, Field
->>>>>>> 050b3e63
+from pydantic import BaseModel, ConfigDict, Field
 
 from ..models import RequestContext
 
@@ -22,6 +16,7 @@
     project_id: ProjectID
     model_config = ConfigDict(populate_by_name=True, extra="forbid")
 
+
 class RemoveQueryParams(BaseModel):
     force: bool = Field(
         default=False, description="Force removal (even if resource is active)"
