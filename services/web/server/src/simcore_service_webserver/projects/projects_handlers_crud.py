""" Handlers for STANDARD methods on /projects colletions

Standard methods or CRUD that states for Create+Read(Get&List)+Update+Delete

"""
import asyncio
import json
import logging
from contextlib import AsyncExitStack
from typing import Any, Awaitable, Optional
from uuid import UUID

from aiohttp import web
from jsonschema import ValidationError as JsonSchemaValidationError
from models_library.basic_types import UUIDStr
from models_library.projects import ProjectID
from models_library.projects_state import ProjectStatus
from models_library.rest_pagination import DEFAULT_NUMBER_OF_ITEMS_PER_PAGE, Page
from models_library.rest_pagination_utils import paginate_data
from models_library.users import UserID
from pydantic import BaseModel, Extra, Field, NonNegativeInt, parse_obj_as
from servicelib.aiohttp.long_running_tasks.server import (
    TaskProgress,
    get_tasks_manager,
    start_task,
)
from servicelib.aiohttp.requests_validation import (
    parse_request_path_parameters_as,
    parse_request_query_parameters_as,
)
from servicelib.json_serialization import json_dumps
from servicelib.mimetype_constants import MIMETYPE_APPLICATION_JSON
from servicelib.utils import logged_gather
from simcore_postgres_database.webserver_models import ProjectType as ProjectTypeDB

from .. import catalog, director_v2_api
from .._constants import RQ_PRODUCT_KEY
from .._meta import api_version_prefix as VTAG
from ..login.decorators import RQT_USERID_KEY, login_required
from ..resource_manager.websocket_manager import PROJECT_ID_KEY, managed_resource
from ..rest_constants import RESPONSE_MODEL_POLICY
from ..security_api import check_permission
from ..security_decorators import permission_required
from ..storage_api import copy_data_folders_from_project
from ..users_api import get_user_name
from . import projects_api
from .project_models import ProjectDict, ProjectTypeAPI
from .projects_db import APP_PROJECT_DBAPI, ProjectDBAPI
from .projects_exceptions import ProjectInvalidRightsError, ProjectNotFoundError
from .projects_nodes_utils import update_frontend_outputs
from .projects_utils import (
    any_node_inputs_changed,
    clone_project_document,
    default_copy_project_name,
    get_project_unavailable_services,
    project_uses_available_services,
)

# When the user requests a project with a repo, the working copy might differ from
# the repo project. A middleware in the meta module (if active) will resolve
# the working copy and redirect to the appropriate project entrypoint. Nonetheless, the
# response needs to refer to the uuid of the request and this is passed through this request key
RQ_REQUESTED_REPO_PROJECT_UUID_KEY = f"{__name__}.RQT_REQUESTED_REPO_PROJECT_UUID_KEY"

OVERRIDABLE_DOCUMENT_KEYS = [
    "name",
    "description",
    "thumbnail",
    "prjOwner",
    "accessRights",
]
# TODO: validate these against api/specs/webserver/v0/components/schemas/project-v0.0.1.json


log = logging.getLogger(__name__)

routes = web.RouteTableDef()


class RequestContext(BaseModel):
    user_id: UserID = Field(..., alias=RQT_USERID_KEY)
    product_name: str = Field(..., alias=RQ_PRODUCT_KEY)


class ProjectPathParams(BaseModel):
    project_id: ProjectID

    class Config:
        allow_population_by_field_name = True
        extra = Extra.forbid


#
# - Create https://google.aip.dev/133
#


class _ProjectCreateParams(BaseModel):
    from_study: Optional[UUIDStr] = Field(
        None,
        description="Option to create a project from existing template or study: from_study={study_uuid}",
    )
    as_template: bool = Field(
        False,
        description="Option to create a template from existing project: as_template=true",
    )
    copy_data: bool = Field(
        True,
        description="Option to copy data when creating from an existing template or as a template, defaults to True",
    )
    hidden: bool = Field(
        False,
        description="Enables/disables hidden flag. Hidden projects are by default unlisted",
    )

    class Config:
        extra = Extra.forbid


@routes.post(f"/{VTAG}/projects", name="create_projects")
@login_required
@permission_required("project.create")
@permission_required("services.pipeline.*")  # due to update_pipeline_db
async def create_projects(request: web.Request):
    # get request params
    req_ctx = RequestContext.parse_obj(request)
    query_params = parse_request_query_parameters_as(_ProjectCreateParams, request)
    predefined_project = await request.json() if request.can_read_body else None
    if query_params.as_template:  # create template from
        await check_permission(request, "project.template.create")

    task_manager = get_tasks_manager(request.app)
<<<<<<< HEAD
    task_id = start_task(
        task_manager,
        _create_projects,
        app=request.app,
        query_params=query_params,
        user_id=req_ctx.user_id,
        predefined_project=predefined_project,
    )
    status_url = request.app.router["get_task_status"].url_for(task_id=task_id)
    result_url = request.app.router["get_task_result"].url_for(task_id=task_id)
    return web.json_response(
        data={
            "data": {
                "task_id": task_id,
                "status_href": f"{status_url}",
                "result_href": f"{result_url}",
            }
        },
        status=web.HTTPAccepted.status_code,
        dumps=json_dumps,
        headers={"Location": f"{status_url}"},
    )
=======
    task_id = None
    try:
        task_id = start_task(
            task_manager,
            _create_projects,
            app=request.app,
            query_params=query_params,
            user_id=req_ctx.user_id,
            predefined_project=predefined_project,
        )
        status_url = request.app.router["get_task_status"].url_for(task_id=task_id)
        result_url = request.app.router["get_task_result"].url_for(task_id=task_id)
        abort_url = request.app.router["cancel_and_delete_task"].url_for(
            task_id=task_id
        )
        return web.json_response(
            data={
                "data": {
                    "task_id": task_id,
                    "status_href": f"{status_url}",
                    "result_href": f"{result_url}",
                    "abort_href": f"{abort_url}",
                }
            },
            status=web.HTTPAccepted.status_code,
            dumps=json_dumps,
        )
    except asyncio.CancelledError:
        # cancel the task, the client has disconnected
        if task_id:
            await task_manager.cancel_task(task_id)
        raise
>>>>>>> a7867c30


async def _init_project_from_request(
    app: web.Application, query_params: _ProjectCreateParams, user_id: UserID
) -> tuple[ProjectDict, Optional[Awaitable[None]]]:
    if not query_params.from_study:
        return {}, None
    source_project = await projects_api.get_project_for_user(
        app,
        project_uuid=query_params.from_study,
        user_id=user_id,
        include_templates=True,
    )

    # clone template as user project
    new_project, nodes_map = clone_project_document(
        source_project,
        forced_copy_project_id=None,
        clean_output_data=(query_params.copy_data == False),
    )
    # remove template/study access rights
    new_project["accessRights"] = {}
    if not query_params.as_template:
        new_project["name"] = default_copy_project_name(source_project["name"])
    # the project is to be hidden until the data is copied
    query_params.hidden = query_params.copy_data
    # TODO: this should be made long running as well
    clone_data_task = (
        copy_data_folders_from_project(
            app, source_project, new_project, nodes_map, user_id
        )
        if query_params.copy_data
        else None
    )
    return new_project, clone_data_task


async def _copy_files_from_source_project(
    app: web.Application,
    db: ProjectDBAPI,
    query_params: _ProjectCreateParams,
    new_project: ProjectDict,
    user_id: UserID,
    clone_data_task: Optional[Awaitable[None]],
    new_project_was_hidden_before_data_was_copied: bool,
):
    if not all([clone_data_task, query_params.from_study, query_params.copy_data]):
        return
    assert clone_data_task  # nosec
    assert query_params.from_study  # nosec

    needs_lock_source_project: bool = (
        await db.get_project_type(parse_obj_as(ProjectID, query_params.from_study))
        != ProjectTypeDB.TEMPLATE
    )

    async with AsyncExitStack() as stack:
        if needs_lock_source_project:
            await stack.enter_async_context(
                projects_api.lock_with_notification(
                    app,
                    query_params.from_study,
                    ProjectStatus.CLONING,
                    user_id,
                    await get_user_name(app, user_id),
                )
            )
        await clone_data_task

    # unhide the project if needed since it is now complete
    if not new_project_was_hidden_before_data_was_copied:
        await db.update_project_without_checking_permissions(
            new_project, new_project["uuid"], hidden=False
        )


async def _create_projects(
    task_progress: TaskProgress,
    app: web.Application,
    query_params: _ProjectCreateParams,
    user_id: UserID,
    predefined_project: Optional[ProjectDict],
):
    """

    :raises web.HTTPBadRequest
    :raises web.HTTPNotFound
    :raises web.HTTPUnauthorized
    :raises web.HTTPCreated
    """
    db: ProjectDBAPI = app[APP_PROJECT_DBAPI]

    new_project = {}
    try:
        task_progress.publish(message="cloning project scaffold", percent=0)
        new_project_was_hidden_before_data_was_copied = query_params.hidden

        new_project, clone_data_task = await _init_project_from_request(
            app, query_params, user_id
        )

        # overrides with body
        if predefined_project:
            if new_project:
                for key in OVERRIDABLE_DOCUMENT_KEYS:
                    non_null_value = predefined_project.get(key)
                    if non_null_value:
                        new_project[key] = non_null_value
            else:
                # TODO: take skeleton and fill instead
                new_project = predefined_project

            # re-validate data
            task_progress.publish(message="validating project scaffold", percent=0.1)
            await projects_api.validate_project(app, new_project)

        # update metadata (uuid, timestamps, ownership) and save
        task_progress.publish(message="storing project scaffold", percent=0.15)
        new_project = await db.add_project(
            new_project,
            user_id,
            force_as_template=query_params.as_template,
            hidden=query_params.hidden,
        )

        # copies the project's DATA IF cloned
        task_progress.publish(message="copying project data", percent=0.2)
        await _copy_files_from_source_project(
            app,
            db,
            query_params,
            new_project,
            user_id,
            clone_data_task,
            new_project_was_hidden_before_data_was_copied,
        )

        # update the network information in director-v2
        task_progress.publish(message="updating project network", percent=0.8)
        await director_v2_api.update_dynamic_service_networks_in_project(
            app, UUID(new_project["uuid"])
        )

        # This is a new project and every new graph needs to be reflected in the pipeline tables
        task_progress.publish(message="updating project pipeline", percent=0.9)
        await director_v2_api.create_or_update_pipeline(
            app, user_id, new_project["uuid"]
        )

        # Appends state
        task_progress.publish(message="retrieving project status", percent=0.95)
        new_project = await projects_api.add_project_states_for_user(
            user_id=user_id,
            project=new_project,
            is_template=query_params.as_template,
            app=app,
        )

        log.debug("project created successfuly")
        raise web.HTTPCreated(
            text=json_dumps({"data": new_project}),
            content_type=MIMETYPE_APPLICATION_JSON,
        )

    except JsonSchemaValidationError as exc:
        raise web.HTTPBadRequest(reason="Invalid project data") from exc
    except ProjectNotFoundError as exc:
        raise web.HTTPNotFound(reason=f"Project {exc.project_uuid} not found") from exc
    except ProjectInvalidRightsError as exc:
        raise web.HTTPUnauthorized from exc
    except asyncio.CancelledError:
        log.warning(
            "cancelled creation of project for user '%s', cleaning up",
            f"{user_id=}",
        )
        # FIXME: If cancelled during shutdown, cancellation of all_tasks will produce "new tasks"!
        await projects_api.submit_delete_project_task(app, new_project["uuid"], user_id)
        raise


#
# - List https://google.aip.dev/132
#


class _ProjectListParams(BaseModel):
    limit: int = Field(
        default=DEFAULT_NUMBER_OF_ITEMS_PER_PAGE,
        description="maximum number of items to return (pagination)",
        ge=1,
        lt=50,
    )
    offset: NonNegativeInt = Field(
        default=0, description="index to the first item to return (pagination)"
    )
    project_type: ProjectTypeAPI = Field(default=ProjectTypeAPI.all, alias="type")
    show_hidden: bool = Field(
        default=False, description="includes projects marked as hidden in the listing"
    )

    class Config:
        extra = Extra.forbid


@routes.get(f"/{VTAG}/projects", name="list_projects")
@login_required
@permission_required("project.read")
async def list_projects(request: web.Request):
    """

    :raises web.HTTPBadRequest
    """

    db: ProjectDBAPI = request.app[APP_PROJECT_DBAPI]
    req_ctx = RequestContext.parse_obj(request)
    query_params = parse_request_query_parameters_as(_ProjectListParams, request)

    async def set_all_project_states(
        projects: list[dict[str, Any]], project_types: list[ProjectTypeDB]
    ):
        await logged_gather(
            *[
                projects_api.add_project_states_for_user(
                    user_id=req_ctx.user_id,
                    project=prj,
                    is_template=prj_type == ProjectTypeDB.TEMPLATE,
                    app=request.app,
                )
                for prj, prj_type in zip(projects, project_types)
            ],
            reraise=True,
            max_concurrency=100,
        )

    user_available_services: list[
        dict
    ] = await catalog.get_services_for_user_in_product(
        request.app, req_ctx.user_id, req_ctx.product_name, only_key_versions=True
    )

    projects, project_types, total_number_projects = await db.load_projects(
        user_id=req_ctx.user_id,
        filter_by_project_type=ProjectTypeAPI.to_project_type_db(
            query_params.project_type
        ),
        filter_by_services=user_available_services,
        offset=query_params.offset,
        limit=query_params.limit,
        include_hidden=query_params.show_hidden,
    )
    await set_all_project_states(projects, project_types)
    page = Page[ProjectDict].parse_obj(
        paginate_data(
            chunk=projects,
            request_url=request.url,
            total=total_number_projects,
            limit=query_params.limit,
            offset=query_params.offset,
        )
    )
    return web.Response(
        text=page.json(**RESPONSE_MODEL_POLICY),
        content_type=MIMETYPE_APPLICATION_JSON,
    )


#
# - Get https://google.aip.dev/131
# - Get active project: Singleton per-session resources https://google.aip.dev/156
#


class _ProjectActiveParams(BaseModel):
    client_session_id: str


@routes.get(f"/{VTAG}/projects/active", name="get_active_project")
@login_required
@permission_required("project.read")
async def get_active_project(request: web.Request) -> web.Response:
    req_ctx = RequestContext.parse_obj(request)
    query_params = parse_request_query_parameters_as(_ProjectActiveParams, request)

    try:
        project = None
        user_active_projects = []
        with managed_resource(
            req_ctx.user_id, query_params.client_session_id, request.app
        ) as rt:
            # get user's projects
            user_active_projects = await rt.find(PROJECT_ID_KEY)
        if user_active_projects:

            project = await projects_api.get_project_for_user(
                request.app,
                project_uuid=user_active_projects[0],
                user_id=req_ctx.user_id,
                include_templates=True,
                include_state=True,
            )

        return web.json_response({"data": project}, dumps=json_dumps)

    except ProjectNotFoundError as exc:
        raise web.HTTPNotFound(reason="Project not found") from exc


@routes.get(f"/{VTAG}/projects/{{project_id}}", name="get_project")
@login_required
@permission_required("project.read")
async def get_project(request: web.Request):
    """Returns all projects accessible to a user (not necesarly owned)


    :raises web.HTTPBadRequest
    """

    req_ctx = RequestContext.parse_obj(request)
    path_params = parse_request_path_parameters_as(ProjectPathParams, request)

    user_available_services: list[
        dict
    ] = await catalog.get_services_for_user_in_product(
        request.app, req_ctx.user_id, req_ctx.product_name, only_key_versions=True
    )

    try:
        project = await projects_api.get_project_for_user(
            request.app,
            project_uuid=f"{path_params.project_id}",
            user_id=req_ctx.user_id,
            include_templates=True,
            include_state=True,
        )
        if not await project_uses_available_services(project, user_available_services):
            unavilable_services = get_project_unavailable_services(
                project, user_available_services
            )
            formatted_services = ", ".join(
                f"{service}:{version}" for service, version in unavilable_services
            )
            # TODO: lack of permissions should be notified with https://httpstatuses.com/403 web.HTTPForbidden
            raise web.HTTPNotFound(
                reason=(
                    f"Project '{path_params.project_id}' uses unavailable services. Please ask "
                    f"for permission for the following services {formatted_services}"
                )
            )

        if new_uuid := request.get(RQ_REQUESTED_REPO_PROJECT_UUID_KEY):
            project["uuid"] = new_uuid

        return web.json_response({"data": project}, dumps=json_dumps)

    except ProjectInvalidRightsError as exc:
        raise web.HTTPForbidden(
            reason=f"You do not have sufficient rights to read project {path_params.project_id}"
        ) from exc
    except ProjectNotFoundError as exc:
        raise web.HTTPNotFound(
            reason=f"Project {path_params.project_id} not found"
        ) from exc


#
# - Update https://google.aip.dev/134
#


@routes.put(f"/{VTAG}/projects/{{project_id}}", name="replace_project")
@login_required
@permission_required("project.update")
@permission_required("services.pipeline.*")  # due to update_pipeline_db
async def replace_project(request: web.Request):
    """Implements PUT /projects

     In a PUT request, the enclosed entity is considered to be a modified version of
     the resource stored on the origin server, and the client is requesting that the
     stored version be replaced.

     With PATCH, however, the enclosed entity contains a set of instructions describing how a
     resource currently residing on the origin server should be modified to produce a new version.

     Also, another difference is that when you want to update a resource with PUT request, you have to send
     the full payload as the request whereas with PATCH, you only send the parameters which you want to update.

    :raises web.HTTPNotFound: cannot find project id in repository
    :raises web.HTTPBadRequest
    """
    db: ProjectDBAPI = request.app[APP_PROJECT_DBAPI]
    req_ctx = RequestContext.parse_obj(request)
    path_params = parse_request_path_parameters_as(ProjectPathParams, request)

    try:
        new_project = await request.json()
        # Prune state field (just in case)
        new_project.pop("state", None)

    except json.JSONDecodeError as exc:
        raise web.HTTPBadRequest(reason="Invalid request body") from exc

    await check_permission(
        request,
        "project.update | project.workbench.node.inputs.update",
        context={
            "dbapi": db,
            "project_id": f"{path_params.project_id}",
            "user_id": req_ctx.user_id,
            "new_data": new_project,
        },
    )

    try:
        await projects_api.validate_project(request.app, new_project)

        current_project = await projects_api.get_project_for_user(
            request.app,
            project_uuid=f"{path_params.project_id}",
            user_id=req_ctx.user_id,
            include_templates=True,
            include_state=True,
        )

        if current_project["accessRights"] != new_project["accessRights"]:
            await check_permission(request, "project.access_rights.update")

        if await director_v2_api.is_pipeline_running(
            request.app, req_ctx.user_id, path_params.project_id
        ):

            if any_node_inputs_changed(new_project, current_project):
                # NOTE:  This is a conservative measure that we take
                #  until nodeports logic is re-designed to tackle with this
                #  particular state.
                #
                # This measure avoid having a state with different node *links* in the
                # comp-tasks table and the project's workbench column.
                # The limitation is that nodeports only "sees" those in the comptask
                # and this table does not add the new ones since it remains "blocked"
                # for modification from that project while the pipeline runs. Therefore
                # any extra link created while the pipeline is running can not
                # be managed by nodeports because it basically "cannot see it"
                #
                # Responds https://httpstatuses.com/409:
                #  The request could not be completed due to a conflict with the current
                #  state of the target resource (i.e. pipeline is running). This code is used in
                #  situations where the user might be able to resolve the conflict
                #  and resubmit the request  (front-end will show a pop-up with message below)
                #
                raise web.HTTPConflict(
                    reason=f"Project {path_params.project_id} cannot be modified while pipeline is still running."
                )

        new_project = await db.replace_user_project(
            new_project,
            req_ctx.user_id,
            f"{path_params.project_id}",
            include_templates=True,
        )

        await update_frontend_outputs(
            app=request.app,
            user_id=req_ctx.user_id,
            project_uuid=path_params.project_id,
            old_project=current_project,
            new_project=new_project,
        )

        await director_v2_api.update_dynamic_service_networks_in_project(
            request.app, path_params.project_id
        )
        await director_v2_api.create_or_update_pipeline(
            request.app, req_ctx.user_id, path_params.project_id
        )
        # Appends state
        new_project = await projects_api.add_project_states_for_user(
            user_id=req_ctx.user_id,
            project=new_project,
            is_template=False,
            app=request.app,
        )

    except JsonSchemaValidationError as exc:
        raise web.HTTPBadRequest(
            reason=f"Invalid project update: {exc.message}"
        ) from exc

    except ProjectInvalidRightsError as exc:
        raise web.HTTPForbidden(
            reason="You do not have sufficient rights to save the project"
        ) from exc

    except ProjectNotFoundError as exc:
        raise web.HTTPNotFound from exc

    return web.json_response({"data": new_project}, dumps=json_dumps)


#
# - Delete https://google.aip.dev/135
#


@routes.delete(f"/{VTAG}/projects/{{project_id}}", name="delete_project")
@login_required
@permission_required("project.delete")
async def delete_project(request: web.Request):
    """

    :raises web.HTTPNotFound
    :raises web.HTTPBadRequest
    """
    req_ctx = RequestContext.parse_obj(request)
    path_params = parse_request_path_parameters_as(ProjectPathParams, request)

    try:
        await projects_api.get_project_for_user(
            request.app,
            project_uuid=f"{path_params.project_id}",
            user_id=req_ctx.user_id,
            include_templates=True,
        )
        project_users: set[int] = set()
        with managed_resource(req_ctx.user_id, None, request.app) as rt:
            project_users = {
                user_session.user_id
                for user_session in await rt.find_users_of_resource(
                    PROJECT_ID_KEY, f"{path_params.project_id}"
                )
            }
        # that project is still in use
        if req_ctx.user_id in project_users:
            raise web.HTTPForbidden(
                reason="Project is still open in another tab/browser."
                "It cannot be deleted until it is closed."
            )
        if project_users:
            other_user_names = {
                await get_user_name(request.app, uid) for uid in project_users
            }
            raise web.HTTPForbidden(
                reason=f"Project is open by {other_user_names}. "
                "It cannot be deleted until the project is closed."
            )

        await projects_api.submit_delete_project_task(
            request.app, path_params.project_id, req_ctx.user_id
        )

    except ProjectInvalidRightsError as err:
        raise web.HTTPForbidden(
            reason="You do not have sufficient rights to delete this project"
        ) from err
    except ProjectNotFoundError as err:
        raise web.HTTPNotFound(
            reason=f"Project {path_params.project_id} not found"
        ) from err

    raise web.HTTPNoContent(content_type=MIMETYPE_APPLICATION_JSON)<|MERGE_RESOLUTION|>--- conflicted
+++ resolved
@@ -130,30 +130,6 @@
         await check_permission(request, "project.template.create")
 
     task_manager = get_tasks_manager(request.app)
-<<<<<<< HEAD
-    task_id = start_task(
-        task_manager,
-        _create_projects,
-        app=request.app,
-        query_params=query_params,
-        user_id=req_ctx.user_id,
-        predefined_project=predefined_project,
-    )
-    status_url = request.app.router["get_task_status"].url_for(task_id=task_id)
-    result_url = request.app.router["get_task_result"].url_for(task_id=task_id)
-    return web.json_response(
-        data={
-            "data": {
-                "task_id": task_id,
-                "status_href": f"{status_url}",
-                "result_href": f"{result_url}",
-            }
-        },
-        status=web.HTTPAccepted.status_code,
-        dumps=json_dumps,
-        headers={"Location": f"{status_url}"},
-    )
-=======
     task_id = None
     try:
         task_id = start_task(
@@ -186,7 +162,6 @@
         if task_id:
             await task_manager.cancel_task(task_id)
         raise
->>>>>>> a7867c30
 
 
 async def _init_project_from_request(
