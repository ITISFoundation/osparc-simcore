--- conflicted
+++ resolved
@@ -16,12 +16,8 @@
 from simcore_postgres_database.webserver_models import ProjectType as ProjectTypeDB
 
 from ..application_settings import get_settings
-<<<<<<< HEAD
+from ..director_v2 import api
 from ..storage.api import (
-=======
-from ..director_v2 import api
-from ..storage_api import (
->>>>>>> 386ef670
     copy_data_folders_from_project,
     get_project_total_size_simcore_s3,
 )
