""" Database API

    - Adds a layer to the postgres API with a focus on the projects data
    - Shall be used as entry point for all the queries to the database regarding projects

"""
import asyncio
import concurrent.futures
import logging
import textwrap
import uuid as uuidlib
from collections import deque
from copy import deepcopy
from datetime import datetime
from enum import Enum
from pprint import pformat
from typing import Any, Dict, List, Mapping, Optional, Set, Tuple

import psycopg2.errors
import sqlalchemy as sa
from aiohttp import web
from aiopg.sa import Engine
from aiopg.sa.connection import SAConnection
from aiopg.sa.result import RowProxy
from change_case import ChangeCase
from models_library.projects import ProjectAtDB
from pydantic import ValidationError
from pydantic.types import PositiveInt
from servicelib.application_keys import APP_DB_ENGINE_KEY
from simcore_postgres_database.webserver_models import ProjectType, projects
from sqlalchemy import desc, literal_column
from sqlalchemy.sql import and_, select

from ..db_models import GroupType, groups, study_tags, user_to_groups, users
from ..users_exceptions import UserNotFoundError
from ..utils import format_datetime, now_str
from .projects_exceptions import (
    NodeNotFoundError,
    ProjectInvalidRightsError,
    ProjectNotFoundError,
    ProjectsException,
)
from .projects_utils import project_uses_available_services

log = logging.getLogger(__name__)

APP_PROJECT_DBAPI = __name__ + ".ProjectDBAPI"
DB_EXCLUSIVE_COLUMNS = [
    "type",
    "id",
    "published",
]
SCHEMA_NON_NULL_KEYS = ["thumbnail"]


class ProjectAccessRights(Enum):
    OWNER = {"read": True, "write": True, "delete": True}
    COLLABORATOR = {"read": True, "write": True, "delete": False}
    VIEWER = {"read": True, "write": False, "delete": False}


def _check_project_permissions(
    project: Dict[str, Any],
    user_id: int,
    user_groups: List[Dict[str, Any]],
    permission: str,
) -> None:
    if not permission:
        return

    needed_permissions = permission.split("|")

    # compute access rights by order of priority all group > organizations > primary
    primary_group = next(
        filter(lambda x: x.get("type") == GroupType.PRIMARY, user_groups), None
    )
    standard_groups = filter(lambda x: x.get("type") == GroupType.STANDARD, user_groups)
    all_group = next(
        filter(lambda x: x.get("type") == GroupType.EVERYONE, user_groups), None
    )
    if primary_group is None or all_group is None:
        # the user groups is missing entries
        raise ProjectInvalidRightsError(user_id, project.get("uuid"))

    project_access_rights = deepcopy(project.get("access_rights", {}))

    # compute access rights
    no_access_rights = {"read": False, "write": False, "delete": False}
    computed_permissions = project_access_rights.get(
        str(all_group["gid"]), no_access_rights
    )

    # get the standard groups
    for group in standard_groups:
        standard_project_access = project_access_rights.get(
            str(group["gid"]), no_access_rights
        )
        for k in computed_permissions.keys():
            computed_permissions[k] = (
                computed_permissions[k] or standard_project_access[k]
            )

    # get the primary group access
    primary_access_right = project_access_rights.get(
        str(primary_group["gid"]), no_access_rights
    )
    for k in computed_permissions.keys():
        computed_permissions[k] = computed_permissions[k] or primary_access_right[k]

    if any(not computed_permissions[p] for p in needed_permissions):
        raise ProjectInvalidRightsError(user_id, project.get("uuid"))


def _create_project_access_rights(
    gid: int, access: ProjectAccessRights
) -> Dict[str, Dict[str, bool]]:
    return {f"{gid}": access.value}


# TODO: check here how schema to model db works!?
def _convert_to_db_names(project_document_data: Dict) -> Dict:
    converted_args = {}
    exclude_keys = [
        "tags",
        "prjOwner",
    ]  # No column for tags, prjOwner is a foreign key in db
    for key, value in project_document_data.items():
        if not key in exclude_keys:
            converted_args[ChangeCase.camel_to_snake(key)] = value
    return converted_args


def _convert_to_schema_names(
    project_database_data: Mapping, user_email: str, **kwargs
) -> Dict:
    converted_args = {}
    for key, value in project_database_data.items():
        if key in DB_EXCLUSIVE_COLUMNS:
            continue
        converted_value = value
        if isinstance(value, datetime):
            converted_value = format_datetime(value)
        elif key == "prj_owner":
            # this entry has to be converted to the owner e-mail address
            converted_value = user_email

        if key in SCHEMA_NON_NULL_KEYS and value is None:
            converted_value = ""

        converted_args[ChangeCase.snake_to_camel(key)] = converted_value
    converted_args.update(**kwargs)
    return converted_args


def _find_changed_dict_keys(
    current_dict: Dict[str, Any],
    new_dict: Dict[str, Any],
    *,
    look_for_removed_keys: bool,
) -> Dict[str, Any]:
    # start with the missing keys
    changed_keys = {k: new_dict[k] for k in new_dict.keys() - current_dict.keys()}
    if look_for_removed_keys:
        changed_keys.update(
            {k: current_dict[k] for k in current_dict.keys() - new_dict.keys()}
        )
    # then go for the modified ones
    for k in current_dict.keys() & new_dict.keys():
        if current_dict[k] == new_dict[k]:
            continue
        # if the entry was modified put the new one
        modified_entry = {k: new_dict[k]}
        if isinstance(new_dict[k], dict):
            modified_entry = {
                k: _find_changed_dict_keys(
                    current_dict[k], new_dict[k], look_for_removed_keys=True
                )
            }
        changed_keys.update(modified_entry)
    return changed_keys


# TODO: test all function return schema-compatible data
# TODO: is user_id str or int?
# TODO: systemaic user_id, project
# TODO: rename add_projects by create_projects
# FIXME: not clear when data is schema-compliant and db-compliant


class ProjectDBAPI:
    def __init__(self, app: web.Application):
        # TODO: shall be a weak pointer since it is also contained by app??
        self._app = app
        self._engine = app.get(APP_DB_ENGINE_KEY)

    @classmethod
    def init_from_engine(cls, engine: Engine):
        db_api = ProjectDBAPI({})
        db_api._engine = engine  # pylint: disable=protected-access
        return db_api

    def _init_engine(self):
        # Delays creation of engine because it setup_db does it on_startup
        self._engine = self._app.get(APP_DB_ENGINE_KEY)
        if self._engine is None:
            raise ValueError("Database subsystem was not initialized")

    @property
    def engine(self) -> Engine:
        # lazy evaluation
        if self._engine is None:
            self._init_engine()
        return self._engine

    async def add_projects(self, projects_list: List[Dict], user_id: int) -> List[str]:
        """
            adds all projects and assigns to a user

        If user_id is None, then project is added as Template
        """
        log.info("adding projects to database for user %s", user_id)
        uuids = []
        for prj in projects_list:
            prj = await self.add_project(prj, user_id)
            uuids.append(prj["uuid"])
        return uuids

    async def add_project(
        self,
        prj: Dict[str, Any],
        user_id: int,
        *,
        force_project_uuid=False,
        force_as_template=False,
    ) -> Dict[str, Any]:
        """Inserts a new project in the database and, if a user is specified, it assigns ownership

        - A valid uuid is automaticaly assigned to the project except if force_project_uuid=False. In the latter case,
        invalid uuid will raise an exception.

        :param prj: schema-compliant project data
        :type prj: Dict
        :param user_id: database's user identifier
        :type user_id: int
        :param force_project_uuid: enforces valid uuid, defaults to False
        :type force_project_uuid: bool, optional
        :param force_as_template: adds data as template, defaults to False
        :type force_as_template: bool, optional
        :raises ProjectInvalidRightsError: ssigning project to an unregistered user
        :return: newly assigned project UUID
        :rtype: str
        """
        # pylint: disable=no-value-for-parameter
        async with self.engine.acquire() as conn:
            # TODO: check security of this query with args. Hard-code values?
            # TODO: check best rollback design. see transaction.begin...
            # TODO: check if template, otherwise standard (e.g. template-  prefix in uuid)
            prj.update(
                {
                    "creationDate": now_str(),
                    "lastChangeDate": now_str(),
                }
            )
            kargs = _convert_to_db_names(prj)
            kargs.update(
                {
                    "type": ProjectType.TEMPLATE
                    if (force_as_template or user_id is None)
                    else ProjectType.STANDARD,
                    "prj_owner": user_id if user_id else None,
                }
            )
            # validate access_rights. are the gids valid? also ensure prj_owner is in there
            if user_id:
                primary_gid = await self._get_user_primary_group_gid(conn, user_id)
                kargs["access_rights"].update(
                    _create_project_access_rights(
                        primary_gid, ProjectAccessRights.OWNER
                    )
                )

            # must be valid uuid
            try:
                uuidlib.UUID(kargs.get("uuid"))
            except ValueError:
                if force_project_uuid:
                    raise
                kargs["uuid"] = str(uuidlib.uuid1())

            # insert project
            retry = True
            while retry:
                try:
                    query = projects.insert().values(**kargs)
                    result = await conn.execute(query)
                    await result.first()
                    retry = False
                except psycopg2.errors.UniqueViolation as err:  # pylint: disable=no-member
                    if (
                        err.diag.constraint_name != "projects_uuid_key"
                        or force_project_uuid
                    ):
                        raise
                    kargs["uuid"] = str(uuidlib.uuid1())
                    retry = True

            # Updated values
            user_email = await self._get_user_email(conn, user_id)
            prj = _convert_to_schema_names(kargs, user_email)
            if not "tags" in prj:
                prj["tags"] = []
            return prj

    async def load_projects(
        self,
        user_id: PositiveInt,
        *,
        filter_by_project_type: Optional[ProjectType] = None,
        filter_by_services: Optional[List[Dict]] = None,
        only_published: Optional[bool] = False,
        offset: Optional[int] = 0,
        limit: Optional[int] = None,
    ) -> Tuple[List[Dict[str, Any]], List[ProjectType], int]:
<<<<<<< HEAD
        project_type_where_clause = (
            f"= '{filter_by_project_type.value}'"
            if filter_by_project_type
            else "IS NOT NULL"
        )
        async with self.engine.acquire() as conn:
            user_groups: List[RowProxy] = await self.__load_user_groups(conn, user_id)
            query = textwrap.dedent(
                f"""\
                SELECT *
                FROM projects
                WHERE projects.type {project_type_where_clause}
                {'AND projects.published ' if only_published else ''}
                AND (jsonb_exists_any(projects.access_rights, array[{', '.join(f"'{group.gid}'" for group in user_groups)}])
                OR prj_owner = {user_id})
                ORDER BY last_change_date DESC, id ASC
                """
            )
            total_number_of_projects = await conn.scalar(
                f"SELECT count(*) FROM ({query}) AS _pagination_query"
            )

            prjs, prj_types = await self.__load_projects(
                conn,
                query + f"OFFSET {offset} LIMIT {limit or 'NULL'}",
                user_id,
                user_groups,
                filter_by_services=filter_by_services,
            )

=======

        async with self.engine.acquire() as conn:
            user_groups: List[RowProxy] = await self.__load_user_groups(conn, user_id)
            groups_array = ", ".join(f"'{group.gid}'" for group in user_groups)
            query = (
                select([projects])
                .where(
                    (
                        (projects.c.type == filter_by_project_type.value)
                        if filter_by_project_type
                        else (projects.c.type != None)
                    )
                    & (
                        (projects.c.published == True)
                        if only_published
                        else sa.text("")
                    )
                    & (
                        sa.text(
                            f"jsonb_exists_any(projects.access_rights, array[{groups_array}])"
                        )
                        | (projects.c.prj_owner == user_id)
                    )
                )
                .order_by(desc(projects.c.last_change_date), projects.c.id)
            )
            total_number_of_projects = await conn.scalar(query.alias().count())

            prjs, prj_types = await self.__load_projects(
                conn,
                query.offset(offset).limit(limit),
                user_id,
                user_groups,
                filter_by_services=filter_by_services,
            )

>>>>>>> 618e5bb9
            return (
                prjs,
                prj_types,
                total_number_of_projects,
            )

    async def __load_user_groups(
        self, conn: SAConnection, user_id: int
    ) -> List[RowProxy]:
        user_groups: List[RowProxy] = []
        query = (
            select([groups])
            .select_from(groups.join(user_to_groups))
            .where(user_to_groups.c.uid == user_id)
        )
        async for row in conn.execute(query):
            user_groups.append(row)
        return user_groups

    async def __load_projects(
        self,
        conn: SAConnection,
        query: str,
        user_id: int,
        user_groups: List[RowProxy],
        filter_by_services: Optional[List[Dict]] = None,
    ) -> Tuple[List[Dict[str, Any]], List[ProjectType]]:
        api_projects: List[Dict] = []  # API model-compatible projects
        db_projects: List[Dict] = []  # DB model-compatible projects
        project_types: List[ProjectType] = []
        async for row in conn.execute(query):
            try:
                _check_project_permissions(row, user_id, user_groups, "read")
            except ProjectInvalidRightsError:
                continue
            try:

                with concurrent.futures.ThreadPoolExecutor() as pool:
                    await asyncio.get_event_loop().run_in_executor(
                        pool, ProjectAtDB.from_orm, row
                    )
            except ValidationError as exc:
                log.warning(
                    "project in db with uuid [%s] failed validation, please check. error: %s",
                    row.get("id"),
                    exc,
                )
                continue
            prj = dict(row.items())
            if filter_by_services:
                if not await project_uses_available_services(prj, filter_by_services):
                    log.warning(
                        "project [%s] of user [%s] uses unshared services",
                        row.get("id"),
                        user_id,
                    )
                    continue
            db_projects.append(prj)

        # NOTE: DO NOT nest _get_tags_by_project in async loop above !!!
        # FIXME: temporary avoids inner async loops issue https://github.com/aio-libs/aiopg/issues/535
        for db_prj in db_projects:
            db_prj["tags"] = await self._get_tags_by_project(
                conn, project_id=db_prj["id"]
            )
            user_email = await self._get_user_email(conn, db_prj["prj_owner"])
            api_projects.append(_convert_to_schema_names(db_prj, user_email))
            project_types.append(db_prj["type"])

        return (api_projects, project_types)

    async def _get_project(
        self,
        connection: SAConnection,
        user_id: int,
        project_uuid: str,
        exclude_foreign: Optional[List[str]] = None,
        include_templates: Optional[bool] = False,
        for_update: bool = False,
    ) -> Dict:
        exclude_foreign = exclude_foreign or []
        # this retrieves the projects where user is owner
        user_groups: List[RowProxy] = await self.__load_user_groups(connection, user_id)

        # NOTE: in order to use specific postgresql function jsonb_exists_any we use raw call here
        query = textwrap.dedent(
            f"""\
            SELECT *
            FROM projects
            WHERE
            {"" if include_templates else "projects.type != 'TEMPLATE' AND"}
            uuid = '{project_uuid}'
            AND (jsonb_exists_any(projects.access_rights, array[{', '.join(f"'{group.gid}'" for group in user_groups)}])
            OR prj_owner = {user_id})
            {"FOR UPDATE" if for_update else ""}
            """
        )
        result = await connection.execute(query)
        project_row = await result.first()

        if not project_row:
            raise ProjectNotFoundError(project_uuid)

        # now carefuly check the access rights
        _check_project_permissions(project_row, user_id, user_groups, "read")

        project = dict(project_row.items())

        if "tags" not in exclude_foreign:
            tags = await self._get_tags_by_project(
                connection, project_id=project_row.id
            )
            project["tags"] = tags

        return project

    async def add_tag(self, user_id: int, project_uuid: str, tag_id: int) -> Dict:
        async with self.engine.acquire() as conn:
            project = await self._get_project(
                conn, user_id, project_uuid, include_templates=True
            )
            # pylint: disable=no-value-for-parameter
            query = study_tags.insert().values(study_id=project["id"], tag_id=tag_id)
            user_email = await self._get_user_email(conn, user_id)
            async with conn.execute(query) as result:
                if result.rowcount == 1:
                    project["tags"].append(tag_id)
                    return _convert_to_schema_names(project, user_email)
                raise ProjectsException()

    async def remove_tag(self, user_id: int, project_uuid: str, tag_id: int) -> Dict:
        async with self.engine.acquire() as conn:
            project = await self._get_project(
                conn, user_id, project_uuid, include_templates=True
            )
            user_email = await self._get_user_email(conn, user_id)
            # pylint: disable=no-value-for-parameter
            query = study_tags.delete().where(
                and_(
                    study_tags.c.study_id == project["id"],
                    study_tags.c.tag_id == tag_id,
                )
            )
            async with conn.execute(query):
                if tag_id in project["tags"]:
                    project["tags"].remove(tag_id)
                return _convert_to_schema_names(project, user_email)

    async def get_user_project(self, user_id: int, project_uuid: str) -> Dict:
        """Returns all projects *owned* by the user

            - prj_owner
            - Notice that a user can have access to a template but he might not onw it
            - Notice that a user can have access to a project where he/she has read access

        :raises ProjectNotFoundError: project is not assigned to user
        :return: schema-compliant project
        :rtype: Dict
        """
        async with self.engine.acquire() as conn:
            project = await self._get_project(conn, user_id, project_uuid)
            # pylint: disable=no-value-for-parameter
            user_email = await self._get_user_email(conn, project["prj_owner"])
            return _convert_to_schema_names(project, user_email)

    async def get_template_project(
        self, project_uuid: str, *, only_published=False
    ) -> Dict:
        template_prj = {}
        async with self.engine.acquire() as conn:
            if only_published:
                condition = and_(
                    projects.c.type == ProjectType.TEMPLATE,
                    projects.c.uuid == project_uuid,
                    projects.c.published == True,
                )
            else:
                condition = and_(
                    projects.c.type == ProjectType.TEMPLATE,
                    projects.c.uuid == project_uuid,
                )

            query = select([projects]).where(condition)

            result = await conn.execute(query)
            row = await result.first()
            if row:
                user_email = await self._get_user_email(conn, row["prj_owner"])
                template_prj = _convert_to_schema_names(row, user_email)
                tags = await self._get_tags_by_project(conn, project_id=row.id)
                template_prj["tags"] = tags

        return template_prj

    async def patch_user_project_workbench(
        self, partial_workbench_data: Dict[str, Any], user_id: int, project_uuid: str
    ) -> Tuple[Dict[str, Any], Dict[str, Any]]:
        """patches an EXISTING project from a user
        new_project_data only contains the entries to modify
        """
        log.info("Patching project %s for user %s", project_uuid, user_id)
        async with self.engine.acquire() as conn:
            async with conn.begin() as _transaction:
                current_project: Dict = await self._get_project(
                    conn,
                    user_id,
                    project_uuid,
                    exclude_foreign=["tags"],
                    include_templates=False,
                    for_update=True,
                )
                user_groups: List[RowProxy] = await self.__load_user_groups(
                    conn, user_id
                )
                _check_project_permissions(
                    current_project, user_id, user_groups, "write"
                )

                def _patch_workbench(
                    project: Dict[str, Any], new_partial_workbench_data: Dict[str, Any]
                ) -> Tuple[Dict[str, Any], Dict[str, Any]]:
                    """patch the project workbench with the values in new_data and returns the changed project and changed values"""
                    changed_entries = {}
                    for node_key, new_node_data in new_partial_workbench_data.items():
                        current_node_data = project.get("workbench", {}).get(node_key)

                        if current_node_data is None:
                            log.debug(
                                "node %s is missing from project, no patch", node_key
                            )
                            raise NodeNotFoundError(project_uuid, node_key)
                        # find changed keys
                        changed_entries.update(
                            {
                                node_key: _find_changed_dict_keys(
                                    current_node_data,
                                    new_node_data,
                                    look_for_removed_keys=False,
                                )
                            }
                        )
                        # patch
                        current_node_data.update(new_node_data)
                    return (project, changed_entries)

                new_project_data, changed_entries = _patch_workbench(
                    current_project, partial_workbench_data
                )

                # update timestamps
                new_project_data["lastChangeDate"] = now_str()

                log.debug("DB updating with %s", pformat(new_project_data))
                result = await conn.execute(
                    # pylint: disable=no-value-for-parameter
                    projects.update()
                    .values(**_convert_to_db_names(new_project_data))
                    .where(projects.c.id == current_project[projects.c.id.key])
                    .returning(literal_column("*"))
                )
                project: RowProxy = await result.fetchone()
                log.debug("DB updated returned %s", pformat(project))
                user_email = await self._get_user_email(conn, project.prj_owner)

                tags = await self._get_tags_by_project(
                    conn, project_id=project[projects.c.id]
                )
                return (
                    _convert_to_schema_names(project, user_email, tags=tags),
                    changed_entries,
                )

    async def replace_user_project(
        self,
        new_project_data: Dict[str, Any],
        user_id: int,
        project_uuid: str,
        include_templates: Optional[bool] = False,
    ) -> Dict[str, Any]:
        """replaces a project from a user
        this method completely replaces a user project with new_project_data only keeping
        the old entries from the project workbench if they exists in the new project workbench.
        """
        log.info("Updating project %s for user %s", project_uuid, user_id)

        async with self.engine.acquire() as conn:
            async with conn.begin() as _transaction:
                current_project: Dict = await self._get_project(
                    conn,
                    user_id,
                    project_uuid,
                    exclude_foreign=["tags"],
                    include_templates=include_templates,
                    for_update=True,
                )
                user_groups: List[RowProxy] = await self.__load_user_groups(
                    conn, user_id
                )
                _check_project_permissions(
                    current_project, user_id, user_groups, "write"
                )
                # uuid can ONLY be set upon creation
                if current_project["uuid"] != new_project_data["uuid"]:
                    raise ProjectInvalidRightsError(user_id, new_project_data["uuid"])
                # ensure the prj owner is always in the access rights
                owner_primary_gid = await self._get_user_primary_group_gid(
                    conn, current_project[projects.c.prj_owner.key]
                )
                new_project_data.setdefault("accessRights", {}).update(
                    _create_project_access_rights(
                        owner_primary_gid, ProjectAccessRights.OWNER
                    )
                )

                # update the workbench
                def _update_workbench(
                    old_project: Dict[str, Any], new_project: Dict[str, Any]
                ) -> None:
                    # any non set entry in the new workbench is taken from the old one if available
                    old_workbench = old_project["workbench"]
                    new_workbench = new_project["workbench"]
                    for node_key, node in new_workbench.items():
                        old_node = old_workbench.get(node_key)
                        if not old_node:
                            continue
                        for prop in old_node:
                            # check if the key is missing in the new node
                            if prop not in node:
                                # use the old value
                                node[prop] = old_node[prop]
                    return new_project

                _update_workbench(current_project, new_project_data)

                # update timestamps
                new_project_data["lastChangeDate"] = now_str()

                # now update it

                log.debug("DB updating with %s", pformat(new_project_data))
                result = await conn.execute(
                    # pylint: disable=no-value-for-parameter
                    projects.update()
                    .values(**_convert_to_db_names(new_project_data))
                    .where(projects.c.id == current_project[projects.c.id.key])
                    .returning(literal_column("*"))
                )
                project: RowProxy = await result.fetchone()
                log.debug("DB updated returned %s", pformat(project))
                user_email = await self._get_user_email(conn, project.prj_owner)

                tags = await self._get_tags_by_project(
                    conn, project_id=project[projects.c.id]
                )
                return _convert_to_schema_names(project, user_email, tags=tags)

    async def delete_user_project(self, user_id: int, project_uuid: str):
        log.info("Deleting project %s for user %s", project_uuid, user_id)

        async with self.engine.acquire() as conn:
            async with conn.begin() as _transaction:
                project = await self._get_project(
                    conn, user_id, project_uuid, include_templates=True, for_update=True
                )
                # if we have delete access we delete the project
                user_groups: List[RowProxy] = await self.__load_user_groups(
                    conn, user_id
                )
                _check_project_permissions(project, user_id, user_groups, "delete")
                await conn.execute(
                    # pylint: disable=no-value-for-parameter
                    projects.delete().where(projects.c.uuid == project_uuid)
                )

    async def make_unique_project_uuid(self) -> str:
        """Generates a project identifier still not used in database

        WARNING: this method does not guarantee always unique id due to possible race condition
        (i.e. while client gets this uuid and uses it, another client might have used the same id already)

        :return: project UUID
        :rtype: str
        """
        async with self.engine.acquire() as conn:
            # TODO: add failure in case of hangs in while loop??
            while True:
                project_uuid = str(uuidlib.uuid1())
                result = await conn.execute(
                    select([projects]).where(projects.c.uuid == project_uuid)
                )
                found = await result.first()
                if not found:
                    break
        return project_uuid

    async def _get_user_email(self, conn: SAConnection, user_id: Optional[int]) -> str:
        if not user_id:
            return "not_a_user@unknown.com"
        email: Optional[str] = await conn.scalar(
            sa.select([users.c.email]).where(users.c.id == user_id)
        )
        return email or "Unknown"

    async def _get_user_primary_group_gid(
        self, conn: SAConnection, user_id: int
    ) -> int:
        primary_gid: int = await conn.scalar(
            sa.select([users.c.primary_gid]).where(users.c.id == str(user_id))
        )
        if not primary_gid:
            raise UserNotFoundError(uid=user_id)
        return primary_gid

    async def _get_tags_by_project(self, conn: SAConnection, project_id: str) -> List:
        query = sa.select([study_tags.c.tag_id]).where(
            study_tags.c.study_id == project_id
        )
        return [row.tag_id async for row in conn.execute(query)]

    async def get_all_node_ids_from_workbenches(
        self, project_uuid: str = None
    ) -> Set[str]:
        """Returns a set containing all the workbench node_ids from all projects

        If a project_uuid is passed, only that project's workbench nodes will be included
        """

        if project_uuid is None:
            query = "SELECT json_object_keys(projects.workbench) FROM projects"
        else:
            query = f"SELECT json_object_keys(projects.workbench) FROM projects WHERE projects.uuid = '{project_uuid}'"

        async with self.engine.acquire() as conn:
            result = set()
            query_result = await conn.execute(query)
            async for row in query_result:
                result.update(set(row.values()))

            return result

    async def list_all_projects_by_uuid_for_user(self, user_id: int) -> List[str]:
        result = deque()
        async with self.engine.acquire() as conn:
            async for row in conn.execute(
                sa.select([projects.c.uuid]).where(projects.c.prj_owner == user_id)
            ):
                result.append(row[0])
            return list(result)

    async def update_project_without_enforcing_checks(
        self, project_data: Dict, project_uuid: str
    ) -> bool:
        """The garbage collector needs to alter the row without passing through the
        permissions layer."""
        async with self.engine.acquire() as conn:
            # update timestamps
            project_data["lastChangeDate"] = now_str()
            # now update it
            result = await conn.execute(
                # pylint: disable=no-value-for-parameter
                projects.update()
                .values(**_convert_to_db_names(project_data))
                .where(projects.c.uuid == project_uuid)
            )
            return result.rowcount == 1


def setup_projects_db(app: web.Application):
    db = ProjectDBAPI(app)
    app[APP_PROJECT_DBAPI] = db<|MERGE_RESOLUTION|>--- conflicted
+++ resolved
@@ -321,38 +321,6 @@
         offset: Optional[int] = 0,
         limit: Optional[int] = None,
     ) -> Tuple[List[Dict[str, Any]], List[ProjectType], int]:
-<<<<<<< HEAD
-        project_type_where_clause = (
-            f"= '{filter_by_project_type.value}'"
-            if filter_by_project_type
-            else "IS NOT NULL"
-        )
-        async with self.engine.acquire() as conn:
-            user_groups: List[RowProxy] = await self.__load_user_groups(conn, user_id)
-            query = textwrap.dedent(
-                f"""\
-                SELECT *
-                FROM projects
-                WHERE projects.type {project_type_where_clause}
-                {'AND projects.published ' if only_published else ''}
-                AND (jsonb_exists_any(projects.access_rights, array[{', '.join(f"'{group.gid}'" for group in user_groups)}])
-                OR prj_owner = {user_id})
-                ORDER BY last_change_date DESC, id ASC
-                """
-            )
-            total_number_of_projects = await conn.scalar(
-                f"SELECT count(*) FROM ({query}) AS _pagination_query"
-            )
-
-            prjs, prj_types = await self.__load_projects(
-                conn,
-                query + f"OFFSET {offset} LIMIT {limit or 'NULL'}",
-                user_id,
-                user_groups,
-                filter_by_services=filter_by_services,
-            )
-
-=======
 
         async with self.engine.acquire() as conn:
             user_groups: List[RowProxy] = await self.__load_user_groups(conn, user_id)
@@ -389,7 +357,6 @@
                 filter_by_services=filter_by_services,
             )
 
->>>>>>> 618e5bb9
             return (
                 prjs,
                 prj_types,
