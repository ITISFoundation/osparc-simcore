--- conflicted
+++ resolved
@@ -26,10 +26,7 @@
 from simcore_postgres_database.models.users import UserRole
 from simcore_postgres_database.webserver_models import ProjectType
 
-<<<<<<< HEAD
-from .. import catalog, users_api
-=======
->>>>>>> 3c5b9135
+from .. import catalog
 from .._meta import api_version_prefix as VTAG
 from ..director_v2.exceptions import DirectorServiceError
 from ..login.decorators import login_required
@@ -252,7 +249,7 @@
 
     output: list[
         UserWithoutServiceAccess
-    ] = await catalog.get_inaccessible_services_for_gid_in_project(
+    ] = await catalog.client.get_inaccessible_services_for_gid_in_project(
         request.app, query_params.gid, req_ctx.product_name, project_services
     )
 
