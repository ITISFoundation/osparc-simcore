""" Handlers for CRUD operations on /projects/

"""
# pylint: disable=too-many-branches

import json
import logging
from typing import Any, Coroutine, Dict, List, Optional, Set

import aioredlock
from aiohttp import web
from jsonschema import ValidationError
from models_library.projects import ProjectType
from models_library.projects_state import ProjectState
from servicelib.rest_pagination_utils import PageResponseLimitOffset
from servicelib.utils import fire_and_forget_task, logged_gather
from simcore_postgres_database.webserver_models import ProjectType as ProjectTypeDB

from .. import catalog, director_v2
from ..constants import RQ_PRODUCT_KEY
from ..login.decorators import RQT_USERID_KEY, login_required
from ..resource_manager.websocket_manager import managed_resource
from ..rest_utils import RESPONSE_MODEL_POLICY
from ..security_api import check_permission
from ..security_decorators import permission_required
from ..storage_api import copy_data_folders_from_project
from ..users_api import get_user_name
from . import projects_api
from .project_models import ProjectTypeAPI
from .projects_db import APP_PROJECT_DBAPI, ProjectDBAPI
from .projects_exceptions import ProjectInvalidRightsError, ProjectNotFoundError
from .projects_utils import (
    clone_project_document,
    get_project_unavilable_services,
    project_uses_available_services,
)

OVERRIDABLE_DOCUMENT_KEYS = [
    "name",
    "description",
    "thumbnail",
    "prjOwner",
    "accessRights",
]
# TODO: validate these against api/specs/webserver/v0/components/schemas/project-v0.0.1.json

log = logging.getLogger(__name__)


@login_required
@permission_required("project.create")
@permission_required("services.pipeline.*")  # due to update_pipeline_db
async def create_projects(request: web.Request):
    # TODO: keep here since is async and parser thinks it is a handler

    user_id = request[RQT_USERID_KEY]
    db = request.config_dict[APP_PROJECT_DBAPI]

    template_uuid = request.query.get("from_template")
    as_template = request.query.get("as_template")

    try:
        project = {}
        clone_data_coro: Optional[Coroutine] = None

        if as_template:  # create template from
            await check_permission(request, "project.template.create")

            source_project = await projects_api.get_project_for_user(
                request.app,
                project_uuid=as_template,
                user_id=user_id,
                include_templates=False,
            )
            # clone user project as tempalte
            project, nodes_map = clone_project_document(
                source_project, forced_copy_project_id=False
            )
            clone_data_coro = copy_data_folders_from_project(
                request.app, source_project, project, nodes_map, user_id
            )

        elif template_uuid:  # create from template
            source_project = await db.get_template_project(template_uuid)
            if not source_project:
                raise web.HTTPNotFound(
                    reason="Invalid template uuid {}".format(template_uuid)
                )
            # clone template as user project
            project, nodes_map = clone_project_document(
                source_project, forced_copy_project_id=False
            )
            clone_data_coro = copy_data_folders_from_project(
                request.app, source_project, project, nodes_map, user_id
            )

            # remove template access rights
            project["accessRights"] = {}
            # FIXME: parameterized inputs should get defaults provided by service

        # overrides with body
        if request.has_body:
            predefined = await request.json()
            if project:
                for key in OVERRIDABLE_DOCUMENT_KEYS:
                    non_null_value = predefined.get(key)
                    if non_null_value:
                        project[key] = non_null_value
            else:
                # TODO: take skeleton and fill instead
                project = predefined

        # re-validate data
        projects_api.validate_project(request.app, project)

        # update metadata (uuid, timestamps, ownership) and save
        project = await db.add_project(
            project, user_id, force_as_template=as_template is not None
        )

        # copies the project's DATA IF cloned
        if clone_data_coro:
            await clone_data_coro

        # This is a new project and every new graph needs to be reflected in the pipeline tables
        await director_v2.create_or_update_pipeline(
            request.app, user_id, project["uuid"]
        )

        # Appends state
        project = await projects_api.add_project_states_for_user(
            user_id=user_id,
            project=project,
            is_template=as_template is not None,
            app=request.app,
        )

    except ValidationError as exc:
        raise web.HTTPBadRequest(reason="Invalid project data") from exc
    except ProjectNotFoundError as exc:
        raise web.HTTPNotFound(reason="Project not found") from exc
    except ProjectInvalidRightsError as exc:
        raise web.HTTPUnauthorized from exc

    else:
        raise web.HTTPCreated(text=json.dumps(project), content_type="application/json")


@login_required
@permission_required("project.read")
async def list_projects(request: web.Request):
    # TODO: implement all query parameters as
    # in https://www.ibm.com/support/knowledgecenter/en/SSCRJU_3.2.0/com.ibm.swg.im.infosphere.streams.rest.api.doc/doc/restapis-queryparms-list.html
    from servicelib.rest_utils import extract_and_validate

    user_id, product_name = request[RQT_USERID_KEY], request[RQ_PRODUCT_KEY]
    _, query, _ = await extract_and_validate(request)

    project_type = ProjectTypeAPI(query["type"])
    offset = query["offset"]
    limit = query["limit"]

    db: ProjectDBAPI = request.config_dict[APP_PROJECT_DBAPI]

    async def set_all_project_states(
        projects: List[Dict[str, Any]], project_types: List[bool]
    ):
        await logged_gather(
            *[
                projects_api.add_project_states_for_user(
                    user_id=user_id,
                    project=prj,
                    is_template=prj_type == ProjectTypeDB.TEMPLATE,
                    app=request.app,
                )
                for prj, prj_type in zip(projects, project_types)
            ],
            reraise=True,
            max_concurrency=100,
        )

    user_available_services: List[
        Dict
    ] = await catalog.get_services_for_user_in_product(
        request.app, user_id, product_name, only_key_versions=True
    )
<<<<<<< HEAD
=======

>>>>>>> 4714c686
    projects, project_types, total_number_projects = await db.load_projects(
        user_id=user_id,
        filter_by_project_type=ProjectTypeAPI.to_project_type_db(project_type),
        filter_by_services=user_available_services,
        offset=offset,
        limit=limit,
    )
    await set_all_project_states(projects, project_types)
    return PageResponseLimitOffset.paginate_data(
        data=projects,
        request_url=request.url,
        total=total_number_projects,
        limit=limit,
        offset=offset,
    ).dict(**RESPONSE_MODEL_POLICY)


@login_required
@permission_required("project.read")
async def get_project(request: web.Request):
    """Returns all projects accessible to a user (not necesarly owned)"""
    # TODO: temporary hidden until get_handlers_from_namespace refactor to seek marked functions instead!
    user_id, product_name = request[RQT_USERID_KEY], request[RQ_PRODUCT_KEY]
    user_available_services: List[
        Dict
    ] = await catalog.get_services_for_user_in_product(
        request.app, user_id, product_name, only_key_versions=True
    )
    project_uuid = request.match_info.get("project_id")
    try:
        project = await projects_api.get_project_for_user(
            request.app,
            project_uuid=project_uuid,
            user_id=user_id,
            include_templates=True,
            include_state=True,
        )
        if not await project_uses_available_services(project, user_available_services):
            unavilable_services = get_project_unavilable_services(
                project, user_available_services
            )
            formatted_services = ", ".join(
                f"{service}:{version}" for service, version in unavilable_services
            )
            raise web.HTTPNotFound(
                reason=(
                    f"Project '{project_uuid}' uses unavailable services. Please ask "
                    f"for permission for the following services {formatted_services}"
                )
            )
        return {"data": project}

    except ProjectInvalidRightsError as exc:
        raise web.HTTPForbidden(
            reason=f"You do not have sufficient rights to read project {project_uuid}"
        ) from exc
    except ProjectNotFoundError as exc:
        raise web.HTTPNotFound(reason=f"Project {project_uuid} not found") from exc


@login_required
@permission_required("project.update")
@permission_required("services.pipeline.*")  # due to update_pipeline_db
async def replace_project(request: web.Request):
    """Implements PUT /projects

     In a PUT request, the enclosed entity is considered to be a modified version of
     the resource stored on the origin server, and the client is requesting that the
     stored version be replaced.

     With PATCH, however, the enclosed entity contains a set of instructions describing how a
     resource currently residing on the origin server should be modified to produce a new version.

     Also, another difference is that when you want to update a resource with PUT request, you have to send
     the full payload as the request whereas with PATCH, you only send the parameters which you want to update.

    :raises web.HTTPNotFound: cannot find project id in repository
    """
    user_id = request[RQT_USERID_KEY]
    project_uuid = request.match_info.get("project_id")
    new_project = await request.json()

    # Prune state field (just in case)
    new_project.pop("state", None)

    db = request.config_dict[APP_PROJECT_DBAPI]
    await check_permission(
        request,
        "project.update | project.workbench.node.inputs.update",
        context={
            "dbapi": db,
            "project_id": project_uuid,
            "user_id": user_id,
            "new_data": new_project,
        },
    )

    try:
        projects_api.validate_project(request.app, new_project)

        current_project = await projects_api.get_project_for_user(
            request.app,
            project_uuid=project_uuid,
            user_id=user_id,
            include_templates=True,
            include_state=True,
        )

        if current_project["accessRights"] != new_project["accessRights"]:
            await check_permission(request, "project.access_rights.update")

        new_project = await db.replace_user_project(
            new_project, user_id, project_uuid, include_templates=True
        )
        await director_v2.create_or_update_pipeline(request.app, user_id, project_uuid)
        # Appends state
        new_project = await projects_api.add_project_states_for_user(
            user_id=user_id,
            project=new_project,
            is_template=False,
            app=request.app,
        )

    except ValidationError as exc:
        raise web.HTTPBadRequest from exc

    except ProjectInvalidRightsError as exc:
        raise web.HTTPForbidden(
            reason="You do not have sufficient rights to save the project"
        ) from exc

    except ProjectNotFoundError as exc:
        raise web.HTTPNotFound from exc

    return {"data": new_project}


@login_required
@permission_required("project.delete")
async def delete_project(request: web.Request):
    # first check if the project exists
    user_id = request[RQT_USERID_KEY]
    project_uuid = request.match_info.get("project_id")
    try:
        await projects_api.get_project_for_user(
            request.app,
            project_uuid=project_uuid,
            user_id=user_id,
            include_templates=True,
        )
        project_users: Set[int] = {}
        with managed_resource(user_id, None, request.app) as rt:
            project_users = set(
                await rt.find_users_of_resource("project_id", project_uuid)
            )
        # that project is still in use
        if user_id in project_users:
            raise web.HTTPForbidden(
                reason="Project is still open in another tab/browser. It cannot be deleted until it is closed."
            )
        if project_users:
            other_user_names = {
                await get_user_name(request.app, x) for x in project_users
            }
            raise web.HTTPForbidden(
                reason=f"Project is open by {other_user_names}. It cannot be deleted until the project is closed."
            )

        await projects_api.delete_project(request.app, project_uuid, user_id)
    except ProjectInvalidRightsError as err:
        raise web.HTTPForbidden(
            reason="You do not have sufficient rights to delete this project"
        ) from err
    except ProjectNotFoundError as err:
        raise web.HTTPNotFound(reason=f"Project {project_uuid} not found") from err

    raise web.HTTPNoContent(content_type="application/json")


class HTTPLocked(web.HTTPClientError):
    # pylint: disable=too-many-ancestors
    status_code = 423


@login_required
@permission_required("project.open")
async def open_project(request: web.Request) -> web.Response:
    user_id = request[RQT_USERID_KEY]
    project_uuid = request.match_info.get("project_id")
    client_session_id = await request.json()
    try:
        project = await projects_api.get_project_for_user(
            request.app,
            project_uuid=project_uuid,
            user_id=user_id,
            include_templates=True,
            include_state=True,
        )

        async def try_add_project() -> Optional[Set[int]]:
            with managed_resource(user_id, client_session_id, request.app) as rt:
                try:
                    async with await rt.get_registry_lock():
                        other_users: Set[int] = set(
                            await rt.find_users_of_resource("project_id", project_uuid)
                        )
                        if user_id in other_users:
                            other_users.remove(user_id)
                        if other_users:
                            return other_users
                        await rt.add("project_id", project_uuid)
                except aioredlock.LockError as exc:
                    # TODO: this lock is not a good solution for long term
                    # maybe a project key in redis might improve spped of checking
                    raise HTTPLocked(reason="Project is locked") from exc

        other_users = await try_add_project()
        if other_users:
            # project is already locked
            usernames = [
                await projects_api.get_user_name(request.app, uid)
                for uid in other_users
            ]
            raise HTTPLocked(reason=f"Project is already opened by {usernames}")

        # user id opened project uuid
        await projects_api.start_project_interactive_services(request, project, user_id)

        # notify users that project is now locked
        project = await projects_api.add_project_states_for_user(
            user_id=user_id,
            project=project,
            is_template=False,
            app=request.app,
        )

        await projects_api.notify_project_state_update(request.app, project)

        return web.json_response({"data": project})

    except ProjectNotFoundError as exc:
        raise web.HTTPNotFound(reason=f"Project {project_uuid} not found") from exc


@login_required
@permission_required("project.close")
async def close_project(request: web.Request) -> web.Response:
    user_id = request[RQT_USERID_KEY]
    project_uuid = request.match_info.get("project_id")
    client_session_id = await request.json()

    try:
        # ensure the project exists
        project = await projects_api.get_project_for_user(
            request.app,
            project_uuid=project_uuid,
            user_id=user_id,
            include_templates=True,
            include_state=False,
        )
        # if we are the only user left we can safely remove the services
        async def _close_project_task(project: Dict[str, Any]) -> None:
            try:
                project_opened_by_others: bool = False
                with managed_resource(user_id, client_session_id, request.app) as rt:
                    project_users: List[int] = await rt.find_users_of_resource(
                        "project_id", project_uuid
                    )
                    project_opened_by_others = len(project_users) > 1

                if not project_opened_by_others:
                    # only remove the services if no one else is using them now
                    await projects_api.remove_project_interactive_services(
                        user_id, project_uuid, request.app
                    )
            finally:
                with managed_resource(user_id, client_session_id, request.app) as rt:
                    # now we can remove the lock
                    await rt.remove("project_id")
                # ensure we notify the user whatever happens, the GC should take care of dangling services in case of issue
                project = await projects_api.add_project_states_for_user(
                    user_id=user_id,
                    project=project,
                    is_template=False,
                    app=request.app,
                )
                await projects_api.notify_project_state_update(request.app, project)

        fire_and_forget_task(_close_project_task(project))

        raise web.HTTPNoContent(content_type="application/json")
    except ProjectNotFoundError as exc:
        raise web.HTTPNotFound(reason=f"Project {project_uuid} not found") from exc


@login_required
@permission_required("project.read")
async def state_project(request: web.Request) -> web.Response:
    user_id = request[RQT_USERID_KEY]
    project_uuid = request.match_info.get("project_id")

    # check that project exists and queries state
    validated_project = await projects_api.get_project_for_user(
        request.app,
        project_uuid=project_uuid,
        user_id=user_id,
        include_templates=True,
        include_state=True,
    )
    project_state = ProjectState(**validated_project["state"])
    return web.json_response({"data": project_state.dict()})


@login_required
@permission_required("project.read")
async def get_active_project(request: web.Request) -> web.Response:
    user_id = request[RQT_USERID_KEY]
    client_session_id = request.query["client_session_id"]

    try:
        project = None
        user_active_projects = []
        with managed_resource(user_id, client_session_id, request.app) as rt:
            # get user's projects
            user_active_projects = await rt.find("project_id")
        if user_active_projects:

            project = await projects_api.get_project_for_user(
                request.app,
                project_uuid=user_active_projects[0],
                user_id=user_id,
                include_templates=True,
                include_state=True,
            )

        return web.json_response({"data": project})

    except ProjectNotFoundError as exc:
        raise web.HTTPNotFound(reason="Project not found") from exc


@login_required
@permission_required("project.node.create")
async def create_node(request: web.Request) -> web.Response:
    user_id = request[RQT_USERID_KEY]
    project_uuid = request.match_info.get("project_id")
    body = await request.json()

    try:
        # ensure the project exists

        await projects_api.get_project_for_user(
            request.app,
            project_uuid=project_uuid,
            user_id=user_id,
            include_templates=True,
        )
        data = {
            "node_id": await projects_api.add_project_node(
                request,
                project_uuid,
                user_id,
                body["service_key"],
                body["service_version"],
                body["service_id"] if "service_id" in body else None,
            )
        }
        return web.json_response({"data": data}, status=web.HTTPCreated.status_code)
    except ProjectNotFoundError as exc:
        raise web.HTTPNotFound(reason=f"Project {project_uuid} not found") from exc


@login_required
@permission_required("project.node.read")
async def get_node(request: web.Request) -> web.Response:
    user_id = request[RQT_USERID_KEY]
    project_uuid = request.match_info.get("project_id")
    node_uuid = request.match_info.get("node_id")
    try:
        # ensure the project exists

        await projects_api.get_project_for_user(
            request.app,
            project_uuid=project_uuid,
            user_id=user_id,
            include_templates=True,
        )

        node_details = await projects_api.get_project_node(
            request, project_uuid, user_id, node_uuid
        )
        return web.json_response({"data": node_details})
    except ProjectNotFoundError as exc:
        raise web.HTTPNotFound(reason=f"Project {project_uuid} not found") from exc


@login_required
@permission_required("project.node.delete")
async def delete_node(request: web.Request) -> web.Response:
    user_id = request[RQT_USERID_KEY]
    project_uuid = request.match_info.get("project_id")
    node_uuid = request.match_info.get("node_id")
    try:
        # ensure the project exists

        await projects_api.get_project_for_user(
            request.app,
            project_uuid=project_uuid,
            user_id=user_id,
            include_templates=True,
        )

        await projects_api.delete_project_node(
            request, project_uuid, user_id, node_uuid
        )

        raise web.HTTPNoContent(content_type="application/json")
    except ProjectNotFoundError as exc:
        raise web.HTTPNotFound(reason=f"Project {project_uuid} not found") from exc


@login_required
@permission_required("project.tag.*")
async def add_tag(request: web.Request):
    uid, db = request[RQT_USERID_KEY], request.config_dict[APP_PROJECT_DBAPI]
    tag_id, study_uuid = (
        request.match_info.get("tag_id"),
        request.match_info.get("study_uuid"),
    )
    return await db.add_tag(project_uuid=study_uuid, user_id=uid, tag_id=int(tag_id))


@login_required
@permission_required("project.tag.*")
async def remove_tag(request: web.Request):
    uid, db = request[RQT_USERID_KEY], request.config_dict[APP_PROJECT_DBAPI]
    tag_id, study_uuid = (
        request.match_info.get("tag_id"),
        request.match_info.get("study_uuid"),
    )
    return await db.remove_tag(project_uuid=study_uuid, user_id=uid, tag_id=int(tag_id))<|MERGE_RESOLUTION|>--- conflicted
+++ resolved
@@ -184,10 +184,7 @@
     ] = await catalog.get_services_for_user_in_product(
         request.app, user_id, product_name, only_key_versions=True
     )
-<<<<<<< HEAD
-=======
-
->>>>>>> 4714c686
+
     projects, project_types, total_number_projects = await db.load_projects(
         user_id=user_id,
         filter_by_project_type=ProjectTypeAPI.to_project_type_db(project_type),
