""" Handlers for CRUD operations on /projects/

"""
import json
import logging

from aiohttp import web
from jsonschema import ValidationError

from servicelib.utils import fire_and_forget_task

from ..computation_api import update_pipeline_db
from ..login.decorators import RQT_USERID_KEY, login_required
from ..resource_manager.websocket_manager import managed_resource
from ..security_api import check_permission
from . import projects_api
from .projects_db import APP_PROJECT_DBAPI
from .projects_exceptions import ProjectInvalidRightsError, ProjectNotFoundError

OVERRIDABLE_DOCUMENT_KEYS = ["name", "description", "thumbnail", "prjOwner"]
# TODO: validate these against api/specs/webserver/v0/components/schemas/project-v0.0.1.json

log = logging.getLogger(__name__)


@login_required
async def create_projects(request: web.Request):
    from .projects_api import (
        clone_project,
    )  # TODO: keep here since is async and parser thinks it is a handler

    # pylint: disable=too-many-branches
    await check_permission(request, "project.create")
    await check_permission(request, "services.pipeline.*")  # due to update_pipeline_db

    user_id = request[RQT_USERID_KEY]
    db = request.config_dict[APP_PROJECT_DBAPI]

    template_uuid = request.query.get("from_template")
    as_template = request.query.get("as_template")

    try:
        project = {}
        if as_template:  # create template from
            await check_permission(request, "project.template.create")

            # TODO: temporary hidden until get_handlers_from_namespace refactor to seek marked functions instead!
            from .projects_api import get_project_for_user

            source_project = await get_project_for_user(
                request.app,
                project_uuid=as_template,
                user_id=user_id,
                include_templates=False,
            )
            project = await clone_project(request, source_project, user_id)

        elif template_uuid:  # create from template
            template_prj = await db.get_template_project(template_uuid)
            if not template_prj:
                raise web.HTTPNotFound(
                    reason="Invalid template uuid {}".format(template_uuid)
                )

            project = await clone_project(request, template_prj, user_id)
            # FIXME: parameterized inputs should get defaults provided by service

        # overrides with body
        if request.has_body:
            predefined = await request.json()

            if project:
                for key in OVERRIDABLE_DOCUMENT_KEYS:
                    non_null_value = predefined.get(key)
                    if non_null_value:
                        project[key] = non_null_value
            else:
                # TODO: take skeleton and fill instead
                project = predefined

        # validate data
        projects_api.validate_project(request.app, project)

        # update metadata (uuid, timestamps, ownership) and save
        await db.add_project(
            project, user_id, force_as_template=as_template is not None
        )

        # This is a new project and every new graph needs to be reflected in the pipeline db
        await update_pipeline_db(request.app, project["uuid"], project["workbench"])

    except ValidationError:
        raise web.HTTPBadRequest(reason="Invalid project data")
    except ProjectNotFoundError:
        raise web.HTTPNotFound(reason="Project not found")
    except ProjectInvalidRightsError:
        raise web.HTTPUnauthorized

    else:
        raise web.HTTPCreated(text=json.dumps(project), content_type="application/json")


@login_required
async def list_projects(request: web.Request):
    await check_permission(request, "project.read")

    # TODO: implement all query parameters as
    # in https://www.ibm.com/support/knowledgecenter/en/SSCRJU_3.2.0/com.ibm.swg.im.infosphere.streams.rest.api.doc/doc/restapis-queryparms-list.html
    user_id = request[RQT_USERID_KEY]
    ptype = request.query.get("type", "all")  # TODO: get default for oaspecs
    db = request.config_dict[APP_PROJECT_DBAPI]

    # TODO: improve dbapi to list project
    projects_list = []
    if ptype in ("template", "all"):
        projects_list += await db.load_template_projects()

    if ptype in ("user", "all"):  # standard only (notice that templates will only)
        projects_list += await db.load_user_projects(
            user_id=user_id, exclude_templates=True
        )

    start = int(request.query.get("start", 0))
    count = int(request.query.get("count", len(projects_list)))

    stop = min(start + count, len(projects_list))
    projects_list = projects_list[start:stop]

    # validate response
    validated_projects = []
    for project in projects_list:
        try:
            projects_api.validate_project(request.app, project)
            validated_projects.append(project)
        except ValidationError:
            log.exception("Skipping invalid project from list")
            continue

    return {"data": validated_projects}


@login_required
async def get_project(request: web.Request):
    """ Returns all projects accessible to a user (not necesarly owned)

    """
    # TODO: temporary hidden until get_handlers_from_namespace refactor to seek marked functions instead!
    await check_permission(request, "project.read")
    from .projects_api import get_project_for_user

    project_uuid = request.match_info.get("project_id")
    try:
        project = await get_project_for_user(
            request.app,
            project_uuid=project_uuid,
            user_id=request[RQT_USERID_KEY],
            include_templates=True,
        )

        return {"data": project}
    except ProjectNotFoundError:
        raise web.HTTPNotFound(reason=f"Project {project_uuid} not found")
<<<<<<< HEAD
=======

>>>>>>> 95cc4e84


@login_required
async def replace_project(request: web.Request):
    """ Implements PUT /projects

     In a PUT request, the enclosed entity is considered to be a modified version of
     the resource stored on the origin server, and the client is requesting that the
     stored version be replaced.

     With PATCH, however, the enclosed entity contains a set of instructions describing how a
     resource currently residing on the origin server should be modified to produce a new version.

     Also, another difference is that when you want to update a resource with PUT request, you have to send
     the full payload as the request whereas with PATCH, you only send the parameters which you want to update.

    :raises web.HTTPNotFound: cannot find project id in repository
    """
    await check_permission(request, "services.pipeline.*")  # due to update_pipeline_db

    user_id = request[RQT_USERID_KEY]
    project_uuid = request.match_info.get("project_id")
    replace_pipeline = request.query.get(
        "run", False
    )  # FIXME: Actually was never called. CHECK if logic still applies (issue #1176)
    new_project = await request.json()

    db = request.config_dict[APP_PROJECT_DBAPI]
    await check_permission(
        request,
        "project.update | project.workbench.node.inputs.update",
        context={
            "dbapi": db,
            "project_id": project_uuid,
            "user_id": user_id,
            "new_data": new_project,
        },
    )

    try:
        projects_api.validate_project(request.app, new_project)

        await db.update_user_project(new_project, user_id, project_uuid)
        await update_pipeline_db(
            request.app, project_uuid, new_project["workbench"], replace_pipeline
        )

    except ValidationError:
        raise web.HTTPBadRequest

    except ProjectNotFoundError:
        raise web.HTTPNotFound

    return {"data": new_project}


@login_required
async def delete_project(request: web.Request):
    # TODO: replace by decorator since it checks again authentication
    await check_permission(request, "project.delete")

    # first check if the project exists
    user_id = request[RQT_USERID_KEY]
    project_uuid = request.match_info.get("project_id")
    try:
        project = await projects_api.get_project_for_user(
            request.app,
            project_uuid=project_uuid,
            user_id=user_id,
            include_templates=True,
        )
        with managed_resource(user_id, None, request.app) as rt:
            other_users = await rt.find_users_of_resource("project_id", project_uuid)
            if other_users:
                message = "Project is opened by another user. It cannot be deleted."
                if user_id in other_users:
                    message = "Project is still open. It cannot be deleted until it is closed."
                # we cannot delete that project
                raise web.HTTPForbidden(reason=message)

<<<<<<< HEAD
        await projects_api.delete_project(request, project_uuid, user_id)
    except ProjectNotFoundError:
        raise web.HTTPNotFound(reason=f"Project {project_uuid} not found")
=======

        await projects_api.delete_project(request, project_uuid, user_id)
    except ProjectNotFoundError:
        raise web.HTTPNotFound(reason=f"Project {project_uuid} not found")

>>>>>>> 95cc4e84

    raise web.HTTPNoContent(content_type="application/json")


@login_required
async def open_project(request: web.Request) -> web.Response:
    # TODO: replace by decorator since it checks again authentication
    await check_permission(request, "project.open")

    user_id = request[RQT_USERID_KEY]
    project_uuid = request.match_info.get("project_id")
    client_session_id = await request.json()
    try:
        with managed_resource(user_id, client_session_id, request.app) as rt:
            # TODO: temporary hidden until get_handlers_from_namespace refactor to seek marked functions instead!
            from .projects_api import get_project_for_user

            project = await get_project_for_user(
                request.app,
                project_uuid=project_uuid,
                user_id=user_id,
                include_templates=True,
            )
            await rt.add("project_id", project_uuid)

        # user id opened project uuid
        await projects_api.start_project_interactive_services(request, project, user_id)

        return {"data": project}
    except ProjectNotFoundError:
        raise web.HTTPNotFound(reason=f"Project {project_uuid} not found")


@login_required
async def close_project(request: web.Request) -> web.Response:
    # TODO: replace by decorator since it checks again authentication
    await check_permission(request, "project.close")

    user_id = request[RQT_USERID_KEY]
    project_uuid = request.match_info.get("project_id")
    client_session_id = await request.json()

    try:
        # ensure the project exists
        # TODO: temporary hidden until get_handlers_from_namespace refactor to seek marked functions instead!
        from .projects_api import get_project_for_user

        with managed_resource(user_id, client_session_id, request.app) as rt:
            project = await get_project_for_user(
                request.app,
                project_uuid=project_uuid,
                user_id=user_id,
                include_templates=True,
            )
            await rt.remove("project_id")
            other_users = await rt.find_users_of_resource("project_id", project_uuid)
            if not other_users:
                # only remove the services if no one else is using them now
                fire_and_forget_task(
                    projects_api.remove_project_interactive_services(
                        user_id, project_uuid, request.app
                    )
                )

        raise web.HTTPNoContent(content_type="application/json")
    except ProjectNotFoundError:
        raise web.HTTPNotFound(reason=f"Project {project_uuid} not found")
<<<<<<< HEAD
=======

>>>>>>> 95cc4e84


@login_required
async def get_active_project(request: web.Request) -> web.Response:
    await check_permission(request, "project.read")
    user_id = request[RQT_USERID_KEY]
    client_session_id = request.query["client_session_id"]

    try:
        project = None
        with managed_resource(user_id, client_session_id, request.app) as rt:
            # get user's projects
            list_project_ids = await rt.find("project_id")
            if list_project_ids:
                # TODO: temporary hidden until get_handlers_from_namespace refactor to seek marked functions instead!
                from .projects_api import get_project_for_user

                project = await get_project_for_user(
                    request.app,
                    project_uuid=list_project_ids[0],
                    user_id=user_id,
                    include_templates=True,
                )

        return {"data": project}
    except ProjectNotFoundError:
        raise web.HTTPNotFound(reason="Project not found")


@login_required
async def create_node(request: web.Request) -> web.Response:
    # TODO: replace by decorator since it checks again authentication
    await check_permission(request, "project.node.create")
    user_id = request[RQT_USERID_KEY]
    project_uuid = request.match_info.get("project_id")
    body = await request.json()

    try:
        # ensure the project exists
        # TODO: temporary hidden until get_handlers_from_namespace refactor to seek marked functions instead!
        from .projects_api import get_project_for_user

        await get_project_for_user(
            request.app,
            project_uuid=project_uuid,
            user_id=user_id,
            include_templates=True,
        )
        data = {
            "node_id": await projects_api.add_project_node(
                request,
                project_uuid,
                user_id,
                body["service_key"],
                body["service_version"],
                body["service_id"] if "service_id" in body else None,
            )
        }
        return web.json_response({"data": data}, status=web.HTTPCreated.status_code)
    except ProjectNotFoundError:
        raise web.HTTPNotFound(reason=f"Project {project_uuid} not found")
<<<<<<< HEAD
=======

>>>>>>> 95cc4e84


@login_required
async def get_node(request: web.Request) -> web.Response:
    # TODO: replace by decorator since it checks again authentication
    await check_permission(request, "project.node.read")
    user_id = request[RQT_USERID_KEY]
    project_uuid = request.match_info.get("project_id")
    node_uuid = request.match_info.get("node_id")
    try:
        # ensure the project exists
        # TODO: temporary hidden until get_handlers_from_namespace refactor to seek marked functions instead!
        from .projects_api import get_project_for_user

        await get_project_for_user(
            request.app,
            project_uuid=project_uuid,
            user_id=user_id,
            include_templates=True,
        )

        node_details = await projects_api.get_project_node(
            request, project_uuid, user_id, node_uuid
        )
        return {"data": node_details}
    except ProjectNotFoundError:
        raise web.HTTPNotFound(reason=f"Project {project_uuid} not found")
<<<<<<< HEAD
=======

>>>>>>> 95cc4e84


@login_required
async def delete_node(request: web.Request) -> web.Response:
    # TODO: replace by decorator since it checks again authentication
    await check_permission(request, "project.node.delete")
    user_id = request[RQT_USERID_KEY]
    project_uuid = request.match_info.get("project_id")
    node_uuid = request.match_info.get("node_id")
    try:
        # ensure the project exists
        # TODO: temporary hidden until get_handlers_from_namespace refactor to seek marked functions instead!
        from .projects_api import get_project_for_user

        await get_project_for_user(
            request.app,
            project_uuid=project_uuid,
            user_id=user_id,
            include_templates=True,
        )

        await projects_api.delete_project_node(
            request, project_uuid, user_id, node_uuid
        )

        raise web.HTTPNoContent(content_type="application/json")
    except ProjectNotFoundError:
        raise web.HTTPNotFound(reason=f"Project {project_uuid} not found")


@login_required
async def add_tag(request: web.Request):
    await check_permission(request, "project.tag.*")
    uid, db = request[RQT_USERID_KEY], request.config_dict[APP_PROJECT_DBAPI]
    tag_id, study_uuid = (
        request.match_info.get("tag_id"),
        request.match_info.get("study_uuid"),
    )
    return await db.add_tag(project_uuid=study_uuid, user_id=uid, tag_id=int(tag_id))


@login_required
async def remove_tag(request: web.Request):
    await check_permission(request, "project.tag.*")
    uid, db = request[RQT_USERID_KEY], request.config_dict[APP_PROJECT_DBAPI]
    tag_id, study_uuid = (
        request.match_info.get("tag_id"),
        request.match_info.get("study_uuid"),
    )
    return await db.remove_tag(project_uuid=study_uuid, user_id=uid, tag_id=int(tag_id))<|MERGE_RESOLUTION|>--- conflicted
+++ resolved
@@ -160,10 +160,6 @@
         return {"data": project}
     except ProjectNotFoundError:
         raise web.HTTPNotFound(reason=f"Project {project_uuid} not found")
-<<<<<<< HEAD
-=======
-
->>>>>>> 95cc4e84
 
 
 @login_required
@@ -244,17 +240,9 @@
                 # we cannot delete that project
                 raise web.HTTPForbidden(reason=message)
 
-<<<<<<< HEAD
         await projects_api.delete_project(request, project_uuid, user_id)
     except ProjectNotFoundError:
         raise web.HTTPNotFound(reason=f"Project {project_uuid} not found")
-=======
-
-        await projects_api.delete_project(request, project_uuid, user_id)
-    except ProjectNotFoundError:
-        raise web.HTTPNotFound(reason=f"Project {project_uuid} not found")
-
->>>>>>> 95cc4e84
 
     raise web.HTTPNoContent(content_type="application/json")
 
@@ -322,10 +310,6 @@
         raise web.HTTPNoContent(content_type="application/json")
     except ProjectNotFoundError:
         raise web.HTTPNotFound(reason=f"Project {project_uuid} not found")
-<<<<<<< HEAD
-=======
-
->>>>>>> 95cc4e84
 
 
 @login_required
@@ -387,10 +371,6 @@
         return web.json_response({"data": data}, status=web.HTTPCreated.status_code)
     except ProjectNotFoundError:
         raise web.HTTPNotFound(reason=f"Project {project_uuid} not found")
-<<<<<<< HEAD
-=======
-
->>>>>>> 95cc4e84
 
 
 @login_required
@@ -418,10 +398,6 @@
         return {"data": node_details}
     except ProjectNotFoundError:
         raise web.HTTPNotFound(reason=f"Project {project_uuid} not found")
-<<<<<<< HEAD
-=======
-
->>>>>>> 95cc4e84
 
 
 @login_required
