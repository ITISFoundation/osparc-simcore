""" Handlers for STANDARD methods on /projects colletions

Standard methods or CRUD that states for Create+Read(Get&List)+Update+Delete

"""

import functools
import logging

from aiohttp import web
from models_library.api_schemas_webserver.projects import (
    EmptyModel,
    ProjectCopyOverride,
    ProjectCreateNew,
    ProjectGet,
    ProjectPatch,
)
from models_library.generics import Envelope
from models_library.projects_state import ProjectLocked
from models_library.rest_ordering import OrderBy
from models_library.rest_pagination import Page
from models_library.rest_pagination_utils import paginate_data
from models_library.utils.fastapi_encoders import jsonable_encoder
from servicelib.aiohttp import status
from servicelib.aiohttp.long_running_tasks.server import start_long_running_task
from servicelib.aiohttp.requests_validation import (
    parse_request_body_as,
    parse_request_headers_as,
    parse_request_path_parameters_as,
    parse_request_query_parameters_as,
)
from servicelib.aiohttp.typing_extension import Handler
from servicelib.common_headers import (
    UNDEFINED_DEFAULT_SIMCORE_USER_AGENT_VALUE,
    X_SIMCORE_USER_AGENT,
)
from servicelib.mimetype_constants import MIMETYPE_APPLICATION_JSON
from servicelib.rest_constants import RESPONSE_MODEL_POLICY

from .._meta import API_VTAG as VTAG
from ..catalog.client import get_services_for_user_in_product
from ..folders.errors import FolderAccessForbiddenError, FolderNotFoundError
from ..login.decorators import login_required
from ..resource_manager.user_sessions import PROJECT_ID_KEY, managed_resource
from ..security.api import check_user_permission
from ..security.decorators import permission_required
from ..users.api import get_user_fullname
from ..workspaces.errors import WorkspaceAccessForbiddenError, WorkspaceNotFoundError
from . import _crud_api_create, _crud_api_read, projects_api
from ._common_models import ProjectPathParams, RequestContext
from ._crud_handlers_models import (
    ProjectActiveParams,
    ProjectCreateHeaders,
    ProjectCreateParams,
    ProjectFilters,
    ProjectListFullSearchWithJsonStrParams,
    ProjectListWithJsonStrParams,
)
from ._permalink_api import update_or_pop_permalink_in_project
from .exceptions import (
    ProjectDeleteError,
    ProjectInvalidRightsError,
    ProjectNotFoundError,
    ProjectOwnerNotFoundInTheProjectAccessRightsError,
    WrongTagIdsInQueryError,
)
from .lock import get_project_locked_state
from .models import ProjectDict
from .utils import get_project_unavailable_services, project_uses_available_services

# When the user requests a project with a repo, the working copy might differ from
# the repo project. A middleware in the meta module (if active) will resolve
# the working copy and redirect to the appropriate project entrypoint. Nonetheless, the
# response needs to refer to the uuid of the request and this is passed through this request key
RQ_REQUESTED_REPO_PROJECT_UUID_KEY = f"{__name__}.RQT_REQUESTED_REPO_PROJECT_UUID_KEY"


_logger = logging.getLogger(__name__)


def _handle_projects_exceptions(handler: Handler):
    @functools.wraps(handler)
    async def _wrapper(request: web.Request) -> web.StreamResponse:
        try:
            return await handler(request)

        except (
            ProjectNotFoundError,
            FolderNotFoundError,
            WorkspaceNotFoundError,
        ) as exc:
            raise web.HTTPNotFound(reason=f"{exc}") from exc
        except (
            ProjectOwnerNotFoundInTheProjectAccessRightsError,
            WrongTagIdsInQueryError,
        ) as exc:
            raise web.HTTPBadRequest(reason=f"{exc}") from exc
        except (
            ProjectInvalidRightsError,
            FolderAccessForbiddenError,
            WorkspaceAccessForbiddenError,
        ) as exc:
            raise web.HTTPForbidden(reason=f"{exc}") from exc

    return _wrapper


routes = web.RouteTableDef()


#
# - Create https://google.aip.dev/133
#


@routes.post(f"/{VTAG}/projects", name="create_project")
@login_required
@permission_required("project.create")
@permission_required("services.pipeline.*")  # due to update_pipeline_db
async def create_project(request: web.Request):
    req_ctx = RequestContext.model_validate(request)
    query_params: ProjectCreateParams = parse_request_query_parameters_as(
        ProjectCreateParams, request
    )
    header_params = parse_request_headers_as(ProjectCreateHeaders, request)
    if query_params.as_template:  # create template from
        await check_user_permission(request, "project.template.create")

    # NOTE: Having so many different types of bodys is an indication that
    # this entrypoint are in reality multiple entrypoints in one, namely
    # :create, :copy (w/ and w/o override)
    # NOTE: see clone_project

    if not request.can_read_body:
        # request w/o body
        predefined_project = None
    else:
        # request w/ body (I found cases in which body = {})
        project_create: (
            ProjectCreateNew | ProjectCopyOverride | EmptyModel
        ) = await parse_request_body_as(
            ProjectCreateNew | ProjectCopyOverride | EmptyModel, request  # type: ignore[arg-type] # from pydantic v2 --> https://github.com/pydantic/pydantic/discussions/4950
        )
        predefined_project = (
            project_create.model_dump(
                exclude_unset=True,
                by_alias=True,
                exclude_none=True,
            )
            or None
        )

    return await start_long_running_task(
        request,
        _crud_api_create.create_project,  # type: ignore[arg-type] # @GitHK, @pcrespov this one I don't know how to fix
        fire_and_forget=True,
        task_context=jsonable_encoder(req_ctx),
        # arguments
        request=request,
        new_project_was_hidden_before_data_was_copied=query_params.hidden,
        from_study=query_params.from_study,
        as_template=query_params.as_template,
        copy_data=query_params.copy_data,
        user_id=req_ctx.user_id,
        product_name=req_ctx.product_name,
        simcore_user_agent=header_params.simcore_user_agent,
        predefined_project=predefined_project,
        parent_project_uuid=header_params.parent_project_uuid,
        parent_node_id=header_params.parent_node_id,
    )


# - List https://google.aip.dev/132
#


@routes.get(f"/{VTAG}/projects", name="list_projects")
@login_required
@permission_required("project.read")
@_handle_projects_exceptions
async def list_projects(request: web.Request):
    """

    Raises:
        web.HTTPUnprocessableEntity: (422) if validation of request parameters fail

    """
    req_ctx = RequestContext.model_validate(request)
    query_params: ProjectListWithJsonStrParams = parse_request_query_parameters_as(
        ProjectListWithJsonStrParams, request
    )

    if not query_params.filters:
        query_params.filters = ProjectFilters()

    assert query_params.filters  # nosec

    projects, total_number_of_projects = await _crud_api_read.list_projects(
        request,
        user_id=req_ctx.user_id,
        product_name=req_ctx.product_name,
        project_type=query_params.project_type,
        show_hidden=query_params.show_hidden,
        trashed=query_params.filters.trashed,
        limit=query_params.limit,
        offset=query_params.offset,
        search=query_params.search,
        order_by=OrderBy.model_validate(query_params.order_by),
        folder_id=query_params.folder_id,
        workspace_id=query_params.workspace_id,
    )

    page = Page[ProjectDict].model_validate(
        paginate_data(
            chunk=projects,
            request_url=request.url,
            total=total_number_of_projects,
            limit=query_params.limit,
            offset=query_params.offset,
        )
    )
    return web.Response(
        text=page.model_dump_json(**RESPONSE_MODEL_POLICY),
        content_type=MIMETYPE_APPLICATION_JSON,
    )


@routes.get(f"/{VTAG}/projects:search", name="list_projects_full_search")
@login_required
@permission_required("project.read")
@_handle_projects_exceptions
async def list_projects_full_search(request: web.Request):
    req_ctx = RequestContext.model_validate(request)
    query_params: ProjectListFullSearchWithJsonStrParams = (
        parse_request_query_parameters_as(
            ProjectListFullSearchWithJsonStrParams, request
        )
    )
    tag_ids_list = query_params.tag_ids_list()

    projects, total_number_of_projects = await _crud_api_read.list_projects_full_search(
        request,
        user_id=req_ctx.user_id,
        product_name=req_ctx.product_name,
        limit=query_params.limit,
        offset=query_params.offset,
        text=query_params.text,
        order_by=query_params.order_by,
        tag_ids_list=tag_ids_list,
    )

    page = Page[ProjectDict].model_validate(
        paginate_data(
            chunk=projects,
            request_url=request.url,
            total=total_number_of_projects,
            limit=query_params.limit,
            offset=query_params.offset,
        )
    )
    return web.Response(
        text=page.model_dump_json(**RESPONSE_MODEL_POLICY),
        content_type=MIMETYPE_APPLICATION_JSON,
    )


#
# - Get https://google.aip.dev/131
# - Get active project: Singleton per-session resources https://google.aip.dev/156
#


@routes.get(f"/{VTAG}/projects/active", name="get_active_project")
@login_required
@permission_required("project.read")
async def get_active_project(request: web.Request) -> web.Response:
    """

    Raises:
        web.HTTPUnprocessableEntity: (422) if validation of request parameters fail
        web.HTTPNotFound: If active project is not found
    """
    req_ctx = RequestContext.model_validate(request)
    query_params: ProjectActiveParams = parse_request_query_parameters_as(
        ProjectActiveParams, request
    )

    try:
        user_active_projects = []
        with managed_resource(
            req_ctx.user_id, query_params.client_session_id, request.app
        ) as rt:
            # get user's projects
            user_active_projects = await rt.find(PROJECT_ID_KEY)

        data = None
        if user_active_projects:
            project = await projects_api.get_project_for_user(
                request.app,
                project_uuid=user_active_projects[0],
                user_id=req_ctx.user_id,
                include_state=True,
            )

            # updates project's permalink field
            await update_or_pop_permalink_in_project(request, project)

            data = ProjectGet.model_validate(project).data(exclude_unset=True)

        return web.json_response({"data": data}, dumps=json_dumps)

    except ProjectNotFoundError as exc:
        raise web.HTTPNotFound(reason="Project not found") from exc


@routes.get(f"/{VTAG}/projects/{{project_id}}", name="get_project")
@login_required
@permission_required("project.read")
async def get_project(request: web.Request):
    """

    Raises:
        web.HTTPUnprocessableEntity: (422) if validation of request parameters fail
        web.HTTPNotFound: User has no access to at least one service in project
        web.HTTPForbidden: User has no access rights to get this project
        web.HTTPNotFound: This project was not found
    """

    req_ctx = RequestContext.model_validate(request)
    path_params = parse_request_path_parameters_as(ProjectPathParams, request)

    user_available_services: list[dict] = await get_services_for_user_in_product(
        request.app, req_ctx.user_id, req_ctx.product_name, only_key_versions=True
    )

    try:
        project = await projects_api.get_project_for_user(
            request.app,
            project_uuid=f"{path_params.project_id}",
            user_id=req_ctx.user_id,
            include_state=True,
        )
        if not await project_uses_available_services(project, user_available_services):
            unavilable_services = get_project_unavailable_services(
                project, user_available_services
            )
            formatted_services = ", ".join(
                f"{service}:{version}" for service, version in unavilable_services
            )
            # TODO: lack of permissions should be notified with https://httpstatuses.com/403 web.HTTPForbidden
            raise web.HTTPNotFound(
                reason=(
                    f"Project '{path_params.project_id}' uses unavailable services. Please ask "
                    f"for permission for the following services {formatted_services}"
                )
            )

        if new_uuid := request.get(RQ_REQUESTED_REPO_PROJECT_UUID_KEY):
            project["uuid"] = new_uuid

        # Adds permalink
        await update_or_pop_permalink_in_project(request, project)

        data = ProjectGet.model_validate(project).data(exclude_unset=True)
        return web.json_response({"data": data}, dumps=json_dumps)

    except ProjectInvalidRightsError as exc:
        raise web.HTTPForbidden(
            reason=f"You do not have sufficient rights to read project {path_params.project_id}"
        ) from exc
    except ProjectNotFoundError as exc:
        raise web.HTTPNotFound(
            reason=f"Project {path_params.project_id} not found"
        ) from exc


@routes.get(
    f"/{VTAG}/projects/{{project_id}}/inactivity", name="get_project_inactivity"
)
@login_required
@permission_required("project.read")
async def get_project_inactivity(request: web.Request):
    path_params = parse_request_path_parameters_as(ProjectPathParams, request)

    project_inactivity = await projects_api.get_project_inactivity(
        app=request.app, project_id=path_params.project_id
    )
    return web.json_response(Envelope(data=project_inactivity), dumps=json_dumps)


#
# - Update https://google.aip.dev/134
#


<<<<<<< HEAD
@routes.put(f"/{VTAG}/projects/{{project_id}}", name="replace_project")
@login_required
@permission_required("project.update")
@permission_required("services.pipeline.*")  # due to update_pipeline_db
async def replace_project(request: web.Request):
    """
    In a PUT request, the enclosed entity is considered to be a modified version of
    the resource stored on the origin server, and the client is requesting that the
    stored version be replaced.

    With PATCH, however, the enclosed entity contains a set of instructions describing how a
    resource currently residing on the origin server should be modified to produce a new version.

    Also, another difference is that when you want to update a resource with PUT request, you have to send
    the full payload as the request whereas with PATCH, you only send the parameters which you want to update.

    Raises:
       web.HTTPUnprocessableEntity: (422) if validation of request parameters fail
       web.HTTPBadRequest: invalid body encoding
       web.HTTPConflict: Cannot replace while pipeline is running
       web.HTTPBadRequest: jsonschema validatio error
       web.HTTPForbidden: Not enough access rights to replace this project
       web.HTTPNotFound: This project was not found
    """

    db: ProjectDBAPI = ProjectDBAPI.get_from_app_context(request.app)
    req_ctx = RequestContext.model_validate(request)
    path_params = parse_request_path_parameters_as(ProjectPathParams, request)

    try:
        new_project = await request.json()
        # NOTE: this is a temporary fix until proper Model is introduced in ProjectReplace
        # Prune state field (just in case)
        new_project.pop("state", None)
        new_project.pop("permalink", None)

    except json.JSONDecodeError as exc:
        raise web.HTTPBadRequest(reason="Invalid request body") from exc

    await check_user_permission(
        request,
        "project.update | project.workbench.node.inputs.update",
        context={
            "dbapi": db,
            "app": request.app,
            "project_id": f"{path_params.project_id}",
            "user_id": req_ctx.user_id,
            "new_data": new_project,
        },
    )

    try:
        Project.model_validate(new_project)  # validate

        current_project = await projects_api.get_project_for_user(
            request.app,
            project_uuid=f"{path_params.project_id}",
            user_id=req_ctx.user_id,
            include_state=True,
        )

        if current_project["accessRights"] != new_project["accessRights"]:
            await check_user_permission(request, "project.access_rights.update")

        if await api.is_pipeline_running(
            request.app, req_ctx.user_id, path_params.project_id
        ) and any_node_inputs_changed(new_project, current_project):
            # NOTE:  This is a conservative measure that we take
            #  until nodeports logic is re-designed to tackle with this
            #  particular state.
            #
            # This measure avoid having a state with different node *links* in the
            # comp-tasks table and the project's workbench column.
            # The limitation is that nodeports only "sees" those in the comptask
            # and this table does not add the new ones since it remains "blocked"
            # for modification from that project while the pipeline runs. Therefore
            # any extra link created while the pipeline is running can not
            # be managed by nodeports because it basically "cannot see it"
            #
            # Responds https://httpstatuses.com/409:
            #  The request could not be completed due to a conflict with the current
            #  state of the target resource (i.e. pipeline is running). This code is used in
            #  situations where the user might be able to resolve the conflict
            #  and resubmit the request  (front-end will show a pop-up with message below)
            #
            raise web.HTTPConflict(
                reason=f"Project {path_params.project_id} cannot be modified while pipeline is still running."
            )

        user_project_permission = await check_user_project_permission(
            request.app,
            project_id=path_params.project_id,
            user_id=req_ctx.user_id,
            product_name=req_ctx.product_name,
            permission="write",
        )

        new_project = await db.replace_project(
            new_project,
            req_ctx.user_id,
            project_uuid=f"{path_params.project_id}",
            product_name=req_ctx.product_name,
        )

        await update_frontend_outputs(
            app=request.app,
            user_id=req_ctx.user_id,
            project_uuid=path_params.project_id,
            old_project=current_project,
            new_project=new_project,
        )

        await api.update_dynamic_service_networks_in_project(
            request.app, path_params.project_id
        )
        await api.create_or_update_pipeline(
            request.app,
            req_ctx.user_id,
            path_params.project_id,
            product_name=req_ctx.product_name,
        )
        # Appends state
        data = await projects_api.add_project_states_for_user(
            user_id=req_ctx.user_id,
            project=new_project,
            is_template=False,
            app=request.app,
        )
        # Appends folder ID
        user_specific_project_data_db = await db.get_user_specific_project_data_db(
            project_uuid=path_params.project_id,
            private_workspace_user_id_or_none=(
                req_ctx.user_id
                if user_project_permission.workspace_id is None
                else None
            ),
        )
        data["folderId"] = user_specific_project_data_db.folder_id

        return web.json_response({"data": data}, dumps=json_dumps)

    except JsonSchemaValidationError as exc:
        raise web.HTTPBadRequest(
            reason=f"Invalid project update: {exc.message}"
        ) from exc

    except ProjectInvalidRightsError as exc:
        raise web.HTTPForbidden(
            reason="You do not have sufficient rights to replace the project"
        ) from exc
    except ProjectInvalidUsageError as exc:
        raise web.HTTPConflict(
            reason="You may not add or remove nodes in the workbench using this entrypoint. TIP: use dedicated add/remove node entrypoints"
        ) from exc

    except ProjectNotFoundError as exc:
        raise web.HTTPNotFound from exc


=======
>>>>>>> 4fd252fe
@routes.patch(f"/{VTAG}/projects/{{project_id}}", name="patch_project")
@login_required
@permission_required("project.update")
@permission_required("services.pipeline.*")
@_handle_projects_exceptions
async def patch_project(request: web.Request):
    req_ctx = RequestContext.model_validate(request)
    path_params = parse_request_path_parameters_as(ProjectPathParams, request)
    project_patch = await parse_request_body_as(ProjectPatch, request)

    await projects_api.patch_project(
        request.app,
        user_id=req_ctx.user_id,
        project_uuid=path_params.project_id,
        project_patch=project_patch,
        product_name=req_ctx.product_name,
    )

    return web.json_response(status=status.HTTP_204_NO_CONTENT)


#
# - Delete https://google.aip.dev/135
#


@routes.delete(f"/{VTAG}/projects/{{project_id}}", name="delete_project")
@login_required
@permission_required("project.delete")
async def delete_project(request: web.Request):
    """

    Raises:
        web.HTTPUnprocessableEntity: (422) if validation of request parameters fail
        web.HTTPForbidden: Still open in a different tab
        web.HTTPForbidden: Still open by another user
        web.HTTPConflict: Project is locked
        web.HTTPForbidden: Not enough access rights to delete this project
        web.HTTPNotFound: This project was not found
        web.HTTPConflict: Somethine went wrong while deleting
        web.HTTPNoContent: Sucess
    """

    req_ctx = RequestContext.model_validate(request)
    path_params = parse_request_path_parameters_as(ProjectPathParams, request)

    try:
        await projects_api.get_project_for_user(
            request.app,
            project_uuid=f"{path_params.project_id}",
            user_id=req_ctx.user_id,
        )
        project_users: set[int] = set()
        with managed_resource(req_ctx.user_id, None, request.app) as user_session:
            project_users = {
                s.user_id
                for s in await user_session.find_users_of_resource(
                    request.app, PROJECT_ID_KEY, f"{path_params.project_id}"
                )
            }
        # that project is still in use
        if req_ctx.user_id in project_users:
            raise web.HTTPForbidden(
                reason="Project is still open in another tab/browser."
                "It cannot be deleted until it is closed."
            )
        if project_users:
            other_user_names = {
                await get_user_fullname(request.app, uid) for uid in project_users
            }
            raise web.HTTPForbidden(
                reason=f"Project is open by {other_user_names}. "
                "It cannot be deleted until the project is closed."
            )

        project_locked_state: ProjectLocked | None
        if project_locked_state := await get_project_locked_state(
            app=request.app, project_uuid=path_params.project_id
        ):
            raise web.HTTPConflict(
                reason=f"Project {path_params.project_id} is locked: {project_locked_state=}"
            )

        await projects_api.submit_delete_project_task(
            request.app,
            path_params.project_id,
            req_ctx.user_id,
            request.headers.get(
                X_SIMCORE_USER_AGENT, UNDEFINED_DEFAULT_SIMCORE_USER_AGENT_VALUE
            ),
        )

    except ProjectInvalidRightsError as err:
        raise web.HTTPForbidden(
            reason="You do not have sufficient rights to delete this project"
        ) from err
    except ProjectNotFoundError as err:
        raise web.HTTPNotFound(
            reason=f"Project {path_params.project_id} not found"
        ) from err
    except ProjectDeleteError as err:
        raise web.HTTPConflict(reason=f"{err}") from err

    return web.json_response(status=status.HTTP_204_NO_CONTENT)


#
# - Clone (as custom method)
#   - https://google.aip.dev/136
#   - https://cloud.google.com/apis/design/custom_methods#http_mapping
#


@routes.post(f"/{VTAG}/projects/{{project_id}}:clone", name="clone_project")
@login_required
@permission_required("project.create")
@permission_required("services.pipeline.*")  # due to update_pipeline_db
async def clone_project(request: web.Request):
    req_ctx = RequestContext.model_validate(request)
    path_params = parse_request_path_parameters_as(ProjectPathParams, request)

    return await start_long_running_task(
        request,
        _crud_api_create.create_project,  # type: ignore[arg-type] # @GitHK, @pcrespov this one I don't know how to fix
        fire_and_forget=True,
        task_context=jsonable_encoder(req_ctx),
        # arguments
        request=request,
        new_project_was_hidden_before_data_was_copied=False,
        from_study=path_params.project_id,
        as_template=False,
        copy_data=True,
        user_id=req_ctx.user_id,
        product_name=req_ctx.product_name,
        simcore_user_agent=request.headers.get(
            X_SIMCORE_USER_AGENT, UNDEFINED_DEFAULT_SIMCORE_USER_AGENT_VALUE
        ),
        predefined_project=None,
        parent_project_uuid=None,
        parent_node_id=None,
    )<|MERGE_RESOLUTION|>--- conflicted
+++ resolved
@@ -388,173 +388,6 @@
     return web.json_response(Envelope(data=project_inactivity), dumps=json_dumps)
 
 
-#
-# - Update https://google.aip.dev/134
-#
-
-
-<<<<<<< HEAD
-@routes.put(f"/{VTAG}/projects/{{project_id}}", name="replace_project")
-@login_required
-@permission_required("project.update")
-@permission_required("services.pipeline.*")  # due to update_pipeline_db
-async def replace_project(request: web.Request):
-    """
-    In a PUT request, the enclosed entity is considered to be a modified version of
-    the resource stored on the origin server, and the client is requesting that the
-    stored version be replaced.
-
-    With PATCH, however, the enclosed entity contains a set of instructions describing how a
-    resource currently residing on the origin server should be modified to produce a new version.
-
-    Also, another difference is that when you want to update a resource with PUT request, you have to send
-    the full payload as the request whereas with PATCH, you only send the parameters which you want to update.
-
-    Raises:
-       web.HTTPUnprocessableEntity: (422) if validation of request parameters fail
-       web.HTTPBadRequest: invalid body encoding
-       web.HTTPConflict: Cannot replace while pipeline is running
-       web.HTTPBadRequest: jsonschema validatio error
-       web.HTTPForbidden: Not enough access rights to replace this project
-       web.HTTPNotFound: This project was not found
-    """
-
-    db: ProjectDBAPI = ProjectDBAPI.get_from_app_context(request.app)
-    req_ctx = RequestContext.model_validate(request)
-    path_params = parse_request_path_parameters_as(ProjectPathParams, request)
-
-    try:
-        new_project = await request.json()
-        # NOTE: this is a temporary fix until proper Model is introduced in ProjectReplace
-        # Prune state field (just in case)
-        new_project.pop("state", None)
-        new_project.pop("permalink", None)
-
-    except json.JSONDecodeError as exc:
-        raise web.HTTPBadRequest(reason="Invalid request body") from exc
-
-    await check_user_permission(
-        request,
-        "project.update | project.workbench.node.inputs.update",
-        context={
-            "dbapi": db,
-            "app": request.app,
-            "project_id": f"{path_params.project_id}",
-            "user_id": req_ctx.user_id,
-            "new_data": new_project,
-        },
-    )
-
-    try:
-        Project.model_validate(new_project)  # validate
-
-        current_project = await projects_api.get_project_for_user(
-            request.app,
-            project_uuid=f"{path_params.project_id}",
-            user_id=req_ctx.user_id,
-            include_state=True,
-        )
-
-        if current_project["accessRights"] != new_project["accessRights"]:
-            await check_user_permission(request, "project.access_rights.update")
-
-        if await api.is_pipeline_running(
-            request.app, req_ctx.user_id, path_params.project_id
-        ) and any_node_inputs_changed(new_project, current_project):
-            # NOTE:  This is a conservative measure that we take
-            #  until nodeports logic is re-designed to tackle with this
-            #  particular state.
-            #
-            # This measure avoid having a state with different node *links* in the
-            # comp-tasks table and the project's workbench column.
-            # The limitation is that nodeports only "sees" those in the comptask
-            # and this table does not add the new ones since it remains "blocked"
-            # for modification from that project while the pipeline runs. Therefore
-            # any extra link created while the pipeline is running can not
-            # be managed by nodeports because it basically "cannot see it"
-            #
-            # Responds https://httpstatuses.com/409:
-            #  The request could not be completed due to a conflict with the current
-            #  state of the target resource (i.e. pipeline is running). This code is used in
-            #  situations where the user might be able to resolve the conflict
-            #  and resubmit the request  (front-end will show a pop-up with message below)
-            #
-            raise web.HTTPConflict(
-                reason=f"Project {path_params.project_id} cannot be modified while pipeline is still running."
-            )
-
-        user_project_permission = await check_user_project_permission(
-            request.app,
-            project_id=path_params.project_id,
-            user_id=req_ctx.user_id,
-            product_name=req_ctx.product_name,
-            permission="write",
-        )
-
-        new_project = await db.replace_project(
-            new_project,
-            req_ctx.user_id,
-            project_uuid=f"{path_params.project_id}",
-            product_name=req_ctx.product_name,
-        )
-
-        await update_frontend_outputs(
-            app=request.app,
-            user_id=req_ctx.user_id,
-            project_uuid=path_params.project_id,
-            old_project=current_project,
-            new_project=new_project,
-        )
-
-        await api.update_dynamic_service_networks_in_project(
-            request.app, path_params.project_id
-        )
-        await api.create_or_update_pipeline(
-            request.app,
-            req_ctx.user_id,
-            path_params.project_id,
-            product_name=req_ctx.product_name,
-        )
-        # Appends state
-        data = await projects_api.add_project_states_for_user(
-            user_id=req_ctx.user_id,
-            project=new_project,
-            is_template=False,
-            app=request.app,
-        )
-        # Appends folder ID
-        user_specific_project_data_db = await db.get_user_specific_project_data_db(
-            project_uuid=path_params.project_id,
-            private_workspace_user_id_or_none=(
-                req_ctx.user_id
-                if user_project_permission.workspace_id is None
-                else None
-            ),
-        )
-        data["folderId"] = user_specific_project_data_db.folder_id
-
-        return web.json_response({"data": data}, dumps=json_dumps)
-
-    except JsonSchemaValidationError as exc:
-        raise web.HTTPBadRequest(
-            reason=f"Invalid project update: {exc.message}"
-        ) from exc
-
-    except ProjectInvalidRightsError as exc:
-        raise web.HTTPForbidden(
-            reason="You do not have sufficient rights to replace the project"
-        ) from exc
-    except ProjectInvalidUsageError as exc:
-        raise web.HTTPConflict(
-            reason="You may not add or remove nodes in the workbench using this entrypoint. TIP: use dedicated add/remove node entrypoints"
-        ) from exc
-
-    except ProjectNotFoundError as exc:
-        raise web.HTTPNotFound from exc
-
-
-=======
->>>>>>> 4fd252fe
 @routes.patch(f"/{VTAG}/projects/{{project_id}}", name="patch_project")
 @login_required
 @permission_required("project.update")
