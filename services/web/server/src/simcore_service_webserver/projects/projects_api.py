--- conflicted
+++ resolved
@@ -213,30 +213,6 @@
 #
 
 
-def _get_service_start_lock_key(user_id: UserID, project_uuid: ProjectID) -> str:
-    return f"lock_service_start_limit.{user_id}.{project_uuid}"
-
-
-def _enforce_running_services_limit(
-    app: web.Application,
-    number_of_services: int,
-    user_id: UserID,
-    project_uuid: ProjectID,
-) -> None:
-    """
-    raises ProjectStartsTooManyDynamicNodes if the user cannot start more services
-    """
-    project_settings = get_settings(app).WEBSERVER_PROJECTS
-    assert project_settings  # nosec
-    if project_settings.PROJECTS_MAX_NUM_RUNNING_DYNAMIC_NODES > 0 and (
-        number_of_services
-        >= project_settings.PROJECTS_MAX_NUM_RUNNING_DYNAMIC_NODES - 1
-    ):
-        raise ProjectStartsTooManyDynamicNodes(
-            user_id=user_id, project_uuid=project_uuid
-        )
-
-
 async def _start_dynamic_service(
     request: web.Request,
     *,
@@ -252,7 +228,6 @@
 
     # this is a dynamic node, let's gather its resources and start it
 
-<<<<<<< HEAD
     save_state = False
     user_role: UserRole = await get_user_role(request.app, user_id)
     if user_role > UserRole.GUEST:
@@ -264,21 +239,6 @@
 
     # NOTE: locking for as little as possible to avoid extra delays since this is
     # using a global distributed lock
-    lock_key = _get_service_start_lock_key(user_id, project_uuid)
-    client_sdk = get_redis_lock_manager_client_sdk(request.app)
-
-    async with client_sdk.lock_context(
-        lock_key,
-        blocking=True,
-        blocking_timeout_s=60 * 5,  # TODO: move this to somewhere more meaningful
-    ):
-        # NOTE: between [point A] and [point B] there should be no code additions
-        # NOTE: [point A] is here
-        project_running_nodes = await director_v2_api.list_dynamic_services(
-            request.app, user_id, f"{project_uuid}"
-        )
-        _enforce_running_services_limit(
-=======
     lock_key = _nodes_utils.get_service_start_lock_key(user_id, project_uuid)
     redis_client_sdk = get_redis_lock_manager_client_sdk(request.app)
     project_settings: ProjectsSettings = get_plugin_settings(request.app)
@@ -294,18 +254,11 @@
             request.app, user_id, f"{project_uuid}"
         )
         _nodes_utils.check_num_service_per_projects_limit(
->>>>>>> c11a9dcc
             app=request.app,
             number_of_services=len(project_running_nodes),
             user_id=user_id,
             project_uuid=project_uuid,
         )
-<<<<<<< HEAD
-        await director_v2_api.run_dynamic_service(
-            app=request.app,
-            product_name=product_name,
-            save_state=save_state,
-=======
         service_resources: ServiceResourcesDict = await get_project_node_resources(
             request.app,
             user_id=user_id,
@@ -319,7 +272,7 @@
         await director_v2_api.run_dynamic_service(
             app=request.app,
             product_name=product_name,
->>>>>>> c11a9dcc
+            save_state=save_state,
             project_id=f"{project_uuid}",
             user_id=user_id,
             service_key=service_key,
@@ -332,10 +285,6 @@
             ),
             service_resources=service_resources,
         )
-<<<<<<< HEAD
-        # NOTE: [point B] is here
-=======
->>>>>>> c11a9dcc
 
 
 async def add_project_node(
