""" Interface to other subsystems

    - Data validation
    - Operations on projects
        - are NOT handlers, therefore do not return web.Response
        - return data and successful HTTP responses (or raise them)
        - upon failure raise errors that can be also HTTP reponses
"""
# pylint: disable=too-many-arguments

import logging
from pprint import pformat
from typing import Any, Dict, Optional, Set
from uuid import uuid4

from aiohttp import web

from servicelib.application_keys import APP_JSONSCHEMA_SPECS_KEY
from servicelib.jsonschema_validation import validate_instance
from servicelib.observer import observe
from servicelib.utils import fire_and_forget_task, logged_gather

from ..computation_api import delete_pipeline_db
from ..director import director_api
from ..resource_manager.websocket_manager import managed_resource
from ..socketio.events import SOCKET_IO_PROJECT_UPDATED_EVENT, post_group_messages
from ..storage_api import copy_data_folders_from_project  # mocked in unit-tests
from ..storage_api import (
    delete_data_folders_of_project,
    delete_data_folders_of_project_node,
)
from ..users_api import get_user_name
from .config import CONFIG_SECTION_NAME
from .projects_db import APP_PROJECT_DBAPI
from .projects_exceptions import NodeNotFoundError
from .projects_models import Owner, ProjectLocked, ProjectState
from .projects_utils import clone_project_document

log = logging.getLogger(__name__)


def _is_node_dynamic(node_key: str) -> bool:
    return "/dynamic/" in node_key


def validate_project(app: web.Application, project: Dict):
    project_schema = app[APP_JSONSCHEMA_SPECS_KEY][CONFIG_SECTION_NAME]
    validate_instance(project, project_schema)  # TODO: handl


async def get_project_for_user(
    app: web.Application,
    project_uuid: str,
    user_id: int,
    *,
    include_templates: bool = False,
    include_state: bool = False,
) -> Dict:
<<<<<<< HEAD
    """Returns a project accessible to user
=======
    """Returns a VALID project accessible to user
>>>>>>> b138a1be

    :raises web.HTTPNotFound: if no match found
    :return: schema-compliant project data
    :rtype: Dict
    """
    db = app[APP_PROJECT_DBAPI]

    is_template = False
    if include_templates:
        project = await db.get_template_project(project_uuid)
        is_template = bool(project)

    if not is_template:
        project = await db.get_user_project(user_id, project_uuid)

    # TODO: how to handle when database has an invalid project schema???
    # Notice that db model does not include a check on project schema.
    validate_project(app, project)

    # adds state if it is not a template
    if include_state:
        project_state = await get_project_state_for_user(user_id, project_uuid, app)
        project["state"] = project_state.dict()
    return project


async def clone_project(
    request: web.Request, project: Dict, user_id: int, forced_copy_project_id: str = ""
) -> Dict:
    """Clones both document and data folders of a project

    - document
        - get new identifiers for project and nodes
    - data folders
        - folder name composes as project_uuid/node_uuid
        - data is deep-copied to new folder corresponding to new identifiers
        - managed by storage uservice

    TODO: request to application

    :param request: http request
    :type request: web.Request
    :param project: source project document
    :type project: Dict
    :return: project document with updated data links
    :rtype: Dict
    """
    cloned_project, nodes_map = clone_project_document(project, forced_copy_project_id)

    updated_project = await copy_data_folders_from_project(
        request.app, project, cloned_project, nodes_map, user_id
    )

    return updated_project


async def start_project_interactive_services(
    request: web.Request, project: Dict, user_id: str
) -> None:
    # first get the services if they already exist
    log.debug(
        "getting running interactive services of project %s for user %s",
        project["uuid"],
        user_id,
    )
    running_services = await director_api.get_running_interactive_services(
        request.app, user_id, project["uuid"]
    )
    log.debug("Running services %s", running_services)

    running_service_uuids = [x["service_uuid"] for x in running_services]
    # now start them if needed
    project_needed_services = {
        service_uuid: service
        for service_uuid, service in project["workbench"].items()
        if _is_node_dynamic(service["key"])
        and service_uuid not in running_service_uuids
    }
    log.debug("Services to start %s", project_needed_services)

    start_service_tasks = [
        director_api.start_service(
            request.app,
            user_id=user_id,
            project_id=project["uuid"],
            service_key=service["key"],
            service_version=service["version"],
            service_uuid=service_uuid,
        )
        for service_uuid, service in project_needed_services.items()
    ]

    result = await logged_gather(*start_service_tasks, reraise=True)
    log.debug("Services start result %s", result)
    for entry in result:
        if "status" not in entry:
            continue

        if entry["status"] != 200:
            log.error("Error while starting dynamic service %s", entry)


async def delete_project(request: web.Request, project_uuid: str, user_id: int) -> None:
    await delete_project_from_db(request.app, project_uuid, user_id)

    async def remove_services_and_data():
        await remove_project_interactive_services(user_id, project_uuid, request.app)
        await delete_project_data(request, project_uuid, user_id)

    fire_and_forget_task(remove_services_and_data())


@observe(event="SIGNAL_PROJECT_CLOSE")
async def remove_project_interactive_services(
    user_id: Optional[int], project_uuid: Optional[str], app: web.Application
) -> None:
    if not user_id and not project_uuid:
        raise ValueError("Expected either user or project")

    list_of_services = await director_api.get_running_interactive_services(
        app, project_id=project_uuid, user_id=user_id
    )
    stop_tasks = [
        director_api.stop_service(app, service["service_uuid"])
        for service in list_of_services
    ]
    if stop_tasks:
        await logged_gather(*stop_tasks, reraise=False)


async def delete_project_data(
    request: web.Request, project_uuid: str, user_id: int
) -> None:
    # requests storage to delete all project's stored data
    await delete_data_folders_of_project(request.app, project_uuid, user_id)


async def delete_project_from_db(
    app: web.Application, project_uuid: str, user_id: int
) -> None:
    db = app[APP_PROJECT_DBAPI]
    await delete_pipeline_db(app, project_uuid)
    await db.delete_user_project(user_id, project_uuid)
    # requests storage to delete all project's stored data
    await delete_data_folders_of_project(app, project_uuid, user_id)


async def add_project_node(
    request: web.Request,
    project_uuid: str,
    user_id: int,
    service_key: str,
    service_version: str,
    service_id: Optional[str],
) -> str:
    log.debug(
        "starting node %s:%s in project %s for user %s",
        service_key,
        service_version,
        project_uuid,
        user_id,
    )
    node_uuid = service_id if service_id else str(uuid4())
    if _is_node_dynamic(service_key):
        await director_api.start_service(
            request.app, user_id, project_uuid, service_key, service_version, node_uuid
        )
    return node_uuid


async def get_project_node(
    request: web.Request, project_uuid: str, user_id: int, node_id: str
):
    log.debug(
        "getting node %s in project %s for user %s", node_id, project_uuid, user_id
    )

    list_of_interactive_services = await director_api.get_running_interactive_services(
        request.app, project_id=project_uuid, user_id=user_id
    )
    # get the project if it is running
    for service in list_of_interactive_services:
        if service["service_uuid"] == node_id:
            return service
    # the service is not running, it's a computational service maybe
    # TODO: find out if computational service is running if not throw a 404 since it's not around
    return {"service_uuid": node_id, "service_state": "idle"}


async def delete_project_node(
    request: web.Request, project_uuid: str, user_id: int, node_uuid: str
) -> None:
    log.debug(
        "deleting node %s in project %s for user %s", node_uuid, project_uuid, user_id
    )

    list_of_services = await director_api.get_running_interactive_services(
        request.app, project_id=project_uuid, user_id=user_id
    )
    # stop the service if it is running
    for service in list_of_services:
        if service["service_uuid"] == node_uuid:
            await director_api.stop_service(request.app, node_uuid)
            break
    # remove its data if any
    await delete_data_folders_of_project_node(
        request.app, project_uuid, node_uuid, user_id
    )


async def update_project_node_progress(
    app: web.Application, user_id: int, project_id: str, node_id: str, progress: float
) -> Optional[Dict]:
    log.debug(
        "updating node %s progress in project %s for user %s with %s",
        node_id,
        project_id,
        user_id,
        progress,
    )
    project = await get_project_for_user(app, project_id, user_id)
    if not node_id in project["workbench"]:
        raise NodeNotFoundError(project_id, node_id)

    project["workbench"][node_id]["progress"] = int(100.0 * float(progress) + 0.5)
    db = app[APP_PROJECT_DBAPI]
    await db.update_user_project(project, user_id, project_id)
    return project["workbench"][node_id]


async def update_project_node_outputs(
    app: web.Application,
    user_id: int,
    project_id: str,
    node_id: str,
    data: Optional[Dict],
) -> Dict:
    """
    Updates outputs of a given node in a project with 'data'
    """
    log.debug(
        "updating node %s outputs in project %s for user %s with %s",
        node_id,
        project_id,
        user_id,
        pformat(data),
    )
    data: Dict[str, Any] = data or {}
    project = await get_project_for_user(app, project_id, user_id)

    if not node_id in project["workbench"]:
        raise NodeNotFoundError(project_id, node_id)

    if data:
        # NOTE: update outputs (not required) if necessary as the UI expects a
        # dataset/label field that is missing
        outputs: Dict[str, Any] = project["workbench"][node_id].setdefault(
            "outputs", {}
        )
        outputs.update(data)

        for output_key in outputs.keys():
            if not isinstance(outputs[output_key], dict):
                continue
            if "path" in outputs[output_key]:
                # file_id is of type study_id/node_id/file.ext
                file_id = outputs[output_key]["path"]
                study_id, _, file_ext = file_id.split("/")
                outputs[output_key]["dataset"] = study_id
                outputs[output_key]["label"] = file_ext

        db = app[APP_PROJECT_DBAPI]
        await db.update_user_project(project, user_id, project_id)
    return project["workbench"][node_id]


async def get_workbench_node_ids_from_project_uuid(
    app: web.Application,
    project_uuid: str,
) -> Set[str]:
    """Returns a set with all the node_ids from a project's workbench"""
    db = app[APP_PROJECT_DBAPI]
    return await db.get_all_node_ids_from_workbenches(project_uuid)


async def is_node_id_present_in_any_project_workbench(
    app: web.Application,
    node_id: str,
) -> bool:
    """If the node_id is presnet in one of the projects' workbenche returns True"""
    db = app[APP_PROJECT_DBAPI]
    return node_id in await db.get_all_node_ids_from_workbenches()


async def notify_project_state_update(
    app: web.Application, project: Dict, state: ProjectState
) -> None:
    rooms_to_notify = [
        f"{gid}" for gid, rights in project["accessRights"].items() if rights["read"]
    ]

    messages = {
        SOCKET_IO_PROJECT_UPDATED_EVENT: {
            "project_uuid": project["uuid"],
            "data": state.dict(),
        }
    }

    for room in rooms_to_notify:
        await post_group_messages(app, room, messages)


async def get_project_state_for_user(user_id, project_uuid, app) -> ProjectState:
    """
    Returns state of a project with respect to a given user
    E.g.
        the state is locked for user1 because user2 is working on it and
        there is a locked-while-using policy in place

    WARNING: assumes project_uuid exists!! If not, call first get_project_for_user
    NOTE: This adds a dependency to the socket registry sub-module. Many tests
        might require a mock for this function to work properly
    """
    with managed_resource(user_id, None, app) as rt:
        # checks who is using it
        users_of_project = await rt.find_users_of_resource("project_id", project_uuid)
        usernames = [await get_user_name(app, uid) for uid in set(users_of_project)]
        assert len(usernames) <= 1  # currently not possible to have more than 1

        # based on usage, sets an state
        is_locked: bool = len(usernames) > 0
        project_state = ProjectState(
            locked=ProjectLocked(
                value=is_locked,
                owner=Owner(**usernames[0]) if is_locked else None,
            )
        )
        return project_state<|MERGE_RESOLUTION|>--- conflicted
+++ resolved
@@ -56,11 +56,7 @@
     include_templates: bool = False,
     include_state: bool = False,
 ) -> Dict:
-<<<<<<< HEAD
-    """Returns a project accessible to user
-=======
     """Returns a VALID project accessible to user
->>>>>>> b138a1be
 
     :raises web.HTTPNotFound: if no match found
     :return: schema-compliant project data
