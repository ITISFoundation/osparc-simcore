--- conflicted
+++ resolved
@@ -139,9 +139,6 @@
         await db.delete_user_project(user_id, project_uuid)
     except ProjectNotFoundError:
         # TODO: add flag in query to determine whether to respond if error?
-<<<<<<< HEAD
-        raise web.HTTPNotFound
-=======
         raise web.HTTPNotFound
 
     # requests storage to delete all project's stored data
@@ -183,5 +180,4 @@
             await director_api.stop_service(request.app, node_uuid)
             break
     # remove its data if any
-    await delete_data_folders_of_project_node(request.app, project_uuid, node_uuid, user_id)
->>>>>>> 857de39b
+    await delete_data_folders_of_project_node(request.app, project_uuid, node_uuid, user_id)