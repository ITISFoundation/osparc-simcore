--- conflicted
+++ resolved
@@ -228,7 +228,6 @@
 
     # this is a dynamic node, let's gather its resources and start it
 
-<<<<<<< HEAD
     save_state = False
     user_role: UserRole = await get_user_role(request.app, user_id)
     if user_role > UserRole.GUEST:
@@ -240,8 +239,6 @@
 
     # NOTE: locking for as little as possible to avoid extra delays since this is
     # using a global distributed lock
-=======
->>>>>>> 7c49d05c
     lock_key = _nodes_utils.get_service_start_lock_key(user_id, project_uuid)
     redis_client_sdk = get_redis_lock_manager_client_sdk(request.app)
     project_settings: ProjectsSettings = get_plugin_settings(request.app)
@@ -275,10 +272,7 @@
         await director_v2_api.run_dynamic_service(
             app=request.app,
             product_name=product_name,
-<<<<<<< HEAD
             save_state=save_state,
-=======
->>>>>>> 7c49d05c
             project_id=f"{project_uuid}",
             user_id=user_id,
             service_key=service_key,
