--- conflicted
+++ resolved
@@ -292,11 +292,9 @@
     if data:
         # NOTE: update outputs (not required) if necessary as the UI expects a
         # dataset/label field that is missing
-<<<<<<< HEAD
-        outputs: Dict[str, Any] = project["workbench"][node_id]["outputs"]
-=======
-        outputs: Dict[str,Any] = project["workbench"][node_id].setdefault("outputs", {})
->>>>>>> 83b3a2b3
+        outputs: Dict[str, Any] = project["workbench"][node_id].setdefault(
+            "outputs", {}
+        )
         outputs.update(data)
 
         for output_key in outputs.keys():
