--- conflicted
+++ resolved
@@ -10,11 +10,7 @@
 
 import logging
 from pprint import pformat
-<<<<<<< HEAD
-from typing import Dict, Optional, Set
-=======
-from typing import Any, Dict, Optional
->>>>>>> e17c30b4
+from typing import Any, Dict, Optional, Set
 from uuid import uuid4
 
 from aiohttp import web
@@ -308,11 +304,9 @@
                 outputs[output_key]["dataset"] = study_id
                 outputs[output_key]["label"] = file_ext
 
-<<<<<<< HEAD
-    db = app[APP_PROJECT_DBAPI]
-    await db.update_user_project(project, user_id, project_id)
-    return node_description
-
+        db = app[APP_PROJECT_DBAPI]
+        await db.update_user_project(project, user_id, project_id)
+    return project["workbench"][node_id]
 
 async def get_workbench_node_ids_from_project_uuid(
     app: web.Application, project_uuid: str,
@@ -327,9 +321,4 @@
 ) -> bool:
     """If the node_id is presnet in one of the projects' workbenche returns True"""
     db = app[APP_PROJECT_DBAPI]
-    return node_id in await db.get_all_node_ids_from_workbenches()
-=======
-        db = app[APP_PROJECT_DBAPI]
-        await db.update_user_project(project, user_id, project_id)
-    return project["workbench"][node_id]
->>>>>>> e17c30b4
+    return node_id in await db.get_all_node_ids_from_workbenches()