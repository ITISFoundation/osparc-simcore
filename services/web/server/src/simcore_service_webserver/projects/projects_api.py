--- conflicted
+++ resolved
@@ -8,35 +8,25 @@
 """
 
 import asyncio
-import collections
 import contextlib
 import datetime
 import json
 import logging
 from collections import defaultdict
-from collections.abc import Generator
 from contextlib import suppress
-from decimal import Decimal
 from pprint import pformat
-from typing import Any, Final
+from typing import Any
 from uuid import UUID, uuid4
 
 from aiohttp import web
-from models_library.api_schemas_clusters_keeper.ec2_instances import EC2InstanceTypeGet
 from models_library.api_schemas_directorv2.dynamic_services import (
     GetProjectInactivityResponse,
 )
-from models_library.api_schemas_dynamic_scheduler.dynamic_services import (
-    DynamicServiceStart,
-    DynamicServiceStop,
-)
-from models_library.api_schemas_webserver.projects import ProjectPatch
-from models_library.api_schemas_webserver.projects_nodes import NodePatch
 from models_library.errors import ErrorDict
-from models_library.products import ProductName
+from models_library.generics import Envelope
 from models_library.projects import Project, ProjectID, ProjectIDStr
-from models_library.projects_nodes import Node, OutputsDict
-from models_library.projects_nodes_io import NodeID, NodeIDStr, PortLink
+from models_library.projects_nodes import Node
+from models_library.projects_nodes_io import NodeID, NodeIDStr
 from models_library.projects_state import (
     Owner,
     ProjectLocked,
@@ -50,49 +40,33 @@
     PricingAndHardwareInfoTuple,
     PricingInfo,
 )
-from models_library.services import DynamicServiceKey, ServiceKey, ServiceVersion
-from models_library.services_resources import (
-    DEFAULT_SINGLE_SERVICE_NAME,
-    ServiceResourcesDict,
-    ServiceResourcesDictHelpers,
-)
-from models_library.socketio import SocketMessageDict
-from models_library.users import GroupID, UserID
+from models_library.services import ServiceKey, ServiceVersion
+from models_library.services_resources import ServiceResourcesDict
+from models_library.users import UserID
 from models_library.utils.fastapi_encoders import jsonable_encoder
-from models_library.utils.json_serialization import json_dumps
 from models_library.wallets import ZERO_CREDITS, WalletID, WalletInfo
-from pydantic import ByteSize, parse_obj_as
+from pydantic import parse_obj_as
 from servicelib.aiohttp.application_keys import APP_FIRE_AND_FORGET_TASKS_KEY
 from servicelib.common_headers import (
     UNDEFINED_DEFAULT_SIMCORE_USER_AGENT_VALUE,
     X_FORWARDED_PROTO,
     X_SIMCORE_USER_AGENT,
 )
+from servicelib.json_serialization import json_dumps
 from servicelib.logging_utils import get_log_record_extra, log_context
-from servicelib.rabbitmq import RemoteMethodNotRegisteredError, RPCServerError
-from servicelib.rabbitmq.rpc_interfaces.catalog import services as catalog_rpc
-from servicelib.rabbitmq.rpc_interfaces.clusters_keeper.ec2_instances import (
-    get_instance_type_details,
-)
-from servicelib.rabbitmq.rpc_interfaces.dynamic_scheduler.errors import (
-    ServiceWaitingForManualInterventionError,
-    ServiceWasNotFoundError,
-)
 from servicelib.utils import fire_and_forget_task, logged_gather
 from simcore_postgres_database.models.users import UserRole
 from simcore_postgres_database.utils_projects_nodes import (
     ProjectNodeCreate,
-    ProjectNodesNodeNotFoundError,
+    ProjectNodesNodeNotFound,
 )
 from simcore_postgres_database.webserver_models import ProjectType
 
-from ..application_settings import get_application_settings
+from ..application_settings import get_settings
 from ..catalog import client as catalog_client
 from ..director_v2 import api as director_v2_api
-from ..dynamic_scheduler import api as dynamic_scheduler_api
 from ..products import api as products_api
 from ..products.api import get_product_name
-from ..rabbitmq import get_rabbitmq_rpc_client
 from ..redis import get_redis_lock_manager_client_sdk
 from ..resource_manager.user_sessions import (
     PROJECT_ID_KEY,
@@ -103,15 +77,17 @@
 from ..socketio.messages import (
     SOCKET_IO_NODE_UPDATED_EVENT,
     SOCKET_IO_PROJECT_UPDATED_EVENT,
-    send_message_to_standard_group,
-    send_message_to_user,
+    SocketMessageDict,
+    send_group_messages,
+    send_messages,
 )
 from ..storage import api as storage_api
-from ..users.api import FullNameDict, get_user, get_user_fullname, get_user_role
+from ..users.api import UserNameDict, get_user_name, get_user_role
 from ..users.exceptions import UserNotFoundError
 from ..users.preferences_api import (
     PreferredWalletIdFrontendUserPreference,
     UserDefaultWalletNotFoundError,
+    UserInactivityThresholdFrontendUserPreference,
     get_frontend_user_preference,
 )
 from ..wallets import api as wallets_api
@@ -121,17 +97,9 @@
 from ._wallets_api import connect_wallet_to_project, get_project_wallet
 from .db import APP_PROJECT_DBAPI, ProjectDBAPI
 from .exceptions import (
-    ClustersKeeperNotAvailableError,
     DefaultPricingUnitNotFoundError,
-    InvalidEC2TypeInResourcesSpecsError,
-    InvalidKeysInResourcesSpecsError,
     NodeNotFoundError,
-    ProjectInvalidRightsError,
     ProjectLockError,
-    ProjectNodeConnectionsMissingError,
-    ProjectNodeOutputPortMissingValueError,
-    ProjectNodeRequiredInputsNotSetError,
-    ProjectOwnerNotFoundInTheProjectAccessRightsError,
     ProjectStartsTooManyDynamicNodesError,
     ProjectTooManyProjectOpenedError,
 )
@@ -306,7 +274,8 @@
 ) -> asyncio.Task | None:
     if tasks := _crud_api_delete.get_scheduled_tasks(project_uuid, user_id):
         assert len(tasks) == 1, f"{tasks=}"  # nosec
-        return tasks[0]
+        task = tasks[0]
+        return task
     return None
 
 
@@ -316,12 +285,7 @@
 
 
 async def _get_default_pricing_and_hardware_info(
-    app: web.Application,
-    product_name: str,
-    service_key: str,
-    service_version: str,
-    project_uuid: ProjectID,
-    node_uuid: NodeID,
+    app, product_name, service_key, service_version, project_uuid, node_uuid
 ) -> PricingAndHardwareInfoTuple:
     service_pricing_plan_get = await rut_api.get_default_service_pricing_plan(
         app,
@@ -329,195 +293,29 @@
         service_key=ServiceKey(service_key),
         service_version=ServiceVersion(service_version),
     )
-    if service_pricing_plan_get.pricing_units:
-        for unit in service_pricing_plan_get.pricing_units:
-            if unit.default:
-                return PricingAndHardwareInfoTuple(
-                    service_pricing_plan_get.pricing_plan_id,
-                    unit.pricing_unit_id,
-                    unit.current_cost_per_unit_id,
-                    unit.specific_info.aws_ec2_instances,
-                )
+    for unit in service_pricing_plan_get.pricing_units:
+        if unit.default:
+            return PricingAndHardwareInfoTuple(
+                service_pricing_plan_get.pricing_plan_id,
+                unit.pricing_unit_id,
+                unit.current_cost_per_unit_id,
+                unit.specific_info.aws_ec2_instances,
+            )
+
     raise DefaultPricingUnitNotFoundError(
         project_uuid=f"{project_uuid}", node_uuid=f"{node_uuid}"
     )
-
-
-_MACHINE_TOTAL_RAM_SAFE_MARGIN_RATIO: Final[
-    float
-] = 0.1  # NOTE: machines always have less available RAM than advertised
-_SIDECARS_OPS_SAFE_RAM_MARGIN: Final[ByteSize] = parse_obj_as(ByteSize, "1GiB")
-_CPUS_SAFE_MARGIN: Final[float] = 1.4
-_MIN_NUM_CPUS: Final[float] = 0.5
-
-
-async def update_project_node_resources_from_hardware_info(
-    app: web.Application,
-    *,
-    user_id: UserID,
-    project_id: ProjectID,
-    node_id: NodeID,
-    service_key: ServiceKey,
-    service_version: ServiceVersion,
-    product_name: str,
-    hardware_info: HardwareInfo,
-) -> None:
-    if not hardware_info.aws_ec2_instances:
-        return
-    try:
-        rabbitmq_rpc_client = get_rabbitmq_rpc_client(app)
-        unordered_list_ec2_instance_types: list[
-            EC2InstanceTypeGet
-        ] = await get_instance_type_details(
-            rabbitmq_rpc_client,
-            instance_type_names=set(hardware_info.aws_ec2_instances),
-        )
-
-        assert unordered_list_ec2_instance_types  # nosec
-
-        # NOTE: with the current implementation, there is no use to get the instance past the first one
-        def _by_type_name(ec2: EC2InstanceTypeGet) -> bool:
-            return bool(ec2.name == hardware_info.aws_ec2_instances[0])
-
-        selected_ec2_instance_type = next(
-            iter(filter(_by_type_name, unordered_list_ec2_instance_types))
-        )
-
-        # now update the project node required resources
-        # NOTE: we keep a safe margin with the RAM as the dask-sidecar "sees"
-        # less memory than the machine theoretical amount
-        node_resources = await get_project_node_resources(
-            app, user_id, project_id, node_id, service_key, service_version
-        )
-        scalable_service_name = DEFAULT_SINGLE_SERVICE_NAME
-        new_cpus_value = float(selected_ec2_instance_type.cpus) - _CPUS_SAFE_MARGIN
-        new_ram_value = int(
-            selected_ec2_instance_type.ram
-            - _MACHINE_TOTAL_RAM_SAFE_MARGIN_RATIO * selected_ec2_instance_type.ram
-            - _SIDECARS_OPS_SAFE_RAM_MARGIN
-        )
-        if DEFAULT_SINGLE_SERVICE_NAME not in node_resources:
-            # NOTE: we go for the largest sub-service and scale it up/down
-            scalable_service_name, hungry_service_resources = max(
-                node_resources.items(),
-                key=lambda service_to_resources: int(
-                    service_to_resources[1].resources["RAM"].limit
-                ),
-            )
-            log.debug(
-                "the most hungry service is %s",
-                f"{scalable_service_name=}:{hungry_service_resources}",
-            )
-            other_services_resources = collections.Counter({"RAM": 0, "CPUS": 0})
-            for service_name, sub_service_resources in node_resources.items():
-                if service_name != scalable_service_name:
-                    other_services_resources.update(
-                        {
-                            "RAM": sub_service_resources.resources["RAM"].limit,
-                            "CPU": sub_service_resources.resources["CPU"].limit,
-                        }
-                    )
-            new_cpus_value = max(
-                float(selected_ec2_instance_type.cpus)
-                - _CPUS_SAFE_MARGIN
-                - other_services_resources["CPU"],
-                _MIN_NUM_CPUS,
-            )
-            new_ram_value = int(
-                selected_ec2_instance_type.ram
-                - _MACHINE_TOTAL_RAM_SAFE_MARGIN_RATIO * selected_ec2_instance_type.ram
-                - other_services_resources["RAM"]
-                - _SIDECARS_OPS_SAFE_RAM_MARGIN
-            )
-        # scale the service
-        node_resources[scalable_service_name].resources["CPU"].set_value(new_cpus_value)
-        node_resources[scalable_service_name].resources["RAM"].set_value(new_ram_value)
-        db = ProjectDBAPI.get_from_app_context(app)
-        await db.update_project_node(
-            user_id,
-            project_id,
-            node_id,
-            product_name,
-            required_resources=ServiceResourcesDictHelpers.create_jsonable(
-                node_resources
-            ),
-            check_update_allowed=False,
-        )
-    except StopIteration as exc:
-        raise InvalidEC2TypeInResourcesSpecsError(
-            ec2_types=set(hardware_info.aws_ec2_instances)
-        ) from exc
-
-    except KeyError as exc:
-        raise InvalidKeysInResourcesSpecsError(missing_key=f"{exc}") from exc
-    except (
-        RemoteMethodNotRegisteredError,
-        RPCServerError,
-        asyncio.TimeoutError,
-    ) as exc:
-        raise ClustersKeeperNotAvailableError from exc
-
-
-async def _check_project_node_has_all_required_inputs(
-    db: ProjectDBAPI, user_id: UserID, project_uuid: ProjectID, node_id: NodeID
-) -> None:
-
-    project_dict, _ = await db.get_project(user_id, f"{project_uuid}")
-
-    nodes_map: dict[NodeID, Node] = {
-        NodeID(k): Node(**v) for k, v in project_dict["workbench"].items()
-    }
-    node = nodes_map[node_id]
-
-    unset_required_inputs: list[str] = []
-    unset_outputs_in_upstream: list[tuple[str, str]] = []
-
-    def _check_required_input(required_input_key: str) -> None:
-        input_entry: PortLink | None = None
-        if node.inputs:
-            input_entry = node.inputs.get(required_input_key, None)
-        if input_entry is None:
-            # NOT linked to any node connect service or set value manually(whichever applies)
-            unset_required_inputs.append(required_input_key)
-            return
-
-        source_node_id: NodeID = input_entry.node_uuid
-        source_output_key = input_entry.output
-
-        source_node = nodes_map[source_node_id]
-
-        output_entry: OutputsDict | None = None
-        if source_node.outputs:
-            output_entry = source_node.outputs.get(source_output_key, None)
-        if output_entry is None:
-            unset_outputs_in_upstream.append((source_output_key, source_node.label))
-
-    for required_input in node.inputs_required:
-        _check_required_input(required_input)
-
-    node_with_required_inputs = node.label
-    if unset_required_inputs:
-        raise ProjectNodeConnectionsMissingError(
-            unset_required_inputs=unset_required_inputs,
-            node_with_required_inputs=node_with_required_inputs,
-        )
-
-    if unset_outputs_in_upstream:
-        raise ProjectNodeOutputPortMissingValueError(
-            unset_outputs_in_upstream=unset_outputs_in_upstream
-        )
 
 
 async def _start_dynamic_service(
     request: web.Request,
     *,
-    service_key: ServiceKey,
-    service_version: ServiceVersion,
+    service_key: str,
+    service_version: str,
     product_name: str,
     user_id: UserID,
     project_uuid: ProjectID,
     node_uuid: NodeID,
-    graceful_start: bool = False,
 ) -> None:
     if not _is_node_dynamic(service_key):
         return
@@ -525,20 +323,6 @@
     # this is a dynamic node, let's gather its resources and start it
 
     db: ProjectDBAPI = ProjectDBAPI.get_from_app_context(request.app)
-
-    try:
-        await _check_project_node_has_all_required_inputs(
-            db, user_id, project_uuid, node_uuid
-        )
-    except ProjectNodeRequiredInputsNotSetError as e:
-        if graceful_start:
-            log.info(
-                "Did not start '%s' because of missing required inputs: %s",
-                node_uuid,
-                e,
-            )
-            return
-        raise
 
     save_state = False
     user_role: UserRole = await get_user_role(request.app, user_id)
@@ -569,11 +353,19 @@
             user_id=user_id,
             project_uuid=project_uuid,
         )
+        service_resources: ServiceResourcesDict = await get_project_node_resources(
+            request.app,
+            user_id=user_id,
+            project_id=project_uuid,
+            node_id=node_uuid,
+            service_key=service_key,
+            service_version=service_version,
+        )
 
         # Get wallet/pricing/hardware information
         wallet_info, pricing_info, hardware_info = None, None, None
         product = products_api.get_current_product(request)
-        app_settings = get_application_settings(request.app)
+        app_settings = get_settings(request.app)
         if (
             product.is_payment_enabled
             and app_settings.WEBSERVER_CREDIT_COMPUTATION_ENABLED
@@ -612,10 +404,12 @@
                     product_name=product_name,
                 )
             )
+            if wallet.available_credits <= ZERO_CREDITS:
+                raise WalletNotEnoughCreditsError(
+                    reason=f"Wallet {wallet.wallet_id} credit balance {wallet.available_credits}"
+                )
             wallet_info = WalletInfo(
-                wallet_id=project_wallet_id,
-                wallet_name=wallet.name,
-                wallet_credit_amount=wallet.available_credits,
+                wallet_id=project_wallet_id, wallet_name=wallet.name
             )
 
             # Deal with Pricing plan/unit
@@ -624,12 +418,17 @@
             )
             if output:
                 pricing_plan_id, pricing_unit_id = output
+                pricing_unit_get = await rut_api.get_pricing_plan_unit(
+                    request.app, product_name, pricing_plan_id, pricing_unit_id
+                )
+                pricing_unit_cost_id = pricing_unit_get.current_cost_per_unit_id
+                aws_ec2_instances = pricing_unit_get.specific_info.aws_ec2_instances
             else:
                 (
                     pricing_plan_id,
                     pricing_unit_id,
-                    _,
-                    _,
+                    pricing_unit_cost_id,
+                    aws_ec2_instances,
                 ) = await _get_default_pricing_and_hardware_info(
                     request.app,
                     product_name,
@@ -645,68 +444,31 @@
                     pricing_unit_id,
                 )
 
-            # Check for zero credits (if pricing unit is greater than 0).
-            pricing_unit_get = await rut_api.get_pricing_plan_unit(
-                request.app, product_name, pricing_plan_id, pricing_unit_id
-            )
-            pricing_unit_cost_id = pricing_unit_get.current_cost_per_unit_id
-            aws_ec2_instances = pricing_unit_get.specific_info.aws_ec2_instances
-
-            if (
-                pricing_unit_get.current_cost_per_unit > Decimal(0)
-                and wallet.available_credits <= ZERO_CREDITS
-            ):
-                raise WalletNotEnoughCreditsError(
-                    reason=f"Wallet '{wallet.name}' has {wallet.available_credits} credits."
-                )
-
             pricing_info = PricingInfo(
                 pricing_plan_id=pricing_plan_id,
                 pricing_unit_id=pricing_unit_id,
                 pricing_unit_cost_id=pricing_unit_cost_id,
             )
             hardware_info = HardwareInfo(aws_ec2_instances=aws_ec2_instances)
-            await update_project_node_resources_from_hardware_info(
-                request.app,
-                user_id=user_id,
-                project_id=project_uuid,
-                node_id=node_uuid,
-                product_name=product_name,
-                hardware_info=hardware_info,
-                service_key=service_key,
-                service_version=service_version,
-            )
-
-        service_resources: ServiceResourcesDict = await get_project_node_resources(
-            request.app,
+
+        await director_v2_api.run_dynamic_service(
+            app=request.app,
+            product_name=product_name,
+            save_state=save_state,
+            project_id=f"{project_uuid}",
             user_id=user_id,
-            project_id=project_uuid,
-            node_id=node_uuid,
             service_key=service_key,
             service_version=service_version,
-        )
-        await dynamic_scheduler_api.run_dynamic_service(
-            app=request.app,
-            dynamic_service_start=DynamicServiceStart(
-                product_name=product_name,
-                can_save=save_state,
-                project_id=project_uuid,
-                user_id=user_id,
-                service_key=DynamicServiceKey(service_key),
-                service_version=service_version,
-                service_uuid=node_uuid,
-                request_dns=extract_dns_without_default_port(request.url),
-                request_scheme=request.headers.get(
-                    X_FORWARDED_PROTO, request.url.scheme
-                ),
-                simcore_user_agent=request.headers.get(
-                    X_SIMCORE_USER_AGENT, UNDEFINED_DEFAULT_SIMCORE_USER_AGENT_VALUE
-                ),
-                service_resources=service_resources,
-                wallet_info=wallet_info,
-                pricing_info=pricing_info,
-                hardware_info=hardware_info,
+            service_uuid=f"{node_uuid}",
+            request_dns=extract_dns_without_default_port(request.url),
+            request_scheme=request.headers.get(X_FORWARDED_PROTO, request.url.scheme),
+            simcore_user_agent=request.headers.get(
+                X_SIMCORE_USER_AGENT, UNDEFINED_DEFAULT_SIMCORE_USER_AGENT_VALUE
             ),
+            service_resources=service_resources,
+            wallet_info=wallet_info,
+            pricing_info=pricing_info,
+            hardware_info=hardware_info,
         )
 
 
@@ -715,8 +477,8 @@
     project: dict[str, Any],
     user_id: UserID,
     product_name: str,
-    service_key: ServiceKey,
-    service_version: ServiceVersion,
+    service_key: str,
+    service_version: str,
     service_id: str | None,
 ) -> NodeID:
     log.debug(
@@ -809,15 +571,11 @@
 ) -> None:
     if stop_service:
         # no need to save the state of the node when deleting it
-        await dynamic_scheduler_api.stop_dynamic_service(
+        await director_v2_api.stop_dynamic_service(
             app,
-            dynamic_service_stop=DynamicServiceStop(
-                user_id=user_id,
-                project_id=project_uuid,
-                node_id=NodeID(node_uuid),
-                simcore_user_agent=user_agent,
-                save_state=False,
-            ),
+            node_uuid,
+            simcore_user_agent=user_agent,
+            save_state=False,
         )
 
     # remove the node's data if any
@@ -847,7 +605,7 @@
                 X_SIMCORE_USER_AGENT, UNDEFINED_DEFAULT_SIMCORE_USER_AGENT_VALUE
             ),
             stop_service=any(
-                f"{s.node_uuid}" == node_uuid for s in list_running_dynamic_services
+                s["service_uuid"] == node_uuid for s in list_running_dynamic_services
             ),
         ),
         task_suffix_name=f"_remove_service_and_its_data_folders_{user_id=}_{project_uuid=}_{node_uuid}",
@@ -929,27 +687,7 @@
     if not _user_project_access_rights.write:
         raise ProjectInvalidRightsError(user_id=user_id, project_uuid=project_id)
 
-    # 2. If patching service key or version make sure it's valid
-    if _node_patch_exclude_unset.get("key") or _node_patch_exclude_unset.get("version"):
-        _project, _ = await db.get_project(
-            user_id=user_id, project_uuid=f"{project_id}"
-        )
-        _project_node_data = _project["workbench"][f"{node_id}"]
-
-        _service_key = _node_patch_exclude_unset.get("key", _project_node_data["key"])
-        _service_version = _node_patch_exclude_unset.get(
-            "version", _project_node_data["version"]
-        )
-        rabbitmq_rpc_client = get_rabbitmq_rpc_client(app)
-        await catalog_rpc.check_for_service(
-            rabbitmq_rpc_client,
-            product_name=product_name,
-            user_id=user_id,
-            service_key=_service_key,
-            service_version=_service_version,
-        )
-
-    # 3. Patch the project node
+    # 2. Patch the project node
     updated_project, _ = await db.update_project_node_data(
         user_id=user_id,
         project_uuid=project_id,
@@ -958,7 +696,6 @@
         new_node_data=_node_patch_exclude_unset,
     )
 
-<<<<<<< HEAD
     # 3. Make calls to director-v2 to keep data in sync (ex. comp_tasks DB table)
     await director_v2_api.create_or_update_pipeline(
         app, user_id, project_id, product_name=product_name
@@ -968,8 +705,6 @@
             app, project_id
         )
 
-=======
->>>>>>> 055202a8
     # 4. Notify project node update
     await notify_project_node_update(app, updated_project, node_id, errors=None)
 
@@ -1020,10 +755,10 @@
     return updated_project, changed_keys
 
 
-async def list_node_ids_in_project(
-    app: web.Application,
-    project_uuid: ProjectID,
-) -> set[NodeID]:
+async def get_workbench_node_ids_from_project_uuid(
+    app: web.Application,
+    project_uuid: str,
+) -> set[str]:
     """Returns a set with all the node_ids from a project's workbench"""
     db: ProjectDBAPI = app[APP_PROJECT_DBAPI]
     return await db.list_node_ids_in_project(project_uuid)
@@ -1031,7 +766,7 @@
 
 async def is_node_id_present_in_any_project_workbench(
     app: web.Application,
-    node_id: NodeID,
+    node_id: str,
 ) -> bool:
     """If the node_id is presnet in one of the projects' workbenche returns True"""
     db: ProjectDBAPI = app[APP_PROJECT_DBAPI]
@@ -1153,7 +888,7 @@
             project_uuid,
             ProjectStatus.OPENING,
             user_id,
-            await get_user_fullname(app, user_id),
+            await get_user_name(app, user_id),
             notify_users=False,
         ):
             with managed_resource(user_id, client_session_id, app) as user_session:
@@ -1322,8 +1057,8 @@
         f"{project_uuid=}",
         f"{set_user_ids=}",
     )
-    usernames: list[FullNameDict] = [
-        await get_user_fullname(app, uid) for uid in set_user_ids
+    usernames: list[UserNameDict] = [
+        await get_user_name(app, uid) for uid in set_user_ids
     ]
     # let's check if the project is opened by the same user, maybe already opened or closed in a orphaned session
     if set_user_ids.issubset({user_id}):
@@ -1444,7 +1179,7 @@
         return await is_service_deprecated(
             app, user_id, project_node["key"], project_node["version"], product_name
         )
-    raise NodeNotFoundError(project_uuid=project["uuid"], node_uuid=f"{node_id}")
+    raise NodeNotFoundError(project["uuid"], f"{node_id}")
 
 
 #
@@ -1473,10 +1208,8 @@
             )
         return node_resources
 
-    except ProjectNodesNodeNotFoundError as exc:
-        raise NodeNotFoundError(
-            project_uuid=f"{project_id}", node_uuid=f"{node_id}"
-        ) from exc
+    except ProjectNodesNodeNotFound as exc:
+        raise NodeNotFoundError(f"{project_id}", f"{node_id}") from exc
 
 
 async def update_project_node_resources(
@@ -1512,13 +1245,10 @@
             node_id=node_id,
             product_name=product_name,
             required_resources=jsonable_encoder(resources),
-            check_update_allowed=True,
         )
         return parse_obj_as(ServiceResourcesDict, project_node.required_resources)
-    except ProjectNodesNodeNotFoundError as exc:
-        raise NodeNotFoundError(
-            project_uuid=f"{project_id}", node_uuid=f"{node_id}"
-        ) from exc
+    except ProjectNodesNodeNotFound as exc:
+        raise NodeNotFoundError(f"{project_id}", f"{node_id}") from exc
 
 
 #
@@ -1535,7 +1265,7 @@
     # first get the services if they already exist
     project_settings: ProjectsSettings = get_plugin_settings(request.app)
     running_services_uuids: list[NodeIDStr] = [
-        NodeIDStr(f"{d.node_uuid}")
+        d["service_uuid"]
         for d in await director_v2_api.list_dynamic_services(
             request.app, user_id, project["uuid"]
         )
@@ -1582,7 +1312,6 @@
                 user_id=user_id,
                 project_uuid=project["uuid"],
                 node_uuid=NodeID(service_uuid),
-                graceful_start=True,
             )
             for service_uuid, is_deprecated in zip(
                 services_to_start_uuids, deprecated_services, strict=True
@@ -1600,7 +1329,7 @@
     simcore_user_agent: str,
     *,
     notify_users: bool = True,
-    user_name: FullNameDict | None = None,
+    user_name: UserNameDict | None = None,
 ) -> None:
     """
 
@@ -1616,7 +1345,7 @@
         user_id,
     )
 
-    user_name_data: FullNameDict = user_name or await get_user_fullname(app, user_id)
+    user_name_data: UserNameDict = user_name or await get_user_name(app, user_id)
 
     user_role: UserRole | None = None
     try:
@@ -1640,13 +1369,9 @@
         notify_users=notify_users,
     ):
         # save the state if the user is not a guest. if we do not know we save in any case.
-        with suppress(
-            RPCServerError,
-            ServiceWaitingForManualInterventionError,
-            ServiceWasNotFoundError,
-        ):
-            # here RPC exceptions are suppressed. in case the service is not found to preserve old behavior
-            await dynamic_scheduler_api.stop_dynamic_services_in_project(
+        with suppress(director_v2_api.DirectorServiceError):
+            # here director exceptions are suppressed. in case the service is not found to preserve old behavior
+            await director_v2_api.stop_dynamic_services_in_project(
                 app=app,
                 user_id=user_id,
                 project_id=project_uuid,
@@ -1662,32 +1387,31 @@
 
 async def notify_project_state_update(
     app: web.Application,
-    project: ProjectDict,
-    notify_only_user: UserID | None = None,
+    project: dict,
+    notify_only_user: int | None = None,
 ) -> None:
     if await is_project_hidden(app, ProjectID(project["uuid"])):
         return
-    message = SocketMessageDict(
-        event_type=SOCKET_IO_PROJECT_UPDATED_EVENT,
-        data={
-            "project_uuid": project["uuid"],
-            "data": project["state"],
-        },
-    )
+    messages: list[SocketMessageDict] = [
+        {
+            "event_type": SOCKET_IO_PROJECT_UPDATED_EVENT,
+            "data": {
+                "project_uuid": project["uuid"],
+                "data": project["state"],
+            },
+        }
+    ]
 
     if notify_only_user:
-        await send_message_to_user(
-            app,
-            user_id=notify_only_user,
-            message=message,
-            ignore_queue=True,
-        )
+        await send_messages(app, user_id=f"{notify_only_user}", messages=messages)
     else:
-        rooms_to_notify: Generator[GroupID, None, None] = (
-            gid for gid, rights in project["accessRights"].items() if rights["read"]
-        )
+        rooms_to_notify = [
+            f"{gid}"
+            for gid, rights in project["accessRights"].items()
+            if rights["read"]
+        ]
         for room in rooms_to_notify:
-            await send_message_to_standard_group(app, group_id=room, message=message)
+            await send_group_messages(app, room, messages)
 
 
 async def notify_project_node_update(
@@ -1699,24 +1423,26 @@
     if await is_project_hidden(app, ProjectID(project["uuid"])):
         return
 
-    rooms_to_notify: list[GroupID] = [
-        gid for gid, rights in project["accessRights"].items() if rights["read"]
+    rooms_to_notify = [
+        f"{gid}" for gid, rights in project["accessRights"].items() if rights["read"]
     ]
 
-    message = SocketMessageDict(
-        event_type=SOCKET_IO_NODE_UPDATED_EVENT,
-        data={
-            "project_id": project["uuid"],
-            "node_id": f"{node_id}",
-            # as GET projects/{project_id}/nodes/{node_id}
-            "data": project["workbench"][f"{node_id}"],
-            # as GET projects/{project_id}/nodes/{node_id}/errors
-            "errors": errors,
-        },
-    )
+    messages: list[SocketMessageDict] = [
+        {
+            "event_type": SOCKET_IO_NODE_UPDATED_EVENT,
+            "data": {
+                "project_id": project["uuid"],
+                "node_id": f"{node_id}",
+                # as GET projects/{project_id}/nodes/{node_id}
+                "data": project["workbench"][f"{node_id}"],
+                # as GET projects/{project_id}/nodes/{node_id}/errors
+                "errors": errors,
+            },
+        }
+    ]
 
     for room in rooms_to_notify:
-        await send_message_to_standard_group(app, room, message)
+        await send_group_messages(app, room, messages)
 
 
 async def retrieve_and_notify_project_locked_state(
@@ -1737,7 +1463,7 @@
     project_uuid: str,
     status: ProjectStatus,
     user_id: int,
-    user_name: FullNameDict,
+    user_name: UserNameDict,
     *,
     notify_users: bool = True,
 ):
@@ -1771,16 +1497,23 @@
 
 
 async def get_project_inactivity(
-    app: web.Application, project_id: ProjectID
-) -> GetProjectInactivityResponse:
-    project_settings: ProjectsSettings = get_plugin_settings(app)
+    app: web.Application, project_id: ProjectID, user_id: UserID, product_name: str
+) -> Envelope[GetProjectInactivityResponse]:
+    preference = await get_frontend_user_preference(
+        app,
+        user_id=user_id,
+        product_name=product_name,
+        preference_class=UserInactivityThresholdFrontendUserPreference,
+    )
+
+    # preference not present in the DB, use the default value
+    if preference is None:
+        preference = UserInactivityThresholdFrontendUserPreference()
+
+    assert preference.value is not None  # nosec
+    max_inactivity_seconds: int = preference.value
+
     project_inactivity = await director_v2_api.get_project_inactivity(
-        app,
-        project_id,
-        # NOTE: project is considered inactive if all services exposing an /inactivity
-        # endpoint were inactive since at least PROJECTS_INACTIVITY_INTERVAL
-        max_inactivity_seconds=int(
-            project_settings.PROJECTS_INACTIVITY_INTERVAL.total_seconds()
-        ),
-    )
-    return parse_obj_as(GetProjectInactivityResponse, project_inactivity)+        app, project_id, max_inactivity_seconds
+    )
+    return parse_obj_as(Envelope[GetProjectInactivityResponse], project_inactivity)