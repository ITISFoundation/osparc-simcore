--- conflicted
+++ resolved
@@ -36,7 +36,6 @@
 log = logging.getLogger(__name__)
 
 
-<<<<<<< HEAD
 def _web_json_response_enveloped(data: Any):
     return web.json_response(
         Envelope(data=jsonable_encoder(data)),
@@ -44,8 +43,6 @@
     )
 
 
-=======
->>>>>>> bfcddf7e
 def _handle_project_exceptions(handler):
     @functools.wraps(handler)
     async def wrapper(request: web.Request) -> web.Response:
