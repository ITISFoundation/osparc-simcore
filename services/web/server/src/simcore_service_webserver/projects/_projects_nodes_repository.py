import logging

import sqlalchemy as sa
from aiohttp import web
from models_library.projects import ProjectID
from models_library.projects_nodes import Node, PartialNode
from models_library.projects_nodes_io import NodeID
from simcore_postgres_database.utils_projects_nodes import ProjectNode
from simcore_postgres_database.utils_repos import (
    pass_or_acquire_connection,
    transaction_context,
)
from simcore_postgres_database.webserver_models import projects_nodes
from sqlalchemy.ext.asyncio import AsyncConnection

from ..db.plugin import get_asyncpg_engine
from .exceptions import NodeNotFoundError

_logger = logging.getLogger(__name__)


_SELECTION_PROJECTS_NODES_DB_ARGS = [
    projects_nodes.c.node_id,
    projects_nodes.c.project_uuid,
    projects_nodes.c.key,
    projects_nodes.c.version,
    projects_nodes.c.label,
    projects_nodes.c.created,
    projects_nodes.c.modified,
    projects_nodes.c.progress,
    projects_nodes.c.thumbnail,
    projects_nodes.c.input_access,
    projects_nodes.c.input_nodes,
    projects_nodes.c.inputs,
    projects_nodes.c.inputs_required,
    projects_nodes.c.inputs_units,
    projects_nodes.c.output_nodes,
    projects_nodes.c.outputs,
    projects_nodes.c.run_hash,
    projects_nodes.c.state,
    projects_nodes.c.parent,
    projects_nodes.c.boot_options,
]


async def add(
    app: web.Application,
    connection: AsyncConnection | None = None,
    *,
    project_id: ProjectID,
    node_id: NodeID,
    node: Node,
) -> None:
    values = node.model_dump(mode="json", exclude_none=True)

    async with transaction_context(get_asyncpg_engine(app), connection) as conn:
        await conn.execute(
            projects_nodes.insert().values(
                project_uuid=f"{project_id}", node_id=f"{node_id}", **values
            )
        )


async def delete(
    app: web.Application,
    connection: AsyncConnection | None = None,
    *,
    project_id: ProjectID,
    node_id: NodeID,
) -> None:
    async with transaction_context(get_asyncpg_engine(app), connection) as conn:
        await conn.execute(
            projects_nodes.delete().where(
                (projects_nodes.c.project_uuid == f"{project_id}")
                & (projects_nodes.c.node_id == f"{node_id}")
            )
        )


async def get(
    app: web.Application,
    connection: AsyncConnection | None = None,
    *,
    project_id: ProjectID,
    node_id: NodeID,
) -> Node:
<<<<<<< HEAD
    async with pass_or_acquire_connection(get_asyncpg_engine(app), connection) as conn:
        query = sa.select(*_SELECTION_PROJECTS_NODES_DB_ARGS).where(
=======
    async with transaction_context(get_asyncpg_engine(app), connection) as conn:
        get_stmt = sa.select(*_SELECTION_PROJECTS_NODES_DB_ARGS).where(
>>>>>>> b29169ae
            (projects_nodes.c.project_uuid == f"{project_id}")
            & (projects_nodes.c.node_id == f"{node_id}")
        )

<<<<<<< HEAD
        result = await conn.stream(query)
=======
        result = await conn.execute(get_stmt)
>>>>>>> b29169ae
        assert result  # nosec

        row = result.one_or_none()
        if row is None:
            raise NodeNotFoundError(
                project_uuid=f"{project_id}", node_uuid=f"{node_id}"
            )
        assert row  # nosec
        return Node.model_validate(row, from_attributes=True)


async def get_by_project(
    app: web.Application,
    connection: AsyncConnection | None = None,
    *,
    project_id: ProjectID,
) -> list[tuple[NodeID, Node]]:
    async with pass_or_acquire_connection(get_asyncpg_engine(app), connection) as conn:
        query = sa.select(*_SELECTION_PROJECTS_NODES_DB_ARGS).where(
            projects_nodes.c.project_uuid == f"{project_id}"
        )

        stream = await conn.stream(query)
        assert stream  # nosec

        result: list[tuple[NodeID, Node]] = []
        async for row in stream:
            # build Model only once on top of row
            pn = ProjectNode.model_validate(row, from_attributes=True)
            node = Node.model_validate(
                pn.model_dump(
                    exclude_none=True,
                    exclude_unset=True,
                    exclude={"node_id", "created", "modified"},
                )
            )
            result.append((NodeID(row.node_id), node))

        return result


async def get_by_projects(
    app: web.Application,
    project_ids: set[ProjectID],
    connection: AsyncConnection | None = None,
) -> dict[ProjectID, list[tuple[NodeID, Node]]]:
    if not project_ids:
        return {}

    async with pass_or_acquire_connection(get_asyncpg_engine(app), connection) as conn:
        query = sa.select(*_SELECTION_PROJECTS_NODES_DB_ARGS).where(
            projects_nodes.c.project_uuid.in_([f"{pid}" for pid in project_ids])
        )

        stream = await conn.stream(query)
        assert stream  # nosec

        # Initialize dict with empty lists for all requested project_ids
        projects_to_nodes: dict[ProjectID, list[tuple[NodeID, Node]]] = {
            pid: [] for pid in project_ids
        }

        # Fill in the actual data
        async for row in stream:
            node = Node.model_validate(
                ProjectNode.model_validate(row).model_dump(
                    exclude_none=True,
                    exclude_unset=True,
                    exclude={"node_id", "created", "modified"},
                )
            )

            projects_to_nodes[ProjectID(row.project_uuid)].append(
                (NodeID(row.node_id), node)
            )

        return projects_to_nodes


async def update(
    app: web.Application,
    connection: AsyncConnection | None = None,
    *,
    project_id: ProjectID,
    node_id: NodeID,
    partial_node: PartialNode,
) -> Node:
    values = partial_node.model_dump(mode="json", exclude_unset=True)

    async with transaction_context(get_asyncpg_engine(app), connection) as conn:
<<<<<<< HEAD
        result = await conn.stream(
=======
        await conn.execute(
>>>>>>> b29169ae
            projects_nodes.update()
            .values(**values)
            .where(
                (projects_nodes.c.project_uuid == f"{project_id}")
                & (projects_nodes.c.node_id == f"{node_id}")
            )
            .returning(*_SELECTION_PROJECTS_NODES_DB_ARGS)
        )
        return Node.model_validate(await result.first(), from_attributes=True)<|MERGE_RESOLUTION|>--- conflicted
+++ resolved
@@ -84,22 +84,13 @@
     project_id: ProjectID,
     node_id: NodeID,
 ) -> Node:
-<<<<<<< HEAD
     async with pass_or_acquire_connection(get_asyncpg_engine(app), connection) as conn:
-        query = sa.select(*_SELECTION_PROJECTS_NODES_DB_ARGS).where(
-=======
-    async with transaction_context(get_asyncpg_engine(app), connection) as conn:
         get_stmt = sa.select(*_SELECTION_PROJECTS_NODES_DB_ARGS).where(
->>>>>>> b29169ae
             (projects_nodes.c.project_uuid == f"{project_id}")
             & (projects_nodes.c.node_id == f"{node_id}")
         )
 
-<<<<<<< HEAD
-        result = await conn.stream(query)
-=======
         result = await conn.execute(get_stmt)
->>>>>>> b29169ae
         assert result  # nosec
 
         row = result.one_or_none()
@@ -190,11 +181,7 @@
     values = partial_node.model_dump(mode="json", exclude_unset=True)
 
     async with transaction_context(get_asyncpg_engine(app), connection) as conn:
-<<<<<<< HEAD
-        result = await conn.stream(
-=======
-        await conn.execute(
->>>>>>> b29169ae
+        result = await conn.execute(
             projects_nodes.update()
             .values(**values)
             .where(
@@ -203,4 +190,4 @@
             )
             .returning(*_SELECTION_PROJECTS_NODES_DB_ARGS)
         )
-        return Node.model_validate(await result.first(), from_attributes=True)+        return Node.model_validate(result.one(), from_attributes=True)