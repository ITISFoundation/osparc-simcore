--- conflicted
+++ resolved
@@ -8,12 +8,7 @@
 )
 
 from .._meta import API_VTAG as VTAG
-<<<<<<< HEAD
-from ..application_settings_utils import requires_dev_feature_enabled
 from ..exception_handling import (
-=======
-from ..exceptions_handlers import (
->>>>>>> 42476f34
     ExceptionToHttpErrorMap,
     HttpErrorInfo,
     exception_handling_decorator,
