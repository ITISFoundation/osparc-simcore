openapi: 3.0.0
info:
  title: osparc-simcore RESTful API
  version: 0.5.1
  description: RESTful API designed for web clients
  contact:
    name: IT'IS Foundation
    email: support@simcore.io
  license:
    name: MIT
    url: 'https://github.com/ITISFoundation/osparc-simcore/blob/master/LICENSE'
servers:
  - description: API server
    url: /v0
  - description: Development server
    url: 'http://{host}:{port}/{basePath}'
    variables:
      host:
        default: localhost
      port:
        default: '8001'
      basePath:
        enum:
          - v0
        default: v0
tags:
  - name: authentication
  - name: user
  - name: project
  - name: catalog
  - name: storage
  - name: service
  - name: activity
  - name: tag
    description: |
      Grouping the paths and operations that perform changes on the TAG entity.
      Tags are customized visual elements that help the user group and quickly identify different items
      on the interface. They can also be used for searching and filtering purposes.
  - name: node
    description: |
      The simcore frontend provides a bunch of custom ui elements for nodes to interact with users.
      The frontend uses these api calls to query the nodes about the gui elemets they want to use, and it
      defines the protocol for the frontend to interact with the node.
  - name: configuration
  - name: maintenance
  - name: publications
    description: |
      oSPARC users can make publications. Starting from submission of new service candidates, but this could
      end up accepting other types of publications.
paths:
  /:
    get:
      tags:
        - maintenance
      summary: run check
      operationId: check_running
      responses:
        '200':
          description: Service information
          content:
            application/json:
              schema:
                type: object
                required:
                  - data
                properties:
                  data:
                    type: object
                    properties:
                      name:
                        type: string
                      status:
                        type: string
                      api_version:
                        type: string
                      version:
                        type: string
                    example:
                      name: simcore-director-service
                      status: SERVICE_RUNNING
                      api_version: 0.1.0-dev+NJuzzD9S
                      version: 0.1.0-dev+N127Mfv9H
                  error:
                    nullable: true
                    default: null
        default:
          description: Default http error response body
          content:
            application/json:
              schema:
                type: object
                required:
                  - error
                properties:
                  data:
                    nullable: true
                    default: null
                  error:
                    type: object
                    nullable: true
                    properties:
                      logs:
                        description: log messages
                        type: array
                        items:
                          type: object
                          properties:
                            level:
                              description: log level
                              type: string
                              default: INFO
                              enum:
                                - DEBUG
                                - WARNING
                                - INFO
                                - ERROR
                            message:
                              description: 'log message. If logger is USER, then it MUST be human readable'
                              type: string
                            logger:
                              description: name of the logger receiving this message
                              type: string
                          required:
                            - message
                          example:
                            message: 'Hi there, Mr user'
                            level: INFO
                            logger: user-logger
                      errors:
                        description: errors metadata
                        type: array
                        items:
                          type: object
                          required:
                            - code
                            - message
                          properties:
                            code:
                              type: string
                              description: Typically the name of the exception that produced it otherwise some known error code
                            message:
                              type: string
                              description: Error message specific to this item
                            resource:
                              type: string
                              description: API resource affected by this error
                            field:
                              type: string
                              description: Specific field within the resource
                      status:
                        description: HTTP error code
                        type: integer
                    example:
                      BadRequestError:
                        logs:
                          - message: Requested information is incomplete or malformed
                            level: ERROR
                          - message: Invalid email and password
                            level: ERROR
                            logger: USER
                        errors:
                          - code: InvalidEmail
                            message: Email is malformed
                            field: email
                          - code: UnsavePassword
                            message: Password is not secure
                            field: pasword
                        status: 400
  /health:
    get:
      tags:
        - maintenance
      summary: health check
      operationId: check_health
      responses:
        '200':
          description: Service information
          content:
            application/json:
              schema:
                type: object
                required:
                  - data
                properties:
                  data:
                    type: object
                    properties:
                      name:
                        type: string
                      status:
                        type: string
                      api_version:
                        type: string
                      version:
                        type: string
                    example:
                      name: simcore-director-service
                      status: SERVICE_RUNNING
                      api_version: 0.1.0-dev+NJuzzD9S
                      version: 0.1.0-dev+N127Mfv9H
                  error:
                    nullable: true
                    default: null
        default:
          description: Default http error response body
          content:
            application/json:
              schema:
                type: object
                required:
                  - error
                properties:
                  data:
                    nullable: true
                    default: null
                  error:
                    type: object
                    nullable: true
                    properties:
                      logs:
                        description: log messages
                        type: array
                        items:
                          type: object
                          properties:
                            level:
                              description: log level
                              type: string
                              default: INFO
                              enum:
                                - DEBUG
                                - WARNING
                                - INFO
                                - ERROR
                            message:
                              description: 'log message. If logger is USER, then it MUST be human readable'
                              type: string
                            logger:
                              description: name of the logger receiving this message
                              type: string
                          required:
                            - message
                          example:
                            message: 'Hi there, Mr user'
                            level: INFO
                            logger: user-logger
                      errors:
                        description: errors metadata
                        type: array
                        items:
                          type: object
                          required:
                            - code
                            - message
                          properties:
                            code:
                              type: string
                              description: Typically the name of the exception that produced it otherwise some known error code
                            message:
                              type: string
                              description: Error message specific to this item
                            resource:
                              type: string
                              description: API resource affected by this error
                            field:
                              type: string
                              description: Specific field within the resource
                      status:
                        description: HTTP error code
                        type: integer
                    example:
                      BadRequestError:
                        logs:
                          - message: Requested information is incomplete or malformed
                            level: ERROR
                          - message: Invalid email and password
                            level: ERROR
                            logger: USER
                        errors:
                          - code: InvalidEmail
                            message: Email is malformed
                            field: email
                          - code: UnsavePassword
                            message: Password is not secure
                            field: pasword
                        status: 400
  '/check/{action}':
    post:
      tags:
        - maintenance
      summary: service test endpoint
      operationId: check_action
      parameters:
        - in: path
          required: true
          name: action
          schema:
            type: string
            default: echo
            enum:
              - fail
              - echo
        - in: query
          name: data
          schema:
            type: string
      requestBody:
        content:
          application/json:
            schema:
              type: object
              required:
                - path_value
                - query_value
                - body_value
              properties:
                path_value:
                  type: string
                query_value:
                  type: string
                body_value:
                  type: object
                  additionalProperties:
                    type: string
              example:
                path_value: foo
                query_value: bar
                body_value:
                  key1: value1
                  key2: value2
      responses:
        '200':
          description: Echoes response based on action
          content:
            application/json:
              schema:
                type: object
                required:
                  - data
                properties:
                  data:
                    type: object
                    required:
                      - path_value
                      - query_value
                      - body_value
                    properties:
                      path_value:
                        type: string
                      query_value:
                        type: string
                      body_value:
                        type: object
                        additionalProperties:
                          type: string
                    example:
                      path_value: foo
                      query_value: bar
                      body_value:
                        key1: value1
                        key2: value2
                  error:
                    nullable: true
                    default: null
        default:
          description: Returns enveloped payload w/ or w/o data
          content:
            application/json:
              schema:
                type: object
                required:
                  - data
                properties:
                  data:
                    type: object
                    required:
                      - path_value
                      - query_value
                      - body_value
                    properties:
                      path_value:
                        type: string
                      query_value:
                        type: string
                      body_value:
                        type: object
                        additionalProperties:
                          type: string
                    example:
                      path_value: foo
                      query_value: bar
                      body_value:
                        key1: value1
                        key2: value2
                  error:
                    nullable: true
                    default: null
  /config:
    get:
      summary: Front end runtime configuration
      operationId: get_config
      tags:
        - configuration
      responses:
        '200':
          description: configuration details
          content:
            application/json:
              schema:
                type: object
                required:
                  - data
                properties:
                  data:
                    type: object
                    properties:
                      invitation_required:
                        type: boolean
                    example:
                      invitation_required: true
                  error:
                    nullable: true
                    default: null
        default:
          description: Default http error response body
          content:
            application/json:
              schema:
                type: object
                required:
                  - error
                properties:
                  data:
                    nullable: true
                    default: null
                  error:
                    type: object
                    nullable: true
                    properties:
                      logs:
                        description: log messages
                        type: array
                        items:
                          type: object
                          properties:
                            level:
                              description: log level
                              type: string
                              default: INFO
                              enum:
                                - DEBUG
                                - WARNING
                                - INFO
                                - ERROR
                            message:
                              description: 'log message. If logger is USER, then it MUST be human readable'
                              type: string
                            logger:
                              description: name of the logger receiving this message
                              type: string
                          required:
                            - message
                          example:
                            message: 'Hi there, Mr user'
                            level: INFO
                            logger: user-logger
                      errors:
                        description: errors metadata
                        type: array
                        items:
                          type: object
                          required:
                            - code
                            - message
                          properties:
                            code:
                              type: string
                              description: Typically the name of the exception that produced it otherwise some known error code
                            message:
                              type: string
                              description: Error message specific to this item
                            resource:
                              type: string
                              description: API resource affected by this error
                            field:
                              type: string
                              description: Specific field within the resource
                      status:
                        description: HTTP error code
                        type: integer
                    example:
                      BadRequestError:
                        logs:
                          - message: Requested information is incomplete or malformed
                            level: ERROR
                          - message: Invalid email and password
                            level: ERROR
                            logger: USER
                        errors:
                          - code: InvalidEmail
                            message: Email is malformed
                            field: email
                          - code: UnsavePassword
                            message: Password is not secure
                            field: pasword
                        status: 400
  /auth/register:
    post:
      operationId: auth_register
      tags:
        - authentication
      requestBody:
        description: user registration
        content:
          application/json:
            schema:
              type: object
              properties:
                email:
                  type: string
                password:
                  type: string
                confirm:
                  type: string
                invitation:
                  type: string
                  description: Invitation code
              required:
                - email
                - password
              example:
                email: foo@mymail.com
                password: my secret
                confirm: my secret
                invitation: 33c451d4-17b7-4e65-9880-694559b8ffc2
        required: true
      responses:
        '200':
          description: User has been succesfully registered.
          content:
            application/json:
              schema:
                type: object
                required:
                  - data
                properties:
                  data:
                    type: object
                    properties:
                      level:
                        description: log level
                        type: string
                        default: INFO
                        enum:
                          - DEBUG
                          - WARNING
                          - INFO
                          - ERROR
                      message:
                        description: 'log message. If logger is USER, then it MUST be human readable'
                        type: string
                      logger:
                        description: name of the logger receiving this message
                        type: string
                    required:
                      - message
                    example:
                      message: 'Hi there, Mr user'
                      level: INFO
                      logger: user-logger
                  error:
                    nullable: true
                    default: null
        default:
          description: Default http error response body
          content:
            application/json:
              schema:
                type: object
                required:
                  - error
                properties:
                  data:
                    nullable: true
                    default: null
                  error:
                    type: object
                    nullable: true
                    properties:
                      logs:
                        description: log messages
                        type: array
                        items:
                          type: object
                          properties:
                            level:
                              description: log level
                              type: string
                              default: INFO
                              enum:
                                - DEBUG
                                - WARNING
                                - INFO
                                - ERROR
                            message:
                              description: 'log message. If logger is USER, then it MUST be human readable'
                              type: string
                            logger:
                              description: name of the logger receiving this message
                              type: string
                          required:
                            - message
                          example:
                            message: 'Hi there, Mr user'
                            level: INFO
                            logger: user-logger
                      errors:
                        description: errors metadata
                        type: array
                        items:
                          type: object
                          required:
                            - code
                            - message
                          properties:
                            code:
                              type: string
                              description: Typically the name of the exception that produced it otherwise some known error code
                            message:
                              type: string
                              description: Error message specific to this item
                            resource:
                              type: string
                              description: API resource affected by this error
                            field:
                              type: string
                              description: Specific field within the resource
                      status:
                        description: HTTP error code
                        type: integer
                    example:
                      BadRequestError:
                        logs:
                          - message: Requested information is incomplete or malformed
                            level: ERROR
                          - message: Invalid email and password
                            level: ERROR
                            logger: USER
                        errors:
                          - code: InvalidEmail
                            message: Email is malformed
                            field: email
                          - code: UnsavePassword
                            message: Password is not secure
                            field: pasword
                        status: 400
  /auth/login:
    post:
      summary: user logs in
      tags:
        - authentication
      operationId: auth_login
      requestBody:
        content:
          application/json:
            schema:
              type: object
              properties:
                email:
                  type: string
                password:
                  type: string
              example:
                email: foo@mymail.com
                password: my secret
      responses:
        '200':
          description: Succesfully logged in
          content:
            application/json:
              schema:
                type: object
                required:
                  - data
                properties:
                  data:
                    type: object
                    properties:
                      level:
                        description: log level
                        type: string
                        default: INFO
                        enum:
                          - DEBUG
                          - WARNING
                          - INFO
                          - ERROR
                      message:
                        description: 'log message. If logger is USER, then it MUST be human readable'
                        type: string
                      logger:
                        description: name of the logger receiving this message
                        type: string
                    required:
                      - message
                    example:
                      message: 'Hi there, Mr user'
                      level: INFO
                      logger: user-logger
                  error:
                    nullable: true
                    default: null
        default:
          description: Default http error response body
          content:
            application/json:
              schema:
                type: object
                required:
                  - error
                properties:
                  data:
                    nullable: true
                    default: null
                  error:
                    type: object
                    nullable: true
                    properties:
                      logs:
                        description: log messages
                        type: array
                        items:
                          type: object
                          properties:
                            level:
                              description: log level
                              type: string
                              default: INFO
                              enum:
                                - DEBUG
                                - WARNING
                                - INFO
                                - ERROR
                            message:
                              description: 'log message. If logger is USER, then it MUST be human readable'
                              type: string
                            logger:
                              description: name of the logger receiving this message
                              type: string
                          required:
                            - message
                          example:
                            message: 'Hi there, Mr user'
                            level: INFO
                            logger: user-logger
                      errors:
                        description: errors metadata
                        type: array
                        items:
                          type: object
                          required:
                            - code
                            - message
                          properties:
                            code:
                              type: string
                              description: Typically the name of the exception that produced it otherwise some known error code
                            message:
                              type: string
                              description: Error message specific to this item
                            resource:
                              type: string
                              description: API resource affected by this error
                            field:
                              type: string
                              description: Specific field within the resource
                      status:
                        description: HTTP error code
                        type: integer
                    example:
                      BadRequestError:
                        logs:
                          - message: Requested information is incomplete or malformed
                            level: ERROR
                          - message: Invalid email and password
                            level: ERROR
                            logger: USER
                        errors:
                          - code: InvalidEmail
                            message: Email is malformed
                            field: email
                          - code: UnsavePassword
                            message: Password is not secure
                            field: pasword
                        status: 400
  /auth/logout:
    post:
      tags:
        - authentication
      operationId: auth_logout
      requestBody:
        content:
          application/json:
            schema:
              type: object
              properties:
                client_session_id:
                  type: string
                  example: 5ac57685-c40f-448f-8711-70be1936fd63
      responses:
        '200':
          description: Succesfully logged out
          content:
            application/json:
              schema:
                type: object
                required:
                  - data
                properties:
                  data:
                    type: object
                    properties:
                      level:
                        description: log level
                        type: string
                        default: INFO
                        enum:
                          - DEBUG
                          - WARNING
                          - INFO
                          - ERROR
                      message:
                        description: 'log message. If logger is USER, then it MUST be human readable'
                        type: string
                      logger:
                        description: name of the logger receiving this message
                        type: string
                    required:
                      - message
                    example:
                      message: 'Hi there, Mr user'
                      level: INFO
                      logger: user-logger
                  error:
                    nullable: true
                    default: null
        default:
          description: Default http error response body
          content:
            application/json:
              schema:
                type: object
                required:
                  - error
                properties:
                  data:
                    nullable: true
                    default: null
                  error:
                    type: object
                    nullable: true
                    properties:
                      logs:
                        description: log messages
                        type: array
                        items:
                          type: object
                          properties:
                            level:
                              description: log level
                              type: string
                              default: INFO
                              enum:
                                - DEBUG
                                - WARNING
                                - INFO
                                - ERROR
                            message:
                              description: 'log message. If logger is USER, then it MUST be human readable'
                              type: string
                            logger:
                              description: name of the logger receiving this message
                              type: string
                          required:
                            - message
                          example:
                            message: 'Hi there, Mr user'
                            level: INFO
                            logger: user-logger
                      errors:
                        description: errors metadata
                        type: array
                        items:
                          type: object
                          required:
                            - code
                            - message
                          properties:
                            code:
                              type: string
                              description: Typically the name of the exception that produced it otherwise some known error code
                            message:
                              type: string
                              description: Error message specific to this item
                            resource:
                              type: string
                              description: API resource affected by this error
                            field:
                              type: string
                              description: Specific field within the resource
                      status:
                        description: HTTP error code
                        type: integer
                    example:
                      BadRequestError:
                        logs:
                          - message: Requested information is incomplete or malformed
                            level: ERROR
                          - message: Invalid email and password
                            level: ERROR
                            logger: USER
                        errors:
                          - code: InvalidEmail
                            message: Email is malformed
                            field: email
                          - code: UnsavePassword
                            message: Password is not secure
                            field: pasword
                        status: 400
  /auth/reset-password:
    post:
      summary: a non logged-in user requests a password reset
      tags:
        - authentication
      operationId: auth_reset_password
      requestBody:
        content:
          application/json:
            schema:
              type: object
              required:
                - email
              properties:
                email:
                  type: string
              example:
                email: foo@mymail.com
      responses:
        '200':
          description: confirmation email sent to user
          content:
            application/json:
              schema:
                type: object
                required:
                  - data
                properties:
                  data:
                    type: object
                    properties:
                      level:
                        description: log level
                        type: string
                        default: INFO
                        enum:
                          - DEBUG
                          - WARNING
                          - INFO
                          - ERROR
                      message:
                        description: 'log message. If logger is USER, then it MUST be human readable'
                        type: string
                      logger:
                        description: name of the logger receiving this message
                        type: string
                    required:
                      - message
                    example:
                      message: 'Hi there, Mr user'
                      level: INFO
                      logger: user-logger
                  error:
                    nullable: true
                    default: null
        '503':
          description: failed to send confirmation email
          content:
            application/json:
              schema:
                type: object
                required:
                  - error
                properties:
                  data:
                    nullable: true
                    default: null
                  error:
                    type: object
                    nullable: true
                    properties:
                      logs:
                        description: log messages
                        type: array
                        items:
                          type: object
                          properties:
                            level:
                              description: log level
                              type: string
                              default: INFO
                              enum:
                                - DEBUG
                                - WARNING
                                - INFO
                                - ERROR
                            message:
                              description: 'log message. If logger is USER, then it MUST be human readable'
                              type: string
                            logger:
                              description: name of the logger receiving this message
                              type: string
                          required:
                            - message
                          example:
                            message: 'Hi there, Mr user'
                            level: INFO
                            logger: user-logger
                      errors:
                        description: errors metadata
                        type: array
                        items:
                          type: object
                          required:
                            - code
                            - message
                          properties:
                            code:
                              type: string
                              description: Typically the name of the exception that produced it otherwise some known error code
                            message:
                              type: string
                              description: Error message specific to this item
                            resource:
                              type: string
                              description: API resource affected by this error
                            field:
                              type: string
                              description: Specific field within the resource
                      status:
                        description: HTTP error code
                        type: integer
                    example:
                      BadRequestError:
                        logs:
                          - message: Requested information is incomplete or malformed
                            level: ERROR
                          - message: Invalid email and password
                            level: ERROR
                            logger: USER
                        errors:
                          - code: InvalidEmail
                            message: Email is malformed
                            field: email
                          - code: UnsavePassword
                            message: Password is not secure
                            field: pasword
                        status: 400
  '/auth/reset-password/{code}':
    post:
      tags:
        - authentication
      summary: changes password using a token code without being logged in
      operationId: auth_reset_password_allowed
      parameters:
        - name: code
          in: path
          required: true
          schema:
            type: string
      requestBody:
        content:
          application/json:
            schema:
              type: object
              required:
                - password
                - confirm
              properties:
                password:
                  type: string
                confirm:
                  type: string
              example:
                password: my secret
                confirm: my secret
      responses:
        '200':
          description: password was successfully changed
          content:
            application/json:
              schema:
                type: object
                required:
                  - data
                properties:
                  data:
                    type: object
                    properties:
                      level:
                        description: log level
                        type: string
                        default: INFO
                        enum:
                          - DEBUG
                          - WARNING
                          - INFO
                          - ERROR
                      message:
                        description: 'log message. If logger is USER, then it MUST be human readable'
                        type: string
                      logger:
                        description: name of the logger receiving this message
                        type: string
                    required:
                      - message
                    example:
                      message: 'Hi there, Mr user'
                      level: INFO
                      logger: user-logger
                  error:
                    nullable: true
                    default: null
        '401':
          description: unauthorized reset due to invalid token code
          content:
            application/json:
              schema:
                type: object
                required:
                  - error
                properties:
                  data:
                    nullable: true
                    default: null
                  error:
                    type: object
                    nullable: true
                    properties:
                      logs:
                        description: log messages
                        type: array
                        items:
                          type: object
                          properties:
                            level:
                              description: log level
                              type: string
                              default: INFO
                              enum:
                                - DEBUG
                                - WARNING
                                - INFO
                                - ERROR
                            message:
                              description: 'log message. If logger is USER, then it MUST be human readable'
                              type: string
                            logger:
                              description: name of the logger receiving this message
                              type: string
                          required:
                            - message
                          example:
                            message: 'Hi there, Mr user'
                            level: INFO
                            logger: user-logger
                      errors:
                        description: errors metadata
                        type: array
                        items:
                          type: object
                          required:
                            - code
                            - message
                          properties:
                            code:
                              type: string
                              description: Typically the name of the exception that produced it otherwise some known error code
                            message:
                              type: string
                              description: Error message specific to this item
                            resource:
                              type: string
                              description: API resource affected by this error
                            field:
                              type: string
                              description: Specific field within the resource
                      status:
                        description: HTTP error code
                        type: integer
                    example:
                      BadRequestError:
                        logs:
                          - message: Requested information is incomplete or malformed
                            level: ERROR
                          - message: Invalid email and password
                            level: ERROR
                            logger: USER
                        errors:
                          - code: InvalidEmail
                            message: Email is malformed
                            field: email
                          - code: UnsavePassword
                            message: Password is not secure
                            field: pasword
                        status: 400
        default:
          description: Default http error response body
          content:
            application/json:
              schema:
                type: object
                required:
                  - error
                properties:
                  data:
                    nullable: true
                    default: null
                  error:
                    type: object
                    nullable: true
                    properties:
                      logs:
                        description: log messages
                        type: array
                        items:
                          type: object
                          properties:
                            level:
                              description: log level
                              type: string
                              default: INFO
                              enum:
                                - DEBUG
                                - WARNING
                                - INFO
                                - ERROR
                            message:
                              description: 'log message. If logger is USER, then it MUST be human readable'
                              type: string
                            logger:
                              description: name of the logger receiving this message
                              type: string
                          required:
                            - message
                          example:
                            message: 'Hi there, Mr user'
                            level: INFO
                            logger: user-logger
                      errors:
                        description: errors metadata
                        type: array
                        items:
                          type: object
                          required:
                            - code
                            - message
                          properties:
                            code:
                              type: string
                              description: Typically the name of the exception that produced it otherwise some known error code
                            message:
                              type: string
                              description: Error message specific to this item
                            resource:
                              type: string
                              description: API resource affected by this error
                            field:
                              type: string
                              description: Specific field within the resource
                      status:
                        description: HTTP error code
                        type: integer
                    example:
                      BadRequestError:
                        logs:
                          - message: Requested information is incomplete or malformed
                            level: ERROR
                          - message: Invalid email and password
                            level: ERROR
                            logger: USER
                        errors:
                          - code: InvalidEmail
                            message: Email is malformed
                            field: email
                          - code: UnsavePassword
                            message: Password is not secure
                            field: pasword
                        status: 400
  /auth/change-email:
    post:
      summary: logged in user changes email
      tags:
        - authentication
      operationId: auth_change_email
      requestBody:
        content:
          application/json:
            schema:
              type: object
              required:
                - email
              properties:
                email:
                  type: string
              example:
                email: foo@mymail.com
      responses:
        '200':
          description: confirmation sent to new email to complete operation
          content:
            application/json:
              schema:
                type: object
                required:
                  - data
                properties:
                  data:
                    type: object
                    properties:
                      level:
                        description: log level
                        type: string
                        default: INFO
                        enum:
                          - DEBUG
                          - WARNING
                          - INFO
                          - ERROR
                      message:
                        description: 'log message. If logger is USER, then it MUST be human readable'
                        type: string
                      logger:
                        description: name of the logger receiving this message
                        type: string
                    required:
                      - message
                    example:
                      message: 'Hi there, Mr user'
                      level: INFO
                      logger: user-logger
                  error:
                    nullable: true
                    default: null
        '401':
          description: unauthorized user. Login required
          content:
            application/json:
              schema:
                type: object
                required:
                  - error
                properties:
                  data:
                    nullable: true
                    default: null
                  error:
                    type: object
                    nullable: true
                    properties:
                      logs:
                        description: log messages
                        type: array
                        items:
                          type: object
                          properties:
                            level:
                              description: log level
                              type: string
                              default: INFO
                              enum:
                                - DEBUG
                                - WARNING
                                - INFO
                                - ERROR
                            message:
                              description: 'log message. If logger is USER, then it MUST be human readable'
                              type: string
                            logger:
                              description: name of the logger receiving this message
                              type: string
                          required:
                            - message
                          example:
                            message: 'Hi there, Mr user'
                            level: INFO
                            logger: user-logger
                      errors:
                        description: errors metadata
                        type: array
                        items:
                          type: object
                          required:
                            - code
                            - message
                          properties:
                            code:
                              type: string
                              description: Typically the name of the exception that produced it otherwise some known error code
                            message:
                              type: string
                              description: Error message specific to this item
                            resource:
                              type: string
                              description: API resource affected by this error
                            field:
                              type: string
                              description: Specific field within the resource
                      status:
                        description: HTTP error code
                        type: integer
                    example:
                      BadRequestError:
                        logs:
                          - message: Requested information is incomplete or malformed
                            level: ERROR
                          - message: Invalid email and password
                            level: ERROR
                            logger: USER
                        errors:
                          - code: InvalidEmail
                            message: Email is malformed
                            field: email
                          - code: UnsavePassword
                            message: Password is not secure
                            field: pasword
                        status: 400
        '503':
          description: unable to send confirmation email
          content:
            application/json:
              schema:
                type: object
                required:
                  - error
                properties:
                  data:
                    nullable: true
                    default: null
                  error:
                    type: object
                    nullable: true
                    properties:
                      logs:
                        description: log messages
                        type: array
                        items:
                          type: object
                          properties:
                            level:
                              description: log level
                              type: string
                              default: INFO
                              enum:
                                - DEBUG
                                - WARNING
                                - INFO
                                - ERROR
                            message:
                              description: 'log message. If logger is USER, then it MUST be human readable'
                              type: string
                            logger:
                              description: name of the logger receiving this message
                              type: string
                          required:
                            - message
                          example:
                            message: 'Hi there, Mr user'
                            level: INFO
                            logger: user-logger
                      errors:
                        description: errors metadata
                        type: array
                        items:
                          type: object
                          required:
                            - code
                            - message
                          properties:
                            code:
                              type: string
                              description: Typically the name of the exception that produced it otherwise some known error code
                            message:
                              type: string
                              description: Error message specific to this item
                            resource:
                              type: string
                              description: API resource affected by this error
                            field:
                              type: string
                              description: Specific field within the resource
                      status:
                        description: HTTP error code
                        type: integer
                    example:
                      BadRequestError:
                        logs:
                          - message: Requested information is incomplete or malformed
                            level: ERROR
                          - message: Invalid email and password
                            level: ERROR
                            logger: USER
                        errors:
                          - code: InvalidEmail
                            message: Email is malformed
                            field: email
                          - code: UnsavePassword
                            message: Password is not secure
                            field: pasword
                        status: 400
        default:
          description: Default http error response body
          content:
            application/json:
              schema:
                type: object
                required:
                  - error
                properties:
                  data:
                    nullable: true
                    default: null
                  error:
                    type: object
                    nullable: true
                    properties:
                      logs:
                        description: log messages
                        type: array
                        items:
                          type: object
                          properties:
                            level:
                              description: log level
                              type: string
                              default: INFO
                              enum:
                                - DEBUG
                                - WARNING
                                - INFO
                                - ERROR
                            message:
                              description: 'log message. If logger is USER, then it MUST be human readable'
                              type: string
                            logger:
                              description: name of the logger receiving this message
                              type: string
                          required:
                            - message
                          example:
                            message: 'Hi there, Mr user'
                            level: INFO
                            logger: user-logger
                      errors:
                        description: errors metadata
                        type: array
                        items:
                          type: object
                          required:
                            - code
                            - message
                          properties:
                            code:
                              type: string
                              description: Typically the name of the exception that produced it otherwise some known error code
                            message:
                              type: string
                              description: Error message specific to this item
                            resource:
                              type: string
                              description: API resource affected by this error
                            field:
                              type: string
                              description: Specific field within the resource
                      status:
                        description: HTTP error code
                        type: integer
                    example:
                      BadRequestError:
                        logs:
                          - message: Requested information is incomplete or malformed
                            level: ERROR
                          - message: Invalid email and password
                            level: ERROR
                            logger: USER
                        errors:
                          - code: InvalidEmail
                            message: Email is malformed
                            field: email
                          - code: UnsavePassword
                            message: Password is not secure
                            field: pasword
                        status: 400
  /auth/change-password:
    post:
      summary: logged in user changes password
      tags:
        - authentication
      operationId: auth_change_password
      requestBody:
        content:
          application/json:
            schema:
              type: object
              required:
                - current
                - new
                - confirm
              properties:
                current:
                  type: string
                new:
                  type: string
                confirm:
                  type: string
              example:
                current: my secret
                new: my new secret
                confirm: my new secret
      responses:
        '200':
          description: password was successfully changed
          content:
            application/json:
              schema:
                type: object
                required:
                  - data
                properties:
                  data:
                    type: object
                    properties:
                      level:
                        description: log level
                        type: string
                        default: INFO
                        enum:
                          - DEBUG
                          - WARNING
                          - INFO
                          - ERROR
                      message:
                        description: 'log message. If logger is USER, then it MUST be human readable'
                        type: string
                      logger:
                        description: name of the logger receiving this message
                        type: string
                    required:
                      - message
                    example:
                      message: 'Hi there, Mr user'
                      level: INFO
                      logger: user-logger
                  error:
                    nullable: true
                    default: null
        '401':
          description: unauthorized user. Login required
          content:
            application/json:
              schema:
                type: object
                required:
                  - error
                properties:
                  data:
                    nullable: true
                    default: null
                  error:
                    type: object
                    nullable: true
                    properties:
                      logs:
                        description: log messages
                        type: array
                        items:
                          type: object
                          properties:
                            level:
                              description: log level
                              type: string
                              default: INFO
                              enum:
                                - DEBUG
                                - WARNING
                                - INFO
                                - ERROR
                            message:
                              description: 'log message. If logger is USER, then it MUST be human readable'
                              type: string
                            logger:
                              description: name of the logger receiving this message
                              type: string
                          required:
                            - message
                          example:
                            message: 'Hi there, Mr user'
                            level: INFO
                            logger: user-logger
                      errors:
                        description: errors metadata
                        type: array
                        items:
                          type: object
                          required:
                            - code
                            - message
                          properties:
                            code:
                              type: string
                              description: Typically the name of the exception that produced it otherwise some known error code
                            message:
                              type: string
                              description: Error message specific to this item
                            resource:
                              type: string
                              description: API resource affected by this error
                            field:
                              type: string
                              description: Specific field within the resource
                      status:
                        description: HTTP error code
                        type: integer
                    example:
                      BadRequestError:
                        logs:
                          - message: Requested information is incomplete or malformed
                            level: ERROR
                          - message: Invalid email and password
                            level: ERROR
                            logger: USER
                        errors:
                          - code: InvalidEmail
                            message: Email is malformed
                            field: email
                          - code: UnsavePassword
                            message: Password is not secure
                            field: pasword
                        status: 400
        '409':
          description: mismatch between new and confirmation passwords
          content:
            application/json:
              schema:
                type: object
                required:
                  - error
                properties:
                  data:
                    nullable: true
                    default: null
                  error:
                    type: object
                    nullable: true
                    properties:
                      logs:
                        description: log messages
                        type: array
                        items:
                          type: object
                          properties:
                            level:
                              description: log level
                              type: string
                              default: INFO
                              enum:
                                - DEBUG
                                - WARNING
                                - INFO
                                - ERROR
                            message:
                              description: 'log message. If logger is USER, then it MUST be human readable'
                              type: string
                            logger:
                              description: name of the logger receiving this message
                              type: string
                          required:
                            - message
                          example:
                            message: 'Hi there, Mr user'
                            level: INFO
                            logger: user-logger
                      errors:
                        description: errors metadata
                        type: array
                        items:
                          type: object
                          required:
                            - code
                            - message
                          properties:
                            code:
                              type: string
                              description: Typically the name of the exception that produced it otherwise some known error code
                            message:
                              type: string
                              description: Error message specific to this item
                            resource:
                              type: string
                              description: API resource affected by this error
                            field:
                              type: string
                              description: Specific field within the resource
                      status:
                        description: HTTP error code
                        type: integer
                    example:
                      BadRequestError:
                        logs:
                          - message: Requested information is incomplete or malformed
                            level: ERROR
                          - message: Invalid email and password
                            level: ERROR
                            logger: USER
                        errors:
                          - code: InvalidEmail
                            message: Email is malformed
                            field: email
                          - code: UnsavePassword
                            message: Password is not secure
                            field: pasword
                        status: 400
        '422':
          description: current password is invalid
          content:
            application/json:
              schema:
                type: object
                required:
                  - error
                properties:
                  data:
                    nullable: true
                    default: null
                  error:
                    type: object
                    nullable: true
                    properties:
                      logs:
                        description: log messages
                        type: array
                        items:
                          type: object
                          properties:
                            level:
                              description: log level
                              type: string
                              default: INFO
                              enum:
                                - DEBUG
                                - WARNING
                                - INFO
                                - ERROR
                            message:
                              description: 'log message. If logger is USER, then it MUST be human readable'
                              type: string
                            logger:
                              description: name of the logger receiving this message
                              type: string
                          required:
                            - message
                          example:
                            message: 'Hi there, Mr user'
                            level: INFO
                            logger: user-logger
                      errors:
                        description: errors metadata
                        type: array
                        items:
                          type: object
                          required:
                            - code
                            - message
                          properties:
                            code:
                              type: string
                              description: Typically the name of the exception that produced it otherwise some known error code
                            message:
                              type: string
                              description: Error message specific to this item
                            resource:
                              type: string
                              description: API resource affected by this error
                            field:
                              type: string
                              description: Specific field within the resource
                      status:
                        description: HTTP error code
                        type: integer
                    example:
                      BadRequestError:
                        logs:
                          - message: Requested information is incomplete or malformed
                            level: ERROR
                          - message: Invalid email and password
                            level: ERROR
                            logger: USER
                        errors:
                          - code: InvalidEmail
                            message: Email is malformed
                            field: email
                          - code: UnsavePassword
                            message: Password is not secure
                            field: pasword
                        status: 400
        default:
          description: Default http error response body
          content:
            application/json:
              schema:
                type: object
                required:
                  - error
                properties:
                  data:
                    nullable: true
                    default: null
                  error:
                    type: object
                    nullable: true
                    properties:
                      logs:
                        description: log messages
                        type: array
                        items:
                          type: object
                          properties:
                            level:
                              description: log level
                              type: string
                              default: INFO
                              enum:
                                - DEBUG
                                - WARNING
                                - INFO
                                - ERROR
                            message:
                              description: 'log message. If logger is USER, then it MUST be human readable'
                              type: string
                            logger:
                              description: name of the logger receiving this message
                              type: string
                          required:
                            - message
                          example:
                            message: 'Hi there, Mr user'
                            level: INFO
                            logger: user-logger
                      errors:
                        description: errors metadata
                        type: array
                        items:
                          type: object
                          required:
                            - code
                            - message
                          properties:
                            code:
                              type: string
                              description: Typically the name of the exception that produced it otherwise some known error code
                            message:
                              type: string
                              description: Error message specific to this item
                            resource:
                              type: string
                              description: API resource affected by this error
                            field:
                              type: string
                              description: Specific field within the resource
                      status:
                        description: HTTP error code
                        type: integer
                    example:
                      BadRequestError:
                        logs:
                          - message: Requested information is incomplete or malformed
                            level: ERROR
                          - message: Invalid email and password
                            level: ERROR
                            logger: USER
                        errors:
                          - code: InvalidEmail
                            message: Email is malformed
                            field: email
                          - code: UnsavePassword
                            message: Password is not secure
                            field: pasword
                        status: 400
  '/auth/confirmation/{code}':
    get:
      summary: email link sent to user to confirm an action
      tags:
        - authentication
      operationId: auth_confirmation
      parameters:
        - name: code
          in: path
          required: true
          schema:
            type: string
      responses:
        3XX:
          description: redirection to specific ui application page
  /auth/api-keys:
    get:
      summary: lists display names of API keys by this user
      tags:
        - authentication
      operationId: list_api_keys
      responses:
        '200':
          description: returns the display names of API keys
          content:
            application/json:
              schema:
                type: array
                items:
                  type: string
        '401':
          description: requires login to  list keys
        '403':
          description: not enough permissions to list keys
    post:
      summary: creates API keys to access public API
      tags:
        - authentication
      operationId: create_api_key
      requestBody:
        description: user registration
        content:
          application/json:
            schema:
              type: object
              properties:
                display_name:
                  type: string
      responses:
        '200':
          description: Authorization granted returning API key
          content:
            application/json:
              schema:
                type: object
                properties:
                  display_name:
                    type: string
                  api_key:
                    type: string
                  api_secret:
                    type: string
        '400':
          description: key name requested is invalid
        '401':
          description: requires login to  create a key
        '403':
          description: not enough permissions to create a key
    delete:
      summary: deletes API key by name
      tags:
        - authentication
      operationId: delete_api_key
      requestBody:
        description: deletes given api key by name
        content:
          application/json:
            schema:
              type: object
              properties:
                display_name:
                  type: string
      responses:
        '204':
          description: api key successfully deleted
        '401':
          description: requires login to  delete a key
        '403':
          description: not enough permissions to delete a key
  /me:
    get:
      operationId: get_my_profile
      tags:
        - user
      responses:
        '200':
          description: current user profile
          content:
            application/json:
              schema:
                type: object
                required:
                  - data
                properties:
                  data:
                    allOf:
                      - type: object
                        properties:
                          first_name:
                            type: string
                          last_name:
                            type: string
                        example:
                          first_name: Pedro
                          last_name: Crespo
                      - type: object
                        properties:
                          login:
                            type: string
                            format: email
                          role:
                            type: string
                          groups:
                            type: object
                            properties:
                              me:
                                type: object
                                properties:
                                  gid:
                                    description: the group ID
                                    type: string
                                  label:
                                    description: the group name
                                    type: string
                                  description:
                                    description: the group description
                                    type: string
                                  thumbnail:
                                    description: url to the group thumbnail
                                    type: string
                                    format: uri
                                  accessRights:
                                    description: defines acesss rights for the user
                                    type: object
                                    properties:
                                      read:
                                        type: boolean
                                      write:
                                        type: boolean
                                      delete:
                                        type: boolean
                                    required:
                                      - read
                                      - write
                                      - delete
                                    example:
                                      - read: true
                                        write: false
                                        delete: false
                                      - read: true
                                        write: true
                                        delete: false
                                      - read: true
                                        write: true
                                        delete: true
                                required:
                                  - gid
                                  - label
                                  - description
                                  - accessRights
                                example:
                                  - gid: '27'
                                    label: A user
                                    description: A very special user
                                    thumbnail: 'https://user-images.githubusercontent.com/32800795/61083844-ff48fb00-a42c-11e9-8e63-fa2d709c8baf.png'
                                  - gid: '1'
                                    label: ITIS Foundation
                                    description: The Foundation for Research on Information Technologies in Society
                                    thumbnail: 'https://user-images.githubusercontent.com/32800795/61083844-ff48fb00-a42c-11e9-8e63-fa2d709c8baf.png'
                                  - gid: '0'
                                    label: All
                                    description: Open to all users
                                    thumbnail: 'https://user-images.githubusercontent.com/32800795/61083844-ff48fb00-a42c-11e9-8e63-fa2d709c8baf.png'
                              organizations:
                                type: array
                                items:
                                  type: object
                                  properties:
                                    gid:
                                      description: the group ID
                                      type: string
                                    label:
                                      description: the group name
                                      type: string
                                    description:
                                      description: the group description
                                      type: string
                                    thumbnail:
                                      description: url to the group thumbnail
                                      type: string
                                      format: uri
                                    accessRights:
                                      description: defines acesss rights for the user
                                      type: object
                                      properties:
                                        read:
                                          type: boolean
                                        write:
                                          type: boolean
                                        delete:
                                          type: boolean
                                      required:
                                        - read
                                        - write
                                        - delete
                                      example:
                                        - read: true
                                          write: false
                                          delete: false
                                        - read: true
                                          write: true
                                          delete: false
                                        - read: true
                                          write: true
                                          delete: true
                                  required:
                                    - gid
                                    - label
                                    - description
                                    - accessRights
                                  example:
                                    - gid: '27'
                                      label: A user
                                      description: A very special user
                                      thumbnail: 'https://user-images.githubusercontent.com/32800795/61083844-ff48fb00-a42c-11e9-8e63-fa2d709c8baf.png'
                                    - gid: '1'
                                      label: ITIS Foundation
                                      description: The Foundation for Research on Information Technologies in Society
                                      thumbnail: 'https://user-images.githubusercontent.com/32800795/61083844-ff48fb00-a42c-11e9-8e63-fa2d709c8baf.png'
                                    - gid: '0'
                                      label: All
                                      description: Open to all users
                                      thumbnail: 'https://user-images.githubusercontent.com/32800795/61083844-ff48fb00-a42c-11e9-8e63-fa2d709c8baf.png'
                              all:
                                type: object
                                properties:
                                  gid:
                                    description: the group ID
                                    type: string
                                  label:
                                    description: the group name
                                    type: string
                                  description:
                                    description: the group description
                                    type: string
                                  thumbnail:
                                    description: url to the group thumbnail
                                    type: string
                                    format: uri
                                  accessRights:
                                    description: defines acesss rights for the user
                                    type: object
                                    properties:
                                      read:
                                        type: boolean
                                      write:
                                        type: boolean
                                      delete:
                                        type: boolean
                                    required:
                                      - read
                                      - write
                                      - delete
                                    example:
                                      - read: true
                                        write: false
                                        delete: false
                                      - read: true
                                        write: true
                                        delete: false
                                      - read: true
                                        write: true
                                        delete: true
                                required:
                                  - gid
                                  - label
                                  - description
                                  - accessRights
                                example:
                                  - gid: '27'
                                    label: A user
                                    description: A very special user
                                    thumbnail: 'https://user-images.githubusercontent.com/32800795/61083844-ff48fb00-a42c-11e9-8e63-fa2d709c8baf.png'
                                  - gid: '1'
                                    label: ITIS Foundation
                                    description: The Foundation for Research on Information Technologies in Society
                                    thumbnail: 'https://user-images.githubusercontent.com/32800795/61083844-ff48fb00-a42c-11e9-8e63-fa2d709c8baf.png'
                                  - gid: '0'
                                    label: All
                                    description: Open to all users
                                    thumbnail: 'https://user-images.githubusercontent.com/32800795/61083844-ff48fb00-a42c-11e9-8e63-fa2d709c8baf.png'
                          gravatar_id:
                            type: string
                    example:
                      login: pcrespov@foo.com
                      role: Admin
                      gravatar_id: 205e460b479e2e5b48aec07710c08d50
                  error:
                    nullable: true
                    default: null
        default:
          description: Default http error response body
          content:
            application/json:
              schema:
                type: object
                required:
                  - error
                properties:
                  data:
                    nullable: true
                    default: null
                  error:
                    type: object
                    nullable: true
                    properties:
                      logs:
                        description: log messages
                        type: array
                        items:
                          type: object
                          properties:
                            level:
                              description: log level
                              type: string
                              default: INFO
                              enum:
                                - DEBUG
                                - WARNING
                                - INFO
                                - ERROR
                            message:
                              description: 'log message. If logger is USER, then it MUST be human readable'
                              type: string
                            logger:
                              description: name of the logger receiving this message
                              type: string
                          required:
                            - message
                          example:
                            message: 'Hi there, Mr user'
                            level: INFO
                            logger: user-logger
                      errors:
                        description: errors metadata
                        type: array
                        items:
                          type: object
                          required:
                            - code
                            - message
                          properties:
                            code:
                              type: string
                              description: Typically the name of the exception that produced it otherwise some known error code
                            message:
                              type: string
                              description: Error message specific to this item
                            resource:
                              type: string
                              description: API resource affected by this error
                            field:
                              type: string
                              description: Specific field within the resource
                      status:
                        description: HTTP error code
                        type: integer
                    example:
                      BadRequestError:
                        logs:
                          - message: Requested information is incomplete or malformed
                            level: ERROR
                          - message: Invalid email and password
                            level: ERROR
                            logger: USER
                        errors:
                          - code: InvalidEmail
                            message: Email is malformed
                            field: email
                          - code: UnsavePassword
                            message: Password is not secure
                            field: pasword
                        status: 400
    put:
      operationId: update_my_profile
      tags:
        - user
      requestBody:
        content:
          application/json:
            schema:
              allOf:
                - type: object
                  properties:
                    first_name:
                      type: string
                    last_name:
                      type: string
                  example:
                    first_name: Pedro
                    last_name: Crespo
              example:
                first_name: Pedro
                last_name: Crespo
      responses:
        '204':
          description: updated profile
        default:
          description: Default http error response body
          content:
            application/json:
              schema:
                type: object
                required:
                  - error
                properties:
                  data:
                    nullable: true
                    default: null
                  error:
                    type: object
                    nullable: true
                    properties:
                      logs:
                        description: log messages
                        type: array
                        items:
                          type: object
                          properties:
                            level:
                              description: log level
                              type: string
                              default: INFO
                              enum:
                                - DEBUG
                                - WARNING
                                - INFO
                                - ERROR
                            message:
                              description: 'log message. If logger is USER, then it MUST be human readable'
                              type: string
                            logger:
                              description: name of the logger receiving this message
                              type: string
                          required:
                            - message
                          example:
                            message: 'Hi there, Mr user'
                            level: INFO
                            logger: user-logger
                      errors:
                        description: errors metadata
                        type: array
                        items:
                          type: object
                          required:
                            - code
                            - message
                          properties:
                            code:
                              type: string
                              description: Typically the name of the exception that produced it otherwise some known error code
                            message:
                              type: string
                              description: Error message specific to this item
                            resource:
                              type: string
                              description: API resource affected by this error
                            field:
                              type: string
                              description: Specific field within the resource
                      status:
                        description: HTTP error code
                        type: integer
                    example:
                      BadRequestError:
                        logs:
                          - message: Requested information is incomplete or malformed
                            level: ERROR
                          - message: Invalid email and password
                            level: ERROR
                            logger: USER
                        errors:
                          - code: InvalidEmail
                            message: Email is malformed
                            field: email
                          - code: UnsavePassword
                            message: Password is not secure
                            field: pasword
                        status: 400
  /me/tokens:
    get:
      summary: List tokens
      operationId: list_tokens
      tags:
        - user
      responses:
        '200':
          description: list of tokens
          content:
            application/json:
              schema:
                type: object
                required:
                  - data
                properties:
                  data:
                    type: array
                    items:
                      description: api keys for third party services
                      type: object
                      properties:
                        service:
                          description: uniquely identifies the service where this token is used
                          type: string
                        token_key:
                          description: basic token key
                          type: string
                          format: uuid
                        token_secret:
                          type: string
                          format: uuid
                      required:
                        - service
                        - token_key
                      example:
                        service: github-api-v1
                        token_key: N1BP5ZSpB
                  error:
                    nullable: true
                    default: null
        default:
          description: Default http error response body
          content:
            application/json:
              schema:
                type: object
                required:
                  - error
                properties:
                  data:
                    nullable: true
                    default: null
                  error:
                    type: object
                    nullable: true
                    properties:
                      logs:
                        description: log messages
                        type: array
                        items:
                          type: object
                          properties:
                            level:
                              description: log level
                              type: string
                              default: INFO
                              enum:
                                - DEBUG
                                - WARNING
                                - INFO
                                - ERROR
                            message:
                              description: 'log message. If logger is USER, then it MUST be human readable'
                              type: string
                            logger:
                              description: name of the logger receiving this message
                              type: string
                          required:
                            - message
                          example:
                            message: 'Hi there, Mr user'
                            level: INFO
                            logger: user-logger
                      errors:
                        description: errors metadata
                        type: array
                        items:
                          type: object
                          required:
                            - code
                            - message
                          properties:
                            code:
                              type: string
                              description: Typically the name of the exception that produced it otherwise some known error code
                            message:
                              type: string
                              description: Error message specific to this item
                            resource:
                              type: string
                              description: API resource affected by this error
                            field:
                              type: string
                              description: Specific field within the resource
                      status:
                        description: HTTP error code
                        type: integer
                    example:
                      BadRequestError:
                        logs:
                          - message: Requested information is incomplete or malformed
                            level: ERROR
                          - message: Invalid email and password
                            level: ERROR
                            logger: USER
                        errors:
                          - code: InvalidEmail
                            message: Email is malformed
                            field: email
                          - code: UnsavePassword
                            message: Password is not secure
                            field: pasword
                        status: 400
    post:
      summary: Create tokens
      operationId: create_tokens
      tags:
        - user
      requestBody:
        content:
          application/json:
            schema:
              type: object
              required:
                - data
              properties:
                data:
                  description: api keys for third party services
                  type: object
                  properties:
                    service:
                      description: uniquely identifies the service where this token is used
                      type: string
                    token_key:
                      description: basic token key
                      type: string
                      format: uuid
                    token_secret:
                      type: string
                      format: uuid
                  required:
                    - service
                    - token_key
                  example:
                    service: github-api-v1
                    token_key: N1BP5ZSpB
                error:
                  nullable: true
                  default: null
      responses:
        '201':
          description: token created
          content:
            application/json:
              schema:
                type: object
                required:
                  - data
                properties:
                  data:
                    description: api keys for third party services
                    type: object
                    properties:
                      service:
                        description: uniquely identifies the service where this token is used
                        type: string
                      token_key:
                        description: basic token key
                        type: string
                        format: uuid
                      token_secret:
                        type: string
                        format: uuid
                    required:
                      - service
                      - token_key
                    example:
                      service: github-api-v1
                      token_key: N1BP5ZSpB
                  error:
                    nullable: true
                    default: null
        default:
          description: Default http error response body
          content:
            application/json:
              schema:
                type: object
                required:
                  - error
                properties:
                  data:
                    nullable: true
                    default: null
                  error:
                    type: object
                    nullable: true
                    properties:
                      logs:
                        description: log messages
                        type: array
                        items:
                          type: object
                          properties:
                            level:
                              description: log level
                              type: string
                              default: INFO
                              enum:
                                - DEBUG
                                - WARNING
                                - INFO
                                - ERROR
                            message:
                              description: 'log message. If logger is USER, then it MUST be human readable'
                              type: string
                            logger:
                              description: name of the logger receiving this message
                              type: string
                          required:
                            - message
                          example:
                            message: 'Hi there, Mr user'
                            level: INFO
                            logger: user-logger
                      errors:
                        description: errors metadata
                        type: array
                        items:
                          type: object
                          required:
                            - code
                            - message
                          properties:
                            code:
                              type: string
                              description: Typically the name of the exception that produced it otherwise some known error code
                            message:
                              type: string
                              description: Error message specific to this item
                            resource:
                              type: string
                              description: API resource affected by this error
                            field:
                              type: string
                              description: Specific field within the resource
                      status:
                        description: HTTP error code
                        type: integer
                    example:
                      BadRequestError:
                        logs:
                          - message: Requested information is incomplete or malformed
                            level: ERROR
                          - message: Invalid email and password
                            level: ERROR
                            logger: USER
                        errors:
                          - code: InvalidEmail
                            message: Email is malformed
                            field: email
                          - code: UnsavePassword
                            message: Password is not secure
                            field: pasword
                        status: 400
  '/me/tokens/{service}':
    parameters:
      - name: service
        in: path
        required: true
        schema:
          type: string
    get:
      summary: Gets specific token
      operationId: get_token
      tags:
        - user
      responses:
        '200':
          description: got detailed token
          content:
            application/json:
              schema:
                type: object
                required:
                  - data
                properties:
                  data:
                    description: api keys for third party services
                    type: object
                    properties:
                      service:
                        description: uniquely identifies the service where this token is used
                        type: string
                      token_key:
                        description: basic token key
                        type: string
                        format: uuid
                      token_secret:
                        type: string
                        format: uuid
                    required:
                      - service
                      - token_key
                    example:
                      service: github-api-v1
                      token_key: N1BP5ZSpB
                  error:
                    nullable: true
                    default: null
    put:
      summary: Updates token
      operationId: update_token
      tags:
        - user
      responses:
        '204':
          description: token has been successfully updated
    delete:
      summary: Delete token
      operationId: delete_token
      tags:
        - user
      responses:
        '204':
          description: token has been successfully deleted
  /groups:
<<<<<<< HEAD
=======
    get:
      summary: List my groups
      operationId: list_groups
      tags:
        - group
      responses:
        '200':
          description: list of the groups I belonged to
          content:
            application/json:
              schema:
                type: object
                required:
                  - data
                properties:
                  data:
                    type: object
                    properties:
                      me:
                        type: object
                        properties:
                          gid:
                            description: the group ID
                            type: string
                          label:
                            description: the group name
                            type: string
                          description:
                            description: the group description
                            type: string
                          thumbnail:
                            description: url to the group thumbnail
                            type: string
                            format: uri
                          accessRights:
                            description: defines acesss rights for the user
                            type: object
                            properties:
                              read:
                                type: boolean
                              write:
                                type: boolean
                              delete:
                                type: boolean
                            required:
                              - read
                              - write
                              - delete
                            example:
                              - read: true
                                write: false
                                delete: false
                              - read: true
                                write: true
                                delete: false
                              - read: true
                                write: true
                                delete: true
                        required:
                          - gid
                          - label
                          - description
                          - accessRights
                        example:
                          - gid: '27'
                            label: A user
                            description: A very special user
                            thumbnail: 'https://user-images.githubusercontent.com/32800795/61083844-ff48fb00-a42c-11e9-8e63-fa2d709c8baf.png'
                          - gid: '1'
                            label: ITIS Foundation
                            description: The Foundation for Research on Information Technologies in Society
                            thumbnail: 'https://user-images.githubusercontent.com/32800795/61083844-ff48fb00-a42c-11e9-8e63-fa2d709c8baf.png'
                          - gid: '0'
                            label: All
                            description: Open to all users
                            thumbnail: 'https://user-images.githubusercontent.com/32800795/61083844-ff48fb00-a42c-11e9-8e63-fa2d709c8baf.png'
                      organizations:
                        type: array
                        items:
                          type: object
                          properties:
                            gid:
                              description: the group ID
                              type: string
                            label:
                              description: the group name
                              type: string
                            description:
                              description: the group description
                              type: string
                            thumbnail:
                              description: url to the group thumbnail
                              type: string
                              format: uri
                            accessRights:
                              description: defines acesss rights for the user
                              type: object
                              properties:
                                read:
                                  type: boolean
                                write:
                                  type: boolean
                                delete:
                                  type: boolean
                              required:
                                - read
                                - write
                                - delete
                              example:
                                - read: true
                                  write: false
                                  delete: false
                                - read: true
                                  write: true
                                  delete: false
                                - read: true
                                  write: true
                                  delete: true
                          required:
                            - gid
                            - label
                            - description
                            - accessRights
                          example:
                            - gid: '27'
                              label: A user
                              description: A very special user
                              thumbnail: 'https://user-images.githubusercontent.com/32800795/61083844-ff48fb00-a42c-11e9-8e63-fa2d709c8baf.png'
                            - gid: '1'
                              label: ITIS Foundation
                              description: The Foundation for Research on Information Technologies in Society
                              thumbnail: 'https://user-images.githubusercontent.com/32800795/61083844-ff48fb00-a42c-11e9-8e63-fa2d709c8baf.png'
                            - gid: '0'
                              label: All
                              description: Open to all users
                              thumbnail: 'https://user-images.githubusercontent.com/32800795/61083844-ff48fb00-a42c-11e9-8e63-fa2d709c8baf.png'
                      all:
                        type: object
                        properties:
                          gid:
                            description: the group ID
                            type: string
                          label:
                            description: the group name
                            type: string
                          description:
                            description: the group description
                            type: string
                          thumbnail:
                            description: url to the group thumbnail
                            type: string
                            format: uri
                          accessRights:
                            description: defines acesss rights for the user
                            type: object
                            properties:
                              read:
                                type: boolean
                              write:
                                type: boolean
                              delete:
                                type: boolean
                            required:
                              - read
                              - write
                              - delete
                            example:
                              - read: true
                                write: false
                                delete: false
                              - read: true
                                write: true
                                delete: false
                              - read: true
                                write: true
                                delete: true
                        required:
                          - gid
                          - label
                          - description
                          - accessRights
                        example:
                          - gid: '27'
                            label: A user
                            description: A very special user
                            thumbnail: 'https://user-images.githubusercontent.com/32800795/61083844-ff48fb00-a42c-11e9-8e63-fa2d709c8baf.png'
                          - gid: '1'
                            label: ITIS Foundation
                            description: The Foundation for Research on Information Technologies in Society
                            thumbnail: 'https://user-images.githubusercontent.com/32800795/61083844-ff48fb00-a42c-11e9-8e63-fa2d709c8baf.png'
                          - gid: '0'
                            label: All
                            description: Open to all users
                            thumbnail: 'https://user-images.githubusercontent.com/32800795/61083844-ff48fb00-a42c-11e9-8e63-fa2d709c8baf.png'
                  error:
                    nullable: true
                    default: null
        default:
          description: Default http error response body
          content:
            application/json:
              schema:
                type: object
                required:
                  - error
                properties:
                  data:
                    nullable: true
                    default: null
                  error:
                    type: object
                    nullable: true
                    properties:
                      logs:
                        description: log messages
                        type: array
                        items:
                          type: object
                          properties:
                            level:
                              description: log level
                              type: string
                              default: INFO
                              enum:
                                - DEBUG
                                - WARNING
                                - INFO
                                - ERROR
                            message:
                              description: 'log message. If logger is USER, then it MUST be human readable'
                              type: string
                            logger:
                              description: name of the logger receiving this message
                              type: string
                          required:
                            - message
                          example:
                            message: 'Hi there, Mr user'
                            level: INFO
                            logger: user-logger
                      errors:
                        description: errors metadata
                        type: array
                        items:
                          type: object
                          required:
                            - code
                            - message
                          properties:
                            code:
                              type: string
                              description: Typically the name of the exception that produced it otherwise some known error code
                            message:
                              type: string
                              description: Error message specific to this item
                            resource:
                              type: string
                              description: API resource affected by this error
                            field:
                              type: string
                              description: Specific field within the resource
                      status:
                        description: HTTP error code
                        type: integer
                    example:
                      BadRequestError:
                        logs:
                          - message: Requested information is incomplete or malformed
                            level: ERROR
                          - message: Invalid email and password
                            level: ERROR
                            logger: USER
                        errors:
                          - code: InvalidEmail
                            message: Email is malformed
                            field: email
                          - code: UnsavePassword
                            message: Password is not secure
                            field: pasword
                        status: 400
    post:
      summary: Create a new group
      operationId: create_group
      tags:
        - group
      requestBody:
        required: true
        description: the group to create
        content:
          application/json:
            schema:
              type: object
              properties:
                gid:
                  description: the group ID
                  type: string
                label:
                  description: the group name
                  type: string
                description:
                  description: the group description
                  type: string
                thumbnail:
                  description: url to the group thumbnail
                  type: string
                  format: uri
                accessRights:
                  description: defines acesss rights for the user
                  type: object
                  properties:
                    read:
                      type: boolean
                    write:
                      type: boolean
                    delete:
                      type: boolean
                  required:
                    - read
                    - write
                    - delete
                  example:
                    - read: true
                      write: false
                      delete: false
                    - read: true
                      write: true
                      delete: false
                    - read: true
                      write: true
                      delete: true
              required:
                - gid
                - label
                - description
                - accessRights
              example:
                - gid: '27'
                  label: A user
                  description: A very special user
                  thumbnail: 'https://user-images.githubusercontent.com/32800795/61083844-ff48fb00-a42c-11e9-8e63-fa2d709c8baf.png'
                - gid: '1'
                  label: ITIS Foundation
                  description: The Foundation for Research on Information Technologies in Society
                  thumbnail: 'https://user-images.githubusercontent.com/32800795/61083844-ff48fb00-a42c-11e9-8e63-fa2d709c8baf.png'
                - gid: '0'
                  label: All
                  description: Open to all users
                  thumbnail: 'https://user-images.githubusercontent.com/32800795/61083844-ff48fb00-a42c-11e9-8e63-fa2d709c8baf.png'
      responses:
        '201':
          description: group created
          content:
            application/json:
              schema:
                type: object
                required:
                  - data
                properties:
                  data:
                    type: object
                    properties:
                      gid:
                        description: the group ID
                        type: string
                      label:
                        description: the group name
                        type: string
                      description:
                        description: the group description
                        type: string
                      thumbnail:
                        description: url to the group thumbnail
                        type: string
                        format: uri
                      accessRights:
                        description: defines acesss rights for the user
                        type: object
                        properties:
                          read:
                            type: boolean
                          write:
                            type: boolean
                          delete:
                            type: boolean
                        required:
                          - read
                          - write
                          - delete
                        example:
                          - read: true
                            write: false
                            delete: false
                          - read: true
                            write: true
                            delete: false
                          - read: true
                            write: true
                            delete: true
                    required:
                      - gid
                      - label
                      - description
                      - accessRights
                    example:
                      - gid: '27'
                        label: A user
                        description: A very special user
                        thumbnail: 'https://user-images.githubusercontent.com/32800795/61083844-ff48fb00-a42c-11e9-8e63-fa2d709c8baf.png'
                      - gid: '1'
                        label: ITIS Foundation
                        description: The Foundation for Research on Information Technologies in Society
                        thumbnail: 'https://user-images.githubusercontent.com/32800795/61083844-ff48fb00-a42c-11e9-8e63-fa2d709c8baf.png'
                      - gid: '0'
                        label: All
                        description: Open to all users
                        thumbnail: 'https://user-images.githubusercontent.com/32800795/61083844-ff48fb00-a42c-11e9-8e63-fa2d709c8baf.png'
                  error:
                    nullable: true
                    default: null
        default:
          description: Default http error response body
          content:
            application/json:
              schema:
                type: object
                required:
                  - error
                properties:
                  data:
                    nullable: true
                    default: null
                  error:
                    type: object
                    nullable: true
                    properties:
                      logs:
                        description: log messages
                        type: array
                        items:
                          type: object
                          properties:
                            level:
                              description: log level
                              type: string
                              default: INFO
                              enum:
                                - DEBUG
                                - WARNING
                                - INFO
                                - ERROR
                            message:
                              description: 'log message. If logger is USER, then it MUST be human readable'
                              type: string
                            logger:
                              description: name of the logger receiving this message
                              type: string
                          required:
                            - message
                          example:
                            message: 'Hi there, Mr user'
                            level: INFO
                            logger: user-logger
                      errors:
                        description: errors metadata
                        type: array
                        items:
                          type: object
                          required:
                            - code
                            - message
                          properties:
                            code:
                              type: string
                              description: Typically the name of the exception that produced it otherwise some known error code
                            message:
                              type: string
                              description: Error message specific to this item
                            resource:
                              type: string
                              description: API resource affected by this error
                            field:
                              type: string
                              description: Specific field within the resource
                      status:
                        description: HTTP error code
                        type: integer
                    example:
                      BadRequestError:
                        logs:
                          - message: Requested information is incomplete or malformed
                            level: ERROR
                          - message: Invalid email and password
                            level: ERROR
                            logger: USER
                        errors:
                          - code: InvalidEmail
                            message: Email is malformed
                            field: email
                          - code: UnsavePassword
                            message: Password is not secure
                            field: pasword
                        status: 400
  '/groups/{gid}':
    parameters:
      - name: gid
        in: path
        required: true
        schema:
          type: string
    get:
      tags:
        - group
      summary: Gets one group details
      operationId: get_group
      responses:
        '200':
          description: got group
          content:
            application/json:
              schema:
                type: object
                required:
                  - data
                properties:
                  data:
                    type: object
                    properties:
                      gid:
                        description: the group ID
                        type: string
                      label:
                        description: the group name
                        type: string
                      description:
                        description: the group description
                        type: string
                      thumbnail:
                        description: url to the group thumbnail
                        type: string
                        format: uri
                      accessRights:
                        description: defines acesss rights for the user
                        type: object
                        properties:
                          read:
                            type: boolean
                          write:
                            type: boolean
                          delete:
                            type: boolean
                        required:
                          - read
                          - write
                          - delete
                        example:
                          - read: true
                            write: false
                            delete: false
                          - read: true
                            write: true
                            delete: false
                          - read: true
                            write: true
                            delete: true
                    required:
                      - gid
                      - label
                      - description
                      - accessRights
                    example:
                      - gid: '27'
                        label: A user
                        description: A very special user
                        thumbnail: 'https://user-images.githubusercontent.com/32800795/61083844-ff48fb00-a42c-11e9-8e63-fa2d709c8baf.png'
                      - gid: '1'
                        label: ITIS Foundation
                        description: The Foundation for Research on Information Technologies in Society
                        thumbnail: 'https://user-images.githubusercontent.com/32800795/61083844-ff48fb00-a42c-11e9-8e63-fa2d709c8baf.png'
                      - gid: '0'
                        label: All
                        description: Open to all users
                        thumbnail: 'https://user-images.githubusercontent.com/32800795/61083844-ff48fb00-a42c-11e9-8e63-fa2d709c8baf.png'
                  error:
                    nullable: true
                    default: null
        default:
          description: Default http error response body
          content:
            application/json:
              schema:
                type: object
                required:
                  - error
                properties:
                  data:
                    nullable: true
                    default: null
                  error:
                    type: object
                    nullable: true
                    properties:
                      logs:
                        description: log messages
                        type: array
                        items:
                          type: object
                          properties:
                            level:
                              description: log level
                              type: string
                              default: INFO
                              enum:
                                - DEBUG
                                - WARNING
                                - INFO
                                - ERROR
                            message:
                              description: 'log message. If logger is USER, then it MUST be human readable'
                              type: string
                            logger:
                              description: name of the logger receiving this message
                              type: string
                          required:
                            - message
                          example:
                            message: 'Hi there, Mr user'
                            level: INFO
                            logger: user-logger
                      errors:
                        description: errors metadata
                        type: array
                        items:
                          type: object
                          required:
                            - code
                            - message
                          properties:
                            code:
                              type: string
                              description: Typically the name of the exception that produced it otherwise some known error code
                            message:
                              type: string
                              description: Error message specific to this item
                            resource:
                              type: string
                              description: API resource affected by this error
                            field:
                              type: string
                              description: Specific field within the resource
                      status:
                        description: HTTP error code
                        type: integer
                    example:
                      BadRequestError:
                        logs:
                          - message: Requested information is incomplete or malformed
                            level: ERROR
                          - message: Invalid email and password
                            level: ERROR
                            logger: USER
                        errors:
                          - code: InvalidEmail
                            message: Email is malformed
                            field: email
                          - code: UnsavePassword
                            message: Password is not secure
                            field: pasword
                        status: 400
    patch:
      summary: Update one group
      operationId: update_group
      tags:
        - group
      requestBody:
        required: true
        description: the group to update
        content:
          application/json:
            schema:
              type: object
              properties:
                gid:
                  description: the group ID
                  type: string
                label:
                  description: the group name
                  type: string
                description:
                  description: the group description
                  type: string
                thumbnail:
                  description: url to the group thumbnail
                  type: string
                  format: uri
                accessRights:
                  description: defines acesss rights for the user
                  type: object
                  properties:
                    read:
                      type: boolean
                    write:
                      type: boolean
                    delete:
                      type: boolean
                  required:
                    - read
                    - write
                    - delete
                  example:
                    - read: true
                      write: false
                      delete: false
                    - read: true
                      write: true
                      delete: false
                    - read: true
                      write: true
                      delete: true
              required:
                - gid
                - label
                - description
                - accessRights
              example:
                - gid: '27'
                  label: A user
                  description: A very special user
                  thumbnail: 'https://user-images.githubusercontent.com/32800795/61083844-ff48fb00-a42c-11e9-8e63-fa2d709c8baf.png'
                - gid: '1'
                  label: ITIS Foundation
                  description: The Foundation for Research on Information Technologies in Society
                  thumbnail: 'https://user-images.githubusercontent.com/32800795/61083844-ff48fb00-a42c-11e9-8e63-fa2d709c8baf.png'
                - gid: '0'
                  label: All
                  description: Open to all users
                  thumbnail: 'https://user-images.githubusercontent.com/32800795/61083844-ff48fb00-a42c-11e9-8e63-fa2d709c8baf.png'
      responses:
        '200':
          description: the modified group
          content:
            application/json:
              schema:
                type: object
                required:
                  - data
                properties:
                  data:
                    type: object
                    properties:
                      gid:
                        description: the group ID
                        type: string
                      label:
                        description: the group name
                        type: string
                      description:
                        description: the group description
                        type: string
                      thumbnail:
                        description: url to the group thumbnail
                        type: string
                        format: uri
                      accessRights:
                        description: defines acesss rights for the user
                        type: object
                        properties:
                          read:
                            type: boolean
                          write:
                            type: boolean
                          delete:
                            type: boolean
                        required:
                          - read
                          - write
                          - delete
                        example:
                          - read: true
                            write: false
                            delete: false
                          - read: true
                            write: true
                            delete: false
                          - read: true
                            write: true
                            delete: true
                    required:
                      - gid
                      - label
                      - description
                      - accessRights
                    example:
                      - gid: '27'
                        label: A user
                        description: A very special user
                        thumbnail: 'https://user-images.githubusercontent.com/32800795/61083844-ff48fb00-a42c-11e9-8e63-fa2d709c8baf.png'
                      - gid: '1'
                        label: ITIS Foundation
                        description: The Foundation for Research on Information Technologies in Society
                        thumbnail: 'https://user-images.githubusercontent.com/32800795/61083844-ff48fb00-a42c-11e9-8e63-fa2d709c8baf.png'
                      - gid: '0'
                        label: All
                        description: Open to all users
                        thumbnail: 'https://user-images.githubusercontent.com/32800795/61083844-ff48fb00-a42c-11e9-8e63-fa2d709c8baf.png'
                  error:
                    nullable: true
                    default: null
        default:
          description: Default http error response body
          content:
            application/json:
              schema:
                type: object
                required:
                  - error
                properties:
                  data:
                    nullable: true
                    default: null
                  error:
                    type: object
                    nullable: true
                    properties:
                      logs:
                        description: log messages
                        type: array
                        items:
                          type: object
                          properties:
                            level:
                              description: log level
                              type: string
                              default: INFO
                              enum:
                                - DEBUG
                                - WARNING
                                - INFO
                                - ERROR
                            message:
                              description: 'log message. If logger is USER, then it MUST be human readable'
                              type: string
                            logger:
                              description: name of the logger receiving this message
                              type: string
                          required:
                            - message
                          example:
                            message: 'Hi there, Mr user'
                            level: INFO
                            logger: user-logger
                      errors:
                        description: errors metadata
                        type: array
                        items:
                          type: object
                          required:
                            - code
                            - message
                          properties:
                            code:
                              type: string
                              description: Typically the name of the exception that produced it otherwise some known error code
                            message:
                              type: string
                              description: Error message specific to this item
                            resource:
                              type: string
                              description: API resource affected by this error
                            field:
                              type: string
                              description: Specific field within the resource
                      status:
                        description: HTTP error code
                        type: integer
                    example:
                      BadRequestError:
                        logs:
                          - message: Requested information is incomplete or malformed
                            level: ERROR
                          - message: Invalid email and password
                            level: ERROR
                            logger: USER
                        errors:
                          - code: InvalidEmail
                            message: Email is malformed
                            field: email
                          - code: UnsavePassword
                            message: Password is not secure
                            field: pasword
                        status: 400
    delete:
      tags:
        - group
      summary: Deletes one group
      operationId: delete_group
      responses:
        '204':
          description: group has been successfully deleted
        default:
          description: Default http error response body
          content:
            application/json:
              schema:
                type: object
                required:
                  - error
                properties:
                  data:
                    nullable: true
                    default: null
                  error:
                    type: object
                    nullable: true
                    properties:
                      logs:
                        description: log messages
                        type: array
                        items:
                          type: object
                          properties:
                            level:
                              description: log level
                              type: string
                              default: INFO
                              enum:
                                - DEBUG
                                - WARNING
                                - INFO
                                - ERROR
                            message:
                              description: 'log message. If logger is USER, then it MUST be human readable'
                              type: string
                            logger:
                              description: name of the logger receiving this message
                              type: string
                          required:
                            - message
                          example:
                            message: 'Hi there, Mr user'
                            level: INFO
                            logger: user-logger
                      errors:
                        description: errors metadata
                        type: array
                        items:
                          type: object
                          required:
                            - code
                            - message
                          properties:
                            code:
                              type: string
                              description: Typically the name of the exception that produced it otherwise some known error code
                            message:
                              type: string
                              description: Error message specific to this item
                            resource:
                              type: string
                              description: API resource affected by this error
                            field:
                              type: string
                              description: Specific field within the resource
                      status:
                        description: HTTP error code
                        type: integer
                    example:
                      BadRequestError:
                        logs:
                          - message: Requested information is incomplete or malformed
                            level: ERROR
                          - message: Invalid email and password
                            level: ERROR
                            logger: USER
                        errors:
                          - code: InvalidEmail
                            message: Email is malformed
                            field: email
                          - code: UnsavePassword
                            message: Password is not secure
                            field: pasword
                        status: 400
  '/groups/{gid}/users':
    parameters:
      - name: gid
        in: path
        required: true
        schema:
          type: string
    get:
      tags:
        - group
      summary: Gets list of users in group
      operationId: get_group_users
      responses:
        '200':
          description: got list of users and their respective rights
          content:
            application/json:
              schema:
                type: object
                required:
                  - data
                properties:
                  data:
                    type: array
                    items:
                      type: object
                      allOf:
                        - type: object
                          properties:
                            first_name:
                              type: string
                              description: the user first name
                            last_name:
                              type: string
                              description: the user last name
                            login:
                              type: string
                              format: email
                              description: the user login email
                            gravatar_id:
                              type: string
                              description: the user gravatar id hash
                            id:
                              type: string
                              description: the user id
                            gid:
                              type: string
                              description: the user primary gid
                          example:
                            first_name: Mr
                            last_name: Smith
                            login: mr.smith@matrix.com
                            gravatar_id: a1af5c6ecc38e81f29695f01d6ceb540
                            id: '1'
                            gid: '3'
                        - description: defines acesss rights for the user
                          type: object
                          properties:
                            read:
                              type: boolean
                            write:
                              type: boolean
                            delete:
                              type: boolean
                          required:
                            - read
                            - write
                            - delete
                          example:
                            - read: true
                              write: false
                              delete: false
                            - read: true
                              write: true
                              delete: false
                            - read: true
                              write: true
                              delete: true
                  error:
                    nullable: true
                    default: null
        default:
          description: Default http error response body
          content:
            application/json:
              schema:
                type: object
                required:
                  - error
                properties:
                  data:
                    nullable: true
                    default: null
                  error:
                    type: object
                    nullable: true
                    properties:
                      logs:
                        description: log messages
                        type: array
                        items:
                          type: object
                          properties:
                            level:
                              description: log level
                              type: string
                              default: INFO
                              enum:
                                - DEBUG
                                - WARNING
                                - INFO
                                - ERROR
                            message:
                              description: 'log message. If logger is USER, then it MUST be human readable'
                              type: string
                            logger:
                              description: name of the logger receiving this message
                              type: string
                          required:
                            - message
                          example:
                            message: 'Hi there, Mr user'
                            level: INFO
                            logger: user-logger
                      errors:
                        description: errors metadata
                        type: array
                        items:
                          type: object
                          required:
                            - code
                            - message
                          properties:
                            code:
                              type: string
                              description: Typically the name of the exception that produced it otherwise some known error code
                            message:
                              type: string
                              description: Error message specific to this item
                            resource:
                              type: string
                              description: API resource affected by this error
                            field:
                              type: string
                              description: Specific field within the resource
                      status:
                        description: HTTP error code
                        type: integer
                    example:
                      BadRequestError:
                        logs:
                          - message: Requested information is incomplete or malformed
                            level: ERROR
                          - message: Invalid email and password
                            level: ERROR
                            logger: USER
                        errors:
                          - code: InvalidEmail
                            message: Email is malformed
                            field: email
                          - code: UnsavePassword
                            message: Password is not secure
                            field: pasword
                        status: 400
    post:
      tags:
        - group
      summary: Adds a user in the group
      operationId: add_group_user
      requestBody:
        required: true
        description: the user to add
        content:
          application/json:
            schema:
              anyOf:
                - type: object
                  required:
                    - uid
                  properties:
                    uid:
                      type: string
                      description: the user id
                - type: object
                  required:
                    - email
                  properties:
                    email:
                      type: string
                      format: email
                      description: the user email
      responses:
        '204':
          description: user successfully added
        default:
          description: Default http error response body
          content:
            application/json:
              schema:
                type: object
                required:
                  - error
                properties:
                  data:
                    nullable: true
                    default: null
                  error:
                    type: object
                    nullable: true
                    properties:
                      logs:
                        description: log messages
                        type: array
                        items:
                          type: object
                          properties:
                            level:
                              description: log level
                              type: string
                              default: INFO
                              enum:
                                - DEBUG
                                - WARNING
                                - INFO
                                - ERROR
                            message:
                              description: 'log message. If logger is USER, then it MUST be human readable'
                              type: string
                            logger:
                              description: name of the logger receiving this message
                              type: string
                          required:
                            - message
                          example:
                            message: 'Hi there, Mr user'
                            level: INFO
                            logger: user-logger
                      errors:
                        description: errors metadata
                        type: array
                        items:
                          type: object
                          required:
                            - code
                            - message
                          properties:
                            code:
                              type: string
                              description: Typically the name of the exception that produced it otherwise some known error code
                            message:
                              type: string
                              description: Error message specific to this item
                            resource:
                              type: string
                              description: API resource affected by this error
                            field:
                              type: string
                              description: Specific field within the resource
                      status:
                        description: HTTP error code
                        type: integer
                    example:
                      BadRequestError:
                        logs:
                          - message: Requested information is incomplete or malformed
                            level: ERROR
                          - message: Invalid email and password
                            level: ERROR
                            logger: USER
                        errors:
                          - code: InvalidEmail
                            message: Email is malformed
                            field: email
                          - code: UnsavePassword
                            message: Password is not secure
                            field: pasword
                        status: 400
  '/groups/{gid}/users/{uid}':
    parameters:
      - name: gid
        in: path
        required: true
        schema:
          type: string
      - name: uid
        in: path
        required: true
        schema:
          type: string
    get:
      tags:
        - group
      summary: Gets specific user in group
      operationId: get_group_user
      responses:
        '200':
          description: got user
          content:
            application/json:
              schema:
                type: object
                required:
                  - data
                properties:
                  data:
                    type: object
                    allOf:
                      - type: object
                        properties:
                          first_name:
                            type: string
                            description: the user first name
                          last_name:
                            type: string
                            description: the user last name
                          login:
                            type: string
                            format: email
                            description: the user login email
                          gravatar_id:
                            type: string
                            description: the user gravatar id hash
                          id:
                            type: string
                            description: the user id
                          gid:
                            type: string
                            description: the user primary gid
                        example:
                          first_name: Mr
                          last_name: Smith
                          login: mr.smith@matrix.com
                          gravatar_id: a1af5c6ecc38e81f29695f01d6ceb540
                          id: '1'
                          gid: '3'
                      - description: defines acesss rights for the user
                        type: object
                        properties:
                          read:
                            type: boolean
                          write:
                            type: boolean
                          delete:
                            type: boolean
                        required:
                          - read
                          - write
                          - delete
                        example:
                          - read: true
                            write: false
                            delete: false
                          - read: true
                            write: true
                            delete: false
                          - read: true
                            write: true
                            delete: true
                  error:
                    nullable: true
                    default: null
        default:
          description: Default http error response body
          content:
            application/json:
              schema:
                type: object
                required:
                  - error
                properties:
                  data:
                    nullable: true
                    default: null
                  error:
                    type: object
                    nullable: true
                    properties:
                      logs:
                        description: log messages
                        type: array
                        items:
                          type: object
                          properties:
                            level:
                              description: log level
                              type: string
                              default: INFO
                              enum:
                                - DEBUG
                                - WARNING
                                - INFO
                                - ERROR
                            message:
                              description: 'log message. If logger is USER, then it MUST be human readable'
                              type: string
                            logger:
                              description: name of the logger receiving this message
                              type: string
                          required:
                            - message
                          example:
                            message: 'Hi there, Mr user'
                            level: INFO
                            logger: user-logger
                      errors:
                        description: errors metadata
                        type: array
                        items:
                          type: object
                          required:
                            - code
                            - message
                          properties:
                            code:
                              type: string
                              description: Typically the name of the exception that produced it otherwise some known error code
                            message:
                              type: string
                              description: Error message specific to this item
                            resource:
                              type: string
                              description: API resource affected by this error
                            field:
                              type: string
                              description: Specific field within the resource
                      status:
                        description: HTTP error code
                        type: integer
                    example:
                      BadRequestError:
                        logs:
                          - message: Requested information is incomplete or malformed
                            level: ERROR
                          - message: Invalid email and password
                            level: ERROR
                            logger: USER
                        errors:
                          - code: InvalidEmail
                            message: Email is malformed
                            field: email
                          - code: UnsavePassword
                            message: Password is not secure
                            field: pasword
                        status: 400
    patch:
      tags:
        - group
      summary: Modify specific user in group
      operationId: update_group_user
      requestBody:
        required: true
        description: the user rights to modify
        content:
          application/json:
            schema:
              type: object
              properties:
                accessRights:
                  description: defines acesss rights for the user
                  type: object
                  properties:
                    read:
                      type: boolean
                    write:
                      type: boolean
                    delete:
                      type: boolean
                  required:
                    - read
                    - write
                    - delete
                  example:
                    - read: true
                      write: false
                      delete: false
                    - read: true
                      write: true
                      delete: false
                    - read: true
                      write: true
                      delete: true
              required:
                - accessRights
      responses:
        '200':
          description: modified user
          content:
            application/json:
              schema:
                type: object
                required:
                  - data
                properties:
                  data:
                    type: object
                    allOf:
                      - type: object
                        properties:
                          first_name:
                            type: string
                            description: the user first name
                          last_name:
                            type: string
                            description: the user last name
                          login:
                            type: string
                            format: email
                            description: the user login email
                          gravatar_id:
                            type: string
                            description: the user gravatar id hash
                          id:
                            type: string
                            description: the user id
                          gid:
                            type: string
                            description: the user primary gid
                        example:
                          first_name: Mr
                          last_name: Smith
                          login: mr.smith@matrix.com
                          gravatar_id: a1af5c6ecc38e81f29695f01d6ceb540
                          id: '1'
                          gid: '3'
                      - description: defines acesss rights for the user
                        type: object
                        properties:
                          read:
                            type: boolean
                          write:
                            type: boolean
                          delete:
                            type: boolean
                        required:
                          - read
                          - write
                          - delete
                        example:
                          - read: true
                            write: false
                            delete: false
                          - read: true
                            write: true
                            delete: false
                          - read: true
                            write: true
                            delete: true
                  error:
                    nullable: true
                    default: null
        default:
          description: Default http error response body
          content:
            application/json:
              schema:
                type: object
                required:
                  - error
                properties:
                  data:
                    nullable: true
                    default: null
                  error:
                    type: object
                    nullable: true
                    properties:
                      logs:
                        description: log messages
                        type: array
                        items:
                          type: object
                          properties:
                            level:
                              description: log level
                              type: string
                              default: INFO
                              enum:
                                - DEBUG
                                - WARNING
                                - INFO
                                - ERROR
                            message:
                              description: 'log message. If logger is USER, then it MUST be human readable'
                              type: string
                            logger:
                              description: name of the logger receiving this message
                              type: string
                          required:
                            - message
                          example:
                            message: 'Hi there, Mr user'
                            level: INFO
                            logger: user-logger
                      errors:
                        description: errors metadata
                        type: array
                        items:
                          type: object
                          required:
                            - code
                            - message
                          properties:
                            code:
                              type: string
                              description: Typically the name of the exception that produced it otherwise some known error code
                            message:
                              type: string
                              description: Error message specific to this item
                            resource:
                              type: string
                              description: API resource affected by this error
                            field:
                              type: string
                              description: Specific field within the resource
                      status:
                        description: HTTP error code
                        type: integer
                    example:
                      BadRequestError:
                        logs:
                          - message: Requested information is incomplete or malformed
                            level: ERROR
                          - message: Invalid email and password
                            level: ERROR
                            logger: USER
                        errors:
                          - code: InvalidEmail
                            message: Email is malformed
                            field: email
                          - code: UnsavePassword
                            message: Password is not secure
                            field: pasword
                        status: 400
    delete:
      tags:
        - group
      summary: Delete specific user in group
      operationId: delete_group_user
      responses:
        '204':
          description: successfully removed user
        default:
          description: Default http error response body
          content:
            application/json:
              schema:
                type: object
                required:
                  - error
                properties:
                  data:
                    nullable: true
                    default: null
                  error:
                    type: object
                    nullable: true
                    properties:
                      logs:
                        description: log messages
                        type: array
                        items:
                          type: object
                          properties:
                            level:
                              description: log level
                              type: string
                              default: INFO
                              enum:
                                - DEBUG
                                - WARNING
                                - INFO
                                - ERROR
                            message:
                              description: 'log message. If logger is USER, then it MUST be human readable'
                              type: string
                            logger:
                              description: name of the logger receiving this message
                              type: string
                          required:
                            - message
                          example:
                            message: 'Hi there, Mr user'
                            level: INFO
                            logger: user-logger
                      errors:
                        description: errors metadata
                        type: array
                        items:
                          type: object
                          required:
                            - code
                            - message
                          properties:
                            code:
                              type: string
                              description: Typically the name of the exception that produced it otherwise some known error code
                            message:
                              type: string
                              description: Error message specific to this item
                            resource:
                              type: string
                              description: API resource affected by this error
                            field:
                              type: string
                              description: Specific field within the resource
                      status:
                        description: HTTP error code
                        type: integer
                    example:
                      BadRequestError:
                        logs:
                          - message: Requested information is incomplete or malformed
                            level: ERROR
                          - message: Invalid email and password
                            level: ERROR
                            logger: USER
                        errors:
                          - code: InvalidEmail
                            message: Email is malformed
                            field: email
                          - code: UnsavePassword
                            message: Password is not secure
                            field: pasword
                        status: 400
  /storage/locations:
>>>>>>> fd14df59
    get:
      summary: List my groups
      operationId: list_groups
      tags:
        - group
      responses:
        '200':
          description: list of the groups I belonged to
          content:
            application/json:
              schema:
                type: object
                required:
                  - data
                properties:
                  data:
                    type: object
                    properties:
                      me:
                        type: object
                        properties:
                          gid:
                            description: the group ID
                            type: string
                          label:
                            description: the group name
                            type: string
                          description:
                            description: the group description
                            type: string
                          thumbnail:
                            description: url to the group thumbnail
                            type: string
                            format: uri
                          accessRights:
                            description: defines acesss rights for the user
                            type: object
                            properties:
                              read:
                                type: boolean
                              write:
                                type: boolean
                              delete:
                                type: boolean
                            required:
                              - read
                              - write
                              - delete
                            example:
                              - read: true
                                write: false
                                delete: false
                              - read: true
                                write: true
                                delete: false
                              - read: true
                                write: true
                                delete: true
                        required:
                          - gid
                          - label
                          - description
                          - accessRights
                        example:
                          - gid: '27'
                            label: A user
                            description: A very special user
                            thumbnail: 'https://user-images.githubusercontent.com/32800795/61083844-ff48fb00-a42c-11e9-8e63-fa2d709c8baf.png'
                          - gid: '1'
                            label: ITIS Foundation
                            description: The Foundation for Research on Information Technologies in Society
                            thumbnail: 'https://user-images.githubusercontent.com/32800795/61083844-ff48fb00-a42c-11e9-8e63-fa2d709c8baf.png'
                          - gid: '0'
                            label: All
                            description: Open to all users
                            thumbnail: 'https://user-images.githubusercontent.com/32800795/61083844-ff48fb00-a42c-11e9-8e63-fa2d709c8baf.png'
                      organizations:
                        type: array
                        items:
                          type: object
                          properties:
                            gid:
                              description: the group ID
                              type: string
                            label:
                              description: the group name
                              type: string
                            description:
                              description: the group description
                              type: string
                            thumbnail:
                              description: url to the group thumbnail
                              type: string
                              format: uri
                            accessRights:
                              description: defines acesss rights for the user
                              type: object
                              properties:
                                read:
                                  type: boolean
                                write:
                                  type: boolean
                                delete:
                                  type: boolean
                              required:
                                - read
                                - write
                                - delete
                              example:
                                - read: true
                                  write: false
                                  delete: false
                                - read: true
                                  write: true
                                  delete: false
                                - read: true
                                  write: true
                                  delete: true
                          required:
                            - gid
                            - label
                            - description
                            - accessRights
                          example:
                            - gid: '27'
                              label: A user
                              description: A very special user
                              thumbnail: 'https://user-images.githubusercontent.com/32800795/61083844-ff48fb00-a42c-11e9-8e63-fa2d709c8baf.png'
                            - gid: '1'
                              label: ITIS Foundation
                              description: The Foundation for Research on Information Technologies in Society
                              thumbnail: 'https://user-images.githubusercontent.com/32800795/61083844-ff48fb00-a42c-11e9-8e63-fa2d709c8baf.png'
                            - gid: '0'
                              label: All
                              description: Open to all users
                              thumbnail: 'https://user-images.githubusercontent.com/32800795/61083844-ff48fb00-a42c-11e9-8e63-fa2d709c8baf.png'
                      all:
                        type: object
                        properties:
                          gid:
                            description: the group ID
                            type: string
                          label:
                            description: the group name
                            type: string
                          description:
                            description: the group description
                            type: string
                          thumbnail:
                            description: url to the group thumbnail
                            type: string
                            format: uri
                          accessRights:
                            description: defines acesss rights for the user
                            type: object
                            properties:
                              read:
                                type: boolean
                              write:
                                type: boolean
                              delete:
                                type: boolean
                            required:
                              - read
                              - write
                              - delete
                            example:
                              - read: true
                                write: false
                                delete: false
                              - read: true
                                write: true
                                delete: false
                              - read: true
                                write: true
                                delete: true
                        required:
                          - gid
                          - label
                          - description
                          - accessRights
                        example:
                          - gid: '27'
                            label: A user
                            description: A very special user
                            thumbnail: 'https://user-images.githubusercontent.com/32800795/61083844-ff48fb00-a42c-11e9-8e63-fa2d709c8baf.png'
                          - gid: '1'
                            label: ITIS Foundation
                            description: The Foundation for Research on Information Technologies in Society
                            thumbnail: 'https://user-images.githubusercontent.com/32800795/61083844-ff48fb00-a42c-11e9-8e63-fa2d709c8baf.png'
                          - gid: '0'
                            label: All
                            description: Open to all users
                            thumbnail: 'https://user-images.githubusercontent.com/32800795/61083844-ff48fb00-a42c-11e9-8e63-fa2d709c8baf.png'
                  error:
                    nullable: true
                    default: null
        default:
          description: Default http error response body
          content:
            application/json:
              schema:
                type: object
                required:
                  - error
                properties:
                  data:
                    nullable: true
                    default: null
                  error:
                    type: object
                    nullable: true
                    properties:
                      logs:
                        description: log messages
                        type: array
                        items:
                          type: object
                          properties:
                            level:
                              description: log level
                              type: string
                              default: INFO
                              enum:
                                - DEBUG
                                - WARNING
                                - INFO
                                - ERROR
                            message:
                              description: 'log message. If logger is USER, then it MUST be human readable'
                              type: string
                            logger:
                              description: name of the logger receiving this message
                              type: string
                          required:
                            - message
                          example:
                            message: 'Hi there, Mr user'
                            level: INFO
                            logger: user-logger
                      errors:
                        description: errors metadata
                        type: array
                        items:
                          type: object
                          required:
                            - code
                            - message
                          properties:
                            code:
                              type: string
                              description: Typically the name of the exception that produced it otherwise some known error code
                            message:
                              type: string
                              description: Error message specific to this item
                            resource:
                              type: string
                              description: API resource affected by this error
                            field:
                              type: string
                              description: Specific field within the resource
                      status:
                        description: HTTP error code
                        type: integer
                    example:
                      BadRequestError:
                        logs:
                          - message: Requested information is incomplete or malformed
                            level: ERROR
                          - message: Invalid email and password
                            level: ERROR
                            logger: USER
                        errors:
                          - code: InvalidEmail
                            message: Email is malformed
                            field: email
                          - code: UnsavePassword
                            message: Password is not secure
                            field: pasword
                        status: 400
    post:
      summary: Create a new group
      operationId: create_group
      tags:
        - group
      requestBody:
        required: true
        description: the group to create
        content:
          application/json:
            schema:
              type: object
              properties:
                gid:
                  description: the group ID
                  type: string
                label:
                  description: the group name
                  type: string
                description:
                  description: the group description
                  type: string
                thumbnail:
                  description: url to the group thumbnail
                  type: string
                  format: uri
                accessRights:
                  description: defines acesss rights for the user
                  type: object
                  properties:
                    read:
                      type: boolean
                    write:
                      type: boolean
                    delete:
                      type: boolean
                  required:
                    - read
                    - write
                    - delete
                  example:
                    - read: true
                      write: false
                      delete: false
                    - read: true
                      write: true
                      delete: false
                    - read: true
                      write: true
                      delete: true
              required:
                - gid
                - label
                - description
                - accessRights
              example:
                - gid: '27'
                  label: A user
                  description: A very special user
                  thumbnail: 'https://user-images.githubusercontent.com/32800795/61083844-ff48fb00-a42c-11e9-8e63-fa2d709c8baf.png'
                - gid: '1'
                  label: ITIS Foundation
                  description: The Foundation for Research on Information Technologies in Society
                  thumbnail: 'https://user-images.githubusercontent.com/32800795/61083844-ff48fb00-a42c-11e9-8e63-fa2d709c8baf.png'
                - gid: '0'
                  label: All
                  description: Open to all users
                  thumbnail: 'https://user-images.githubusercontent.com/32800795/61083844-ff48fb00-a42c-11e9-8e63-fa2d709c8baf.png'
      responses:
        '201':
          description: group created
          content:
            application/json:
              schema:
                type: object
                required:
                  - data
                properties:
                  data:
                    type: object
                    properties:
                      gid:
                        description: the group ID
                        type: string
                      label:
                        description: the group name
                        type: string
                      description:
                        description: the group description
                        type: string
                      thumbnail:
                        description: url to the group thumbnail
                        type: string
                        format: uri
                      accessRights:
                        description: defines acesss rights for the user
                        type: object
                        properties:
                          read:
                            type: boolean
                          write:
                            type: boolean
                          delete:
                            type: boolean
                        required:
                          - read
                          - write
                          - delete
                        example:
                          - read: true
                            write: false
                            delete: false
                          - read: true
                            write: true
                            delete: false
                          - read: true
                            write: true
                            delete: true
                    required:
                      - gid
                      - label
                      - description
                      - accessRights
                    example:
                      - gid: '27'
                        label: A user
                        description: A very special user
                        thumbnail: 'https://user-images.githubusercontent.com/32800795/61083844-ff48fb00-a42c-11e9-8e63-fa2d709c8baf.png'
                      - gid: '1'
                        label: ITIS Foundation
                        description: The Foundation for Research on Information Technologies in Society
                        thumbnail: 'https://user-images.githubusercontent.com/32800795/61083844-ff48fb00-a42c-11e9-8e63-fa2d709c8baf.png'
                      - gid: '0'
                        label: All
                        description: Open to all users
                        thumbnail: 'https://user-images.githubusercontent.com/32800795/61083844-ff48fb00-a42c-11e9-8e63-fa2d709c8baf.png'
                  error:
                    nullable: true
                    default: null
        default:
          description: Default http error response body
          content:
            application/json:
              schema:
                type: object
                required:
                  - error
                properties:
                  data:
                    nullable: true
                    default: null
                  error:
                    type: object
                    nullable: true
                    properties:
                      logs:
                        description: log messages
                        type: array
                        items:
                          type: object
                          properties:
                            level:
                              description: log level
                              type: string
                              default: INFO
                              enum:
                                - DEBUG
                                - WARNING
                                - INFO
                                - ERROR
                            message:
                              description: 'log message. If logger is USER, then it MUST be human readable'
                              type: string
                            logger:
                              description: name of the logger receiving this message
                              type: string
                          required:
                            - message
                          example:
                            message: 'Hi there, Mr user'
                            level: INFO
                            logger: user-logger
                      errors:
                        description: errors metadata
                        type: array
                        items:
                          type: object
                          required:
                            - code
                            - message
                          properties:
                            code:
                              type: string
                              description: Typically the name of the exception that produced it otherwise some known error code
                            message:
                              type: string
                              description: Error message specific to this item
                            resource:
                              type: string
                              description: API resource affected by this error
                            field:
                              type: string
                              description: Specific field within the resource
                      status:
                        description: HTTP error code
                        type: integer
                    example:
                      BadRequestError:
                        logs:
                          - message: Requested information is incomplete or malformed
                            level: ERROR
                          - message: Invalid email and password
                            level: ERROR
                            logger: USER
                        errors:
                          - code: InvalidEmail
                            message: Email is malformed
                            field: email
                          - code: UnsavePassword
                            message: Password is not secure
                            field: pasword
                        status: 400
  '/groups/{gid}':
    parameters:
      - name: gid
        in: path
        required: true
        schema:
          type: string
    get:
      tags:
        - group
      summary: Gets one group details
      operationId: get_group
      responses:
        '200':
          description: got group
          content:
            application/json:
              schema:
                type: object
                required:
                  - data
                properties:
                  data:
                    type: object
                    properties:
                      gid:
                        description: the group ID
                        type: string
                      label:
                        description: the group name
                        type: string
                      description:
                        description: the group description
                        type: string
                      thumbnail:
                        description: url to the group thumbnail
                        type: string
                        format: uri
                      accessRights:
                        description: defines acesss rights for the user
                        type: object
                        properties:
                          read:
                            type: boolean
                          write:
                            type: boolean
                          delete:
                            type: boolean
                        required:
                          - read
                          - write
                          - delete
                        example:
                          - read: true
                            write: false
                            delete: false
                          - read: true
                            write: true
                            delete: false
                          - read: true
                            write: true
                            delete: true
                    required:
                      - gid
                      - label
                      - description
                      - accessRights
                    example:
                      - gid: '27'
                        label: A user
                        description: A very special user
                        thumbnail: 'https://user-images.githubusercontent.com/32800795/61083844-ff48fb00-a42c-11e9-8e63-fa2d709c8baf.png'
                      - gid: '1'
                        label: ITIS Foundation
                        description: The Foundation for Research on Information Technologies in Society
                        thumbnail: 'https://user-images.githubusercontent.com/32800795/61083844-ff48fb00-a42c-11e9-8e63-fa2d709c8baf.png'
                      - gid: '0'
                        label: All
                        description: Open to all users
                        thumbnail: 'https://user-images.githubusercontent.com/32800795/61083844-ff48fb00-a42c-11e9-8e63-fa2d709c8baf.png'
                  error:
                    nullable: true
                    default: null
        default:
          description: Default http error response body
          content:
            application/json:
              schema:
                type: object
                required:
                  - error
                properties:
                  data:
                    nullable: true
                    default: null
                  error:
                    type: object
                    nullable: true
                    properties:
                      logs:
                        description: log messages
                        type: array
                        items:
                          type: object
                          properties:
                            level:
                              description: log level
                              type: string
                              default: INFO
                              enum:
                                - DEBUG
                                - WARNING
                                - INFO
                                - ERROR
                            message:
                              description: 'log message. If logger is USER, then it MUST be human readable'
                              type: string
                            logger:
                              description: name of the logger receiving this message
                              type: string
                          required:
                            - message
                          example:
                            message: 'Hi there, Mr user'
                            level: INFO
                            logger: user-logger
                      errors:
                        description: errors metadata
                        type: array
                        items:
                          type: object
                          required:
                            - code
                            - message
                          properties:
                            code:
                              type: string
                              description: Typically the name of the exception that produced it otherwise some known error code
                            message:
                              type: string
                              description: Error message specific to this item
                            resource:
                              type: string
                              description: API resource affected by this error
                            field:
                              type: string
                              description: Specific field within the resource
                      status:
                        description: HTTP error code
                        type: integer
                    example:
                      BadRequestError:
                        logs:
                          - message: Requested information is incomplete or malformed
                            level: ERROR
                          - message: Invalid email and password
                            level: ERROR
                            logger: USER
                        errors:
                          - code: InvalidEmail
                            message: Email is malformed
                            field: email
                          - code: UnsavePassword
                            message: Password is not secure
                            field: pasword
                        status: 400
    patch:
      summary: Update one group
      operationId: update_group
      tags:
        - group
      requestBody:
        required: true
        description: the group to update
        content:
          application/json:
            schema:
              type: object
              properties:
                gid:
                  description: the group ID
                  type: string
                label:
                  description: the group name
                  type: string
                description:
                  description: the group description
                  type: string
                thumbnail:
                  description: url to the group thumbnail
                  type: string
                  format: uri
                accessRights:
                  description: defines acesss rights for the user
                  type: object
                  properties:
                    read:
                      type: boolean
                    write:
                      type: boolean
                    delete:
                      type: boolean
                  required:
                    - read
                    - write
                    - delete
                  example:
                    - read: true
                      write: false
                      delete: false
                    - read: true
                      write: true
                      delete: false
                    - read: true
                      write: true
                      delete: true
              required:
                - gid
                - label
                - description
                - accessRights
              example:
                - gid: '27'
                  label: A user
                  description: A very special user
                  thumbnail: 'https://user-images.githubusercontent.com/32800795/61083844-ff48fb00-a42c-11e9-8e63-fa2d709c8baf.png'
                - gid: '1'
                  label: ITIS Foundation
                  description: The Foundation for Research on Information Technologies in Society
                  thumbnail: 'https://user-images.githubusercontent.com/32800795/61083844-ff48fb00-a42c-11e9-8e63-fa2d709c8baf.png'
                - gid: '0'
                  label: All
                  description: Open to all users
                  thumbnail: 'https://user-images.githubusercontent.com/32800795/61083844-ff48fb00-a42c-11e9-8e63-fa2d709c8baf.png'
      responses:
        '200':
          description: the modified group
          content:
            application/json:
              schema:
                type: object
                required:
                  - data
                properties:
                  data:
                    type: object
                    properties:
                      gid:
                        description: the group ID
                        type: string
                      label:
                        description: the group name
                        type: string
                      description:
                        description: the group description
                        type: string
                      thumbnail:
                        description: url to the group thumbnail
                        type: string
                        format: uri
                      accessRights:
                        description: defines acesss rights for the user
                        type: object
                        properties:
                          read:
                            type: boolean
                          write:
                            type: boolean
                          delete:
                            type: boolean
                        required:
                          - read
                          - write
                          - delete
                        example:
                          - read: true
                            write: false
                            delete: false
                          - read: true
                            write: true
                            delete: false
                          - read: true
                            write: true
                            delete: true
                    required:
                      - gid
                      - label
                      - description
                      - accessRights
                    example:
                      - gid: '27'
                        label: A user
                        description: A very special user
                        thumbnail: 'https://user-images.githubusercontent.com/32800795/61083844-ff48fb00-a42c-11e9-8e63-fa2d709c8baf.png'
                      - gid: '1'
                        label: ITIS Foundation
                        description: The Foundation for Research on Information Technologies in Society
                        thumbnail: 'https://user-images.githubusercontent.com/32800795/61083844-ff48fb00-a42c-11e9-8e63-fa2d709c8baf.png'
                      - gid: '0'
                        label: All
                        description: Open to all users
                        thumbnail: 'https://user-images.githubusercontent.com/32800795/61083844-ff48fb00-a42c-11e9-8e63-fa2d709c8baf.png'
                  error:
                    nullable: true
                    default: null
        default:
          description: Default http error response body
          content:
            application/json:
              schema:
                type: object
                required:
                  - error
                properties:
                  data:
                    nullable: true
                    default: null
                  error:
                    type: object
                    nullable: true
                    properties:
                      logs:
                        description: log messages
                        type: array
                        items:
                          type: object
                          properties:
                            level:
                              description: log level
                              type: string
                              default: INFO
                              enum:
                                - DEBUG
                                - WARNING
                                - INFO
                                - ERROR
                            message:
                              description: 'log message. If logger is USER, then it MUST be human readable'
                              type: string
                            logger:
                              description: name of the logger receiving this message
                              type: string
                          required:
                            - message
                          example:
                            message: 'Hi there, Mr user'
                            level: INFO
                            logger: user-logger
                      errors:
                        description: errors metadata
                        type: array
                        items:
                          type: object
                          required:
                            - code
                            - message
                          properties:
                            code:
                              type: string
                              description: Typically the name of the exception that produced it otherwise some known error code
                            message:
                              type: string
                              description: Error message specific to this item
                            resource:
                              type: string
                              description: API resource affected by this error
                            field:
                              type: string
                              description: Specific field within the resource
                      status:
                        description: HTTP error code
                        type: integer
                    example:
                      BadRequestError:
                        logs:
                          - message: Requested information is incomplete or malformed
                            level: ERROR
                          - message: Invalid email and password
                            level: ERROR
                            logger: USER
                        errors:
                          - code: InvalidEmail
                            message: Email is malformed
                            field: email
                          - code: UnsavePassword
                            message: Password is not secure
                            field: pasword
                        status: 400
    delete:
      tags:
        - group
      summary: Deletes one group
      operationId: delete_group
      responses:
        '204':
          description: group has been successfully deleted
        default:
          description: Default http error response body
          content:
            application/json:
              schema:
                type: object
                required:
                  - error
                properties:
                  data:
                    nullable: true
                    default: null
                  error:
                    type: object
                    nullable: true
                    properties:
                      logs:
                        description: log messages
                        type: array
                        items:
                          type: object
                          properties:
                            level:
                              description: log level
                              type: string
                              default: INFO
                              enum:
                                - DEBUG
                                - WARNING
                                - INFO
                                - ERROR
                            message:
                              description: 'log message. If logger is USER, then it MUST be human readable'
                              type: string
                            logger:
                              description: name of the logger receiving this message
                              type: string
                          required:
                            - message
                          example:
                            message: 'Hi there, Mr user'
                            level: INFO
                            logger: user-logger
                      errors:
                        description: errors metadata
                        type: array
                        items:
                          type: object
                          required:
                            - code
                            - message
                          properties:
                            code:
                              type: string
                              description: Typically the name of the exception that produced it otherwise some known error code
                            message:
                              type: string
                              description: Error message specific to this item
                            resource:
                              type: string
                              description: API resource affected by this error
                            field:
                              type: string
                              description: Specific field within the resource
                      status:
                        description: HTTP error code
                        type: integer
                    example:
                      BadRequestError:
                        logs:
                          - message: Requested information is incomplete or malformed
                            level: ERROR
                          - message: Invalid email and password
                            level: ERROR
                            logger: USER
                        errors:
                          - code: InvalidEmail
                            message: Email is malformed
                            field: email
                          - code: UnsavePassword
                            message: Password is not secure
                            field: pasword
                        status: 400
  '/groups/{gid}/users':
    parameters:
      - name: gid
        in: path
        required: true
        schema:
          type: string
    get:
      tags:
        - group
      summary: Gets list of users in group
      operationId: get_group_users
      responses:
        '200':
          description: got list of users and their respective rights
          content:
            application/json:
              schema:
                type: object
                required:
                  - data
                properties:
                  data:
                    type: array
                    items:
                      type: object
                      allOf:
                        - type: object
                          properties:
                            first_name:
                              type: string
                              description: the user first name
                            last_name:
                              type: string
                              description: the user last name
                            login:
                              type: string
                              format: email
                              description: the user login email
                            gravatar_id:
                              type: string
                              description: the user gravatar id hash
                            id:
                              type: string
                              description: the user id
                            gid:
                              type: string
                              description: the user primary gid
                          example:
                            first_name: Mr
                            last_name: Smith
                            login: mr.smith@matrix.com
                            gravatar_id: a1af5c6ecc38e81f29695f01d6ceb540
                            id: '1'
                            gid: '3'
                        - description: defines acesss rights for the user
                          type: object
                          properties:
                            read:
                              type: boolean
                            write:
                              type: boolean
                            delete:
                              type: boolean
                          required:
                            - read
                            - write
                            - delete
                          example:
                            - read: true
                              write: false
                              delete: false
                            - read: true
                              write: true
                              delete: false
                            - read: true
                              write: true
                              delete: true
                  error:
                    nullable: true
                    default: null
        default:
          description: Default http error response body
          content:
            application/json:
              schema:
                type: object
                required:
                  - error
                properties:
                  data:
                    nullable: true
                    default: null
                  error:
                    type: object
                    nullable: true
                    properties:
                      logs:
                        description: log messages
                        type: array
                        items:
                          type: object
                          properties:
                            level:
                              description: log level
                              type: string
                              default: INFO
                              enum:
                                - DEBUG
                                - WARNING
                                - INFO
                                - ERROR
                            message:
                              description: 'log message. If logger is USER, then it MUST be human readable'
                              type: string
                            logger:
                              description: name of the logger receiving this message
                              type: string
                          required:
                            - message
                          example:
                            message: 'Hi there, Mr user'
                            level: INFO
                            logger: user-logger
                      errors:
                        description: errors metadata
                        type: array
                        items:
                          type: object
                          required:
                            - code
                            - message
                          properties:
                            code:
                              type: string
                              description: Typically the name of the exception that produced it otherwise some known error code
                            message:
                              type: string
                              description: Error message specific to this item
                            resource:
                              type: string
                              description: API resource affected by this error
                            field:
                              type: string
                              description: Specific field within the resource
                      status:
                        description: HTTP error code
                        type: integer
                    example:
                      BadRequestError:
                        logs:
                          - message: Requested information is incomplete or malformed
                            level: ERROR
                          - message: Invalid email and password
                            level: ERROR
                            logger: USER
                        errors:
                          - code: InvalidEmail
                            message: Email is malformed
                            field: email
                          - code: UnsavePassword
                            message: Password is not secure
                            field: pasword
                        status: 400
    post:
      tags:
        - group
      summary: Adds a user in the group
      operationId: add_group_user
      requestBody:
        required: true
        description: the user to add
        content:
          application/json:
            schema:
              anyOf:
                - type: object
                  required:
                    - uid
                  properties:
                    uid:
                      type: string
                      description: the user id
                - type: object
                  required:
                    - email
                  properties:
                    email:
                      type: string
                      format: email
                      description: the user email
      responses:
        '204':
          description: user successfully added
        default:
          description: Default http error response body
          content:
            application/json:
              schema:
                type: object
                required:
                  - error
                properties:
                  data:
                    nullable: true
                    default: null
                  error:
                    type: object
                    nullable: true
                    properties:
                      logs:
                        description: log messages
                        type: array
                        items:
                          type: object
                          properties:
                            level:
                              description: log level
                              type: string
                              default: INFO
                              enum:
                                - DEBUG
                                - WARNING
                                - INFO
                                - ERROR
                            message:
                              description: 'log message. If logger is USER, then it MUST be human readable'
                              type: string
                            logger:
                              description: name of the logger receiving this message
                              type: string
                          required:
                            - message
                          example:
                            message: 'Hi there, Mr user'
                            level: INFO
                            logger: user-logger
                      errors:
                        description: errors metadata
                        type: array
                        items:
                          type: object
                          required:
                            - code
                            - message
                          properties:
                            code:
                              type: string
                              description: Typically the name of the exception that produced it otherwise some known error code
                            message:
                              type: string
                              description: Error message specific to this item
                            resource:
                              type: string
                              description: API resource affected by this error
                            field:
                              type: string
                              description: Specific field within the resource
                      status:
                        description: HTTP error code
                        type: integer
                    example:
                      BadRequestError:
                        logs:
                          - message: Requested information is incomplete or malformed
                            level: ERROR
                          - message: Invalid email and password
                            level: ERROR
                            logger: USER
                        errors:
                          - code: InvalidEmail
                            message: Email is malformed
                            field: email
                          - code: UnsavePassword
                            message: Password is not secure
                            field: pasword
                        status: 400
  '/groups/{gid}/users/{uid}':
    parameters:
      - name: gid
        in: path
        required: true
        schema:
          type: string
      - name: uid
        in: path
        required: true
        schema:
          type: string
    get:
      tags:
        - group
      summary: Gets specific user in group
      operationId: get_group_user
      responses:
        '200':
          description: got user
          content:
            application/json:
              schema:
                type: object
                required:
                  - data
                properties:
                  data:
                    type: object
                    allOf:
                      - type: object
                        properties:
                          first_name:
                            type: string
                            description: the user first name
                          last_name:
                            type: string
                            description: the user last name
                          login:
                            type: string
                            format: email
                            description: the user login email
                          gravatar_id:
                            type: string
                            description: the user gravatar id hash
                          id:
                            type: string
                            description: the user id
                          gid:
                            type: string
                            description: the user primary gid
                        example:
                          first_name: Mr
                          last_name: Smith
                          login: mr.smith@matrix.com
                          gravatar_id: a1af5c6ecc38e81f29695f01d6ceb540
                          id: '1'
                          gid: '3'
                      - description: defines acesss rights for the user
                        type: object
                        properties:
                          read:
                            type: boolean
                          write:
                            type: boolean
                          delete:
                            type: boolean
                        required:
                          - read
                          - write
                          - delete
                        example:
                          - read: true
                            write: false
                            delete: false
                          - read: true
                            write: true
                            delete: false
                          - read: true
                            write: true
                            delete: true
                  error:
                    nullable: true
                    default: null
        default:
          description: Default http error response body
          content:
            application/json:
              schema:
                type: object
                required:
                  - error
                properties:
                  data:
                    nullable: true
                    default: null
                  error:
                    type: object
                    nullable: true
                    properties:
                      logs:
                        description: log messages
                        type: array
                        items:
                          type: object
                          properties:
                            level:
                              description: log level
                              type: string
                              default: INFO
                              enum:
                                - DEBUG
                                - WARNING
                                - INFO
                                - ERROR
                            message:
                              description: 'log message. If logger is USER, then it MUST be human readable'
                              type: string
                            logger:
                              description: name of the logger receiving this message
                              type: string
                          required:
                            - message
                          example:
                            message: 'Hi there, Mr user'
                            level: INFO
                            logger: user-logger
                      errors:
                        description: errors metadata
                        type: array
                        items:
                          type: object
                          required:
                            - code
                            - message
                          properties:
                            code:
                              type: string
                              description: Typically the name of the exception that produced it otherwise some known error code
                            message:
                              type: string
                              description: Error message specific to this item
                            resource:
                              type: string
                              description: API resource affected by this error
                            field:
                              type: string
                              description: Specific field within the resource
                      status:
                        description: HTTP error code
                        type: integer
                    example:
                      BadRequestError:
                        logs:
                          - message: Requested information is incomplete or malformed
                            level: ERROR
                          - message: Invalid email and password
                            level: ERROR
                            logger: USER
                        errors:
                          - code: InvalidEmail
                            message: Email is malformed
                            field: email
                          - code: UnsavePassword
                            message: Password is not secure
                            field: pasword
                        status: 400
    patch:
      tags:
        - group
      summary: Modify specific user in group
      operationId: update_group_user
      requestBody:
        required: true
        description: the user rights to modify
        content:
          application/json:
            schema:
              type: object
              properties:
                accessRights:
                  description: defines acesss rights for the user
                  type: object
                  properties:
                    read:
                      type: boolean
                    write:
                      type: boolean
                    delete:
                      type: boolean
                  required:
                    - read
                    - write
                    - delete
                  example:
                    - read: true
                      write: false
                      delete: false
                    - read: true
                      write: true
                      delete: false
                    - read: true
                      write: true
                      delete: true
              required:
                - accessRights
      responses:
        '200':
          description: modified user
          content:
            application/json:
              schema:
                type: object
                required:
                  - data
                properties:
                  data:
                    type: object
                    allOf:
                      - type: object
                        properties:
                          first_name:
                            type: string
                            description: the user first name
                          last_name:
                            type: string
                            description: the user last name
                          login:
                            type: string
                            format: email
                            description: the user login email
                          gravatar_id:
                            type: string
                            description: the user gravatar id hash
                          id:
                            type: string
                            description: the user id
                          gid:
                            type: string
                            description: the user primary gid
                        example:
                          first_name: Mr
                          last_name: Smith
                          login: mr.smith@matrix.com
                          gravatar_id: a1af5c6ecc38e81f29695f01d6ceb540
                          id: '1'
                          gid: '3'
                      - description: defines acesss rights for the user
                        type: object
                        properties:
                          read:
                            type: boolean
                          write:
                            type: boolean
                          delete:
                            type: boolean
                        required:
                          - read
                          - write
                          - delete
                        example:
                          - read: true
                            write: false
                            delete: false
                          - read: true
                            write: true
                            delete: false
                          - read: true
                            write: true
                            delete: true
                  error:
                    nullable: true
                    default: null
        default:
          description: Default http error response body
          content:
            application/json:
              schema:
                type: object
                required:
                  - error
                properties:
                  data:
                    nullable: true
                    default: null
                  error:
                    type: object
                    nullable: true
                    properties:
                      logs:
                        description: log messages
                        type: array
                        items:
                          type: object
                          properties:
                            level:
                              description: log level
                              type: string
                              default: INFO
                              enum:
                                - DEBUG
                                - WARNING
                                - INFO
                                - ERROR
                            message:
                              description: 'log message. If logger is USER, then it MUST be human readable'
                              type: string
                            logger:
                              description: name of the logger receiving this message
                              type: string
                          required:
                            - message
                          example:
                            message: 'Hi there, Mr user'
                            level: INFO
                            logger: user-logger
                      errors:
                        description: errors metadata
                        type: array
                        items:
                          type: object
                          required:
                            - code
                            - message
                          properties:
                            code:
                              type: string
                              description: Typically the name of the exception that produced it otherwise some known error code
                            message:
                              type: string
                              description: Error message specific to this item
                            resource:
                              type: string
                              description: API resource affected by this error
                            field:
                              type: string
                              description: Specific field within the resource
                      status:
                        description: HTTP error code
                        type: integer
                    example:
                      BadRequestError:
                        logs:
                          - message: Requested information is incomplete or malformed
                            level: ERROR
                          - message: Invalid email and password
                            level: ERROR
                            logger: USER
                        errors:
                          - code: InvalidEmail
                            message: Email is malformed
                            field: email
                          - code: UnsavePassword
                            message: Password is not secure
                            field: pasword
                        status: 400
    delete:
      tags:
        - group
      summary: Delete specific user in group
      operationId: delete_group_user
      responses:
        '204':
          description: successfully removed user
        default:
          description: Default http error response body
          content:
            application/json:
              schema:
                type: object
                required:
                  - error
                properties:
                  data:
                    nullable: true
                    default: null
                  error:
                    type: object
                    nullable: true
                    properties:
                      logs:
                        description: log messages
                        type: array
                        items:
                          type: object
                          properties:
                            level:
                              description: log level
                              type: string
                              default: INFO
                              enum:
                                - DEBUG
                                - WARNING
                                - INFO
                                - ERROR
                            message:
                              description: 'log message. If logger is USER, then it MUST be human readable'
                              type: string
                            logger:
                              description: name of the logger receiving this message
                              type: string
                          required:
                            - message
                          example:
                            message: 'Hi there, Mr user'
                            level: INFO
                            logger: user-logger
                      errors:
                        description: errors metadata
                        type: array
                        items:
                          type: object
                          required:
                            - code
                            - message
                          properties:
                            code:
                              type: string
                              description: Typically the name of the exception that produced it otherwise some known error code
                            message:
                              type: string
                              description: Error message specific to this item
                            resource:
                              type: string
                              description: API resource affected by this error
                            field:
                              type: string
                              description: Specific field within the resource
                      status:
                        description: HTTP error code
                        type: integer
                    example:
                      BadRequestError:
                        logs:
                          - message: Requested information is incomplete or malformed
                            level: ERROR
                          - message: Invalid email and password
                            level: ERROR
                            logger: USER
                        errors:
                          - code: InvalidEmail
                            message: Email is malformed
                            field: email
                          - code: UnsavePassword
                            message: Password is not secure
                            field: pasword
                        status: 400
  '/groups/{gid}/classifiers':
    parameters:
      - name: gid
        in: path
        required: true
        schema:
          type: string
    get:
      tags:
        - group
      summary: Gets classifiers bundle for this group
      operationId: get_group_classifiers
      responses:
        '200':
          description: got a bundle with all information about classifiers
        default:
          description: Default http error response body
          content:
            application/json:
              schema:
                type: object
                required:
                  - error
                properties:
                  data:
                    nullable: true
                    default: null
                  error:
                    type: object
                    nullable: true
                    properties:
                      logs:
                        description: log messages
                        type: array
                        items:
                          type: object
                          properties:
                            level:
                              description: log level
                              type: string
                              default: INFO
                              enum:
                                - DEBUG
                                - WARNING
                                - INFO
                                - ERROR
                            message:
                              description: 'log message. If logger is USER, then it MUST be human readable'
                              type: string
                            logger:
                              description: name of the logger receiving this message
                              type: string
                          required:
                            - message
                          example:
                            message: 'Hi there, Mr user'
                            level: INFO
                            logger: user-logger
                      errors:
                        description: errors metadata
                        type: array
                        items:
                          type: object
                          required:
                            - code
                            - message
                          properties:
                            code:
                              type: string
                              description: Typically the name of the exception that produced it otherwise some known error code
                            message:
                              type: string
                              description: Error message specific to this item
                            resource:
                              type: string
                              description: API resource affected by this error
                            field:
                              type: string
                              description: Specific field within the resource
                      status:
                        description: HTTP error code
                        type: integer
                    example:
                      BadRequestError:
                        logs:
                          - message: Requested information is incomplete or malformed
                            level: ERROR
                          - message: Invalid email and password
                            level: ERROR
                            logger: USER
                        errors:
                          - code: InvalidEmail
                            message: Email is malformed
                            field: email
                          - code: UnsavePassword
                            message: Password is not secure
                            field: pasword
                        status: 400
  /storage/locations:
    get:
      summary: Get available storage locations
      tags:
        - storage
      operationId: get_storage_locations
      responses:
        '200':
          description: List of availabe storage locations
          content:
            application/json:
              schema:
                type: array
                items:
                  type: object
                  properties:
                    name:
                      type: string
                    id:
                      type: number
                  example:
                    filename: simcore.s3
                    id: 0
        default:
          description: Default http error response body
          content:
            application/json:
              schema:
                type: object
                required:
                  - error
                properties:
                  data:
                    nullable: true
                    default: null
                  error:
                    type: object
                    nullable: true
                    properties:
                      logs:
                        description: log messages
                        type: array
                        items:
                          type: object
                          properties:
                            level:
                              description: log level
                              type: string
                              default: INFO
                              enum:
                                - DEBUG
                                - WARNING
                                - INFO
                                - ERROR
                            message:
                              description: 'log message. If logger is USER, then it MUST be human readable'
                              type: string
                            logger:
                              description: name of the logger receiving this message
                              type: string
                          required:
                            - message
                          example:
                            message: 'Hi there, Mr user'
                            level: INFO
                            logger: user-logger
                      errors:
                        description: errors metadata
                        type: array
                        items:
                          type: object
                          required:
                            - code
                            - message
                          properties:
                            code:
                              type: string
                              description: Typically the name of the exception that produced it otherwise some known error code
                            message:
                              type: string
                              description: Error message specific to this item
                            resource:
                              type: string
                              description: API resource affected by this error
                            field:
                              type: string
                              description: Specific field within the resource
                      status:
                        description: HTTP error code
                        type: integer
                    example:
                      BadRequestError:
                        logs:
                          - message: Requested information is incomplete or malformed
                            level: ERROR
                          - message: Invalid email and password
                            level: ERROR
                            logger: USER
                        errors:
                          - code: InvalidEmail
                            message: Email is malformed
                            field: email
                          - code: UnsavePassword
                            message: Password is not secure
                            field: pasword
                        status: 400
  '/storage/locations/{location_id}/files/metadata':
    get:
      summary: Get list of file meta data
      tags:
        - storage
      operationId: get_files_metadata
      parameters:
        - name: location_id
          in: path
          required: true
          schema:
            type: string
      responses:
        '200':
          description: list of file meta-datas
          content:
            application/json:
              schema:
                type: array
                items:
                  type: object
                  properties:
                    file_uuid:
                      type: string
                    location_id:
                      type: string
                    location:
                      type: string
                    bucket_name:
                      type: string
                    object_name:
                      type: string
                    project_id:
                      type: string
                    project_name:
                      type: string
                    node_id:
                      type: string
                    node_name:
                      type: string
                    file_name:
                      type: string
                    user_id:
                      type: string
                    user_name:
                      type: string
                    file_id:
                      type: string
                    raw_file_path:
                      type: string
                    display_file_path:
                      type: string
                    created_at:
                      type: string
                    last_modified:
                      type: string
                    file_size:
                      type: integer
                    parent_id:
                      type: string
                  example:
                    file_uuid: simcore-testing/105/1000/3
                    location_id: '0'
                    location_name: simcore.s3
                    bucket_name: simcore-testing
                    object_name: 105/10000/3
                    project_id: '105'
                    project_name: futurology
                    node_id: '10000'
                    node_name: alpha
                    file_name: example.txt
                    user_id: '12'
                    user_name: dennis
                    file_id: 'N:package:e263da07-2d89-45a6-8b0f-61061b913873'
                    raw_file_path: Curation/derivatives/subjects/sourcedata/docs/samples/sam_1/sam_1.csv
                    display_file_path: Curation/derivatives/subjects/sourcedata/docs/samples/sam_1/sam_1.csv
                    created_at: '2019-06-19T12:29:03.308611Z'
                    last_modified: '2019-06-19T12:29:03.78852Z'
                    file_size: 73
                    parent_id: 'N:collection:e263da07-2d89-45a6-8b0f-61061b913873'
        default:
          description: Default http error response body
          content:
            application/json:
              schema:
                type: object
                required:
                  - error
                properties:
                  data:
                    nullable: true
                    default: null
                  error:
                    type: object
                    nullable: true
                    properties:
                      logs:
                        description: log messages
                        type: array
                        items:
                          type: object
                          properties:
                            level:
                              description: log level
                              type: string
                              default: INFO
                              enum:
                                - DEBUG
                                - WARNING
                                - INFO
                                - ERROR
                            message:
                              description: 'log message. If logger is USER, then it MUST be human readable'
                              type: string
                            logger:
                              description: name of the logger receiving this message
                              type: string
                          required:
                            - message
                          example:
                            message: 'Hi there, Mr user'
                            level: INFO
                            logger: user-logger
                      errors:
                        description: errors metadata
                        type: array
                        items:
                          type: object
                          required:
                            - code
                            - message
                          properties:
                            code:
                              type: string
                              description: Typically the name of the exception that produced it otherwise some known error code
                            message:
                              type: string
                              description: Error message specific to this item
                            resource:
                              type: string
                              description: API resource affected by this error
                            field:
                              type: string
                              description: Specific field within the resource
                      status:
                        description: HTTP error code
                        type: integer
                    example:
                      BadRequestError:
                        logs:
                          - message: Requested information is incomplete or malformed
                            level: ERROR
                          - message: Invalid email and password
                            level: ERROR
                            logger: USER
                        errors:
                          - code: InvalidEmail
                            message: Email is malformed
                            field: email
                          - code: UnsavePassword
                            message: Password is not secure
                            field: pasword
                        status: 400
  '/storage/locations/{location_id}/files/{fileId}':
    get:
      summary: Returns download link for requested file
      tags:
        - storage
      operationId: download_file
      parameters:
        - name: fileId
          in: path
          required: true
          schema:
            type: string
        - name: location_id
          in: path
          required: true
          schema:
            type: string
      responses:
        '200':
          description: Returns presigned link
          content:
            application/json:
              schema:
                type: object
                properties:
                  link:
                    type: string
                example:
                  link: example_link
    put:
      summary: Returns upload link or performs copy operation to datcore
      tags:
        - storage
      operationId: upload_file
      parameters:
        - name: fileId
          in: path
          required: true
          schema:
            type: string
        - name: location_id
          in: path
          required: true
          schema:
            type: string
        - name: extra_location
          in: query
          required: false
          schema:
            type: string
        - name: extra_source
          in: query
          required: false
          schema:
            type: string
      responses:
        '200':
          description: Returns presigned link
          content:
            application/json:
              schema:
                type: object
                properties:
                  link:
                    type: string
                example:
                  link: example_link
    delete:
      summary: Deletes File
      tags:
        - storage
      operationId: delete_file
      parameters:
        - name: fileId
          in: path
          required: true
          schema:
            type: string
        - name: location_id
          in: path
          required: true
          schema:
            type: string
      responses:
        '204':
          description: ''
  '/storage/locations/{location_id}/files/{fileId}/metadata':
    get:
      summary: Get File Metadata
      tags:
        - storage
      operationId: get_file_metadata
      parameters:
        - name: fileId
          in: path
          required: true
          schema:
            type: string
        - name: location_id
          in: path
          required: true
          schema:
            type: string
      responses:
        '200':
          description: Returns file metadata
          content:
            application/json:
              schema:
                type: object
                properties:
                  file_uuid:
                    type: string
                  location_id:
                    type: string
                  location:
                    type: string
                  bucket_name:
                    type: string
                  object_name:
                    type: string
                  project_id:
                    type: string
                  project_name:
                    type: string
                  node_id:
                    type: string
                  node_name:
                    type: string
                  file_name:
                    type: string
                  user_id:
                    type: string
                  user_name:
                    type: string
                  file_id:
                    type: string
                  raw_file_path:
                    type: string
                  display_file_path:
                    type: string
                  created_at:
                    type: string
                  last_modified:
                    type: string
                  file_size:
                    type: integer
                  parent_id:
                    type: string
                example:
                  file_uuid: simcore-testing/105/1000/3
                  location_id: '0'
                  location_name: simcore.s3
                  bucket_name: simcore-testing
                  object_name: 105/10000/3
                  project_id: '105'
                  project_name: futurology
                  node_id: '10000'
                  node_name: alpha
                  file_name: example.txt
                  user_id: '12'
                  user_name: dennis
                  file_id: 'N:package:e263da07-2d89-45a6-8b0f-61061b913873'
                  raw_file_path: Curation/derivatives/subjects/sourcedata/docs/samples/sam_1/sam_1.csv
                  display_file_path: Curation/derivatives/subjects/sourcedata/docs/samples/sam_1/sam_1.csv
                  created_at: '2019-06-19T12:29:03.308611Z'
                  last_modified: '2019-06-19T12:29:03.78852Z'
                  file_size: 73
                  parent_id: 'N:collection:e263da07-2d89-45a6-8b0f-61061b913873'
    patch:
      summary: Update File Metadata
      tags:
        - storage
      operationId: update_file_meta_data
      parameters:
        - name: fileId
          in: path
          required: true
          schema:
            type: string
        - name: location_id
          in: path
          required: true
          schema:
            type: string
      requestBody:
        content:
          application/json:
            schema:
              type: object
              properties:
                file_uuid:
                  type: string
                location_id:
                  type: string
                location:
                  type: string
                bucket_name:
                  type: string
                object_name:
                  type: string
                project_id:
                  type: string
                project_name:
                  type: string
                node_id:
                  type: string
                node_name:
                  type: string
                file_name:
                  type: string
                user_id:
                  type: string
                user_name:
                  type: string
                file_id:
                  type: string
                raw_file_path:
                  type: string
                display_file_path:
                  type: string
                created_at:
                  type: string
                last_modified:
                  type: string
                file_size:
                  type: integer
                parent_id:
                  type: string
              example:
                file_uuid: simcore-testing/105/1000/3
                location_id: '0'
                location_name: simcore.s3
                bucket_name: simcore-testing
                object_name: 105/10000/3
                project_id: '105'
                project_name: futurology
                node_id: '10000'
                node_name: alpha
                file_name: example.txt
                user_id: '12'
                user_name: dennis
                file_id: 'N:package:e263da07-2d89-45a6-8b0f-61061b913873'
                raw_file_path: Curation/derivatives/subjects/sourcedata/docs/samples/sam_1/sam_1.csv
                display_file_path: Curation/derivatives/subjects/sourcedata/docs/samples/sam_1/sam_1.csv
                created_at: '2019-06-19T12:29:03.308611Z'
                last_modified: '2019-06-19T12:29:03.78852Z'
                file_size: 73
                parent_id: 'N:collection:e263da07-2d89-45a6-8b0f-61061b913873'
      responses:
        '200':
          description: Returns file metadata
          content:
            application/json:
              schema:
                type: object
                properties:
                  file_uuid:
                    type: string
                  location_id:
                    type: string
                  location:
                    type: string
                  bucket_name:
                    type: string
                  object_name:
                    type: string
                  project_id:
                    type: string
                  project_name:
                    type: string
                  node_id:
                    type: string
                  node_name:
                    type: string
                  file_name:
                    type: string
                  user_id:
                    type: string
                  user_name:
                    type: string
                  file_id:
                    type: string
                  raw_file_path:
                    type: string
                  display_file_path:
                    type: string
                  created_at:
                    type: string
                  last_modified:
                    type: string
                  file_size:
                    type: integer
                  parent_id:
                    type: string
                example:
                  file_uuid: simcore-testing/105/1000/3
                  location_id: '0'
                  location_name: simcore.s3
                  bucket_name: simcore-testing
                  object_name: 105/10000/3
                  project_id: '105'
                  project_name: futurology
                  node_id: '10000'
                  node_name: alpha
                  file_name: example.txt
                  user_id: '12'
                  user_name: dennis
                  file_id: 'N:package:e263da07-2d89-45a6-8b0f-61061b913873'
                  raw_file_path: Curation/derivatives/subjects/sourcedata/docs/samples/sam_1/sam_1.csv
                  display_file_path: Curation/derivatives/subjects/sourcedata/docs/samples/sam_1/sam_1.csv
                  created_at: '2019-06-19T12:29:03.308611Z'
                  last_modified: '2019-06-19T12:29:03.78852Z'
                  file_size: 73
                  parent_id: 'N:collection:e263da07-2d89-45a6-8b0f-61061b913873'
  '/storage/locations/{location_id}/datasets/{dataset_id}/metadata':
    get:
      summary: Get Files Metadata
      tags:
        - storage
      operationId: get_files_metadata_dataset
      parameters:
        - name: location_id
          in: path
          required: true
          schema:
            type: string
        - name: dataset_id
          in: path
          required: true
          schema:
            type: string
      responses:
        '200':
          description: list of file meta-datas
          content:
            application/json:
              schema:
                type: array
                items:
                  type: object
                  properties:
                    file_uuid:
                      type: string
                    location_id:
                      type: string
                    location:
                      type: string
                    bucket_name:
                      type: string
                    object_name:
                      type: string
                    project_id:
                      type: string
                    project_name:
                      type: string
                    node_id:
                      type: string
                    node_name:
                      type: string
                    file_name:
                      type: string
                    user_id:
                      type: string
                    user_name:
                      type: string
                    file_id:
                      type: string
                    raw_file_path:
                      type: string
                    display_file_path:
                      type: string
                    created_at:
                      type: string
                    last_modified:
                      type: string
                    file_size:
                      type: integer
                    parent_id:
                      type: string
                  example:
                    file_uuid: simcore-testing/105/1000/3
                    location_id: '0'
                    location_name: simcore.s3
                    bucket_name: simcore-testing
                    object_name: 105/10000/3
                    project_id: '105'
                    project_name: futurology
                    node_id: '10000'
                    node_name: alpha
                    file_name: example.txt
                    user_id: '12'
                    user_name: dennis
                    file_id: 'N:package:e263da07-2d89-45a6-8b0f-61061b913873'
                    raw_file_path: Curation/derivatives/subjects/sourcedata/docs/samples/sam_1/sam_1.csv
                    display_file_path: Curation/derivatives/subjects/sourcedata/docs/samples/sam_1/sam_1.csv
                    created_at: '2019-06-19T12:29:03.308611Z'
                    last_modified: '2019-06-19T12:29:03.78852Z'
                    file_size: 73
                    parent_id: 'N:collection:e263da07-2d89-45a6-8b0f-61061b913873'
        default:
          description: Default http error response body
          content:
            application/json:
              schema:
                type: object
                required:
                  - error
                properties:
                  data:
                    nullable: true
                    default: null
                  error:
                    type: object
                    nullable: true
                    properties:
                      logs:
                        description: log messages
                        type: array
                        items:
                          type: object
                          properties:
                            level:
                              description: log level
                              type: string
                              default: INFO
                              enum:
                                - DEBUG
                                - WARNING
                                - INFO
                                - ERROR
                            message:
                              description: 'log message. If logger is USER, then it MUST be human readable'
                              type: string
                            logger:
                              description: name of the logger receiving this message
                              type: string
                          required:
                            - message
                          example:
                            message: 'Hi there, Mr user'
                            level: INFO
                            logger: user-logger
                      errors:
                        description: errors metadata
                        type: array
                        items:
                          type: object
                          required:
                            - code
                            - message
                          properties:
                            code:
                              type: string
                              description: Typically the name of the exception that produced it otherwise some known error code
                            message:
                              type: string
                              description: Error message specific to this item
                            resource:
                              type: string
                              description: API resource affected by this error
                            field:
                              type: string
                              description: Specific field within the resource
                      status:
                        description: HTTP error code
                        type: integer
                    example:
                      BadRequestError:
                        logs:
                          - message: Requested information is incomplete or malformed
                            level: ERROR
                          - message: Invalid email and password
                            level: ERROR
                            logger: USER
                        errors:
                          - code: InvalidEmail
                            message: Email is malformed
                            field: email
                          - code: UnsavePassword
                            message: Password is not secure
                            field: pasword
                        status: 400
  '/storage/locations/{location_id}/datasets':
    get:
      summary: Get datasets metadata
      tags:
        - storage
      operationId: get_datasets_metadata
      parameters:
        - name: location_id
          in: path
          required: true
          schema:
            type: string
      responses:
        '200':
          description: list of dataset meta-datas
          content:
            application/json:
              schema:
                type: array
                items:
                  type: object
                  properties:
                    dataset_id:
                      type: string
                    display_name:
                      type: string
                  example:
                    dataset_uuid: 'N:id-aaaa'
                    display_name: simcore-testing
        default:
          description: Default http error response body
          content:
            application/json:
              schema:
                type: object
                required:
                  - error
                properties:
                  data:
                    nullable: true
                    default: null
                  error:
                    type: object
                    nullable: true
                    properties:
                      logs:
                        description: log messages
                        type: array
                        items:
                          type: object
                          properties:
                            level:
                              description: log level
                              type: string
                              default: INFO
                              enum:
                                - DEBUG
                                - WARNING
                                - INFO
                                - ERROR
                            message:
                              description: 'log message. If logger is USER, then it MUST be human readable'
                              type: string
                            logger:
                              description: name of the logger receiving this message
                              type: string
                          required:
                            - message
                          example:
                            message: 'Hi there, Mr user'
                            level: INFO
                            logger: user-logger
                      errors:
                        description: errors metadata
                        type: array
                        items:
                          type: object
                          required:
                            - code
                            - message
                          properties:
                            code:
                              type: string
                              description: Typically the name of the exception that produced it otherwise some known error code
                            message:
                              type: string
                              description: Error message specific to this item
                            resource:
                              type: string
                              description: API resource affected by this error
                            field:
                              type: string
                              description: Specific field within the resource
                      status:
                        description: HTTP error code
                        type: integer
                    example:
                      BadRequestError:
                        logs:
                          - message: Requested information is incomplete or malformed
                            level: ERROR
                          - message: Invalid email and password
                            level: ERROR
                            logger: USER
                        errors:
                          - code: InvalidEmail
                            message: Email is malformed
                            field: email
                          - code: UnsavePassword
                            message: Password is not secure
                            field: pasword
                        status: 400
  '/computation/pipeline/{project_id}':
    put:
      description: Update a pipeline using workbench section from given project
      tags:
        - service
      operationId: update_pipeline
      parameters:
        - in: path
          name: project_id
          required: true
          description: the uuid of the project
          schema:
            type: string
            example: 123e4567-e89b-12d3-a456-426655440000
      responses:
        '204':
          description: Succesfully updated the pipeline
        default:
          description: Default http error response body
          content:
            application/json:
              schema:
                type: object
                required:
                  - error
                properties:
                  data:
                    nullable: true
                    default: null
                  error:
                    type: object
                    nullable: true
                    properties:
                      logs:
                        description: log messages
                        type: array
                        items:
                          type: object
                          properties:
                            level:
                              description: log level
                              type: string
                              default: INFO
                              enum:
                                - DEBUG
                                - WARNING
                                - INFO
                                - ERROR
                            message:
                              description: 'log message. If logger is USER, then it MUST be human readable'
                              type: string
                            logger:
                              description: name of the logger receiving this message
                              type: string
                          required:
                            - message
                          example:
                            message: 'Hi there, Mr user'
                            level: INFO
                            logger: user-logger
                      errors:
                        description: errors metadata
                        type: array
                        items:
                          type: object
                          required:
                            - code
                            - message
                          properties:
                            code:
                              type: string
                              description: Typically the name of the exception that produced it otherwise some known error code
                            message:
                              type: string
                              description: Error message specific to this item
                            resource:
                              type: string
                              description: API resource affected by this error
                            field:
                              type: string
                              description: Specific field within the resource
                      status:
                        description: HTTP error code
                        type: integer
                    example:
                      BadRequestError:
                        logs:
                          - message: Requested information is incomplete or malformed
                            level: ERROR
                          - message: Invalid email and password
                            level: ERROR
                            logger: USER
                        errors:
                          - code: InvalidEmail
                            message: Email is malformed
                            field: email
                          - code: UnsavePassword
                            message: Password is not secure
                            field: pasword
                        status: 400
  '/computation/pipeline/{project_id}/start':
    post:
      description: Starts a pipeline of a given project
      tags:
        - service
      operationId: start_pipeline
      parameters:
        - in: path
          name: project_id
          required: true
          description: the uuid of the project
          schema:
            type: string
            example: 123e4567-e89b-12d3-a456-426655440000
      responses:
        '200':
          description: Succesffully started the pipeline
          content:
            application/json:
              schema:
                type: object
                required:
                  - data
                properties:
                  data:
                    type: object
                    required:
                      - pipeline_name
                      - pipeline_id
                    properties:
                      pipeline_name:
                        type: string
                        example: a pipeline named pipeline
                      pipeline_id:
                        type: string
                        example: 123e4567-e89b-12d3-a456-426655440000
                  error:
                    nullable: true
                    default: null
        default:
          description: Default http error response body
          content:
            application/json:
              schema:
                type: object
                required:
                  - error
                properties:
                  data:
                    nullable: true
                    default: null
                  error:
                    type: object
                    nullable: true
                    properties:
                      logs:
                        description: log messages
                        type: array
                        items:
                          type: object
                          properties:
                            level:
                              description: log level
                              type: string
                              default: INFO
                              enum:
                                - DEBUG
                                - WARNING
                                - INFO
                                - ERROR
                            message:
                              description: 'log message. If logger is USER, then it MUST be human readable'
                              type: string
                            logger:
                              description: name of the logger receiving this message
                              type: string
                          required:
                            - message
                          example:
                            message: 'Hi there, Mr user'
                            level: INFO
                            logger: user-logger
                      errors:
                        description: errors metadata
                        type: array
                        items:
                          type: object
                          required:
                            - code
                            - message
                          properties:
                            code:
                              type: string
                              description: Typically the name of the exception that produced it otherwise some known error code
                            message:
                              type: string
                              description: Error message specific to this item
                            resource:
                              type: string
                              description: API resource affected by this error
                            field:
                              type: string
                              description: Specific field within the resource
                      status:
                        description: HTTP error code
                        type: integer
                    example:
                      BadRequestError:
                        logs:
                          - message: Requested information is incomplete or malformed
                            level: ERROR
                          - message: Invalid email and password
                            level: ERROR
                            logger: USER
                        errors:
                          - code: InvalidEmail
                            message: Email is malformed
                            field: email
                          - code: UnsavePassword
                            message: Password is not secure
                            field: pasword
                        status: 400
  /projects:
    get:
      tags:
        - project
      summary: List all projects
      operationId: list_projects
      parameters:
        - name: type
          in: query
          schema:
            type: string
            default: all
            enum:
              - template
              - user
              - all
          description: if true only templates otherwise only users
        - name: state
          in: query
          schema:
            type: string
            default: active
            enum:
              - active
          description: if set only active projects are returned. if type=template this parameter is ignored.
        - name: start
          in: query
          schema:
            type: integer
            minItems: 0
          description: index to the first item to return
        - name: count
          in: query
          schema:
            type: integer
            minItems: 1
          description: maximum number of items to return
      responses:
        '200':
          description: list of projects
          content:
            application/json:
              schema:
                type: object
                required:
                  - data
                properties:
                  data:
                    type: array
                    items:
                      title: simcore project
                      description: Description of a simcore project
                      type: object
                      additionalProperties: false
                      required:
                        - uuid
                        - name
                        - description
                        - prjOwner
                        - accessRights
                        - creationDate
                        - lastChangeDate
                        - thumbnail
                        - workbench
                      properties:
                        uuid:
                          type: string
                          description: project unique identifier
                          example: 07640335-a91f-468c-ab69-a374fa82078d
                        name:
                          type: string
                          description: project name
                          example: Temporal Distortion Simulator
                        description:
                          type: string
                          description: longer one-line description about the project
                          example: Dabbling in temporal transitions ...
                        prjOwner:
                          type: string
                          format: idn-email
                          description: user email
                        accessRights:
                          type: object
                          description: object containing the GroupID as key and read/write/execution permissions as value
                          additionalProperties: false
                          x-patternProperties:
                            ^\d+$:
                              type: object
                              description: the group id
                              additionalProperties: false
                              required:
                                - read
                                - write
                                - delete
                              properties:
                                read:
                                  type: boolean
                                  description: gives read access
                                write:
                                  type: boolean
                                  description: gives write access
                                delete:
                                  type: boolean
                                  description: gives deletion rights
                        creationDate:
                          type: string
                          description: project creation date
                          pattern: '\d{4}-(12|11|10|0?[1-9])-(31|30|[0-2]?\d)T(2[0-3]|1\d|0?[0-9])(:(\d|[0-5]\d)){2}(\.\d{3})?Z'
                          example: '2018-07-01T11:13:43Z'
                        lastChangeDate:
                          type: string
                          description: last save date
                          pattern: '\d{4}-(12|11|10|0?[1-9])-(31|30|[0-2]?\d)T(2[0-3]|1\d|0?[0-9])(:(\d|[0-5]\d)){2}(\.\d{3})?Z'
                          example: '2018-07-01T11:13:43Z'
                        thumbnail:
                          type: string
                          description: url of the latest screenshot of the project
                          example: 'https://placeimg.com/171/96/tech/grayscale/?0.jpg'
                        workbench:
                          type: object
                          x-patternProperties:
                            ^\S+$:
                              type: object
                              additionalProperties: false
                              required:
                                - key
                                - version
                                - label
                                - position
                              properties:
                                key:
                                  type: string
                                  description: distinctive name for the node based on the docker registry path
                                  pattern: '^(simcore)/(services)(/demodec)?/(comp|dynamic|frontend)(/[^\s/]+)+$'
                                  example:
                                    - simcore/services/comp/sleeper
                                    - simcore/services/dynamic/3dviewer
                                    - simcore/services/frontend/file-picker
                                version:
                                  type: string
                                  description: semantic version number of the node
                                  pattern: '^(0|[1-9]\d*)(\.(0|[1-9]\d*)){2}(-(0|[1-9]\d*|\d*[-a-zA-Z][-\da-zA-Z]*)(\.(0|[1-9]\d*|\d*[-a-zA-Z][-\da-zA-Z]*))*)?(\+[-\da-zA-Z]+(\.[-\da-zA-Z-]+)*)?$'
                                  example:
                                    - 1.0.0
                                    - 0.0.1
                                label:
                                  type: string
                                progress:
                                  type: number
                                  maximum: 100
                                  minimum: 0
                                  description: the node progress value
                                thumbnail:
                                  type: string
                                  description: url of the latest screenshot of the node
                                  example:
                                    - 'https://placeimg.com/171/96/tech/grayscale/?0.jpg'
                                inputs:
                                  type: object
                                  description: values of input properties
                                  patternProperties:
                                    '^[-_a-zA-Z0-9]+$':
                                      oneOf:
                                        - type:
                                            - integer
                                            - boolean
                                            - string
                                            - number
                                            - 'null'
                                        - type: object
                                          additionalProperties: false
                                          required:
                                            - nodeUuid
                                            - output
                                          properties:
                                            nodeUuid:
                                              type: string
                                            output:
                                              type: string
                                        - type: object
                                          additionalProperties: false
                                          required:
                                            - store
                                            - path
                                          properties:
                                            store:
                                              type:
                                                - string
                                                - integer
                                            dataset:
                                              type: string
                                            path:
                                              type: string
                                            label:
                                              type: string
                                inputAccess:
                                  description: map with key - access level pairs
                                  type: object
                                  patternProperties:
                                    '^[-_a-zA-Z0-9]+$':
                                      type: string
                                      enum:
                                        - Invisible
                                        - ReadOnly
                                        - ReadAndWrite
                                      default: ReadAndWrite
                                      example:
                                        - ReadOnly
                                inputNodes:
                                  type: array
                                  items:
                                    type: string
                                    pattern: ^\S+$
                                  description: node IDs of where the node is connected to
                                  example:
                                    - nodeUuid1
                                    - nodeUuid2
                                outputs:
                                  type: object
                                  patternProperties:
                                    '^[-_a-zA-Z0-9]+$':
                                      oneOf:
                                        - type:
                                            - integer
                                            - boolean
                                            - string
                                            - number
                                            - 'null'
                                        - type: object
                                          additionalProperties: false
                                          required:
                                            - store
                                            - path
                                          properties:
                                            store:
                                              type:
                                                - string
                                                - integer
                                            dataset:
                                              type: string
                                            path:
                                              type: string
                                            label:
                                              type: string
                                outputNode:
                                  type: boolean
                                  deprecated: true
                                outputNodes:
                                  type: array
                                  items:
                                    type: string
                                    pattern: ^\S+$
                                  description: Used in group-nodes. Node IDs of those connected to the output
                                  example:
                                    - nodeUuid1
                                    - nodeUuid2
                                parent:
                                  type:
                                    - string
                                    - 'null'
                                  pattern: ^\S+$
                                  description: Parent's (group-nodes') node ID s.
                                  example:
                                    - nodeUuid1
                                    - nodeUuid2
                                position:
                                  type: object
                                  additionalProperties: false
                                  required:
                                    - x
                                    - 'y'
                                  properties:
                                    x:
                                      type: integer
                                    'y':
                                      type: integer
                          additionalProperties: true
                        tags:
                          type: array
                          items:
                            type: integer
                        classifiers:
                          type: array
                          description: Contains the reference to the project classifiers
                          items:
                            type: string
                          example: 'some:id:to:a:classifier'
                        dev:
                          type: object
                          description: object used for development purposes only
                  error:
                    nullable: true
                    default: null
        default:
          description: Default http error response body
          content:
            application/json:
              schema:
                type: object
                required:
                  - error
                properties:
                  data:
                    nullable: true
                    default: null
                  error:
                    type: object
                    nullable: true
                    properties:
                      logs:
                        description: log messages
                        type: array
                        items:
                          type: object
                          properties:
                            level:
                              description: log level
                              type: string
                              default: INFO
                              enum:
                                - DEBUG
                                - WARNING
                                - INFO
                                - ERROR
                            message:
                              description: 'log message. If logger is USER, then it MUST be human readable'
                              type: string
                            logger:
                              description: name of the logger receiving this message
                              type: string
                          required:
                            - message
                          example:
                            message: 'Hi there, Mr user'
                            level: INFO
                            logger: user-logger
                      errors:
                        description: errors metadata
                        type: array
                        items:
                          type: object
                          required:
                            - code
                            - message
                          properties:
                            code:
                              type: string
                              description: Typically the name of the exception that produced it otherwise some known error code
                            message:
                              type: string
                              description: Error message specific to this item
                            resource:
                              type: string
                              description: API resource affected by this error
                            field:
                              type: string
                              description: Specific field within the resource
                      status:
                        description: HTTP error code
                        type: integer
                    example:
                      BadRequestError:
                        logs:
                          - message: Requested information is incomplete or malformed
                            level: ERROR
                          - message: Invalid email and password
                            level: ERROR
                            logger: USER
                        errors:
                          - code: InvalidEmail
                            message: Email is malformed
                            field: email
                          - code: UnsavePassword
                            message: Password is not secure
                            field: pasword
                        status: 400
    post:
      tags:
        - project
      summary: Create new project
      operationId: create_projects
      parameters:
        - name: from_template
          in: query
          schema:
            type: string
          description: 'Option to create a project from existing template: from_template={template_uuid}'
        - name: as_template
          in: query
          schema:
            type: string
          description: 'Option to create a template from existing project: as_template={study_uuid}'
      requestBody:
        content:
          application/json:
            schema:
              title: simcore project
              description: Description of a simcore project
              type: object
              additionalProperties: false
              required:
                - uuid
                - name
                - description
                - prjOwner
                - accessRights
                - creationDate
                - lastChangeDate
                - thumbnail
                - workbench
              properties:
                uuid:
                  type: string
                  description: project unique identifier
                  example: 07640335-a91f-468c-ab69-a374fa82078d
                name:
                  type: string
                  description: project name
                  example: Temporal Distortion Simulator
                description:
                  type: string
                  description: longer one-line description about the project
                  example: Dabbling in temporal transitions ...
                prjOwner:
                  type: string
                  format: idn-email
                  description: user email
                accessRights:
                  type: object
                  description: object containing the GroupID as key and read/write/execution permissions as value
                  additionalProperties: false
                  x-patternProperties:
                    ^\d+$:
                      type: object
                      description: the group id
                      additionalProperties: false
                      required:
                        - read
                        - write
                        - delete
                      properties:
                        read:
                          type: boolean
                          description: gives read access
                        write:
                          type: boolean
                          description: gives write access
                        delete:
                          type: boolean
                          description: gives deletion rights
                creationDate:
                  type: string
                  description: project creation date
                  pattern: '\d{4}-(12|11|10|0?[1-9])-(31|30|[0-2]?\d)T(2[0-3]|1\d|0?[0-9])(:(\d|[0-5]\d)){2}(\.\d{3})?Z'
                  example: '2018-07-01T11:13:43Z'
                lastChangeDate:
                  type: string
                  description: last save date
                  pattern: '\d{4}-(12|11|10|0?[1-9])-(31|30|[0-2]?\d)T(2[0-3]|1\d|0?[0-9])(:(\d|[0-5]\d)){2}(\.\d{3})?Z'
                  example: '2018-07-01T11:13:43Z'
                thumbnail:
                  type: string
                  description: url of the latest screenshot of the project
                  example: 'https://placeimg.com/171/96/tech/grayscale/?0.jpg'
                workbench:
                  type: object
                  x-patternProperties:
                    ^\S+$:
                      type: object
                      additionalProperties: false
                      required:
                        - key
                        - version
                        - label
                        - position
                      properties:
                        key:
                          type: string
                          description: distinctive name for the node based on the docker registry path
                          pattern: '^(simcore)/(services)(/demodec)?/(comp|dynamic|frontend)(/[^\s/]+)+$'
                          example:
                            - simcore/services/comp/sleeper
                            - simcore/services/dynamic/3dviewer
                            - simcore/services/frontend/file-picker
                        version:
                          type: string
                          description: semantic version number of the node
                          pattern: '^(0|[1-9]\d*)(\.(0|[1-9]\d*)){2}(-(0|[1-9]\d*|\d*[-a-zA-Z][-\da-zA-Z]*)(\.(0|[1-9]\d*|\d*[-a-zA-Z][-\da-zA-Z]*))*)?(\+[-\da-zA-Z]+(\.[-\da-zA-Z-]+)*)?$'
                          example:
                            - 1.0.0
                            - 0.0.1
                        label:
                          type: string
                        progress:
                          type: number
                          maximum: 100
                          minimum: 0
                          description: the node progress value
                        thumbnail:
                          type: string
                          description: url of the latest screenshot of the node
                          example:
                            - 'https://placeimg.com/171/96/tech/grayscale/?0.jpg'
                        inputs:
                          type: object
                          description: values of input properties
                          patternProperties:
                            '^[-_a-zA-Z0-9]+$':
                              oneOf:
                                - type:
                                    - integer
                                    - boolean
                                    - string
                                    - number
                                    - 'null'
                                - type: object
                                  additionalProperties: false
                                  required:
                                    - nodeUuid
                                    - output
                                  properties:
                                    nodeUuid:
                                      type: string
                                    output:
                                      type: string
                                - type: object
                                  additionalProperties: false
                                  required:
                                    - store
                                    - path
                                  properties:
                                    store:
                                      type:
                                        - string
                                        - integer
                                    dataset:
                                      type: string
                                    path:
                                      type: string
                                    label:
                                      type: string
                        inputAccess:
                          description: map with key - access level pairs
                          type: object
                          patternProperties:
                            '^[-_a-zA-Z0-9]+$':
                              type: string
                              enum:
                                - Invisible
                                - ReadOnly
                                - ReadAndWrite
                              default: ReadAndWrite
                              example:
                                - ReadOnly
                        inputNodes:
                          type: array
                          items:
                            type: string
                            pattern: ^\S+$
                          description: node IDs of where the node is connected to
                          example:
                            - nodeUuid1
                            - nodeUuid2
                        outputs:
                          type: object
                          patternProperties:
                            '^[-_a-zA-Z0-9]+$':
                              oneOf:
                                - type:
                                    - integer
                                    - boolean
                                    - string
                                    - number
                                    - 'null'
                                - type: object
                                  additionalProperties: false
                                  required:
                                    - store
                                    - path
                                  properties:
                                    store:
                                      type:
                                        - string
                                        - integer
                                    dataset:
                                      type: string
                                    path:
                                      type: string
                                    label:
                                      type: string
                        outputNode:
                          type: boolean
                          deprecated: true
                        outputNodes:
                          type: array
                          items:
                            type: string
                            pattern: ^\S+$
                          description: Used in group-nodes. Node IDs of those connected to the output
                          example:
                            - nodeUuid1
                            - nodeUuid2
                        parent:
                          type:
                            - string
                            - 'null'
                          pattern: ^\S+$
                          description: Parent's (group-nodes') node ID s.
                          example:
                            - nodeUuid1
                            - nodeUuid2
                        position:
                          type: object
                          additionalProperties: false
                          required:
                            - x
                            - 'y'
                          properties:
                            x:
                              type: integer
                            'y':
                              type: integer
                  additionalProperties: true
                tags:
                  type: array
                  items:
                    type: integer
                classifiers:
                  type: array
                  description: Contains the reference to the project classifiers
                  items:
                    type: string
                  example: 'some:id:to:a:classifier'
                dev:
                  type: object
                  description: object used for development purposes only
      responses:
        '201':
          description: project created
          content:
            application/json:
              schema:
                type: object
                required:
                  - data
                properties:
                  data:
                    title: simcore project
                    description: Description of a simcore project
                    type: object
                    additionalProperties: false
                    required:
                      - uuid
                      - name
                      - description
                      - prjOwner
                      - accessRights
                      - creationDate
                      - lastChangeDate
                      - thumbnail
                      - workbench
                    properties:
                      uuid:
                        type: string
                        description: project unique identifier
                        example: 07640335-a91f-468c-ab69-a374fa82078d
                      name:
                        type: string
                        description: project name
                        example: Temporal Distortion Simulator
                      description:
                        type: string
                        description: longer one-line description about the project
                        example: Dabbling in temporal transitions ...
                      prjOwner:
                        type: string
                        format: idn-email
                        description: user email
                      accessRights:
                        type: object
                        description: object containing the GroupID as key and read/write/execution permissions as value
                        additionalProperties: false
                        x-patternProperties:
                          ^\d+$:
                            type: object
                            description: the group id
                            additionalProperties: false
                            required:
                              - read
                              - write
                              - delete
                            properties:
                              read:
                                type: boolean
                                description: gives read access
                              write:
                                type: boolean
                                description: gives write access
                              delete:
                                type: boolean
                                description: gives deletion rights
                      creationDate:
                        type: string
                        description: project creation date
                        pattern: '\d{4}-(12|11|10|0?[1-9])-(31|30|[0-2]?\d)T(2[0-3]|1\d|0?[0-9])(:(\d|[0-5]\d)){2}(\.\d{3})?Z'
                        example: '2018-07-01T11:13:43Z'
                      lastChangeDate:
                        type: string
                        description: last save date
                        pattern: '\d{4}-(12|11|10|0?[1-9])-(31|30|[0-2]?\d)T(2[0-3]|1\d|0?[0-9])(:(\d|[0-5]\d)){2}(\.\d{3})?Z'
                        example: '2018-07-01T11:13:43Z'
                      thumbnail:
                        type: string
                        description: url of the latest screenshot of the project
                        example: 'https://placeimg.com/171/96/tech/grayscale/?0.jpg'
                      workbench:
                        type: object
                        x-patternProperties:
                          ^\S+$:
                            type: object
                            additionalProperties: false
                            required:
                              - key
                              - version
                              - label
                              - position
                            properties:
                              key:
                                type: string
                                description: distinctive name for the node based on the docker registry path
                                pattern: '^(simcore)/(services)(/demodec)?/(comp|dynamic|frontend)(/[^\s/]+)+$'
                                example:
                                  - simcore/services/comp/sleeper
                                  - simcore/services/dynamic/3dviewer
                                  - simcore/services/frontend/file-picker
                              version:
                                type: string
                                description: semantic version number of the node
                                pattern: '^(0|[1-9]\d*)(\.(0|[1-9]\d*)){2}(-(0|[1-9]\d*|\d*[-a-zA-Z][-\da-zA-Z]*)(\.(0|[1-9]\d*|\d*[-a-zA-Z][-\da-zA-Z]*))*)?(\+[-\da-zA-Z]+(\.[-\da-zA-Z-]+)*)?$'
                                example:
                                  - 1.0.0
                                  - 0.0.1
                              label:
                                type: string
                              progress:
                                type: number
                                maximum: 100
                                minimum: 0
                                description: the node progress value
                              thumbnail:
                                type: string
                                description: url of the latest screenshot of the node
                                example:
                                  - 'https://placeimg.com/171/96/tech/grayscale/?0.jpg'
                              inputs:
                                type: object
                                description: values of input properties
                                patternProperties:
                                  '^[-_a-zA-Z0-9]+$':
                                    oneOf:
                                      - type:
                                          - integer
                                          - boolean
                                          - string
                                          - number
                                          - 'null'
                                      - type: object
                                        additionalProperties: false
                                        required:
                                          - nodeUuid
                                          - output
                                        properties:
                                          nodeUuid:
                                            type: string
                                          output:
                                            type: string
                                      - type: object
                                        additionalProperties: false
                                        required:
                                          - store
                                          - path
                                        properties:
                                          store:
                                            type:
                                              - string
                                              - integer
                                          dataset:
                                            type: string
                                          path:
                                            type: string
                                          label:
                                            type: string
                              inputAccess:
                                description: map with key - access level pairs
                                type: object
                                patternProperties:
                                  '^[-_a-zA-Z0-9]+$':
                                    type: string
                                    enum:
                                      - Invisible
                                      - ReadOnly
                                      - ReadAndWrite
                                    default: ReadAndWrite
                                    example:
                                      - ReadOnly
                              inputNodes:
                                type: array
                                items:
                                  type: string
                                  pattern: ^\S+$
                                description: node IDs of where the node is connected to
                                example:
                                  - nodeUuid1
                                  - nodeUuid2
                              outputs:
                                type: object
                                patternProperties:
                                  '^[-_a-zA-Z0-9]+$':
                                    oneOf:
                                      - type:
                                          - integer
                                          - boolean
                                          - string
                                          - number
                                          - 'null'
                                      - type: object
                                        additionalProperties: false
                                        required:
                                          - store
                                          - path
                                        properties:
                                          store:
                                            type:
                                              - string
                                              - integer
                                          dataset:
                                            type: string
                                          path:
                                            type: string
                                          label:
                                            type: string
                              outputNode:
                                type: boolean
                                deprecated: true
                              outputNodes:
                                type: array
                                items:
                                  type: string
                                  pattern: ^\S+$
                                description: Used in group-nodes. Node IDs of those connected to the output
                                example:
                                  - nodeUuid1
                                  - nodeUuid2
                              parent:
                                type:
                                  - string
                                  - 'null'
                                pattern: ^\S+$
                                description: Parent's (group-nodes') node ID s.
                                example:
                                  - nodeUuid1
                                  - nodeUuid2
                              position:
                                type: object
                                additionalProperties: false
                                required:
                                  - x
                                  - 'y'
                                properties:
                                  x:
                                    type: integer
                                  'y':
                                    type: integer
                        additionalProperties: true
                      tags:
                        type: array
                        items:
                          type: integer
                      classifiers:
                        type: array
                        description: Contains the reference to the project classifiers
                        items:
                          type: string
                        example: 'some:id:to:a:classifier'
                      dev:
                        type: object
                        description: object used for development purposes only
                  error:
                    nullable: true
                    default: null
        default:
          description: Default http error response body
          content:
            application/json:
              schema:
                type: object
                required:
                  - error
                properties:
                  data:
                    nullable: true
                    default: null
                  error:
                    type: object
                    nullable: true
                    properties:
                      logs:
                        description: log messages
                        type: array
                        items:
                          type: object
                          properties:
                            level:
                              description: log level
                              type: string
                              default: INFO
                              enum:
                                - DEBUG
                                - WARNING
                                - INFO
                                - ERROR
                            message:
                              description: 'log message. If logger is USER, then it MUST be human readable'
                              type: string
                            logger:
                              description: name of the logger receiving this message
                              type: string
                          required:
                            - message
                          example:
                            message: 'Hi there, Mr user'
                            level: INFO
                            logger: user-logger
                      errors:
                        description: errors metadata
                        type: array
                        items:
                          type: object
                          required:
                            - code
                            - message
                          properties:
                            code:
                              type: string
                              description: Typically the name of the exception that produced it otherwise some known error code
                            message:
                              type: string
                              description: Error message specific to this item
                            resource:
                              type: string
                              description: API resource affected by this error
                            field:
                              type: string
                              description: Specific field within the resource
                      status:
                        description: HTTP error code
                        type: integer
                    example:
                      BadRequestError:
                        logs:
                          - message: Requested information is incomplete or malformed
                            level: ERROR
                          - message: Invalid email and password
                            level: ERROR
                            logger: USER
                        errors:
                          - code: InvalidEmail
                            message: Email is malformed
                            field: email
                          - code: UnsavePassword
                            message: Password is not secure
                            field: pasword
                        status: 400
  /projects/active:
    get:
      tags:
        - project
      summary: Gets active project
      operationId: get_active_project
      responses:
        '200':
          description: returns active project
          content:
            application/json:
              schema:
                type: object
                required:
                  - data
                properties:
                  data:
                    title: simcore project
                    description: Description of a simcore project
                    type: object
                    additionalProperties: false
                    required:
                      - uuid
                      - name
                      - description
                      - prjOwner
                      - accessRights
                      - creationDate
                      - lastChangeDate
                      - thumbnail
                      - workbench
                    properties:
                      uuid:
                        type: string
                        description: project unique identifier
                        example: 07640335-a91f-468c-ab69-a374fa82078d
                      name:
                        type: string
                        description: project name
                        example: Temporal Distortion Simulator
                      description:
                        type: string
                        description: longer one-line description about the project
                        example: Dabbling in temporal transitions ...
                      prjOwner:
                        type: string
                        format: idn-email
                        description: user email
                      accessRights:
                        type: object
                        description: object containing the GroupID as key and read/write/execution permissions as value
                        additionalProperties: false
                        x-patternProperties:
                          ^\d+$:
                            type: object
                            description: the group id
                            additionalProperties: false
                            required:
                              - read
                              - write
                              - delete
                            properties:
                              read:
                                type: boolean
                                description: gives read access
                              write:
                                type: boolean
                                description: gives write access
                              delete:
                                type: boolean
                                description: gives deletion rights
                      creationDate:
                        type: string
                        description: project creation date
                        pattern: '\d{4}-(12|11|10|0?[1-9])-(31|30|[0-2]?\d)T(2[0-3]|1\d|0?[0-9])(:(\d|[0-5]\d)){2}(\.\d{3})?Z'
                        example: '2018-07-01T11:13:43Z'
                      lastChangeDate:
                        type: string
                        description: last save date
                        pattern: '\d{4}-(12|11|10|0?[1-9])-(31|30|[0-2]?\d)T(2[0-3]|1\d|0?[0-9])(:(\d|[0-5]\d)){2}(\.\d{3})?Z'
                        example: '2018-07-01T11:13:43Z'
                      thumbnail:
                        type: string
                        description: url of the latest screenshot of the project
                        example: 'https://placeimg.com/171/96/tech/grayscale/?0.jpg'
                      workbench:
                        type: object
                        x-patternProperties:
                          ^\S+$:
                            type: object
                            additionalProperties: false
                            required:
                              - key
                              - version
                              - label
                              - position
                            properties:
                              key:
                                type: string
                                description: distinctive name for the node based on the docker registry path
                                pattern: '^(simcore)/(services)(/demodec)?/(comp|dynamic|frontend)(/[^\s/]+)+$'
                                example:
                                  - simcore/services/comp/sleeper
                                  - simcore/services/dynamic/3dviewer
                                  - simcore/services/frontend/file-picker
                              version:
                                type: string
                                description: semantic version number of the node
                                pattern: '^(0|[1-9]\d*)(\.(0|[1-9]\d*)){2}(-(0|[1-9]\d*|\d*[-a-zA-Z][-\da-zA-Z]*)(\.(0|[1-9]\d*|\d*[-a-zA-Z][-\da-zA-Z]*))*)?(\+[-\da-zA-Z]+(\.[-\da-zA-Z-]+)*)?$'
                                example:
                                  - 1.0.0
                                  - 0.0.1
                              label:
                                type: string
                              progress:
                                type: number
                                maximum: 100
                                minimum: 0
                                description: the node progress value
                              thumbnail:
                                type: string
                                description: url of the latest screenshot of the node
                                example:
                                  - 'https://placeimg.com/171/96/tech/grayscale/?0.jpg'
                              inputs:
                                type: object
                                description: values of input properties
                                patternProperties:
                                  '^[-_a-zA-Z0-9]+$':
                                    oneOf:
                                      - type:
                                          - integer
                                          - boolean
                                          - string
                                          - number
                                          - 'null'
                                      - type: object
                                        additionalProperties: false
                                        required:
                                          - nodeUuid
                                          - output
                                        properties:
                                          nodeUuid:
                                            type: string
                                          output:
                                            type: string
                                      - type: object
                                        additionalProperties: false
                                        required:
                                          - store
                                          - path
                                        properties:
                                          store:
                                            type:
                                              - string
                                              - integer
                                          dataset:
                                            type: string
                                          path:
                                            type: string
                                          label:
                                            type: string
                              inputAccess:
                                description: map with key - access level pairs
                                type: object
                                patternProperties:
                                  '^[-_a-zA-Z0-9]+$':
                                    type: string
                                    enum:
                                      - Invisible
                                      - ReadOnly
                                      - ReadAndWrite
                                    default: ReadAndWrite
                                    example:
                                      - ReadOnly
                              inputNodes:
                                type: array
                                items:
                                  type: string
                                  pattern: ^\S+$
                                description: node IDs of where the node is connected to
                                example:
                                  - nodeUuid1
                                  - nodeUuid2
                              outputs:
                                type: object
                                patternProperties:
                                  '^[-_a-zA-Z0-9]+$':
                                    oneOf:
                                      - type:
                                          - integer
                                          - boolean
                                          - string
                                          - number
                                          - 'null'
                                      - type: object
                                        additionalProperties: false
                                        required:
                                          - store
                                          - path
                                        properties:
                                          store:
                                            type:
                                              - string
                                              - integer
                                          dataset:
                                            type: string
                                          path:
                                            type: string
                                          label:
                                            type: string
                              outputNode:
                                type: boolean
                                deprecated: true
                              outputNodes:
                                type: array
                                items:
                                  type: string
                                  pattern: ^\S+$
                                description: Used in group-nodes. Node IDs of those connected to the output
                                example:
                                  - nodeUuid1
                                  - nodeUuid2
                              parent:
                                type:
                                  - string
                                  - 'null'
                                pattern: ^\S+$
                                description: Parent's (group-nodes') node ID s.
                                example:
                                  - nodeUuid1
                                  - nodeUuid2
                              position:
                                type: object
                                additionalProperties: false
                                required:
                                  - x
                                  - 'y'
                                properties:
                                  x:
                                    type: integer
                                  'y':
                                    type: integer
                        additionalProperties: true
                      tags:
                        type: array
                        items:
                          type: integer
                      classifiers:
                        type: array
                        description: Contains the reference to the project classifiers
                        items:
                          type: string
                        example: 'some:id:to:a:classifier'
                      dev:
                        type: object
                        description: object used for development purposes only
                  error:
                    nullable: true
                    default: null
        default:
          description: Default http error response body
          content:
            application/json:
              schema:
                type: object
                required:
                  - error
                properties:
                  data:
                    nullable: true
                    default: null
                  error:
                    type: object
                    nullable: true
                    properties:
                      logs:
                        description: log messages
                        type: array
                        items:
                          type: object
                          properties:
                            level:
                              description: log level
                              type: string
                              default: INFO
                              enum:
                                - DEBUG
                                - WARNING
                                - INFO
                                - ERROR
                            message:
                              description: 'log message. If logger is USER, then it MUST be human readable'
                              type: string
                            logger:
                              description: name of the logger receiving this message
                              type: string
                          required:
                            - message
                          example:
                            message: 'Hi there, Mr user'
                            level: INFO
                            logger: user-logger
                      errors:
                        description: errors metadata
                        type: array
                        items:
                          type: object
                          required:
                            - code
                            - message
                          properties:
                            code:
                              type: string
                              description: Typically the name of the exception that produced it otherwise some known error code
                            message:
                              type: string
                              description: Error message specific to this item
                            resource:
                              type: string
                              description: API resource affected by this error
                            field:
                              type: string
                              description: Specific field within the resource
                      status:
                        description: HTTP error code
                        type: integer
                    example:
                      BadRequestError:
                        logs:
                          - message: Requested information is incomplete or malformed
                            level: ERROR
                          - message: Invalid email and password
                            level: ERROR
                            logger: USER
                        errors:
                          - code: InvalidEmail
                            message: Email is malformed
                            field: email
                          - code: UnsavePassword
                            message: Password is not secure
                            field: pasword
                        status: 400
  '/projects/{project_id}':
    parameters:
      - name: project_id
        in: path
        required: true
        schema:
          type: string
    get:
      tags:
        - project
      summary: Gets given project
      operationId: get_project
      responses:
        '200':
          description: got detailed project
          content:
            application/json:
              schema:
                type: object
                required:
                  - data
                properties:
                  data:
                    title: simcore project
                    description: Description of a simcore project
                    type: object
                    additionalProperties: false
                    required:
                      - uuid
                      - name
                      - description
                      - prjOwner
                      - accessRights
                      - creationDate
                      - lastChangeDate
                      - thumbnail
                      - workbench
                    properties:
                      uuid:
                        type: string
                        description: project unique identifier
                        example: 07640335-a91f-468c-ab69-a374fa82078d
                      name:
                        type: string
                        description: project name
                        example: Temporal Distortion Simulator
                      description:
                        type: string
                        description: longer one-line description about the project
                        example: Dabbling in temporal transitions ...
                      prjOwner:
                        type: string
                        format: idn-email
                        description: user email
                      accessRights:
                        type: object
                        description: object containing the GroupID as key and read/write/execution permissions as value
                        additionalProperties: false
                        x-patternProperties:
                          ^\d+$:
                            type: object
                            description: the group id
                            additionalProperties: false
                            required:
                              - read
                              - write
                              - delete
                            properties:
                              read:
                                type: boolean
                                description: gives read access
                              write:
                                type: boolean
                                description: gives write access
                              delete:
                                type: boolean
                                description: gives deletion rights
                      creationDate:
                        type: string
                        description: project creation date
                        pattern: '\d{4}-(12|11|10|0?[1-9])-(31|30|[0-2]?\d)T(2[0-3]|1\d|0?[0-9])(:(\d|[0-5]\d)){2}(\.\d{3})?Z'
                        example: '2018-07-01T11:13:43Z'
                      lastChangeDate:
                        type: string
                        description: last save date
                        pattern: '\d{4}-(12|11|10|0?[1-9])-(31|30|[0-2]?\d)T(2[0-3]|1\d|0?[0-9])(:(\d|[0-5]\d)){2}(\.\d{3})?Z'
                        example: '2018-07-01T11:13:43Z'
                      thumbnail:
                        type: string
                        description: url of the latest screenshot of the project
                        example: 'https://placeimg.com/171/96/tech/grayscale/?0.jpg'
                      workbench:
                        type: object
                        x-patternProperties:
                          ^\S+$:
                            type: object
                            additionalProperties: false
                            required:
                              - key
                              - version
                              - label
                              - position
                            properties:
                              key:
                                type: string
                                description: distinctive name for the node based on the docker registry path
                                pattern: '^(simcore)/(services)(/demodec)?/(comp|dynamic|frontend)(/[^\s/]+)+$'
                                example:
                                  - simcore/services/comp/sleeper
                                  - simcore/services/dynamic/3dviewer
                                  - simcore/services/frontend/file-picker
                              version:
                                type: string
                                description: semantic version number of the node
                                pattern: '^(0|[1-9]\d*)(\.(0|[1-9]\d*)){2}(-(0|[1-9]\d*|\d*[-a-zA-Z][-\da-zA-Z]*)(\.(0|[1-9]\d*|\d*[-a-zA-Z][-\da-zA-Z]*))*)?(\+[-\da-zA-Z]+(\.[-\da-zA-Z-]+)*)?$'
                                example:
                                  - 1.0.0
                                  - 0.0.1
                              label:
                                type: string
                              progress:
                                type: number
                                maximum: 100
                                minimum: 0
                                description: the node progress value
                              thumbnail:
                                type: string
                                description: url of the latest screenshot of the node
                                example:
                                  - 'https://placeimg.com/171/96/tech/grayscale/?0.jpg'
                              inputs:
                                type: object
                                description: values of input properties
                                patternProperties:
                                  '^[-_a-zA-Z0-9]+$':
                                    oneOf:
                                      - type:
                                          - integer
                                          - boolean
                                          - string
                                          - number
                                          - 'null'
                                      - type: object
                                        additionalProperties: false
                                        required:
                                          - nodeUuid
                                          - output
                                        properties:
                                          nodeUuid:
                                            type: string
                                          output:
                                            type: string
                                      - type: object
                                        additionalProperties: false
                                        required:
                                          - store
                                          - path
                                        properties:
                                          store:
                                            type:
                                              - string
                                              - integer
                                          dataset:
                                            type: string
                                          path:
                                            type: string
                                          label:
                                            type: string
                              inputAccess:
                                description: map with key - access level pairs
                                type: object
                                patternProperties:
                                  '^[-_a-zA-Z0-9]+$':
                                    type: string
                                    enum:
                                      - Invisible
                                      - ReadOnly
                                      - ReadAndWrite
                                    default: ReadAndWrite
                                    example:
                                      - ReadOnly
                              inputNodes:
                                type: array
                                items:
                                  type: string
                                  pattern: ^\S+$
                                description: node IDs of where the node is connected to
                                example:
                                  - nodeUuid1
                                  - nodeUuid2
                              outputs:
                                type: object
                                patternProperties:
                                  '^[-_a-zA-Z0-9]+$':
                                    oneOf:
                                      - type:
                                          - integer
                                          - boolean
                                          - string
                                          - number
                                          - 'null'
                                      - type: object
                                        additionalProperties: false
                                        required:
                                          - store
                                          - path
                                        properties:
                                          store:
                                            type:
                                              - string
                                              - integer
                                          dataset:
                                            type: string
                                          path:
                                            type: string
                                          label:
                                            type: string
                              outputNode:
                                type: boolean
                                deprecated: true
                              outputNodes:
                                type: array
                                items:
                                  type: string
                                  pattern: ^\S+$
                                description: Used in group-nodes. Node IDs of those connected to the output
                                example:
                                  - nodeUuid1
                                  - nodeUuid2
                              parent:
                                type:
                                  - string
                                  - 'null'
                                pattern: ^\S+$
                                description: Parent's (group-nodes') node ID s.
                                example:
                                  - nodeUuid1
                                  - nodeUuid2
                              position:
                                type: object
                                additionalProperties: false
                                required:
                                  - x
                                  - 'y'
                                properties:
                                  x:
                                    type: integer
                                  'y':
                                    type: integer
                        additionalProperties: true
                      tags:
                        type: array
                        items:
                          type: integer
                      classifiers:
                        type: array
                        description: Contains the reference to the project classifiers
                        items:
                          type: string
                        example: 'some:id:to:a:classifier'
                      dev:
                        type: object
                        description: object used for development purposes only
                  error:
                    nullable: true
                    default: null
        default:
          description: Default http error response body
          content:
            application/json:
              schema:
                type: object
                required:
                  - error
                properties:
                  data:
                    nullable: true
                    default: null
                  error:
                    type: object
                    nullable: true
                    properties:
                      logs:
                        description: log messages
                        type: array
                        items:
                          type: object
                          properties:
                            level:
                              description: log level
                              type: string
                              default: INFO
                              enum:
                                - DEBUG
                                - WARNING
                                - INFO
                                - ERROR
                            message:
                              description: 'log message. If logger is USER, then it MUST be human readable'
                              type: string
                            logger:
                              description: name of the logger receiving this message
                              type: string
                          required:
                            - message
                          example:
                            message: 'Hi there, Mr user'
                            level: INFO
                            logger: user-logger
                      errors:
                        description: errors metadata
                        type: array
                        items:
                          type: object
                          required:
                            - code
                            - message
                          properties:
                            code:
                              type: string
                              description: Typically the name of the exception that produced it otherwise some known error code
                            message:
                              type: string
                              description: Error message specific to this item
                            resource:
                              type: string
                              description: API resource affected by this error
                            field:
                              type: string
                              description: Specific field within the resource
                      status:
                        description: HTTP error code
                        type: integer
                    example:
                      BadRequestError:
                        logs:
                          - message: Requested information is incomplete or malformed
                            level: ERROR
                          - message: Invalid email and password
                            level: ERROR
                            logger: USER
                        errors:
                          - code: InvalidEmail
                            message: Email is malformed
                            field: email
                          - code: UnsavePassword
                            message: Password is not secure
                            field: pasword
                        status: 400
    put:
      tags:
        - project
      summary: Enclosed entity replaces given project
      operationId: replace_project
      parameters:
        - name: run
          in: query
          required: false
          schema:
            type: boolean
      requestBody:
        content:
          application/json:
            schema:
              title: simcore project
              description: Description of a simcore project
              type: object
              additionalProperties: false
              required:
                - uuid
                - name
                - description
                - prjOwner
                - accessRights
                - creationDate
                - lastChangeDate
                - thumbnail
                - workbench
              properties:
                uuid:
                  type: string
                  description: project unique identifier
                  example: 07640335-a91f-468c-ab69-a374fa82078d
                name:
                  type: string
                  description: project name
                  example: Temporal Distortion Simulator
                description:
                  type: string
                  description: longer one-line description about the project
                  example: Dabbling in temporal transitions ...
                prjOwner:
                  type: string
                  format: idn-email
                  description: user email
                accessRights:
                  type: object
                  description: object containing the GroupID as key and read/write/execution permissions as value
                  additionalProperties: false
                  x-patternProperties:
                    ^\d+$:
                      type: object
                      description: the group id
                      additionalProperties: false
                      required:
                        - read
                        - write
                        - delete
                      properties:
                        read:
                          type: boolean
                          description: gives read access
                        write:
                          type: boolean
                          description: gives write access
                        delete:
                          type: boolean
                          description: gives deletion rights
                creationDate:
                  type: string
                  description: project creation date
                  pattern: '\d{4}-(12|11|10|0?[1-9])-(31|30|[0-2]?\d)T(2[0-3]|1\d|0?[0-9])(:(\d|[0-5]\d)){2}(\.\d{3})?Z'
                  example: '2018-07-01T11:13:43Z'
                lastChangeDate:
                  type: string
                  description: last save date
                  pattern: '\d{4}-(12|11|10|0?[1-9])-(31|30|[0-2]?\d)T(2[0-3]|1\d|0?[0-9])(:(\d|[0-5]\d)){2}(\.\d{3})?Z'
                  example: '2018-07-01T11:13:43Z'
                thumbnail:
                  type: string
                  description: url of the latest screenshot of the project
                  example: 'https://placeimg.com/171/96/tech/grayscale/?0.jpg'
                workbench:
                  type: object
                  x-patternProperties:
                    ^\S+$:
                      type: object
                      additionalProperties: false
                      required:
                        - key
                        - version
                        - label
                        - position
                      properties:
                        key:
                          type: string
                          description: distinctive name for the node based on the docker registry path
                          pattern: '^(simcore)/(services)(/demodec)?/(comp|dynamic|frontend)(/[^\s/]+)+$'
                          example:
                            - simcore/services/comp/sleeper
                            - simcore/services/dynamic/3dviewer
                            - simcore/services/frontend/file-picker
                        version:
                          type: string
                          description: semantic version number of the node
                          pattern: '^(0|[1-9]\d*)(\.(0|[1-9]\d*)){2}(-(0|[1-9]\d*|\d*[-a-zA-Z][-\da-zA-Z]*)(\.(0|[1-9]\d*|\d*[-a-zA-Z][-\da-zA-Z]*))*)?(\+[-\da-zA-Z]+(\.[-\da-zA-Z-]+)*)?$'
                          example:
                            - 1.0.0
                            - 0.0.1
                        label:
                          type: string
                        progress:
                          type: number
                          maximum: 100
                          minimum: 0
                          description: the node progress value
                        thumbnail:
                          type: string
                          description: url of the latest screenshot of the node
                          example:
                            - 'https://placeimg.com/171/96/tech/grayscale/?0.jpg'
                        inputs:
                          type: object
                          description: values of input properties
                          patternProperties:
                            '^[-_a-zA-Z0-9]+$':
                              oneOf:
                                - type:
                                    - integer
                                    - boolean
                                    - string
                                    - number
                                    - 'null'
                                - type: object
                                  additionalProperties: false
                                  required:
                                    - nodeUuid
                                    - output
                                  properties:
                                    nodeUuid:
                                      type: string
                                    output:
                                      type: string
                                - type: object
                                  additionalProperties: false
                                  required:
                                    - store
                                    - path
                                  properties:
                                    store:
                                      type:
                                        - string
                                        - integer
                                    dataset:
                                      type: string
                                    path:
                                      type: string
                                    label:
                                      type: string
                        inputAccess:
                          description: map with key - access level pairs
                          type: object
                          patternProperties:
                            '^[-_a-zA-Z0-9]+$':
                              type: string
                              enum:
                                - Invisible
                                - ReadOnly
                                - ReadAndWrite
                              default: ReadAndWrite
                              example:
                                - ReadOnly
                        inputNodes:
                          type: array
                          items:
                            type: string
                            pattern: ^\S+$
                          description: node IDs of where the node is connected to
                          example:
                            - nodeUuid1
                            - nodeUuid2
                        outputs:
                          type: object
                          patternProperties:
                            '^[-_a-zA-Z0-9]+$':
                              oneOf:
                                - type:
                                    - integer
                                    - boolean
                                    - string
                                    - number
                                    - 'null'
                                - type: object
                                  additionalProperties: false
                                  required:
                                    - store
                                    - path
                                  properties:
                                    store:
                                      type:
                                        - string
                                        - integer
                                    dataset:
                                      type: string
                                    path:
                                      type: string
                                    label:
                                      type: string
                        outputNode:
                          type: boolean
                          deprecated: true
                        outputNodes:
                          type: array
                          items:
                            type: string
                            pattern: ^\S+$
                          description: Used in group-nodes. Node IDs of those connected to the output
                          example:
                            - nodeUuid1
                            - nodeUuid2
                        parent:
                          type:
                            - string
                            - 'null'
                          pattern: ^\S+$
                          description: Parent's (group-nodes') node ID s.
                          example:
                            - nodeUuid1
                            - nodeUuid2
                        position:
                          type: object
                          additionalProperties: false
                          required:
                            - x
                            - 'y'
                          properties:
                            x:
                              type: integer
                            'y':
                              type: integer
                  additionalProperties: true
                tags:
                  type: array
                  items:
                    type: integer
                classifiers:
                  type: array
                  description: Contains the reference to the project classifiers
                  items:
                    type: string
                  example: 'some:id:to:a:classifier'
                dev:
                  type: object
                  description: object used for development purposes only
      responses:
        '200':
          description: got detailed project
          content:
            application/json:
              schema:
                type: object
                required:
                  - data
                properties:
                  data:
                    title: simcore project
                    description: Description of a simcore project
                    type: object
                    additionalProperties: false
                    required:
                      - uuid
                      - name
                      - description
                      - prjOwner
                      - accessRights
                      - creationDate
                      - lastChangeDate
                      - thumbnail
                      - workbench
                    properties:
                      uuid:
                        type: string
                        description: project unique identifier
                        example: 07640335-a91f-468c-ab69-a374fa82078d
                      name:
                        type: string
                        description: project name
                        example: Temporal Distortion Simulator
                      description:
                        type: string
                        description: longer one-line description about the project
                        example: Dabbling in temporal transitions ...
                      prjOwner:
                        type: string
                        format: idn-email
                        description: user email
                      accessRights:
                        type: object
                        description: object containing the GroupID as key and read/write/execution permissions as value
                        additionalProperties: false
                        x-patternProperties:
                          ^\d+$:
                            type: object
                            description: the group id
                            additionalProperties: false
                            required:
                              - read
                              - write
                              - delete
                            properties:
                              read:
                                type: boolean
                                description: gives read access
                              write:
                                type: boolean
                                description: gives write access
                              delete:
                                type: boolean
                                description: gives deletion rights
                      creationDate:
                        type: string
                        description: project creation date
                        pattern: '\d{4}-(12|11|10|0?[1-9])-(31|30|[0-2]?\d)T(2[0-3]|1\d|0?[0-9])(:(\d|[0-5]\d)){2}(\.\d{3})?Z'
                        example: '2018-07-01T11:13:43Z'
                      lastChangeDate:
                        type: string
                        description: last save date
                        pattern: '\d{4}-(12|11|10|0?[1-9])-(31|30|[0-2]?\d)T(2[0-3]|1\d|0?[0-9])(:(\d|[0-5]\d)){2}(\.\d{3})?Z'
                        example: '2018-07-01T11:13:43Z'
                      thumbnail:
                        type: string
                        description: url of the latest screenshot of the project
                        example: 'https://placeimg.com/171/96/tech/grayscale/?0.jpg'
                      workbench:
                        type: object
                        x-patternProperties:
                          ^\S+$:
                            type: object
                            additionalProperties: false
                            required:
                              - key
                              - version
                              - label
                              - position
                            properties:
                              key:
                                type: string
                                description: distinctive name for the node based on the docker registry path
                                pattern: '^(simcore)/(services)(/demodec)?/(comp|dynamic|frontend)(/[^\s/]+)+$'
                                example:
                                  - simcore/services/comp/sleeper
                                  - simcore/services/dynamic/3dviewer
                                  - simcore/services/frontend/file-picker
                              version:
                                type: string
                                description: semantic version number of the node
                                pattern: '^(0|[1-9]\d*)(\.(0|[1-9]\d*)){2}(-(0|[1-9]\d*|\d*[-a-zA-Z][-\da-zA-Z]*)(\.(0|[1-9]\d*|\d*[-a-zA-Z][-\da-zA-Z]*))*)?(\+[-\da-zA-Z]+(\.[-\da-zA-Z-]+)*)?$'
                                example:
                                  - 1.0.0
                                  - 0.0.1
                              label:
                                type: string
                              progress:
                                type: number
                                maximum: 100
                                minimum: 0
                                description: the node progress value
                              thumbnail:
                                type: string
                                description: url of the latest screenshot of the node
                                example:
                                  - 'https://placeimg.com/171/96/tech/grayscale/?0.jpg'
                              inputs:
                                type: object
                                description: values of input properties
                                patternProperties:
                                  '^[-_a-zA-Z0-9]+$':
                                    oneOf:
                                      - type:
                                          - integer
                                          - boolean
                                          - string
                                          - number
                                          - 'null'
                                      - type: object
                                        additionalProperties: false
                                        required:
                                          - nodeUuid
                                          - output
                                        properties:
                                          nodeUuid:
                                            type: string
                                          output:
                                            type: string
                                      - type: object
                                        additionalProperties: false
                                        required:
                                          - store
                                          - path
                                        properties:
                                          store:
                                            type:
                                              - string
                                              - integer
                                          dataset:
                                            type: string
                                          path:
                                            type: string
                                          label:
                                            type: string
                              inputAccess:
                                description: map with key - access level pairs
                                type: object
                                patternProperties:
                                  '^[-_a-zA-Z0-9]+$':
                                    type: string
                                    enum:
                                      - Invisible
                                      - ReadOnly
                                      - ReadAndWrite
                                    default: ReadAndWrite
                                    example:
                                      - ReadOnly
                              inputNodes:
                                type: array
                                items:
                                  type: string
                                  pattern: ^\S+$
                                description: node IDs of where the node is connected to
                                example:
                                  - nodeUuid1
                                  - nodeUuid2
                              outputs:
                                type: object
                                patternProperties:
                                  '^[-_a-zA-Z0-9]+$':
                                    oneOf:
                                      - type:
                                          - integer
                                          - boolean
                                          - string
                                          - number
                                          - 'null'
                                      - type: object
                                        additionalProperties: false
                                        required:
                                          - store
                                          - path
                                        properties:
                                          store:
                                            type:
                                              - string
                                              - integer
                                          dataset:
                                            type: string
                                          path:
                                            type: string
                                          label:
                                            type: string
                              outputNode:
                                type: boolean
                                deprecated: true
                              outputNodes:
                                type: array
                                items:
                                  type: string
                                  pattern: ^\S+$
                                description: Used in group-nodes. Node IDs of those connected to the output
                                example:
                                  - nodeUuid1
                                  - nodeUuid2
                              parent:
                                type:
                                  - string
                                  - 'null'
                                pattern: ^\S+$
                                description: Parent's (group-nodes') node ID s.
                                example:
                                  - nodeUuid1
                                  - nodeUuid2
                              position:
                                type: object
                                additionalProperties: false
                                required:
                                  - x
                                  - 'y'
                                properties:
                                  x:
                                    type: integer
                                  'y':
                                    type: integer
                        additionalProperties: true
                      tags:
                        type: array
                        items:
                          type: integer
                      classifiers:
                        type: array
                        description: Contains the reference to the project classifiers
                        items:
                          type: string
                        example: 'some:id:to:a:classifier'
                      dev:
                        type: object
                        description: object used for development purposes only
                  error:
                    nullable: true
                    default: null
        default:
          description: Default http error response body
          content:
            application/json:
              schema:
                type: object
                required:
                  - error
                properties:
                  data:
                    nullable: true
                    default: null
                  error:
                    type: object
                    nullable: true
                    properties:
                      logs:
                        description: log messages
                        type: array
                        items:
                          type: object
                          properties:
                            level:
                              description: log level
                              type: string
                              default: INFO
                              enum:
                                - DEBUG
                                - WARNING
                                - INFO
                                - ERROR
                            message:
                              description: 'log message. If logger is USER, then it MUST be human readable'
                              type: string
                            logger:
                              description: name of the logger receiving this message
                              type: string
                          required:
                            - message
                          example:
                            message: 'Hi there, Mr user'
                            level: INFO
                            logger: user-logger
                      errors:
                        description: errors metadata
                        type: array
                        items:
                          type: object
                          required:
                            - code
                            - message
                          properties:
                            code:
                              type: string
                              description: Typically the name of the exception that produced it otherwise some known error code
                            message:
                              type: string
                              description: Error message specific to this item
                            resource:
                              type: string
                              description: API resource affected by this error
                            field:
                              type: string
                              description: Specific field within the resource
                      status:
                        description: HTTP error code
                        type: integer
                    example:
                      BadRequestError:
                        logs:
                          - message: Requested information is incomplete or malformed
                            level: ERROR
                          - message: Invalid email and password
                            level: ERROR
                            logger: USER
                        errors:
                          - code: InvalidEmail
                            message: Email is malformed
                            field: email
                          - code: UnsavePassword
                            message: Password is not secure
                            field: pasword
                        status: 400
    delete:
      tags:
        - project
      summary: Delete given project
      operationId: delete_project
      responses:
        '204':
          description: project has been successfully deleted
  '/projects/{project_id}:open':
    parameters:
      - name: project_id
        in: path
        required: true
        schema:
          type: string
    post:
      tags:
        - project
      summary: Open a given project
      operationId: open_project
      requestBody:
        description: browser tab identifier
        required: true
        content:
          application/json:
            schema:
              type: string
              example: 5ac57685-c40f-448f-8711-70be1936fd63
      responses:
        '200':
          description: project successfuly opened
          content:
            application/json:
              schema:
                type: object
                required:
                  - data
                properties:
                  data:
                    title: simcore project
                    description: Description of a simcore project
                    type: object
                    additionalProperties: false
                    required:
                      - uuid
                      - name
                      - description
                      - prjOwner
                      - accessRights
                      - creationDate
                      - lastChangeDate
                      - thumbnail
                      - workbench
                    properties:
                      uuid:
                        type: string
                        description: project unique identifier
                        example: 07640335-a91f-468c-ab69-a374fa82078d
                      name:
                        type: string
                        description: project name
                        example: Temporal Distortion Simulator
                      description:
                        type: string
                        description: longer one-line description about the project
                        example: Dabbling in temporal transitions ...
                      prjOwner:
                        type: string
                        format: idn-email
                        description: user email
                      accessRights:
                        type: object
                        description: object containing the GroupID as key and read/write/execution permissions as value
                        additionalProperties: false
                        x-patternProperties:
                          ^\d+$:
                            type: object
                            description: the group id
                            additionalProperties: false
                            required:
                              - read
                              - write
                              - delete
                            properties:
                              read:
                                type: boolean
                                description: gives read access
                              write:
                                type: boolean
                                description: gives write access
                              delete:
                                type: boolean
                                description: gives deletion rights
                      creationDate:
                        type: string
                        description: project creation date
                        pattern: '\d{4}-(12|11|10|0?[1-9])-(31|30|[0-2]?\d)T(2[0-3]|1\d|0?[0-9])(:(\d|[0-5]\d)){2}(\.\d{3})?Z'
                        example: '2018-07-01T11:13:43Z'
                      lastChangeDate:
                        type: string
                        description: last save date
                        pattern: '\d{4}-(12|11|10|0?[1-9])-(31|30|[0-2]?\d)T(2[0-3]|1\d|0?[0-9])(:(\d|[0-5]\d)){2}(\.\d{3})?Z'
                        example: '2018-07-01T11:13:43Z'
                      thumbnail:
                        type: string
                        description: url of the latest screenshot of the project
                        example: 'https://placeimg.com/171/96/tech/grayscale/?0.jpg'
                      workbench:
                        type: object
                        x-patternProperties:
                          ^\S+$:
                            type: object
                            additionalProperties: false
                            required:
                              - key
                              - version
                              - label
                              - position
                            properties:
                              key:
                                type: string
                                description: distinctive name for the node based on the docker registry path
                                pattern: '^(simcore)/(services)(/demodec)?/(comp|dynamic|frontend)(/[^\s/]+)+$'
                                example:
                                  - simcore/services/comp/sleeper
                                  - simcore/services/dynamic/3dviewer
                                  - simcore/services/frontend/file-picker
                              version:
                                type: string
                                description: semantic version number of the node
                                pattern: '^(0|[1-9]\d*)(\.(0|[1-9]\d*)){2}(-(0|[1-9]\d*|\d*[-a-zA-Z][-\da-zA-Z]*)(\.(0|[1-9]\d*|\d*[-a-zA-Z][-\da-zA-Z]*))*)?(\+[-\da-zA-Z]+(\.[-\da-zA-Z-]+)*)?$'
                                example:
                                  - 1.0.0
                                  - 0.0.1
                              label:
                                type: string
                              progress:
                                type: number
                                maximum: 100
                                minimum: 0
                                description: the node progress value
                              thumbnail:
                                type: string
                                description: url of the latest screenshot of the node
                                example:
                                  - 'https://placeimg.com/171/96/tech/grayscale/?0.jpg'
                              inputs:
                                type: object
                                description: values of input properties
                                patternProperties:
                                  '^[-_a-zA-Z0-9]+$':
                                    oneOf:
                                      - type:
                                          - integer
                                          - boolean
                                          - string
                                          - number
                                          - 'null'
                                      - type: object
                                        additionalProperties: false
                                        required:
                                          - nodeUuid
                                          - output
                                        properties:
                                          nodeUuid:
                                            type: string
                                          output:
                                            type: string
                                      - type: object
                                        additionalProperties: false
                                        required:
                                          - store
                                          - path
                                        properties:
                                          store:
                                            type:
                                              - string
                                              - integer
                                          dataset:
                                            type: string
                                          path:
                                            type: string
                                          label:
                                            type: string
                              inputAccess:
                                description: map with key - access level pairs
                                type: object
                                patternProperties:
                                  '^[-_a-zA-Z0-9]+$':
                                    type: string
                                    enum:
                                      - Invisible
                                      - ReadOnly
                                      - ReadAndWrite
                                    default: ReadAndWrite
                                    example:
                                      - ReadOnly
                              inputNodes:
                                type: array
                                items:
                                  type: string
                                  pattern: ^\S+$
                                description: node IDs of where the node is connected to
                                example:
                                  - nodeUuid1
                                  - nodeUuid2
                              outputs:
                                type: object
                                patternProperties:
                                  '^[-_a-zA-Z0-9]+$':
                                    oneOf:
                                      - type:
                                          - integer
                                          - boolean
                                          - string
                                          - number
                                          - 'null'
                                      - type: object
                                        additionalProperties: false
                                        required:
                                          - store
                                          - path
                                        properties:
                                          store:
                                            type:
                                              - string
                                              - integer
                                          dataset:
                                            type: string
                                          path:
                                            type: string
                                          label:
                                            type: string
                              outputNode:
                                type: boolean
                                deprecated: true
                              outputNodes:
                                type: array
                                items:
                                  type: string
                                  pattern: ^\S+$
                                description: Used in group-nodes. Node IDs of those connected to the output
                                example:
                                  - nodeUuid1
                                  - nodeUuid2
                              parent:
                                type:
                                  - string
                                  - 'null'
                                pattern: ^\S+$
                                description: Parent's (group-nodes') node ID s.
                                example:
                                  - nodeUuid1
                                  - nodeUuid2
                              position:
                                type: object
                                additionalProperties: false
                                required:
                                  - x
                                  - 'y'
                                properties:
                                  x:
                                    type: integer
                                  'y':
                                    type: integer
                        additionalProperties: true
                      tags:
                        type: array
                        items:
                          type: integer
                      classifiers:
                        type: array
                        description: Contains the reference to the project classifiers
                        items:
                          type: string
                        example: 'some:id:to:a:classifier'
                      dev:
                        type: object
                        description: object used for development purposes only
                  error:
                    nullable: true
                    default: null
        default:
          description: Default http error response body
          content:
            application/json:
              schema:
                type: object
                required:
                  - error
                properties:
                  data:
                    nullable: true
                    default: null
                  error:
                    type: object
                    nullable: true
                    properties:
                      logs:
                        description: log messages
                        type: array
                        items:
                          type: object
                          properties:
                            level:
                              description: log level
                              type: string
                              default: INFO
                              enum:
                                - DEBUG
                                - WARNING
                                - INFO
                                - ERROR
                            message:
                              description: 'log message. If logger is USER, then it MUST be human readable'
                              type: string
                            logger:
                              description: name of the logger receiving this message
                              type: string
                          required:
                            - message
                          example:
                            message: 'Hi there, Mr user'
                            level: INFO
                            logger: user-logger
                      errors:
                        description: errors metadata
                        type: array
                        items:
                          type: object
                          required:
                            - code
                            - message
                          properties:
                            code:
                              type: string
                              description: Typically the name of the exception that produced it otherwise some known error code
                            message:
                              type: string
                              description: Error message specific to this item
                            resource:
                              type: string
                              description: API resource affected by this error
                            field:
                              type: string
                              description: Specific field within the resource
                      status:
                        description: HTTP error code
                        type: integer
                    example:
                      BadRequestError:
                        logs:
                          - message: Requested information is incomplete or malformed
                            level: ERROR
                          - message: Invalid email and password
                            level: ERROR
                            logger: USER
                        errors:
                          - code: InvalidEmail
                            message: Email is malformed
                            field: email
                          - code: UnsavePassword
                            message: Password is not secure
                            field: pasword
                        status: 400
  '/projects/{project_id}/state':
    parameters:
      - name: project_id
        in: path
        required: true
        schema:
          type: string
    get:
      tags:
        - project
      summary: returns the state of a project
      operationId: state_project
      responses:
        '200':
          description: returns the project current state
          content:
            application/json:
              schema:
                type: object
                required:
                  - data
                properties:
                  data:
                    type: object
                    required:
                      - locked
                    properties:
                      locked:
                        type: object
                        description: describes the project lock state
                        required:
                          - value
                        properties:
                          value:
                            type: boolean
                            description: true if the project is locked
                          owner:
                            type: object
                            properties:
                              first_name:
                                type: string
                              last_name:
                                type: string
                            required:
                              - firstName
                              - lastName
                  error:
                    nullable: true
                    default: null
        default:
          description: Default http error response body
          content:
            application/json:
              schema:
                type: object
                required:
                  - error
                properties:
                  data:
                    nullable: true
                    default: null
                  error:
                    type: object
                    nullable: true
                    properties:
                      logs:
                        description: log messages
                        type: array
                        items:
                          type: object
                          properties:
                            level:
                              description: log level
                              type: string
                              default: INFO
                              enum:
                                - DEBUG
                                - WARNING
                                - INFO
                                - ERROR
                            message:
                              description: 'log message. If logger is USER, then it MUST be human readable'
                              type: string
                            logger:
                              description: name of the logger receiving this message
                              type: string
                          required:
                            - message
                          example:
                            message: 'Hi there, Mr user'
                            level: INFO
                            logger: user-logger
                      errors:
                        description: errors metadata
                        type: array
                        items:
                          type: object
                          required:
                            - code
                            - message
                          properties:
                            code:
                              type: string
                              description: Typically the name of the exception that produced it otherwise some known error code
                            message:
                              type: string
                              description: Error message specific to this item
                            resource:
                              type: string
                              description: API resource affected by this error
                            field:
                              type: string
                              description: Specific field within the resource
                      status:
                        description: HTTP error code
                        type: integer
                    example:
                      BadRequestError:
                        logs:
                          - message: Requested information is incomplete or malformed
                            level: ERROR
                          - message: Invalid email and password
                            level: ERROR
                            logger: USER
                        errors:
                          - code: InvalidEmail
                            message: Email is malformed
                            field: email
                          - code: UnsavePassword
                            message: Password is not secure
                            field: pasword
                        status: 400
  '/projects/{project_id}/state':
    parameters:
      - name: project_id
        in: path
        required: true
        schema:
          type: string
    get:
      tags:
        - project
      summary: returns the state of a project
      operationId: state_project
      responses:
        '200':
          description: returns the project current state
          content:
            application/json:
              schema:
                type: object
                required:
                  - data
                properties:
                  data:
                    type: object
                    required:
                      - locked
                    properties:
                      locked:
                        type: object
                        description: describes the project lock state
                        required:
                          - value
                        properties:
                          value:
                            type: boolean
                            description: true if the project is locked
                          owner:
                            type: object
                            properties:
                              first_name:
                                type: string
                              last_name:
                                type: string
                            required:
                              - firstName
                              - lastName
                  error:
                    nullable: true
                    default: null
        default:
          description: Default http error response body
          content:
            application/json:
              schema:
                type: object
                required:
                  - error
                properties:
                  data:
                    nullable: true
                    default: null
                  error:
                    type: object
                    nullable: true
                    properties:
                      logs:
                        description: log messages
                        type: array
                        items:
                          type: object
                          properties:
                            level:
                              description: log level
                              type: string
                              default: INFO
                              enum:
                                - DEBUG
                                - WARNING
                                - INFO
                                - ERROR
                            message:
                              description: 'log message. If logger is USER, then it MUST be human readable'
                              type: string
                            logger:
                              description: name of the logger receiving this message
                              type: string
                          required:
                            - message
                          example:
                            message: 'Hi there, Mr user'
                            level: INFO
                            logger: user-logger
                      errors:
                        description: errors metadata
                        type: array
                        items:
                          type: object
                          required:
                            - code
                            - message
                          properties:
                            code:
                              type: string
                              description: Typically the name of the exception that produced it otherwise some known error code
                            message:
                              type: string
                              description: Error message specific to this item
                            resource:
                              type: string
                              description: API resource affected by this error
                            field:
                              type: string
                              description: Specific field within the resource
                      status:
                        description: HTTP error code
                        type: integer
                    example:
                      BadRequestError:
                        logs:
                          - message: Requested information is incomplete or malformed
                            level: ERROR
                          - message: Invalid email and password
                            level: ERROR
                            logger: USER
                        errors:
                          - code: InvalidEmail
                            message: Email is malformed
                            field: email
                          - code: UnsavePassword
                            message: Password is not secure
                            field: pasword
                        status: 400
  '/projects/{project_id}:close':
    parameters:
      - name: project_id
        in: path
        required: true
        schema:
          type: string
    post:
      tags:
        - project
      summary: Closes a given project
      operationId: close_project
      requestBody:
        description: browser tab identifier
        required: true
        content:
          application/json:
            schema:
              type: string
              example: 5ac57685-c40f-448f-8711-70be1936fd63
      responses:
        '204':
          description: project succesfuly closed
        default:
          description: Default http error response body
          content:
            application/json:
              schema:
                type: object
                required:
                  - error
                properties:
                  data:
                    nullable: true
                    default: null
                  error:
                    type: object
                    nullable: true
                    properties:
                      logs:
                        description: log messages
                        type: array
                        items:
                          type: object
                          properties:
                            level:
                              description: log level
                              type: string
                              default: INFO
                              enum:
                                - DEBUG
                                - WARNING
                                - INFO
                                - ERROR
                            message:
                              description: 'log message. If logger is USER, then it MUST be human readable'
                              type: string
                            logger:
                              description: name of the logger receiving this message
                              type: string
                          required:
                            - message
                          example:
                            message: 'Hi there, Mr user'
                            level: INFO
                            logger: user-logger
                      errors:
                        description: errors metadata
                        type: array
                        items:
                          type: object
                          required:
                            - code
                            - message
                          properties:
                            code:
                              type: string
                              description: Typically the name of the exception that produced it otherwise some known error code
                            message:
                              type: string
                              description: Error message specific to this item
                            resource:
                              type: string
                              description: API resource affected by this error
                            field:
                              type: string
                              description: Specific field within the resource
                      status:
                        description: HTTP error code
                        type: integer
                    example:
                      BadRequestError:
                        logs:
                          - message: Requested information is incomplete or malformed
                            level: ERROR
                          - message: Invalid email and password
                            level: ERROR
                            logger: USER
                        errors:
                          - code: InvalidEmail
                            message: Email is malformed
                            field: email
                          - code: UnsavePassword
                            message: Password is not secure
                            field: pasword
                        status: 400
  '/projects/{project_id}/nodes':
    parameters:
      - name: project_id
        in: path
        required: true
        schema:
          type: string
    post:
      tags:
        - project
      summary: Create a new node
      operationId: create_node
      requestBody:
        required: true
        content:
          application/json:
            schema:
              type: object
              properties:
                service_uuid:
                  type: string
                  description: the uuid to assign to the service
                service_key:
                  type: string
                  pattern: '^(simcore)/(services)/(comp|dynamic)(/[^\s/]+)+$'
                  description: The key (url) of the service
                service_version:
                  type: string
                  pattern: '^(0|[1-9]\d*)(\.(0|[1-9]\d*)){2}(-(0|[1-9]\d*|\d*[-a-zA-Z][-\da-zA-Z]*)(\.(0|[1-9]\d*|\d*[-a-zA-Z][-\da-zA-Z]*))*)?(\+[-\da-zA-Z]+(\.[-\da-zA-Z-]+)*)?$'
                  description: The tag/version of the service
              required:
                - service_key
                - service_version
            example:
              service_key: simcore/services/dynamic/3d-viewer
              service_version: 1.4.0
      responses:
        '201':
          description: created
          content:
            application/json:
              schema:
                type: object
                required:
                  - data
                properties:
                  data:
                    type: object
                    required:
                      - node_id
                    properties:
                      node_id:
                        type: string
                        description: The UUID attached to this node
                        example: 123e4567-e89b-12d3-a456-426655440000
                  error:
                    nullable: true
                    default: null
        default:
          description: Default http error response body
          content:
            application/json:
              schema:
                type: object
                required:
                  - error
                properties:
                  data:
                    nullable: true
                    default: null
                  error:
                    type: object
                    nullable: true
                    properties:
                      logs:
                        description: log messages
                        type: array
                        items:
                          type: object
                          properties:
                            level:
                              description: log level
                              type: string
                              default: INFO
                              enum:
                                - DEBUG
                                - WARNING
                                - INFO
                                - ERROR
                            message:
                              description: 'log message. If logger is USER, then it MUST be human readable'
                              type: string
                            logger:
                              description: name of the logger receiving this message
                              type: string
                          required:
                            - message
                          example:
                            message: 'Hi there, Mr user'
                            level: INFO
                            logger: user-logger
                      errors:
                        description: errors metadata
                        type: array
                        items:
                          type: object
                          required:
                            - code
                            - message
                          properties:
                            code:
                              type: string
                              description: Typically the name of the exception that produced it otherwise some known error code
                            message:
                              type: string
                              description: Error message specific to this item
                            resource:
                              type: string
                              description: API resource affected by this error
                            field:
                              type: string
                              description: Specific field within the resource
                      status:
                        description: HTTP error code
                        type: integer
                    example:
                      BadRequestError:
                        logs:
                          - message: Requested information is incomplete or malformed
                            level: ERROR
                          - message: Invalid email and password
                            level: ERROR
                            logger: USER
                        errors:
                          - code: InvalidEmail
                            message: Email is malformed
                            field: email
                          - code: UnsavePassword
                            message: Password is not secure
                            field: pasword
                        status: 400
  '/projects/{project_id}/nodes/{node_id}':
    parameters:
      - name: project_id
        in: path
        required: true
        schema:
          type: string
      - name: node_id
        in: path
        required: true
        schema:
          type: string
    get:
      tags:
        - project
      description: Gets node status
      operationId: get_node
      responses:
        '200':
          description: OK service exists and runs. Returns node details.
          content:
            application/json:
              schema:
                type: object
                required:
                  - data
                properties:
                  data:
                    type: object
                    required:
                      - published_port
                      - service_uuid
                      - service_key
                      - service_version
                      - service_host
                      - service_port
                      - service_state
                    properties:
                      published_port:
                        description: The ports where the service provides its interface
                        type: integer
                        format: int32
                        minimum: 1
                        example: 30000
                      entry_point:
                        description: The entry point where the service provides its interface if specified
                        type: string
                        example: /the/entry/point/is/here
                      service_uuid:
                        description: The UUID attached to this service
                        type: string
                        example: 123e4567-e89b-12d3-a456-426655440000
                      service_key:
                        type: string
                        description: distinctive name for the node based on the docker registry path
                        pattern: '^(simcore)/(services)/(comp|dynamic)(/[^\s/]+)+$'
                        example:
                          - simcore/services/comp/itis/sleeper
                          - simcore/services/dynamic/3dviewer
                      service_version:
                        type: string
                        description: semantic version number
                        pattern: '^(0|[1-9]\d*)(\.(0|[1-9]\d*)){2}(-(0|[1-9]\d*|\d*[-a-zA-Z][-\da-zA-Z]*)(\.(0|[1-9]\d*|\d*[-a-zA-Z][-\da-zA-Z]*))*)?(\+[-\da-zA-Z]+(\.[-\da-zA-Z-]+)*)?$'
                        example:
                          - 1.0.0
                          - 0.0.1
                      service_host:
                        description: service host name within the network
                        type: string
                        example: jupyter_E1O2E-LAH
                      service_port:
                        description: port to access the service within the network
                        type: integer
                        minimum: 1
                        example: 8081
                      service_basepath:
                        description: different base path where current service is mounted otherwise defaults to root
                        type: string
                        example: /x/E1O2E-LAH
                        default: ''
                      service_state:
                        description: |
                          the service state * 'pending' - The service is waiting for resources to start * 'pulling' - The service is being pulled from the registry * 'starting' - The service is starting * 'running' - The service is running * 'complete' - The service completed * 'failed' - The service failed to start
                        type: string
                        enum:
                          - pending
                          - pulling
                          - starting
                          - running
                          - complete
                          - failed
                      service_message:
                        description: the service message
                        type: string
                        example: no suitable node (insufficient resources on 1 node)
                  error:
                    nullable: true
                    default: null
        default:
          description: Default http error response body
          content:
            application/json:
              schema:
                type: object
                required:
                  - error
                properties:
                  data:
                    nullable: true
                    default: null
                  error:
                    type: object
                    nullable: true
                    properties:
                      logs:
                        description: log messages
                        type: array
                        items:
                          type: object
                          properties:
                            level:
                              description: log level
                              type: string
                              default: INFO
                              enum:
                                - DEBUG
                                - WARNING
                                - INFO
                                - ERROR
                            message:
                              description: 'log message. If logger is USER, then it MUST be human readable'
                              type: string
                            logger:
                              description: name of the logger receiving this message
                              type: string
                          required:
                            - message
                          example:
                            message: 'Hi there, Mr user'
                            level: INFO
                            logger: user-logger
                      errors:
                        description: errors metadata
                        type: array
                        items:
                          type: object
                          required:
                            - code
                            - message
                          properties:
                            code:
                              type: string
                              description: Typically the name of the exception that produced it otherwise some known error code
                            message:
                              type: string
                              description: Error message specific to this item
                            resource:
                              type: string
                              description: API resource affected by this error
                            field:
                              type: string
                              description: Specific field within the resource
                      status:
                        description: HTTP error code
                        type: integer
                    example:
                      BadRequestError:
                        logs:
                          - message: Requested information is incomplete or malformed
                            level: ERROR
                          - message: Invalid email and password
                            level: ERROR
                            logger: USER
                        errors:
                          - code: InvalidEmail
                            message: Email is malformed
                            field: email
                          - code: UnsavePassword
                            message: Password is not secure
                            field: pasword
                        status: 400
    delete:
      tags:
        - project
      description: Stops and removes a node from the project
      operationId: delete_node
      responses:
        '204':
          description: node has been successfully deleted from project
        default:
          description: Default http error response body
          content:
            application/json:
              schema:
                type: object
                required:
                  - error
                properties:
                  data:
                    nullable: true
                    default: null
                  error:
                    type: object
                    nullable: true
                    properties:
                      logs:
                        description: log messages
                        type: array
                        items:
                          type: object
                          properties:
                            level:
                              description: log level
                              type: string
                              default: INFO
                              enum:
                                - DEBUG
                                - WARNING
                                - INFO
                                - ERROR
                            message:
                              description: 'log message. If logger is USER, then it MUST be human readable'
                              type: string
                            logger:
                              description: name of the logger receiving this message
                              type: string
                          required:
                            - message
                          example:
                            message: 'Hi there, Mr user'
                            level: INFO
                            logger: user-logger
                      errors:
                        description: errors metadata
                        type: array
                        items:
                          type: object
                          required:
                            - code
                            - message
                          properties:
                            code:
                              type: string
                              description: Typically the name of the exception that produced it otherwise some known error code
                            message:
                              type: string
                              description: Error message specific to this item
                            resource:
                              type: string
                              description: API resource affected by this error
                            field:
                              type: string
                              description: Specific field within the resource
                      status:
                        description: HTTP error code
                        type: integer
                    example:
                      BadRequestError:
                        logs:
                          - message: Requested information is incomplete or malformed
                            level: ERROR
                          - message: Invalid email and password
                            level: ERROR
                            logger: USER
                        errors:
                          - code: InvalidEmail
                            message: Email is malformed
                            field: email
                          - code: UnsavePassword
                            message: Password is not secure
                            field: pasword
                        status: 400
  '/nodes/{nodeInstanceUUID}/outputUi/{outputKey}':
    get:
      tags:
        - node
      description: get a json description of the ui for presenting the output within the mainUi and a list of open api json schema objects describing the possible json payloads and responses for the api calls available at this endpoint
      operationId: get_node_output_ui
      parameters:
        - in: path
          name: nodeInstanceUUID
          required: true
          schema:
            type: string
        - in: path
          name: outputKey
          required: true
          schema:
            type: string
      responses:
        '200':
          description: Service Information
          content:
            application/json:
              schema:
                type: object
                properties:
                  plugin:
                    type: string
                  config:
                    type: object
        default:
          description: Unexpected error
          content:
            application/json:
              schema:
                type: object
                required:
                  - error
                properties:
                  data:
                    nullable: true
                    default: null
                  error:
                    type: object
                    required:
                      - status
                      - message
                    properties:
                      message:
                        description: Error message
                        type: string
                        example: Unexpected error
                      errors:
                        type: array
                        items:
                          properties:
                            code:
                              type: string
                              description: Server Exception
                              example: ServiceUUIDNotFoundError
                      status:
                        description: Error code
                        type: integer
                        example: 404
  '/nodes/{nodeInstanceUUID}/outputUi/{outputKey}/{apiCall}':
    post:
      tags:
        - node
      summary: send data back to the output api ... protocol depends on the definition
      operationId: send_to_node_output_api
      parameters:
        - in: path
          name: nodeInstanceUUID
          required: true
          schema:
            type: string
        - in: path
          name: outputKey
          required: true
          schema:
            type: string
        - in: path
          name: apiCall
          required: true
          schema:
            type: string
      requestBody:
        content:
          application/json:
            schema:
              oneOf:
                - description: oa3 json schema description of the request structure
                  type: object
                  required:
                    - start
                    - count
                  properties:
                    start:
                      type: integer
                    count:
                      type: integer
                    filter:
                      type: string
                    orderBy:
                      type: string
                - type: object
                  required:
                    - key
                  properties:
                    key:
                      type: string
                - description: |
                    oa3 json schema description of the request structure.
                    If no `rootKey` is specified, the first level of the tree is returned.
                    The `filter` will return any items matching the filter string as well as any
                    folder items containing matching items further down the tree.
                  type: object
                  properties:
                    rootKey:
                      type: string
                    filter:
                      type: string
                - type: object
                  required:
                    - key
                  properties:
                    key:
                      type: string
      responses:
        default:
          description: node type specific api call according to the node type presented
          content:
            application/json:
              schema:
                oneOf:
                  - type: array
                    items:
                      type: object
                      properties:
                        key:
                          type: string
                        label:
                          type: string
                        thumbnail:
                          description: 'data url - https://developer.mozilla.org/en-US/docs/Web/HTTP/Basics_of_HTTP/Data_URIs'
                          type: string
                  - type: object
                  - type: array
                    items:
                      type: object
                      properties:
                        key:
                          type: string
                        label:
                          type: string
                        folder:
                          type: boolean
                  - type: object
  '/nodes/{nodeInstanceUUID}/iframe':
    get:
      tags:
        - node
      summary: entry point for iframe interaction with the node. This relies on the reverse proxy code.
      operationId: get_node_output_iframe
      parameters:
        - in: path
          name: nodeInstanceUUID
          required: true
          schema:
            type: string
      responses:
        default:
          description: any response appropriate in the iframe context
  '/projects/{study_uuid}/tags/{tag_id}':
    parameters:
      - name: tag_id
        in: path
        required: true
        schema:
          type: integer
      - name: study_uuid
        in: path
        required: true
        schema:
          type: string
    put:
      tags:
        - project
      summary: Links an existing label with an existing study
      operationId: add_tag
      responses:
        '200':
          description: The tag has been successfully linked to the study
          content:
            application/json:
              schema:
                type: object
                required:
                  - data
                properties:
                  data:
                    title: simcore project
                    description: Description of a simcore project
                    type: object
                    additionalProperties: false
                    required:
                      - uuid
                      - name
                      - description
                      - prjOwner
                      - accessRights
                      - creationDate
                      - lastChangeDate
                      - thumbnail
                      - workbench
                    properties:
                      uuid:
                        type: string
                        description: project unique identifier
                        example: 07640335-a91f-468c-ab69-a374fa82078d
                      name:
                        type: string
                        description: project name
                        example: Temporal Distortion Simulator
                      description:
                        type: string
                        description: longer one-line description about the project
                        example: Dabbling in temporal transitions ...
                      prjOwner:
                        type: string
                        format: idn-email
                        description: user email
                      accessRights:
                        type: object
                        description: object containing the GroupID as key and read/write/execution permissions as value
                        additionalProperties: false
                        x-patternProperties:
                          ^\d+$:
                            type: object
                            description: the group id
                            additionalProperties: false
                            required:
                              - read
                              - write
                              - delete
                            properties:
                              read:
                                type: boolean
                                description: gives read access
                              write:
                                type: boolean
                                description: gives write access
                              delete:
                                type: boolean
                                description: gives deletion rights
                      creationDate:
                        type: string
                        description: project creation date
                        pattern: '\d{4}-(12|11|10|0?[1-9])-(31|30|[0-2]?\d)T(2[0-3]|1\d|0?[0-9])(:(\d|[0-5]\d)){2}(\.\d{3})?Z'
                        example: '2018-07-01T11:13:43Z'
                      lastChangeDate:
                        type: string
                        description: last save date
                        pattern: '\d{4}-(12|11|10|0?[1-9])-(31|30|[0-2]?\d)T(2[0-3]|1\d|0?[0-9])(:(\d|[0-5]\d)){2}(\.\d{3})?Z'
                        example: '2018-07-01T11:13:43Z'
                      thumbnail:
                        type: string
                        description: url of the latest screenshot of the project
                        example: 'https://placeimg.com/171/96/tech/grayscale/?0.jpg'
                      workbench:
                        type: object
                        x-patternProperties:
                          ^\S+$:
                            type: object
                            additionalProperties: false
                            required:
                              - key
                              - version
                              - label
                              - position
                            properties:
                              key:
                                type: string
                                description: distinctive name for the node based on the docker registry path
                                pattern: '^(simcore)/(services)(/demodec)?/(comp|dynamic|frontend)(/[^\s/]+)+$'
                                example:
                                  - simcore/services/comp/sleeper
                                  - simcore/services/dynamic/3dviewer
                                  - simcore/services/frontend/file-picker
                              version:
                                type: string
                                description: semantic version number of the node
                                pattern: '^(0|[1-9]\d*)(\.(0|[1-9]\d*)){2}(-(0|[1-9]\d*|\d*[-a-zA-Z][-\da-zA-Z]*)(\.(0|[1-9]\d*|\d*[-a-zA-Z][-\da-zA-Z]*))*)?(\+[-\da-zA-Z]+(\.[-\da-zA-Z-]+)*)?$'
                                example:
                                  - 1.0.0
                                  - 0.0.1
                              label:
                                type: string
                              progress:
                                type: number
                                maximum: 100
                                minimum: 0
                                description: the node progress value
                              thumbnail:
                                type: string
                                description: url of the latest screenshot of the node
                                example:
                                  - 'https://placeimg.com/171/96/tech/grayscale/?0.jpg'
                              inputs:
                                type: object
                                description: values of input properties
                                patternProperties:
                                  '^[-_a-zA-Z0-9]+$':
                                    oneOf:
                                      - type:
                                          - integer
                                          - boolean
                                          - string
                                          - number
                                          - 'null'
                                      - type: object
                                        additionalProperties: false
                                        required:
                                          - nodeUuid
                                          - output
                                        properties:
                                          nodeUuid:
                                            type: string
                                          output:
                                            type: string
                                      - type: object
                                        additionalProperties: false
                                        required:
                                          - store
                                          - path
                                        properties:
                                          store:
                                            type:
                                              - string
                                              - integer
                                          dataset:
                                            type: string
                                          path:
                                            type: string
                                          label:
                                            type: string
                              inputAccess:
                                description: map with key - access level pairs
                                type: object
                                patternProperties:
                                  '^[-_a-zA-Z0-9]+$':
                                    type: string
                                    enum:
                                      - Invisible
                                      - ReadOnly
                                      - ReadAndWrite
                                    default: ReadAndWrite
                                    example:
                                      - ReadOnly
                              inputNodes:
                                type: array
                                items:
                                  type: string
                                  pattern: ^\S+$
                                description: node IDs of where the node is connected to
                                example:
                                  - nodeUuid1
                                  - nodeUuid2
                              outputs:
                                type: object
                                patternProperties:
                                  '^[-_a-zA-Z0-9]+$':
                                    oneOf:
                                      - type:
                                          - integer
                                          - boolean
                                          - string
                                          - number
                                          - 'null'
                                      - type: object
                                        additionalProperties: false
                                        required:
                                          - store
                                          - path
                                        properties:
                                          store:
                                            type:
                                              - string
                                              - integer
                                          dataset:
                                            type: string
                                          path:
                                            type: string
                                          label:
                                            type: string
                              outputNode:
                                type: boolean
                                deprecated: true
                              outputNodes:
                                type: array
                                items:
                                  type: string
                                  pattern: ^\S+$
                                description: Used in group-nodes. Node IDs of those connected to the output
                                example:
                                  - nodeUuid1
                                  - nodeUuid2
                              parent:
                                type:
                                  - string
                                  - 'null'
                                pattern: ^\S+$
                                description: Parent's (group-nodes') node ID s.
                                example:
                                  - nodeUuid1
                                  - nodeUuid2
                              position:
                                type: object
                                additionalProperties: false
                                required:
                                  - x
                                  - 'y'
                                properties:
                                  x:
                                    type: integer
                                  'y':
                                    type: integer
                        additionalProperties: true
                      tags:
                        type: array
                        items:
                          type: integer
                      classifiers:
                        type: array
                        description: Contains the reference to the project classifiers
                        items:
                          type: string
                        example: 'some:id:to:a:classifier'
                      dev:
                        type: object
                        description: object used for development purposes only
                  error:
                    nullable: true
                    default: null
        default:
          description: Default http error response body
          content:
            application/json:
              schema:
                type: object
                required:
                  - error
                properties:
                  data:
                    nullable: true
                    default: null
                  error:
                    type: object
                    nullable: true
                    properties:
                      logs:
                        description: log messages
                        type: array
                        items:
                          type: object
                          properties:
                            level:
                              description: log level
                              type: string
                              default: INFO
                              enum:
                                - DEBUG
                                - WARNING
                                - INFO
                                - ERROR
                            message:
                              description: 'log message. If logger is USER, then it MUST be human readable'
                              type: string
                            logger:
                              description: name of the logger receiving this message
                              type: string
                          required:
                            - message
                          example:
                            message: 'Hi there, Mr user'
                            level: INFO
                            logger: user-logger
                      errors:
                        description: errors metadata
                        type: array
                        items:
                          type: object
                          required:
                            - code
                            - message
                          properties:
                            code:
                              type: string
                              description: Typically the name of the exception that produced it otherwise some known error code
                            message:
                              type: string
                              description: Error message specific to this item
                            resource:
                              type: string
                              description: API resource affected by this error
                            field:
                              type: string
                              description: Specific field within the resource
                      status:
                        description: HTTP error code
                        type: integer
                    example:
                      BadRequestError:
                        logs:
                          - message: Requested information is incomplete or malformed
                            level: ERROR
                          - message: Invalid email and password
                            level: ERROR
                            logger: USER
                        errors:
                          - code: InvalidEmail
                            message: Email is malformed
                            field: email
                          - code: UnsavePassword
                            message: Password is not secure
                            field: pasword
                        status: 400
    delete:
      tags:
        - project
      summary: Removes an existing link between a label and a study
      operationId: remove_tag
      responses:
        '200':
          description: The tag has been successfully removed from the study
          content:
            application/json:
              schema:
                type: object
                required:
                  - data
                properties:
                  data:
                    title: simcore project
                    description: Description of a simcore project
                    type: object
                    additionalProperties: false
                    required:
                      - uuid
                      - name
                      - description
                      - prjOwner
                      - accessRights
                      - creationDate
                      - lastChangeDate
                      - thumbnail
                      - workbench
                    properties:
                      uuid:
                        type: string
                        description: project unique identifier
                        example: 07640335-a91f-468c-ab69-a374fa82078d
                      name:
                        type: string
                        description: project name
                        example: Temporal Distortion Simulator
                      description:
                        type: string
                        description: longer one-line description about the project
                        example: Dabbling in temporal transitions ...
                      prjOwner:
                        type: string
                        format: idn-email
                        description: user email
                      accessRights:
                        type: object
                        description: object containing the GroupID as key and read/write/execution permissions as value
                        additionalProperties: false
                        x-patternProperties:
                          ^\d+$:
                            type: object
                            description: the group id
                            additionalProperties: false
                            required:
                              - read
                              - write
                              - delete
                            properties:
                              read:
                                type: boolean
                                description: gives read access
                              write:
                                type: boolean
                                description: gives write access
                              delete:
                                type: boolean
                                description: gives deletion rights
                      creationDate:
                        type: string
                        description: project creation date
                        pattern: '\d{4}-(12|11|10|0?[1-9])-(31|30|[0-2]?\d)T(2[0-3]|1\d|0?[0-9])(:(\d|[0-5]\d)){2}(\.\d{3})?Z'
                        example: '2018-07-01T11:13:43Z'
                      lastChangeDate:
                        type: string
                        description: last save date
                        pattern: '\d{4}-(12|11|10|0?[1-9])-(31|30|[0-2]?\d)T(2[0-3]|1\d|0?[0-9])(:(\d|[0-5]\d)){2}(\.\d{3})?Z'
                        example: '2018-07-01T11:13:43Z'
                      thumbnail:
                        type: string
                        description: url of the latest screenshot of the project
                        example: 'https://placeimg.com/171/96/tech/grayscale/?0.jpg'
                      workbench:
                        type: object
                        x-patternProperties:
                          ^\S+$:
                            type: object
                            additionalProperties: false
                            required:
                              - key
                              - version
                              - label
                              - position
                            properties:
                              key:
                                type: string
                                description: distinctive name for the node based on the docker registry path
                                pattern: '^(simcore)/(services)(/demodec)?/(comp|dynamic|frontend)(/[^\s/]+)+$'
                                example:
                                  - simcore/services/comp/sleeper
                                  - simcore/services/dynamic/3dviewer
                                  - simcore/services/frontend/file-picker
                              version:
                                type: string
                                description: semantic version number of the node
                                pattern: '^(0|[1-9]\d*)(\.(0|[1-9]\d*)){2}(-(0|[1-9]\d*|\d*[-a-zA-Z][-\da-zA-Z]*)(\.(0|[1-9]\d*|\d*[-a-zA-Z][-\da-zA-Z]*))*)?(\+[-\da-zA-Z]+(\.[-\da-zA-Z-]+)*)?$'
                                example:
                                  - 1.0.0
                                  - 0.0.1
                              label:
                                type: string
                              progress:
                                type: number
                                maximum: 100
                                minimum: 0
                                description: the node progress value
                              thumbnail:
                                type: string
                                description: url of the latest screenshot of the node
                                example:
                                  - 'https://placeimg.com/171/96/tech/grayscale/?0.jpg'
                              inputs:
                                type: object
                                description: values of input properties
                                patternProperties:
                                  '^[-_a-zA-Z0-9]+$':
                                    oneOf:
                                      - type:
                                          - integer
                                          - boolean
                                          - string
                                          - number
                                          - 'null'
                                      - type: object
                                        additionalProperties: false
                                        required:
                                          - nodeUuid
                                          - output
                                        properties:
                                          nodeUuid:
                                            type: string
                                          output:
                                            type: string
                                      - type: object
                                        additionalProperties: false
                                        required:
                                          - store
                                          - path
                                        properties:
                                          store:
                                            type:
                                              - string
                                              - integer
                                          dataset:
                                            type: string
                                          path:
                                            type: string
                                          label:
                                            type: string
                              inputAccess:
                                description: map with key - access level pairs
                                type: object
                                patternProperties:
                                  '^[-_a-zA-Z0-9]+$':
                                    type: string
                                    enum:
                                      - Invisible
                                      - ReadOnly
                                      - ReadAndWrite
                                    default: ReadAndWrite
                                    example:
                                      - ReadOnly
                              inputNodes:
                                type: array
                                items:
                                  type: string
                                  pattern: ^\S+$
                                description: node IDs of where the node is connected to
                                example:
                                  - nodeUuid1
                                  - nodeUuid2
                              outputs:
                                type: object
                                patternProperties:
                                  '^[-_a-zA-Z0-9]+$':
                                    oneOf:
                                      - type:
                                          - integer
                                          - boolean
                                          - string
                                          - number
                                          - 'null'
                                      - type: object
                                        additionalProperties: false
                                        required:
                                          - store
                                          - path
                                        properties:
                                          store:
                                            type:
                                              - string
                                              - integer
                                          dataset:
                                            type: string
                                          path:
                                            type: string
                                          label:
                                            type: string
                              outputNode:
                                type: boolean
                                deprecated: true
                              outputNodes:
                                type: array
                                items:
                                  type: string
                                  pattern: ^\S+$
                                description: Used in group-nodes. Node IDs of those connected to the output
                                example:
                                  - nodeUuid1
                                  - nodeUuid2
                              parent:
                                type:
                                  - string
                                  - 'null'
                                pattern: ^\S+$
                                description: Parent's (group-nodes') node ID s.
                                example:
                                  - nodeUuid1
                                  - nodeUuid2
                              position:
                                type: object
                                additionalProperties: false
                                required:
                                  - x
                                  - 'y'
                                properties:
                                  x:
                                    type: integer
                                  'y':
                                    type: integer
                        additionalProperties: true
                      tags:
                        type: array
                        items:
                          type: integer
                      classifiers:
                        type: array
                        description: Contains the reference to the project classifiers
                        items:
                          type: string
                        example: 'some:id:to:a:classifier'
                      dev:
                        type: object
                        description: object used for development purposes only
                  error:
                    nullable: true
                    default: null
        default:
          description: Default http error response body
          content:
            application/json:
              schema:
                type: object
                required:
                  - error
                properties:
                  data:
                    nullable: true
                    default: null
                  error:
                    type: object
                    nullable: true
                    properties:
                      logs:
                        description: log messages
                        type: array
                        items:
                          type: object
                          properties:
                            level:
                              description: log level
                              type: string
                              default: INFO
                              enum:
                                - DEBUG
                                - WARNING
                                - INFO
                                - ERROR
                            message:
                              description: 'log message. If logger is USER, then it MUST be human readable'
                              type: string
                            logger:
                              description: name of the logger receiving this message
                              type: string
                          required:
                            - message
                          example:
                            message: 'Hi there, Mr user'
                            level: INFO
                            logger: user-logger
                      errors:
                        description: errors metadata
                        type: array
                        items:
                          type: object
                          required:
                            - code
                            - message
                          properties:
                            code:
                              type: string
                              description: Typically the name of the exception that produced it otherwise some known error code
                            message:
                              type: string
                              description: Error message specific to this item
                            resource:
                              type: string
                              description: API resource affected by this error
                            field:
                              type: string
                              description: Specific field within the resource
                      status:
                        description: HTTP error code
                        type: integer
                    example:
                      BadRequestError:
                        logs:
                          - message: Requested information is incomplete or malformed
                            level: ERROR
                          - message: Invalid email and password
                            level: ERROR
                            logger: USER
                        errors:
                          - code: InvalidEmail
                            message: Email is malformed
                            field: email
                          - code: UnsavePassword
                            message: Password is not secure
                            field: pasword
                        status: 400
  /activity/status:
    get:
      operationId: get_status
      tags:
        - activity
      responses:
        '200':
          description: 'Object containing queuing, CPU and Memory usage/limits information of services'
          content:
            application/json:
              schema:
                type: object
                required:
                  - data
                properties:
                  data:
                    additionalProperties: true
                    type: object
                    properties:
                      stats:
                        type: object
                        properties:
                          cpuUsage:
                            type: number
                            minimum: 0
                          memoryUsage:
                            type: number
                      limits:
                        type: object
                        properties:
                          cpus:
                            type: number
                          mem:
                            type: number
                      queued:
                        type: boolean
                  error:
                    nullable: true
                    default: null
        default:
          description: Default http error response body
          content:
            application/json:
              schema:
                type: object
                required:
                  - error
                properties:
                  data:
                    nullable: true
                    default: null
                  error:
                    type: object
                    nullable: true
                    properties:
                      logs:
                        description: log messages
                        type: array
                        items:
                          type: object
                          properties:
                            level:
                              description: log level
                              type: string
                              default: INFO
                              enum:
                                - DEBUG
                                - WARNING
                                - INFO
                                - ERROR
                            message:
                              description: 'log message. If logger is USER, then it MUST be human readable'
                              type: string
                            logger:
                              description: name of the logger receiving this message
                              type: string
                          required:
                            - message
                          example:
                            message: 'Hi there, Mr user'
                            level: INFO
                            logger: user-logger
                      errors:
                        description: errors metadata
                        type: array
                        items:
                          type: object
                          required:
                            - code
                            - message
                          properties:
                            code:
                              type: string
                              description: Typically the name of the exception that produced it otherwise some known error code
                            message:
                              type: string
                              description: Error message specific to this item
                            resource:
                              type: string
                              description: API resource affected by this error
                            field:
                              type: string
                              description: Specific field within the resource
                      status:
                        description: HTTP error code
                        type: integer
                    example:
                      BadRequestError:
                        logs:
                          - message: Requested information is incomplete or malformed
                            level: ERROR
                          - message: Invalid email and password
                            level: ERROR
                            logger: USER
                        errors:
                          - code: InvalidEmail
                            message: Email is malformed
                            field: email
                          - code: UnsavePassword
                            message: Password is not secure
                            field: pasword
                        status: 400
  /tags:
    get:
      tags:
        - tag
      summary: List all tags for the current user
      operationId: list_tags
      responses:
        '200':
          description: List of tags
          content:
            application/json:
              schema:
                type: object
                required:
                  - data
                properties:
                  data:
                    type: object
                    required:
                      - tags
                    properties:
                      tags:
                        type: array
                        items:
                          type: object
                          required:
                            - name
                            - color
                          properties:
                            id:
                              type: integer
                            name:
                              type: string
                            description:
                              type: string
                            color:
                              type: string
                              pattern: '^#([A-Fa-f0-9]{6}|[A-Fa-f0-9]{3})$'
                  error:
                    nullable: true
                    default: null
        default:
          description: Default http error response body
          content:
            application/json:
              schema:
                type: object
                required:
                  - error
                properties:
                  data:
                    nullable: true
                    default: null
                  error:
                    type: object
                    nullable: true
                    properties:
                      logs:
                        description: log messages
                        type: array
                        items:
                          type: object
                          properties:
                            level:
                              description: log level
                              type: string
                              default: INFO
                              enum:
                                - DEBUG
                                - WARNING
                                - INFO
                                - ERROR
                            message:
                              description: 'log message. If logger is USER, then it MUST be human readable'
                              type: string
                            logger:
                              description: name of the logger receiving this message
                              type: string
                          required:
                            - message
                          example:
                            message: 'Hi there, Mr user'
                            level: INFO
                            logger: user-logger
                      errors:
                        description: errors metadata
                        type: array
                        items:
                          type: object
                          required:
                            - code
                            - message
                          properties:
                            code:
                              type: string
                              description: Typically the name of the exception that produced it otherwise some known error code
                            message:
                              type: string
                              description: Error message specific to this item
                            resource:
                              type: string
                              description: API resource affected by this error
                            field:
                              type: string
                              description: Specific field within the resource
                      status:
                        description: HTTP error code
                        type: integer
                    example:
                      BadRequestError:
                        logs:
                          - message: Requested information is incomplete or malformed
                            level: ERROR
                          - message: Invalid email and password
                            level: ERROR
                            logger: USER
                        errors:
                          - code: InvalidEmail
                            message: Email is malformed
                            field: email
                          - code: UnsavePassword
                            message: Password is not secure
                            field: pasword
                        status: 400
    post:
      tags:
        - tag
      summary: Creates a new tag
      operationId: create_tag
      responses:
        '200':
          description: The created tag
          content:
            application/json:
              schema:
                type: object
                required:
                  - data
                properties:
                  data:
                    type: object
                    required:
                      - name
                      - color
                    properties:
                      id:
                        type: integer
                      name:
                        type: string
                      description:
                        type: string
                      color:
                        type: string
                        pattern: '^#([A-Fa-f0-9]{6}|[A-Fa-f0-9]{3})$'
                  error:
                    nullable: true
                    default: null
        default:
          description: Default http error response body
          content:
            application/json:
              schema:
                type: object
                required:
                  - error
                properties:
                  data:
                    nullable: true
                    default: null
                  error:
                    type: object
                    nullable: true
                    properties:
                      logs:
                        description: log messages
                        type: array
                        items:
                          type: object
                          properties:
                            level:
                              description: log level
                              type: string
                              default: INFO
                              enum:
                                - DEBUG
                                - WARNING
                                - INFO
                                - ERROR
                            message:
                              description: 'log message. If logger is USER, then it MUST be human readable'
                              type: string
                            logger:
                              description: name of the logger receiving this message
                              type: string
                          required:
                            - message
                          example:
                            message: 'Hi there, Mr user'
                            level: INFO
                            logger: user-logger
                      errors:
                        description: errors metadata
                        type: array
                        items:
                          type: object
                          required:
                            - code
                            - message
                          properties:
                            code:
                              type: string
                              description: Typically the name of the exception that produced it otherwise some known error code
                            message:
                              type: string
                              description: Error message specific to this item
                            resource:
                              type: string
                              description: API resource affected by this error
                            field:
                              type: string
                              description: Specific field within the resource
                      status:
                        description: HTTP error code
                        type: integer
                    example:
                      BadRequestError:
                        logs:
                          - message: Requested information is incomplete or malformed
                            level: ERROR
                          - message: Invalid email and password
                            level: ERROR
                            logger: USER
                        errors:
                          - code: InvalidEmail
                            message: Email is malformed
                            field: email
                          - code: UnsavePassword
                            message: Password is not secure
                            field: pasword
                        status: 400
  '/tags/{tag_id}':
    parameters:
      - name: tag_id
        in: path
        required: true
        schema:
          type: integer
    put:
      tags:
        - tag
      summary: Updates a tag
      operationId: update_tag
      responses:
        '200':
          description: The updated tag
          content:
            application/json:
              schema:
                type: object
                required:
                  - data
                properties:
                  data:
                    type: object
                    required:
                      - name
                      - color
                    properties:
                      id:
                        type: integer
                      name:
                        type: string
                      description:
                        type: string
                      color:
                        type: string
                        pattern: '^#([A-Fa-f0-9]{6}|[A-Fa-f0-9]{3})$'
                  error:
                    nullable: true
                    default: null
        default:
          description: Default http error response body
          content:
            application/json:
              schema:
                type: object
                required:
                  - error
                properties:
                  data:
                    nullable: true
                    default: null
                  error:
                    type: object
                    nullable: true
                    properties:
                      logs:
                        description: log messages
                        type: array
                        items:
                          type: object
                          properties:
                            level:
                              description: log level
                              type: string
                              default: INFO
                              enum:
                                - DEBUG
                                - WARNING
                                - INFO
                                - ERROR
                            message:
                              description: 'log message. If logger is USER, then it MUST be human readable'
                              type: string
                            logger:
                              description: name of the logger receiving this message
                              type: string
                          required:
                            - message
                          example:
                            message: 'Hi there, Mr user'
                            level: INFO
                            logger: user-logger
                      errors:
                        description: errors metadata
                        type: array
                        items:
                          type: object
                          required:
                            - code
                            - message
                          properties:
                            code:
                              type: string
                              description: Typically the name of the exception that produced it otherwise some known error code
                            message:
                              type: string
                              description: Error message specific to this item
                            resource:
                              type: string
                              description: API resource affected by this error
                            field:
                              type: string
                              description: Specific field within the resource
                      status:
                        description: HTTP error code
                        type: integer
                    example:
                      BadRequestError:
                        logs:
                          - message: Requested information is incomplete or malformed
                            level: ERROR
                          - message: Invalid email and password
                            level: ERROR
                            logger: USER
                        errors:
                          - code: InvalidEmail
                            message: Email is malformed
                            field: email
                          - code: UnsavePassword
                            message: Password is not secure
                            field: pasword
                        status: 400
    delete:
      tags:
        - tag
      summary: Deletes an existing tag
      operationId: delete_tag
      responses:
        '204':
          description: The tag has been successfully deleted
  /publications/service-submission:
    post:
      tags:
        - publication
      summary: Submits a new service candidate
      operationId: service_submission
      requestBody:
        content:
          multipart/form-data:
            schema:
              type: object
              required:
                - metadata
              properties:
                metadata:
                  type: string
                  format: binary
                attachment:
                  type: string
                  format: binary
      responses:
        '204':
          description: Submission has been registered
        default:
          description: Default http error response body
          content:
            application/json:
              schema:
                type: object
                required:
                  - error
                properties:
                  data:
                    nullable: true
                    default: null
                  error:
                    type: object
                    nullable: true
                    properties:
                      logs:
                        description: log messages
                        type: array
                        items:
                          type: object
                          properties:
                            level:
                              description: log level
                              type: string
                              default: INFO
                              enum:
                                - DEBUG
                                - WARNING
                                - INFO
                                - ERROR
                            message:
                              description: 'log message. If logger is USER, then it MUST be human readable'
                              type: string
                            logger:
                              description: name of the logger receiving this message
                              type: string
                          required:
                            - message
                          example:
                            message: 'Hi there, Mr user'
                            level: INFO
                            logger: user-logger
                      errors:
                        description: errors metadata
                        type: array
                        items:
                          type: object
                          required:
                            - code
                            - message
                          properties:
                            code:
                              type: string
                              description: Typically the name of the exception that produced it otherwise some known error code
                            message:
                              type: string
                              description: Error message specific to this item
                            resource:
                              type: string
                              description: API resource affected by this error
                            field:
                              type: string
                              description: Specific field within the resource
                      status:
                        description: HTTP error code
                        type: integer
                    example:
                      BadRequestError:
                        logs:
                          - message: Requested information is incomplete or malformed
                            level: ERROR
                          - message: Invalid email and password
                            level: ERROR
                            logger: USER
                        errors:
                          - code: InvalidEmail
                            message: Email is malformed
                            field: email
                          - code: UnsavePassword
                            message: Password is not secure
                            field: pasword
                        status: 400
  /catalog/dags:
    get:
      tags:
        - catalog
      operationId: list_catalog_dags
      responses:
        '200':
          description: List of catalog dags
        '422':
          description: Validation Error
        default:
          description: Default http error response body
          content:
            application/json:
              schema:
                type: object
                required:
                  - error
                properties:
                  data:
                    nullable: true
                    default: null
                  error:
                    type: object
                    nullable: true
                    properties:
                      logs:
                        description: log messages
                        type: array
                        items:
                          type: object
                          properties:
                            level:
                              description: log level
                              type: string
                              default: INFO
                              enum:
                                - DEBUG
                                - WARNING
                                - INFO
                                - ERROR
                            message:
                              description: 'log message. If logger is USER, then it MUST be human readable'
                              type: string
                            logger:
                              description: name of the logger receiving this message
                              type: string
                          required:
                            - message
                          example:
                            message: 'Hi there, Mr user'
                            level: INFO
                            logger: user-logger
                      errors:
                        description: errors metadata
                        type: array
                        items:
                          type: object
                          required:
                            - code
                            - message
                          properties:
                            code:
                              type: string
                              description: Typically the name of the exception that produced it otherwise some known error code
                            message:
                              type: string
                              description: Error message specific to this item
                            resource:
                              type: string
                              description: API resource affected by this error
                            field:
                              type: string
                              description: Specific field within the resource
                      status:
                        description: HTTP error code
                        type: integer
                    example:
                      BadRequestError:
                        logs:
                          - message: Requested information is incomplete or malformed
                            level: ERROR
                          - message: Invalid email and password
                            level: ERROR
                            logger: USER
                        errors:
                          - code: InvalidEmail
                            message: Email is malformed
                            field: email
                          - code: UnsavePassword
                            message: Password is not secure
                            field: pasword
                        status: 400
    post:
      tags:
        - catalog
      summary: Creates a new dag in catalog
      operationId: create_catalog_dag
      requestBody:
        content:
          application/json:
            schema:
              type: object
              additionalProperties: true
      responses:
        '201':
          description: The dag was successfully created
        '422':
          description: Validation Error
        default:
          description: Default http error response body
          content:
            application/json:
              schema:
                type: object
                required:
                  - error
                properties:
                  data:
                    nullable: true
                    default: null
                  error:
                    type: object
                    nullable: true
                    properties:
                      logs:
                        description: log messages
                        type: array
                        items:
                          type: object
                          properties:
                            level:
                              description: log level
                              type: string
                              default: INFO
                              enum:
                                - DEBUG
                                - WARNING
                                - INFO
                                - ERROR
                            message:
                              description: 'log message. If logger is USER, then it MUST be human readable'
                              type: string
                            logger:
                              description: name of the logger receiving this message
                              type: string
                          required:
                            - message
                          example:
                            message: 'Hi there, Mr user'
                            level: INFO
                            logger: user-logger
                      errors:
                        description: errors metadata
                        type: array
                        items:
                          type: object
                          required:
                            - code
                            - message
                          properties:
                            code:
                              type: string
                              description: Typically the name of the exception that produced it otherwise some known error code
                            message:
                              type: string
                              description: Error message specific to this item
                            resource:
                              type: string
                              description: API resource affected by this error
                            field:
                              type: string
                              description: Specific field within the resource
                      status:
                        description: HTTP error code
                        type: integer
                    example:
                      BadRequestError:
                        logs:
                          - message: Requested information is incomplete or malformed
                            level: ERROR
                          - message: Invalid email and password
                            level: ERROR
                            logger: USER
                        errors:
                          - code: InvalidEmail
                            message: Email is malformed
                            field: email
                          - code: UnsavePassword
                            message: Password is not secure
                            field: pasword
                        status: 400
  '/catalog/dags/{dag_id}':
    parameters:
      - in: path
        name: dag_id
        required: true
        schema:
          title: Dag Id
          type: integer
    put:
      tags:
        - catalog
      summary: Replaces a dag in catalog
      operationId: replace_catalog_dag
      requestBody:
        content:
          application/json:
            schema:
              type: object
              additionalProperties: true
      responses:
        '200':
          description: The dag was replaced in catalog
        '422':
          description: Validation Error
        default:
          description: Default http error response body
          content:
            application/json:
              schema:
                type: object
                required:
                  - error
                properties:
                  data:
                    nullable: true
                    default: null
                  error:
                    type: object
                    nullable: true
                    properties:
                      logs:
                        description: log messages
                        type: array
                        items:
                          type: object
                          properties:
                            level:
                              description: log level
                              type: string
                              default: INFO
                              enum:
                                - DEBUG
                                - WARNING
                                - INFO
                                - ERROR
                            message:
                              description: 'log message. If logger is USER, then it MUST be human readable'
                              type: string
                            logger:
                              description: name of the logger receiving this message
                              type: string
                          required:
                            - message
                          example:
                            message: 'Hi there, Mr user'
                            level: INFO
                            logger: user-logger
                      errors:
                        description: errors metadata
                        type: array
                        items:
                          type: object
                          required:
                            - code
                            - message
                          properties:
                            code:
                              type: string
                              description: Typically the name of the exception that produced it otherwise some known error code
                            message:
                              type: string
                              description: Error message specific to this item
                            resource:
                              type: string
                              description: API resource affected by this error
                            field:
                              type: string
                              description: Specific field within the resource
                      status:
                        description: HTTP error code
                        type: integer
                    example:
                      BadRequestError:
                        logs:
                          - message: Requested information is incomplete or malformed
                            level: ERROR
                          - message: Invalid email and password
                            level: ERROR
                            logger: USER
                        errors:
                          - code: InvalidEmail
                            message: Email is malformed
                            field: email
                          - code: UnsavePassword
                            message: Password is not secure
                            field: pasword
                        status: 400
    delete:
      tags:
        - catalog
      summary: Deletes an existing dag
      operationId: delete_catalog_dag
      responses:
        '204':
          description: Successfully deleted
        '422':
          description: Validation Error
  /catalog/services:
    get:
      tags:
        - catalog
      summary: List Services
      operationId: list_catalog_services
      responses:
        '200':
          description: Returns list of services from the catalog
        default:
          description: Default http error response body
          content:
            application/json:
              schema:
                type: object
                required:
                  - error
                properties:
                  data:
                    nullable: true
                    default: null
                  error:
                    type: object
                    nullable: true
                    properties:
                      logs:
                        description: log messages
                        type: array
                        items:
                          type: object
                          properties:
                            level:
                              description: log level
                              type: string
                              default: INFO
                              enum:
                                - DEBUG
                                - WARNING
                                - INFO
                                - ERROR
                            message:
                              description: 'log message. If logger is USER, then it MUST be human readable'
                              type: string
                            logger:
                              description: name of the logger receiving this message
                              type: string
                          required:
                            - message
                          example:
                            message: 'Hi there, Mr user'
                            level: INFO
                            logger: user-logger
                      errors:
                        description: errors metadata
                        type: array
                        items:
                          type: object
                          required:
                            - code
                            - message
                          properties:
                            code:
                              type: string
                              description: Typically the name of the exception that produced it otherwise some known error code
                            message:
                              type: string
                              description: Error message specific to this item
                            resource:
                              type: string
                              description: API resource affected by this error
                            field:
                              type: string
                              description: Specific field within the resource
                      status:
                        description: HTTP error code
                        type: integer
                    example:
                      BadRequestError:
                        logs:
                          - message: Requested information is incomplete or malformed
                            level: ERROR
                          - message: Invalid email and password
                            level: ERROR
                            logger: USER
                        errors:
                          - code: InvalidEmail
                            message: Email is malformed
                            field: email
                          - code: UnsavePassword
                            message: Password is not secure
                            field: pasword
                        status: 400
  '/catalog/services/{service_key}/{service_version}':
    parameters:
      - in: path
        name: service_key
        required: true
        schema:
          title: Service key
          type: string
          pattern: '^(simcore)/(services)/(comp|dynamic)(/[^\\s/]+)+$'
      - in: path
        name: service_version
        required: true
        schema:
          title: Service version
          type: string
          pattern: '^(0|[1-9]\\d*)(\\.(0|[1-9]\\d*)){2}(-(0|[1-9]\\d*|\\d*[-a-zA-Z][-\\da-zA-Z]*)(\\.(0|[1-9]\\d*|\\d*[-a-zA-Z][-\\da-zA-Z]*))*)?(\\+[-\\da-zA-Z]+(\\.[-\\da-zA-Z-]+)*)?$'
    get:
      tags:
        - catalog
      summary: Get Service
      operationId: get_catalog_service
      responses:
        '200':
          description: Returns service
        default:
          description: Default http error response body
          content:
            application/json:
              schema:
                type: object
                required:
                  - error
                properties:
                  data:
                    nullable: true
                    default: null
                  error:
                    type: object
                    nullable: true
                    properties:
                      logs:
                        description: log messages
                        type: array
                        items:
                          type: object
                          properties:
                            level:
                              description: log level
                              type: string
                              default: INFO
                              enum:
                                - DEBUG
                                - WARNING
                                - INFO
                                - ERROR
                            message:
                              description: 'log message. If logger is USER, then it MUST be human readable'
                              type: string
                            logger:
                              description: name of the logger receiving this message
                              type: string
                          required:
                            - message
                          example:
                            message: 'Hi there, Mr user'
                            level: INFO
                            logger: user-logger
                      errors:
                        description: errors metadata
                        type: array
                        items:
                          type: object
                          required:
                            - code
                            - message
                          properties:
                            code:
                              type: string
                              description: Typically the name of the exception that produced it otherwise some known error code
                            message:
                              type: string
                              description: Error message specific to this item
                            resource:
                              type: string
                              description: API resource affected by this error
                            field:
                              type: string
                              description: Specific field within the resource
                      status:
                        description: HTTP error code
                        type: integer
                    example:
                      BadRequestError:
                        logs:
                          - message: Requested information is incomplete or malformed
                            level: ERROR
                          - message: Invalid email and password
                            level: ERROR
                            logger: USER
                        errors:
                          - code: InvalidEmail
                            message: Email is malformed
                            field: email
                          - code: UnsavePassword
                            message: Password is not secure
                            field: pasword
                        status: 400
    patch:
      tags:
        - catalog
      summary: Update Service
      operationId: update_catalog_service
      requestBody:
        content:
          application/json:
            schema:
              type: object
              additionalProperties: true
      responses:
        '200':
          description: Returns modified service
        default:
          description: Default http error response body
          content:
            application/json:
              schema:
                type: object
                required:
                  - error
                properties:
                  data:
                    nullable: true
                    default: null
                  error:
                    type: object
                    nullable: true
                    properties:
                      logs:
                        description: log messages
                        type: array
                        items:
                          type: object
                          properties:
                            level:
                              description: log level
                              type: string
                              default: INFO
                              enum:
                                - DEBUG
                                - WARNING
                                - INFO
                                - ERROR
                            message:
                              description: 'log message. If logger is USER, then it MUST be human readable'
                              type: string
                            logger:
                              description: name of the logger receiving this message
                              type: string
                          required:
                            - message
                          example:
                            message: 'Hi there, Mr user'
                            level: INFO
                            logger: user-logger
                      errors:
                        description: errors metadata
                        type: array
                        items:
                          type: object
                          required:
                            - code
                            - message
                          properties:
                            code:
                              type: string
                              description: Typically the name of the exception that produced it otherwise some known error code
                            message:
                              type: string
                              description: Error message specific to this item
                            resource:
                              type: string
                              description: API resource affected by this error
                            field:
                              type: string
                              description: Specific field within the resource
                      status:
                        description: HTTP error code
                        type: integer
                    example:
                      BadRequestError:
                        logs:
                          - message: Requested information is incomplete or malformed
                            level: ERROR
                          - message: Invalid email and password
                            level: ERROR
                            logger: USER
                        errors:
                          - code: InvalidEmail
                            message: Email is malformed
                            field: email
                          - code: UnsavePassword
                            message: Password is not secure
                            field: pasword
                        status: 400
components:
  responses:
    DefaultErrorResponse:
      description: Default http error response body
      content:
        application/json:
          schema:
            type: object
            required:
              - error
            properties:
              data:
                nullable: true
                default: null
              error:
                type: object
                nullable: true
                properties:
                  logs:
                    description: log messages
                    type: array
                    items:
                      type: object
                      properties:
                        level:
                          description: log level
                          type: string
                          default: INFO
                          enum:
                            - DEBUG
                            - WARNING
                            - INFO
                            - ERROR
                        message:
                          description: 'log message. If logger is USER, then it MUST be human readable'
                          type: string
                        logger:
                          description: name of the logger receiving this message
                          type: string
                      required:
                        - message
                      example:
                        message: 'Hi there, Mr user'
                        level: INFO
                        logger: user-logger
                  errors:
                    description: errors metadata
                    type: array
                    items:
                      type: object
                      required:
                        - code
                        - message
                      properties:
                        code:
                          type: string
                          description: Typically the name of the exception that produced it otherwise some known error code
                        message:
                          type: string
                          description: Error message specific to this item
                        resource:
                          type: string
                          description: API resource affected by this error
                        field:
                          type: string
                          description: Specific field within the resource
                  status:
                    description: HTTP error code
                    type: integer
                example:
                  BadRequestError:
                    logs:
                      - message: Requested information is incomplete or malformed
                        level: ERROR
                      - message: Invalid email and password
                        level: ERROR
                        logger: USER
                    errors:
                      - code: InvalidEmail
                        message: Email is malformed
                        field: email
                      - code: UnsavePassword
                        message: Password is not secure
                        field: pasword
                    status: 400<|MERGE_RESOLUTION|>--- conflicted
+++ resolved
@@ -2833,1715 +2833,6 @@
         '204':
           description: token has been successfully deleted
   /groups:
-<<<<<<< HEAD
-=======
-    get:
-      summary: List my groups
-      operationId: list_groups
-      tags:
-        - group
-      responses:
-        '200':
-          description: list of the groups I belonged to
-          content:
-            application/json:
-              schema:
-                type: object
-                required:
-                  - data
-                properties:
-                  data:
-                    type: object
-                    properties:
-                      me:
-                        type: object
-                        properties:
-                          gid:
-                            description: the group ID
-                            type: string
-                          label:
-                            description: the group name
-                            type: string
-                          description:
-                            description: the group description
-                            type: string
-                          thumbnail:
-                            description: url to the group thumbnail
-                            type: string
-                            format: uri
-                          accessRights:
-                            description: defines acesss rights for the user
-                            type: object
-                            properties:
-                              read:
-                                type: boolean
-                              write:
-                                type: boolean
-                              delete:
-                                type: boolean
-                            required:
-                              - read
-                              - write
-                              - delete
-                            example:
-                              - read: true
-                                write: false
-                                delete: false
-                              - read: true
-                                write: true
-                                delete: false
-                              - read: true
-                                write: true
-                                delete: true
-                        required:
-                          - gid
-                          - label
-                          - description
-                          - accessRights
-                        example:
-                          - gid: '27'
-                            label: A user
-                            description: A very special user
-                            thumbnail: 'https://user-images.githubusercontent.com/32800795/61083844-ff48fb00-a42c-11e9-8e63-fa2d709c8baf.png'
-                          - gid: '1'
-                            label: ITIS Foundation
-                            description: The Foundation for Research on Information Technologies in Society
-                            thumbnail: 'https://user-images.githubusercontent.com/32800795/61083844-ff48fb00-a42c-11e9-8e63-fa2d709c8baf.png'
-                          - gid: '0'
-                            label: All
-                            description: Open to all users
-                            thumbnail: 'https://user-images.githubusercontent.com/32800795/61083844-ff48fb00-a42c-11e9-8e63-fa2d709c8baf.png'
-                      organizations:
-                        type: array
-                        items:
-                          type: object
-                          properties:
-                            gid:
-                              description: the group ID
-                              type: string
-                            label:
-                              description: the group name
-                              type: string
-                            description:
-                              description: the group description
-                              type: string
-                            thumbnail:
-                              description: url to the group thumbnail
-                              type: string
-                              format: uri
-                            accessRights:
-                              description: defines acesss rights for the user
-                              type: object
-                              properties:
-                                read:
-                                  type: boolean
-                                write:
-                                  type: boolean
-                                delete:
-                                  type: boolean
-                              required:
-                                - read
-                                - write
-                                - delete
-                              example:
-                                - read: true
-                                  write: false
-                                  delete: false
-                                - read: true
-                                  write: true
-                                  delete: false
-                                - read: true
-                                  write: true
-                                  delete: true
-                          required:
-                            - gid
-                            - label
-                            - description
-                            - accessRights
-                          example:
-                            - gid: '27'
-                              label: A user
-                              description: A very special user
-                              thumbnail: 'https://user-images.githubusercontent.com/32800795/61083844-ff48fb00-a42c-11e9-8e63-fa2d709c8baf.png'
-                            - gid: '1'
-                              label: ITIS Foundation
-                              description: The Foundation for Research on Information Technologies in Society
-                              thumbnail: 'https://user-images.githubusercontent.com/32800795/61083844-ff48fb00-a42c-11e9-8e63-fa2d709c8baf.png'
-                            - gid: '0'
-                              label: All
-                              description: Open to all users
-                              thumbnail: 'https://user-images.githubusercontent.com/32800795/61083844-ff48fb00-a42c-11e9-8e63-fa2d709c8baf.png'
-                      all:
-                        type: object
-                        properties:
-                          gid:
-                            description: the group ID
-                            type: string
-                          label:
-                            description: the group name
-                            type: string
-                          description:
-                            description: the group description
-                            type: string
-                          thumbnail:
-                            description: url to the group thumbnail
-                            type: string
-                            format: uri
-                          accessRights:
-                            description: defines acesss rights for the user
-                            type: object
-                            properties:
-                              read:
-                                type: boolean
-                              write:
-                                type: boolean
-                              delete:
-                                type: boolean
-                            required:
-                              - read
-                              - write
-                              - delete
-                            example:
-                              - read: true
-                                write: false
-                                delete: false
-                              - read: true
-                                write: true
-                                delete: false
-                              - read: true
-                                write: true
-                                delete: true
-                        required:
-                          - gid
-                          - label
-                          - description
-                          - accessRights
-                        example:
-                          - gid: '27'
-                            label: A user
-                            description: A very special user
-                            thumbnail: 'https://user-images.githubusercontent.com/32800795/61083844-ff48fb00-a42c-11e9-8e63-fa2d709c8baf.png'
-                          - gid: '1'
-                            label: ITIS Foundation
-                            description: The Foundation for Research on Information Technologies in Society
-                            thumbnail: 'https://user-images.githubusercontent.com/32800795/61083844-ff48fb00-a42c-11e9-8e63-fa2d709c8baf.png'
-                          - gid: '0'
-                            label: All
-                            description: Open to all users
-                            thumbnail: 'https://user-images.githubusercontent.com/32800795/61083844-ff48fb00-a42c-11e9-8e63-fa2d709c8baf.png'
-                  error:
-                    nullable: true
-                    default: null
-        default:
-          description: Default http error response body
-          content:
-            application/json:
-              schema:
-                type: object
-                required:
-                  - error
-                properties:
-                  data:
-                    nullable: true
-                    default: null
-                  error:
-                    type: object
-                    nullable: true
-                    properties:
-                      logs:
-                        description: log messages
-                        type: array
-                        items:
-                          type: object
-                          properties:
-                            level:
-                              description: log level
-                              type: string
-                              default: INFO
-                              enum:
-                                - DEBUG
-                                - WARNING
-                                - INFO
-                                - ERROR
-                            message:
-                              description: 'log message. If logger is USER, then it MUST be human readable'
-                              type: string
-                            logger:
-                              description: name of the logger receiving this message
-                              type: string
-                          required:
-                            - message
-                          example:
-                            message: 'Hi there, Mr user'
-                            level: INFO
-                            logger: user-logger
-                      errors:
-                        description: errors metadata
-                        type: array
-                        items:
-                          type: object
-                          required:
-                            - code
-                            - message
-                          properties:
-                            code:
-                              type: string
-                              description: Typically the name of the exception that produced it otherwise some known error code
-                            message:
-                              type: string
-                              description: Error message specific to this item
-                            resource:
-                              type: string
-                              description: API resource affected by this error
-                            field:
-                              type: string
-                              description: Specific field within the resource
-                      status:
-                        description: HTTP error code
-                        type: integer
-                    example:
-                      BadRequestError:
-                        logs:
-                          - message: Requested information is incomplete or malformed
-                            level: ERROR
-                          - message: Invalid email and password
-                            level: ERROR
-                            logger: USER
-                        errors:
-                          - code: InvalidEmail
-                            message: Email is malformed
-                            field: email
-                          - code: UnsavePassword
-                            message: Password is not secure
-                            field: pasword
-                        status: 400
-    post:
-      summary: Create a new group
-      operationId: create_group
-      tags:
-        - group
-      requestBody:
-        required: true
-        description: the group to create
-        content:
-          application/json:
-            schema:
-              type: object
-              properties:
-                gid:
-                  description: the group ID
-                  type: string
-                label:
-                  description: the group name
-                  type: string
-                description:
-                  description: the group description
-                  type: string
-                thumbnail:
-                  description: url to the group thumbnail
-                  type: string
-                  format: uri
-                accessRights:
-                  description: defines acesss rights for the user
-                  type: object
-                  properties:
-                    read:
-                      type: boolean
-                    write:
-                      type: boolean
-                    delete:
-                      type: boolean
-                  required:
-                    - read
-                    - write
-                    - delete
-                  example:
-                    - read: true
-                      write: false
-                      delete: false
-                    - read: true
-                      write: true
-                      delete: false
-                    - read: true
-                      write: true
-                      delete: true
-              required:
-                - gid
-                - label
-                - description
-                - accessRights
-              example:
-                - gid: '27'
-                  label: A user
-                  description: A very special user
-                  thumbnail: 'https://user-images.githubusercontent.com/32800795/61083844-ff48fb00-a42c-11e9-8e63-fa2d709c8baf.png'
-                - gid: '1'
-                  label: ITIS Foundation
-                  description: The Foundation for Research on Information Technologies in Society
-                  thumbnail: 'https://user-images.githubusercontent.com/32800795/61083844-ff48fb00-a42c-11e9-8e63-fa2d709c8baf.png'
-                - gid: '0'
-                  label: All
-                  description: Open to all users
-                  thumbnail: 'https://user-images.githubusercontent.com/32800795/61083844-ff48fb00-a42c-11e9-8e63-fa2d709c8baf.png'
-      responses:
-        '201':
-          description: group created
-          content:
-            application/json:
-              schema:
-                type: object
-                required:
-                  - data
-                properties:
-                  data:
-                    type: object
-                    properties:
-                      gid:
-                        description: the group ID
-                        type: string
-                      label:
-                        description: the group name
-                        type: string
-                      description:
-                        description: the group description
-                        type: string
-                      thumbnail:
-                        description: url to the group thumbnail
-                        type: string
-                        format: uri
-                      accessRights:
-                        description: defines acesss rights for the user
-                        type: object
-                        properties:
-                          read:
-                            type: boolean
-                          write:
-                            type: boolean
-                          delete:
-                            type: boolean
-                        required:
-                          - read
-                          - write
-                          - delete
-                        example:
-                          - read: true
-                            write: false
-                            delete: false
-                          - read: true
-                            write: true
-                            delete: false
-                          - read: true
-                            write: true
-                            delete: true
-                    required:
-                      - gid
-                      - label
-                      - description
-                      - accessRights
-                    example:
-                      - gid: '27'
-                        label: A user
-                        description: A very special user
-                        thumbnail: 'https://user-images.githubusercontent.com/32800795/61083844-ff48fb00-a42c-11e9-8e63-fa2d709c8baf.png'
-                      - gid: '1'
-                        label: ITIS Foundation
-                        description: The Foundation for Research on Information Technologies in Society
-                        thumbnail: 'https://user-images.githubusercontent.com/32800795/61083844-ff48fb00-a42c-11e9-8e63-fa2d709c8baf.png'
-                      - gid: '0'
-                        label: All
-                        description: Open to all users
-                        thumbnail: 'https://user-images.githubusercontent.com/32800795/61083844-ff48fb00-a42c-11e9-8e63-fa2d709c8baf.png'
-                  error:
-                    nullable: true
-                    default: null
-        default:
-          description: Default http error response body
-          content:
-            application/json:
-              schema:
-                type: object
-                required:
-                  - error
-                properties:
-                  data:
-                    nullable: true
-                    default: null
-                  error:
-                    type: object
-                    nullable: true
-                    properties:
-                      logs:
-                        description: log messages
-                        type: array
-                        items:
-                          type: object
-                          properties:
-                            level:
-                              description: log level
-                              type: string
-                              default: INFO
-                              enum:
-                                - DEBUG
-                                - WARNING
-                                - INFO
-                                - ERROR
-                            message:
-                              description: 'log message. If logger is USER, then it MUST be human readable'
-                              type: string
-                            logger:
-                              description: name of the logger receiving this message
-                              type: string
-                          required:
-                            - message
-                          example:
-                            message: 'Hi there, Mr user'
-                            level: INFO
-                            logger: user-logger
-                      errors:
-                        description: errors metadata
-                        type: array
-                        items:
-                          type: object
-                          required:
-                            - code
-                            - message
-                          properties:
-                            code:
-                              type: string
-                              description: Typically the name of the exception that produced it otherwise some known error code
-                            message:
-                              type: string
-                              description: Error message specific to this item
-                            resource:
-                              type: string
-                              description: API resource affected by this error
-                            field:
-                              type: string
-                              description: Specific field within the resource
-                      status:
-                        description: HTTP error code
-                        type: integer
-                    example:
-                      BadRequestError:
-                        logs:
-                          - message: Requested information is incomplete or malformed
-                            level: ERROR
-                          - message: Invalid email and password
-                            level: ERROR
-                            logger: USER
-                        errors:
-                          - code: InvalidEmail
-                            message: Email is malformed
-                            field: email
-                          - code: UnsavePassword
-                            message: Password is not secure
-                            field: pasword
-                        status: 400
-  '/groups/{gid}':
-    parameters:
-      - name: gid
-        in: path
-        required: true
-        schema:
-          type: string
-    get:
-      tags:
-        - group
-      summary: Gets one group details
-      operationId: get_group
-      responses:
-        '200':
-          description: got group
-          content:
-            application/json:
-              schema:
-                type: object
-                required:
-                  - data
-                properties:
-                  data:
-                    type: object
-                    properties:
-                      gid:
-                        description: the group ID
-                        type: string
-                      label:
-                        description: the group name
-                        type: string
-                      description:
-                        description: the group description
-                        type: string
-                      thumbnail:
-                        description: url to the group thumbnail
-                        type: string
-                        format: uri
-                      accessRights:
-                        description: defines acesss rights for the user
-                        type: object
-                        properties:
-                          read:
-                            type: boolean
-                          write:
-                            type: boolean
-                          delete:
-                            type: boolean
-                        required:
-                          - read
-                          - write
-                          - delete
-                        example:
-                          - read: true
-                            write: false
-                            delete: false
-                          - read: true
-                            write: true
-                            delete: false
-                          - read: true
-                            write: true
-                            delete: true
-                    required:
-                      - gid
-                      - label
-                      - description
-                      - accessRights
-                    example:
-                      - gid: '27'
-                        label: A user
-                        description: A very special user
-                        thumbnail: 'https://user-images.githubusercontent.com/32800795/61083844-ff48fb00-a42c-11e9-8e63-fa2d709c8baf.png'
-                      - gid: '1'
-                        label: ITIS Foundation
-                        description: The Foundation for Research on Information Technologies in Society
-                        thumbnail: 'https://user-images.githubusercontent.com/32800795/61083844-ff48fb00-a42c-11e9-8e63-fa2d709c8baf.png'
-                      - gid: '0'
-                        label: All
-                        description: Open to all users
-                        thumbnail: 'https://user-images.githubusercontent.com/32800795/61083844-ff48fb00-a42c-11e9-8e63-fa2d709c8baf.png'
-                  error:
-                    nullable: true
-                    default: null
-        default:
-          description: Default http error response body
-          content:
-            application/json:
-              schema:
-                type: object
-                required:
-                  - error
-                properties:
-                  data:
-                    nullable: true
-                    default: null
-                  error:
-                    type: object
-                    nullable: true
-                    properties:
-                      logs:
-                        description: log messages
-                        type: array
-                        items:
-                          type: object
-                          properties:
-                            level:
-                              description: log level
-                              type: string
-                              default: INFO
-                              enum:
-                                - DEBUG
-                                - WARNING
-                                - INFO
-                                - ERROR
-                            message:
-                              description: 'log message. If logger is USER, then it MUST be human readable'
-                              type: string
-                            logger:
-                              description: name of the logger receiving this message
-                              type: string
-                          required:
-                            - message
-                          example:
-                            message: 'Hi there, Mr user'
-                            level: INFO
-                            logger: user-logger
-                      errors:
-                        description: errors metadata
-                        type: array
-                        items:
-                          type: object
-                          required:
-                            - code
-                            - message
-                          properties:
-                            code:
-                              type: string
-                              description: Typically the name of the exception that produced it otherwise some known error code
-                            message:
-                              type: string
-                              description: Error message specific to this item
-                            resource:
-                              type: string
-                              description: API resource affected by this error
-                            field:
-                              type: string
-                              description: Specific field within the resource
-                      status:
-                        description: HTTP error code
-                        type: integer
-                    example:
-                      BadRequestError:
-                        logs:
-                          - message: Requested information is incomplete or malformed
-                            level: ERROR
-                          - message: Invalid email and password
-                            level: ERROR
-                            logger: USER
-                        errors:
-                          - code: InvalidEmail
-                            message: Email is malformed
-                            field: email
-                          - code: UnsavePassword
-                            message: Password is not secure
-                            field: pasword
-                        status: 400
-    patch:
-      summary: Update one group
-      operationId: update_group
-      tags:
-        - group
-      requestBody:
-        required: true
-        description: the group to update
-        content:
-          application/json:
-            schema:
-              type: object
-              properties:
-                gid:
-                  description: the group ID
-                  type: string
-                label:
-                  description: the group name
-                  type: string
-                description:
-                  description: the group description
-                  type: string
-                thumbnail:
-                  description: url to the group thumbnail
-                  type: string
-                  format: uri
-                accessRights:
-                  description: defines acesss rights for the user
-                  type: object
-                  properties:
-                    read:
-                      type: boolean
-                    write:
-                      type: boolean
-                    delete:
-                      type: boolean
-                  required:
-                    - read
-                    - write
-                    - delete
-                  example:
-                    - read: true
-                      write: false
-                      delete: false
-                    - read: true
-                      write: true
-                      delete: false
-                    - read: true
-                      write: true
-                      delete: true
-              required:
-                - gid
-                - label
-                - description
-                - accessRights
-              example:
-                - gid: '27'
-                  label: A user
-                  description: A very special user
-                  thumbnail: 'https://user-images.githubusercontent.com/32800795/61083844-ff48fb00-a42c-11e9-8e63-fa2d709c8baf.png'
-                - gid: '1'
-                  label: ITIS Foundation
-                  description: The Foundation for Research on Information Technologies in Society
-                  thumbnail: 'https://user-images.githubusercontent.com/32800795/61083844-ff48fb00-a42c-11e9-8e63-fa2d709c8baf.png'
-                - gid: '0'
-                  label: All
-                  description: Open to all users
-                  thumbnail: 'https://user-images.githubusercontent.com/32800795/61083844-ff48fb00-a42c-11e9-8e63-fa2d709c8baf.png'
-      responses:
-        '200':
-          description: the modified group
-          content:
-            application/json:
-              schema:
-                type: object
-                required:
-                  - data
-                properties:
-                  data:
-                    type: object
-                    properties:
-                      gid:
-                        description: the group ID
-                        type: string
-                      label:
-                        description: the group name
-                        type: string
-                      description:
-                        description: the group description
-                        type: string
-                      thumbnail:
-                        description: url to the group thumbnail
-                        type: string
-                        format: uri
-                      accessRights:
-                        description: defines acesss rights for the user
-                        type: object
-                        properties:
-                          read:
-                            type: boolean
-                          write:
-                            type: boolean
-                          delete:
-                            type: boolean
-                        required:
-                          - read
-                          - write
-                          - delete
-                        example:
-                          - read: true
-                            write: false
-                            delete: false
-                          - read: true
-                            write: true
-                            delete: false
-                          - read: true
-                            write: true
-                            delete: true
-                    required:
-                      - gid
-                      - label
-                      - description
-                      - accessRights
-                    example:
-                      - gid: '27'
-                        label: A user
-                        description: A very special user
-                        thumbnail: 'https://user-images.githubusercontent.com/32800795/61083844-ff48fb00-a42c-11e9-8e63-fa2d709c8baf.png'
-                      - gid: '1'
-                        label: ITIS Foundation
-                        description: The Foundation for Research on Information Technologies in Society
-                        thumbnail: 'https://user-images.githubusercontent.com/32800795/61083844-ff48fb00-a42c-11e9-8e63-fa2d709c8baf.png'
-                      - gid: '0'
-                        label: All
-                        description: Open to all users
-                        thumbnail: 'https://user-images.githubusercontent.com/32800795/61083844-ff48fb00-a42c-11e9-8e63-fa2d709c8baf.png'
-                  error:
-                    nullable: true
-                    default: null
-        default:
-          description: Default http error response body
-          content:
-            application/json:
-              schema:
-                type: object
-                required:
-                  - error
-                properties:
-                  data:
-                    nullable: true
-                    default: null
-                  error:
-                    type: object
-                    nullable: true
-                    properties:
-                      logs:
-                        description: log messages
-                        type: array
-                        items:
-                          type: object
-                          properties:
-                            level:
-                              description: log level
-                              type: string
-                              default: INFO
-                              enum:
-                                - DEBUG
-                                - WARNING
-                                - INFO
-                                - ERROR
-                            message:
-                              description: 'log message. If logger is USER, then it MUST be human readable'
-                              type: string
-                            logger:
-                              description: name of the logger receiving this message
-                              type: string
-                          required:
-                            - message
-                          example:
-                            message: 'Hi there, Mr user'
-                            level: INFO
-                            logger: user-logger
-                      errors:
-                        description: errors metadata
-                        type: array
-                        items:
-                          type: object
-                          required:
-                            - code
-                            - message
-                          properties:
-                            code:
-                              type: string
-                              description: Typically the name of the exception that produced it otherwise some known error code
-                            message:
-                              type: string
-                              description: Error message specific to this item
-                            resource:
-                              type: string
-                              description: API resource affected by this error
-                            field:
-                              type: string
-                              description: Specific field within the resource
-                      status:
-                        description: HTTP error code
-                        type: integer
-                    example:
-                      BadRequestError:
-                        logs:
-                          - message: Requested information is incomplete or malformed
-                            level: ERROR
-                          - message: Invalid email and password
-                            level: ERROR
-                            logger: USER
-                        errors:
-                          - code: InvalidEmail
-                            message: Email is malformed
-                            field: email
-                          - code: UnsavePassword
-                            message: Password is not secure
-                            field: pasword
-                        status: 400
-    delete:
-      tags:
-        - group
-      summary: Deletes one group
-      operationId: delete_group
-      responses:
-        '204':
-          description: group has been successfully deleted
-        default:
-          description: Default http error response body
-          content:
-            application/json:
-              schema:
-                type: object
-                required:
-                  - error
-                properties:
-                  data:
-                    nullable: true
-                    default: null
-                  error:
-                    type: object
-                    nullable: true
-                    properties:
-                      logs:
-                        description: log messages
-                        type: array
-                        items:
-                          type: object
-                          properties:
-                            level:
-                              description: log level
-                              type: string
-                              default: INFO
-                              enum:
-                                - DEBUG
-                                - WARNING
-                                - INFO
-                                - ERROR
-                            message:
-                              description: 'log message. If logger is USER, then it MUST be human readable'
-                              type: string
-                            logger:
-                              description: name of the logger receiving this message
-                              type: string
-                          required:
-                            - message
-                          example:
-                            message: 'Hi there, Mr user'
-                            level: INFO
-                            logger: user-logger
-                      errors:
-                        description: errors metadata
-                        type: array
-                        items:
-                          type: object
-                          required:
-                            - code
-                            - message
-                          properties:
-                            code:
-                              type: string
-                              description: Typically the name of the exception that produced it otherwise some known error code
-                            message:
-                              type: string
-                              description: Error message specific to this item
-                            resource:
-                              type: string
-                              description: API resource affected by this error
-                            field:
-                              type: string
-                              description: Specific field within the resource
-                      status:
-                        description: HTTP error code
-                        type: integer
-                    example:
-                      BadRequestError:
-                        logs:
-                          - message: Requested information is incomplete or malformed
-                            level: ERROR
-                          - message: Invalid email and password
-                            level: ERROR
-                            logger: USER
-                        errors:
-                          - code: InvalidEmail
-                            message: Email is malformed
-                            field: email
-                          - code: UnsavePassword
-                            message: Password is not secure
-                            field: pasword
-                        status: 400
-  '/groups/{gid}/users':
-    parameters:
-      - name: gid
-        in: path
-        required: true
-        schema:
-          type: string
-    get:
-      tags:
-        - group
-      summary: Gets list of users in group
-      operationId: get_group_users
-      responses:
-        '200':
-          description: got list of users and their respective rights
-          content:
-            application/json:
-              schema:
-                type: object
-                required:
-                  - data
-                properties:
-                  data:
-                    type: array
-                    items:
-                      type: object
-                      allOf:
-                        - type: object
-                          properties:
-                            first_name:
-                              type: string
-                              description: the user first name
-                            last_name:
-                              type: string
-                              description: the user last name
-                            login:
-                              type: string
-                              format: email
-                              description: the user login email
-                            gravatar_id:
-                              type: string
-                              description: the user gravatar id hash
-                            id:
-                              type: string
-                              description: the user id
-                            gid:
-                              type: string
-                              description: the user primary gid
-                          example:
-                            first_name: Mr
-                            last_name: Smith
-                            login: mr.smith@matrix.com
-                            gravatar_id: a1af5c6ecc38e81f29695f01d6ceb540
-                            id: '1'
-                            gid: '3'
-                        - description: defines acesss rights for the user
-                          type: object
-                          properties:
-                            read:
-                              type: boolean
-                            write:
-                              type: boolean
-                            delete:
-                              type: boolean
-                          required:
-                            - read
-                            - write
-                            - delete
-                          example:
-                            - read: true
-                              write: false
-                              delete: false
-                            - read: true
-                              write: true
-                              delete: false
-                            - read: true
-                              write: true
-                              delete: true
-                  error:
-                    nullable: true
-                    default: null
-        default:
-          description: Default http error response body
-          content:
-            application/json:
-              schema:
-                type: object
-                required:
-                  - error
-                properties:
-                  data:
-                    nullable: true
-                    default: null
-                  error:
-                    type: object
-                    nullable: true
-                    properties:
-                      logs:
-                        description: log messages
-                        type: array
-                        items:
-                          type: object
-                          properties:
-                            level:
-                              description: log level
-                              type: string
-                              default: INFO
-                              enum:
-                                - DEBUG
-                                - WARNING
-                                - INFO
-                                - ERROR
-                            message:
-                              description: 'log message. If logger is USER, then it MUST be human readable'
-                              type: string
-                            logger:
-                              description: name of the logger receiving this message
-                              type: string
-                          required:
-                            - message
-                          example:
-                            message: 'Hi there, Mr user'
-                            level: INFO
-                            logger: user-logger
-                      errors:
-                        description: errors metadata
-                        type: array
-                        items:
-                          type: object
-                          required:
-                            - code
-                            - message
-                          properties:
-                            code:
-                              type: string
-                              description: Typically the name of the exception that produced it otherwise some known error code
-                            message:
-                              type: string
-                              description: Error message specific to this item
-                            resource:
-                              type: string
-                              description: API resource affected by this error
-                            field:
-                              type: string
-                              description: Specific field within the resource
-                      status:
-                        description: HTTP error code
-                        type: integer
-                    example:
-                      BadRequestError:
-                        logs:
-                          - message: Requested information is incomplete or malformed
-                            level: ERROR
-                          - message: Invalid email and password
-                            level: ERROR
-                            logger: USER
-                        errors:
-                          - code: InvalidEmail
-                            message: Email is malformed
-                            field: email
-                          - code: UnsavePassword
-                            message: Password is not secure
-                            field: pasword
-                        status: 400
-    post:
-      tags:
-        - group
-      summary: Adds a user in the group
-      operationId: add_group_user
-      requestBody:
-        required: true
-        description: the user to add
-        content:
-          application/json:
-            schema:
-              anyOf:
-                - type: object
-                  required:
-                    - uid
-                  properties:
-                    uid:
-                      type: string
-                      description: the user id
-                - type: object
-                  required:
-                    - email
-                  properties:
-                    email:
-                      type: string
-                      format: email
-                      description: the user email
-      responses:
-        '204':
-          description: user successfully added
-        default:
-          description: Default http error response body
-          content:
-            application/json:
-              schema:
-                type: object
-                required:
-                  - error
-                properties:
-                  data:
-                    nullable: true
-                    default: null
-                  error:
-                    type: object
-                    nullable: true
-                    properties:
-                      logs:
-                        description: log messages
-                        type: array
-                        items:
-                          type: object
-                          properties:
-                            level:
-                              description: log level
-                              type: string
-                              default: INFO
-                              enum:
-                                - DEBUG
-                                - WARNING
-                                - INFO
-                                - ERROR
-                            message:
-                              description: 'log message. If logger is USER, then it MUST be human readable'
-                              type: string
-                            logger:
-                              description: name of the logger receiving this message
-                              type: string
-                          required:
-                            - message
-                          example:
-                            message: 'Hi there, Mr user'
-                            level: INFO
-                            logger: user-logger
-                      errors:
-                        description: errors metadata
-                        type: array
-                        items:
-                          type: object
-                          required:
-                            - code
-                            - message
-                          properties:
-                            code:
-                              type: string
-                              description: Typically the name of the exception that produced it otherwise some known error code
-                            message:
-                              type: string
-                              description: Error message specific to this item
-                            resource:
-                              type: string
-                              description: API resource affected by this error
-                            field:
-                              type: string
-                              description: Specific field within the resource
-                      status:
-                        description: HTTP error code
-                        type: integer
-                    example:
-                      BadRequestError:
-                        logs:
-                          - message: Requested information is incomplete or malformed
-                            level: ERROR
-                          - message: Invalid email and password
-                            level: ERROR
-                            logger: USER
-                        errors:
-                          - code: InvalidEmail
-                            message: Email is malformed
-                            field: email
-                          - code: UnsavePassword
-                            message: Password is not secure
-                            field: pasword
-                        status: 400
-  '/groups/{gid}/users/{uid}':
-    parameters:
-      - name: gid
-        in: path
-        required: true
-        schema:
-          type: string
-      - name: uid
-        in: path
-        required: true
-        schema:
-          type: string
-    get:
-      tags:
-        - group
-      summary: Gets specific user in group
-      operationId: get_group_user
-      responses:
-        '200':
-          description: got user
-          content:
-            application/json:
-              schema:
-                type: object
-                required:
-                  - data
-                properties:
-                  data:
-                    type: object
-                    allOf:
-                      - type: object
-                        properties:
-                          first_name:
-                            type: string
-                            description: the user first name
-                          last_name:
-                            type: string
-                            description: the user last name
-                          login:
-                            type: string
-                            format: email
-                            description: the user login email
-                          gravatar_id:
-                            type: string
-                            description: the user gravatar id hash
-                          id:
-                            type: string
-                            description: the user id
-                          gid:
-                            type: string
-                            description: the user primary gid
-                        example:
-                          first_name: Mr
-                          last_name: Smith
-                          login: mr.smith@matrix.com
-                          gravatar_id: a1af5c6ecc38e81f29695f01d6ceb540
-                          id: '1'
-                          gid: '3'
-                      - description: defines acesss rights for the user
-                        type: object
-                        properties:
-                          read:
-                            type: boolean
-                          write:
-                            type: boolean
-                          delete:
-                            type: boolean
-                        required:
-                          - read
-                          - write
-                          - delete
-                        example:
-                          - read: true
-                            write: false
-                            delete: false
-                          - read: true
-                            write: true
-                            delete: false
-                          - read: true
-                            write: true
-                            delete: true
-                  error:
-                    nullable: true
-                    default: null
-        default:
-          description: Default http error response body
-          content:
-            application/json:
-              schema:
-                type: object
-                required:
-                  - error
-                properties:
-                  data:
-                    nullable: true
-                    default: null
-                  error:
-                    type: object
-                    nullable: true
-                    properties:
-                      logs:
-                        description: log messages
-                        type: array
-                        items:
-                          type: object
-                          properties:
-                            level:
-                              description: log level
-                              type: string
-                              default: INFO
-                              enum:
-                                - DEBUG
-                                - WARNING
-                                - INFO
-                                - ERROR
-                            message:
-                              description: 'log message. If logger is USER, then it MUST be human readable'
-                              type: string
-                            logger:
-                              description: name of the logger receiving this message
-                              type: string
-                          required:
-                            - message
-                          example:
-                            message: 'Hi there, Mr user'
-                            level: INFO
-                            logger: user-logger
-                      errors:
-                        description: errors metadata
-                        type: array
-                        items:
-                          type: object
-                          required:
-                            - code
-                            - message
-                          properties:
-                            code:
-                              type: string
-                              description: Typically the name of the exception that produced it otherwise some known error code
-                            message:
-                              type: string
-                              description: Error message specific to this item
-                            resource:
-                              type: string
-                              description: API resource affected by this error
-                            field:
-                              type: string
-                              description: Specific field within the resource
-                      status:
-                        description: HTTP error code
-                        type: integer
-                    example:
-                      BadRequestError:
-                        logs:
-                          - message: Requested information is incomplete or malformed
-                            level: ERROR
-                          - message: Invalid email and password
-                            level: ERROR
-                            logger: USER
-                        errors:
-                          - code: InvalidEmail
-                            message: Email is malformed
-                            field: email
-                          - code: UnsavePassword
-                            message: Password is not secure
-                            field: pasword
-                        status: 400
-    patch:
-      tags:
-        - group
-      summary: Modify specific user in group
-      operationId: update_group_user
-      requestBody:
-        required: true
-        description: the user rights to modify
-        content:
-          application/json:
-            schema:
-              type: object
-              properties:
-                accessRights:
-                  description: defines acesss rights for the user
-                  type: object
-                  properties:
-                    read:
-                      type: boolean
-                    write:
-                      type: boolean
-                    delete:
-                      type: boolean
-                  required:
-                    - read
-                    - write
-                    - delete
-                  example:
-                    - read: true
-                      write: false
-                      delete: false
-                    - read: true
-                      write: true
-                      delete: false
-                    - read: true
-                      write: true
-                      delete: true
-              required:
-                - accessRights
-      responses:
-        '200':
-          description: modified user
-          content:
-            application/json:
-              schema:
-                type: object
-                required:
-                  - data
-                properties:
-                  data:
-                    type: object
-                    allOf:
-                      - type: object
-                        properties:
-                          first_name:
-                            type: string
-                            description: the user first name
-                          last_name:
-                            type: string
-                            description: the user last name
-                          login:
-                            type: string
-                            format: email
-                            description: the user login email
-                          gravatar_id:
-                            type: string
-                            description: the user gravatar id hash
-                          id:
-                            type: string
-                            description: the user id
-                          gid:
-                            type: string
-                            description: the user primary gid
-                        example:
-                          first_name: Mr
-                          last_name: Smith
-                          login: mr.smith@matrix.com
-                          gravatar_id: a1af5c6ecc38e81f29695f01d6ceb540
-                          id: '1'
-                          gid: '3'
-                      - description: defines acesss rights for the user
-                        type: object
-                        properties:
-                          read:
-                            type: boolean
-                          write:
-                            type: boolean
-                          delete:
-                            type: boolean
-                        required:
-                          - read
-                          - write
-                          - delete
-                        example:
-                          - read: true
-                            write: false
-                            delete: false
-                          - read: true
-                            write: true
-                            delete: false
-                          - read: true
-                            write: true
-                            delete: true
-                  error:
-                    nullable: true
-                    default: null
-        default:
-          description: Default http error response body
-          content:
-            application/json:
-              schema:
-                type: object
-                required:
-                  - error
-                properties:
-                  data:
-                    nullable: true
-                    default: null
-                  error:
-                    type: object
-                    nullable: true
-                    properties:
-                      logs:
-                        description: log messages
-                        type: array
-                        items:
-                          type: object
-                          properties:
-                            level:
-                              description: log level
-                              type: string
-                              default: INFO
-                              enum:
-                                - DEBUG
-                                - WARNING
-                                - INFO
-                                - ERROR
-                            message:
-                              description: 'log message. If logger is USER, then it MUST be human readable'
-                              type: string
-                            logger:
-                              description: name of the logger receiving this message
-                              type: string
-                          required:
-                            - message
-                          example:
-                            message: 'Hi there, Mr user'
-                            level: INFO
-                            logger: user-logger
-                      errors:
-                        description: errors metadata
-                        type: array
-                        items:
-                          type: object
-                          required:
-                            - code
-                            - message
-                          properties:
-                            code:
-                              type: string
-                              description: Typically the name of the exception that produced it otherwise some known error code
-                            message:
-                              type: string
-                              description: Error message specific to this item
-                            resource:
-                              type: string
-                              description: API resource affected by this error
-                            field:
-                              type: string
-                              description: Specific field within the resource
-                      status:
-                        description: HTTP error code
-                        type: integer
-                    example:
-                      BadRequestError:
-                        logs:
-                          - message: Requested information is incomplete or malformed
-                            level: ERROR
-                          - message: Invalid email and password
-                            level: ERROR
-                            logger: USER
-                        errors:
-                          - code: InvalidEmail
-                            message: Email is malformed
-                            field: email
-                          - code: UnsavePassword
-                            message: Password is not secure
-                            field: pasword
-                        status: 400
-    delete:
-      tags:
-        - group
-      summary: Delete specific user in group
-      operationId: delete_group_user
-      responses:
-        '204':
-          description: successfully removed user
-        default:
-          description: Default http error response body
-          content:
-            application/json:
-              schema:
-                type: object
-                required:
-                  - error
-                properties:
-                  data:
-                    nullable: true
-                    default: null
-                  error:
-                    type: object
-                    nullable: true
-                    properties:
-                      logs:
-                        description: log messages
-                        type: array
-                        items:
-                          type: object
-                          properties:
-                            level:
-                              description: log level
-                              type: string
-                              default: INFO
-                              enum:
-                                - DEBUG
-                                - WARNING
-                                - INFO
-                                - ERROR
-                            message:
-                              description: 'log message. If logger is USER, then it MUST be human readable'
-                              type: string
-                            logger:
-                              description: name of the logger receiving this message
-                              type: string
-                          required:
-                            - message
-                          example:
-                            message: 'Hi there, Mr user'
-                            level: INFO
-                            logger: user-logger
-                      errors:
-                        description: errors metadata
-                        type: array
-                        items:
-                          type: object
-                          required:
-                            - code
-                            - message
-                          properties:
-                            code:
-                              type: string
-                              description: Typically the name of the exception that produced it otherwise some known error code
-                            message:
-                              type: string
-                              description: Error message specific to this item
-                            resource:
-                              type: string
-                              description: API resource affected by this error
-                            field:
-                              type: string
-                              description: Specific field within the resource
-                      status:
-                        description: HTTP error code
-                        type: integer
-                    example:
-                      BadRequestError:
-                        logs:
-                          - message: Requested information is incomplete or malformed
-                            level: ERROR
-                          - message: Invalid email and password
-                            level: ERROR
-                            logger: USER
-                        errors:
-                          - code: InvalidEmail
-                            message: Email is malformed
-                            field: email
-                          - code: UnsavePassword
-                            message: Password is not secure
-                            field: pasword
-                        status: 400
-  /storage/locations:
->>>>>>> fd14df59
     get:
       summary: List my groups
       operationId: list_groups
