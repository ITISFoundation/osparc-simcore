--- conflicted
+++ resolved
@@ -1527,11 +1527,7 @@
           $ref: '#/components/responses/DefaultErrorResponse'
   '/computation/pipeline/{project_id}:start':
     post:
-<<<<<<< HEAD
-      description: Starts a pipeline(s) of a given (meta) project
-=======
       description: Starts the pipeline(s) of a given (meta) project
->>>>>>> 735f57ca
       tags:
         - service
       operationId: start_pipeline
@@ -2889,11 +2885,7 @@
         - meta-projects
       summary: List Project Iterations
       description: Lists current project's iterations
-<<<<<<< HEAD
-      operationId: simcore_service_webserver.meta_handlers._list_meta_project_iterations_handler
-=======
       operationId: simcore_service_webserver.meta_modeling_handlers._list_meta_project_iterations_handler
->>>>>>> 735f57ca
       parameters:
         - description: Project unique identifier
           required: true
@@ -3020,13 +3012,8 @@
                       required:
                         - name
                         - parent
-<<<<<<< HEAD
-                        - wcopy_project_id
-                        - wcopy_project_url
-=======
                         - workcopy_project_id
                         - workcopy_project_url
->>>>>>> 735f57ca
                         - url
                       type: object
                       properties:
@@ -3051,15 +3038,6 @@
                                   title: Ref Id
                                   type: integer
                           description: Reference to the the meta-project that defines this iteration
-<<<<<<< HEAD
-                        wcopy_project_id:
-                          title: Wcopy Project Id
-                          type: string
-                          description: ID to this iteration's working copy.A working copy is a real project where this iteration is run
-                          format: uuid
-                        wcopy_project_url:
-                          title: Wcopy Project Url
-=======
                         workcopy_project_id:
                           title: Workcopy's Project Id
                           type: string
@@ -3067,7 +3045,6 @@
                           format: uuid
                         workcopy_project_url:
                           title: Workcopy's Project Url
->>>>>>> 735f57ca
                           maxLength: 2083
                           minLength: 1
                           type: string
@@ -3110,72 +3087,6 @@
                         type:
                           title: Error Type
                           type: string
-<<<<<<< HEAD
-    post:
-      tags:
-        - meta-projects
-      summary: Create Project Iterations
-      description: |-
-        Gets or creates projects iterations
-
-        If the number of iterations is not bound (e.g. in an optimization) then it responds
-        when the requested range (offset: offset+limits)
-      operationId: simcore_service_webserver.meta_handlers._create_meta_project_iterations_handler
-      parameters:
-        - description: Project unique identifier
-          required: true
-          schema:
-            title: Project Uuid
-            type: string
-            description: Project unique identifier
-            format: uuid
-          name: project_uuid
-          in: path
-        - required: true
-          schema:
-            title: Ref Id
-            anyOf:
-              - type: integer
-              - type: string
-          name: ref_id
-          in: path
-        - description: index to the first item to return (pagination)
-          required: false
-          schema:
-            title: Offset
-            exclusiveMinimum: false
-            type: integer
-            description: index to the first item to return (pagination)
-            default: 0
-            minimum: 0
-          name: offset
-          in: query
-        - description: maximum number of items to return (pagination)
-          required: false
-          schema:
-            title: Limit
-            maximum: 50
-            minimum: 1
-            type: integer
-            description: maximum number of items to return (pagination)
-            default: 20
-          name: limit
-          in: query
-      responses:
-        '200':
-          description: Successful Response
-          content:
-            application/json:
-              schema:
-                $ref: '#/paths/~1projects~1%7Bproject_uuid%7D~1checkpoint~1%7Bref_id%7D~1iterations/get/responses/200/content/application~1json/schema'
-        '422':
-          description: Validation Error
-          content:
-            application/json:
-              schema:
-                $ref: '#/paths/~1projects~1%7Bproject_uuid%7D~1checkpoint~1%7Bref_id%7D~1iterations/get/responses/422/content/application~1json/schema'
-=======
->>>>>>> 735f57ca
   /repos/projects:
     get:
       tags:
