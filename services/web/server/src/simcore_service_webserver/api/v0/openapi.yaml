--- conflicted
+++ resolved
@@ -3796,12 +3796,9 @@
                             id:
                               type: string
                               description: the user id
-<<<<<<< HEAD
-=======
                             gid:
                               type: string
                               description: the user primary gid
->>>>>>> 2eb392da
                         - description: defines acesss rights for the user
                           type: object
                           properties:
@@ -4067,12 +4064,9 @@
                           id:
                             type: string
                             description: the user id
-<<<<<<< HEAD
-=======
                           gid:
                             type: string
                             description: the user primary gid
->>>>>>> 2eb392da
                       - description: defines acesss rights for the user
                         type: object
                         properties:
@@ -4236,12 +4230,9 @@
                           id:
                             type: string
                             description: the user id
-<<<<<<< HEAD
-=======
                           gid:
                             type: string
                             description: the user primary gid
->>>>>>> 2eb392da
                       - description: defines acesss rights for the user
                         type: object
                         properties:
