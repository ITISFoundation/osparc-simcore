openapi: 3.0.0
info:
  title: osparc-simcore web API
  version: 0.22.0
  description: API designed for the front-end app
  contact:
    name: IT'IS Foundation
    email: support@simcore.io
  license:
    name: MIT
    url: 'https://github.com/ITISFoundation/osparc-simcore/blob/master/LICENSE'
servers:
  - description: API server
    url: /v0
  - description: Development server
    url: 'http://{host}:{port}/{basePath}'
    variables:
      host:
        default: localhost
      port:
        default: '8001'
      basePath:
        enum:
          - v0
        default: v0
tags:
  - name: activity
  - name: admin
  - name: authentication
  - name: catalog
  - name: cluster
  - name: configuration
  - name: maintenance
  - name: nih-sparc
  - name: node
  - name: project
  - name: publication
  - name: repository
  - name: storage
  - name: tag
  - name: tasks
  - name: user
paths:
  '/email:test':
    post:
      tags:
        - admin
      summary: Test Email
      operationId: test_email
      parameters:
        - required: false
          schema:
            title: X-Simcore-Products-Name
            type: string
          name: x-simcore-products-name
          in: header
      requestBody:
        content:
          application/json:
            schema:
              title: TestEmail
              required:
                - to
              type: object
              properties:
                from_:
                  title: 'From '
                  type: string
                  description: Email sender
                  format: email
                to:
                  title: To
                  type: string
                  description: Email receiver
                  format: email
                template_name:
                  title: Template Name
                  enum:
                    - change_email_email.jinja2
                    - new_2fa_code.jinja2
                    - registration_email.jinja2
                    - reset_password_email_failed.jinja2
                    - reset_password_email.jinja2
                    - service_submission.jinja2
                  type: string
                  default: registration_email.jinja2
                template_context:
                  title: Template Context
                  type: object
                  default: {}
        required: true
      responses:
        '200':
          description: Successful Response
          content:
            application/json:
              schema:
                title: 'Envelope[Union[TestFailed, TestPassed]]'
                type: object
                properties:
                  data:
                    title: Data
                    anyOf:
                      - title: TestFailed
                        required:
                          - test_name
                          - error_type
                          - error_message
                          - traceback
                        type: object
                        properties:
                          test_name:
                            title: Test Name
                            type: string
                          error_type:
                            title: Error Type
                            type: string
                          error_message:
                            title: Error Message
                            type: string
                          traceback:
                            title: Traceback
                            type: string
                      - title: TestPassed
                        required:
                          - fixtures
                          - info
                        type: object
                        properties:
                          fixtures:
                            title: Fixtures
                            type: object
                          info:
                            title: Info
                            type: object
                  error:
                    title: Error
  /:
    get:
      tags:
        - maintenance
      summary: readiness probe for
      operationId: healthcheck_readiness_probe
      responses:
        '200':
          description: Service information
          content:
            application/json:
              schema:
                type: object
                required:
                  - data
                properties:
                  data:
                    type: object
                    properties:
                      name:
                        type: string
                      status:
                        type: string
                      api_version:
                        type: string
                      version:
                        type: string
                    example:
                      name: simcore-director-service
                      status: SERVICE_RUNNING
                      api_version: 0.1.0-dev+NJuzzD9S
                      version: 0.1.0-dev+N127Mfv9H
                  error:
                    nullable: true
                    default: null
        default:
          $ref: '#/components/responses/DefaultErrorResponse'
  /health:
    get:
      tags:
        - maintenance
      summary: liveliness probe
      operationId: healthcheck_liveness_probe
      responses:
        '200':
          description: Service information
          content:
            application/json:
              schema:
                $ref: '#/paths/~1/get/responses/200/content/application~1json/schema'
        default:
          $ref: '#/components/responses/DefaultErrorResponse'
  /status:
    get:
      tags:
        - maintenance
      summary: checks status of self and connected services
      operationId: get_app_status
      responses:
        '200':
          description: returns app status check
  /status/diagnostics:
    get:
      tags:
        - maintenance
      operationId: get_app_diagnostics
      responses:
        '200':
          description: returns app diagnostics report
  '/status/{service_name}':
    get:
      tags:
        - maintenance
      operationId: get_service_status
      parameters:
        - in: path
          required: true
          name: service_name
          schema:
            type: string
      responses:
        '200':
          description: returns status of connected service
  /config:
    get:
      summary: Front end runtime configuration
      operationId: get_config
      tags:
        - configuration
      responses:
        '200':
          description: configuration details
          content:
            application/json:
              schema:
                type: object
                required:
                  - data
                properties:
                  data:
                    type: object
                    properties:
                      invitation_required:
                        type: boolean
                    example:
                      invitation_required: true
                  error:
                    nullable: true
                    default: null
        default:
          $ref: '#/components/responses/DefaultErrorResponse'
  '/auth/register/invitations:check':
    post:
      tags:
        - authentication
      summary: Check Registration Invitation
      description: Check invitation and returns associated email or None
      operationId: auth_check_registration_invitation
      requestBody:
        content:
          application/json:
            schema:
              title: InvitationCheck
              required:
                - invitation
              type: object
              properties:
                invitation:
                  title: Invitation
                  type: string
                  description: Invitation code
              additionalProperties: false
        required: true
      responses:
        '200':
          description: Successful Response
          content:
            application/json:
              schema:
                title: 'Envelope[InvitationInfo]'
                type: object
                properties:
                  data:
                    title: InvitationInfo
                    type: object
                    properties:
                      email:
                        title: Email
                        type: string
                        description: Email associated to invitation or None
                        format: email
                    additionalProperties: false
                  error:
                    title: Error
  /auth/register:
    post:
      tags:
        - authentication
      summary: Register
      description: User registration
      operationId: auth_register
      requestBody:
        content:
          application/json:
            schema:
              title: RegisterBody
              required:
                - email
                - password
              type: object
              properties:
                email:
                  title: Email
                  type: string
                  format: email
                password:
                  title: Password
                  type: string
                  format: password
                  writeOnly: true
                confirm:
                  title: Confirm
                  type: string
                  description: Password confirmation
                  format: password
                  writeOnly: true
                invitation:
                  title: Invitation
                  type: string
                  description: Invitation code
              additionalProperties: false
        required: true
      responses:
        '200':
          description: Successful Response
          content:
            application/json:
              schema:
                $ref: '#/paths/~1auth~1logout/post/responses/200/content/application~1json/schema'
  '/auth/two_factor:resend':
    post:
      tags:
        - authentication
      summary: Resend 2Fa Code
      description: Resends 2FA either via email or sms
      operationId: auth_resend_2fa_code
      requestBody:
        content:
          application/json:
            schema:
              title: Resend2faBody
              required:
                - email
              type: object
              properties:
                email:
                  title: Email
                  type: string
                  description: User email (identifier)
                  format: email
                via:
                  title: Via
                  enum:
                    - SMS
                    - Email
                  type: string
                  default: SMS
              additionalProperties: false
        required: true
      responses:
        '200':
          description: Successful Response
          content:
            application/json:
              schema:
                $ref: '#/paths/~1auth~1logout/post/responses/200/content/application~1json/schema'
        '401':
          description: unauthorized reset due to invalid token code
          content:
            application/json:
              schema:
                $ref: '#/paths/~1auth~1login/post/responses/401/content/application~1json/schema'
  /auth/verify-phone-number:
    post:
      tags:
        - authentication
      summary: Register Phone
      description: user tries to verify phone number for 2 Factor Authentication when registering
      operationId: auth_register_phone
      requestBody:
        content:
          application/json:
            schema:
              title: RegisterPhoneBody
              required:
                - email
                - phone
              type: object
              properties:
                email:
                  title: Email
                  type: string
                  format: email
                phone:
                  title: Phone
                  type: string
                  description: 'Phone number E.164, needed on the deployments with 2FA'
              additionalProperties: false
        required: true
      responses:
        '200':
          description: Successful Response
          content:
            application/json:
              schema:
                title: 'Envelope[RegisterPhoneNextPage]'
                type: object
                properties:
                  data:
                    title: RegisterPhoneNextPage
                    required:
                      - name
                      - message
                    type: object
                    properties:
                      name:
                        title: Name
                        type: string
                        description: Code name to the front-end page. Ideally a PageStr
                      parameters:
                        title: _PageParams
                        type: object
                        properties:
                          retry_2fa_after:
                            title: Retry 2Fa After
                            exclusiveMinimum: true
                            type: integer
                            minimum: 0
                      logger:
                        title: Logger
                        type: string
                        default: user
                        deprecated: true
                      level:
                        title: Level
                        enum:
                          - INFO
                          - WARNING
                          - ERROR
                        type: string
                        default: INFO
                      message:
                        title: Message
                        type: string
                    description: |-
                      This is the body of a 2XX response to pass the front-end
                      what kind of page shall be display next and some information about it

                      An analogous structure is used in the redirects (see create_redirect_response) but
                      using a path+query in the fragment of the URL
                  error:
                    title: Error
  /auth/validate-code-register:
    post:
      tags:
        - authentication
      summary: Phone Confirmation
      description: user enters 2 Factor Authentication code when registering
      operationId: auth_phone_confirmation
      requestBody:
        content:
          application/json:
            schema:
              title: PhoneConfirmationBody
              required:
                - email
                - phone
                - code
              type: object
              properties:
                email:
                  title: Email
                  type: string
                  format: email
                phone:
                  title: Phone
                  type: string
                  description: 'Phone number E.164, needed on the deployments with 2FA'
                code:
                  title: Code
                  type: string
                  format: password
                  writeOnly: true
              additionalProperties: false
        required: true
      responses:
        '200':
          description: Successful Response
          content:
            application/json:
              schema:
                $ref: '#/paths/~1auth~1logout/post/responses/200/content/application~1json/schema'
  /auth/login:
    post:
      tags:
        - authentication
      summary: Login
      description: user logs in
      operationId: auth_login
      requestBody:
        content:
          application/json:
            schema:
              title: LoginBody
              required:
                - email
                - password
              type: object
              properties:
                email:
                  title: Email
                  type: string
                  format: email
                password:
                  title: Password
                  type: string
                  format: password
                  writeOnly: true
              additionalProperties: false
        required: true
      responses:
        '201':
          description: Successful Response
          content:
            application/json:
              schema:
                title: 'Envelope[LoginNextPage]'
                type: object
                properties:
                  data:
                    title: LoginNextPage
                    required:
                      - name
                      - code
                      - reason
                    type: object
                    properties:
                      name:
                        title: Name
                        type: string
                        description: Code name to the front-end page. Ideally a PageStr
                      parameters:
                        title: CodePageParams
                        required:
                          - message
                        type: object
                        properties:
                          message:
                            title: Message
                            type: string
                          retry_2fa_after:
                            title: Retry 2Fa After
                            exclusiveMinimum: true
                            type: integer
                            minimum: 0
                          next_url:
                            title: Next Url
                            type: string
                      code:
                        title: Code
                        type: string
                        deprecated: true
                      reason:
                        title: Reason
                        type: string
                        deprecated: true
                    description: |-
                      This is the body of a 2XX response to pass the front-end
                      what kind of page shall be display next and some information about it

                      An analogous structure is used in the redirects (see create_redirect_response) but
                      using a path+query in the fragment of the URL
                  error:
                    title: Error
        '401':
          description: unauthorized reset due to invalid token code
          content:
            application/json:
              schema:
                title: 'Envelope[Error]'
                type: object
                properties:
                  data:
                    title: Error
                    type: object
                    properties:
                      logs:
                        title: Logs
                        type: array
                        items:
                          $ref: '#/paths/~1auth~1logout/post/responses/200/content/application~1json/schema/properties/data'
                        description: log messages
                      errors:
                        title: Errors
                        type: array
                        items:
                          title: ErrorItem
                          required:
                            - code
                            - message
                          type: object
                          properties:
                            code:
                              title: Code
                              type: string
                              description: Typically the name of the exception that produced it otherwise some known error code
                            message:
                              title: Message
                              type: string
                              description: Error message specific to this item
                            resource:
                              title: Resource
                              type: string
                              description: API resource affected by this error
                            field:
                              title: Field
                              type: string
                              description: Specific field within the resource
                        description: errors metadata
                      status:
                        title: Status
                        type: integer
                        description: HTTP error code
                  error:
                    title: Error
  /auth/validate-code-login:
    post:
      tags:
        - authentication
      summary: Login 2Fa
      description: user enters 2 Factor Authentication code when login in
      operationId: auth_login_2fa
      requestBody:
        content:
          application/json:
            schema:
              title: LoginTwoFactorAuthBody
              required:
                - email
                - code
              type: object
              properties:
                email:
                  title: Email
                  type: string
                  format: email
                code:
                  title: Code
                  type: string
                  format: password
                  writeOnly: true
              additionalProperties: false
        required: true
      responses:
        '200':
          description: Successful Response
          content:
            application/json:
              schema:
                $ref: '#/paths/~1auth~1logout/post/responses/200/content/application~1json/schema'
        '401':
          description: unauthorized reset due to invalid token code
          content:
            application/json:
              schema:
                $ref: '#/paths/~1auth~1login/post/responses/401/content/application~1json/schema'
  /auth/logout:
    post:
      tags:
        - authentication
      summary: Logout
      description: user logout
      operationId: auth_logout
      requestBody:
        content:
          application/json:
            schema:
              title: LogoutBody
              type: object
              properties:
                client_session_id:
                  title: Client Session Id
                  type: string
                  example: 5ac57685-c40f-448f-8711-70be1936fd63
              additionalProperties: false
        required: true
      responses:
        '200':
          description: Successful Response
          content:
            application/json:
              schema:
                title: 'Envelope[Log]'
                type: object
                properties:
                  data:
                    title: Log
                    required:
                      - message
                    type: object
                    properties:
                      level:
                        allOf:
                          - title: LogLevel
                            enum:
                              - DEBUG
                              - INFO
                              - WARNING
                              - ERROR
                            type: string
                            description: An enumeration.
                        description: log level
                        default: INFO
                      message:
                        title: Message
                        type: string
                        description: 'log message. If logger is USER, then it MUST be human readable'
                      logger:
                        title: Logger
                        type: string
                        description: name of the logger receiving this message
                    example:
                      message: 'Hi there, Mr user'
                      level: INFO
                      logger: user-logger
                  error:
                    title: Error
  /auth/reset-password:
    post:
      tags:
        - authentication
      summary: Reset Password
      description: a non logged-in user requests a password reset
      operationId: auth_reset_password
      requestBody:
        content:
          application/json:
            schema:
              title: ResetPasswordBody
              required:
                - email
              type: object
              properties:
                email:
                  title: Email
                  type: string
              additionalProperties: false
        required: true
      responses:
        '200':
          description: Successful Response
          content:
            application/json:
              schema:
                $ref: '#/paths/~1auth~1logout/post/responses/200/content/application~1json/schema'
        '503':
          description: Service Unavailable
          content:
            application/json:
              schema:
                $ref: '#/paths/~1auth~1login/post/responses/401/content/application~1json/schema'
  '/auth/reset-password/{code}':
    post:
      tags:
        - authentication
      summary: Reset Password Allowed
      description: changes password using a token code without being logged in
      operationId: auth_reset_password_allowed
      parameters:
        - required: true
          schema:
            title: Code
            type: string
          name: code
          in: path
      requestBody:
        content:
          application/json:
            schema:
              title: ResetPasswordConfirmation
              required:
                - password
                - confirm
              type: object
              properties:
                password:
                  title: Password
                  type: string
                  format: password
                  writeOnly: true
                confirm:
                  title: Confirm
                  type: string
                  format: password
                  writeOnly: true
              additionalProperties: false
        required: true
      responses:
        '200':
          description: Successful Response
          content:
            application/json:
              schema:
                $ref: '#/paths/~1auth~1logout/post/responses/200/content/application~1json/schema'
        '401':
          description: unauthorized reset due to invalid token code
          content:
            application/json:
              schema:
                $ref: '#/paths/~1auth~1login/post/responses/401/content/application~1json/schema'
  /auth/change-email:
    post:
      tags:
        - authentication
      summary: Change Email
      description: logged in user changes email
      operationId: auth_change_email
      requestBody:
        content:
          application/json:
            schema:
              title: ChangeEmailBody
              required:
                - email
              type: object
              properties:
                email:
                  title: Email
                  type: string
                  format: email
              additionalProperties: false
        required: true
      responses:
        '200':
          description: Successful Response
          content:
            application/json:
              schema:
                $ref: '#/paths/~1auth~1logout/post/responses/200/content/application~1json/schema'
        '401':
          description: unauthorized user. Login required
          content:
            application/json:
              schema:
                $ref: '#/paths/~1auth~1login/post/responses/401/content/application~1json/schema'
        '503':
          description: unable to send confirmation email
          content:
            application/json:
              schema:
                $ref: '#/paths/~1auth~1login/post/responses/401/content/application~1json/schema'
  /auth/change-password:
    post:
      tags:
        - authentication
      summary: Change Password
      description: logged in user changes password
      operationId: auth_change_password
      requestBody:
        content:
          application/json:
            schema:
              title: ChangePasswordBody
              required:
                - current
                - new
                - confirm
              type: object
              properties:
                current:
                  title: Current
                  type: string
                  format: password
                  writeOnly: true
                new:
                  title: New
                  type: string
                  format: password
                  writeOnly: true
                confirm:
                  title: Confirm
                  type: string
                  format: password
                  writeOnly: true
              additionalProperties: false
        required: true
      responses:
        '200':
          description: Successful Response
          content:
            application/json:
              schema:
                $ref: '#/paths/~1auth~1logout/post/responses/200/content/application~1json/schema'
        '401':
          description: unauthorized user. Login required
          content:
            application/json:
              schema:
                $ref: '#/paths/~1auth~1login/post/responses/401/content/application~1json/schema'
        '409':
          description: mismatch between new and confirmation passwords
          content:
            application/json:
              schema:
                $ref: '#/paths/~1auth~1login/post/responses/401/content/application~1json/schema'
        '422':
          description: current password is invalid
          content:
            application/json:
              schema:
                $ref: '#/paths/~1auth~1login/post/responses/401/content/application~1json/schema'
  '/auth/confirmation/{code}':
    get:
      tags:
        - authentication
      summary: Email Confirmation
      description: email link sent to user to confirm an action
      operationId: auth_confirmation
      parameters:
        - required: true
          schema:
            title: Code
            type: string
          name: code
          in: path
      responses:
        '200':
          description: Successful Response
          content:
            application/json:
              schema:
                $ref: '#/paths/~1auth~1logout/post/responses/200/content/application~1json/schema'
        3XX:
          description: redirection to specific ui application page
  /auth/api-keys:
    get:
      tags:
        - authentication
      summary: List Api Keys
      description: lists display names of API keys by this user
      operationId: list_api_keys
      parameters:
        - required: true
          schema:
            title: Code
            type: string
          name: code
          in: query
      responses:
        '200':
          description: returns the display names of API keys
          content:
            application/json:
              schema:
                title: Response 200 List Api Keys
                type: array
                items:
                  type: string
        '400':
          description: key name requested is invalid
        '401':
          description: requires login to  list keys
        '403':
          description: not enough permissions to list keys
    post:
      tags:
        - authentication
      summary: Create Api Key
      description: creates API keys to access public API
      operationId: create_api_key
      requestBody:
        content:
          application/json:
            schema:
              title: ApiKeyCreate
              required:
                - display_name
              type: object
              properties:
                display_name:
                  title: Display Name
                  minLength: 3
                  type: string
                expiration:
                  title: Expiration
                  type: number
                  description: 'Time delta from creation time to expiration. If None, then it does not expire.'
                  format: time-delta
        required: true
      responses:
        '200':
          description: Authorization granted returning API key
          content:
            application/json:
              schema:
                title: ApiKeyGet
                required:
                  - display_name
                  - api_key
                  - api_secret
                type: object
                properties:
                  display_name:
                    title: Display Name
                    minLength: 3
                    type: string
                  api_key:
                    title: Api Key
                    type: string
                  api_secret:
                    title: Api Secret
                    type: string
        '400':
          description: key name requested is invalid
        '401':
          description: requires login to  list keys
        '403':
          description: not enough permissions to list keys
    delete:
      tags:
        - authentication
      summary: Delete Api Key
      description: deletes API key by name
      operationId: delete_api_key
      requestBody:
        content:
          application/json:
            schema:
              $ref: '#/paths/~1auth~1api-keys/post/requestBody/content/application~1json/schema'
        required: true
      responses:
        '204':
          description: api key successfully deleted
        '401':
          description: requires login to  delete a key
        '403':
          description: not enough permissions to delete a key
  /me:
    get:
      operationId: get_my_profile
      tags:
        - user
      responses:
        '200':
          description: current user profile
          content:
            application/json:
              schema:
                type: object
                required:
                  - data
                properties:
                  data:
                    allOf:
                      - $ref: '#/paths/~1me/put/requestBody/content/application~1json/schema/allOf/0'
                      - type: object
                        properties:
                          id:
                            type: integer
                          login:
                            type: string
                            format: email
                          role:
                            type: string
                          groups:
                            $ref: '#/paths/~1groups/get/responses/200/content/application~1json/schema/properties/data'
                          gravatar_id:
                            type: string
                          expirationDate:
                            type: string
                            format: date
                            description: 'If user has a trial account, it sets the expiration date, otherwise None'
                  error:
                    nullable: true
                    default: null
        default:
          $ref: '#/components/responses/DefaultErrorResponse'
    put:
      operationId: update_my_profile
      tags:
        - user
      requestBody:
        content:
          application/json:
            schema:
              allOf:
                - type: object
                  properties:
                    first_name:
                      type: string
                    last_name:
                      type: string
                  example:
                    first_name: Pedro
                    last_name: Crespo
      responses:
        '204':
          description: updated profile
        default:
          $ref: '#/components/responses/DefaultErrorResponse'
  /me/tokens:
    get:
      summary: List tokens
      operationId: list_tokens
      tags:
        - user
      responses:
        '200':
          description: list of tokens
          content:
            application/json:
              schema:
                type: object
                required:
                  - data
                properties:
                  data:
                    type: array
                    items:
                      $ref: '#/paths/~1me~1tokens/post/requestBody/content/application~1json/schema/properties/data'
                  error:
                    nullable: true
                    default: null
        default:
          $ref: '#/components/responses/DefaultErrorResponse'
    post:
      summary: Create tokens
      operationId: create_tokens
      tags:
        - user
      requestBody:
        content:
          application/json:
            schema:
              type: object
              required:
                - data
              properties:
                data:
                  description: api keys for third party services
                  type: object
                  properties:
                    service:
                      description: uniquely identifies the service where this token is used
                      type: string
                    token_key:
                      description: basic token key
                      type: string
                      format: uuid
                    token_secret:
                      type: string
                      format: uuid
                  required:
                    - service
                    - token_key
                error:
                  nullable: true
                  default: null
      responses:
        '201':
          description: token created
          content:
            application/json:
              schema:
                $ref: '#/paths/~1me~1tokens/post/requestBody/content/application~1json/schema'
        default:
          $ref: '#/components/responses/DefaultErrorResponse'
  '/me/tokens/{service}':
    parameters:
      - name: service
        in: path
        required: true
        schema:
          type: string
    get:
      summary: Gets specific token
      operationId: get_token
      tags:
        - user
      responses:
        '200':
          description: got detailed token
          content:
            application/json:
              schema:
                $ref: '#/paths/~1me~1tokens/post/requestBody/content/application~1json/schema'
    put:
      summary: Updates token
      operationId: update_token
      tags:
        - user
      responses:
        '204':
          description: token has been successfully updated
    delete:
      summary: Delete token
      operationId: delete_token
      tags:
        - user
      responses:
        '204':
          description: token has been successfully deleted
  /me/notifications:
    get:
      tags:
        - user
      summary: List of Notifications for the specific user
      operationId: get_user_notifications
      responses:
        '200':
          description: List of Notifications
          content:
            application/json:
              schema:
                type: object
                required:
                  - data
                properties:
                  data:
                    type: array
                    items:
                      allOf:
                        - $ref: '#/paths/~1me~1notifications/post/requestBody/content/application~1json/schema'
                        - type: object
                        - required:
                            - id
                            - read
                          properties:
                            id:
                              type: string
                              description: notification id
                              example: '123'
                            read:
                              type: boolean
                              description: wether the notification has been read
                  error:
                    nullable: true
                    default: null
        default:
          $ref: '#/components/responses/DefaultErrorResponse'
    post:
      tags:
        - user
      summary: Submit a new Notification
      operationId: post_user_notification
      requestBody:
        required: true
        description: the new notification
        content:
          application/json:
            schema:
              type: object
              required:
                - user_id
                - category
                - actionable_path
                - title
                - text
                - date
              properties:
                user_id:
                  type: string
                  description: the user that will receive the notification
                  example: '123'
                category:
                  type: string
                  enum:
                    - NEW_ORGANIZATION
                    - STUDY_SHARED
                    - TEMPLATE_SHARED
                    - ANNOTATION_NOTE
                  description: 'notification type, the frontend will use this to decorate the notification'
                  example: new_organization
                actionable_path:
                  type: string
                  description: the frontend will use this information to trigger an action when the user click on it
                  example: organization/123
                title:
                  type: string
                  description: the notification title to show in the frontend
                  example: New Organization
                text:
                  type: string
                  description: the notification text to show in the frontend
                  example: You are now part of Dummy Organization!
                date:
                  type: string
                  format: date-time
                  description: when it was created
      responses:
        '204':
          description: Notification registered
        default:
          $ref: '#/components/responses/DefaultErrorResponse'
  '/me/notifications/{id}':
    parameters:
      - name: id
        in: path
        required: true
        schema:
          type: string
    patch:
      tags:
        - user
      summary: Update a Notification
      operationId: update_user_notification
      requestBody:
        content:
          application/json:
            schema:
              type: object
              required:
                - read
              properties:
                read:
                  type: boolean
                  description: notification has been read
      responses:
        '204':
          description: All good
        default:
          $ref: '#/components/responses/DefaultErrorResponse'
  /groups:
    get:
      summary: List my groups
      operationId: list_groups
      tags:
        - group
      responses:
        '200':
          description: list of the groups I belonged to
          content:
            application/json:
              schema:
                type: object
                required:
                  - data
                properties:
                  data:
                    type: object
                    properties:
                      me:
                        $ref: '#/paths/~1groups/post/requestBody/content/application~1json/schema'
                      organizations:
                        type: array
                        items:
                          $ref: '#/paths/~1groups/post/requestBody/content/application~1json/schema'
                      all:
                        $ref: '#/paths/~1groups/post/requestBody/content/application~1json/schema'
                      product:
                        $ref: '#/paths/~1groups/post/requestBody/content/application~1json/schema'
                  error:
                    nullable: true
                    default: null
        default:
          $ref: '#/components/responses/DefaultErrorResponse'
    post:
      summary: Create a new group
      operationId: create_group
      tags:
        - group
      requestBody:
        required: true
        description: the group to create
        content:
          application/json:
            schema:
              type: object
              properties:
                gid:
                  description: the group ID
                  type: string
                label:
                  description: the group name
                  type: string
                description:
                  description: the group description
                  type: string
                thumbnail:
                  description: url to the group thumbnail
                  type: string
                  format: uri
                accessRights:
                  $ref: '#/paths/~1groups~1%7Bgid%7D~1users~1%7Buid%7D/patch/requestBody/content/application~1json/schema/properties/accessRights'
              required:
                - gid
                - label
                - description
                - accessRights
              example:
                - gid: '27'
                  label: A user
                  description: A very special user
                  thumbnail: 'https://user-images.githubusercontent.com/32800795/61083844-ff48fb00-a42c-11e9-8e63-fa2d709c8baf.png'
                - gid: '1'
                  label: ITIS Foundation
                  description: The Foundation for Research on Information Technologies in Society
                  thumbnail: 'https://user-images.githubusercontent.com/32800795/61083844-ff48fb00-a42c-11e9-8e63-fa2d709c8baf.png'
                - gid: '0'
                  label: All
                  description: Open to all users
                  thumbnail: 'https://user-images.githubusercontent.com/32800795/61083844-ff48fb00-a42c-11e9-8e63-fa2d709c8baf.png'
      responses:
        '201':
          description: group created
          content:
            application/json:
              schema:
                type: object
                required:
                  - data
                properties:
                  data:
                    $ref: '#/paths/~1groups/post/requestBody/content/application~1json/schema'
                  error:
                    nullable: true
                    default: null
        default:
          $ref: '#/components/responses/DefaultErrorResponse'
  '/groups/{gid}':
    parameters:
      - name: gid
        in: path
        required: true
        schema:
          type: string
    get:
      tags:
        - group
      summary: Gets one group details
      operationId: get_group
      responses:
        '200':
          description: got group
          content:
            application/json:
              schema:
                $ref: '#/paths/~1groups/post/responses/201/content/application~1json/schema'
        default:
          $ref: '#/components/responses/DefaultErrorResponse'
    patch:
      summary: Update one group
      operationId: update_group
      tags:
        - group
      requestBody:
        required: true
        description: the group to update
        content:
          application/json:
            schema:
              $ref: '#/paths/~1groups/post/requestBody/content/application~1json/schema'
      responses:
        '200':
          description: the modified group
          content:
            application/json:
              schema:
                $ref: '#/paths/~1groups/post/responses/201/content/application~1json/schema'
        default:
          $ref: '#/components/responses/DefaultErrorResponse'
    delete:
      tags:
        - group
      summary: Deletes one group
      operationId: delete_group
      responses:
        '204':
          description: group has been successfully deleted
        default:
          $ref: '#/components/responses/DefaultErrorResponse'
  '/groups/{gid}/users':
    parameters:
      - name: gid
        in: path
        required: true
        schema:
          type: string
    get:
      tags:
        - group
      summary: Gets list of users in group
      operationId: get_group_users
      responses:
        '200':
          description: got list of users and their respective rights
          content:
            application/json:
              schema:
                type: object
                required:
                  - data
                properties:
                  data:
                    type: array
                    items:
                      $ref: '#/paths/~1groups~1%7Bgid%7D~1users~1%7Buid%7D/get/responses/200/content/application~1json/schema/properties/data'
                  error:
                    nullable: true
                    default: null
        default:
          $ref: '#/components/responses/DefaultErrorResponse'
    post:
      tags:
        - group
      summary: Adds a user in the group
      operationId: add_group_user
      requestBody:
        required: true
        description: the user to add
        content:
          application/json:
            schema:
              anyOf:
                - type: object
                  required:
                    - uid
                  properties:
                    uid:
                      type: string
                      description: the user id
                - type: object
                  required:
                    - email
                  properties:
                    email:
                      type: string
                      format: email
                      description: the user email
      responses:
        '204':
          description: user successfully added
        default:
          $ref: '#/components/responses/DefaultErrorResponse'
  '/groups/{gid}/users/{uid}':
    parameters:
      - name: gid
        in: path
        required: true
        schema:
          type: string
      - name: uid
        in: path
        required: true
        schema:
          type: string
    get:
      tags:
        - group
      summary: Gets specific user in group
      operationId: get_group_user
      responses:
        '200':
          description: got user
          content:
            application/json:
              schema:
                type: object
                required:
                  - data
                properties:
                  data:
                    type: object
                    allOf:
                      - type: object
                        properties:
                          first_name:
                            type: string
                            description: the user first name
                          last_name:
                            type: string
                            description: the user last name
                          login:
                            type: string
                            format: email
                            description: the user login email
                          gravatar_id:
                            type: string
                            description: the user gravatar id hash
                          id:
                            type: string
                            description: the user id
                          gid:
                            type: string
                            description: the user primary gid
                        example:
                          first_name: Mr
                          last_name: Smith
                          login: mr.smith@matrix.com
                          gravatar_id: a1af5c6ecc38e81f29695f01d6ceb540
                          id: '1'
                          gid: '3'
                      - $ref: '#/paths/~1groups~1%7Bgid%7D~1users~1%7Buid%7D/patch/requestBody/content/application~1json/schema/properties/accessRights'
                  error:
                    nullable: true
                    default: null
        default:
          $ref: '#/components/responses/DefaultErrorResponse'
    patch:
      tags:
        - group
      summary: Modify specific user in group
      operationId: update_group_user
      requestBody:
        required: true
        description: the user rights to modify
        content:
          application/json:
            schema:
              type: object
              properties:
                accessRights:
                  description: defines acesss rights for the user
                  type: object
                  properties:
                    read:
                      type: boolean
                    write:
                      type: boolean
                    delete:
                      type: boolean
                  required:
                    - read
                    - write
                    - delete
                  example:
                    - read: true
                      write: false
                      delete: false
                    - read: true
                      write: true
                      delete: false
                    - read: true
                      write: true
                      delete: true
              required:
                - accessRights
      responses:
        '200':
          description: modified user
          content:
            application/json:
              schema:
                $ref: '#/paths/~1groups~1%7Bgid%7D~1users~1%7Buid%7D/get/responses/200/content/application~1json/schema'
        default:
          $ref: '#/components/responses/DefaultErrorResponse'
    delete:
      tags:
        - group
      summary: Delete specific user in group
      operationId: delete_group_user
      responses:
        '204':
          description: successfully removed user
        default:
          $ref: '#/components/responses/DefaultErrorResponse'
  '/groups/{gid}/classifiers':
    get:
      parameters:
        - name: gid
          in: path
          required: true
          schema:
            type: string
        - name: tree_view
          in: query
          description: Some classifiers (e.g. sparc's) offer different tree views
          schema:
            type: string
            enum:
              - std
              - sort
            default: std
      tags:
        - group
      summary: Gets classifiers bundle for this group
      operationId: get_group_classifiers
      responses:
        '200':
          description: got a bundle with all information about classifiers
        default:
          $ref: '#/components/responses/DefaultErrorResponse'
  '/groups/sparc/classifiers/scicrunch-resources/{rrid}':
    parameters:
      - name: rrid
        in: path
        required: true
        schema:
          type: string
    get:
      tags:
        - group
      summary: 'Returns information on a valid RRID (https://www.force11.org/group/resource-identification-initiative)'
      operationId: get_scicrunch_resource
      responses:
        '200':
          description: Got information of a valid RRID
        '400':
          description: Invalid RRID
        '503':
          description: scircrunch.org service is not reachable
        default:
          $ref: '#/components/responses/DefaultErrorResponse'
    post:
      tags:
        - group
      summary: Adds new RRID to classifiers
      operationId: add_scicrunch_resource
      responses:
        '200':
          description: Got information of a valid RRID
        '400':
          description: Invalid RRID
        '503':
          description: scircrunch.org service is not reachable
        default:
          $ref: '#/components/responses/DefaultErrorResponse'
  '/groups/sparc/classifiers/scicrunch-resources:search':
    get:
      parameters:
        - name: guess_name
          in: query
          required: true
          schema:
            type: string
      tags:
        - group
      summary: Returns a list of related resource provided a search name
      operationId: search_scicrunch_resources
      responses:
        '200':
          description: Got information of a valid RRID
        '503':
          description: scircrunch.org service is not reachable
        default:
          $ref: '#/components/responses/DefaultErrorResponse'
  /storage/locations:
    get:
      summary: Get available storage locations
      tags:
        - storage
      operationId: get_storage_locations
      responses:
        '200':
          description: List of availabe storage locations
          content:
            application/json:
              schema:
                type: array
                items:
                  type: object
                  properties:
                    name:
                      type: string
                    id:
                      type: number
                  example:
                    filename: simcore.s3
                    id: 0
        default:
          $ref: '#/components/responses/DefaultErrorResponse'
  '/storage/locations/{location_id}:sync':
    post:
      summary: Manually triggers the synchronisation of the file meta data table in the database
      tags:
        - storage
      operationId: synchronise_meta_data_table
      parameters:
        - name: location_id
          in: path
          required: true
          schema:
            type: string
        - name: dry_run
          in: query
          required: false
          schema:
            type: boolean
            default: true
        - name: fire_and_forget
          in: query
          required: false
          schema:
            type: boolean
            default: false
      responses:
        '200':
          description: 'An object containing added, changed and removed paths'
          content:
            application/json:
              schema:
                type: object
                required:
                  - data
                  - error
                properties:
                  data:
                    type: object
                    required:
                      - removed
                    properties:
                      dry_run:
                        type: boolean
                      fire_and_forget:
                        type: boolean
                      removed:
                        type: array
                        items:
                          type: string
                  error:
                    nullable: true
                    default: null
        default:
          $ref: '#/components/responses/DefaultErrorResponse'
  '/storage/locations/{location_id}/files/metadata':
    get:
      summary: Get list of file meta data
      tags:
        - storage
      operationId: get_files_metadata
      parameters:
        - name: location_id
          in: path
          required: true
          schema:
            type: string
      responses:
        '200':
          description: list of file meta-datas
          content:
            application/json:
              schema:
                type: array
                items:
                  $ref: '#/paths/~1storage~1locations~1%7Blocation_id%7D~1files~1%7Bfile_id%7D~1metadata/get/responses/200/content/application~1json/schema'
        default:
          $ref: '#/components/responses/DefaultErrorResponse'
  '/storage/locations/{location_id}/files/{file_id}':
    get:
      summary: Returns download link for requested file
      tags:
        - storage
      operationId: download_file
      parameters:
        - name: file_id
          in: path
          required: true
          schema:
            type: string
        - name: location_id
          in: path
          required: true
          schema:
            type: string
      responses:
        '200':
          description: Returns presigned link
          content:
            application/json:
              schema:
                type: object
                properties:
                  link:
                    type: string
                example:
                  link: example_link
    put:
      summary: Returns upload link
      tags:
        - storage
      operationId: upload_file
      parameters:
        - name: file_id
          in: path
          required: true
          schema:
            type: string
        - name: location_id
          in: path
          required: true
          schema:
            type: string
        - name: file_size
          in: query
          required: false
          schema:
            type: integer
            format: int64
            minimum: 0
      responses:
        '200':
          description: Return upload object
          content:
            application/json:
              schema:
                type: object
                required:
                  - data
                  - error
                properties:
                  data:
                    type: object
                    required:
                      - chunk_size
                      - urls
                      - links
                    properties:
                      chunk_size:
                        type: integer
                        format: int64
                        minimum: 0
                      urls:
                        type: array
                        items:
                          type: string
                      links:
                        type: object
                        required:
                          - abort_upload
                          - complete_upload
                        properties:
                          abort_upload:
                            type: string
                          complete_upload:
                            type: string
                  error:
                    nullable: true
                    default: null
          links:
            CompleteUpload:
              operationId: complete_upload_file
              parameters:
                path.location_id: $request.path.location_id
                path.file_id: $request.path.file_id
                query.user_id: $request.query.user_id
            AbortUpload:
              operationId: abort_upload_file
              parameters:
                path.location_id: $request.path.location_id
                path.file_id: $request.path.file_id
                query.user_id: $request.query.user_id
    delete:
      summary: Deletes File
      tags:
        - storage
      operationId: delete_file
      parameters:
        - name: file_id
          in: path
          required: true
          schema:
            type: string
        - name: location_id
          in: path
          required: true
          schema:
            type: string
      responses:
        '204':
          description: ''
  '/storage/locations/{location_id}/files/{file_id}:complete':
    post:
      summary: Asks the server to complete the upload
      operationId: complete_upload_file
      parameters:
        - name: file_id
          in: path
          required: true
          schema:
            type: string
        - name: location_id
          in: path
          required: true
          schema:
            type: string
      requestBody:
        content:
          application/json:
            schema:
              type: object
              required:
                - parts
              properties:
                parts:
                  type: array
                  items:
                    type: object
                    required:
                      - number
                      - e_tag
                    properties:
                      number:
                        type: integer
                        minimum: 1
                      e_tag:
                        type: string
      responses:
        '202':
          description: Completion of upload is accepted
          content:
            application/json:
              schema:
                type: object
                required:
                  - data
                  - error
                properties:
                  data:
                    type: object
                    required:
                      - links
                    properties:
                      links:
                        type: object
                        required:
                          - state
                        properties:
                          state:
                            type: string
                  error:
                    nullable: true
                    default: null
          links:
            CompleteUploadStatus:
              operationId: is_completed_upload_file
              parameters:
                path.location_id: $request.path.location_id
                path.file_id: $request.path.file_id
                path.future_id: $response.body.data.links.state
                query.user_id: $request.query.user_id
        default:
          $ref: '#/components/responses/DefaultErrorResponse'
  '/storage/locations/{location_id}/files/{file_id}:abort':
    post:
      summary: Asks the server to abort the upload and revert to the last valid version if any
      operationId: abort_upload_file
      parameters:
        - name: file_id
          in: path
          required: true
          schema:
            type: string
        - name: location_id
          in: path
          required: true
          schema:
            type: string
      responses:
        '204':
          description: Abort OK
        default:
          $ref: '#/components/responses/DefaultErrorResponse'
  '/storage/locations/{location_id}/files/{file_id}:complete/futures/{future_id}':
    post:
      summary: Check for upload completion
      operationId: is_completed_upload_file
      parameters:
        - name: future_id
          in: path
          required: true
          schema:
            type: string
        - name: file_id
          in: path
          required: true
          schema:
            type: string
        - name: location_id
          in: path
          required: true
          schema:
            type: string
      responses:
        '200':
          description: returns state of upload completion
          content:
            application/json:
              schema:
                type: object
                required:
                  - data
                  - error
                properties:
                  data:
                    type: object
                    required:
                      - state
                    properties:
                      state:
                        type: string
                        enum:
                          - ok
                          - nok
                      e_tag:
                        type: string
                        nullable: true
                  error:
                    nullable: true
                    default: null
        default:
          $ref: '#/components/responses/DefaultErrorResponse'
  '/storage/locations/{location_id}/files/{file_id}/metadata':
    get:
      summary: Get File Metadata
      tags:
        - storage
      operationId: get_file_metadata
      parameters:
        - name: file_id
          in: path
          required: true
          schema:
            type: string
        - name: location_id
          in: path
          required: true
          schema:
            type: string
      responses:
        '200':
          description: Returns file metadata
          content:
            application/json:
              schema:
                type: object
                properties:
                  file_uuid:
                    type: string
                  location_id:
                    type: string
                  project_name:
                    type: string
                  node_name:
                    type: string
                  file_name:
                    type: string
                  file_id:
                    type: string
                  created_at:
                    type: string
                  last_modified:
                    type: string
                  file_size:
                    type: integer
                  entity_tag:
                    type: string
                example:
                  file_uuid: simcore-testing/105/1000/3
                  location_id: '0'
                  project_name: futurology
                  node_name: alpha
                  file_name: example.txt
                  file_id: 'N:package:e263da07-2d89-45a6-8b0f-61061b913873'
                  created_at: '2019-06-19T12:29:03.308611Z'
                  last_modified: '2019-06-19T12:29:03.78852Z'
                  file_size: 73
                  entity_tag: a87ff679a2f3e71d9181a67b7542122c
  '/storage/locations/{location_id}/datasets/{dataset_id}/metadata':
    get:
      summary: Get Files Metadata
      tags:
        - storage
      operationId: get_files_metadata_dataset
      parameters:
        - name: location_id
          in: path
          required: true
          schema:
            type: string
        - name: dataset_id
          in: path
          required: true
          schema:
            type: string
      responses:
        '200':
          description: list of file meta-datas
          content:
            application/json:
              schema:
                $ref: '#/paths/~1storage~1locations~1%7Blocation_id%7D~1files~1metadata/get/responses/200/content/application~1json/schema'
        default:
          $ref: '#/components/responses/DefaultErrorResponse'
  '/storage/locations/{location_id}/datasets':
    get:
      summary: Get datasets metadata
      tags:
        - storage
      operationId: get_datasets_metadata
      parameters:
        - name: location_id
          in: path
          required: true
          schema:
            type: string
      responses:
        '200':
          description: list of dataset meta-datas
          content:
            application/json:
              schema:
                type: array
                items:
                  type: object
                  properties:
                    dataset_id:
                      type: string
                    display_name:
                      type: string
                  example:
                    dataset_uuid: 'N:id-aaaa'
                    display_name: simcore-testing
        default:
          $ref: '#/components/responses/DefaultErrorResponse'
  '/computations/{project_id}':
    get:
      description: Returns the last computation data
      tags:
        - computations
      operationId: get_computation
      parameters:
        - in: path
          name: project_id
          required: true
          description: the uuid of the project
          schema:
            type: string
            example: 123e4567-e89b-12d3-a456-426655440000
      responses:
        '200':
          description: Succesffully retrieved computation
          content:
            application/json:
              schema:
                type: object
                required:
                  - data
                properties:
                  data:
                    type: object
                    properties:
                      iteration:
                        type: integer
                        minimum: 1
                      cluster_id:
                        type: integer
                        minimum: 0
                  error:
                    nullable: true
                    default: null
        default:
          $ref: '#/components/responses/DefaultErrorResponse'
  '/computations/{project_id}:start':
    post:
      description: Starts the pipeline(s) of a given (meta) project
      tags:
        - computations
      operationId: start_computation
      parameters:
        - $ref: '#/paths/~1computations~1%7Bproject_id%7D/get/parameters/0'
      requestBody:
        required: false
        content:
          application/json:
            schema:
              type: object
              properties:
                force_restart:
                  type: boolean
                  default: false
                  description: if true will force re-running all dependent nodes
                cluster_id:
                  type: integer
                  description: 'the computation shall use the cluster described by its id, 0 is the default cluster'
                  default: 0
                  minimum: 0
                subgraph:
                  description: The node uuids selected for running a partial pipeline
                  type: array
                  uniqueItems: true
                  items:
                    type: string
                    format: uuid
      responses:
        '201':
          description: Successfully started the pipeline
          content:
            application/json:
              schema:
                type: object
                required:
                  - data
                properties:
                  data:
                    type: object
                    required:
                      - pipelines_id
                    properties:
                      pipeline_id:
                        type: string
                        description: ID for created pipeline (=project identifier)
                      ref_ids:
                        type: array
                        items:
                          type: integer
                        description: Checkpoints IDs for created pipeline
                  error:
                    nullable: true
                    default: null
        default:
          $ref: '#/components/responses/DefaultErrorResponse'
  '/computations/{project_id}:stop':
    post:
      description: Stops (all) pipeline(s) of a given (meta) project
      tags:
        - computations
      operationId: stop_computation
      parameters:
        - $ref: '#/paths/~1computations~1%7Bproject_id%7D/get/parameters/0'
      responses:
        '204':
          description: Succesffully stopped the pipeline
        default:
          $ref: '#/components/responses/DefaultErrorResponse'
  /projects:
    get:
      tags:
        - project
      summary: List Projects
      operationId: list_projects
      parameters:
        - description: maximum number of items to return (pagination)
          required: false
          schema:
            title: Limit
            exclusiveMaximum: true
            minimum: 1
            type: integer
            description: maximum number of items to return (pagination)
            default: 20
            maximum: 50
          name: limit
          in: query
        - description: index to the first item to return (pagination)
          required: false
          schema:
            title: Offset
            minimum: 0
            type: integer
            description: index to the first item to return (pagination)
            default: 0
          name: offset
          in: query
        - required: false
          schema:
            title: ProjectTypeAPI
            enum:
              - all
              - template
              - user
            type: string
            description: An enumeration.
            default: all
          name: type
          in: query
        - description: includes projects marked as hidden in the listing
          required: false
          schema:
            title: Show Hidden
            type: boolean
            description: includes projects marked as hidden in the listing
            default: false
          name: show_hidden
          in: query
        - description: 'Comma separated list of fields for ordering. The default sorting order is ascending. To specify descending order for a field, users append a ''desc'' suffix'
          required: false
          schema:
            title: Order By
            type: string
            description: 'Comma separated list of fields for ordering. The default sorting order is ascending. To specify descending order for a field, users append a ''desc'' suffix'
          example: 'foo desc, bar'
          name: order_by
          in: query
        - description: 'Filters to process on the projects list, encoded as JSON'
          required: false
          schema:
            title: Filters
            type: string
            description: 'Filters to process on the projects list, encoded as JSON'
          example: '{"tags": [1, 5], "classifiers": ["foo", "bar"]}'
          name: filters
          in: query
        - description: Multi column full text search
          required: false
          schema:
            title: Search
            maxLength: 25
            type: string
            description: Multi column full text search
          example: My project
          name: search
          in: query
      responses:
        '200':
          description: Successful Response
          content:
            application/json:
              schema:
                title: 'Page[ProjectListItem]'
                required:
                  - _meta
                  - _links
                  - data
                type: object
                properties:
                  _meta:
                    title: PageMetaInfoLimitOffset
                    required:
                      - total
                      - count
                    type: object
                    properties:
                      limit:
                        title: Limit
                        exclusiveMinimum: true
                        type: integer
                        default: 20
                        minimum: 0
                      total:
                        title: Total
                        minimum: 0
                        type: integer
                      offset:
                        title: Offset
                        minimum: 0
                        type: integer
                        default: 0
                      count:
                        title: Count
                        minimum: 0
                        type: integer
                    additionalProperties: false
                  _links:
                    title: PageLinks
                    required:
                      - self
                      - first
                      - last
                    type: object
                    properties:
                      self:
                        title: Self
                        maxLength: 65536
                        minLength: 1
                        type: string
                        format: uri
                      first:
                        title: First
                        maxLength: 65536
                        minLength: 1
                        type: string
                        format: uri
                      prev:
                        title: Prev
                        maxLength: 65536
                        minLength: 1
                        type: string
                        format: uri
                      next:
                        title: Next
                        maxLength: 65536
                        minLength: 1
                        type: string
                        format: uri
                      last:
                        title: Last
                        maxLength: 65536
                        minLength: 1
                        type: string
                        format: uri
                    additionalProperties: false
                  data:
                    title: Data
                    type: array
                    items:
                      title: ProjectListItem
                      required:
                        - uuid
                        - name
                        - description
                        - thumbnail
                        - creationDate
                        - lastChangeDate
                        - workbench
                        - prjOwner
                        - accessRights
                        - tags
                      type: object
                      properties:
                        uuid:
                          title: Uuid
                          type: string
                          format: uuid
                        name:
                          title: Name
                          type: string
                        description:
                          title: Description
                          type: string
                        thumbnail:
                          title: Thumbnail
                          anyOf:
                            - maxLength: 2083
                              minLength: 0
                              type: string
                              format: uri
                            - enum:
                                - ''
                              type: string
                        creationDate:
                          title: Creationdate
                          pattern: '\d{4}-(12|11|10|0?[1-9])-(31|30|[0-2]?\d)T(2[0-3]|1\d|0?[0-9])(:(\d|[0-5]\d)){2}(\.\d{3})?Z'
                          type: string
                        lastChangeDate:
                          title: Lastchangedate
                          pattern: '\d{4}-(12|11|10|0?[1-9])-(31|30|[0-2]?\d)T(2[0-3]|1\d|0?[0-9])(:(\d|[0-5]\d)){2}(\.\d{3})?Z'
                          type: string
                        workbench:
                          title: Workbench
                          type: object
                        prjOwner:
                          title: Prjowner
                          type: string
                          format: email
                        accessRights:
                          title: Accessrights
                          type: object
                        tags:
                          title: Tags
                          type: array
                          items:
                            type: integer
                        classifiers:
                          title: Classifiers
                          type: array
                          items:
                            type: string
                          default: []
                        state:
                          $ref: '#/paths/~1projects~1active/get/responses/200/content/application~1json/schema/properties/data/properties/state'
                        ui:
                          title: Ui
                          anyOf:
                            - $ref: '#/paths/~1projects~1active/get/responses/200/content/application~1json/schema/properties/data/properties/ui/anyOf/0'
                            - $ref: '#/paths/~1projects~1%7Bproject_id%7D/put/requestBody/content/application~1json/schema/properties/ui'
                        quality:
                          title: Quality
                          type: object
                          default: {}
                        dev:
                          title: Dev
                          type: object
                        permalink:
                          $ref: '#/paths/~1projects~1active/get/responses/200/content/application~1json/schema/properties/data/properties/permalink'
                additionalProperties: false
                description: Paginated response model of ItemTs
    post:
      tags:
        - project
      summary: Creates a new project or copies an existing one
      operationId: create_project
      parameters:
        - description: 'Option to create a project from existing template or study: from_study={study_uuid}'
          required: false
          schema:
            title: From Study
            type: string
            description: 'Option to create a project from existing template or study: from_study={study_uuid}'
            format: uuid
          name: from_study
          in: query
        - description: 'Option to create a template from existing project: as_template=true'
          required: false
          schema:
            title: As Template
            type: boolean
            description: 'Option to create a template from existing project: as_template=true'
            default: false
          name: as_template
          in: query
        - description: 'Option to copy data when creating from an existing template or as a template, defaults to True'
          required: false
          schema:
            title: Copy Data
            type: boolean
            description: 'Option to copy data when creating from an existing template or as a template, defaults to True'
            default: true
          name: copy_data
          in: query
        - description: Enables/disables hidden flag. Hidden projects are by default unlisted
          required: false
          schema:
            title: Hidden
            type: boolean
            description: Enables/disables hidden flag. Hidden projects are by default unlisted
            default: false
          name: hidden
          in: query
      requestBody:
        content:
          application/json:
            schema:
              title: Create
              anyOf:
                - title: ProjectCreateNew
                  required:
                    - name
                    - workbench
                    - accessRights
                  type: object
                  properties:
                    uuid:
                      title: Uuid
                      type: string
                      format: uuid
                    name:
                      title: Name
                      type: string
                    description:
                      title: Description
                      type: string
                    thumbnail:
                      title: Thumbnail
                      maxLength: 2083
                      minLength: 0
                      type: string
                      format: uri
                    workbench:
                      title: Workbench
                      type: object
                    accessRights:
                      title: Accessrights
                      type: object
                    tags:
                      title: Tags
                      type: array
                      items:
                        type: integer
                    classifiers:
                      title: Classifiers
                      type: array
                      items:
                        type: string
                    ui:
                      $ref: '#/paths/~1projects~1%7Bproject_id%7D/put/requestBody/content/application~1json/schema/properties/ui'
                - title: ProjectCopyOverride
                  required:
                    - name
                    - prjOwner
                  type: object
                  properties:
                    name:
                      title: Name
                      type: string
                    description:
                      title: Description
                      type: string
                    thumbnail:
                      title: Thumbnail
                      maxLength: 2083
                      minLength: 0
                      type: string
                      format: uri
                    prjOwner:
                      title: Prjowner
                      type: string
                      format: email
        required: true
      responses:
        '201':
          description: Successful Response
          content:
            application/json:
              schema:
                title: 'Envelope[TaskGet]'
                type: object
                properties:
                  data:
                    title: TaskGet
                    required:
                      - task_id
                      - task_name
                      - status_href
                      - result_href
                      - abort_href
                    type: object
                    properties:
                      task_id:
                        title: Task Id
                        type: string
                      task_name:
                        title: Task Name
                        type: string
                      status_href:
                        title: Status Href
                        type: string
                      result_href:
                        title: Result Href
                        type: string
                      abort_href:
                        title: Abort Href
                        type: string
                  error:
                    title: Error
  /projects/active:
    get:
      tags:
        - project
      summary: Get Active Project
      operationId: get_active_project
      parameters:
        - required: true
          schema:
            title: Client Session Id
            type: string
          name: client_session_id
          in: query
      responses:
        '200':
          description: Successful Response
          content:
            application/json:
              schema:
                title: 'Envelope[ProjectGet]'
                type: object
                properties:
                  data:
                    title: ProjectGet
                    required:
                      - uuid
                      - name
                      - description
                      - thumbnail
                      - creationDate
                      - lastChangeDate
                      - workbench
                      - prjOwner
                      - accessRights
                      - tags
                    type: object
                    properties:
                      uuid:
                        title: Uuid
                        type: string
                        format: uuid
                      name:
                        title: Name
                        type: string
                      description:
                        title: Description
                        type: string
                      thumbnail:
                        title: Thumbnail
                        anyOf:
                          - maxLength: 2083
                            minLength: 0
                            type: string
                            format: uri
                          - enum:
                              - ''
                            type: string
                      creationDate:
                        title: Creationdate
                        pattern: '\d{4}-(12|11|10|0?[1-9])-(31|30|[0-2]?\d)T(2[0-3]|1\d|0?[0-9])(:(\d|[0-5]\d)){2}(\.\d{3})?Z'
                        type: string
                      lastChangeDate:
                        title: Lastchangedate
                        pattern: '\d{4}-(12|11|10|0?[1-9])-(31|30|[0-2]?\d)T(2[0-3]|1\d|0?[0-9])(:(\d|[0-5]\d)){2}(\.\d{3})?Z'
                        type: string
                      workbench:
                        title: Workbench
                        type: object
                      prjOwner:
                        title: Prjowner
                        type: string
                        format: email
                      accessRights:
                        title: Accessrights
                        type: object
                      tags:
                        title: Tags
                        type: array
                        items:
                          type: integer
                      classifiers:
                        title: Classifiers
                        type: array
                        items:
                          type: string
                        default: []
                      state:
                        title: ProjectState
                        required:
                          - locked
                          - state
                        type: object
                        properties:
                          locked:
                            title: Locked
                            allOf:
                              - title: ProjectLocked
                                required:
                                  - value
                                  - status
                                type: object
                                properties:
                                  value:
                                    title: Value
                                    type: boolean
                                    description: True if the project is locked
                                  owner:
                                    title: Owner
                                    allOf:
                                      - title: Owner
                                        required:
                                          - user_id
                                          - first_name
                                          - last_name
                                        type: object
                                        properties:
                                          user_id:
                                            title: User Id
                                            type: integer
                                            description: Owner's identifier when registered in the user's database table
                                          first_name:
                                            title: First Name
                                            type: string
                                            description: Owner first name
                                          last_name:
                                            title: Last Name
                                            type: string
                                            description: Owner last name
                                        additionalProperties: false
                                    description: 'If locked, the user that owns the lock'
                                  status:
                                    allOf:
                                      - title: ProjectStatus
                                        enum:
                                          - CLOSED
                                          - CLOSING
                                          - CLONING
                                          - EXPORTING
                                          - OPENING
                                          - OPENED
                                        type: string
                                        description: An enumeration.
                                    description: The status of the project
                                additionalProperties: false
                            description: The project lock state
                          state:
                            title: State
                            allOf:
                              - title: ProjectRunningState
                                required:
                                  - value
                                type: object
                                properties:
                                  value:
                                    allOf:
                                      - title: RunningState
                                        enum:
                                          - UNKNOWN
                                          - PUBLISHED
                                          - NOT_STARTED
                                          - PENDING
                                          - STARTED
                                          - RETRY
                                          - SUCCESS
                                          - FAILED
                                          - ABORTED
                                        type: string
                                        description: |-
                                          State of execution of a project's computational workflow

                                          SEE StateType for task state
                                    description: The running state of the project
                                additionalProperties: false
                            description: The project running state
                        additionalProperties: false
                      ui:
                        title: Ui
                        anyOf:
                          - title: EmptyModel
                            type: object
                            properties: {}
                            additionalProperties: false
                          - $ref: '#/paths/~1projects~1%7Bproject_id%7D/put/requestBody/content/application~1json/schema/properties/ui'
                      quality:
                        title: Quality
                        type: object
                        default: {}
                      dev:
                        title: Dev
                        type: object
                      permalink:
                        title: ProjectPermalink
                        required:
                          - url
                          - is_public
                        type: object
                        properties:
                          url:
                            title: Url
                            maxLength: 2083
                            minLength: 1
                            type: string
                            format: uri
                          is_public:
                            title: Is Public
                            type: boolean
                  error:
                    title: Error
  '/projects/{project_id}':
    get:
      tags:
        - project
      summary: Get Project
      operationId: get_project
      parameters:
        - required: true
          schema:
            title: Project Id
            type: string
            format: uuid
          name: project_id
          in: path
      responses:
        '200':
          description: Successful Response
          content:
            application/json:
              schema:
                $ref: '#/paths/~1projects~1active/get/responses/200/content/application~1json/schema'
    put:
      tags:
        - project
      summary: Replace Project
      description: Replaces (i.e. full update) a project resource
      operationId: replace_project
      parameters:
        - required: true
          schema:
            title: Project Id
            type: string
            format: uuid
          name: project_id
          in: path
      requestBody:
        content:
          application/json:
            schema:
              title: ProjectReplace
              required:
                - uuid
                - name
                - description
                - creationDate
                - lastChangeDate
                - workbench
                - accessRights
              type: object
              properties:
                uuid:
                  title: Uuid
                  type: string
                  format: uuid
                name:
                  title: Name
                  type: string
                description:
                  title: Description
                  type: string
                thumbnail:
                  title: Thumbnail
                  maxLength: 2083
                  minLength: 0
                  type: string
                  format: uri
                creationDate:
                  title: Creationdate
                  pattern: '\d{4}-(12|11|10|0?[1-9])-(31|30|[0-2]?\d)T(2[0-3]|1\d|0?[0-9])(:(\d|[0-5]\d)){2}(\.\d{3})?Z'
                  type: string
                lastChangeDate:
                  title: Lastchangedate
                  pattern: '\d{4}-(12|11|10|0?[1-9])-(31|30|[0-2]?\d)T(2[0-3]|1\d|0?[0-9])(:(\d|[0-5]\d)){2}(\.\d{3})?Z'
                  type: string
                workbench:
                  title: Workbench
                  type: object
                accessRights:
                  title: Accessrights
                  type: object
                tags:
                  title: Tags
                  type: array
                  items:
                    type: integer
                  default: []
                classifiers:
                  title: Classifiers
                  type: array
                  items:
                    type: string
                ui:
                  title: StudyUI
                  type: object
                  properties:
                    workbench:
                      title: Workbench
                      type: object
                    slideshow:
                      title: Slideshow
                      type: object
                    currentNodeId:
                      title: Currentnodeid
                      type: string
                      format: uuid
                    annotations:
                      title: Annotations
                      type: object
                quality:
                  title: Quality
                  type: object
        required: true
      responses:
        '200':
          description: Successful Response
          content:
            application/json:
              schema:
                $ref: '#/paths/~1projects~1active/get/responses/200/content/application~1json/schema'
    delete:
      tags:
        - project
      summary: Delete Project
      operationId: delete_project
      parameters:
        - required: true
          schema:
            title: Project Id
            type: string
            format: uuid
          name: project_id
          in: path
      responses:
        '204':
          description: Successful Response
    patch:
      tags:
        - project
      summary: Update Project
      description: Partial update of a project resource
      operationId: update_project
      parameters:
        - required: true
          schema:
            title: Project Id
            type: string
            format: uuid
          name: project_id
          in: path
      requestBody:
        content:
          application/json:
            schema:
              title: ProjectUpdate
              type: object
              properties:
                permalink:
                  title: Permalink
                  type: object
                ui:
                  $ref: '#/paths/~1projects~1%7Bproject_id%7D/put/requestBody/content/application~1json/schema/properties/ui'
        required: true
      responses:
        '200':
          description: Successful Response
          content:
            application/json:
              schema:
                $ref: '#/paths/~1projects~1active/get/responses/200/content/application~1json/schema'
  '/projects/{project_id}:open':
    parameters:
      - name: project_id
        in: path
        required: true
        schema:
          type: string
      - name: disable_service_auto_start
        in: query
        required: false
        schema:
          type: boolean
          default: false
    post:
      tags:
        - project
      summary: Open a given project
      operationId: open_project
      requestBody:
        description: browser tab identifier
        required: true
        content:
          application/json:
            schema:
              type: string
              example: 5ac57685-c40f-448f-8711-70be1936fd63
      responses:
        '200':
          description: project successfuly opened
          content:
            application/json:
              schema:
                type: object
                required:
                  - data
                properties:
                  data:
                    allOf:
                      - additionalProperties: false
                        properties:
                          accessRights:
                            additionalProperties:
                              additionalProperties: false
                              properties:
                                delete:
                                  description: gives deletion rights
                                  title: Delete
                                  type: boolean
                                read:
                                  description: gives read access
                                  title: Read
                                  type: boolean
                                write:
                                  description: gives write access
                                  title: Write
                                  type: boolean
                              required:
                                - read
                                - write
                                - delete
                              title: AccessRights
                              type: object
                            description: object containing the GroupID as key and read/write/execution permissions as value
                            title: Accessrights
                            type: object
                            x-patternProperties:
                              ^\S+$:
                                additionalProperties: false
                                properties:
                                  delete:
                                    description: gives deletion rights
                                    title: Delete
                                    type: boolean
                                  read:
                                    description: gives read access
                                    title: Read
                                    type: boolean
                                  write:
                                    description: gives write access
                                    title: Write
                                    type: boolean
                                required:
                                  - read
                                  - write
                                  - delete
                                title: AccessRights
                                type: object
                          classifiers:
                            description: Contains the reference to the project classifiers
                            example: 'some:id:to:a:classifier'
                            items:
                              type: string
                            title: Classifiers
                            type: array
                          creationDate:
                            description: project creation date
                            example: '2018-07-01T11:13:43Z'
                            pattern: '\d{4}-(12|11|10|0?[1-9])-(31|30|[0-2]?\d)T(2[0-3]|1\d|0?[0-9])(:(\d|[0-5]\d)){2}(\.\d{3})?Z'
                            title: Creationdate
                            type: string
                          description:
                            description: longer one-line description about the project
                            example: Dabbling in temporal transitions ...
                            title: Description
                            type: string
                          dev:
                            description: object used for development purposes only
                            title: Dev
                            type: object
                          lastChangeDate:
                            description: last save date
                            example: '2018-07-01T11:13:43Z'
                            pattern: '\d{4}-(12|11|10|0?[1-9])-(31|30|[0-2]?\d)T(2[0-3]|1\d|0?[0-9])(:(\d|[0-5]\d)){2}(\.\d{3})?Z'
                            title: Lastchangedate
                            type: string
                          name:
                            description: project name
                            example: Temporal Distortion Simulator
                            title: Name
                            type: string
                          prjOwner:
                            description: user email
                            format: email
                            title: Prjowner
                            type: string
                          quality:
                            description: stores the study quality assessment
                            title: Quality
                            type: object
                          state:
                            anyOf:
                              - nullable: true
                              - additionalProperties: false
                                properties:
                                  locked:
                                    allOf:
                                      - additionalProperties: false
                                        example:
                                          status: CLOSED
                                          value: false
                                        properties:
                                          owner:
                                            allOf:
                                              - additionalProperties: false
                                                properties:
                                                  first_name:
                                                    description: Owner first name
                                                    example: John
                                                    title: First Name
                                                    type: string
                                                  last_name:
                                                    description: Owner last name
                                                    example: Smith
                                                    title: Last Name
                                                    type: string
                                                  user_id:
                                                    description: Owner's identifier when registered in the user's database table
                                                    example: 2
                                                    title: User Id
                                                    type: integer
                                                required:
                                                  - user_id
                                                  - first_name
                                                  - last_name
                                                title: Owner
                                                type: object
                                            description: 'If locked, the user that owns the lock'
                                            title: Owner
                                          status:
                                            allOf:
                                              - description: An enumeration.
                                                enum:
                                                  - CLOSED
                                                  - CLOSING
                                                  - CLONING
                                                  - EXPORTING
                                                  - OPENING
                                                  - OPENED
                                                title: ProjectStatus
                                                type: string
                                            description: The status of the project
                                          value:
                                            description: True if the project is locked
                                            title: Value
                                            type: boolean
                                        required:
                                          - value
                                          - status
                                        title: ProjectLocked
                                        type: object
                                    description: The project lock state
                                    title: Locked
                                  state:
                                    allOf:
                                      - additionalProperties: false
                                        properties:
                                          value:
                                            allOf:
                                              - description: |-
                                                  State of execution of a project's computational workflow

                                                  SEE StateType for task state
                                                enum:
                                                  - UNKNOWN
                                                  - PUBLISHED
                                                  - NOT_STARTED
                                                  - PENDING
                                                  - STARTED
                                                  - RETRY
                                                  - SUCCESS
                                                  - FAILED
                                                  - ABORTED
                                                title: RunningState
                                                type: string
                                            description: The running state of the project
                                            example: STARTED
                                        required:
                                          - value
                                        title: ProjectRunningState
                                        type: object
                                    description: The project running state
                                    title: State
                                required:
                                  - locked
                                  - state
                                title: ProjectState
                                type: object
                          tags:
                            default: []
                            items:
                              type: integer
                            title: Tags
                            type: array
                          thumbnail:
                            description: url of the project thumbnail
                            example: 'https://placeimg.com/171/96/tech/grayscale/?0.jpg'
                            format: uri
                            maxLength: 2083
                            minLength: 0
                            title: Thumbnail
                            type: string
                          ui:
                            properties:
                              annotations:
                                additionalProperties:
                                  additionalProperties: false
                                  example:
                                    attributes:
                                      height: 26
                                      width: 117
                                      x: 415
                                      'y': 100
                                    color: '#FF0000'
                                    type: rect
                                  properties:
                                    attributes:
                                      description: svg attributes
                                      title: Attributes
                                      type: object
                                    color:
                                      format: color
                                      title: Color
                                      type: string
                                    type:
                                      enum:
                                        - rect
                                        - text
                                      title: Type
                                      type: string
                                  required:
                                    - type
                                    - color
                                    - attributes
                                  title: Annotation
                                  type: object
                                title: Annotations
                                type: object
                                x-patternProperties:
                                  '^[0-9a-fA-F]{8}-?[0-9a-fA-F]{4}-?[0-9a-fA-F]{4}-?[0-9a-fA-F]{4}-?[0-9a-fA-F]{12}$':
                                    additionalProperties: false
                                    example:
                                      - attributes:
                                          height: 26
                                          width: 117
                                          x: 415
                                          'y': 100
                                        color: '#FF0000'
                                        type: rect
                                      - attributes:
                                          text: Hey!
                                          x: 415
                                          'y': 100
                                        color: '#0000FF'
                                        type: text
                                    properties:
                                      attributes:
                                        description: svg attributes
                                        title: Attributes
                                        type: object
                                      color:
                                        format: color
                                        title: Color
                                        type: string
                                      type:
                                        enum:
                                          - rect
                                          - text
                                        title: Type
                                        type: string
                                    required:
                                      - type
                                      - color
                                      - attributes
                                    title: Annotation
                                    type: object
                              currentNodeId:
                                format: uuid
                                title: Currentnodeid
                                type: string
                              slideshow:
                                additionalProperties:
                                  properties:
                                    instructions:
                                      title: Instructions
                                      type: string
                                    position:
                                      title: Position
                                      type: integer
                                  required:
                                    - position
                                  title: Slideshow
                                  type: object
                                title: Slideshow
                                type: object
                                x-patternProperties:
                                  '^[0-9a-fA-F]{8}-?[0-9a-fA-F]{4}-?[0-9a-fA-F]{4}-?[0-9a-fA-F]{4}-?[0-9a-fA-F]{12}$':
                                    properties:
                                      instructions:
                                        title: Instructions
                                        type: string
                                      position:
                                        title: Position
                                        type: integer
                                    required:
                                      - position
                                    title: Slideshow
                                    type: object
                              workbench:
                                additionalProperties:
                                  additionalProperties: false
                                  properties:
                                    marker:
                                      additionalProperties: false
                                      properties:
                                        color:
                                          format: color
                                          title: Color
                                          type: string
                                      required:
                                        - color
                                      title: Marker
                                      type: object
                                    position:
                                      allOf:
                                        - additionalProperties: false
                                          properties:
                                            x:
                                              description: The x position
                                              example:
                                                - '12'
                                              title: X
                                              type: integer
                                            'y':
                                              description: The y position
                                              example:
                                                - '15'
                                              title: 'Y'
                                              type: integer
                                          required:
                                            - x
                                            - 'y'
                                          title: Position
                                          type: object
                                      description: The node position in the workbench
                                      title: Position
                                  required:
                                    - position
                                  title: WorkbenchUI
                                  type: object
                                title: Workbench
                                type: object
                                x-patternProperties:
                                  '^[0-9a-fA-F]{8}-?[0-9a-fA-F]{4}-?[0-9a-fA-F]{4}-?[0-9a-fA-F]{4}-?[0-9a-fA-F]{12}$':
                                    additionalProperties: false
                                    properties:
                                      marker:
                                        additionalProperties: false
                                        properties:
                                          color:
                                            format: color
                                            title: Color
                                            type: string
                                        required:
                                          - color
                                        title: Marker
                                        type: object
                                      position:
                                        allOf:
                                          - additionalProperties: false
                                            properties:
                                              x:
                                                description: The x position
                                                example:
                                                  - '12'
                                                title: X
                                                type: integer
                                              'y':
                                                description: The y position
                                                example:
                                                  - '15'
                                                title: 'Y'
                                                type: integer
                                            required:
                                              - x
                                              - 'y'
                                            title: Position
                                            type: object
                                        description: The node position in the workbench
                                        title: Position
                                    required:
                                      - position
                                    title: WorkbenchUI
                                    type: object
                            title: StudyUI
                            type: object
                          uuid:
                            description: project unique identifier
                            example: 07640335-a91f-468c-ab69-a374fa82078d
                            format: uuid
                            title: Uuid
                            type: string
                          workbench:
                            additionalProperties:
                              additionalProperties: false
                              properties:
                                bootOptions:
                                  additionalProperties:
                                    type: string
                                  description: 'Some services provide alternative parameters to be injected at boot time. The user selection should be stored here, and it will overwrite the services''s defaults.'
                                  title: Bootoptions
                                  type: object
                                  x-patternProperties:
                                    '[a-zA-Z][a-azA-Z0-9_]*':
                                      type: string
                                inputAccess:
                                  additionalProperties:
                                    description: An enumeration.
                                    enum:
                                      - ReadAndWrite
                                      - Invisible
                                      - ReadOnly
                                    title: AccessEnum
                                    type: string
                                  description: map with key - access level pairs
                                  type: object
                                  x-patternProperties:
                                    '^[-_a-zA-Z0-9]+$':
                                      description: An enumeration.
                                      enum:
                                        - ReadAndWrite
                                        - Invisible
                                        - ReadOnly
                                      title: AccessEnum
                                      type: string
                                inputNodes:
                                  description: node IDs of where the node is connected to
                                  items:
                                    format: uuid
                                    type: string
                                  title: Inputnodes
                                  type: array
                                inputs:
                                  additionalProperties:
                                    anyOf:
                                      - type: boolean
                                      - type: integer
                                      - type: number
                                      - format: json-string
                                        type: string
                                      - type: string
                                      - additionalProperties: false
                                        description: I/O port type to reference to an output port of another node in the same project
                                        example:
                                          nodeUuid: da5068e0-8a8d-4fb9-9516-56e5ddaef15b
                                          output: out_2
                                        properties:
                                          nodeUuid:
                                            description: The node to get the port output from
                                            format: uuid
                                            title: Nodeuuid
                                            type: string
                                          output:
                                            description: The port key in the node given by nodeUuid
                                            pattern: '^[-_a-zA-Z0-9]+$'
                                            title: Output
                                            type: string
                                        required:
                                          - nodeUuid
                                          - output
                                        title: PortLink
                                        type: object
                                      - additionalProperties: false
                                        description: I/O port type to hold a link to a file in simcore S3 storage
                                        example:
                                          eTag: 859fda0cb82fc4acb4686510a172d9a9-1
                                          label: input.txt
                                          path: 94453a6a-c8d4-52b3-a22d-ccbf81f8d636/0a3b2c56-dbcd-4871-b93b-d454b7883f9f/input.txt
                                          store: 0
                                        properties:
                                          dataset:
                                            deprecated: true
                                            title: Dataset
                                            type: string
                                          eTag:
                                            description: Entity tag that uniquely represents the file. The method to generate the tag is not specified (black box).
                                            title: Etag
                                            type: string
                                          label:
                                            description: The real file name
                                            title: Label
                                            type: string
                                          path:
                                            anyOf:
                                              - pattern: '^(api|([0-9a-fA-F]{8}-?[0-9a-fA-F]{4}-?[0-9a-fA-F]{4}-?[0-9a-fA-F]{4}-?[0-9a-fA-F]{12}))\/([0-9a-fA-F]{8}-?[0-9a-fA-F]{4}-?[0-9a-fA-F]{4}-?[0-9a-fA-F]{4}-?[0-9a-fA-F]{12})\/(.+)$'
                                                type: string
                                              - pattern: '^N:package:[0-9a-fA-F]{8}-?[0-9a-fA-F]{4}-?[0-9a-fA-F]{4}-?[0-9a-fA-F]{4}-?[0-9a-fA-F]{12}$'
                                                type: string
                                            description: The path to the file in the storage provider domain
                                            title: Path
                                          store:
                                            description: 'The store identifier: 0 for simcore S3, 1 for datcore'
                                            title: Store
                                            type: integer
                                        required:
                                          - store
                                          - path
                                        title: SimCoreFileLink
                                        type: object
                                      - additionalProperties: false
                                        description: I/O port type to hold a link to a file in DATCORE storage
                                        example:
                                          dataset: 'N:dataset:ea2325d8-46d7-4fbd-a644-30f6433070b4'
                                          label: initial_WTstates
                                          path: 'N:package:32df09ba-e8d6-46da-bd54-f696157de6ce'
                                          store: 1
                                        properties:
                                          dataset:
                                            description: Unique identifier to access the dataset on datcore (REQUIRED for datcore)
                                            title: Dataset
                                            type: string
                                          eTag:
                                            description: Entity tag that uniquely represents the file. The method to generate the tag is not specified (black box).
                                            title: Etag
                                            type: string
                                          label:
                                            description: The real file name
                                            title: Label
                                            type: string
                                          path:
                                            anyOf:
                                              - pattern: '^(api|([0-9a-fA-F]{8}-?[0-9a-fA-F]{4}-?[0-9a-fA-F]{4}-?[0-9a-fA-F]{4}-?[0-9a-fA-F]{12}))\/([0-9a-fA-F]{8}-?[0-9a-fA-F]{4}-?[0-9a-fA-F]{4}-?[0-9a-fA-F]{4}-?[0-9a-fA-F]{12})\/(.+)$'
                                                type: string
                                              - pattern: '^N:package:[0-9a-fA-F]{8}-?[0-9a-fA-F]{4}-?[0-9a-fA-F]{4}-?[0-9a-fA-F]{4}-?[0-9a-fA-F]{12}$'
                                                type: string
                                            description: The path to the file in the storage provider domain
                                            title: Path
                                          store:
                                            description: 'The store identifier: 0 for simcore S3, 1 for datcore'
                                            title: Store
                                            type: integer
                                        required:
                                          - store
                                          - path
                                          - label
                                          - dataset
                                        title: DatCoreFileLink
                                        type: object
                                      - additionalProperties: false
                                        description: 'I/O port type to hold a generic download link to a file (e.g. S3 pre-signed link, etc)'
                                        example:
                                          downloadLink: 'https://fakeimg.pl/250x100/'
                                        properties:
                                          downloadLink:
                                            format: uri
                                            maxLength: 65536
                                            minLength: 1
                                            title: Downloadlink
                                            type: string
                                          label:
                                            description: Display name
                                            title: Label
                                            type: string
                                        required:
                                          - downloadLink
                                        title: DownloadLink
                                        type: object
                                      - items: {}
                                        type: array
                                      - type: object
                                  description: values of input properties
                                  title: Inputs
                                  type: object
                                  x-patternProperties:
                                    '^[-_a-zA-Z0-9]+$':
                                      anyOf:
                                        - type: boolean
                                        - type: integer
                                        - type: number
                                        - format: json-string
                                          type: string
                                        - type: string
                                        - additionalProperties: false
                                          description: I/O port type to reference to an output port of another node in the same project
                                          example:
                                            - nodeUuid: da5068e0-8a8d-4fb9-9516-56e5ddaef15b
                                              output: out_2
                                          properties:
                                            nodeUuid:
                                              description: The node to get the port output from
                                              format: uuid
                                              title: Nodeuuid
                                              type: string
                                            output:
                                              description: The port key in the node given by nodeUuid
                                              pattern: '^[-_a-zA-Z0-9]+$'
                                              title: Output
                                              type: string
                                          required:
                                            - nodeUuid
                                            - output
                                          title: PortLink
                                          type: object
                                        - additionalProperties: false
                                          description: I/O port type to hold a link to a file in simcore S3 storage
                                          example:
                                            - eTag: 859fda0cb82fc4acb4686510a172d9a9-1
                                              label: input.txt
                                              path: 94453a6a-c8d4-52b3-a22d-ccbf81f8d636/0a3b2c56-dbcd-4871-b93b-d454b7883f9f/input.txt
                                              store: 0
                                            - eTag: f7e4c7076761a42a871e978c8691c676
                                              path: 50339632-ee1d-11ec-a0c2-02420a0194e4/23b1522f-225f-5a4c-9158-c4c19a70d4a8/output.h5
                                              store: '0'
                                            - path: api/0a3b2c56-dbcd-4871-b93b-d454b7883f9f/input.txt
                                              store: 0
                                            - path: 94453a6a-c8d4-52b3-a22d-ccbf81f8d636/d4442ca4-23fd-5b6b-ba6d-0b75f711c109/y_1D.txt
                                              store: 0
                                          properties:
                                            dataset:
                                              deprecated: true
                                              title: Dataset
                                              type: string
                                            eTag:
                                              description: Entity tag that uniquely represents the file. The method to generate the tag is not specified (black box).
                                              title: Etag
                                              type: string
                                            label:
                                              description: The real file name
                                              title: Label
                                              type: string
                                            path:
                                              anyOf:
                                                - pattern: '^(api|([0-9a-fA-F]{8}-?[0-9a-fA-F]{4}-?[0-9a-fA-F]{4}-?[0-9a-fA-F]{4}-?[0-9a-fA-F]{12}))\/([0-9a-fA-F]{8}-?[0-9a-fA-F]{4}-?[0-9a-fA-F]{4}-?[0-9a-fA-F]{4}-?[0-9a-fA-F]{12})\/(.+)$'
                                                  type: string
                                                - pattern: '^N:package:[0-9a-fA-F]{8}-?[0-9a-fA-F]{4}-?[0-9a-fA-F]{4}-?[0-9a-fA-F]{4}-?[0-9a-fA-F]{12}$'
                                                  type: string
                                              description: The path to the file in the storage provider domain
                                              title: Path
                                            store:
                                              description: 'The store identifier: 0 for simcore S3, 1 for datcore'
                                              title: Store
                                              type: integer
                                          required:
                                            - store
                                            - path
                                          title: SimCoreFileLink
                                          type: object
                                        - additionalProperties: false
                                          description: I/O port type to hold a link to a file in DATCORE storage
                                          example:
                                            - dataset: 'N:dataset:ea2325d8-46d7-4fbd-a644-30f6433070b4'
                                              label: initial_WTstates
                                              path: 'N:package:32df09ba-e8d6-46da-bd54-f696157de6ce'
                                              store: 1
                                            - dataset: 'N:dataset:ea2325d8-46d7-4fbd-a644-30f6433070b4'
                                              label: initial_WTstates
                                              path: 'N:package:32df09ba-e8d6-46da-bd54-f696157de6ce'
                                              store: 1
                                          properties:
                                            dataset:
                                              description: Unique identifier to access the dataset on datcore (REQUIRED for datcore)
                                              title: Dataset
                                              type: string
                                            eTag:
                                              description: Entity tag that uniquely represents the file. The method to generate the tag is not specified (black box).
                                              title: Etag
                                              type: string
                                            label:
                                              description: The real file name
                                              title: Label
                                              type: string
                                            path:
                                              anyOf:
                                                - pattern: '^(api|([0-9a-fA-F]{8}-?[0-9a-fA-F]{4}-?[0-9a-fA-F]{4}-?[0-9a-fA-F]{4}-?[0-9a-fA-F]{12}))\/([0-9a-fA-F]{8}-?[0-9a-fA-F]{4}-?[0-9a-fA-F]{4}-?[0-9a-fA-F]{4}-?[0-9a-fA-F]{12})\/(.+)$'
                                                  type: string
                                                - pattern: '^N:package:[0-9a-fA-F]{8}-?[0-9a-fA-F]{4}-?[0-9a-fA-F]{4}-?[0-9a-fA-F]{4}-?[0-9a-fA-F]{12}$'
                                                  type: string
                                              description: The path to the file in the storage provider domain
                                              title: Path
                                            store:
                                              description: 'The store identifier: 0 for simcore S3, 1 for datcore'
                                              title: Store
                                              type: integer
                                          required:
                                            - store
                                            - path
                                            - label
                                            - dataset
                                          title: DatCoreFileLink
                                          type: object
                                        - additionalProperties: false
                                          description: 'I/O port type to hold a generic download link to a file (e.g. S3 pre-signed link, etc)'
                                          example:
                                            - downloadLink: 'https://fakeimg.pl/250x100/'
                                          properties:
                                            downloadLink:
                                              format: uri
                                              maxLength: 65536
                                              minLength: 1
                                              title: Downloadlink
                                              type: string
                                            label:
                                              description: Display name
                                              title: Label
                                              type: string
                                          required:
                                            - downloadLink
                                          title: DownloadLink
                                          type: object
                                        - items: {}
                                          type: array
                                        - type: object
                                inputsUnits:
                                  additionalProperties:
                                    type: string
                                  description: Overrides default unit (if any) defined in the service for each port
                                  title: Inputsunits
                                  type: object
                                  x-patternProperties:
                                    '^[-_a-zA-Z0-9]+$':
                                      type: string
                                key:
                                  description: distinctive name for the node based on the docker registry path
                                  example: simcore/services/comp/itis/sleeper
                                  pattern: '^(simcore)/(services)/(comp|dynamic|frontend)(/[\w/-]+)+$'
                                  title: Key
                                  type: string
                                label:
                                  description: The short name of the node
                                  example: JupyterLab
                                  title: Label
                                  type: string
                                outputNode:
                                  deprecated: true
                                  title: Outputnode
                                  type: boolean
                                outputNodes:
                                  description: Used in group-nodes. Node IDs of those connected to the output
                                  items:
                                    format: uuid
                                    type: string
                                  title: Outputnodes
                                  type: array
                                outputs:
                                  additionalProperties:
                                    anyOf:
                                      - type: boolean
                                      - type: integer
                                      - type: number
                                      - format: json-string
                                        type: string
                                      - type: string
                                      - additionalProperties: false
                                        description: I/O port type to hold a link to a file in simcore S3 storage
                                        example:
                                          eTag: 859fda0cb82fc4acb4686510a172d9a9-1
                                          label: input.txt
                                          path: 94453a6a-c8d4-52b3-a22d-ccbf81f8d636/0a3b2c56-dbcd-4871-b93b-d454b7883f9f/input.txt
                                          store: 0
                                        properties:
                                          dataset:
                                            deprecated: true
                                            title: Dataset
                                            type: string
                                          eTag:
                                            description: Entity tag that uniquely represents the file. The method to generate the tag is not specified (black box).
                                            title: Etag
                                            type: string
                                          label:
                                            description: The real file name
                                            title: Label
                                            type: string
                                          path:
                                            anyOf:
                                              - pattern: '^(api|([0-9a-fA-F]{8}-?[0-9a-fA-F]{4}-?[0-9a-fA-F]{4}-?[0-9a-fA-F]{4}-?[0-9a-fA-F]{12}))\/([0-9a-fA-F]{8}-?[0-9a-fA-F]{4}-?[0-9a-fA-F]{4}-?[0-9a-fA-F]{4}-?[0-9a-fA-F]{12})\/(.+)$'
                                                type: string
                                              - pattern: '^N:package:[0-9a-fA-F]{8}-?[0-9a-fA-F]{4}-?[0-9a-fA-F]{4}-?[0-9a-fA-F]{4}-?[0-9a-fA-F]{12}$'
                                                type: string
                                            description: The path to the file in the storage provider domain
                                            title: Path
                                          store:
                                            description: 'The store identifier: 0 for simcore S3, 1 for datcore'
                                            title: Store
                                            type: integer
                                        required:
                                          - store
                                          - path
                                        title: SimCoreFileLink
                                        type: object
                                      - additionalProperties: false
                                        description: I/O port type to hold a link to a file in DATCORE storage
                                        example:
                                          dataset: 'N:dataset:ea2325d8-46d7-4fbd-a644-30f6433070b4'
                                          label: initial_WTstates
                                          path: 'N:package:32df09ba-e8d6-46da-bd54-f696157de6ce'
                                          store: 1
                                        properties:
                                          dataset:
                                            description: Unique identifier to access the dataset on datcore (REQUIRED for datcore)
                                            title: Dataset
                                            type: string
                                          eTag:
                                            description: Entity tag that uniquely represents the file. The method to generate the tag is not specified (black box).
                                            title: Etag
                                            type: string
                                          label:
                                            description: The real file name
                                            title: Label
                                            type: string
                                          path:
                                            anyOf:
                                              - pattern: '^(api|([0-9a-fA-F]{8}-?[0-9a-fA-F]{4}-?[0-9a-fA-F]{4}-?[0-9a-fA-F]{4}-?[0-9a-fA-F]{12}))\/([0-9a-fA-F]{8}-?[0-9a-fA-F]{4}-?[0-9a-fA-F]{4}-?[0-9a-fA-F]{4}-?[0-9a-fA-F]{12})\/(.+)$'
                                                type: string
                                              - pattern: '^N:package:[0-9a-fA-F]{8}-?[0-9a-fA-F]{4}-?[0-9a-fA-F]{4}-?[0-9a-fA-F]{4}-?[0-9a-fA-F]{12}$'
                                                type: string
                                            description: The path to the file in the storage provider domain
                                            title: Path
                                          store:
                                            description: 'The store identifier: 0 for simcore S3, 1 for datcore'
                                            title: Store
                                            type: integer
                                        required:
                                          - store
                                          - path
                                          - label
                                          - dataset
                                        title: DatCoreFileLink
                                        type: object
                                      - additionalProperties: false
                                        description: 'I/O port type to hold a generic download link to a file (e.g. S3 pre-signed link, etc)'
                                        example:
                                          downloadLink: 'https://fakeimg.pl/250x100/'
                                        properties:
                                          downloadLink:
                                            format: uri
                                            maxLength: 65536
                                            minLength: 1
                                            title: Downloadlink
                                            type: string
                                          label:
                                            description: Display name
                                            title: Label
                                            type: string
                                        required:
                                          - downloadLink
                                        title: DownloadLink
                                        type: object
                                      - items: {}
                                        type: array
                                      - type: object
                                  description: values of output properties
                                  title: Outputs
                                  type: object
                                  x-patternProperties:
                                    '^[-_a-zA-Z0-9]+$':
                                      anyOf:
                                        - type: boolean
                                        - type: integer
                                        - type: number
                                        - format: json-string
                                          type: string
                                        - type: string
                                        - additionalProperties: false
                                          description: I/O port type to hold a link to a file in simcore S3 storage
                                          example:
                                            - eTag: 859fda0cb82fc4acb4686510a172d9a9-1
                                              label: input.txt
                                              path: 94453a6a-c8d4-52b3-a22d-ccbf81f8d636/0a3b2c56-dbcd-4871-b93b-d454b7883f9f/input.txt
                                              store: 0
                                            - eTag: f7e4c7076761a42a871e978c8691c676
                                              path: 50339632-ee1d-11ec-a0c2-02420a0194e4/23b1522f-225f-5a4c-9158-c4c19a70d4a8/output.h5
                                              store: '0'
                                            - path: api/0a3b2c56-dbcd-4871-b93b-d454b7883f9f/input.txt
                                              store: 0
                                            - path: 94453a6a-c8d4-52b3-a22d-ccbf81f8d636/d4442ca4-23fd-5b6b-ba6d-0b75f711c109/y_1D.txt
                                              store: 0
                                          properties:
                                            dataset:
                                              deprecated: true
                                              title: Dataset
                                              type: string
                                            eTag:
                                              description: Entity tag that uniquely represents the file. The method to generate the tag is not specified (black box).
                                              title: Etag
                                              type: string
                                            label:
                                              description: The real file name
                                              title: Label
                                              type: string
                                            path:
                                              anyOf:
                                                - pattern: '^(api|([0-9a-fA-F]{8}-?[0-9a-fA-F]{4}-?[0-9a-fA-F]{4}-?[0-9a-fA-F]{4}-?[0-9a-fA-F]{12}))\/([0-9a-fA-F]{8}-?[0-9a-fA-F]{4}-?[0-9a-fA-F]{4}-?[0-9a-fA-F]{4}-?[0-9a-fA-F]{12})\/(.+)$'
                                                  type: string
                                                - pattern: '^N:package:[0-9a-fA-F]{8}-?[0-9a-fA-F]{4}-?[0-9a-fA-F]{4}-?[0-9a-fA-F]{4}-?[0-9a-fA-F]{12}$'
                                                  type: string
                                              description: The path to the file in the storage provider domain
                                              title: Path
                                            store:
                                              description: 'The store identifier: 0 for simcore S3, 1 for datcore'
                                              title: Store
                                              type: integer
                                          required:
                                            - store
                                            - path
                                          title: SimCoreFileLink
                                          type: object
                                        - additionalProperties: false
                                          description: I/O port type to hold a link to a file in DATCORE storage
                                          example:
                                            - dataset: 'N:dataset:ea2325d8-46d7-4fbd-a644-30f6433070b4'
                                              label: initial_WTstates
                                              path: 'N:package:32df09ba-e8d6-46da-bd54-f696157de6ce'
                                              store: 1
                                            - dataset: 'N:dataset:ea2325d8-46d7-4fbd-a644-30f6433070b4'
                                              label: initial_WTstates
                                              path: 'N:package:32df09ba-e8d6-46da-bd54-f696157de6ce'
                                              store: 1
                                          properties:
                                            dataset:
                                              description: Unique identifier to access the dataset on datcore (REQUIRED for datcore)
                                              title: Dataset
                                              type: string
                                            eTag:
                                              description: Entity tag that uniquely represents the file. The method to generate the tag is not specified (black box).
                                              title: Etag
                                              type: string
                                            label:
                                              description: The real file name
                                              title: Label
                                              type: string
                                            path:
                                              anyOf:
                                                - pattern: '^(api|([0-9a-fA-F]{8}-?[0-9a-fA-F]{4}-?[0-9a-fA-F]{4}-?[0-9a-fA-F]{4}-?[0-9a-fA-F]{12}))\/([0-9a-fA-F]{8}-?[0-9a-fA-F]{4}-?[0-9a-fA-F]{4}-?[0-9a-fA-F]{4}-?[0-9a-fA-F]{12})\/(.+)$'
                                                  type: string
                                                - pattern: '^N:package:[0-9a-fA-F]{8}-?[0-9a-fA-F]{4}-?[0-9a-fA-F]{4}-?[0-9a-fA-F]{4}-?[0-9a-fA-F]{12}$'
                                                  type: string
                                              description: The path to the file in the storage provider domain
                                              title: Path
                                            store:
                                              description: 'The store identifier: 0 for simcore S3, 1 for datcore'
                                              title: Store
                                              type: integer
                                          required:
                                            - store
                                            - path
                                            - label
                                            - dataset
                                          title: DatCoreFileLink
                                          type: object
                                        - additionalProperties: false
                                          description: 'I/O port type to hold a generic download link to a file (e.g. S3 pre-signed link, etc)'
                                          example:
                                            - downloadLink: 'https://fakeimg.pl/250x100/'
                                          properties:
                                            downloadLink:
                                              format: uri
                                              maxLength: 65536
                                              minLength: 1
                                              title: Downloadlink
                                              type: string
                                            label:
                                              description: Display name
                                              title: Label
                                              type: string
                                          required:
                                            - downloadLink
                                          title: DownloadLink
                                          type: object
                                        - items: {}
                                          type: array
                                        - type: object
                                parent:
                                  anyOf:
                                    - nullable: true
                                    - description: Parent's (group-nodes') node ID s. Used to group
                                      format: uuid
                                      title: Parent
                                      type: string
                                position:
                                  allOf:
                                    - additionalProperties: false
                                      properties:
                                        x:
                                          description: The x position
                                          example:
                                            - '12'
                                          title: X
                                          type: integer
                                        'y':
                                          description: The y position
                                          example:
                                            - '15'
                                          title: 'Y'
                                          type: integer
                                      required:
                                        - x
                                        - 'y'
                                      title: Position
                                      type: object
                                  deprecated: true
                                  description: Use projects_ui.WorkbenchUI.position instead
                                  title: Position
                                progress:
                                  description: the node progress value
                                  maximum: 100
                                  minimum: 0
                                  title: Progress
                                  type: number
                                runHash:
                                  anyOf:
                                    - nullable: true
                                    - description: the hex digest of the resolved inputs +outputs hash at the time when the last outputs were generated
                                      title: Runhash
                                      type: string
                                state:
                                  allOf:
                                    - additionalProperties: false
                                      example:
                                        currentStatus: NOT_STARTED
                                        dependencies: []
                                        modified: true
                                      properties:
                                        currentStatus:
                                          allOf:
                                            - description: |-
                                                State of execution of a project's computational workflow

                                                SEE StateType for task state
                                              enum:
                                                - UNKNOWN
                                                - PUBLISHED
                                                - NOT_STARTED
                                                - PENDING
                                                - STARTED
                                                - RETRY
                                                - SUCCESS
                                                - FAILED
                                                - ABORTED
                                              title: RunningState
                                              type: string
                                          default: NOT_STARTED
                                          description: the node's current state
                                        dependencies:
                                          description: contains the node inputs dependencies if they need to be computed first
                                          items:
                                            format: uuid
                                            type: string
                                          title: Dependencies
                                          type: array
                                          uniqueItems: true
                                        modified:
                                          default: true
                                          description: true if the node's outputs need to be re-computed
                                          title: Modified
                                          type: boolean
                                      title: NodeState
                                      type: object
                                  description: The node's state object
                                  title: State
                                thumbnail:
                                  description: url of the latest screenshot of the node
                                  example: 'https://placeimg.com/171/96/tech/grayscale/?0.jpg'
                                  format: uri
                                  maxLength: 2083
                                  minLength: 0
                                  title: Thumbnail
                                  type: string
                                version:
                                  description: semantic version number of the node
                                  example: 1.0.0
                                  pattern: '^(0|[1-9]\d*)(\.(0|[1-9]\d*)){2}(-(0|[1-9]\d*|\d*[-a-zA-Z][-\da-zA-Z]*)(\.(0|[1-9]\d*|\d*[-a-zA-Z][-\da-zA-Z]*))*)?(\+[-\da-zA-Z]+(\.[-\da-zA-Z-]+)*)?$'
                                  title: Version
                                  type: string
                              required:
                                - key
                                - version
                                - label
                              title: Node
                              type: object
                            description: Project's pipeline
                            title: Workbench
                            type: object
                            x-patternProperties:
                              '^[0-9a-fA-F]{8}-?[0-9a-fA-F]{4}-?[0-9a-fA-F]{4}-?[0-9a-fA-F]{4}-?[0-9a-fA-F]{12}$':
                                additionalProperties: false
                                properties:
                                  bootOptions:
                                    additionalProperties:
                                      type: string
                                    description: 'Some services provide alternative parameters to be injected at boot time. The user selection should be stored here, and it will overwrite the services''s defaults.'
                                    patternProperties:
                                      '[a-zA-Z][a-azA-Z0-9_]*':
                                        type: string
                                    title: Bootoptions
                                    type: object
                                  inputAccess:
                                    additionalProperties:
                                      description: An enumeration.
                                      enum:
                                        - ReadAndWrite
                                        - Invisible
                                        - ReadOnly
                                      title: AccessEnum
                                      type: string
                                    description: map with key - access level pairs
                                    patternProperties:
                                      '^[-_a-zA-Z0-9]+$':
                                        description: An enumeration.
                                        enum:
                                          - ReadAndWrite
                                          - Invisible
                                          - ReadOnly
                                        title: AccessEnum
                                        type: string
                                    type: object
                                  inputNodes:
                                    description: node IDs of where the node is connected to
                                    items:
                                      format: uuid
                                      type: string
                                    title: Inputnodes
                                    type: array
                                  inputs:
                                    additionalProperties:
                                      anyOf:
                                        - type: boolean
                                        - type: integer
                                        - type: number
                                        - format: json-string
                                          type: string
                                        - type: string
                                        - additionalProperties: false
                                          description: I/O port type to reference to an output port of another node in the same project
                                          example:
                                            - nodeUuid: da5068e0-8a8d-4fb9-9516-56e5ddaef15b
                                              output: out_2
                                          properties:
                                            nodeUuid:
                                              description: The node to get the port output from
                                              format: uuid
                                              title: Nodeuuid
                                              type: string
                                            output:
                                              description: The port key in the node given by nodeUuid
                                              pattern: '^[-_a-zA-Z0-9]+$'
                                              title: Output
                                              type: string
                                          required:
                                            - nodeUuid
                                            - output
                                          title: PortLink
                                          type: object
                                        - additionalProperties: false
                                          description: I/O port type to hold a link to a file in simcore S3 storage
                                          example:
                                            - eTag: 859fda0cb82fc4acb4686510a172d9a9-1
                                              label: input.txt
                                              path: 94453a6a-c8d4-52b3-a22d-ccbf81f8d636/0a3b2c56-dbcd-4871-b93b-d454b7883f9f/input.txt
                                              store: 0
                                            - eTag: f7e4c7076761a42a871e978c8691c676
                                              path: 50339632-ee1d-11ec-a0c2-02420a0194e4/23b1522f-225f-5a4c-9158-c4c19a70d4a8/output.h5
                                              store: '0'
                                            - path: api/0a3b2c56-dbcd-4871-b93b-d454b7883f9f/input.txt
                                              store: 0
                                            - path: 94453a6a-c8d4-52b3-a22d-ccbf81f8d636/d4442ca4-23fd-5b6b-ba6d-0b75f711c109/y_1D.txt
                                              store: 0
                                          properties:
                                            dataset:
                                              deprecated: true
                                              title: Dataset
                                              type: string
                                            eTag:
                                              description: Entity tag that uniquely represents the file. The method to generate the tag is not specified (black box).
                                              title: Etag
                                              type: string
                                            label:
                                              description: The real file name
                                              title: Label
                                              type: string
                                            path:
                                              anyOf:
                                                - pattern: '^(api|([0-9a-fA-F]{8}-?[0-9a-fA-F]{4}-?[0-9a-fA-F]{4}-?[0-9a-fA-F]{4}-?[0-9a-fA-F]{12}))\/([0-9a-fA-F]{8}-?[0-9a-fA-F]{4}-?[0-9a-fA-F]{4}-?[0-9a-fA-F]{4}-?[0-9a-fA-F]{12})\/(.+)$'
                                                  type: string
                                                - pattern: '^N:package:[0-9a-fA-F]{8}-?[0-9a-fA-F]{4}-?[0-9a-fA-F]{4}-?[0-9a-fA-F]{4}-?[0-9a-fA-F]{12}$'
                                                  type: string
                                              description: The path to the file in the storage provider domain
                                              title: Path
                                            store:
                                              description: 'The store identifier: 0 for simcore S3, 1 for datcore'
                                              title: Store
                                              type: integer
                                          required:
                                            - store
                                            - path
                                          title: SimCoreFileLink
                                          type: object
                                        - additionalProperties: false
                                          description: I/O port type to hold a link to a file in DATCORE storage
                                          example:
                                            - dataset: 'N:dataset:ea2325d8-46d7-4fbd-a644-30f6433070b4'
                                              label: initial_WTstates
                                              path: 'N:package:32df09ba-e8d6-46da-bd54-f696157de6ce'
                                              store: 1
                                            - dataset: 'N:dataset:ea2325d8-46d7-4fbd-a644-30f6433070b4'
                                              label: initial_WTstates
                                              path: 'N:package:32df09ba-e8d6-46da-bd54-f696157de6ce'
                                              store: 1
                                          properties:
                                            dataset:
                                              description: Unique identifier to access the dataset on datcore (REQUIRED for datcore)
                                              title: Dataset
                                              type: string
                                            eTag:
                                              description: Entity tag that uniquely represents the file. The method to generate the tag is not specified (black box).
                                              title: Etag
                                              type: string
                                            label:
                                              description: The real file name
                                              title: Label
                                              type: string
                                            path:
                                              anyOf:
                                                - pattern: '^(api|([0-9a-fA-F]{8}-?[0-9a-fA-F]{4}-?[0-9a-fA-F]{4}-?[0-9a-fA-F]{4}-?[0-9a-fA-F]{12}))\/([0-9a-fA-F]{8}-?[0-9a-fA-F]{4}-?[0-9a-fA-F]{4}-?[0-9a-fA-F]{4}-?[0-9a-fA-F]{12})\/(.+)$'
                                                  type: string
                                                - pattern: '^N:package:[0-9a-fA-F]{8}-?[0-9a-fA-F]{4}-?[0-9a-fA-F]{4}-?[0-9a-fA-F]{4}-?[0-9a-fA-F]{12}$'
                                                  type: string
                                              description: The path to the file in the storage provider domain
                                              title: Path
                                            store:
                                              description: 'The store identifier: 0 for simcore S3, 1 for datcore'
                                              title: Store
                                              type: integer
                                          required:
                                            - store
                                            - path
                                            - label
                                            - dataset
                                          title: DatCoreFileLink
                                          type: object
                                        - additionalProperties: false
                                          description: 'I/O port type to hold a generic download link to a file (e.g. S3 pre-signed link, etc)'
                                          example:
                                            - downloadLink: 'https://fakeimg.pl/250x100/'
                                          properties:
                                            downloadLink:
                                              format: uri
                                              maxLength: 65536
                                              minLength: 1
                                              title: Downloadlink
                                              type: string
                                            label:
                                              description: Display name
                                              title: Label
                                              type: string
                                          required:
                                            - downloadLink
                                          title: DownloadLink
                                          type: object
                                        - items: {}
                                          type: array
                                        - type: object
                                    description: values of input properties
                                    patternProperties:
                                      '^[-_a-zA-Z0-9]+$':
                                        anyOf:
                                          - type: boolean
                                          - type: integer
                                          - type: number
                                          - format: json-string
                                            type: string
                                          - type: string
                                          - additionalProperties: false
                                            description: I/O port type to reference to an output port of another node in the same project
                                            example:
                                              - nodeUuid: da5068e0-8a8d-4fb9-9516-56e5ddaef15b
                                                output: out_2
                                            properties:
                                              nodeUuid:
                                                description: The node to get the port output from
                                                format: uuid
                                                title: Nodeuuid
                                                type: string
                                              output:
                                                description: The port key in the node given by nodeUuid
                                                pattern: '^[-_a-zA-Z0-9]+$'
                                                title: Output
                                                type: string
                                            required:
                                              - nodeUuid
                                              - output
                                            title: PortLink
                                            type: object
                                          - additionalProperties: false
                                            description: I/O port type to hold a link to a file in simcore S3 storage
                                            example:
                                              - eTag: 859fda0cb82fc4acb4686510a172d9a9-1
                                                label: input.txt
                                                path: 94453a6a-c8d4-52b3-a22d-ccbf81f8d636/0a3b2c56-dbcd-4871-b93b-d454b7883f9f/input.txt
                                                store: 0
                                              - eTag: f7e4c7076761a42a871e978c8691c676
                                                path: 50339632-ee1d-11ec-a0c2-02420a0194e4/23b1522f-225f-5a4c-9158-c4c19a70d4a8/output.h5
                                                store: '0'
                                              - path: api/0a3b2c56-dbcd-4871-b93b-d454b7883f9f/input.txt
                                                store: 0
                                              - path: 94453a6a-c8d4-52b3-a22d-ccbf81f8d636/d4442ca4-23fd-5b6b-ba6d-0b75f711c109/y_1D.txt
                                                store: 0
                                            properties:
                                              dataset:
                                                deprecated: true
                                                title: Dataset
                                                type: string
                                              eTag:
                                                description: Entity tag that uniquely represents the file. The method to generate the tag is not specified (black box).
                                                title: Etag
                                                type: string
                                              label:
                                                description: The real file name
                                                title: Label
                                                type: string
                                              path:
                                                anyOf:
                                                  - pattern: '^(api|([0-9a-fA-F]{8}-?[0-9a-fA-F]{4}-?[0-9a-fA-F]{4}-?[0-9a-fA-F]{4}-?[0-9a-fA-F]{12}))\/([0-9a-fA-F]{8}-?[0-9a-fA-F]{4}-?[0-9a-fA-F]{4}-?[0-9a-fA-F]{4}-?[0-9a-fA-F]{12})\/(.+)$'
                                                    type: string
                                                  - pattern: '^N:package:[0-9a-fA-F]{8}-?[0-9a-fA-F]{4}-?[0-9a-fA-F]{4}-?[0-9a-fA-F]{4}-?[0-9a-fA-F]{12}$'
                                                    type: string
                                                description: The path to the file in the storage provider domain
                                                title: Path
                                              store:
                                                description: 'The store identifier: 0 for simcore S3, 1 for datcore'
                                                title: Store
                                                type: integer
                                            required:
                                              - store
                                              - path
                                            title: SimCoreFileLink
                                            type: object
                                          - additionalProperties: false
                                            description: I/O port type to hold a link to a file in DATCORE storage
                                            example:
                                              - dataset: 'N:dataset:ea2325d8-46d7-4fbd-a644-30f6433070b4'
                                                label: initial_WTstates
                                                path: 'N:package:32df09ba-e8d6-46da-bd54-f696157de6ce'
                                                store: 1
                                              - dataset: 'N:dataset:ea2325d8-46d7-4fbd-a644-30f6433070b4'
                                                label: initial_WTstates
                                                path: 'N:package:32df09ba-e8d6-46da-bd54-f696157de6ce'
                                                store: 1
                                            properties:
                                              dataset:
                                                description: Unique identifier to access the dataset on datcore (REQUIRED for datcore)
                                                title: Dataset
                                                type: string
                                              eTag:
                                                description: Entity tag that uniquely represents the file. The method to generate the tag is not specified (black box).
                                                title: Etag
                                                type: string
                                              label:
                                                description: The real file name
                                                title: Label
                                                type: string
                                              path:
                                                anyOf:
                                                  - pattern: '^(api|([0-9a-fA-F]{8}-?[0-9a-fA-F]{4}-?[0-9a-fA-F]{4}-?[0-9a-fA-F]{4}-?[0-9a-fA-F]{12}))\/([0-9a-fA-F]{8}-?[0-9a-fA-F]{4}-?[0-9a-fA-F]{4}-?[0-9a-fA-F]{4}-?[0-9a-fA-F]{12})\/(.+)$'
                                                    type: string
                                                  - pattern: '^N:package:[0-9a-fA-F]{8}-?[0-9a-fA-F]{4}-?[0-9a-fA-F]{4}-?[0-9a-fA-F]{4}-?[0-9a-fA-F]{12}$'
                                                    type: string
                                                description: The path to the file in the storage provider domain
                                                title: Path
                                              store:
                                                description: 'The store identifier: 0 for simcore S3, 1 for datcore'
                                                title: Store
                                                type: integer
                                            required:
                                              - store
                                              - path
                                              - label
                                              - dataset
                                            title: DatCoreFileLink
                                            type: object
                                          - additionalProperties: false
                                            description: 'I/O port type to hold a generic download link to a file (e.g. S3 pre-signed link, etc)'
                                            example:
                                              - downloadLink: 'https://fakeimg.pl/250x100/'
                                            properties:
                                              downloadLink:
                                                format: uri
                                                maxLength: 65536
                                                minLength: 1
                                                title: Downloadlink
                                                type: string
                                              label:
                                                description: Display name
                                                title: Label
                                                type: string
                                            required:
                                              - downloadLink
                                            title: DownloadLink
                                            type: object
                                          - items: {}
                                            type: array
                                          - type: object
                                    title: Inputs
                                    type: object
                                  inputsUnits:
                                    additionalProperties:
                                      type: string
                                    description: Overrides default unit (if any) defined in the service for each port
                                    patternProperties:
                                      '^[-_a-zA-Z0-9]+$':
                                        type: string
                                    title: Inputsunits
                                    type: object
                                  key:
                                    description: distinctive name for the node based on the docker registry path
                                    example:
                                      - simcore/services/comp/itis/sleeper
                                      - simcore/services/dynamic/3dviewer
                                      - simcore/services/frontend/file-picker
                                    pattern: '^(simcore)/(services)/(comp|dynamic|frontend)(/[\w/-]+)+$'
                                    title: Key
                                    type: string
                                  label:
                                    description: The short name of the node
                                    example:
                                      - JupyterLab
                                    title: Label
                                    type: string
                                  outputNode:
                                    deprecated: true
                                    title: Outputnode
                                    type: boolean
                                  outputNodes:
                                    description: Used in group-nodes. Node IDs of those connected to the output
                                    items:
                                      format: uuid
                                      type: string
                                    title: Outputnodes
                                    type: array
                                  outputs:
                                    additionalProperties:
                                      anyOf:
                                        - type: boolean
                                        - type: integer
                                        - type: number
                                        - format: json-string
                                          type: string
                                        - type: string
                                        - additionalProperties: false
                                          description: I/O port type to hold a link to a file in simcore S3 storage
                                          example:
                                            - eTag: 859fda0cb82fc4acb4686510a172d9a9-1
                                              label: input.txt
                                              path: 94453a6a-c8d4-52b3-a22d-ccbf81f8d636/0a3b2c56-dbcd-4871-b93b-d454b7883f9f/input.txt
                                              store: 0
                                            - eTag: f7e4c7076761a42a871e978c8691c676
                                              path: 50339632-ee1d-11ec-a0c2-02420a0194e4/23b1522f-225f-5a4c-9158-c4c19a70d4a8/output.h5
                                              store: '0'
                                            - path: api/0a3b2c56-dbcd-4871-b93b-d454b7883f9f/input.txt
                                              store: 0
                                            - path: 94453a6a-c8d4-52b3-a22d-ccbf81f8d636/d4442ca4-23fd-5b6b-ba6d-0b75f711c109/y_1D.txt
                                              store: 0
                                          properties:
                                            dataset:
                                              deprecated: true
                                              title: Dataset
                                              type: string
                                            eTag:
                                              description: Entity tag that uniquely represents the file. The method to generate the tag is not specified (black box).
                                              title: Etag
                                              type: string
                                            label:
                                              description: The real file name
                                              title: Label
                                              type: string
                                            path:
                                              anyOf:
                                                - pattern: '^(api|([0-9a-fA-F]{8}-?[0-9a-fA-F]{4}-?[0-9a-fA-F]{4}-?[0-9a-fA-F]{4}-?[0-9a-fA-F]{12}))\/([0-9a-fA-F]{8}-?[0-9a-fA-F]{4}-?[0-9a-fA-F]{4}-?[0-9a-fA-F]{4}-?[0-9a-fA-F]{12})\/(.+)$'
                                                  type: string
                                                - pattern: '^N:package:[0-9a-fA-F]{8}-?[0-9a-fA-F]{4}-?[0-9a-fA-F]{4}-?[0-9a-fA-F]{4}-?[0-9a-fA-F]{12}$'
                                                  type: string
                                              description: The path to the file in the storage provider domain
                                              title: Path
                                            store:
                                              description: 'The store identifier: 0 for simcore S3, 1 for datcore'
                                              title: Store
                                              type: integer
                                          required:
                                            - store
                                            - path
                                          title: SimCoreFileLink
                                          type: object
                                        - additionalProperties: false
                                          description: I/O port type to hold a link to a file in DATCORE storage
                                          example:
                                            - dataset: 'N:dataset:ea2325d8-46d7-4fbd-a644-30f6433070b4'
                                              label: initial_WTstates
                                              path: 'N:package:32df09ba-e8d6-46da-bd54-f696157de6ce'
                                              store: 1
                                            - dataset: 'N:dataset:ea2325d8-46d7-4fbd-a644-30f6433070b4'
                                              label: initial_WTstates
                                              path: 'N:package:32df09ba-e8d6-46da-bd54-f696157de6ce'
                                              store: 1
                                          properties:
                                            dataset:
                                              description: Unique identifier to access the dataset on datcore (REQUIRED for datcore)
                                              title: Dataset
                                              type: string
                                            eTag:
                                              description: Entity tag that uniquely represents the file. The method to generate the tag is not specified (black box).
                                              title: Etag
                                              type: string
                                            label:
                                              description: The real file name
                                              title: Label
                                              type: string
                                            path:
                                              anyOf:
                                                - pattern: '^(api|([0-9a-fA-F]{8}-?[0-9a-fA-F]{4}-?[0-9a-fA-F]{4}-?[0-9a-fA-F]{4}-?[0-9a-fA-F]{12}))\/([0-9a-fA-F]{8}-?[0-9a-fA-F]{4}-?[0-9a-fA-F]{4}-?[0-9a-fA-F]{4}-?[0-9a-fA-F]{12})\/(.+)$'
                                                  type: string
                                                - pattern: '^N:package:[0-9a-fA-F]{8}-?[0-9a-fA-F]{4}-?[0-9a-fA-F]{4}-?[0-9a-fA-F]{4}-?[0-9a-fA-F]{12}$'
                                                  type: string
                                              description: The path to the file in the storage provider domain
                                              title: Path
                                            store:
                                              description: 'The store identifier: 0 for simcore S3, 1 for datcore'
                                              title: Store
                                              type: integer
                                          required:
                                            - store
                                            - path
                                            - label
                                            - dataset
                                          title: DatCoreFileLink
                                          type: object
                                        - additionalProperties: false
                                          description: 'I/O port type to hold a generic download link to a file (e.g. S3 pre-signed link, etc)'
                                          example:
                                            - downloadLink: 'https://fakeimg.pl/250x100/'
                                          properties:
                                            downloadLink:
                                              format: uri
                                              maxLength: 65536
                                              minLength: 1
                                              title: Downloadlink
                                              type: string
                                            label:
                                              description: Display name
                                              title: Label
                                              type: string
                                          required:
                                            - downloadLink
                                          title: DownloadLink
                                          type: object
                                        - items: {}
                                          type: array
                                        - type: object
                                    description: values of output properties
                                    patternProperties:
                                      '^[-_a-zA-Z0-9]+$':
                                        anyOf:
                                          - type: boolean
                                          - type: integer
                                          - type: number
                                          - format: json-string
                                            type: string
                                          - type: string
                                          - additionalProperties: false
                                            description: I/O port type to hold a link to a file in simcore S3 storage
                                            example:
                                              - eTag: 859fda0cb82fc4acb4686510a172d9a9-1
                                                label: input.txt
                                                path: 94453a6a-c8d4-52b3-a22d-ccbf81f8d636/0a3b2c56-dbcd-4871-b93b-d454b7883f9f/input.txt
                                                store: 0
                                              - eTag: f7e4c7076761a42a871e978c8691c676
                                                path: 50339632-ee1d-11ec-a0c2-02420a0194e4/23b1522f-225f-5a4c-9158-c4c19a70d4a8/output.h5
                                                store: '0'
                                              - path: api/0a3b2c56-dbcd-4871-b93b-d454b7883f9f/input.txt
                                                store: 0
                                              - path: 94453a6a-c8d4-52b3-a22d-ccbf81f8d636/d4442ca4-23fd-5b6b-ba6d-0b75f711c109/y_1D.txt
                                                store: 0
                                            properties:
                                              dataset:
                                                deprecated: true
                                                title: Dataset
                                                type: string
                                              eTag:
                                                description: Entity tag that uniquely represents the file. The method to generate the tag is not specified (black box).
                                                title: Etag
                                                type: string
                                              label:
                                                description: The real file name
                                                title: Label
                                                type: string
                                              path:
                                                anyOf:
                                                  - pattern: '^(api|([0-9a-fA-F]{8}-?[0-9a-fA-F]{4}-?[0-9a-fA-F]{4}-?[0-9a-fA-F]{4}-?[0-9a-fA-F]{12}))\/([0-9a-fA-F]{8}-?[0-9a-fA-F]{4}-?[0-9a-fA-F]{4}-?[0-9a-fA-F]{4}-?[0-9a-fA-F]{12})\/(.+)$'
                                                    type: string
                                                  - pattern: '^N:package:[0-9a-fA-F]{8}-?[0-9a-fA-F]{4}-?[0-9a-fA-F]{4}-?[0-9a-fA-F]{4}-?[0-9a-fA-F]{12}$'
                                                    type: string
                                                description: The path to the file in the storage provider domain
                                                title: Path
                                              store:
                                                description: 'The store identifier: 0 for simcore S3, 1 for datcore'
                                                title: Store
                                                type: integer
                                            required:
                                              - store
                                              - path
                                            title: SimCoreFileLink
                                            type: object
                                          - additionalProperties: false
                                            description: I/O port type to hold a link to a file in DATCORE storage
                                            example:
                                              - dataset: 'N:dataset:ea2325d8-46d7-4fbd-a644-30f6433070b4'
                                                label: initial_WTstates
                                                path: 'N:package:32df09ba-e8d6-46da-bd54-f696157de6ce'
                                                store: 1
                                              - dataset: 'N:dataset:ea2325d8-46d7-4fbd-a644-30f6433070b4'
                                                label: initial_WTstates
                                                path: 'N:package:32df09ba-e8d6-46da-bd54-f696157de6ce'
                                                store: 1
                                            properties:
                                              dataset:
                                                description: Unique identifier to access the dataset on datcore (REQUIRED for datcore)
                                                title: Dataset
                                                type: string
                                              eTag:
                                                description: Entity tag that uniquely represents the file. The method to generate the tag is not specified (black box).
                                                title: Etag
                                                type: string
                                              label:
                                                description: The real file name
                                                title: Label
                                                type: string
                                              path:
                                                anyOf:
                                                  - pattern: '^(api|([0-9a-fA-F]{8}-?[0-9a-fA-F]{4}-?[0-9a-fA-F]{4}-?[0-9a-fA-F]{4}-?[0-9a-fA-F]{12}))\/([0-9a-fA-F]{8}-?[0-9a-fA-F]{4}-?[0-9a-fA-F]{4}-?[0-9a-fA-F]{4}-?[0-9a-fA-F]{12})\/(.+)$'
                                                    type: string
                                                  - pattern: '^N:package:[0-9a-fA-F]{8}-?[0-9a-fA-F]{4}-?[0-9a-fA-F]{4}-?[0-9a-fA-F]{4}-?[0-9a-fA-F]{12}$'
                                                    type: string
                                                description: The path to the file in the storage provider domain
                                                title: Path
                                              store:
                                                description: 'The store identifier: 0 for simcore S3, 1 for datcore'
                                                title: Store
                                                type: integer
                                            required:
                                              - store
                                              - path
                                              - label
                                              - dataset
                                            title: DatCoreFileLink
                                            type: object
                                          - additionalProperties: false
                                            description: 'I/O port type to hold a generic download link to a file (e.g. S3 pre-signed link, etc)'
                                            example:
                                              - downloadLink: 'https://fakeimg.pl/250x100/'
                                            properties:
                                              downloadLink:
                                                format: uri
                                                maxLength: 65536
                                                minLength: 1
                                                title: Downloadlink
                                                type: string
                                              label:
                                                description: Display name
                                                title: Label
                                                type: string
                                            required:
                                              - downloadLink
                                            title: DownloadLink
                                            type: object
                                          - items: {}
                                            type: array
                                          - type: object
                                    title: Outputs
                                    type: object
                                  parent:
                                    anyOf:
                                      - type: 'null'
                                      - description: Parent's (group-nodes') node ID s. Used to group
                                        format: uuid
                                        title: Parent
                                        type: string
                                  position:
                                    allOf:
                                      - additionalProperties: false
                                        properties:
                                          x:
                                            description: The x position
                                            example:
                                              - '12'
                                            title: X
                                            type: integer
                                          'y':
                                            description: The y position
                                            example:
                                              - '15'
                                            title: 'Y'
                                            type: integer
                                        required:
                                          - x
                                          - 'y'
                                        title: Position
                                        type: object
                                    deprecated: true
                                    description: Use projects_ui.WorkbenchUI.position instead
                                    title: Position
                                  progress:
                                    description: the node progress value
                                    maximum: 100
                                    minimum: 0
                                    title: Progress
                                    type: number
                                  runHash:
                                    anyOf:
                                      - type: 'null'
                                      - description: the hex digest of the resolved inputs +outputs hash at the time when the last outputs were generated
                                        title: Runhash
                                        type: string
                                  state:
                                    allOf:
                                      - additionalProperties: false
                                        example:
                                          - currentStatus: NOT_STARTED
                                            dependencies: []
                                            modified: true
                                          - currentStatus: ABORTED
                                            dependencies:
                                              - 42838344-03de-4ce2-8d93-589a5dcdfd05
                                            modified: true
                                          - currentStatus: SUCCESS
                                            dependencies: []
                                            modified: false
                                        properties:
                                          currentStatus:
                                            allOf:
                                              - description: |-
                                                  State of execution of a project's computational workflow

                                                  SEE StateType for task state
                                                enum:
                                                  - UNKNOWN
                                                  - PUBLISHED
                                                  - NOT_STARTED
                                                  - PENDING
                                                  - STARTED
                                                  - RETRY
                                                  - SUCCESS
                                                  - FAILED
                                                  - ABORTED
                                                title: RunningState
                                                type: string
                                            default: NOT_STARTED
                                            description: the node's current state
                                          dependencies:
                                            description: contains the node inputs dependencies if they need to be computed first
                                            items:
                                              format: uuid
                                              type: string
                                            title: Dependencies
                                            type: array
                                            uniqueItems: true
                                          modified:
                                            default: true
                                            description: true if the node's outputs need to be re-computed
                                            title: Modified
                                            type: boolean
                                        title: NodeState
                                        type: object
                                    description: The node's state object
                                    title: State
                                  thumbnail:
                                    description: url of the latest screenshot of the node
                                    example:
                                      - 'https://placeimg.com/171/96/tech/grayscale/?0.jpg'
                                    format: uri
                                    maxLength: 2083
                                    minLength: 0
                                    title: Thumbnail
                                    type: string
                                  version:
                                    description: semantic version number of the node
                                    example:
                                      - 1.0.0
                                      - 0.0.1
                                    pattern: '^(0|[1-9]\d*)(\.(0|[1-9]\d*)){2}(-(0|[1-9]\d*|\d*[-a-zA-Z][-\da-zA-Z]*)(\.(0|[1-9]\d*|\d*[-a-zA-Z][-\da-zA-Z]*))*)?(\+[-\da-zA-Z]+(\.[-\da-zA-Z-]+)*)?$'
                                    title: Version
                                    type: string
                                required:
                                  - key
                                  - version
                                  - label
                                title: Node
                                type: object
                        required:
                          - uuid
                          - name
                          - description
                          - thumbnail
                          - creationDate
                          - lastChangeDate
                          - workbench
                          - prjOwner
                          - accessRights
                        title: osparc-simcore project
                        type: object
                      - type: object
                        properties:
                          state:
                            $ref: '#/paths/~1projects~1%7Bproject_id%7D~1state/get/responses/200/content/application~1json/schema/properties/data'
                  error:
                    nullable: true
                    default: null
        default:
          $ref: '#/components/responses/DefaultErrorResponse'
  '/projects/{project_id}/state':
    parameters:
      - name: project_id
        in: path
        required: true
        schema:
          type: string
    get:
      tags:
        - project
      summary: returns the state of a project
      operationId: get_project_state
      responses:
        '200':
          description: returns the project current state
          content:
            application/json:
              schema:
                type: object
                required:
                  - data
                properties:
                  data:
                    type: object
                    required:
                      - locked
                    properties:
                      locked:
                        type: object
                        description: describes the project lock state
                        required:
                          - value
                        properties:
                          value:
                            type: boolean
                            description: true if the project is locked
                          owner:
                            type: object
                            properties:
                              first_name:
                                type: string
                              last_name:
                                type: string
                            required:
                              - firstName
                              - lastName
                  error:
                    nullable: true
                    default: null
        default:
          $ref: '#/components/responses/DefaultErrorResponse'
  '/projects/{project_id}:xport':
    parameters:
      - name: project_id
        in: path
        required: true
        schema:
          type: string
    post:
      tags:
        - exporter
      summary: creates an archive of the project and downloads it
      operationId: export_project
      responses:
        '200':
          description: creates an archive from a project file
          content:
            application/zip:
              schema:
                type: string
                format: binary
        default:
          $ref: '#/components/responses/DefaultErrorResponse'
  '/projects/{project_id}:close':
    parameters:
      - name: project_id
        in: path
        required: true
        schema:
          type: string
    post:
      tags:
        - project
      summary: Closes a given project
      operationId: close_project
      requestBody:
        description: browser tab identifier
        required: true
        content:
          application/json:
            schema:
              $ref: '#/paths/~1projects~1%7Bproject_id%7D%3Aopen/post/requestBody/content/application~1json/schema'
      responses:
        '204':
          description: project succesfuly closed
        default:
          $ref: '#/components/responses/DefaultErrorResponse'
  '/projects/{project_id}/nodes':
    parameters:
      - name: project_id
        in: path
        required: true
        schema:
          type: string
    post:
      tags:
        - project
      summary: Create a new node
      operationId: create_node
      requestBody:
        required: true
        content:
          application/json:
            schema:
              type: object
              properties:
                service_id:
                  type: string
                  description: the uuid to assign to the service
                service_key:
                  type: string
                  pattern: '^(simcore)/(services)/(comp|dynamic|frontend)(/[\w/-]+)+$'
                  description: The key (url) of the service
                service_version:
                  type: string
                  pattern: '^(0|[1-9]\d*)(\.(0|[1-9]\d*)){2}(-(0|[1-9]\d*|\d*[-a-zA-Z][-\da-zA-Z]*)(\.(0|[1-9]\d*|\d*[-a-zA-Z][-\da-zA-Z]*))*)?(\+[-\da-zA-Z]+(\.[-\da-zA-Z-]+)*)?$'
                  description: The tag/version of the service
              required:
                - service_key
                - service_version
            example:
              service_key: simcore/services/dynamic/3d-viewer
              service_version: 1.4.0
      responses:
        '201':
          description: created
          content:
            application/json:
              schema:
                type: object
                required:
                  - data
                properties:
                  data:
                    type: object
                    required:
                      - node_id
                    properties:
                      node_id:
                        type: string
                        description: The UUID attached to this node
                        example: 123e4567-e89b-12d3-a456-426655440000
                  error:
                    nullable: true
                    default: null
        default:
          $ref: '#/components/responses/DefaultErrorResponse'
  '/projects/{project_id}/nodes/{node_id}':
    parameters:
      - name: project_id
        in: path
        required: true
        schema:
          type: string
      - name: node_id
        in: path
        required: true
        schema:
          type: string
    get:
      tags:
        - project
      description: Gets node status
      operationId: get_node
      responses:
        '200':
          description: OK service exists and runs. Returns node details.
          content:
            application/json:
              schema:
                type: object
                required:
                  - data
                properties:
                  data:
                    type: object
                    required:
                      - published_port
                      - service_uuid
                      - service_key
                      - service_version
                      - service_host
                      - service_port
                      - service_state
                      - user_id
                    properties:
                      published_port:
                        description: The ports where the service provides its interface
                        type: integer
                        format: int32
                        minimum: 1
                        example: 30000
                      entry_point:
                        description: The entry point where the service provides its interface if specified
                        type: string
                        example: /the/entry/point/is/here
                      service_uuid:
                        description: The UUID attached to this service
                        type: string
                        example: 123e4567-e89b-12d3-a456-426655440000
                      service_key:
                        type: string
                        description: distinctive name for the node based on the docker registry path
                        pattern: '^(simcore)/(services)/(comp|dynamic)(/[\w/-]+)+$'
                        example:
                          - simcore/services/comp/itis/sleeper
                          - simcore/services/dynamic/3dviewer
                      service_version:
                        type: string
                        description: semantic version number
                        pattern: '^(0|[1-9]\d*)(\.(0|[1-9]\d*)){2}(-(0|[1-9]\d*|\d*[-a-zA-Z][-\da-zA-Z]*)(\.(0|[1-9]\d*|\d*[-a-zA-Z][-\da-zA-Z]*))*)?(\+[-\da-zA-Z]+(\.[-\da-zA-Z-]+)*)?$'
                        example:
                          - 1.0.0
                          - 0.0.1
                      service_host:
                        description: service host name within the network
                        type: string
                        example: jupyter_E1O2E-LAH
                      service_port:
                        description: port to access the service within the network
                        type: integer
                        minimum: 1
                        example: 8081
                      service_basepath:
                        description: different base path where current service is mounted otherwise defaults to root
                        type: string
                        example: /x/E1O2E-LAH
                        default: ''
                      service_state:
                        description: |
                          the service state * 'pending' - The service is waiting for resources to start * 'pulling' - The service is being pulled from the registry * 'starting' - The service is starting * 'running' - The service is running * 'complete' - The service completed * 'failed' - The service failed to start
                        type: string
                        enum:
                          - pending
                          - pulling
                          - starting
                          - running
                          - complete
                          - failed
                      service_message:
                        description: the service message
                        type: string
                        example: no suitable node (insufficient resources on 1 node)
                      user_id:
                        description: the user that started the service
                        type: string
                        example: '123'
                  error:
                    nullable: true
                    default: null
        default:
          $ref: '#/components/responses/DefaultErrorResponse'
    delete:
      tags:
        - project
      description: Stops and removes a node from the project
      operationId: delete_node
      responses:
        '204':
          description: node has been successfully deleted from project
        default:
          $ref: '#/components/responses/DefaultErrorResponse'
  '/projects/{project_id}/nodes/{node_id}:retrieve':
    parameters:
      - name: project_id
        in: path
        required: true
        schema:
          type: string
      - name: node_id
        in: path
        required: true
        schema:
          type: string
    post:
      tags:
        - project
      description: Triggers service retrieve
      operationId: retrieve_node
      requestBody:
        required: true
        content:
          application/json:
            schema:
              type: object
              properties:
                port_keys:
                  description: list of por keys to be retrieved
                  type: array
                  items:
                    type: string
      responses:
        '200':
          description: Returns the amount of transferred bytes when pulling data via nodeports
          content:
            application/json:
              schema:
                type: object
                properties:
                  data:
                    type: object
                    description: response payload
                    properties:
                      size_bytes:
                        type: integer
                        description: amount of transferred bytes
        default:
          $ref: '#/components/responses/DefaultErrorResponse'
  '/projects/{project_id}/nodes/{node_id}:start':
    parameters:
      - name: project_id
        in: path
        required: true
        schema:
          type: string
      - name: node_id
        in: path
        required: true
        schema:
          type: string
    post:
      tags:
        - project
      description: Starts a project dynamic service
      operationId: start_node
      responses:
        '204':
          description: started service (needs to be long running though)
        default:
          $ref: '#/components/responses/DefaultErrorResponse'
  '/projects/{project_id}/nodes/{node_id}:stop':
    parameters:
      - name: project_id
        in: path
        required: true
        schema:
          type: string
      - name: node_id
        in: path
        required: true
        schema:
          type: string
    post:
      tags:
        - project
      description: Stops a project node
      operationId: stop_node
      responses:
        '204':
          description: stopped service
        default:
          $ref: '#/components/responses/DefaultErrorResponse'
  '/projects/{project_id}/nodes/{node_id}:restart':
    parameters:
      - name: project_id
        in: path
        required: true
        schema:
          type: string
      - name: node_id
        in: path
        required: true
        schema:
          type: string
    post:
      tags:
        - project
      description: Restarts containers started by the dynamic-sidecar
      operationId: restart_node
      responses:
        '204':
          description: Restarts containers started by the dynamic-sidecar
        default:
          $ref: '#/components/responses/DefaultErrorResponse'
  '/projects/{project_id}/nodes/{node_id}/resources':
    parameters:
      - name: project_id
        in: path
        required: true
        schema:
          type: string
      - name: node_id
        in: path
        required: true
        schema:
          type: string
    get:
      tags:
        - project
      description: Returns the node resources
      operationId: get_node_resources
      responses:
        '200':
          description: Returns the node resources.
          content:
            application/json:
              schema:
                type: object
                required:
                  - data
                properties:
                  data:
                    $ref: '#/paths/~1projects~1%7Bproject_id%7D~1nodes~1%7Bnode_id%7D~1resources/put/requestBody/content/application~1json/schema'
                  error:
                    nullable: true
                    default: null
        default:
          $ref: '#/components/responses/DefaultErrorResponse'
    put:
      tags:
        - project
      description: Replaces the node resources
      operationId: replace_node_resources
      requestBody:
        required: true
        content:
          application/json:
            schema:
              type: object
              additionalProperties:
                type: object
                required:
                  - limit
                  - reservation
                properties:
                  limit:
                    anyOf:
                      - type: integer
                      - type: number
                      - type: string
                  reservation:
                    anyOf:
                      - type: integer
                      - type: number
                      - type: string
      responses:
        '200':
          description: Returns the udpated node resources.
          content:
            application/json:
              schema:
                $ref: '#/paths/~1projects~1%7Bproject_id%7D~1nodes~1%7Bnode_id%7D~1resources/get/responses/200/content/application~1json/schema'
        default:
          $ref: '#/components/responses/DefaultErrorResponse'
<<<<<<< HEAD
  '/projects/{project_uuid}/comments':
    get:
      tags:
        - project
        - comments
      summary: Retrieve all comments for a specific project.
      operationId: list_project_comments
      parameters:
        - required: true
          schema:
            title: Project Uuid
            type: string
            format: uuid
          name: project_uuid
          in: path
        - required: false
          schema:
            title: Limit
            type: integer
            default: 20
          name: limit
          in: query
        - required: false
          schema:
            title: Offset
            minimum: 0
            type: integer
            default: 0
          name: offset
          in: query
      responses:
        '200':
          description: Successful Response
          content:
            application/json:
              schema:
                title: 'Envelope[list[models_library.projects_comments.ProjectsCommentsAPI]]'
                type: object
                properties:
                  data:
                    title: Data
                    type: array
                    items:
                      $ref: '#/paths/~1projects~1%7Bproject_uuid%7D~1comments~1%7Bcomment_id%7D/get/responses/200/content/application~1json/schema/properties/data'
                  error:
                    title: Error
    post:
      tags:
        - project
        - comments
      summary: Create a new comment for a specific project. The request body should contain the comment contents and user information.
      operationId: create_project_comment
      parameters:
        - required: true
          schema:
            title: Project Uuid
            type: string
            format: uuid
          name: project_uuid
          in: path
      requestBody:
        content:
          application/json:
            schema:
              title: _ProjectCommentsBodyParams
              required:
                - contents
              type: object
              properties:
                contents:
                  title: Contents
                  type: string
              additionalProperties: false
        required: true
      responses:
        '201':
          description: Successful Response
          content:
            application/json:
              schema:
                title: 'Envelope[dict[Literal[''comment_id''], pydantic.types.PositiveInt]]'
                type: object
                properties:
                  data:
                    title: Data
                    type: object
                    additionalProperties:
                      exclusiveMinimum: true
                      type: integer
                      minimum: 0
                  error:
                    title: Error
  '/projects/{project_uuid}/comments/{comment_id}':
    get:
      tags:
        - project
        - comments
      summary: Retrieve a specific comment by its ID within a project.
      operationId: get_project_comment
      parameters:
        - required: true
          schema:
            title: Project Uuid
            type: string
            format: uuid
          name: project_uuid
          in: path
        - required: true
          schema:
            title: Comment Id
            exclusiveMinimum: true
            type: integer
            minimum: 0
          name: comment_id
          in: path
      responses:
        '200':
          description: Successful Response
          content:
            application/json:
              schema:
                title: 'Envelope[ProjectsCommentsAPI]'
                type: object
                properties:
                  data:
                    title: ProjectsCommentsAPI
                    required:
                      - comment_id
                      - project_uuid
                      - user_id
                      - content
                      - created
                      - modified
                    type: object
                    properties:
                      comment_id:
                        title: Comment Id
                        exclusiveMinimum: true
                        type: integer
                        description: 'Primary key, identifies the comment'
                        minimum: 0
                      project_uuid:
                        title: Project Uuid
                        type: string
                        description: project reference for this table
                        format: uuid
                      user_id:
                        title: User Id
                        exclusiveMinimum: true
                        type: integer
                        description: user reference for this table
                        minimum: 0
                      content:
                        title: Content
                        type: string
                        description: Content of the comment
                      created:
                        title: Created
                        type: string
                        description: Timestamp on creation
                        format: date-time
                      modified:
                        title: Modified
                        type: string
                        description: Timestamp with last update
                        format: date-time
                    additionalProperties: false
                  error:
                    title: Error
    put:
      tags:
        - project
        - comments
      summary: Update the contents of a specific comment for a project. The request body should contain the updated comment contents.
      operationId: update_project_comment
      parameters:
        - required: true
          schema:
            title: Project Uuid
            type: string
            format: uuid
          name: project_uuid
          in: path
        - required: true
          schema:
            title: Comment Id
            exclusiveMinimum: true
            type: integer
            minimum: 0
          name: comment_id
          in: path
      requestBody:
        content:
          application/json:
            schema:
              $ref: '#/paths/~1projects~1%7Bproject_uuid%7D~1comments/post/requestBody/content/application~1json/schema'
        required: true
      responses:
        '200':
          description: Successful Response
          content:
            application/json:
              schema:
                $ref: '#/paths/~1projects~1%7Bproject_uuid%7D~1comments~1%7Bcomment_id%7D/get/responses/200/content/application~1json/schema'
    delete:
      tags:
        - project
        - comments
      summary: Delete a specific comment associated with a project.
      operationId: delete_project_comment
      parameters:
        - required: true
          schema:
            title: Project Uuid
            type: string
            format: uuid
          name: project_uuid
          in: path
        - required: true
          schema:
            title: Comment Id
            exclusiveMinimum: true
            type: integer
            minimum: 0
          name: comment_id
          in: path
      responses:
        '204':
          description: Successful Response
=======
>>>>>>> 0424ad53
  '/projects/{project_id}/nodes/-/services:access':
    get:
      tags:
        - project
      summary: Check whether provided group has access to the project services
      operationId: get_project_services_access_for_gid
      parameters:
        - required: true
          schema:
            title: Project Id
            type: string
            format: uuid
          name: project_id
          in: path
        - required: true
          schema:
            title: For Gid
            exclusiveMinimum: true
            type: integer
            minimum: 0
          name: for_gid
          in: query
      responses:
        '200':
          description: Successful Response
          content:
            application/json:
              schema:
                title: 'Envelope[_ProjectGroupAccess]'
                type: object
                properties:
                  data:
                    title: _ProjectGroupAccess
                    required:
                      - gid
                      - accessible
                    type: object
                    properties:
                      gid:
                        title: Gid
                        exclusiveMinimum: true
                        type: integer
                        minimum: 0
                      accessible:
                        title: Accessible
                        type: boolean
                      inaccessible_services:
                        title: Inaccessible Services
                        type: array
                        items:
                          title: ServiceKeyVersion
                          required:
                            - key
                            - version
                          type: object
                          properties:
                            key:
                              title: Key
                              pattern: '^simcore/services/((comp|dynamic|frontend))/([a-z0-9][a-z0-9_.-]*/)*([a-z0-9-_]+[a-z0-9])$'
                              type: string
                              description: distinctive name for the node based on the docker registry path
                            version:
                              title: Version
                              pattern: '^(0|[1-9]\d*)(\.(0|[1-9]\d*)){2}(-(0|[1-9]\d*|\d*[-a-zA-Z][-\da-zA-Z]*)(\.(0|[1-9]\d*|\d*[-a-zA-Z][-\da-zA-Z]*))*)?(\+[-\da-zA-Z]+(\.[-\da-zA-Z-]+)*)?$'
                              type: string
                              description: service version number
                          description: This pair uniquely identifies a services
                  error:
                    title: Error
  '/projects/{project_id}/nodes/-/preview':
    get:
      tags:
        - project
      summary: Lists all previews in the node's project
      operationId: list_project_nodes_previews
      parameters:
        - required: true
          schema:
            title: Project Id
            type: string
            format: uuid
          name: project_id
          in: path
      responses:
        '200':
          description: Successful Response
          content:
            application/json:
              schema:
                title: 'Envelope[list[simcore_service_webserver.projects._handlers_project_nodes._ProjectNodePreview]]'
                type: object
                properties:
                  data:
                    title: Data
                    type: array
                    items:
                      $ref: '#/paths/~1projects~1%7Bproject_id%7D~1nodes~1%7Bnode_id%7D~1preview/get/responses/200/content/application~1json/schema/properties/data'
                  error:
                    title: Error
  '/projects/{project_id}/nodes/{node_id}/preview':
    get:
      tags:
        - project
      summary: Gets a give node's preview
      operationId: get_project_node_preview
      parameters:
        - required: true
          schema:
            title: Project Id
            type: string
            format: uuid
          name: project_id
          in: path
        - required: true
          schema:
            title: Node Id
            type: string
            format: uuid
          name: node_id
          in: path
      responses:
        '200':
          description: Successful Response
          content:
            application/json:
              schema:
                title: 'Envelope[_ProjectNodePreview]'
                type: object
                properties:
                  data:
                    title: _ProjectNodePreview
                    required:
                      - project_id
                      - node_id
                    type: object
                    properties:
                      project_id:
                        title: Project Id
                        type: string
                        format: uuid
                      node_id:
                        title: Node Id
                        type: string
                        format: uuid
                      screenshots:
                        title: Screenshots
                        type: array
                        items:
                          title: _NodeScreenshot
                          required:
                            - thumbnail_url
                            - file_url
                          type: object
                          properties:
                            thumbnail_url:
                              title: Thumbnail Url
                              maxLength: 2083
                              minLength: 1
                              type: string
                              format: uri
                            file_url:
                              title: File Url
                              maxLength: 2083
                              minLength: 1
                              type: string
                              format: uri
                            mimetype:
                              title: Mimetype
                              type: string
                              description: 'File''s media type. SEE https://www.iana.org/assignments/media-types/media-types.xhtml'
                              example: image/jpeg
                  error:
                    title: Error
        '404':
          description: Node has no preview
  '/projects/{project_id}/inputs':
    get:
      tags:
        - project
      summary: Get Project Inputs
      description: New in version *0.10*
      operationId: get_project_inputs
      parameters:
        - required: true
          schema:
            title: Project Id
            type: string
            format: uuid
          name: project_id
          in: path
      responses:
        '200':
          description: Successful Response
          content:
            application/json:
              schema:
                title: 'Envelope[dict[uuid.UUID, simcore_service_webserver.projects._handlers_project_ports.ProjectInputGet]]'
                type: object
                properties:
                  data:
                    title: Data
                    type: object
                    additionalProperties:
                      title: ProjectInputGet
                      required:
                        - key
                        - value
                        - label
                      type: object
                      properties:
                        key:
                          title: Key
                          type: string
                          description: Project port's unique identifer. Same as the UUID of the associated port node
                          format: uuid
                        value:
                          title: Value
                          description: Value assigned to this i/o port
                        label:
                          title: Label
                          type: string
                  error:
                    title: Error
    patch:
      tags:
        - project
      summary: Update Project Inputs
      description: New in version *0.10*
      operationId: update_project_inputs
      parameters:
        - required: true
          schema:
            title: Project Id
            type: string
            format: uuid
          name: project_id
          in: path
      requestBody:
        content:
          application/json:
            schema:
              title: Updates
              type: array
              items:
                title: ProjectInputUpdate
                required:
                  - key
                  - value
                type: object
                properties:
                  key:
                    title: Key
                    type: string
                    description: Project port's unique identifer. Same as the UUID of the associated port node
                    format: uuid
                  value:
                    title: Value
                    description: Value assigned to this i/o port
        required: true
      responses:
        '200':
          description: Successful Response
          content:
            application/json:
              schema:
                $ref: '#/paths/~1projects~1%7Bproject_id%7D~1inputs/get/responses/200/content/application~1json/schema'
  '/projects/{project_id}/outputs':
    get:
      tags:
        - project
      summary: Get Project Outputs
      description: New in version *0.10*
      operationId: get_project_outputs
      parameters:
        - required: true
          schema:
            title: Project Id
            type: string
            format: uuid
          name: project_id
          in: path
      responses:
        '200':
          description: Successful Response
          content:
            application/json:
              schema:
                title: 'Envelope[dict[uuid.UUID, simcore_service_webserver.projects._handlers_project_ports.ProjectOutputGet]]'
                type: object
                properties:
                  data:
                    title: Data
                    type: object
                    additionalProperties:
                      title: ProjectOutputGet
                      required:
                        - key
                        - value
                        - label
                      type: object
                      properties:
                        key:
                          title: Key
                          type: string
                          description: Project port's unique identifer. Same as the UUID of the associated port node
                          format: uuid
                        value:
                          title: Value
                          description: Value assigned to this i/o port
                        label:
                          title: Label
                          type: string
                  error:
                    title: Error
  '/projects/{project_id}/metadata/ports':
    get:
      tags:
        - project
      summary: List Project Metadata Ports
      description: New in version *0.12*
      operationId: list_project_metadata_ports
      parameters:
        - required: true
          schema:
            title: Project Id
            type: string
            format: uuid
          name: project_id
          in: path
      responses:
        '200':
          description: Successful Response
          content:
            application/json:
              schema:
                title: 'Envelope[list[simcore_service_webserver.projects._handlers_project_ports.ProjectMetadataPortGet]]'
                type: object
                properties:
                  data:
                    title: Data
                    type: array
                    items:
                      title: ProjectMetadataPortGet
                      required:
                        - key
                        - kind
                      type: object
                      properties:
                        key:
                          title: Key
                          type: string
                          description: Project port's unique identifer. Same as the UUID of the associated port node
                          format: uuid
                        kind:
                          title: Kind
                          enum:
                            - input
                            - output
                          type: string
                        content_schema:
                          title: Content Schema
                          type: object
                          description: 'jsonschema for the port''s value. SEE https://json-schema.org/understanding-json-schema/'
                  error:
                    title: Error
  '/nodes/{nodeInstanceUUID}/outputUi/{outputKey}':
    get:
      tags:
        - node
      description: get a json description of the ui for presenting the output within the mainUi and a list of open api json schema objects describing the possible json payloads and responses for the api calls available at this endpoint
      operationId: get_node_output_ui
      parameters:
        - $ref: '#/paths/~1nodes~1%7BnodeInstanceUUID%7D~1iframe/get/parameters/0'
        - in: path
          name: outputKey
          required: true
          schema:
            type: string
      responses:
        '200':
          description: Service Information
          content:
            application/json:
              schema:
                type: object
                properties:
                  plugin:
                    type: string
                  config:
                    type: object
        default:
          description: Unexpected error
          content:
            application/json:
              schema:
                type: object
                required:
                  - error
                properties:
                  data:
                    nullable: true
                    default: null
                  error:
                    type: object
                    required:
                      - status
                      - message
                    properties:
                      message:
                        description: Error message
                        type: string
                        example: Unexpected error
                      errors:
                        type: array
                        items:
                          properties:
                            code:
                              type: string
                              description: Server Exception
                              example: ServiceUUIDNotFoundError
                      status:
                        description: Error code
                        type: integer
                        example: 404
  '/nodes/{nodeInstanceUUID}/outputUi/{outputKey}/{apiCall}':
    post:
      tags:
        - node
      summary: send data back to the output api ... protocol depends on the definition
      operationId: send_to_node_output_api
      parameters:
        - $ref: '#/paths/~1nodes~1%7BnodeInstanceUUID%7D~1iframe/get/parameters/0'
        - $ref: '#/paths/~1nodes~1%7BnodeInstanceUUID%7D~1outputUi~1%7BoutputKey%7D/get/parameters/1'
        - in: path
          name: apiCall
          required: true
          schema:
            type: string
      requestBody:
        content:
          application/json:
            schema:
              oneOf:
                - description: oa3 json schema description of the request structure
                  type: object
                  required:
                    - start
                    - count
                  properties:
                    start:
                      type: integer
                    count:
                      type: integer
                    filter:
                      type: string
                    orderBy:
                      type: string
                - type: object
                  required:
                    - key
                  properties:
                    key:
                      type: string
                - description: |
                    oa3 json schema description of the request structure.
                    If no `rootKey` is specified, the first level of the tree is returned.
                    The `filter` will return any items matching the filter string as well as any
                    folder items containing matching items further down the tree.
                  type: object
                  properties:
                    rootKey:
                      type: string
                    filter:
                      type: string
                - type: object
                  required:
                    - key
                  properties:
                    key:
                      type: string
      responses:
        default:
          description: node type specific api call according to the node type presented
          content:
            application/json:
              schema:
                oneOf:
                  - type: array
                    items:
                      type: object
                      properties:
                        key:
                          type: string
                        label:
                          type: string
                        thumbnail:
                          description: 'data url - https://developer.mozilla.org/en-US/docs/Web/HTTP/Basics_of_HTTP/Data_URIs'
                          type: string
                  - type: object
                  - type: array
                    items:
                      type: object
                      properties:
                        key:
                          type: string
                        label:
                          type: string
                        folder:
                          type: boolean
                  - type: object
  '/nodes/{nodeInstanceUUID}/iframe':
    get:
      tags:
        - node
      summary: entry point for iframe interaction with the node. This relies on the reverse proxy code.
      operationId: get_node_output_iframe
      parameters:
        - in: path
          name: nodeInstanceUUID
          required: true
          schema:
            type: string
      responses:
        default:
          description: any response appropriate in the iframe context
  '/projects/{study_uuid}/tags/{tag_id}':
    parameters:
      - name: tag_id
        in: path
        required: true
        schema:
          type: integer
      - name: study_uuid
        in: path
        required: true
        schema:
          type: string
    put:
      tags:
        - project
      summary: Links an existing label with an existing study
      operationId: add_tag
      responses:
        '200':
          description: The tag has been successfully linked to the study
          content:
            application/json:
              schema:
                $ref: '#/paths/~1projects~1%7Bproject_id%7D%3Aopen/post/responses/200/content/application~1json/schema'
        default:
          $ref: '#/components/responses/DefaultErrorResponse'
    delete:
      tags:
        - project
      summary: Removes an existing link between a label and a study
      operationId: remove_tag
      responses:
        '200':
          description: The tag has been successfully removed from the study
          content:
            application/json:
              schema:
                $ref: '#/paths/~1projects~1%7Bproject_id%7D%3Aopen/post/responses/200/content/application~1json/schema'
        default:
          $ref: '#/components/responses/DefaultErrorResponse'
  '/projects/{project_uuid}/checkpoint/{ref_id}/iterations':
    get:
      tags:
        - meta-projects
      summary: List Project Iterations
      description: Lists current project's iterations
      operationId: simcore_service_webserver.meta_modeling._rest_handlers._list_meta_project_iterations_handler
      parameters:
        - description: Project unique identifier
          required: true
          schema:
            title: Project Uuid
            type: string
            description: Project unique identifier
            format: uuid
          name: project_uuid
          in: path
        - required: true
          schema:
            title: Ref Id
            anyOf:
              - type: integer
              - type: string
          name: ref_id
          in: path
        - description: index to the first item to return (pagination)
          required: false
          schema:
            title: Offset
            exclusiveMinimum: false
            type: integer
            description: index to the first item to return (pagination)
            default: 0
            minimum: 0
          name: offset
          in: query
        - description: maximum number of items to return (pagination)
          required: false
          schema:
            title: Limit
            maximum: 50
            minimum: 1
            type: integer
            description: maximum number of items to return (pagination)
            default: 20
          name: limit
          in: query
      responses:
        '200':
          description: Successful Response
          content:
            application/json:
              schema:
                title: 'Page[IterationItem]'
                required:
                  - _meta
                  - _links
                  - data
                type: object
                properties:
                  _meta:
                    title: PageMetaInfoLimitOffset
                    required:
                      - total
                      - count
                    type: object
                    properties:
                      limit:
                        title: Limit
                        exclusiveMinimum: true
                        type: integer
                        default: 20
                        minimum: 0
                      total:
                        title: Total
                        minimum: 0
                        type: integer
                      offset:
                        title: Offset
                        minimum: 0
                        type: integer
                        default: 0
                      count:
                        title: Count
                        minimum: 0
                        type: integer
                  _links:
                    title: PageLinks
                    required:
                      - self
                      - first
                      - last
                    type: object
                    properties:
                      self:
                        title: Self
                        maxLength: 65536
                        minLength: 1
                        type: string
                        format: uri
                      first:
                        title: First
                        maxLength: 65536
                        minLength: 1
                        type: string
                        format: uri
                      prev:
                        title: Prev
                        maxLength: 65536
                        minLength: 1
                        type: string
                        format: uri
                      next:
                        title: Next
                        maxLength: 65536
                        minLength: 1
                        type: string
                        format: uri
                      last:
                        title: Last
                        maxLength: 65536
                        minLength: 1
                        type: string
                        format: uri
                    additionalProperties: false
                  data:
                    title: Data
                    type: array
                    items:
                      title: IterationItem
                      required:
                        - name
                        - parent
                        - workcopy_project_id
                        - workcopy_project_url
                        - url
                      type: object
                      properties:
                        name:
                          title: Name
                          type: string
                          description: 'Iteration''s resource name [AIP-122](https://google.aip.dev/122)'
                        parent:
                          title: Parent
                          allOf:
                            - title: ParentMetaProjectRef
                              required:
                                - project_id
                                - ref_id
                              type: object
                              properties:
                                project_id:
                                  title: Project Id
                                  type: string
                                  format: uuid
                                ref_id:
                                  title: Ref Id
                                  type: integer
                          description: Reference to the the meta-project that defines this iteration
                        workcopy_project_id:
                          title: Workcopy's Project Id
                          type: string
                          description: ID to this iteration's working copy.A working copy is a real project where this iteration is run
                          format: uuid
                        workcopy_project_url:
                          title: Workcopy's Project Url
                          maxLength: 2083
                          minLength: 1
                          type: string
                          format: uri
                        url:
                          title: Url
                          maxLength: 2083
                          minLength: 1
                          type: string
                          format: uri
        '404':
          description: This project has no iterations.Only meta-project have iterations and they must be explicitly created.
        '422':
          description: Validation Error
          content:
            application/json:
              schema:
                title: HTTPValidationError
                type: object
                properties:
                  detail:
                    title: Detail
                    type: array
                    items:
                      title: ValidationError
                      required:
                        - loc
                        - msg
                        - type
                      type: object
                      properties:
                        loc:
                          title: Location
                          type: array
                          items:
                            type: string
                        msg:
                          title: Message
                          type: string
                        type:
                          title: Error Type
                          type: string
  '/projects/{project_uuid}/checkpoint/{ref_id}/iterations/{iter_id}':
    get:
      tags:
        - meta-projects
      summary: Get Project Iterations
      description: Get current project's iterations
      operationId: simcore_service_webserver.meta_modeling._rest_handlers._get_meta_project_iterations_handler
      parameters:
        - description: Project unique identifier
          required: true
          schema:
            title: Project Uuid
            type: string
            description: Project unique identifier
            format: uuid
          name: project_uuid
          in: path
        - required: true
          schema:
            title: Ref Id
            anyOf:
              - type: integer
              - type: string
          name: ref_id
          in: path
        - required: true
          name: iter_id
          schema:
            type: integer
          in: path
      responses:
        '200':
          description: Successful Response
  '/projects/{project_uuid}/checkpoint/{ref_id}/iterations/-/results':
    get:
      tags:
        - meta-projects
      summary: List Project Iterations Results
      description: Lists current project's iterations results table
      operationId: simcore_service_webserver.meta_modeling._rest_handlers._list_meta_project_iterations_results_handler
      parameters:
        - description: Project unique identifier
          required: true
          schema:
            title: Project Uuid
            type: string
            description: Project unique identifier
            format: uuid
          name: project_uuid
          in: path
        - required: true
          schema:
            title: Ref Id
            anyOf:
              - type: integer
              - type: string
          name: ref_id
          in: path
        - description: index to the first item to return (pagination)
          required: false
          schema:
            title: Offset
            exclusiveMinimum: false
            type: integer
            description: index to the first item to return (pagination)
            default: 0
            minimum: 0
          name: offset
          in: query
        - description: maximum number of items to return (pagination)
          required: false
          schema:
            title: Limit
            maximum: 50
            minimum: 1
            type: integer
            description: maximum number of items to return (pagination)
            default: 20
          name: limit
          in: query
      responses:
        '200':
          description: Successful Response
          content:
            application/json:
              schema:
                title: 'Page[IterationResultItem]'
                required:
                  - _meta
                  - _links
                  - data
                type: object
                properties:
                  _meta:
                    $ref: '#/paths/~1projects~1%7Bproject_uuid%7D~1checkpoint~1%7Bref_id%7D~1iterations/get/responses/200/content/application~1json/schema/properties/_meta'
                  _links:
                    $ref: '#/paths/~1projects~1%7Bproject_uuid%7D~1checkpoint~1%7Bref_id%7D~1iterations/get/responses/200/content/application~1json/schema/properties/_links'
                  data:
                    title: Data
                    type: array
                    items:
                      $ref: '#/paths/~1projects~1%7Bproject_uuid%7D~1checkpoint~1%7Bref_id%7D~1iterations/get/responses/200/content/application~1json/schema/properties/data/items'
        '404':
          description: This project has no iterations.Only meta-project have iterations and they must be explicitly created.
        '422':
          description: Validation Error
          content:
            application/json:
              schema:
                $ref: '#/paths/~1projects~1%7Bproject_uuid%7D~1checkpoint~1%7Bref_id%7D~1iterations/get/responses/422/content/application~1json/schema'
  '/projects/{project_uuid}/checkpoint/{ref_id}/iterations/{iter_id}/results':
    get:
      tags:
        - meta-projects
      summary: Get Project Iteration Results
      description: Get current project's iterations
      operationId: simcore_service_webserver.meta_modeling._rest_handlers._get_meta_project_iteration_results_handler
      parameters:
        - description: Project unique identifier
          required: true
          schema:
            title: Project Uuid
            type: string
            description: Project unique identifier
            format: uuid
          name: project_uuid
          in: path
        - required: true
          schema:
            title: Ref Id
            anyOf:
              - type: integer
              - type: string
          name: ref_id
          in: path
        - required: true
          schema:
            type: integer
          name: iter_id
          in: path
      responses:
        '200':
          description: Successful Response
  /repos/projects:
    get:
      tags:
        - repository
      summary: List Repos
      description: List info about versioned projects
      operationId: simcore_service_webserver.version_control._rest_handlers._list_repos_handler
      parameters:
        - description: index to the first item to return (pagination)
          required: false
          schema:
            title: Offset
            exclusiveMinimum: false
            type: integer
            description: index to the first item to return (pagination)
            default: 0
          name: offset
          in: query
        - description: maximum number of items to return (pagination)
          required: false
          schema:
            title: Limit
            maximum: 50
            minimum: 1
            type: integer
            description: maximum number of items to return (pagination)
            default: 20
          name: limit
          in: query
      responses:
        '200':
          description: Successful Response
          content:
            application/json:
              schema:
                title: 'Page[Repo]'
                required:
                  - _meta
                  - _links
                  - data
                type: object
                properties:
                  _meta:
                    title: PageMetaInfoLimitOffset
                    required:
                      - limit
                      - total
                      - count
                    type: object
                    properties:
                      limit:
                        title: Limit
                        exclusiveMinimum: false
                        type: integer
                      total:
                        title: Total
                        minimum: 0
                        type: integer
                      offset:
                        title: Offset
                        minimum: 0
                        type: integer
                        default: 0
                      count:
                        title: Count
                        minimum: 0
                        type: integer
                    additionalProperties: false
                  _links:
                    title: PageLinks
                    required:
                      - self
                      - first
                      - last
                    type: object
                    properties:
                      self:
                        title: Self
                        maxLength: 65536
                        minLength: 1
                        type: string
                        format: uri
                      first:
                        title: First
                        maxLength: 65536
                        minLength: 1
                        type: string
                        format: uri
                      prev:
                        title: Prev
                        maxLength: 65536
                        minLength: 1
                        type: string
                        format: uri
                      next:
                        title: Next
                        maxLength: 65536
                        minLength: 1
                        type: string
                        format: uri
                      last:
                        title: Last
                        maxLength: 65536
                        minLength: 1
                        type: string
                        format: uri
                    additionalProperties: false
                  data:
                    title: Data
                    type: array
                    items:
                      title: Repo
                      required:
                        - project_uuid
                        - url
                      type: object
                      properties:
                        project_uuid:
                          title: Project Uuid
                          type: string
                          format: uuid
                        url:
                          title: Url
                          maxLength: 2083
                          minLength: 1
                          type: string
                          format: uri
        '422':
          description: Validation Error
          content:
            application/json:
              schema:
                title: HTTPValidationError
                type: object
                properties:
                  detail:
                    title: Detail
                    type: array
                    items:
                      title: ValidationError
                      required:
                        - loc
                        - msg
                        - type
                      type: object
                      properties:
                        loc:
                          title: Location
                          type: array
                          items:
                            type: string
                        msg:
                          title: Message
                          type: string
                        type:
                          title: Error Type
                          type: string
  '/repos/projects/{project_uuid}/checkpoints':
    get:
      tags:
        - repository
      summary: List Checkpoints
      description: Lists commits&tags tree of the project
      operationId: simcore_service_webserver.version_control._rest_handlers._list_checkpoints_handler
      parameters:
        - description: Project unique identifier
          required: true
          schema:
            title: Project Uuid
            type: string
            description: Project unique identifier
            format: uuid
          name: project_uuid
          in: path
        - description: index to the first item to return (pagination)
          required: false
          schema:
            title: Offset
            exclusiveMinimum: false
            type: integer
            description: index to the first item to return (pagination)
            default: 0
          name: offset
          in: query
        - description: maximum number of items to return (pagination)
          required: false
          schema:
            title: Limit
            maximum: 50
            minimum: 1
            type: integer
            description: maximum number of items to return (pagination)
            default: 20
          name: limit
          in: query
      responses:
        '200':
          description: Successful Response
          content:
            application/json:
              schema:
                title: 'Page[Checkpoint]'
                required:
                  - _meta
                  - _links
                  - data
                type: object
                properties:
                  _meta:
                    $ref: '#/paths/~1repos~1projects/get/responses/200/content/application~1json/schema/properties/_meta'
                  _links:
                    $ref: '#/paths/~1repos~1projects/get/responses/200/content/application~1json/schema/properties/_links'
                  data:
                    title: Data
                    type: array
                    items:
                      $ref: '#/paths/~1repos~1projects~1%7Bproject_uuid%7D~1checkpoints/post/responses/201/content/application~1json/schema/properties/data'
        '422':
          description: Validation Error
          content:
            application/json:
              schema:
                $ref: '#/paths/~1repos~1projects/get/responses/422/content/application~1json/schema'
    post:
      tags:
        - repository
      summary: Create Checkpoint
      operationId: simcore_service_webserver.version_control._rest_handlers._create_checkpoint_handler
      parameters:
        - description: Project unique identifier
          required: true
          schema:
            title: Project Uuid
            type: string
            description: Project unique identifier
            format: uuid
          name: project_uuid
          in: path
      requestBody:
        content:
          application/json:
            schema:
              title: CheckpointNew
              required:
                - tag
              type: object
              properties:
                tag:
                  title: Tag
                  type: string
                message:
                  title: Message
                  type: string
        required: true
      responses:
        '201':
          description: Successful Response
          content:
            application/json:
              schema:
                title: 'Envelope[Checkpoint]'
                type: object
                properties:
                  data:
                    title: Checkpoint
                    required:
                      - id
                      - checksum
                      - tag
                      - message
                      - parent
                      - created_at
                      - url
                    type: object
                    properties:
                      id:
                        title: Id
                        exclusiveMinimum: false
                        type: integer
                      checksum:
                        title: Checksum
                        type: string
                      tag:
                        title: Tag
                        type: string
                      message:
                        title: Message
                        type: string
                      parent:
                        title: Parent
                        exclusiveMinimum: false
                        type: integer
                      created_at:
                        title: Created At
                        type: string
                        format: date-time
                      url:
                        title: Url
                        maxLength: 2083
                        minLength: 1
                        type: string
                        format: uri
                  error:
                    title: Error
                    required:
                      - code
                      - message
                    type: object
                    properties:
                      code:
                        title: Code
                        type: integer
                      message:
                        title: Message
                        type: string
        '422':
          description: Validation Error
          content:
            application/json:
              schema:
                $ref: '#/paths/~1repos~1projects/get/responses/422/content/application~1json/schema'
  '/repos/projects/{project_uuid}/checkpoints/HEAD':
    get:
      tags:
        - repository
      summary: Gets HEAD (i.e. current) checkpoint
      description: Get current commit
      operationId: simcore_service_webserver.version_control._rest_handlers._get_checkpoint_handler_head
      parameters:
        - description: Project unique identifier
          required: true
          schema:
            title: Project Uuid
            type: string
            description: Project unique identifier
            format: uuid
          name: project_uuid
          in: path
      responses:
        '200':
          description: Successful Response
          content:
            application/json:
              schema:
                $ref: '#/paths/~1repos~1projects~1%7Bproject_uuid%7D~1checkpoints/post/responses/201/content/application~1json/schema'
        '422':
          description: Validation Error
          content:
            application/json:
              schema:
                $ref: '#/paths/~1repos~1projects/get/responses/422/content/application~1json/schema'
  '/repos/projects/{project_uuid}/checkpoints/{ref_id}':
    get:
      tags:
        - repository
      summary: Get Checkpoint
      description: Set ref_id=HEAD to return current commit
      operationId: simcore_service_webserver.version_control._rest_handlers._get_checkpoint_handler
      parameters:
        - description: 'A repository ref (commit, tag or branch)'
          required: true
          schema:
            title: Ref Id
            anyOf:
              - type: string
                format: uuid
              - type: string
            description: 'A repository ref (commit, tag or branch)'
          name: ref_id
          in: path
        - description: Project unique identifier
          required: true
          schema:
            title: Project Uuid
            type: string
            description: Project unique identifier
            format: uuid
          name: project_uuid
          in: path
      responses:
        '200':
          description: Successful Response
          content:
            application/json:
              schema:
                $ref: '#/paths/~1repos~1projects~1%7Bproject_uuid%7D~1checkpoints/post/responses/201/content/application~1json/schema'
        '422':
          description: Validation Error
          content:
            application/json:
              schema:
                $ref: '#/paths/~1repos~1projects/get/responses/422/content/application~1json/schema'
    patch:
      tags:
        - repository
      summary: Update Checkpoint Annotations
      operationId: simcore_service_webserver.version_control._rest_handlers._update_checkpoint_annotations_handler
      parameters:
        - description: 'A repository ref (commit, tag or branch)'
          required: true
          schema:
            title: Ref Id
            anyOf:
              - type: string
                format: uuid
              - type: string
            description: 'A repository ref (commit, tag or branch)'
          name: ref_id
          in: path
        - description: Project unique identifier
          required: true
          schema:
            title: Project Uuid
            type: string
            description: Project unique identifier
            format: uuid
          name: project_uuid
          in: path
      requestBody:
        content:
          application/json:
            schema:
              title: CheckpointAnnotations
              type: object
              properties:
                tag:
                  title: Tag
                  type: string
                message:
                  title: Message
                  type: string
        required: true
      responses:
        '200':
          description: Successful Response
          content:
            application/json:
              schema:
                $ref: '#/paths/~1repos~1projects~1%7Bproject_uuid%7D~1checkpoints/post/responses/201/content/application~1json/schema'
        '422':
          description: Validation Error
          content:
            application/json:
              schema:
                $ref: '#/paths/~1repos~1projects/get/responses/422/content/application~1json/schema'
  '/repos/projects/{project_uuid}/checkpoints/{ref_id}:checkout':
    post:
      tags:
        - repository
      summary: Checkout
      description: |-
        Affect current working copy of the project, i.e. get_project will now return
        the check out
      operationId: simcore_service_webserver.version_control._rest_handlers._checkout_handler
      parameters:
        - description: 'A repository ref (commit, tag or branch)'
          required: true
          schema:
            title: Ref Id
            anyOf:
              - type: string
                format: uuid
              - type: string
            description: 'A repository ref (commit, tag or branch)'
          name: ref_id
          in: path
        - description: Project unique identifier
          required: true
          schema:
            title: Project Uuid
            type: string
            description: Project unique identifier
            format: uuid
          name: project_uuid
          in: path
      responses:
        '200':
          description: Successful Response
          content:
            application/json:
              schema:
                $ref: '#/paths/~1repos~1projects~1%7Bproject_uuid%7D~1checkpoints/post/responses/201/content/application~1json/schema'
        '422':
          description: Validation Error
          content:
            application/json:
              schema:
                $ref: '#/paths/~1repos~1projects/get/responses/422/content/application~1json/schema'
  '/repos/projects/{project_uuid}/checkpoints/{ref_id}/workbench/view':
    get:
      tags:
        - repository
      summary: View Project Workbench
      description: Returns a view of the workbench for a given project's version
      operationId: simcore_service_webserver.version_control._rest_handlers._view_project_workbench_handler
      parameters:
        - description: 'A repository ref (commit, tag or branch)'
          required: true
          schema:
            title: Ref Id
            anyOf:
              - type: string
                format: uuid
              - type: string
            description: 'A repository ref (commit, tag or branch)'
          name: ref_id
          in: path
        - description: Project unique identifier
          required: true
          schema:
            title: Project Uuid
            type: string
            description: Project unique identifier
            format: uuid
          name: project_uuid
          in: path
      responses:
        '200':
          description: Successful Response
          content:
            application/json:
              schema:
                title: 'Envelope[WorkbenchView]'
                type: object
                properties:
                  data:
                    title: WorkbenchView
                    type: object
                    properties:
                      workbench:
                        title: Workbench
                        type: object
                        additionalProperties:
                          title: Node
                          required:
                            - key
                            - version
                            - label
                            - inputs
                            - outputs
                          type: object
                          properties:
                            key:
                              title: Key
                              type: string
                            version:
                              title: Version
                              pattern: \d+\.\d+\.\d+
                              type: string
                            label:
                              title: Label
                              type: string
                            inputs:
                              title: Inputs
                              type: object
                            outputs:
                              title: Outputs
                              type: object
                        default: {}
                      ui:
                        title: Ui
                        type: object
                        default: {}
                    description: A view (i.e. read-only and visual) of the project's workbench
                  error:
                    $ref: '#/paths/~1repos~1projects~1%7Bproject_uuid%7D~1checkpoints/post/responses/201/content/application~1json/schema/properties/error'
        '422':
          description: Validation Error
          content:
            application/json:
              schema:
                $ref: '#/paths/~1repos~1projects/get/responses/422/content/application~1json/schema'
  /activity/status:
    get:
      operationId: get_status
      tags:
        - activity
      responses:
        '200':
          description: 'Object containing queuing, CPU and Memory usage/limits information of services'
          content:
            application/json:
              schema:
                type: object
                required:
                  - data
                properties:
                  data:
                    additionalProperties: true
                    type: object
                    properties:
                      stats:
                        type: object
                        properties:
                          cpuUsage:
                            type: number
                            minimum: 0
                          memoryUsage:
                            type: number
                      limits:
                        type: object
                        properties:
                          cpus:
                            type: number
                          mem:
                            type: number
                      queued:
                        type: boolean
                  error:
                    nullable: true
                    default: null
        default:
          $ref: '#/components/responses/DefaultErrorResponse'
  /tags:
    get:
      tags:
        - tag
      summary: List Tags
      operationId: list_tags
      responses:
        '200':
          description: Successful Response
          content:
            application/json:
              schema:
                title: 'Envelope[list[simcore_service_webserver.tags._handlers.TagGet]]'
                type: object
                properties:
                  data:
                    title: Data
                    type: array
                    items:
                      $ref: '#/paths/~1tags/post/responses/200/content/application~1json/schema/properties/data'
                  error:
                    title: Error
    post:
      tags:
        - tag
      summary: Create Tag
      operationId: create_tag
      requestBody:
        content:
          application/json:
            schema:
              title: TagCreate
              required:
                - name
                - color
              type: object
              properties:
                name:
                  title: Name
                  type: string
                description:
                  title: Description
                  type: string
                color:
                  title: Color
                  pattern: '^#([A-Fa-f0-9]{6}|[A-Fa-f0-9]{3})$'
                  type: string
              additionalProperties: false
        required: true
      responses:
        '200':
          description: Successful Response
          content:
            application/json:
              schema:
                title: 'Envelope[TagGet]'
                type: object
                properties:
                  data:
                    title: TagGet
                    required:
                      - id
                      - name
                      - color
                      - accessRights
                    type: object
                    properties:
                      id:
                        title: Id
                        exclusiveMinimum: true
                        type: integer
                        minimum: 0
                      name:
                        title: Name
                        type: string
                      description:
                        title: Description
                        type: string
                      color:
                        title: Color
                        type: string
                      accessRights:
                        title: TagAccessRights
                        required:
                          - read
                          - write
                          - delete
                        type: object
                        properties:
                          read:
                            title: Read
                            type: boolean
                          write:
                            title: Write
                            type: boolean
                          delete:
                            title: Delete
                            type: boolean
                  error:
                    title: Error
  '/tags/{tag_id}':
    delete:
      tags:
        - tag
      summary: Delete Tag
      operationId: delete_tag
      parameters:
        - required: true
          schema:
            title: Tag Id
            type: integer
          name: tag_id
          in: path
      responses:
        '204':
          description: Successful Response
    patch:
      tags:
        - tag
      summary: Update Tag
      operationId: update_tag
      parameters:
        - required: true
          schema:
            title: Tag Id
            type: integer
          name: tag_id
          in: path
      requestBody:
        content:
          application/json:
            schema:
              title: TagUpdate
              type: object
              properties:
                name:
                  title: Name
                  type: string
                description:
                  title: Description
                  type: string
                color:
                  title: Color
                  pattern: '^#([A-Fa-f0-9]{6}|[A-Fa-f0-9]{3})$'
                  type: string
              additionalProperties: false
        required: true
      responses:
        '200':
          description: Successful Response
          content:
            application/json:
              schema:
                $ref: '#/paths/~1tags/post/responses/200/content/application~1json/schema'
  /publications/service-submission:
    post:
      tags:
        - publication
      summary: Submits a new service candidate
      operationId: service_submission
      requestBody:
        content:
          multipart/form-data:
            schema:
              type: object
              required:
                - metadata
              properties:
                metadata:
                  type: string
                  format: binary
                attachment:
                  type: string
                  format: binary
      responses:
        '204':
          description: Submission has been registered
        default:
          $ref: '#/components/responses/DefaultErrorResponse'
  /catalog/dags:
    get:
      tags:
        - catalog
      operationId: list_catalog_dags
      responses:
        '200':
          description: List of catalog dags
        '422':
          description: Validation Error
        default:
          $ref: '#/components/responses/DefaultErrorResponse'
    post:
      tags:
        - catalog
      summary: Creates a new dag in catalog
      operationId: create_catalog_dag
      requestBody:
        content:
          application/json:
            schema:
              type: object
              additionalProperties: true
      responses:
        '201':
          description: The dag was successfully created
        '422':
          description: Validation Error
        default:
          $ref: '#/components/responses/DefaultErrorResponse'
  '/catalog/dags/{dag_id}':
    parameters:
      - in: path
        name: dag_id
        required: true
        schema:
          title: Dag Id
          type: integer
    put:
      tags:
        - catalog
      summary: Replaces a dag in catalog
      operationId: replace_catalog_dag
      requestBody:
        content:
          application/json:
            schema:
              type: object
              additionalProperties: true
      responses:
        '200':
          description: The dag was replaced in catalog
        '422':
          description: Validation Error
        default:
          $ref: '#/components/responses/DefaultErrorResponse'
    delete:
      tags:
        - catalog
      summary: Deletes an existing dag
      operationId: delete_catalog_dag
      responses:
        '204':
          description: Successfully deleted
        '422':
          description: Validation Error
  /catalog/services:
    get:
      tags:
        - catalog
      summary: List Services
      operationId: list_services_handler
      responses:
        '200':
          description: Returns list of services from the catalog
        default:
          $ref: '#/components/responses/DefaultErrorResponse'
  '/catalog/services/{service_key}/{service_version}':
    parameters:
      - in: path
        name: service_key
        required: true
        schema:
          title: Service key
          type: string
          pattern: '^(simcore)/(services)/(comp|dynamic|frontend)(/[\w/-]+)+$'
      - in: path
        name: service_version
        required: true
        schema:
          title: Service version
          type: string
          pattern: '^(0|[1-9]\d*)(\.(0|[1-9]\d*)){2}(-(0|[1-9]\d*|\d*[-a-zA-Z][-\da-zA-Z]*)(\.(0|[1-9]\d*|\d*[-a-zA-Z][-\da-zA-Z]*))*)?(\+[-\da-zA-Z]+(\.[-\da-zA-Z-]+)*)?$'
    get:
      tags:
        - catalog
      summary: Get Service
      operationId: get_service_handler
      responses:
        '200':
          description: Returns service
        default:
          $ref: '#/components/responses/DefaultErrorResponse'
    patch:
      tags:
        - catalog
      summary: Update Service
      operationId: update_service_handler
      requestBody:
        content:
          application/json:
            schema:
              type: object
              additionalProperties: true
      responses:
        '200':
          description: Returns modified service
        default:
          $ref: '#/components/responses/DefaultErrorResponse'
  '/catalog/services/{service_key}/{service_version}/inputs':
    get:
      tags:
        - catalog
      operationId: list_service_inputs_handler
      parameters:
        - in: path
          name: service_key
          required: true
          schema:
            pattern: '^(simcore)/(services)/(comp|dynamic|frontend)(/[\w/-]+)+$'
            title: Service Key
            type: string
        - in: path
          name: service_version
          required: true
          schema:
            pattern: '^(0|[1-9]\d*)(\.(0|[1-9]\d*)){2}(-(0|[1-9]\d*|\d*[-a-zA-Z][-\da-zA-Z]*)(\.(0|[1-9]\d*|\d*[-a-zA-Z][-\da-zA-Z]*))*)?(\+[-\da-zA-Z]+(\.[-\da-zA-Z-]+)*)?$'
            title: Service Version
            type: string
      responses:
        '200':
          content:
            application/json:
              schema:
                additionalProperties: false
                description: Metadata on a service input port
                example:
                  defaultValue: 0
                  description: Time to wait before completion
                  displayOrder: 2
                  keyId: input_2
                  label: Sleep Time
                  type: number
                  unit: second
                  unitLong: seconds
                  unitShort: sec
                  widget:
                    details:
                      minHeight: 1
                    type: TextArea
                properties:
                  defaultValue:
                    anyOf:
                      - type: boolean
                      - type: integer
                      - type: number
                      - type: string
                    title: Defaultvalue
                  description:
                    description: description of the property
                    example: Age in seconds since 1970
                    title: Description
                    type: string
                  displayOrder:
                    description: use this to numerically sort the properties for display
                    title: Displayorder
                    type: number
                  fileToKeyMap:
                    description: Place the data associated with the named keys in files
                    title: Filetokeymap
                    type: object
                  keyId:
                    description: Unique name identifier for this input
                    pattern: '^[-_a-zA-Z0-9]+$'
                    title: Keyid
                    type: string
                  label:
                    description: short name for the property
                    example: Age
                    title: Label
                    type: string
                  type:
                    description: data type expected on this input glob matching for data type is allowed
                    pattern: '^(number|integer|boolean|string|data:([^/\s,]+/[^/\s,]+|\[[^/\s,]+/[^/\s,]+(,[^/\s]+/[^/,\s]+)*\]))$'
                    title: Type
                    type: string
                  unit:
                    description: 'Units, when it refers to a physical quantity'
                    title: Unit
                    type: string
                  unitLong:
                    description: 'Long name of the unit, if available'
                    title: Unitlong
                    type: string
                  unitShort:
                    description: 'Short name for the unit, if available'
                    title: Unitshort
                    type: string
                  widget:
                    allOf:
                      - additionalProperties: false
                        properties:
                          details:
                            anyOf:
                              - additionalProperties: false
                                properties:
                                  minHeight:
                                    description: minimum Height of the textarea
                                    x-exclusiveMinimum: 0
                                    title: Minheight
                                    type: integer
                                required:
                                  - minHeight
                                title: TextArea
                                type: object
                              - additionalProperties: false
                                properties:
                                  structure:
                                    items:
                                      additionalProperties: false
                                      properties:
                                        key:
                                          anyOf:
                                            - type: string
                                            - type: boolean
                                            - type: number
                                          title: Key
                                        label:
                                          title: Label
                                          type: string
                                      required:
                                        - key
                                        - label
                                      title: Structure
                                      type: object
                                    minItems: 1
                                    title: Structure
                                    type: array
                                required:
                                  - structure
                                title: SelectBox
                                type: object
                            title: Details
                          type:
                            allOf:
                              - description: An enumeration.
                                enum:
                                  - TextArea
                                  - SelectBox
                                title: WidgetType
                                type: string
                            description: type of the property
                        required:
                          - type
                          - details
                        title: Widget
                        type: object
                    description: custom widget to use instead of the default one determined from the data-type
                    title: Widget
                required:
                  - displayOrder
                  - label
                  - description
                  - type
                  - keyId
                title: ServiceInputApiOut
                type: object
          description: Successful Response
        '422':
          content:
            application/json:
              schema:
                properties:
                  detail:
                    items:
                      properties:
                        loc:
                          items:
                            type: string
                          title: Location
                          type: array
                        msg:
                          title: Message
                          type: string
                        type:
                          title: Error Type
                          type: string
                      required:
                        - loc
                        - msg
                        - type
                      title: ValidationError
                      type: object
                    title: Detail
                    type: array
                title: HTTPValidationError
                type: object
          description: Validation Error
      summary: List Service Inputs
  '/catalog/services/{service_key}/{service_version}/inputs/{input_key}':
    get:
      tags:
        - catalog
      operationId: get_service_input_handler
      parameters:
        - in: path
          name: service_key
          required: true
          schema:
            pattern: '^(simcore)/(services)/(comp|dynamic|frontend)(/[\w/-]+)+$'
            title: Service Key
            type: string
        - in: path
          name: service_version
          required: true
          schema:
            pattern: '^(0|[1-9]\d*)(\.(0|[1-9]\d*)){2}(-(0|[1-9]\d*|\d*[-a-zA-Z][-\da-zA-Z]*)(\.(0|[1-9]\d*|\d*[-a-zA-Z][-\da-zA-Z]*))*)?(\+[-\da-zA-Z]+(\.[-\da-zA-Z-]+)*)?$'
            title: Service Version
            type: string
        - in: path
          name: input_key
          required: true
          schema:
            pattern: '^[-_a-zA-Z0-9]+$'
            title: Input Key
            type: string
      responses:
        '200':
          content:
            application/json:
              schema:
                $ref: '#/paths/~1catalog~1services~1%7Bservice_key%7D~1%7Bservice_version%7D~1inputs/get/responses/200/content/application~1json/schema'
          description: Successful Response
        '422':
          content:
            application/json:
              schema:
                $ref: '#/paths/~1catalog~1services~1%7Bservice_key%7D~1%7Bservice_version%7D~1inputs/get/responses/422/content/application~1json/schema'
          description: Validation Error
      summary: Get Service Input
  '/catalog/services/{service_key}/{service_version}/inputs:match':
    get:
      tags:
        - catalog
      description: 'Filters inputs of this service that match a given service output. Returns compatible input ports of the service, provided an output port of a connected node.'
      operationId: get_compatible_inputs_given_source_output_handler
      parameters:
        - in: path
          name: service_key
          required: true
          schema:
            pattern: '^(simcore)/(services)/(comp|dynamic|frontend)(/[\w/-]+)+$'
            title: Service Key
            type: string
        - in: path
          name: service_version
          required: true
          schema:
            pattern: '^(0|[1-9]\d*)(\.(0|[1-9]\d*)){2}(-(0|[1-9]\d*|\d*[-a-zA-Z][-\da-zA-Z]*)(\.(0|[1-9]\d*|\d*[-a-zA-Z][-\da-zA-Z]*))*)?(\+[-\da-zA-Z]+(\.[-\da-zA-Z-]+)*)?$'
            title: Service Version
            type: string
        - in: query
          name: fromService
          required: true
          schema:
            pattern: '^(simcore)/(services)/(comp|dynamic|frontend)(/[\w/-]+)+$'
            title: Fromservice
            type: string
        - in: query
          name: fromVersion
          required: true
          schema:
            pattern: '^(0|[1-9]\d*)(\.(0|[1-9]\d*)){2}(-(0|[1-9]\d*|\d*[-a-zA-Z][-\da-zA-Z]*)(\.(0|[1-9]\d*|\d*[-a-zA-Z][-\da-zA-Z]*))*)?(\+[-\da-zA-Z]+(\.[-\da-zA-Z-]+)*)?$'
            title: Fromversion
            type: string
        - in: query
          name: fromOutput
          required: true
          schema:
            pattern: '^[-_a-zA-Z0-9]+$'
            title: Fromoutput
            type: string
      responses:
        '200':
          content:
            application/json:
              schema:
                items:
                  pattern: '^[-_a-zA-Z0-9]+$'
                  type: string
                title: Response Get Compatible Inputs Given Source Output Catalog Services  Service Key   Service Version  Inputs Match Get
                type: array
          description: Successful Response
        '422':
          content:
            application/json:
              schema:
                $ref: '#/paths/~1catalog~1services~1%7Bservice_key%7D~1%7Bservice_version%7D~1inputs/get/responses/422/content/application~1json/schema'
          description: Validation Error
      summary: Get Compatible Inputs Given Source Output
  '/catalog/services/{service_key}/{service_version}/outputs':
    get:
      tags:
        - catalog
      operationId: list_service_outputs_handler
      parameters:
        - in: path
          name: service_key
          required: true
          schema:
            pattern: '^(simcore)/(services)/(comp|dynamic|frontend)(/[\w/-]+)+$'
            title: Service Key
            type: string
        - in: path
          name: service_version
          required: true
          schema:
            pattern: '^(0|[1-9]\d*)(\.(0|[1-9]\d*)){2}(-(0|[1-9]\d*|\d*[-a-zA-Z][-\da-zA-Z]*)(\.(0|[1-9]\d*|\d*[-a-zA-Z][-\da-zA-Z]*))*)?(\+[-\da-zA-Z]+(\.[-\da-zA-Z-]+)*)?$'
            title: Service Version
            type: string
      responses:
        '200':
          content:
            application/json:
              schema:
                items:
                  $ref: '#/paths/~1catalog~1services~1%7Bservice_key%7D~1%7Bservice_version%7D~1outputs~1%7Boutput_key%7D/get/responses/200/content/application~1json/schema'
                title: Response List Service Outputs Catalog Services  Service Key   Service Version  Outputs Get
                type: array
          description: Successful Response
        '422':
          content:
            application/json:
              schema:
                $ref: '#/paths/~1catalog~1services~1%7Bservice_key%7D~1%7Bservice_version%7D~1inputs/get/responses/422/content/application~1json/schema'
          description: Validation Error
      summary: List Service Outputs
  '/catalog/services/{service_key}/{service_version}/outputs/{output_key}':
    get:
      tags:
        - catalog
      operationId: get_service_output_handler
      parameters:
        - in: path
          name: service_key
          required: true
          schema:
            pattern: '^(simcore)/(services)/(comp|dynamic|frontend)(/[\w/-]+)+$'
            title: Service Key
            type: string
        - in: path
          name: service_version
          required: true
          schema:
            pattern: '^(0|[1-9]\d*)(\.(0|[1-9]\d*)){2}(-(0|[1-9]\d*|\d*[-a-zA-Z][-\da-zA-Z]*)(\.(0|[1-9]\d*|\d*[-a-zA-Z][-\da-zA-Z]*))*)?(\+[-\da-zA-Z]+(\.[-\da-zA-Z-]+)*)?$'
            title: Service Version
            type: string
        - in: path
          name: output_key
          required: true
          schema:
            pattern: '^[-_a-zA-Z0-9]+$'
            title: Output Key
            type: string
      responses:
        '200':
          content:
            application/json:
              schema:
                additionalProperties: false
                description: Metadata on a service input or output port
                example:
                  defaultValue: 0
                  description: Time to wait before completion
                  displayOrder: 2
                  keyId: input_2
                  label: Sleep Time
                  type: number
                  unit: second
                  unitLong: seconds
                  unitShort: sec
                  widget:
                    details:
                      minHeight: 1
                    type: TextArea
                properties:
                  defaultValue:
                    anyOf:
                      - type: boolean
                      - type: integer
                      - type: number
                      - type: string
                    title: Defaultvalue
                  description:
                    description: description of the property
                    example: Age in seconds since 1970
                    title: Description
                    type: string
                  displayOrder:
                    description: use this to numerically sort the properties for display
                    title: Displayorder
                    type: number
                  fileToKeyMap:
                    description: Place the data associated with the named keys in files
                    title: Filetokeymap
                    type: object
                  keyId:
                    description: Unique name identifier for this input
                    pattern: '^[-_a-zA-Z0-9]+$'
                    title: Keyid
                    type: string
                  label:
                    description: short name for the property
                    example: Age
                    title: Label
                    type: string
                  type:
                    description: data type expected on this input glob matching for data type is allowed
                    pattern: '^(number|integer|boolean|string|data:([^/\s,]+/[^/\s,]+|\[[^/\s,]+/[^/\s,]+(,[^/\s]+/[^/,\s]+)*\]))$'
                    title: Type
                    type: string
                  unit:
                    description: 'Units, when it refers to a physical quantity'
                    title: Unit
                    type: string
                  unitLong:
                    description: 'Long name of the unit, if available'
                    title: Unitlong
                    type: string
                  unitShort:
                    description: 'Short name for the unit, if available'
                    title: Unitshort
                    type: string
                  widget:
                    allOf:
                      - $ref: '#/paths/~1catalog~1services~1%7Bservice_key%7D~1%7Bservice_version%7D~1inputs/get/responses/200/content/application~1json/schema/properties/widget/allOf/0'
                    deprecated: true
                    description: custom widget to use instead of the default one determined from the data-type
                    title: Widget
                required:
                  - displayOrder
                  - label
                  - description
                  - type
                  - keyId
                title: ServiceOutputApiOut
                type: object
          description: Successful Response
        '422':
          content:
            application/json:
              schema:
                $ref: '#/paths/~1catalog~1services~1%7Bservice_key%7D~1%7Bservice_version%7D~1inputs/get/responses/422/content/application~1json/schema'
          description: Validation Error
      summary: Get Service Output
  '/catalog/services/{service_key}/{service_version}/outputs:match':
    get:
      tags:
        - catalog
      description: Filters outputs of this service that match a given service input. Returns compatible output port of a connected node for a given input
      operationId: get_compatible_outputs_given_target_input_handler
      parameters:
        - in: path
          name: service_key
          required: true
          schema:
            pattern: '^(simcore)/(services)/(comp|dynamic|frontend)(/[\w/-]+)+$'
            title: Service Key
            type: string
        - in: path
          name: service_version
          required: true
          schema:
            pattern: '^(0|[1-9]\d*)(\.(0|[1-9]\d*)){2}(-(0|[1-9]\d*|\d*[-a-zA-Z][-\da-zA-Z]*)(\.(0|[1-9]\d*|\d*[-a-zA-Z][-\da-zA-Z]*))*)?(\+[-\da-zA-Z]+(\.[-\da-zA-Z-]+)*)?$'
            title: Service Version
            type: string
        - in: query
          name: toService
          required: true
          schema:
            pattern: '^(simcore)/(services)/(comp|dynamic|frontend)(/[\w/-]+)+$'
            title: Toservice
            type: string
        - in: query
          name: toVersion
          required: true
          schema:
            pattern: '^(0|[1-9]\d*)(\.(0|[1-9]\d*)){2}(-(0|[1-9]\d*|\d*[-a-zA-Z][-\da-zA-Z]*)(\.(0|[1-9]\d*|\d*[-a-zA-Z][-\da-zA-Z]*))*)?(\+[-\da-zA-Z]+(\.[-\da-zA-Z-]+)*)?$'
            title: Toversion
            type: string
        - in: query
          name: toInput
          required: true
          schema:
            pattern: '^[-_a-zA-Z0-9]+$'
            title: Toinput
            type: string
      responses:
        '200':
          content:
            application/json:
              schema:
                items:
                  pattern: '^[-_a-zA-Z0-9]+$'
                  type: string
                title: Response Get Compatible Outputs Given Target Input Catalog Services  Service Key   Service Version  Outputs Match Get
                type: array
          description: Successful Response
        '422':
          content:
            application/json:
              schema:
                $ref: '#/paths/~1catalog~1services~1%7Bservice_key%7D~1%7Bservice_version%7D~1inputs/get/responses/422/content/application~1json/schema'
          description: Validation Error
      summary: Get Compatible Outputs Given Target Input
  '/catalog/services/{service_key}/{service_version}/resources':
    get:
      tags:
        - catalog
      description: Returns the service default resources
      operationId: get_service_resources_handler
      parameters:
        - in: path
          name: service_key
          required: true
          schema:
            pattern: '^(simcore)/(services)/(comp|dynamic|frontend)(/[\w/-]+)+$'
            title: Service Key
            type: string
        - in: path
          name: service_version
          required: true
          schema:
            pattern: '^(0|[1-9]\d*)(\.(0|[1-9]\d*)){2}(-(0|[1-9]\d*|\d*[-a-zA-Z][-\da-zA-Z]*)(\.(0|[1-9]\d*|\d*[-a-zA-Z][-\da-zA-Z]*))*)?(\+[-\da-zA-Z]+(\.[-\da-zA-Z-]+)*)?$'
            title: Service Version
            type: string
      responses:
        '200':
          description: Successful Response
          content:
            application/json:
              schema:
                $ref: '#/paths/~1projects~1%7Bproject_id%7D~1nodes~1%7Bnode_id%7D~1resources/get/responses/200/content/application~1json/schema'
        default:
          $ref: '#/components/responses/DefaultErrorResponse'
  '/clusters:ping':
    post:
      summary: test connectivity with cluster
      operationId: ping_cluster_handler
      tags:
        - cluster
      requestBody:
        required: true
        description: the cluster endpoint/authentication to test
        content:
          application/json:
            schema:
              type: object
              properties:
                endpoint:
                  type: string
                  minLength: 1
                  maxLength: 65536
                authentication:
                  description: Dask gateway authentication
                  anyOf:
                    - $ref: '#/paths/~1clusters/post/requestBody/content/application~1json/schema/properties/authentication/anyOf/0'
                    - $ref: '#/paths/~1clusters/post/requestBody/content/application~1json/schema/properties/authentication/anyOf/1'
                    - $ref: '#/paths/~1clusters/post/requestBody/content/application~1json/schema/properties/authentication/anyOf/2'
              required:
                - endpoint
                - authentication
              additionalProperties: false
      responses:
        '204':
          description: connectivity is OK
        default:
          $ref: '#/components/responses/DefaultErrorResponse'
  /clusters:
    get:
      summary: List my clusters
      operationId: list_clusters_handler
      tags:
        - cluster
      responses:
        '200':
          description: list of the clusters I have access to
          content:
            application/json:
              schema:
                type: object
                required:
                  - data
                properties:
                  data:
                    type: array
                    items:
                      $ref: '#/paths/~1clusters/post/responses/201/content/application~1json/schema/properties/data'
                  error:
                    nullable: true
                    default: null
        default:
          $ref: '#/components/responses/DefaultErrorResponse'
    post:
      summary: Create a new cluster
      operationId: create_cluster_handler
      tags:
        - cluster
      requestBody:
        required: true
        description: the cluster to create
        content:
          application/json:
            schema:
              type: object
              properties:
                name:
                  description: the cluster name
                  type: string
                description:
                  description: the cluster description
                  type: string
                type:
                  description: the cluster type
                  type: string
                  enum:
                    - ON_PREMISE
                    - AWS
                thumbnail:
                  type: string
                endpoint:
                  type: string
                  minLength: 1
                  maxLength: 65536
                authentication:
                  description: Dask gateway authentication
                  anyOf:
                    - type: object
                      properties:
                        type:
                          type: string
                          enum:
                            - simple
                          default: simple
                        username:
                          type: string
                        password:
                          type: string
                          writeOnly: true
                      required:
                        - username
                        - password
                      additionalProperties: false
                    - type: object
                      properties:
                        type:
                          type: string
                          enum:
                            - kerberos
                          default: kerberos
                      additionalProperties: false
                    - type: object
                      properties:
                        type:
                          type: string
                          enum:
                            - jupyterhub
                          default: jupyterhub
                        api_token:
                          type: string
                      required:
                        - api_token
                      additionalProperties: false
              required:
                - name
                - type
                - endpoint
                - authentication
              additionalProperties: false
      responses:
        '201':
          description: cluster created
          content:
            application/json:
              schema:
                type: object
                required:
                  - data
                properties:
                  data:
                    type: object
                    properties:
                      id:
                        description: the cluster id
                        type: integer
                        minimum: 1
                      name:
                        description: the cluster name
                        type: string
                      description:
                        description: the cluster description
                        type: string
                      type:
                        description: the cluster type
                        type: string
                        enum:
                          - ON_PREMISE
                          - AWS
                      owner:
                        description: the cluster owner group
                        type: integer
                        minimum: 1
                      thumbnail:
                        type: string
                        format: uri
                      endpoint:
                        type: string
                        minLength: 1
                        maxLength: 65536
                      authentication:
                        description: Dask gateway authentication
                        anyOf:
                          - $ref: '#/paths/~1clusters/post/requestBody/content/application~1json/schema/properties/authentication/anyOf/0'
                          - $ref: '#/paths/~1clusters/post/requestBody/content/application~1json/schema/properties/authentication/anyOf/1'
                          - $ref: '#/paths/~1clusters/post/requestBody/content/application~1json/schema/properties/authentication/anyOf/2'
                      accessRights:
                        type: object
                        description: object containing the GroupID as key and read/write/execution permissions as value
                        x-patternProperties:
                          ^\S+$:
                            $ref: '#/paths/~1clusters~1%7Bcluster_id%7D/patch/requestBody/content/application~1json/schema/properties/accessRights/x-patternProperties/%5E%5CS%2B%24'
                    required:
                      - id
                      - name
                      - accessRights
                      - endpoint
                      - authentication
                    additionalProperties: false
                    example:
                      - id: 1
                        name: AWS cluster
                        type: AWS
                        endpoint: 'https://registry.osparc-development.fake.dev'
                        authentication:
                          type: simple
                          username: someuser
                          password: somepassword
                        owner: 2
                        accessRights:
                          '2':
                            read: true
                            write: true
                            delete: true
                  error:
                    nullable: true
                    default: null
        default:
          $ref: '#/components/responses/DefaultErrorResponse'
  '/clusters/{cluster_id}':
    parameters:
      - name: cluster_id
        in: path
        required: true
        schema:
          type: string
    get:
      tags:
        - cluster
      summary: Gets one cluster
      operationId: get_cluster_handler
      responses:
        '200':
          description: got cluster
          content:
            application/json:
              schema:
                $ref: '#/paths/~1clusters/post/responses/201/content/application~1json/schema'
        default:
          $ref: '#/components/responses/DefaultErrorResponse'
    patch:
      summary: Update one cluster
      operationId: update_cluster_handler
      tags:
        - cluster
      requestBody:
        required: true
        description: the cluster to update
        content:
          application/json:
            schema:
              type: object
              properties:
                name:
                  description: the cluster name
                  type: string
                description:
                  description: the cluster description
                  type: string
                type:
                  description: the cluster type
                  type: string
                  enum:
                    - ON_PREMISE
                    - AWS
                owner:
                  description: the cluster owner group
                  type: integer
                  minimum: 1
                thumbnail:
                  type: string
                endpoint:
                  type: string
                  minLength: 1
                  maxLength: 65536
                authentication:
                  description: Dask gateway authentication
                  anyOf:
                    - $ref: '#/paths/~1clusters/post/requestBody/content/application~1json/schema/properties/authentication/anyOf/0'
                    - $ref: '#/paths/~1clusters/post/requestBody/content/application~1json/schema/properties/authentication/anyOf/1'
                    - $ref: '#/paths/~1clusters/post/requestBody/content/application~1json/schema/properties/authentication/anyOf/2'
                accessRights:
                  type: object
                  description: object containing the GroupID as key and read/write/execution permissions as value
                  x-patternProperties:
                    ^\S+$:
                      description: defines acesss rights for the cluster
                      type: object
                      properties:
                        read:
                          type: boolean
                          description: allows usage of the cluster
                        write:
                          type: boolean
                          description: allows modification of the cluster
                        delete:
                          type: boolean
                          description: allows deletion of the cluster
                      required:
                        - read
                        - write
                        - delete
              additionalProperties: false
      responses:
        '200':
          description: the modified cluster
          content:
            application/json:
              schema:
                $ref: '#/paths/~1clusters/post/responses/201/content/application~1json/schema'
        default:
          $ref: '#/components/responses/DefaultErrorResponse'
    delete:
      tags:
        - cluster
      summary: Deletes one cluster
      operationId: delete_cluster_handler
      responses:
        '204':
          description: cluster has been successfully deleted
        default:
          $ref: '#/components/responses/DefaultErrorResponse'
  '/clusters/{cluster_id}:ping':
    parameters:
      - name: cluster_id
        in: path
        required: true
        schema:
          type: string
    post:
      summary: test connectivity with cluster
      operationId: ping_cluster_cluster_id_handler
      tags:
        - cluster
      responses:
        '204':
          description: connectivity is OK
        default:
          $ref: '#/components/responses/DefaultErrorResponse'
  '/clusters/{cluster_id}/details':
    parameters:
      - name: cluster_id
        in: path
        required: true
        schema:
          type: string
    get:
      tags:
        - cluster
      summary: Gets one cluster details
      operationId: get_cluster_details_handler
      responses:
        '200':
          description: got cluster
          content:
            application/json:
              schema:
                type: object
                required:
                  - data
                properties:
                  data:
                    type: object
                    properties:
                      scheduler:
                        type: object
                        description: contains information about the cluster scheduler
                      cluster:
                        type: object
                        description: contains information about the cluster workers
                      dashboardLink:
                        type: string
                        minLength: 1
                        maxLength: 65536
                        description: contains the link to the cluster dashboard
                    required:
                      - scheduler
                      - cluster
                      - dashboardLink
                  error:
                    nullable: true
                    default: null
        default:
          $ref: '#/components/responses/DefaultErrorResponse'
  /tasks:
    get:
      operationId: list_tasks
      tags:
        - tasks
      responses:
        '200':
          description: Returns the list of active tasks (running and/or done)
          content:
            application/json:
              schema:
                type: array
                items:
                  type: object
                  required:
                    - data
                  properties:
                    data:
                      type: object
                      properties:
                        task_id:
                          type: string
                        status_href:
                          type: string
                        result_href:
                          type: string
                      required:
                        - task_id
                        - status_href
                        - result_href
                    error:
                      nullable: true
                      default: null
  '/tasks/{task_id}':
    parameters:
      - name: task_id
        in: path
        required: true
        schema:
          type: string
    get:
      operationId: get_task_status
      tags:
        - tasks
      responses:
        '200':
          description: Returns the task status
          content:
            application/json:
              schema:
                type: object
                required:
                  - data
                properties:
                  data:
                    type: object
                    required:
                      - task_progress
                      - done
                      - started
                    properties:
                      task_progress:
                        type: number
                        minimum: 0
                        maximum: 1
                      done:
                        type: boolean
                      started:
                        type: string
                        pattern: '\d{4}-(12|11|10|0?[1-9])-(31|30|[0-2]?\d)T(2[0-3]|1\d|0?[0-9])(:(\d|[0-5]\d)){2}(\.\d{3})?Z'
                        example: '2018-07-01T11:13:43Z'
                  error:
                    nullable: true
                    default: null
        default:
          $ref: '#/components/responses/DefaultErrorResponse'
    delete:
      operationId: cancel_and_delete_task
      description: Aborts and remove the task
      tags:
        - tasks
      responses:
        '204':
          description: Task was successfully aborted
        default:
          $ref: '#/components/responses/DefaultErrorResponse'
  '/tasks/{task_id}/result':
    parameters:
      - name: task_id
        in: path
        required: true
        schema:
          type: string
    get:
      operationId: get_task_result
      tags:
        - tasks
      responses:
        2XX:
          description: Retrieve the task result and returns directly its HTTP code
        default:
          $ref: '#/components/responses/DefaultErrorResponse'
  /services:
    get:
      tags:
        - nih-sparc
      summary: List Services
      description: Returns a list latest version of services
      operationId: list_services
      responses:
        '200':
          description: Successful Response
          content:
            application/json:
              schema:
                title: 'Envelope[list[simcore_service_webserver.studies_dispatcher._rest_handlers.ServiceGet]]'
                type: object
                properties:
                  data:
                    title: Data
                    type: array
                    items:
                      title: ServiceGet
                      required:
                        - key
                        - title
                        - description
                        - thumbnail
                        - view_url
                      type: object
                      properties:
                        key:
                          title: Key
                          pattern: '^simcore/services/((comp|dynamic|frontend))/([a-z0-9][a-z0-9_.-]*/)*([a-z0-9-_]+[a-z0-9])$'
                          type: string
                          description: Service key ID
                        title:
                          title: Title
                          type: string
                          description: Service name for display
                        description:
                          title: Description
                          type: string
                          description: Long description of the service
                        thumbnail:
                          title: Thumbnail
                          maxLength: 2083
                          minLength: 1
                          type: string
                          description: Url to service thumbnail
                          format: uri
                        file_extensions:
                          title: File Extensions
                          type: array
                          items:
                            type: string
                          description: File extensions that this service can process
                        view_url:
                          title: View Url
                          maxLength: 2083
                          minLength: 1
                          type: string
                          description: Redirection to open a service in osparc (see /view)
                          format: uri
                      example:
                        key: simcore/services/dynamic/sim4life
                        title: Sim4Life Mattermost
                        description: It is also sim4life for the web
                        thumbnail: 'https://via.placeholder.com/170x120.png'
                        file_extensions:
                          - smash
                          - h5
                        view_url: 'https://host.com/view?viewer_key=simcore/services/dynamic/raw-graphs&viewer_version=1.2.3'
                  error:
                    title: Error
  /viewers:
    get:
      tags:
        - nih-sparc
      summary: List Viewers
      description: |-
        Lists all publically available viewers

        Notice that this might contain multiple services for the same filetype

        If file_type is provided, then it filters viewer for that filetype
      operationId: list_viewers
      parameters:
        - required: false
          schema:
            title: File Type
            type: string
          name: file_type
          in: query
      responses:
        '200':
          description: Successful Response
          content:
            application/json:
              schema:
                title: 'Envelope[list[simcore_service_webserver.studies_dispatcher._rest_handlers.Viewer]]'
                type: object
                properties:
                  data:
                    title: Data
                    type: array
                    items:
                      title: Viewer
                      required:
                        - title
                        - file_type
                        - view_url
                      type: object
                      properties:
                        title:
                          title: Title
                          type: string
                          description: Short formatted label with name and version of the viewer
                        file_type:
                          title: File Type
                          type: string
                          description: Identifier for the file type
                        view_url:
                          title: View Url
                          maxLength: 2083
                          minLength: 1
                          type: string
                          description: 'Base url to execute viewer. Needs appending file_size,[file_name] and download_link as query parameters'
                          format: uri
                      description: |-
                        API model for a viewer resource

                        A viewer is a service with an associated filetype.
                        You can think of it as a tuple (filetype, service)

                        The service could consume other filetypes BUT at this
                        interface this is represented in yet another viewer resource

                        For instance, the same service can be in two different viewer resources
                          - viewer1=(JPEG, RawGraph service)
                          - viewer2=(CSV, RawGraph service)

                        A viewer can be dispatched using the view_url and appending the
                  error:
                    title: Error
  /viewers/default:
    get:
      tags:
        - nih-sparc
      summary: List Default Viewers
      description: |-
        Lists the default viewer for each supported filetype

        This was interfaced as a subcollection of viewers because it is a very common use-case

        Only publicaly available viewers

        If file_type is provided, then it filters viewer for that filetype
      operationId: list_default_viewers
      parameters:
        - required: false
          schema:
            title: File Type
            type: string
          name: file_type
          in: query
      responses:
        '200':
          description: Successful Response
          content:
            application/json:
              schema:
                $ref: '#/paths/~1viewers/get/responses/200/content/application~1json/schema'
  /view:
    get:
      tags:
        - nih-sparc
      summary: Get Redirection To Viewer
      description: Opens a viewer in osparc for data in the NIH-sparc portal
      operationId: get_redirection_to_viewer
      parameters:
        - required: true
          schema:
            title: File Type
            type: string
          name: file_type
          in: query
        - required: true
          schema:
            title: Viewer Key
            pattern: '^simcore/services/((comp|dynamic|frontend))/([a-z0-9][a-z0-9_.-]*/)*([a-z0-9-_]+[a-z0-9])$'
            type: string
          name: viewer_key
          in: query
        - required: true
          schema:
            title: File Size
            exclusiveMinimum: true
            type: integer
            minimum: 0
          name: file_size
          in: query
        - required: true
          schema:
            title: Download Link
            maxLength: 2083
            minLength: 1
            type: string
            format: uri
          name: download_link
          in: query
        - required: false
          schema:
            title: File Name
            type: string
            default: unknown
          name: file_name
          in: query
      requestBody:
        content:
          application/json:
            schema:
              title: ServiceKeyVersion
              required:
                - key
                - version
              type: object
              properties:
                key:
                  title: Key
                  pattern: '^simcore/services/((comp|dynamic|frontend))/([a-z0-9][a-z0-9_.-]*/)*([a-z0-9-_]+[a-z0-9])$'
                  type: string
                  description: distinctive name for the node based on the docker registry path
                version:
                  title: Version
                  pattern: '^(0|[1-9]\d*)(\.(0|[1-9]\d*)){2}(-(0|[1-9]\d*|\d*[-a-zA-Z][-\da-zA-Z]*)(\.(0|[1-9]\d*|\d*[-a-zA-Z][-\da-zA-Z]*))*)?(\+[-\da-zA-Z]+(\.[-\da-zA-Z-]+)*)?$'
                  type: string
                  description: service version number
              description: This pair uniquely identifies a services
        required: true
      responses:
        '302':
          description: Opens osparc and starts viewer for selected data
  '/study/{study_id}':
    get:
      tags:
        - nih-sparc
      summary: Get Redirection To Study Page
      description: Opens a study published in osparc
      operationId: get_redirection_to_study_page
      parameters:
        - required: true
          schema:
            title: Study Id
            type: string
            format: uuid
          name: study_id
          in: path
      responses:
        '302':
          description: Opens osparc and opens a copy of publised study
components:
  responses:
    DefaultErrorResponse:
      description: Default http error response body
      content:
        application/json:
          schema:
            type: object
            required:
              - error
            properties:
              data:
                nullable: true
                default: null
              error:
                type: object
                nullable: true
                properties:
                  logs:
                    description: log messages
                    type: array
                    items:
                      type: object
                      properties:
                        level:
                          description: log level
                          type: string
                          default: INFO
                          enum:
                            - DEBUG
                            - WARNING
                            - INFO
                            - ERROR
                        message:
                          description: 'log message. If logger is USER, then it MUST be human readable'
                          type: string
                        logger:
                          description: name of the logger receiving this message
                          type: string
                      required:
                        - message
                      example:
                        message: 'Hi there, Mr user'
                        level: INFO
                        logger: user-logger
                  errors:
                    description: errors metadata
                    type: array
                    items:
                      type: object
                      required:
                        - code
                        - message
                      properties:
                        code:
                          type: string
                          description: Typically the name of the exception that produced it otherwise some known error code
                        message:
                          type: string
                          description: Error message specific to this item
                        resource:
                          type: string
                          description: API resource affected by this error
                        field:
                          type: string
                          description: Specific field within the resource
                  status:
                    description: HTTP error code
                    type: integer
                example:
                  BadRequestError:
                    logs:
                      - message: Requested information is incomplete or malformed
                        level: ERROR
                      - message: Invalid email and password
                        level: ERROR
                        logger: USER
                    errors:
                      - code: InvalidEmail
                        message: Email is malformed
                        field: email
                      - code: UnsavePassword
                        message: Password is not secure
                        field: pasword
                    status: 400<|MERGE_RESOLUTION|>--- conflicted
+++ resolved
@@ -5405,7 +5405,6 @@
                 $ref: '#/paths/~1projects~1%7Bproject_id%7D~1nodes~1%7Bnode_id%7D~1resources/get/responses/200/content/application~1json/schema'
         default:
           $ref: '#/components/responses/DefaultErrorResponse'
-<<<<<<< HEAD
   '/projects/{project_uuid}/comments':
     get:
       tags:
@@ -5635,8 +5634,6 @@
       responses:
         '204':
           description: Successful Response
-=======
->>>>>>> 0424ad53
   '/projects/{project_id}/nodes/-/services:access':
     get:
       tags:
