--- conflicted
+++ resolved
@@ -2634,19 +2634,11 @@
         required: false
         schema:
           type: string
-<<<<<<< HEAD
-          description: Order by field (`modified_at|name`) and direction (`asc|desc`).
-            The default sorting order is `{"field":"modified_at","direction":"desc"}`.
-          default: '{"field":"modified","direction":"desc"}'
-          example: '{"field":"name","direction":"desc"}'
-        name: order_by
-=======
           contentMediaType: application/json
           contentSchema: {}
           default: '{"field":"modified","direction":"desc"}'
           title: Order By
       - name: limit
->>>>>>> 1eb6dd0e
         in: query
         required: false
         schema:
@@ -2686,29 +2678,7 @@
           content:
             application/json:
               schema:
-<<<<<<< HEAD
-                $ref: '#/components/schemas/Envelope_list_models_library.api_schemas_webserver.folders_v2.FolderGet__'
-    post:
-      tags:
-      - folders
-      summary: Create Folder
-      operationId: create_folder
-      requestBody:
-        content:
-          application/json:
-            schema:
-              $ref: '#/components/schemas/FolderCreateBodyParams'
-        required: true
-      responses:
-        '201':
-          description: Successful Response
-          content:
-            application/json:
-              schema:
-                $ref: '#/components/schemas/Envelope_FolderGet_'
-=======
                 $ref: '#/components/schemas/Envelope_list_FolderGet__'
->>>>>>> 1eb6dd0e
   /v0/folders:search:
     get:
       tags:
@@ -2731,19 +2701,11 @@
         required: false
         schema:
           type: string
-<<<<<<< HEAD
-          description: Order by field (`modified_at|name`) and direction (`asc|desc`).
-            The default sorting order is `{"field":"modified_at","direction":"desc"}`.
-          default: '{"field":"modified","direction":"desc"}'
-          example: '{"field":"name","direction":"desc"}'
-        name: order_by
-=======
           contentMediaType: application/json
           contentSchema: {}
           default: '{"field":"modified","direction":"desc"}'
           title: Order By
       - name: limit
->>>>>>> 1eb6dd0e
         in: query
         required: false
         schema:
@@ -2813,12 +2775,7 @@
         content:
           application/json:
             schema:
-<<<<<<< HEAD
-              $ref: '#/components/schemas/FolderReplaceBodyParams'
-        required: true
-=======
               $ref: '#/components/schemas/PutFolderBodyParams'
->>>>>>> 1eb6dd0e
       responses:
         '200':
           description: Successful Response
@@ -3199,20 +3156,10 @@
         in: query
         required: false
         schema:
-<<<<<<< HEAD
-          title: Order By
-          type: string
-          description: Order by field (`creation_date|description|last_change_date|name|prj_owner|type|uuid`)
-            and direction (`asc|desc`). The default sorting order is `{"field":"last_change_date","direction":"desc"}`.
-          default: '{"field":"last_change_date","direction":"desc"}'
-          example: '{"field":"description","direction":"desc"}'
-        name: order_by
-=======
           type: boolean
           default: false
           title: As Template
       - name: copy_data
->>>>>>> 1eb6dd0e
         in: query
         required: false
         schema:
@@ -3444,13 +3391,8 @@
           contentMediaType: application/json
           contentSchema: {}
           default: '{"field":"last_change_date","direction":"desc"}'
-<<<<<<< HEAD
-          example: '{"field":"description","direction":"desc"}'
-        name: order_by
-=======
           title: Order By
       - name: limit
->>>>>>> 1eb6dd0e
         in: query
         required: false
         schema:
@@ -4680,13 +4622,8 @@
           contentMediaType: application/json
           contentSchema: {}
           default: '{"field":"started_at","direction":"desc"}'
-<<<<<<< HEAD
-          example: '{"field":"node_id","direction":"desc"}'
-        name: order_by
-=======
           title: Order By
       - name: wallet_id
->>>>>>> 1eb6dd0e
         in: query
         required: false
         schema:
@@ -4790,13 +4727,8 @@
           contentMediaType: application/json
           contentSchema: {}
           default: '{"field":"started_at","direction":"desc"}'
-<<<<<<< HEAD
-          example: '{"field":"node_id","direction":"desc"}'
-        name: order_by
-=======
           title: Order By
       - name: wallet_id
->>>>>>> 1eb6dd0e
         in: query
         required: false
         schema:
@@ -5978,12 +5910,7 @@
         content:
           application/json:
             schema:
-<<<<<<< HEAD
-              $ref: '#/components/schemas/WorkspaceReplaceBodyParams'
-        required: true
-=======
               $ref: '#/components/schemas/PutWorkspaceBodyParams'
->>>>>>> 1eb6dd0e
       responses:
         '200':
           description: Successful Response
@@ -6037,12 +5964,7 @@
         content:
           application/json:
             schema:
-<<<<<<< HEAD
-              $ref: '#/components/schemas/WorkspacesGroupsBodyParams'
-        required: true
-=======
               $ref: '#/components/schemas/_WorkspacesGroupsBodyParams'
->>>>>>> 1eb6dd0e
       responses:
         '201':
           description: Successful Response
@@ -6078,12 +6000,7 @@
         content:
           application/json:
             schema:
-<<<<<<< HEAD
-              $ref: '#/components/schemas/WorkspacesGroupsBodyParams'
-        required: true
-=======
               $ref: '#/components/schemas/_WorkspacesGroupsBodyParams'
->>>>>>> 1eb6dd0e
       responses:
         '200':
           description: Successful Response
@@ -7278,15 +7195,6 @@
           title: Name
         alpha2:
           type: string
-<<<<<<< HEAD
-    CreatePricingPlanBodyParams:
-      title: CreatePricingPlanBodyParams
-      required:
-      - displayName
-      - description
-      - classification
-      - pricingPlanKey
-=======
           title: Alpha2
       type: object
       required:
@@ -7315,7 +7223,6 @@
           - type: 'null'
           title: Workspaceid
       additionalProperties: false
->>>>>>> 1eb6dd0e
       type: object
       required:
       - name
@@ -7405,17 +7312,6 @@
             maxLength: 100
           - type: 'null'
           title: Comment
-<<<<<<< HEAD
-          maxLength: 100
-          type: string
-    DatCoreFileLink:
-      title: DatCoreFileLink
-      required:
-      - store
-      - path
-      - label
-      - dataset
-=======
       type: object
       required:
       - priceDollars
@@ -7436,7 +7332,6 @@
           - type: 'null'
           title: Thumbnail
       additionalProperties: false
->>>>>>> 1eb6dd0e
       type: object
       required:
       - name
@@ -9387,40 +9282,6 @@
           title: Urls
         links:
           $ref: '#/components/schemas/FileUploadLinks'
-<<<<<<< HEAD
-    FolderCreateBodyParams:
-      title: FolderCreateBodyParams
-      required:
-      - name
-      type: object
-      properties:
-        name:
-          title: Name
-          maxLength: 100
-          minLength: 1
-          type: string
-        parentFolderId:
-          title: Parentfolderid
-          exclusiveMinimum: true
-          type: integer
-          minimum: 0
-        workspaceId:
-          title: Workspaceid
-          exclusiveMinimum: true
-          type: integer
-          minimum: 0
-      additionalProperties: false
-    FolderGet:
-      title: FolderGet
-      required:
-      - folderId
-      - name
-      - createdAt
-      - modifiedAt
-      - owner
-      - myAccessRights
-=======
->>>>>>> 1eb6dd0e
       type: object
       required:
       - chunk_size
@@ -9471,32 +9332,7 @@
           - type: 'null'
           title: Workspaceid
         myAccessRights:
-<<<<<<< HEAD
-          $ref: '#/components/schemas/models_library__access_rights__AccessRights'
-    FolderReplaceBodyParams:
-      title: FolderReplaceBodyParams
-      required:
-      - name
-      type: object
-      properties:
-        name:
-          title: Name
-          maxLength: 100
-          minLength: 1
-          type: string
-        parentFolderId:
-          title: Parentfolderid
-          exclusiveMinimum: true
-          type: integer
-          minimum: 0
-      additionalProperties: false
-    GenerateInvitation:
-      title: GenerateInvitation
-      required:
-      - guest
-=======
           $ref: '#/components/schemas/AccessRights'
->>>>>>> 1eb6dd0e
       type: object
       required:
       - folderId
@@ -12295,10 +12131,6 @@
           title: Modified
           description: Timestamp with last update
       additionalProperties: false
-<<<<<<< HEAD
-    PutWalletBodyParams:
-      title: PutWalletBodyParams
-=======
       type: object
       required:
       - comment_id
@@ -12324,7 +12156,6 @@
           title: Parentfolderid
       additionalProperties: false
       type: object
->>>>>>> 1eb6dd0e
       required:
       - name
       title: PutFolderBodyParams
@@ -12345,13 +12176,6 @@
           title: Thumbnail
         status:
           $ref: '#/components/schemas/WalletStatus'
-<<<<<<< HEAD
-    RegisterBody:
-      title: RegisterBody
-      required:
-      - email
-      - password
-=======
       type: object
       required:
       - name
@@ -12377,7 +12201,6 @@
           - type: 'null'
           title: Thumbnail
       additionalProperties: false
->>>>>>> 1eb6dd0e
       type: object
       required:
       - name
@@ -14545,34 +14368,6 @@
         task_counts:
           $ref: '#/components/schemas/TaskCounts'
           description: task details
-<<<<<<< HEAD
-    WorkspaceCreateBodyParams:
-      title: WorkspaceCreateBodyParams
-      required:
-      - name
-      type: object
-      properties:
-        name:
-          title: Name
-          type: string
-        description:
-          title: Description
-          type: string
-        thumbnail:
-          title: Thumbnail
-          type: string
-      additionalProperties: false
-    WorkspaceGet:
-      title: WorkspaceGet
-      required:
-      - workspaceId
-      - name
-      - createdAt
-      - modifiedAt
-      - myAccessRights
-      - accessRights
-=======
->>>>>>> 1eb6dd0e
       type: object
       required:
       - cpu
@@ -14607,19 +14402,7 @@
         modifiedAt:
           type: string
           format: date-time
-<<<<<<< HEAD
-        trashedAt:
-          title: Trashedat
-          type: string
-          format: date-time
-        trashedBy:
-          title: Trashedby
-          exclusiveMinimum: true
-          type: integer
-          minimum: 0
-=======
           title: Modifiedat
->>>>>>> 1eb6dd0e
         myAccessRights:
           $ref: '#/components/schemas/AccessRights'
         accessRights:
@@ -14661,50 +14444,7 @@
         modified:
           type: string
           format: date-time
-<<<<<<< HEAD
-    WorkspaceReplaceBodyParams:
-      title: WorkspaceReplaceBodyParams
-      required:
-      - name
-      type: object
-      properties:
-        name:
-          title: Name
-          maxLength: 100
-          minLength: 1
-          type: string
-        description:
-          title: Description
-          type: string
-        thumbnail:
-          title: Thumbnail
-          type: string
-      additionalProperties: false
-    WorkspacesGroupsBodyParams:
-      title: WorkspacesGroupsBodyParams
-      required:
-      - read
-      - write
-      - delete
-      type: object
-      properties:
-        read:
-          title: Read
-          type: boolean
-        write:
-          title: Write
-          type: boolean
-        delete:
-          title: Delete
-          type: boolean
-      additionalProperties: false
-    _ComputationStarted:
-      title: _ComputationStarted
-      required:
-      - pipeline_id
-=======
           title: Modified
->>>>>>> 1eb6dd0e
       type: object
       required:
       - gid
@@ -14806,10 +14546,6 @@
           type: boolean
           title: Delete
       additionalProperties: false
-<<<<<<< HEAD
-    models_library__access_rights__AccessRights:
-      title: AccessRights
-=======
       type: object
       required:
       - read
@@ -14829,7 +14565,6 @@
           title: Delete
       additionalProperties: false
       type: object
->>>>>>> 1eb6dd0e
       required:
       - read
       - write
