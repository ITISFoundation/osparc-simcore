--- conflicted
+++ resolved
@@ -9996,64 +9996,6 @@
       additionalProperties: false
       type: object
       title: InvitationInfo
-    LicensedItemGet:
-      properties:
-        licensedItemId:
-          type: string
-          format: uuid
-          title: Licenseditemid
-        name:
-          type: string
-          title: Name
-        licensedResourceType:
-          $ref: '#/components/schemas/LicensedResourceType'
-        pricingPlanId:
-          type: integer
-          exclusiveMinimum: true
-          title: Pricingplanid
-          minimum: 0
-        createdAt:
-          type: string
-          format: date-time
-          title: Createdat
-        modifiedAt:
-          type: string
-          format: date-time
-          title: Modifiedat
-      type: object
-      required:
-      - licensedItemId
-      - name
-      - licensedResourceType
-      - pricingPlanId
-      - createdAt
-      - modifiedAt
-      title: LicensedItemGet
-    LicensedItemsBodyParams:
-      properties:
-        wallet_id:
-          type: integer
-          exclusiveMinimum: true
-          title: Wallet Id
-          minimum: 0
-        num_of_seeds:
-          type: integer
-          title: Num Of Seeds
-      additionalProperties: false
-      type: object
-      required:
-      - wallet_id
-      - num_of_seeds
-      title: LicensedItemsBodyParams
-    LicensedResourceType:
-      type: string
-      enum:
-      - VIP_MODEL
-<<<<<<< HEAD
-      const: VIP_MODEL
-=======
->>>>>>> 1ab9b998
-      title: LicensedResourceType
     Limits:
       properties:
         cpus:
