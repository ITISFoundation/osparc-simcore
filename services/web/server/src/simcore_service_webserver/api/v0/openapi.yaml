openapi: 3.0.2
info:
  title: simcore-service-webserver
  description: ' Main service with an interface (http-API & websockets) to the web
    front-end'
  version: 0.28.0
servers:
- url: ''
  description: webserver
- url: http://{host}:{port}
  description: development server
  variables:
    host:
      default: localhost
    port:
      default: '8001'
paths:
  /v0/activity/status:
    get:
      tags:
      - tasks
      summary: Get Activity Status
      operationId: get_activity_status
      responses:
        '200':
          description: Successful Response
          content:
            application/json:
              schema:
                $ref: '#/components/schemas/Envelope_dict_uuid.UUID__models_library.api_schemas_webserver.activity.Activity__'
  /v0/email:test:
    post:
      tags:
      - admin
      summary: Test Email
      operationId: test_email
      parameters:
      - required: false
        schema:
          title: X-Simcore-Products-Name
          type: string
        name: x-simcore-products-name
        in: header
      requestBody:
        content:
          application/json:
            schema:
              $ref: '#/components/schemas/TestEmail'
        required: true
      responses:
        '200':
          description: Successful Response
          content:
            application/json:
              schema:
                $ref: '#/components/schemas/Envelope_Union_TestFailed__TestPassed__'
  /v0/announcements:
    get:
      tags:
      - announcements
      summary: List Announcements
      operationId: list_announcements
      responses:
        '200':
          description: Successful Response
          content:
            application/json:
              schema:
                $ref: '#/components/schemas/Envelope_list_simcore_service_webserver.announcements._models.Announcement__'
  /v0/auth/register/invitations:check:
    post:
      tags:
      - auth
      summary: Check Registration Invitation
      description: Check invitation and returns associated email or None
      operationId: auth_check_registration_invitation
      requestBody:
        content:
          application/json:
            schema:
              $ref: '#/components/schemas/InvitationCheck'
        required: true
      responses:
        '200':
          description: Successful Response
          content:
            application/json:
              schema:
                $ref: '#/components/schemas/Envelope_InvitationInfo_'
  /v0/auth/register:
    post:
      tags:
      - auth
      summary: Register
      description: User registration
      operationId: auth_register
      requestBody:
        content:
          application/json:
            schema:
              $ref: '#/components/schemas/RegisterBody'
        required: true
      responses:
        '200':
          description: Successful Response
          content:
            application/json:
              schema:
                $ref: '#/components/schemas/Envelope_Log_'
  /v0/auth/verify-phone-number:
    post:
      tags:
      - auth
      summary: Register Phone
      description: user tries to verify phone number for 2 Factor Authentication when
        registering
      operationId: auth_register_phone
      requestBody:
        content:
          application/json:
            schema:
              $ref: '#/components/schemas/RegisterPhoneBody'
        required: true
      responses:
        '200':
          description: Successful Response
          content:
            application/json:
              schema:
                $ref: '#/components/schemas/Envelope_RegisterPhoneNextPage_'
  /v0/auth/validate-code-register:
    post:
      tags:
      - auth
      summary: Phone Confirmation
      description: user enters 2 Factor Authentication code when registering
      operationId: auth_phone_confirmation
      requestBody:
        content:
          application/json:
            schema:
              $ref: '#/components/schemas/PhoneConfirmationBody'
        required: true
      responses:
        '200':
          description: Successful Response
          content:
            application/json:
              schema:
                $ref: '#/components/schemas/Envelope_Log_'
  /v0/auth/login:
    post:
      tags:
      - auth
      summary: Login
      description: user logs in
      operationId: auth_login
      requestBody:
        content:
          application/json:
            schema:
              $ref: '#/components/schemas/LoginBody'
        required: true
      responses:
        '201':
          description: Successful Response
          content:
            application/json:
              schema:
                $ref: '#/components/schemas/Envelope_LoginNextPage_'
        '401':
          description: unauthorized reset due to invalid token code
          content:
            application/json:
              schema:
                $ref: '#/components/schemas/Envelope_Error_'
  /v0/auth/validate-code-login:
    post:
      tags:
      - auth
      summary: Login 2Fa
      description: user enters 2 Factor Authentication code when login in
      operationId: auth_login_2fa
      requestBody:
        content:
          application/json:
            schema:
              $ref: '#/components/schemas/LoginTwoFactorAuthBody'
        required: true
      responses:
        '200':
          description: Successful Response
          content:
            application/json:
              schema:
                $ref: '#/components/schemas/Envelope_Log_'
        '401':
          description: unauthorized reset due to invalid token code
          content:
            application/json:
              schema:
                $ref: '#/components/schemas/Envelope_Error_'
  /v0/auth/two_factor:resend:
    post:
      tags:
      - auth
      summary: Resend 2Fa Code
      description: Resends 2FA either via email or sms
      operationId: auth_resend_2fa_code
      requestBody:
        content:
          application/json:
            schema:
              $ref: '#/components/schemas/Resend2faBody'
        required: true
      responses:
        '200':
          description: Successful Response
          content:
            application/json:
              schema:
                $ref: '#/components/schemas/Envelope_Log_'
        '401':
          description: unauthorized reset due to invalid token code
          content:
            application/json:
              schema:
                $ref: '#/components/schemas/Envelope_Error_'
  /v0/auth/logout:
    post:
      tags:
      - auth
      summary: Logout
      description: user logout
      operationId: auth_logout
      requestBody:
        content:
          application/json:
            schema:
              $ref: '#/components/schemas/LogoutBody'
        required: true
      responses:
        '200':
          description: Successful Response
          content:
            application/json:
              schema:
                $ref: '#/components/schemas/Envelope_Log_'
  /v0/auth/reset-password:
    post:
      tags:
      - auth
      summary: Reset Password
      description: a non logged-in user requests a password reset
      operationId: auth_reset_password
      requestBody:
        content:
          application/json:
            schema:
              $ref: '#/components/schemas/ResetPasswordBody'
        required: true
      responses:
        '200':
          description: Successful Response
          content:
            application/json:
              schema:
                $ref: '#/components/schemas/Envelope_Log_'
        '503':
          description: Service Unavailable
          content:
            application/json:
              schema:
                $ref: '#/components/schemas/Envelope_Error_'
  /v0/auth/reset-password/{code}:
    post:
      tags:
      - auth
      summary: Reset Password Allowed
      description: changes password using a token code without being logged in
      operationId: auth_reset_password_allowed
      parameters:
      - required: true
        schema:
          title: Code
          type: string
        name: code
        in: path
      requestBody:
        content:
          application/json:
            schema:
              $ref: '#/components/schemas/ResetPasswordConfirmation'
        required: true
      responses:
        '200':
          description: Successful Response
          content:
            application/json:
              schema:
                $ref: '#/components/schemas/Envelope_Log_'
        '401':
          description: unauthorized reset due to invalid token code
          content:
            application/json:
              schema:
                $ref: '#/components/schemas/Envelope_Error_'
  /v0/auth/change-email:
    post:
      tags:
      - auth
      summary: Change Email
      description: logged in user changes email
      operationId: auth_change_email
      requestBody:
        content:
          application/json:
            schema:
              $ref: '#/components/schemas/ChangeEmailBody'
        required: true
      responses:
        '200':
          description: Successful Response
          content:
            application/json:
              schema:
                $ref: '#/components/schemas/Envelope_Log_'
        '401':
          description: unauthorized user. Login required
          content:
            application/json:
              schema:
                $ref: '#/components/schemas/Envelope_Error_'
        '503':
          description: unable to send confirmation email
          content:
            application/json:
              schema:
                $ref: '#/components/schemas/Envelope_Error_'
  /v0/auth/change-password:
    post:
      tags:
      - auth
      summary: Change Password
      description: logged in user changes password
      operationId: auth_change_password
      requestBody:
        content:
          application/json:
            schema:
              $ref: '#/components/schemas/ChangePasswordBody'
        required: true
      responses:
        '200':
          description: Successful Response
          content:
            application/json:
              schema:
                $ref: '#/components/schemas/Envelope_Log_'
        '401':
          description: unauthorized user. Login required
          content:
            application/json:
              schema:
                $ref: '#/components/schemas/Envelope_Error_'
        '409':
          description: mismatch between new and confirmation passwords
          content:
            application/json:
              schema:
                $ref: '#/components/schemas/Envelope_Error_'
        '422':
          description: current password is invalid
          content:
            application/json:
              schema:
                $ref: '#/components/schemas/Envelope_Error_'
  /v0/auth/confirmation/{code}:
    get:
      tags:
      - auth
      summary: Email Confirmation
      description: email link sent to user to confirm an action
      operationId: auth_confirmation
      parameters:
      - required: true
        schema:
          title: Code
          type: string
        name: code
        in: path
      responses:
        '200':
          description: Successful Response
          content:
            application/json:
              schema:
                $ref: '#/components/schemas/Envelope_Log_'
        3XX:
          description: redirection to specific ui application page
  /v0/auth/api-keys:
    get:
      tags:
      - auth
      summary: List Api Keys
      description: lists display names of API keys by this user
      operationId: list_api_keys
      parameters:
      - required: true
        schema:
          title: Code
          type: string
        name: code
        in: query
      responses:
        '200':
          description: returns the display names of API keys
          content:
            application/json:
              schema:
                title: Response 200 List Api Keys
                type: array
                items:
                  type: string
        '400':
          description: key name requested is invalid
        '401':
          description: requires login to  list keys
        '403':
          description: not enough permissions to list keys
    post:
      tags:
      - auth
      summary: Create Api Key
      description: creates API keys to access public API
      operationId: create_api_key
      requestBody:
        content:
          application/json:
            schema:
              $ref: '#/components/schemas/ApiKeyCreate'
        required: true
      responses:
        '200':
          description: Authorization granted returning API key
          content:
            application/json:
              schema:
                $ref: '#/components/schemas/ApiKeyGet'
        '400':
          description: key name requested is invalid
        '401':
          description: requires login to  list keys
        '403':
          description: not enough permissions to list keys
    delete:
      tags:
      - auth
      summary: Delete Api Key
      description: deletes API key by name
      operationId: delete_api_key
      requestBody:
        content:
          application/json:
            schema:
              $ref: '#/components/schemas/ApiKeyCreate'
        required: true
      responses:
        '204':
          description: api key successfully deleted
        '401':
          description: requires login to  delete a key
        '403':
          description: not enough permissions to delete a key
  /v0/catalog/services:
    get:
      tags:
      - catalog
      summary: List Services
      operationId: list_services
      responses:
        '200':
          description: Successful Response
          content:
            application/json:
              schema:
                $ref: '#/components/schemas/Envelope_list_models_library.api_schemas_webserver.catalog.ServiceGet__'
  /v0/catalog/services/{service_key}/{service_version}:
    get:
      tags:
      - catalog
      summary: Get Service
      operationId: get_service
      parameters:
      - required: true
        schema:
          title: Service Key
          pattern: ^simcore/services/((comp|dynamic|frontend))/([a-z0-9][a-z0-9_.-]*/)*([a-z0-9-_]+[a-z0-9])$
          type: string
        name: service_key
        in: path
      - required: true
        schema:
          title: Service Version
          pattern: ^(0|[1-9]\d*)(\.(0|[1-9]\d*)){2}(-(0|[1-9]\d*|\d*[-a-zA-Z][-\da-zA-Z]*)(\.(0|[1-9]\d*|\d*[-a-zA-Z][-\da-zA-Z]*))*)?(\+[-\da-zA-Z]+(\.[-\da-zA-Z-]+)*)?$
          type: string
        name: service_version
        in: path
      responses:
        '200':
          description: Successful Response
          content:
            application/json:
              schema:
                $ref: '#/components/schemas/Envelope_ServiceGet_'
    patch:
      tags:
      - catalog
      summary: Update Service
      operationId: update_service
      parameters:
      - required: true
        schema:
          title: Service Key
          pattern: ^simcore/services/((comp|dynamic|frontend))/([a-z0-9][a-z0-9_.-]*/)*([a-z0-9-_]+[a-z0-9])$
          type: string
        name: service_key
        in: path
      - required: true
        schema:
          title: Service Version
          pattern: ^(0|[1-9]\d*)(\.(0|[1-9]\d*)){2}(-(0|[1-9]\d*|\d*[-a-zA-Z][-\da-zA-Z]*)(\.(0|[1-9]\d*|\d*[-a-zA-Z][-\da-zA-Z]*))*)?(\+[-\da-zA-Z]+(\.[-\da-zA-Z-]+)*)?$
          type: string
        name: service_version
        in: path
      requestBody:
        content:
          application/json:
            schema:
              $ref: '#/components/schemas/ServiceUpdate'
        required: true
      responses:
        '200':
          description: Successful Response
          content:
            application/json:
              schema:
                $ref: '#/components/schemas/Envelope_ServiceGet_'
  /v0/catalog/services/{service_key}/{service_version}/inputs:
    get:
      tags:
      - catalog
      summary: List Service Inputs
      operationId: list_service_inputs
      parameters:
      - required: true
        schema:
          title: Service Key
          pattern: ^simcore/services/((comp|dynamic|frontend))/([a-z0-9][a-z0-9_.-]*/)*([a-z0-9-_]+[a-z0-9])$
          type: string
        name: service_key
        in: path
      - required: true
        schema:
          title: Service Version
          pattern: ^(0|[1-9]\d*)(\.(0|[1-9]\d*)){2}(-(0|[1-9]\d*|\d*[-a-zA-Z][-\da-zA-Z]*)(\.(0|[1-9]\d*|\d*[-a-zA-Z][-\da-zA-Z]*))*)?(\+[-\da-zA-Z]+(\.[-\da-zA-Z-]+)*)?$
          type: string
        name: service_version
        in: path
      responses:
        '200':
          description: Successful Response
          content:
            application/json:
              schema:
                $ref: '#/components/schemas/Envelope_list_models_library.api_schemas_webserver.catalog.ServiceInputGet__'
  /v0/catalog/services/{service_key}/{service_version}/inputs/{input_key}:
    get:
      tags:
      - catalog
      summary: Get Service Input
      operationId: get_service_input
      parameters:
      - required: true
        schema:
          title: Service Key
          pattern: ^simcore/services/((comp|dynamic|frontend))/([a-z0-9][a-z0-9_.-]*/)*([a-z0-9-_]+[a-z0-9])$
          type: string
        name: service_key
        in: path
      - required: true
        schema:
          title: Service Version
          pattern: ^(0|[1-9]\d*)(\.(0|[1-9]\d*)){2}(-(0|[1-9]\d*|\d*[-a-zA-Z][-\da-zA-Z]*)(\.(0|[1-9]\d*|\d*[-a-zA-Z][-\da-zA-Z]*))*)?(\+[-\da-zA-Z]+(\.[-\da-zA-Z-]+)*)?$
          type: string
        name: service_version
        in: path
      - required: true
        schema:
          title: Input Key
          pattern: ^[-_a-zA-Z0-9]+$
          type: string
        name: input_key
        in: path
      responses:
        '200':
          description: Successful Response
          content:
            application/json:
              schema:
                $ref: '#/components/schemas/Envelope_ServiceInputGet_'
  /v0/catalog/services/{service_key}/{service_version}/inputs:match:
    get:
      tags:
      - catalog
      summary: Get Compatible Inputs Given Source Output
      operationId: get_compatible_inputs_given_source_output
      parameters:
      - required: true
        schema:
          title: Service Key
          pattern: ^simcore/services/((comp|dynamic|frontend))/([a-z0-9][a-z0-9_.-]*/)*([a-z0-9-_]+[a-z0-9])$
          type: string
        name: service_key
        in: path
      - required: true
        schema:
          title: Service Version
          pattern: ^(0|[1-9]\d*)(\.(0|[1-9]\d*)){2}(-(0|[1-9]\d*|\d*[-a-zA-Z][-\da-zA-Z]*)(\.(0|[1-9]\d*|\d*[-a-zA-Z][-\da-zA-Z]*))*)?(\+[-\da-zA-Z]+(\.[-\da-zA-Z-]+)*)?$
          type: string
        name: service_version
        in: path
      - required: true
        schema:
          title: Fromservice
          pattern: ^simcore/services/((comp|dynamic|frontend))/([a-z0-9][a-z0-9_.-]*/)*([a-z0-9-_]+[a-z0-9])$
          type: string
        name: fromService
        in: query
      - required: true
        schema:
          title: Fromversion
          pattern: ^(0|[1-9]\d*)(\.(0|[1-9]\d*)){2}(-(0|[1-9]\d*|\d*[-a-zA-Z][-\da-zA-Z]*)(\.(0|[1-9]\d*|\d*[-a-zA-Z][-\da-zA-Z]*))*)?(\+[-\da-zA-Z]+(\.[-\da-zA-Z-]+)*)?$
          type: string
        name: fromVersion
        in: query
      - required: true
        schema:
          title: Fromoutput
          pattern: ^[-_a-zA-Z0-9]+$
          type: string
        name: fromOutput
        in: query
      responses:
        '200':
          description: Successful Response
          content:
            application/json:
              schema:
                $ref: '#/components/schemas/Envelope_list_models_library.services.ServicePortKey__'
  /v0/catalog/services/{service_key}/{service_version}/outputs:
    get:
      tags:
      - catalog
      summary: List Service Outputs
      operationId: list_service_outputs
      parameters:
      - required: true
        schema:
          title: Service Key
          pattern: ^simcore/services/((comp|dynamic|frontend))/([a-z0-9][a-z0-9_.-]*/)*([a-z0-9-_]+[a-z0-9])$
          type: string
        name: service_key
        in: path
      - required: true
        schema:
          title: Service Version
          pattern: ^(0|[1-9]\d*)(\.(0|[1-9]\d*)){2}(-(0|[1-9]\d*|\d*[-a-zA-Z][-\da-zA-Z]*)(\.(0|[1-9]\d*|\d*[-a-zA-Z][-\da-zA-Z]*))*)?(\+[-\da-zA-Z]+(\.[-\da-zA-Z-]+)*)?$
          type: string
        name: service_version
        in: path
      responses:
        '200':
          description: Successful Response
          content:
            application/json:
              schema:
                $ref: '#/components/schemas/Envelope_list_models_library.services.ServicePortKey__'
  /v0/catalog/services/{service_key}/{service_version}/outputs/{output_key}:
    get:
      tags:
      - catalog
      summary: Get Service Output
      operationId: get_service_output
      parameters:
      - required: true
        schema:
          title: Service Key
          pattern: ^simcore/services/((comp|dynamic|frontend))/([a-z0-9][a-z0-9_.-]*/)*([a-z0-9-_]+[a-z0-9])$
          type: string
        name: service_key
        in: path
      - required: true
        schema:
          title: Service Version
          pattern: ^(0|[1-9]\d*)(\.(0|[1-9]\d*)){2}(-(0|[1-9]\d*|\d*[-a-zA-Z][-\da-zA-Z]*)(\.(0|[1-9]\d*|\d*[-a-zA-Z][-\da-zA-Z]*))*)?(\+[-\da-zA-Z]+(\.[-\da-zA-Z-]+)*)?$
          type: string
        name: service_version
        in: path
      - required: true
        schema:
          title: Output Key
          pattern: ^[-_a-zA-Z0-9]+$
          type: string
        name: output_key
        in: path
      responses:
        '200':
          description: Successful Response
          content:
            application/json:
              schema:
                $ref: '#/components/schemas/Envelope_list_models_library.api_schemas_webserver.catalog.ServiceOutputGet__'
  /v0/catalog/services/{service_key}/{service_version}/outputs:match:
    get:
      tags:
      - catalog
      summary: Get Compatible Outputs Given Target Input
      operationId: get_compatible_outputs_given_target_input
      parameters:
      - required: true
        schema:
          title: Service Key
          pattern: ^simcore/services/((comp|dynamic|frontend))/([a-z0-9][a-z0-9_.-]*/)*([a-z0-9-_]+[a-z0-9])$
          type: string
        name: service_key
        in: path
      - required: true
        schema:
          title: Service Version
          pattern: ^(0|[1-9]\d*)(\.(0|[1-9]\d*)){2}(-(0|[1-9]\d*|\d*[-a-zA-Z][-\da-zA-Z]*)(\.(0|[1-9]\d*|\d*[-a-zA-Z][-\da-zA-Z]*))*)?(\+[-\da-zA-Z]+(\.[-\da-zA-Z-]+)*)?$
          type: string
        name: service_version
        in: path
      - required: true
        schema:
          title: Toservice
          pattern: ^simcore/services/((comp|dynamic|frontend))/([a-z0-9][a-z0-9_.-]*/)*([a-z0-9-_]+[a-z0-9])$
          type: string
        name: toService
        in: query
      - required: true
        schema:
          title: Toversion
          pattern: ^(0|[1-9]\d*)(\.(0|[1-9]\d*)){2}(-(0|[1-9]\d*|\d*[-a-zA-Z][-\da-zA-Z]*)(\.(0|[1-9]\d*|\d*[-a-zA-Z][-\da-zA-Z]*))*)?(\+[-\da-zA-Z]+(\.[-\da-zA-Z-]+)*)?$
          type: string
        name: toVersion
        in: query
      - required: true
        schema:
          title: Toinput
          pattern: ^[-_a-zA-Z0-9]+$
          type: string
        name: toInput
        in: query
      responses:
        '200':
          description: Successful Response
          content:
            application/json:
              schema:
                $ref: '#/components/schemas/Envelope_list_models_library.services.ServicePortKey__'
  /v0/catalog/services/{service_key}/{service_version}/resources:
    get:
      tags:
      - catalog
      summary: Get Service Resources
      operationId: get_service_resources
      parameters:
      - required: true
        schema:
          title: Service Key
          pattern: ^simcore/services/((comp|dynamic|frontend))/([a-z0-9][a-z0-9_.-]*/)*([a-z0-9-_]+[a-z0-9])$
          type: string
        name: service_key
        in: path
      - required: true
        schema:
          title: Service Version
          pattern: ^(0|[1-9]\d*)(\.(0|[1-9]\d*)){2}(-(0|[1-9]\d*|\d*[-a-zA-Z][-\da-zA-Z]*)(\.(0|[1-9]\d*|\d*[-a-zA-Z][-\da-zA-Z]*))*)?(\+[-\da-zA-Z]+(\.[-\da-zA-Z-]+)*)?$
          type: string
        name: service_version
        in: path
      responses:
        '200':
          description: Successful Response
          content:
            application/json:
              schema:
                title: Response Get Service Resources
                type: object
  /v0/clusters:
    get:
      tags:
      - clusters
      summary: List Clusters
      operationId: list_clusters
      responses:
        '200':
          description: Successful Response
          content:
            application/json:
              schema:
                $ref: '#/components/schemas/Envelope_list_models_library.api_schemas_webserver.clusters.ClusterGet__'
    post:
      tags:
      - clusters
      summary: Create Cluster
      operationId: create_cluster
      requestBody:
        content:
          application/json:
            schema:
              $ref: '#/components/schemas/ClusterCreate'
        required: true
      responses:
        '201':
          description: Successful Response
          content:
            application/json:
              schema:
                $ref: '#/components/schemas/Envelope_ClusterGet_'
  /v0/clusters:ping:
    post:
      tags:
      - clusters
      summary: Ping Cluster
      description: Test connectivity with cluster
      operationId: ping_cluster
      requestBody:
        content:
          application/json:
            schema:
              $ref: '#/components/schemas/ClusterPing'
        required: true
      responses:
        '204':
          description: Successful Response
  /v0/clusters/{cluster_id}:
    get:
      tags:
      - clusters
      summary: Get Cluster
      operationId: get_cluster
      parameters:
      - required: true
        schema:
          title: Cluster Id
          minimum: 0
          type: integer
        name: cluster_id
        in: path
      responses:
        '200':
          description: Successful Response
          content:
            application/json:
              schema:
                $ref: '#/components/schemas/Envelope_ClusterGet_'
    delete:
      tags:
      - clusters
      summary: Delete Cluster
      operationId: delete_cluster
      parameters:
      - required: true
        schema:
          title: Cluster Id
          minimum: 0
          type: integer
        name: cluster_id
        in: path
      responses:
        '204':
          description: Successful Response
    patch:
      tags:
      - clusters
      summary: Update Cluster
      operationId: update_cluster
      parameters:
      - required: true
        schema:
          title: Cluster Id
          minimum: 0
          type: integer
        name: cluster_id
        in: path
      requestBody:
        content:
          application/json:
            schema:
              $ref: '#/components/schemas/ClusterPatch'
        required: true
      responses:
        '200':
          description: Successful Response
          content:
            application/json:
              schema:
                $ref: '#/components/schemas/Envelope_ClusterGet_'
  /v0/clusters/{cluster_id}/details:
    get:
      tags:
      - clusters
      summary: Get Cluster Details
      operationId: get_cluster_details
      parameters:
      - required: true
        schema:
          title: Cluster Id
          minimum: 0
          type: integer
        name: cluster_id
        in: path
      responses:
        '200':
          description: Successful Response
          content:
            application/json:
              schema:
                $ref: '#/components/schemas/Envelope_ClusterDetails_'
  /v0/clusters/{cluster_id}:ping:
    post:
      tags:
      - clusters
      summary: Ping Cluster Cluster Id
      description: Tests connectivity with cluster
      operationId: ping_cluster_cluster_id
      parameters:
      - required: true
        schema:
          title: Cluster Id
          minimum: 0
          type: integer
        name: cluster_id
        in: path
      responses:
        '204':
          description: Successful Response
  /v0/computations/{project_id}:
    get:
      tags:
      - computations
      - projects
      summary: Get Computation
      operationId: get_computation
      parameters:
      - required: true
        schema:
          title: Project Id
          type: string
          format: uuid
        name: project_id
        in: path
      responses:
        '200':
          description: Successful Response
          content:
            application/json:
              schema:
                $ref: '#/components/schemas/Envelope_ComputationTaskGet_'
  /v0/computations/{project_id}:start:
    post:
      tags:
      - computations
      - projects
      summary: Start Computation
      operationId: start_computation
      parameters:
      - required: true
        schema:
          title: Project Id
          type: string
          format: uuid
        name: project_id
        in: path
      requestBody:
        content:
          application/json:
            schema:
              $ref: '#/components/schemas/_ComputationStart'
        required: true
      responses:
        '200':
          description: Successful Response
          content:
            application/json:
              schema:
                $ref: '#/components/schemas/Envelope__ComputationStarted_'
  /v0/computations/{project_id}:stop:
    post:
      tags:
      - computations
      - projects
      summary: Stop Computation
      operationId: stop_computation
      parameters:
      - required: true
        schema:
          title: Project Id
          type: string
          format: uuid
        name: project_id
        in: path
      responses:
        '204':
          description: Successful Response
  /v0/:
    get:
      tags:
      - maintenance
      summary: Healthcheck Readiness Probe
      description: 'Readiness probe: check if the container is ready to receive traffic'
      operationId: healthcheck_readiness_probe
      responses:
        '200':
          description: Successful Response
          content:
            application/json:
              schema:
                $ref: '#/components/schemas/Envelope_HealthInfoDict_'
  /v0/health:
    get:
      tags:
      - maintenance
      summary: Healthcheck Liveness Probe
      description: 'Liveness probe: check if the container is alive'
      operationId: healthcheck_liveness_probe
      responses:
        '200':
          description: Successful Response
          content:
            application/json:
              schema:
                $ref: '#/components/schemas/Envelope_dict_str__Any__'
  /v0/config:
    get:
      tags:
      - maintenance
      summary: Front end runtime configuration
      description: Returns app and products configs
      operationId: get_config
      responses:
        '200':
          description: Successful Response
          content:
            application/json:
              schema:
                $ref: '#/components/schemas/Envelope_dict_str__Any__'
  /v0/scheduled_maintenance:
    get:
      tags:
      - maintenance
      summary: Get Scheduled Maintenance
      operationId: get_scheduled_maintenance
      responses:
        '200':
          description: Successful Response
          content:
            application/json:
              schema:
                $ref: '#/components/schemas/Envelope_str_'
  /v0/status:
    get:
      tags:
      - maintenance
      summary: checks status of self and connected services
      operationId: get_app_status
      responses:
        '200':
          description: Returns app status check
          content:
            application/json:
              schema:
                $ref: '#/components/schemas/Envelope_AppStatusCheck_'
  /v0/status/diagnostics:
    get:
      tags:
      - maintenance
      summary: Get App Diagnostics
      operationId: get_app_diagnostics
      parameters:
      - required: false
        schema:
          title: Top Tracemalloc
          type: integer
        name: top_tracemalloc
        in: query
      responses:
        '200':
          description: Returns app diagnostics report
          content:
            application/json:
              schema:
                $ref: '#/components/schemas/Envelope_StatusDiagnosticsGet_'
  /v0/status/{service_name}:
    get:
      tags:
      - maintenance
      summary: Get Service Status
      operationId: get_service_status
      parameters:
      - required: true
        schema:
          title: Service Name
          type: string
        name: service_name
        in: path
      responses:
        '200':
          description: Returns app status check
          content:
            application/json:
              schema:
                $ref: '#/components/schemas/Envelope_AppStatusCheck_'
  /v0/projects/{project_id}:xport:
    post:
      tags:
      - projects
      - exporter
      summary: Export Project
      description: creates an archive of the project and downloads it
      operationId: export_project
      parameters:
      - required: true
        schema:
          title: Project Id
          type: string
        name: project_id
        in: path
      responses:
        '200':
          description: Successful Response
  /v0/groups:
    get:
      tags:
      - groups
      summary: List Groups
      operationId: list_groups
      responses:
        '200':
          description: Successful Response
          content:
            application/json:
              schema:
                $ref: '#/components/schemas/Envelope_AllUsersGroups_'
    post:
      tags:
      - groups
      summary: Create Group
      operationId: create_group
      responses:
        '201':
          description: Successful Response
          content:
            application/json:
              schema:
                $ref: '#/components/schemas/Envelope_UsersGroup_'
  /v0/groups/{gid}:
    get:
      tags:
      - groups
      summary: Get Group
      operationId: get_group
      parameters:
      - required: true
        schema:
          title: Gid
          exclusiveMinimum: true
          type: integer
          minimum: 0
        name: gid
        in: path
      responses:
        '200':
          description: Successful Response
          content:
            application/json:
              schema:
                $ref: '#/components/schemas/Envelope_UsersGroup_'
    delete:
      tags:
      - groups
      summary: Delete Group
      operationId: delete_group
      parameters:
      - required: true
        schema:
          title: Gid
          exclusiveMinimum: true
          type: integer
          minimum: 0
        name: gid
        in: path
      responses:
        '204':
          description: Successful Response
    patch:
      tags:
      - groups
      summary: Update Group
      operationId: update_group
      parameters:
      - required: true
        schema:
          title: Gid
          exclusiveMinimum: true
          type: integer
          minimum: 0
        name: gid
        in: path
      requestBody:
        content:
          application/json:
            schema:
              $ref: '#/components/schemas/UsersGroup'
        required: true
      responses:
        '200':
          description: Successful Response
          content:
            application/json:
              schema:
                $ref: '#/components/schemas/Envelope_UsersGroup_'
  /v0/groups/{gid}/users:
    get:
      tags:
      - groups
      summary: Get Group Users
      operationId: get_group_users
      parameters:
      - required: true
        schema:
          title: Gid
          exclusiveMinimum: true
          type: integer
          minimum: 0
        name: gid
        in: path
      responses:
        '200':
          description: Successful Response
          content:
            application/json:
              schema:
                $ref: '#/components/schemas/Envelope_list_models_library.api_schemas_webserver.groups.GroupUserGet__'
    post:
      tags:
      - groups
      summary: Add Group User
      operationId: add_group_user
      parameters:
      - required: true
        schema:
          title: Gid
          exclusiveMinimum: true
          type: integer
          minimum: 0
        name: gid
        in: path
      requestBody:
        content:
          application/json:
            schema:
              $ref: '#/components/schemas/GroupUserGet'
        required: true
      responses:
        '204':
          description: Successful Response
  /v0/groups/{gid}/users/{uid}:
    get:
      tags:
      - groups
      summary: Get Group User
      operationId: get_group_user
      parameters:
      - required: true
        schema:
          title: Gid
          exclusiveMinimum: true
          type: integer
          minimum: 0
        name: gid
        in: path
      - required: true
        schema:
          title: Uid
          exclusiveMinimum: true
          type: integer
          minimum: 0
        name: uid
        in: path
      responses:
        '200':
          description: Successful Response
          content:
            application/json:
              schema:
                $ref: '#/components/schemas/Envelope_GroupUserGet_'
    delete:
      tags:
      - groups
      summary: Delete Group User
      operationId: delete_group_user
      parameters:
      - required: true
        schema:
          title: Gid
          exclusiveMinimum: true
          type: integer
          minimum: 0
        name: gid
        in: path
      - required: true
        schema:
          title: Uid
          exclusiveMinimum: true
          type: integer
          minimum: 0
        name: uid
        in: path
      responses:
        '204':
          description: Successful Response
    patch:
      tags:
      - groups
      summary: Update Group User
      operationId: update_group_user
      parameters:
      - required: true
        schema:
          title: Gid
          exclusiveMinimum: true
          type: integer
          minimum: 0
        name: gid
        in: path
      - required: true
        schema:
          title: Uid
          exclusiveMinimum: true
          type: integer
          minimum: 0
        name: uid
        in: path
      requestBody:
        content:
          application/json:
            schema:
              $ref: '#/components/schemas/GroupUserGet'
        required: true
      responses:
        '200':
          description: Successful Response
          content:
            application/json:
              schema:
                $ref: '#/components/schemas/Envelope_GroupUserGet_'
  /v0/groups/{gid}/classifiers:
    get:
      tags:
      - groups
      summary: Get Group Classifiers
      operationId: get_group_classifiers
      parameters:
      - required: true
        schema:
          title: Gid
          exclusiveMinimum: true
          type: integer
          minimum: 0
        name: gid
        in: path
      - required: false
        schema:
          title: Tree View
          enum:
          - std
          type: string
          default: std
        name: tree_view
        in: query
      responses:
        '200':
          description: Successful Response
          content:
            application/json:
              schema:
                $ref: '#/components/schemas/Envelope_dict_str__Any__'
  /v0/groups/sparc/classifiers/scicrunch-resources/{rrid}:
    get:
      tags:
      - groups
      summary: Get Scicrunch Resource
      operationId: get_scicrunch_resource
      parameters:
      - required: true
        schema:
          title: Rrid
          type: string
        name: rrid
        in: path
      responses:
        '200':
          description: Successful Response
          content:
            application/json:
              schema:
                $ref: '#/components/schemas/Envelope_ResearchResource_'
    post:
      tags:
      - groups
      summary: Add Scicrunch Resource
      operationId: add_scicrunch_resource
      parameters:
      - required: true
        schema:
          title: Rrid
          type: string
        name: rrid
        in: path
      responses:
        '200':
          description: Successful Response
          content:
            application/json:
              schema:
                $ref: '#/components/schemas/Envelope_ResearchResource_'
  /v0/groups/sparc/classifiers/scicrunch-resources:search:
    get:
      tags:
      - groups
      summary: Search Scicrunch Resources
      operationId: search_scicrunch_resources
      parameters:
      - required: true
        schema:
          title: Guess Name
          type: string
        name: guess_name
        in: query
      responses:
        '200':
          description: Successful Response
          content:
            application/json:
              schema:
                $ref: '#/components/schemas/Envelope_list_simcore_service_webserver.scicrunch.models.ResourceHit__'
  /v0/tasks:
    get:
      tags:
      - long-running-tasks
      summary: List Tasks
      operationId: list_tasks
      responses:
        '200':
          description: Successful Response
          content:
            application/json:
              schema:
                $ref: '#/components/schemas/Envelope_list_models_library.api_schemas_long_running_tasks.tasks.TaskGet__'
  /v0/tasks/{task_id}:
    get:
      tags:
      - long-running-tasks
      summary: Get Task Status
      operationId: get_task_status
      parameters:
      - required: true
        schema:
          title: Task Id
          type: string
        name: task_id
        in: path
      responses:
        '200':
          description: Successful Response
          content:
            application/json:
              schema:
                $ref: '#/components/schemas/Envelope_TaskStatus_'
    delete:
      tags:
      - long-running-tasks
      summary: Cancel And Delete Task
      operationId: cancel_and_delete_task
      parameters:
      - required: true
        schema:
          title: Task Id
          type: string
        name: task_id
        in: path
      responses:
        '204':
          description: Successful Response
  /v0/tasks/{task_id}/result:
    get:
      tags:
      - long-running-tasks
      summary: Get Task Result
      operationId: get_task_result
      parameters:
      - required: true
        schema:
          title: Task Id
          type: string
        name: task_id
        in: path
      responses:
        '200':
          description: Successful Response
          content:
            application/json:
              schema: {}
  /v0/projects/{project_uuid}/checkpoint/{ref_id}/iterations:
    get:
      tags:
      - projects
      - metamodeling
      summary: List Project Iterations
      operationId: list_project_iterations
      parameters:
      - required: true
        schema:
          title: Project Uuid
          type: string
          format: uuid
        name: project_uuid
        in: path
      - required: true
        schema:
          title: Ref Id
          type: integer
        name: ref_id
        in: path
      - required: false
        schema:
          title: Limit
          exclusiveMaximum: true
          minimum: 1
          type: integer
          default: 20
          maximum: 50
        name: limit
        in: query
      - required: false
        schema:
          title: Offset
          minimum: 0
          type: integer
          default: 0
        name: offset
        in: query
      responses:
        '200':
          description: Successful Response
          content:
            application/json:
              schema:
                $ref: '#/components/schemas/Page_ProjectIterationItem_'
  /v0/projects/{project_uuid}/checkpoint/{ref_id}/iterations/-/results:
    get:
      tags:
      - projects
      - metamodeling
      summary: List Project Iterations Results
      operationId: list_project_iterations_results
      parameters:
      - required: true
        schema:
          title: Project Uuid
          type: string
          format: uuid
        name: project_uuid
        in: path
      - required: true
        schema:
          title: Ref Id
          type: integer
        name: ref_id
        in: path
      - required: false
        schema:
          title: Limit
          exclusiveMaximum: true
          minimum: 1
          type: integer
          default: 20
          maximum: 50
        name: limit
        in: query
      - required: false
        schema:
          title: Offset
          minimum: 0
          type: integer
          default: 0
        name: offset
        in: query
      responses:
        '200':
          description: Successful Response
          content:
            application/json:
              schema:
                $ref: '#/components/schemas/Page_ProjectIterationResultItem_'
  /view:
    get:
      tags:
      - nih-sparc
      summary: Get Redirection To Viewer
      description: Opens a viewer in osparc for data in the NIH-sparc portal
      operationId: get_redirection_to_viewer
      parameters:
      - required: true
        schema:
          title: File Type
          type: string
        name: file_type
        in: query
      - required: true
        schema:
          title: Viewer Key
          pattern: ^simcore/services/((comp|dynamic|frontend))/([a-z0-9][a-z0-9_.-]*/)*([a-z0-9-_]+[a-z0-9])$
          type: string
        name: viewer_key
        in: query
      - required: true
        schema:
          title: File Size
          exclusiveMinimum: true
          type: integer
          minimum: 0
        name: file_size
        in: query
      - required: true
        schema:
          title: Download Link
          maxLength: 2083
          minLength: 1
          type: string
          format: uri
        name: download_link
        in: query
      - required: false
        schema:
          title: File Name
          type: string
          default: unknown
        name: file_name
        in: query
      requestBody:
        content:
          application/json:
            schema:
              $ref: '#/components/schemas/ServiceKeyVersion'
        required: true
      responses:
        '302':
          description: Opens osparc and starts viewer for selected data
  /study/{id}:
    get:
      tags:
      - nih-sparc
      summary: Get Redirection To Study Page
      description: Opens a study published in osparc
      operationId: get_redirection_to_study_page
      parameters:
      - required: true
        schema:
          title: Id
          type: string
          format: uuid
        name: id
        in: path
      responses:
        '302':
          description: Opens osparc and opens a copy of publised study
  /v0/services:
    get:
      tags:
      - nih-sparc
      summary: List Latest Services
      description: Returns a list latest version of services
      operationId: list_latest_services
      responses:
        '200':
          description: Successful Response
          content:
            application/json:
              schema:
                $ref: '#/components/schemas/Envelope_list_simcore_service_webserver.studies_dispatcher._rest_handlers.ServiceGet__'
  /v0/viewers:
    get:
      tags:
      - nih-sparc
      summary: List Viewers
      description: 'Lists all publically available viewers


        Notice that this might contain multiple services for the same filetype


        If file_type is provided, then it filters viewer for that filetype'
      operationId: list_viewers
      parameters:
      - required: false
        schema:
          title: File Type
          type: string
        name: file_type
        in: query
      responses:
        '200':
          description: Successful Response
          content:
            application/json:
              schema:
                $ref: '#/components/schemas/Envelope_list_simcore_service_webserver.studies_dispatcher._rest_handlers.Viewer__'
  /v0/viewers/default:
    get:
      tags:
      - nih-sparc
      summary: List Default Viewers
      description: 'Lists the default viewer for each supported filetype


        This was interfaced as a subcollection of viewers because it is a very common
        use-case


        Only publicaly available viewers


        If file_type is provided, then it filters viewer for that filetype'
      operationId: list_default_viewers
      parameters:
      - required: false
        schema:
          title: File Type
          type: string
        name: file_type
        in: query
      responses:
        '200':
          description: Successful Response
          content:
            application/json:
              schema:
                $ref: '#/components/schemas/Envelope_list_simcore_service_webserver.studies_dispatcher._rest_handlers.Viewer__'
  /v0/projects/{project_uuid}/comments:
    get:
      tags:
      - projects
      - comments
      summary: Retrieve all comments for a specific project.
      operationId: list_project_comments
      parameters:
      - required: true
        schema:
          title: Project Uuid
          type: string
          format: uuid
        name: project_uuid
        in: path
      - required: false
        schema:
          title: Limit
          type: integer
          default: 20
        name: limit
        in: query
      - required: false
        schema:
          title: Offset
          minimum: 0
          type: integer
          default: 0
        name: offset
        in: query
      responses:
        '200':
          description: Successful Response
          content:
            application/json:
              schema:
                $ref: '#/components/schemas/Envelope_list_models_library.projects_comments.ProjectsCommentsAPI__'
    post:
      tags:
      - projects
      - comments
      summary: Create a new comment for a specific project. The request body should
        contain the comment contents and user information.
      operationId: create_project_comment
      parameters:
      - required: true
        schema:
          title: Project Uuid
          type: string
          format: uuid
        name: project_uuid
        in: path
      requestBody:
        content:
          application/json:
            schema:
              $ref: '#/components/schemas/_ProjectCommentsBodyParams'
        required: true
      responses:
        '201':
          description: Successful Response
          content:
            application/json:
              schema:
                $ref: '#/components/schemas/Envelope_dict_Literal__comment_id____pydantic.types.PositiveInt__'
  /v0/projects/{project_uuid}/comments/{comment_id}:
    get:
      tags:
      - projects
      - comments
      summary: Retrieve a specific comment by its ID within a project.
      operationId: get_project_comment
      parameters:
      - required: true
        schema:
          title: Project Uuid
          type: string
          format: uuid
        name: project_uuid
        in: path
      - required: true
        schema:
          title: Comment Id
          exclusiveMinimum: true
          type: integer
          minimum: 0
        name: comment_id
        in: path
      responses:
        '200':
          description: Successful Response
          content:
            application/json:
              schema:
                $ref: '#/components/schemas/Envelope_ProjectsCommentsAPI_'
    put:
      tags:
      - projects
      - comments
      summary: Update the contents of a specific comment for a project. The request
        body should contain the updated comment contents.
      operationId: update_project_comment
      parameters:
      - required: true
        schema:
          title: Project Uuid
          type: string
          format: uuid
        name: project_uuid
        in: path
      - required: true
        schema:
          title: Comment Id
          exclusiveMinimum: true
          type: integer
          minimum: 0
        name: comment_id
        in: path
      requestBody:
        content:
          application/json:
            schema:
              $ref: '#/components/schemas/_ProjectCommentsBodyParams'
        required: true
      responses:
        '200':
          description: Successful Response
          content:
            application/json:
              schema:
                $ref: '#/components/schemas/Envelope_ProjectsCommentsAPI_'
    delete:
      tags:
      - projects
      - comments
      summary: Delete a specific comment associated with a project.
      operationId: delete_project_comment
      parameters:
      - required: true
        schema:
          title: Project Uuid
          type: string
          format: uuid
        name: project_uuid
        in: path
      - required: true
        schema:
          title: Comment Id
          exclusiveMinimum: true
          type: integer
          minimum: 0
        name: comment_id
        in: path
      responses:
        '204':
          description: Successful Response
  /v0/projects:
    get:
      tags:
      - projects
      summary: List Projects
      operationId: list_projects
      parameters:
      - required: false
        schema:
          title: Limit
          exclusiveMaximum: true
          minimum: 1
          type: integer
          default: 20
          maximum: 50
        name: limit
        in: query
      - required: false
        schema:
          title: Offset
          minimum: 0
          type: integer
          default: 0
        name: offset
        in: query
      - required: false
        schema:
          allOf:
          - $ref: '#/components/schemas/ProjectTypeAPI'
          default: all
        name: type
        in: query
      - required: false
        schema:
          title: Show Hidden
          type: boolean
          default: false
        name: show_hidden
        in: query
      - required: false
        schema:
          title: Search
          maxLength: 100
          type: string
        name: search
        in: query
      requestBody:
        content:
          application/json:
            schema:
              $ref: '#/components/schemas/Body_list_projects'
      responses:
        '200':
          description: Successful Response
          content:
            application/json:
              schema:
                $ref: '#/components/schemas/Page_ProjectListItem_'
    post:
      tags:
      - projects
      summary: Creates a new project or copies an existing one
      operationId: create_project
      parameters:
      - required: false
        schema:
          title: From Study
          type: string
          format: uuid
        name: from_study
        in: query
      - required: false
        schema:
          title: As Template
          type: boolean
          default: false
        name: as_template
        in: query
      - required: false
        schema:
          title: Copy Data
          type: boolean
          default: true
        name: copy_data
        in: query
      - required: false
        schema:
          title: Hidden
          type: boolean
          default: false
        name: hidden
        in: query
      requestBody:
        content:
          application/json:
            schema:
              title: ' Create'
              anyOf:
              - $ref: '#/components/schemas/ProjectCreateNew'
              - $ref: '#/components/schemas/ProjectCopyOverride'
        required: true
      responses:
        '201':
          description: Successful Response
          content:
            application/json:
              schema:
                $ref: '#/components/schemas/Envelope_TaskGet_'
  /v0/projects/active:
    get:
      tags:
      - projects
      summary: Get Active Project
      operationId: get_active_project
      parameters:
      - required: true
        schema:
          title: Client Session Id
          type: string
        name: client_session_id
        in: query
      responses:
        '200':
          description: Successful Response
          content:
            application/json:
              schema:
                $ref: '#/components/schemas/Envelope_ProjectGet_'
  /v0/projects/{project_id}:
    get:
      tags:
      - projects
      summary: Get Project
      operationId: get_project
      parameters:
      - required: true
        schema:
          title: Project Id
          type: string
          format: uuid
        name: project_id
        in: path
      responses:
        '200':
          description: Successful Response
          content:
            application/json:
              schema:
                $ref: '#/components/schemas/Envelope_ProjectGet_'
    put:
      tags:
      - projects
      summary: Replace Project
      description: Replaces (i.e. full update) a project resource
      operationId: replace_project
      parameters:
      - required: true
        schema:
          title: Project Id
          type: string
          format: uuid
        name: project_id
        in: path
      requestBody:
        content:
          application/json:
            schema:
              $ref: '#/components/schemas/ProjectReplace'
        required: true
      responses:
        '200':
          description: Successful Response
          content:
            application/json:
              schema:
                $ref: '#/components/schemas/Envelope_ProjectGet_'
    delete:
      tags:
      - projects
      summary: Delete Project
      operationId: delete_project
      parameters:
      - required: true
        schema:
          title: Project Id
          type: string
          format: uuid
        name: project_id
        in: path
      responses:
        '204':
          description: Successful Response
    patch:
      tags:
      - projects
      summary: Update Project
      description: Partial update of a project resource
      operationId: update_project
      parameters:
      - required: true
        schema:
          title: Project Id
          type: string
          format: uuid
        name: project_id
        in: path
      requestBody:
        content:
          application/json:
            schema:
              $ref: '#/components/schemas/ProjectUpdate'
        required: true
      responses:
        '200':
          description: Successful Response
          content:
            application/json:
              schema:
                $ref: '#/components/schemas/Envelope_ProjectGet_'
  /v0/projects/{project_id}:clone:
    post:
      tags:
      - projects
      summary: Clone Project
      operationId: clone_project
      parameters:
      - required: true
        schema:
          title: Project Id
          type: string
          format: uuid
        name: project_id
        in: path
      responses:
        '201':
          description: Successful Response
          content:
            application/json:
              schema:
                $ref: '#/components/schemas/Envelope_TaskGet_'
  /v0/projects/{project_id}/metadata:
    get:
      tags:
      - projects
      - metadata
      summary: Get Project Metadata
      operationId: get_project_metadata
      parameters:
      - required: true
        schema:
          title: Project Id
          type: string
          format: uuid
        name: project_id
        in: path
      responses:
        '200':
          description: Successful Response
          content:
            application/json:
              schema:
                $ref: '#/components/schemas/Envelope_ProjectMetadataGet_'
    patch:
      tags:
      - projects
      - metadata
      summary: Update Project Metadata
      operationId: update_project_metadata
      parameters:
      - required: true
        schema:
          title: Project Id
          type: string
          format: uuid
        name: project_id
        in: path
      requestBody:
        content:
          application/json:
            schema:
              $ref: '#/components/schemas/ProjectMetadataUpdate'
        required: true
      responses:
        '200':
          description: Successful Response
          content:
            application/json:
              schema:
                $ref: '#/components/schemas/Envelope_ProjectMetadataGet_'
  /v0/projects/{project_id}/nodes:
    post:
      tags:
      - projects
      - nodes
      summary: Create Node
      operationId: create_node
      parameters:
      - required: true
        schema:
          title: Project Id
          type: string
        name: project_id
        in: path
      requestBody:
        content:
          application/json:
            schema:
              $ref: '#/components/schemas/NodeCreate'
        required: true
      responses:
        '201':
          description: Successful Response
          content:
            application/json:
              schema:
                $ref: '#/components/schemas/Envelope_NodeCreated_'
  /v0/projects/{project_id}/nodes/{node_id}:
    get:
      tags:
      - projects
      - nodes
      summary: Get Node
      operationId: get_node
      parameters:
      - required: true
        schema:
          title: Project Id
          type: string
        name: project_id
        in: path
      - required: true
        schema:
          title: Node Id
          type: string
        name: node_id
        in: path
      responses:
        '200':
          description: Successful Response
          content:
            application/json:
              schema:
                $ref: '#/components/schemas/Envelope_Union_NodeGet__NodeGetIdle__'
    delete:
      tags:
      - projects
      - nodes
      summary: Delete Node
      operationId: delete_node
      parameters:
      - required: true
        schema:
          title: Project Id
          type: string
        name: project_id
        in: path
      - required: true
        schema:
          title: Node Id
          type: string
        name: node_id
        in: path
      responses:
        '204':
          description: Successful Response
  /v0/projects/{project_id}/nodes/{node_id}:retrieve:
    post:
      tags:
      - projects
      - nodes
      summary: Retrieve Node
      operationId: retrieve_node
      parameters:
      - required: true
        schema:
          title: Project Id
          type: string
        name: project_id
        in: path
      - required: true
        schema:
          title: Node Id
          type: string
        name: node_id
        in: path
      requestBody:
        content:
          application/json:
            schema:
              $ref: '#/components/schemas/NodeRetrieve'
        required: true
      responses:
        '200':
          description: Successful Response
          content:
            application/json:
              schema:
                $ref: '#/components/schemas/Envelope_NodeRetrieved_'
  /v0/projects/{project_id}/nodes/{node_id}:start:
    post:
      tags:
      - projects
      - nodes
      summary: Start Node
      operationId: start_node
      parameters:
      - required: true
        schema:
          title: Project Id
          type: string
        name: project_id
        in: path
      - required: true
        schema:
          title: Node Id
          type: string
        name: node_id
        in: path
      responses:
        '204':
          description: Successful Response
  /v0/projects/{project_id}/nodes/{node_id}:stop:
    post:
      tags:
      - projects
      - nodes
      summary: Stop Node
      operationId: stop_node
      parameters:
      - required: true
        schema:
          title: Project Id
          type: string
        name: project_id
        in: path
      - required: true
        schema:
          title: Node Id
          type: string
        name: node_id
        in: path
      responses:
        '200':
          description: Successful Response
          content:
            application/json:
              schema:
                $ref: '#/components/schemas/Envelope_TaskGet_'
  /v0/projects/{project_id}/nodes/{node_id}:restart:
    post:
      tags:
      - projects
      - nodes
      summary: Restart Node
      description: Note that it has only effect on nodes associated to dynamic services
      operationId: restart_node
      parameters:
      - required: true
        schema:
          title: Project Id
          type: string
        name: project_id
        in: path
      - required: true
        schema:
          title: Node Id
          type: string
        name: node_id
        in: path
      responses:
        '204':
          description: Successful Response
  /v0/projects/{project_id}/nodes/{node_id}/resources:
    get:
      tags:
      - projects
      - nodes
      summary: Get Node Resources
      operationId: get_node_resources
      parameters:
      - required: true
        schema:
          title: Project Id
          type: string
        name: project_id
        in: path
      - required: true
        schema:
          title: Node Id
          type: string
        name: node_id
        in: path
      responses:
        '200':
          description: Successful Response
          content:
            application/json:
              schema:
                $ref: '#/components/schemas/Envelope_dict_models_library.docker.DockerGenericTag__models_library.services_resources.ImageResources__'
    put:
      tags:
      - projects
      - nodes
      summary: Replace Node Resources
      operationId: replace_node_resources
      parameters:
      - required: true
        schema:
          title: Project Id
          type: string
        name: project_id
        in: path
      - required: true
        schema:
          title: Node Id
          type: string
        name: node_id
        in: path
      requestBody:
        content:
          application/json:
            schema:
              title: ' New'
              type: object
        required: true
      responses:
        '200':
          description: Successful Response
          content:
            application/json:
              schema:
                $ref: '#/components/schemas/Envelope_dict_models_library.docker.DockerGenericTag__models_library.services_resources.ImageResources__'
  /v0/projects/{project_id}/nodes/-/services:access:
    get:
      tags:
      - projects
      - nodes
      summary: Check whether provided group has access to the project services
      operationId: get_project_services_access_for_gid
      parameters:
      - required: true
        schema:
          title: Project Id
          type: string
          format: uuid
        name: project_id
        in: path
      - required: true
        schema:
          title: For Gid
          exclusiveMinimum: true
          type: integer
          minimum: 0
        name: for_gid
        in: query
      responses:
        '200':
          description: Successful Response
          content:
            application/json:
              schema:
                $ref: '#/components/schemas/Envelope__ProjectGroupAccess_'
  /v0/projects/{project_id}/nodes/-/preview:
    get:
      tags:
      - projects
      - nodes
      summary: Lists all previews in the node's project
      operationId: list_project_nodes_previews
      parameters:
      - required: true
        schema:
          title: Project Id
          type: string
          format: uuid
        name: project_id
        in: path
      responses:
        '200':
          description: Successful Response
          content:
            application/json:
              schema:
                $ref: '#/components/schemas/Envelope_list_simcore_service_webserver.projects._nodes_handlers._ProjectNodePreview__'
  /v0/projects/{project_id}/nodes/{node_id}/preview:
    get:
      tags:
      - projects
      - nodes
      summary: Gets a give node's preview
      operationId: get_project_node_preview
      parameters:
      - required: true
        schema:
          title: Project Id
          type: string
          format: uuid
        name: project_id
        in: path
      - required: true
        schema:
          title: Node Id
          type: string
          format: uuid
        name: node_id
        in: path
      responses:
        '200':
          description: Successful Response
          content:
            application/json:
              schema:
                $ref: '#/components/schemas/Envelope__ProjectNodePreview_'
        '404':
          description: Node has no preview
  /v0/projects/{project_id}/inputs:
    get:
      tags:
      - projects
      - ports
      summary: Get Project Inputs
      description: New in version *0.10*
      operationId: get_project_inputs
      parameters:
      - required: true
        schema:
          title: Project Id
          type: string
          format: uuid
        name: project_id
        in: path
      responses:
        '200':
          description: Successful Response
          content:
            application/json:
              schema:
                $ref: '#/components/schemas/Envelope_dict_uuid.UUID__simcore_service_webserver.projects._ports_handlers.ProjectInputGet__'
    patch:
      tags:
      - projects
      - ports
      summary: Update Project Inputs
      description: New in version *0.10*
      operationId: update_project_inputs
      parameters:
      - required: true
        schema:
          title: Project Id
          type: string
          format: uuid
        name: project_id
        in: path
      requestBody:
        content:
          application/json:
            schema:
              title: ' Updates'
              type: array
              items:
                $ref: '#/components/schemas/ProjectInputUpdate'
        required: true
      responses:
        '200':
          description: Successful Response
          content:
            application/json:
              schema:
                $ref: '#/components/schemas/Envelope_dict_uuid.UUID__simcore_service_webserver.projects._ports_handlers.ProjectInputGet__'
  /v0/projects/{project_id}/outputs:
    get:
      tags:
      - projects
      - ports
      summary: Get Project Outputs
      description: New in version *0.10*
      operationId: get_project_outputs
      parameters:
      - required: true
        schema:
          title: Project Id
          type: string
          format: uuid
        name: project_id
        in: path
      responses:
        '200':
          description: Successful Response
          content:
            application/json:
              schema:
                $ref: '#/components/schemas/Envelope_dict_uuid.UUID__simcore_service_webserver.projects._ports_handlers.ProjectOutputGet__'
  /v0/projects/{project_id}/metadata/ports:
    get:
      tags:
      - projects
      - ports
      summary: List Project Metadata Ports
      description: New in version *0.12*
      operationId: list_project_metadata_ports
      parameters:
      - required: true
        schema:
          title: Project Id
          type: string
          format: uuid
        name: project_id
        in: path
      responses:
        '200':
          description: Successful Response
          content:
            application/json:
              schema:
                $ref: '#/components/schemas/Envelope_list_simcore_service_webserver.projects._ports_handlers.ProjectMetadataPortGet__'
  /v0/projects/{project_id}:open:
    post:
      tags:
      - projects
      summary: Open Project
      operationId: open_project
      parameters:
      - required: true
        schema:
          title: Project Id
          type: string
          format: uuid
        name: project_id
        in: path
      - required: false
        schema:
          title: Disable Service Auto Start
          type: boolean
          default: false
        name: disable_service_auto_start
        in: query
      requestBody:
        content:
          application/json:
            schema:
              title: Client Session Id
              type: string
        required: true
      responses:
        '200':
          description: Successful Response
          content:
            application/json:
              schema:
                $ref: '#/components/schemas/Envelope_ProjectGet_'
  /v0/projects/{project_id}:close:
    post:
      tags:
      - projects
      summary: Close Project
      operationId: close_project
      parameters:
      - required: true
        schema:
          title: Project Id
          type: string
          format: uuid
        name: project_id
        in: path
      requestBody:
        content:
          application/json:
            schema:
              title: Client Session Id
              type: string
        required: true
      responses:
        '204':
          description: Successful Response
  /v0/projects/{project_id}/state:
    get:
      tags:
      - projects
      summary: Get Project State
      operationId: get_project_state
      parameters:
      - required: true
        schema:
          title: Project Id
          type: string
          format: uuid
        name: project_id
        in: path
      responses:
        '200':
          description: Successful Response
          content:
            application/json:
              schema:
                $ref: '#/components/schemas/Envelope_ProjectState_'
  /v0/projects/{project_uuid}/tags/{tag_id}:
    put:
      tags:
      - projects
      - tags
      summary: Add Tag
      description: Links an existing label with an existing study
      operationId: add_tag
      parameters:
      - required: true
        schema:
          title: Project Uuid
          type: string
          format: uuid
        name: project_uuid
        in: path
      - required: true
        schema:
          title: Tag Id
          type: integer
        name: tag_id
        in: path
      responses:
        '200':
          description: Successful Response
          content:
            application/json:
              schema:
                $ref: '#/components/schemas/Envelope_ProjectGet_'
    delete:
      tags:
      - projects
      - tags
      summary: Remove Tag
      description: Removes an existing link between a label and a study
      operationId: remove_tag
      parameters:
      - required: true
        schema:
          title: Project Uuid
          type: string
          format: uuid
        name: project_uuid
        in: path
      - required: true
        schema:
          title: Tag Id
          type: integer
        name: tag_id
        in: path
      responses:
        '200':
          description: Successful Response
          content:
            application/json:
              schema:
                $ref: '#/components/schemas/Envelope_ProjectGet_'
  /v0/projects/{project_id}/wallet:
    get:
      tags:
      - projects
      summary: Get current connected wallet to the project.
      operationId: get_project_wallet
      parameters:
      - required: true
        schema:
          title: Project Id
          type: string
          format: uuid
        name: project_id
        in: path
      responses:
        '200':
          description: Successful Response
          content:
            application/json:
              schema:
                $ref: '#/components/schemas/Envelope_Union_WalletGet__NoneType__'
  /v0/projects/{project_id}/wallet/{wallet_id}:
    put:
      tags:
      - projects
      summary: Connect wallet to the project (Project can have only one wallet)
      operationId: connect_wallet_to_project
      parameters:
      - required: true
        schema:
          title: Project Id
          type: string
          format: uuid
        name: project_id
        in: path
      - required: true
        schema:
          title: Wallet Id
          exclusiveMinimum: true
          type: integer
          minimum: 0
        name: wallet_id
        in: path
      responses:
        '200':
          description: Successful Response
          content:
            application/json:
              schema:
                $ref: '#/components/schemas/Envelope_WalletGet_'
  /v0/publications/service-submission:
    post:
      tags:
      - publication
      summary: Service Submission
      description: Submits files with new service candidate
      operationId: service_submission
      requestBody:
        content:
          multipart/form-data:
            schema:
              $ref: '#/components/schemas/Body_service_submission'
        required: true
      responses:
        '204':
          description: Successful Response
  /v0/resource-usage/services:
    get:
      tags:
      - usage
      summary: Retrieve finished and currently running user services (user and product
        are taken from context, optionally wallet_id parameter might be provided).
      operationId: list_resource_usage_services
      parameters:
      - required: false
        schema:
          title: Wallet Id
          exclusiveMinimum: true
          type: integer
          minimum: 0
        name: wallet_id
        in: query
      - required: false
        schema:
          title: Limit
          type: integer
          default: 20
        name: limit
        in: query
      - required: false
        schema:
          title: Offset
          minimum: 0
          type: integer
          default: 0
        name: offset
        in: query
      responses:
        '200':
          description: Successful Response
          content:
            application/json:
              schema:
                $ref: '#/components/schemas/Envelope_list_models_library.api_schemas_webserver.resource_usage.ServiceRunGet__'
  /v0/storage/locations:
    get:
      tags:
      - storage
      summary: Get available storage locations
      description: Returns the list of available storage locations
      operationId: get_storage_locations
      responses:
        '200':
          description: Successful Response
          content:
            application/json:
              schema:
                title: Response Get Storage Locations
                type: array
                items:
                  $ref: '#/components/schemas/DatasetMetaData'
  /v0/storage/locations/{location_id}:sync:
    post:
      tags:
      - storage
      summary: Manually triggers the synchronisation of the file meta data table in
        the database
      description: Returns an object containing added, changed and removed paths
      operationId: synchronise_meta_data_table
      parameters:
      - required: true
        schema:
          title: Location Id
          type: integer
        name: location_id
        in: path
      - required: false
        schema:
          title: Dry Run
          type: boolean
          default: false
        name: dry_run
        in: query
      - required: false
        schema:
          title: Fire And Forget
          type: boolean
          default: false
        name: fire_and_forget
        in: query
      responses:
        '200':
          description: Successful Response
          content:
            application/json:
              schema:
                $ref: '#/components/schemas/Envelope_TableSynchronisation_'
  /v0/storage/locations/{location_id}/datasets:
    get:
      tags:
      - storage
      summary: Get datasets metadata
      description: returns all the top level datasets a user has access to
      operationId: get_datasets_metadata
      parameters:
      - required: true
        schema:
          title: Location Id
          type: integer
        name: location_id
        in: path
      responses:
        '200':
          description: Successful Response
          content:
            application/json:
              schema:
                $ref: '#/components/schemas/Envelope_list_simcore_service_webserver.storage.schemas.DatasetMetaData__'
  /v0/storage/locations/{location_id}/files/metadata:
    get:
      tags:
      - storage
      summary: Get datasets metadata
      description: returns all the file meta data a user has access to (uuid_filter
        may be used)
      operationId: get_files_metadata
      parameters:
      - required: true
        schema:
          title: Location Id
          type: integer
        name: location_id
        in: path
      - required: false
        schema:
          title: Uuid Filter
          type: string
          default: ''
        name: uuid_filter
        in: query
      - description: Automatic directory expansion. This will be replaced by pagination
          the future
        required: false
        schema:
          title: Expand Dirs
          type: boolean
          description: Automatic directory expansion. This will be replaced by pagination
            the future
          default: true
        name: expand_dirs
        in: query
      responses:
        '200':
          description: Successful Response
          content:
            application/json:
              schema:
                $ref: '#/components/schemas/Envelope_list_simcore_service_webserver.storage.schemas.DatasetMetaData__'
  /v0/storage/locations/{location_id}/datasets/{dataset_id}/metadata:
    get:
      tags:
      - storage
      summary: Get Files Metadata
      description: returns all the file meta data inside dataset with dataset_id
      operationId: get_files_metadata_dataset
      parameters:
      - required: true
        schema:
          title: Location Id
          type: integer
        name: location_id
        in: path
      - required: true
        schema:
          title: Dataset Id
          type: string
        name: dataset_id
        in: path
      - description: Automatic directory expansion. This will be replaced by pagination
          the future
        required: false
        schema:
          title: Expand Dirs
          type: boolean
          description: Automatic directory expansion. This will be replaced by pagination
            the future
          default: true
        name: expand_dirs
        in: query
      responses:
        '200':
          description: Successful Response
          content:
            application/json:
              schema:
                $ref: '#/components/schemas/Envelope_list_models_library.api_schemas_storage.FileMetaDataGet__'
  /v0/storage/locations/{location_id}/files/{file_id}/metadata:
    get:
      tags:
      - storage
      summary: Get File Metadata
      description: returns the file meta data of file_id if user_id has the rights
        to
      operationId: get_file_metadata
      parameters:
      - required: true
        schema:
          title: Location Id
          type: integer
        name: location_id
        in: path
      - required: true
        schema:
          title: File Id
          type: string
        name: file_id
        in: path
      responses:
        '200':
          description: Successful Response
          content:
            application/json:
              schema:
                title: Response Get File Metadata
                anyOf:
                - $ref: '#/components/schemas/FileMetaData'
                - $ref: '#/components/schemas/Envelope_FileMetaDataGet_'
  /v0/storage/locations/{location_id}/files/{file_id}:
    get:
      tags:
      - storage
      summary: Returns download link for requested file
      description: creates a download file link if user has the rights to
      operationId: download_file
      parameters:
      - required: true
        schema:
          title: Location Id
          type: integer
        name: location_id
        in: path
      - required: true
        schema:
          title: File Id
          type: string
        name: file_id
        in: path
      - required: false
        schema:
          allOf:
          - $ref: '#/components/schemas/LinkType'
          default: PRESIGNED
        name: link_type
        in: query
      responses:
        '200':
          description: Successful Response
          content:
            application/json:
              schema:
                $ref: '#/components/schemas/Envelope_PresignedLink_'
    put:
      tags:
      - storage
      summary: Returns upload link
      description: creates one or more upload file links if user has the rights to,
        expects the client to complete/abort upload
      operationId: upload_file
      parameters:
      - required: true
        schema:
          title: Location Id
          type: integer
        name: location_id
        in: path
      - required: true
        schema:
          title: File Id
          type: string
        name: file_id
        in: path
      - required: true
        schema:
          title: File Size
          type: integer
        name: file_size
        in: query
      - required: false
        schema:
          allOf:
          - $ref: '#/components/schemas/LinkType'
          default: PRESIGNED
        name: link_type
        in: query
      - required: false
        schema:
          title: Is Directory
          type: boolean
          default: false
        name: is_directory
        in: query
      responses:
        '200':
          description: Successful Response
          content:
            application/json:
              schema:
                title: Response Upload File
                anyOf:
                - $ref: '#/components/schemas/Envelope_FileUploadSchema_'
                - $ref: '#/components/schemas/Envelope_AnyUrl_'
    delete:
      tags:
      - storage
      summary: Deletes File
      description: deletes file if user has the rights to
      operationId: delete_file
      parameters:
      - required: true
        schema:
          title: Location Id
          type: integer
        name: location_id
        in: path
      - required: true
        schema:
          title: File Id
          type: string
        name: file_id
        in: path
      responses:
        '204':
          description: Successful Response
  /v0/storage/locations/{location_id}/files/{file_id}:abort:
    post:
      tags:
      - storage
      summary: Abort Upload File
      description: 'aborts an upload if user has the rights to, and reverts

        to the latest version if available, else will delete the file'
      operationId: abort_upload_file
      parameters:
      - required: true
        schema:
          title: Location Id
          type: integer
        name: location_id
        in: path
      - required: true
        schema:
          title: File Id
          type: string
        name: file_id
        in: path
      responses:
        '204':
          description: Successful Response
  /v0/storage/locations/{location_id}/files/{file_id}:complete:
    post:
      tags:
      - storage
      summary: Complete Upload File
      description: completes an upload if the user has the rights to
      operationId: complete_upload_file
      parameters:
      - required: true
        schema:
          title: Location Id
          type: integer
        name: location_id
        in: path
      - required: true
        schema:
          title: File Id
          type: string
        name: file_id
        in: path
      requestBody:
        content:
          application/json:
            schema:
              $ref: '#/components/schemas/Envelope_FileUploadCompletionBody_'
        required: true
      responses:
        '202':
          description: Successful Response
          content:
            application/json:
              schema:
                $ref: '#/components/schemas/Envelope_FileUploadCompleteResponse_'
  /v0/storage/locations/{location_id}/files/{file_id}:complete/futures/{future_id}:
    post:
      tags:
      - storage
      summary: Check for upload completion
      description: Returns state of upload completion
      operationId: is_completed_upload_file
      parameters:
      - required: true
        schema:
          title: Location Id
          type: integer
        name: location_id
        in: path
      - required: true
        schema:
          title: File Id
          type: string
        name: file_id
        in: path
      - required: true
        schema:
          title: Future Id
          type: string
        name: future_id
        in: path
      responses:
        '200':
          description: Successful Response
          content:
            application/json:
              schema:
                $ref: '#/components/schemas/Envelope_FileUploadCompleteFutureResponse_'
  /v0/tags:
    get:
      tags:
      - tags
      summary: List Tags
      operationId: list_tags
      responses:
        '200':
          description: Successful Response
          content:
            application/json:
              schema:
                $ref: '#/components/schemas/Envelope_list_simcore_service_webserver.tags._handlers.TagGet__'
    post:
      tags:
      - tags
      summary: Create Tag
      operationId: create_tag
      requestBody:
        content:
          application/json:
            schema:
              $ref: '#/components/schemas/TagCreate'
        required: true
      responses:
        '200':
          description: Successful Response
          content:
            application/json:
              schema:
                $ref: '#/components/schemas/Envelope_TagGet_'
  /v0/tags/{tag_id}:
    delete:
      tags:
      - tags
      summary: Delete Tag
      operationId: delete_tag
      parameters:
      - required: true
        schema:
          title: Tag Id
          type: integer
        name: tag_id
        in: path
      responses:
        '204':
          description: Successful Response
    patch:
      tags:
      - tags
      summary: Update Tag
      operationId: update_tag
      parameters:
      - required: true
        schema:
          title: Tag Id
          type: integer
        name: tag_id
        in: path
      requestBody:
        content:
          application/json:
            schema:
              $ref: '#/components/schemas/TagUpdate'
        required: true
      responses:
        '200':
          description: Successful Response
          content:
            application/json:
              schema:
                $ref: '#/components/schemas/Envelope_TagGet_'
  /v0/me:
    get:
      tags:
      - user
      summary: Get My Profile
      operationId: get_my_profile
      responses:
        '200':
          description: Successful Response
          content:
            application/json:
              schema:
                $ref: '#/components/schemas/Envelope_ProfileGet_'
    put:
      tags:
      - user
      summary: Update My Profile
      operationId: update_my_profile
      requestBody:
        content:
          application/json:
            schema:
              $ref: '#/components/schemas/ProfileUpdate'
        required: true
      responses:
        '204':
          description: Successful Response
  /v0/me/preferences/{preference_id}:
    patch:
      tags:
      - user
      summary: Set Frontend Preference
      operationId: set_frontend_preference
      parameters:
      - required: true
        schema:
          title: Preference Id
          type: string
        name: preference_id
        in: path
      requestBody:
        content:
          application/json:
            schema:
              $ref: '#/components/schemas/PatchRequestBody'
        required: true
      responses:
        '204':
          description: Successful Response
  /v0/me/tokens:
    get:
      tags:
      - user
      summary: List Tokens
      operationId: list_tokens
      responses:
        '200':
          description: Successful Response
          content:
            application/json:
              schema:
                $ref: '#/components/schemas/Envelope_list_simcore_service_webserver.users.schemas.Token__'
    post:
      tags:
      - user
      summary: Create Token
      operationId: create_token
      requestBody:
        content:
          application/json:
            schema:
              $ref: '#/components/schemas/TokenCreate'
        required: true
      responses:
        '201':
          description: Successful Response
          content:
            application/json:
              schema:
                $ref: '#/components/schemas/Envelope_Token_'
  /v0/me/tokens/{service}:
    get:
      tags:
      - user
      summary: Get Token
      operationId: get_token
      parameters:
      - required: true
        schema:
          title: Service
          type: string
        name: service
        in: path
      responses:
        '200':
          description: Successful Response
          content:
            application/json:
              schema:
                $ref: '#/components/schemas/Envelope_Token_'
    delete:
      tags:
      - user
      summary: Delete Token
      operationId: delete_token
      parameters:
      - required: true
        schema:
          title: Service
          type: string
        name: service
        in: path
      responses:
        '204':
          description: Successful Response
  /v0/me/notifications:
    get:
      tags:
      - user
      summary: List User Notifications
      operationId: list_user_notifications
      responses:
        '200':
          description: Successful Response
          content:
            application/json:
              schema:
                $ref: '#/components/schemas/Envelope_list_simcore_service_webserver.users._notifications.UserNotification__'
    post:
      tags:
      - user
      summary: Create User Notification
      operationId: create_user_notification
      requestBody:
        content:
          application/json:
            schema:
              $ref: '#/components/schemas/UserNotificationCreate'
        required: true
      responses:
        '204':
          description: Successful Response
  /v0/me/notifications/{notification_id}:
    patch:
      tags:
      - user
      summary: Mark Notification As Read
      operationId: mark_notification_as_read
      parameters:
      - required: true
        schema:
          title: Notification Id
          type: string
        name: notification_id
        in: path
      requestBody:
        content:
          application/json:
            schema:
              $ref: '#/components/schemas/UserNotificationPatch'
        required: true
      responses:
        '204':
          description: Successful Response
  /v0/me/permissions:
    get:
      tags:
      - user
      summary: List User Permissions
      operationId: list_user_permissions
      responses:
        '200':
          description: Successful Response
          content:
            application/json:
              schema:
                $ref: '#/components/schemas/Envelope_list_simcore_service_webserver.users.schemas.PermissionGet__'
  /v0/repos/projects:
    get:
      tags:
      - repository
      summary: List Repos
      operationId: list_repos
      parameters:
      - required: false
        schema:
          title: Limit
          exclusiveMaximum: true
          minimum: 1
          type: integer
          default: 20
          maximum: 50
        name: limit
        in: query
      - required: false
        schema:
          title: Offset
          minimum: 0
          type: integer
          default: 0
        name: offset
        in: query
      responses:
        '200':
          description: Successful Response
          content:
            application/json:
              schema:
                $ref: '#/components/schemas/Page_RepoApiModel_'
  /v0/repos/projects/{project_uuid}/checkpoints:
    get:
      tags:
      - repository
      summary: List Checkpoints
      operationId: list_checkpoints
      parameters:
      - required: true
        schema:
          title: Project Uuid
          type: string
          format: uuid
        name: project_uuid
        in: path
      - required: false
        schema:
          title: Limit
          exclusiveMaximum: true
          minimum: 1
          type: integer
          default: 20
          maximum: 50
        name: limit
        in: query
      - required: false
        schema:
          title: Offset
          minimum: 0
          type: integer
          default: 0
        name: offset
        in: query
      responses:
        '200':
          description: Successful Response
          content:
            application/json:
              schema:
                $ref: '#/components/schemas/Page_CheckpointApiModel_'
    post:
      tags:
      - repository
      summary: Create Checkpoint
      operationId: create_checkpoint
      parameters:
      - required: true
        schema:
          title: Project Uuid
          type: string
          format: uuid
        name: project_uuid
        in: path
      requestBody:
        content:
          application/json:
            schema:
              $ref: '#/components/schemas/CheckpointNew'
        required: true
      responses:
        '200':
          description: Successful Response
          content:
            application/json:
              schema:
                $ref: '#/components/schemas/Envelope_CheckpointApiModel_'
  /v0/repos/projects/{project_uuid}/checkpoints/{ref_id}:
    get:
      tags:
      - repository
      summary: Get Checkpoint
      operationId: get_checkpoint
      parameters:
      - required: true
        schema:
          title: Ref Id
          anyOf:
          - type: integer
          - type: string
          - enum:
            - HEAD
            type: string
        name: ref_id
        in: path
      - required: true
        schema:
          title: Project Uuid
          type: string
          format: uuid
        name: project_uuid
        in: path
      responses:
        '200':
          description: Successful Response
          content:
            application/json:
              schema:
                $ref: '#/components/schemas/Envelope_CheckpointApiModel_'
    patch:
      tags:
      - repository
      summary: Update Checkpoint
      description: Update Checkpoint Annotations
      operationId: update_checkpoint
      parameters:
      - required: true
        schema:
          title: Ref Id
          anyOf:
          - type: integer
          - type: string
        name: ref_id
        in: path
      - required: true
        schema:
          title: Project Uuid
          type: string
          format: uuid
        name: project_uuid
        in: path
      requestBody:
        content:
          application/json:
            schema:
              $ref: '#/components/schemas/CheckpointAnnotations'
        required: true
      responses:
        '200':
          description: Successful Response
          content:
            application/json:
              schema:
                $ref: '#/components/schemas/Envelope_CheckpointApiModel_'
  /v0/repos/projects/{project_uuid}/checkpoints/{ref_id}/workbench/view:
    get:
      tags:
      - repository
      summary: View Project Workbench
      operationId: view_project_workbench
      parameters:
      - required: true
        schema:
          title: Ref Id
          anyOf:
          - type: integer
          - type: string
        name: ref_id
        in: path
      - required: true
        schema:
          title: Project Uuid
          type: string
          format: uuid
        name: project_uuid
        in: path
      responses:
        '200':
          description: Successful Response
          content:
            application/json:
              schema:
                $ref: '#/components/schemas/Envelope_WorkbenchViewApiModel_'
  /v0/repos/projects/{project_uuid}/checkpoints/{ref_id}:checkout:
    post:
      tags:
      - repository
      summary: Checkout
      operationId: checkout
      parameters:
      - required: true
        schema:
          title: Ref Id
          anyOf:
          - type: integer
          - type: string
        name: ref_id
        in: path
      - required: true
        schema:
          title: Project Uuid
          type: string
          format: uuid
        name: project_uuid
        in: path
      responses:
        '200':
          description: Successful Response
          content:
            application/json:
              schema:
                $ref: '#/components/schemas/Envelope_CheckpointApiModel_'
  /v0/wallets:
    get:
      tags:
      - wallets
      summary: List Wallets
      operationId: list_wallets
      responses:
        '200':
          description: Successful Response
          content:
            application/json:
              schema:
                $ref: '#/components/schemas/Envelope_list_models_library.api_schemas_webserver.wallets.WalletGetWithAvailableCredits__'
    post:
      tags:
      - wallets
      summary: Create Wallet
      operationId: create_wallet
      requestBody:
        content:
          application/json:
            schema:
              $ref: '#/components/schemas/CreateWalletBodyParams'
        required: true
      responses:
        '201':
          description: Successful Response
          content:
            application/json:
              schema:
                $ref: '#/components/schemas/Envelope_WalletGet_'
  /v0/wallets/{wallet_id}:
    put:
      tags:
      - wallets
      summary: Update Wallet
      operationId: update_wallet
      parameters:
      - required: true
        schema:
          title: Wallet Id
          exclusiveMinimum: true
          type: integer
          minimum: 0
        name: wallet_id
        in: path
      requestBody:
        content:
          application/json:
            schema:
              $ref: '#/components/schemas/PutWalletBodyParams'
        required: true
      responses:
        '200':
          description: Successful Response
          content:
            application/json:
              schema:
                $ref: '#/components/schemas/Envelope_WalletGet_'
  /v0/wallets/{wallet_id}/payments:
    post:
      tags:
      - wallets
      summary: Create Payment
      description: Creates payment to wallet `wallet_id`
      operationId: create_payment
      parameters:
      - required: true
        schema:
          title: Wallet Id
          exclusiveMinimum: true
          type: integer
          minimum: 0
        name: wallet_id
        in: path
      requestBody:
        content:
          application/json:
            schema:
              $ref: '#/components/schemas/CreateWalletPayment'
        required: true
      responses:
        '200':
          description: Successful Response
          content:
            application/json:
              schema:
                $ref: '#/components/schemas/Envelope_WalletPaymentCreated_'
  /v0/wallets/-/payments:
    get:
      tags:
      - wallets
      summary: List All Payments
      description: Lists all user payments to his/her wallets (only the ones he/she
        created)
      operationId: list_all_payments
      parameters:
      - required: false
        schema:
          title: Limit
          exclusiveMaximum: true
          minimum: 1
          type: integer
          default: 20
          maximum: 50
        name: limit
        in: query
      - required: false
        schema:
          title: Offset
          minimum: 0
          type: integer
          default: 0
        name: offset
        in: query
      responses:
        '200':
          description: Successful Response
          content:
            application/json:
              schema:
                $ref: '#/components/schemas/Page_PaymentTransaction_'
  /v0/wallets/{wallet_id}/payments/{payment_id}:cancel:
    post:
      tags:
      - wallets
      summary: Cancel Payment
      operationId: cancel_payment
      parameters:
      - required: true
        schema:
          title: Wallet Id
          exclusiveMinimum: true
          type: integer
          minimum: 0
        name: wallet_id
        in: path
      - required: true
        schema:
          title: Payment Id
          minLength: 1
          type: string
        name: payment_id
        in: path
      responses:
        '204':
          description: Successful Response
  /v0/wallets/{wallet_id}/groups/{group_id}:
    put:
      tags:
      - wallets
      summary: Update Wallet Group
      operationId: update_wallet_group
      parameters:
      - required: true
        schema:
          title: Wallet Id
          exclusiveMinimum: true
          type: integer
          minimum: 0
        name: wallet_id
        in: path
      - required: true
        schema:
          title: Group Id
          exclusiveMinimum: true
          type: integer
          minimum: 0
        name: group_id
        in: path
      requestBody:
        content:
          application/json:
            schema:
              $ref: '#/components/schemas/_WalletsGroupsBodyParams'
        required: true
      responses:
        '200':
          description: Successful Response
          content:
            application/json:
              schema:
                $ref: '#/components/schemas/Envelope_WalletGroupGet_'
    post:
      tags:
      - wallets
      summary: Create Wallet Group
      operationId: create_wallet_group
      parameters:
      - required: true
        schema:
          title: Wallet Id
          exclusiveMinimum: true
          type: integer
          minimum: 0
        name: wallet_id
        in: path
      - required: true
        schema:
          title: Group Id
          exclusiveMinimum: true
          type: integer
          minimum: 0
        name: group_id
        in: path
      requestBody:
        content:
          application/json:
            schema:
              $ref: '#/components/schemas/_WalletsGroupsBodyParams'
        required: true
      responses:
        '201':
          description: Successful Response
          content:
            application/json:
              schema:
                $ref: '#/components/schemas/Envelope_WalletGroupGet_'
    delete:
      tags:
      - wallets
      summary: Delete Wallet Group
      operationId: delete_wallet_group
      parameters:
      - required: true
        schema:
          title: Wallet Id
          exclusiveMinimum: true
          type: integer
          minimum: 0
        name: wallet_id
        in: path
      - required: true
        schema:
          title: Group Id
          exclusiveMinimum: true
          type: integer
          minimum: 0
        name: group_id
        in: path
      responses:
        '204':
          description: Successful Response
  /v0/wallets/{wallet_id}/groups:
    get:
      tags:
      - wallets
      summary: List Wallet Groups
      operationId: list_wallet_groups
      parameters:
      - required: true
        schema:
          title: Wallet Id
          exclusiveMinimum: true
          type: integer
          minimum: 0
        name: wallet_id
        in: path
      responses:
        '200':
          description: Successful Response
          content:
            application/json:
              schema:
                $ref: '#/components/schemas/Envelope_list_simcore_service_webserver.wallets._groups_api.WalletGroupGet__'
components:
  schemas:
    AccessEnum:
      title: AccessEnum
      enum:
      - ReadAndWrite
      - Invisible
      - ReadOnly
      type: string
      description: An enumeration.
    AccessRights:
      title: AccessRights
      required:
      - read
      - write
      - delete
      type: object
      properties:
        read:
          title: Read
          type: boolean
          description: gives read access
        write:
          title: Write
          type: boolean
          description: gives write access
        delete:
          title: Delete
          type: boolean
          description: gives deletion rights
      additionalProperties: false
    Activity:
      title: Activity
      required:
      - stats
      - limits
      type: object
      properties:
        stats:
          $ref: '#/components/schemas/Stats'
        limits:
          $ref: '#/components/schemas/Limits'
        queued:
          title: Queued
          type: boolean
    AllUsersGroups:
      title: AllUsersGroups
      type: object
      properties:
        me:
          $ref: '#/components/schemas/UsersGroup'
        organizations:
          title: Organizations
          type: array
          items:
            $ref: '#/components/schemas/UsersGroup'
        all:
          $ref: '#/components/schemas/UsersGroup'
        product:
          $ref: '#/components/schemas/UsersGroup'
      example:
        me:
          gid: '27'
          label: A user
          description: A very special user
          accessRights:
            read: true
            write: true
            delete: true
        organizations:
        - gid: '15'
          label: ITIS Foundation
          description: The Foundation for Research on Information Technologies in
            Society
          accessRights:
            read: true
            write: false
            delete: false
        - gid: '16'
          label: Blue Fundation
          description: Some foundation
          accessRights:
            read: true
            write: false
            delete: false
        all:
          gid: '0'
          label: All
          description: Open to all users
          accessRights:
            read: true
            write: false
            delete: false
    Annotation:
      title: Annotation
      required:
      - type
      - color
      - attributes
      type: object
      properties:
        type:
          title: Type
          enum:
          - note
          - rect
          - text
          type: string
        color:
          title: Color
          type: string
          format: color
        attributes:
          title: Attributes
          type: object
          description: svg attributes
      additionalProperties: false
    Announcement:
      title: Announcement
      required:
      - id
      - products
      - start
      - end
      - title
      - description
      - link
      - widgets
      type: object
      properties:
        id:
          title: Id
          type: string
        products:
          title: Products
          type: array
          items:
            type: string
        start:
          title: Start
          type: string
          format: date-time
        end:
          title: End
          type: string
          format: date-time
        title:
          title: Title
          type: string
        description:
          title: Description
          type: string
        link:
          title: Link
          type: string
        widgets:
          title: Widgets
          type: array
          items:
            enum:
            - login
            - ribbon
            - user-menu
            type: string
    ApiKeyCreate:
      title: ApiKeyCreate
      required:
      - display_name
      type: object
      properties:
        display_name:
          title: Display Name
          minLength: 3
          type: string
        expiration:
          title: Expiration
          type: number
          description: Time delta from creation time to expiration. If None, then
            it does not expire.
          format: time-delta
    ApiKeyGet:
      title: ApiKeyGet
      required:
      - display_name
      - api_key
      - api_secret
      type: object
      properties:
        display_name:
          title: Display Name
          minLength: 3
          type: string
        api_key:
          title: Api Key
          type: string
        api_secret:
          title: Api Secret
          type: string
    AppStatusCheck:
      title: AppStatusCheck
      required:
      - app_name
      - version
      type: object
      properties:
        app_name:
          title: App Name
          type: string
          description: Application name
        version:
          title: Version
          type: string
          description: Application's version
        services:
          title: Services
          type: object
          description: Other backend services connected from this service
          default: {}
        sessions:
          title: Sessions
          type: object
          description: Client sessions info. If single session per app, then is denoted
            as main
          default: {}
        url:
          title: Url
          maxLength: 65536
          minLength: 1
          type: string
          description: Link to current resource
          format: uri
        diagnostics_url:
          title: Diagnostics Url
          maxLength: 65536
          minLength: 1
          type: string
          description: Link to diagnostics report sub-resource. This MIGHT take some
            time to compute
          format: uri
    Author:
      title: Author
      required:
      - name
      - email
      type: object
      properties:
        name:
          title: Name
          type: string
          description: Name of the author
          example: Jim Knopf
        email:
          title: Email
          type: string
          description: Email address
          format: email
        affiliation:
          title: Affiliation
          type: string
          description: Affiliation of the author
      additionalProperties: false
    Badge:
      title: Badge
      required:
      - name
      - image
      - url
      type: object
      properties:
        name:
          title: Name
          type: string
          description: Name of the subject
        image:
          title: Image
          maxLength: 2083
          minLength: 1
          type: string
          description: Url to the badge
          format: uri
        url:
          title: Url
          maxLength: 2083
          minLength: 1
          type: string
          description: Link to the status
          format: uri
      additionalProperties: false
    Body_list_projects:
      title: Body_list_projects
      type: object
      properties:
        order_by:
          title: Order By
          type: array
          items:
            $ref: '#/components/schemas/ProjectOrderBy'
        filters:
          $ref: '#/components/schemas/ProjectListFilters'
    Body_service_submission:
      title: Body_service_submission
      required:
      - _file
      type: object
      properties:
        _file:
          title: ' File'
          type: string
          description: metadata.json submission file
          format: binary
    BootChoice:
      title: BootChoice
      required:
      - label
      - description
      type: object
      properties:
        label:
          title: Label
          type: string
        description:
          title: Description
          type: string
    BootMode:
      title: BootMode
      enum:
      - CPU
      - GPU
      - MPI
      type: string
      description: An enumeration.
    BootOption:
      title: BootOption
      required:
      - label
      - description
      - default
      - items
      type: object
      properties:
        label:
          title: Label
          type: string
        description:
          title: Description
          type: string
        default:
          title: Default
          type: string
        items:
          title: Items
          type: object
          additionalProperties:
            $ref: '#/components/schemas/BootChoice'
    ChangeEmailBody:
      title: ChangeEmailBody
      required:
      - email
      type: object
      properties:
        email:
          title: Email
          type: string
          format: email
      additionalProperties: false
    ChangePasswordBody:
      title: ChangePasswordBody
      required:
      - current
      - new
      - confirm
      type: object
      properties:
        current:
          title: Current
          type: string
          format: password
          writeOnly: true
        new:
          title: New
          type: string
          format: password
          writeOnly: true
        confirm:
          title: Confirm
          type: string
          format: password
          writeOnly: true
      additionalProperties: false
    CheckpointAnnotations:
      title: CheckpointAnnotations
      type: object
      properties:
        tag:
          title: Tag
          type: string
        message:
          title: Message
          type: string
    CheckpointApiModel:
      title: CheckpointApiModel
      required:
      - id
      - checksum
      - created_at
      - tags
      - url
      type: object
      properties:
        id:
          title: Id
          exclusiveMinimum: true
          type: integer
          minimum: 0
        checksum:
          title: Checksum
          pattern: ^[a-fA-F0-9]{40}$
          type: string
        created_at:
          title: Created At
          type: string
          format: date-time
        tags:
          title: Tags
          type: array
          items:
            type: string
        message:
          title: Message
          type: string
        parents_ids:
          title: Parents Ids
          type: array
          items:
            exclusiveMinimum: true
            type: integer
            minimum: 0
        url:
          title: Url
          maxLength: 2083
          minLength: 1
          type: string
          format: uri
    CheckpointNew:
      title: CheckpointNew
      required:
      - tag
      type: object
      properties:
        tag:
          title: Tag
          type: string
        message:
          title: Message
          type: string
    ClusterAccessRights:
      title: ClusterAccessRights
      required:
      - read
      - write
      - delete
      type: object
      properties:
        read:
          title: Read
          type: boolean
          description: allows to run pipelines on that cluster
        write:
          title: Write
          type: boolean
          description: allows to modify the cluster
        delete:
          title: Delete
          type: boolean
          description: allows to delete a cluster
      additionalProperties: false
    ClusterCreate:
      title: ClusterCreate
      required:
      - name
      - type
      - endpoint
      - authentication
      type: object
      properties:
        name:
          title: Name
          type: string
          description: The human readable name of the cluster
        description:
          title: Description
          type: string
        type:
          $ref: '#/components/schemas/ClusterTypeInModel'
        owner:
          title: Owner
          exclusiveMinimum: true
          type: integer
          minimum: 0
        thumbnail:
          title: Thumbnail
          maxLength: 2083
          minLength: 1
          type: string
          description: url to the image describing this cluster
          format: uri
        endpoint:
          title: Endpoint
          maxLength: 65536
          minLength: 1
          type: string
          format: uri
        authentication:
          title: Authentication
          anyOf:
          - $ref: '#/components/schemas/SimpleAuthentication'
          - $ref: '#/components/schemas/KerberosAuthentication'
          - $ref: '#/components/schemas/JupyterHubTokenAuthentication'
        accessRights:
          title: Accessrights
          type: object
          additionalProperties:
            $ref: '#/components/schemas/ClusterAccessRights'
    ClusterDetails:
      title: ClusterDetails
      required:
      - scheduler
      - dashboardLink
      type: object
      properties:
        scheduler:
          title: Scheduler
          allOf:
          - $ref: '#/components/schemas/Scheduler'
          description: This contains dask scheduler information given by the underlying
            dask library
        dashboardLink:
          title: Dashboardlink
          maxLength: 65536
          minLength: 1
          type: string
          description: Link to this scheduler's dashboard
          format: uri
    ClusterGet:
      title: ClusterGet
      required:
      - name
      - type
      - owner
      - endpoint
      - authentication
      - id
      type: object
      properties:
        name:
          title: Name
          type: string
          description: The human readable name of the cluster
        description:
          title: Description
          type: string
        type:
          $ref: '#/components/schemas/ClusterTypeInModel'
        owner:
          title: Owner
          exclusiveMinimum: true
          type: integer
          minimum: 0
        thumbnail:
          title: Thumbnail
          maxLength: 2083
          minLength: 1
          type: string
          description: url to the image describing this cluster
          format: uri
        endpoint:
          title: Endpoint
          maxLength: 65536
          minLength: 1
          type: string
          format: uri
        authentication:
          title: Authentication
          anyOf:
          - $ref: '#/components/schemas/SimpleAuthentication'
          - $ref: '#/components/schemas/KerberosAuthentication'
          - $ref: '#/components/schemas/JupyterHubTokenAuthentication'
          - $ref: '#/components/schemas/NoAuthentication'
          description: Dask gateway authentication
        accessRights:
          title: Accessrights
          type: object
          additionalProperties:
            $ref: '#/components/schemas/ClusterAccessRights'
        id:
          title: Id
          minimum: 0
          type: integer
          description: The cluster ID
    ClusterPatch:
      title: ClusterPatch
      type: object
      properties:
        name:
          title: Name
          type: string
        description:
          title: Description
          type: string
        type:
          $ref: '#/components/schemas/ClusterTypeInModel'
        owner:
          title: Owner
          exclusiveMinimum: true
          type: integer
          minimum: 0
        thumbnail:
          title: Thumbnail
          maxLength: 2083
          minLength: 1
          type: string
          format: uri
        endpoint:
          title: Endpoint
          maxLength: 65536
          minLength: 1
          type: string
          format: uri
        authentication:
          title: Authentication
          anyOf:
          - $ref: '#/components/schemas/SimpleAuthentication'
          - $ref: '#/components/schemas/KerberosAuthentication'
          - $ref: '#/components/schemas/JupyterHubTokenAuthentication'
        accessRights:
          title: Accessrights
          type: object
          additionalProperties:
            $ref: '#/components/schemas/ClusterAccessRights'
    ClusterPing:
      title: ClusterPing
      required:
      - endpoint
      - authentication
      type: object
      properties:
        endpoint:
          title: Endpoint
          maxLength: 65536
          minLength: 1
          type: string
          format: uri
        authentication:
          title: Authentication
          anyOf:
          - $ref: '#/components/schemas/SimpleAuthentication'
          - $ref: '#/components/schemas/KerberosAuthentication'
          - $ref: '#/components/schemas/JupyterHubTokenAuthentication'
          - $ref: '#/components/schemas/NoAuthentication'
          description: Dask gateway authentication
    ClusterTypeInModel:
      title: ClusterTypeInModel
      enum:
      - AWS
      - ON_PREMISE
      type: string
      description: An enumeration.
    CodePageParams:
      title: CodePageParams
      required:
      - message
      type: object
      properties:
        message:
          title: Message
          type: string
        retry_2fa_after:
          title: Retry 2Fa After
          exclusiveMinimum: true
          type: integer
          minimum: 0
        next_url:
          title: Next Url
          type: string
    ComputationTaskGet:
      title: ComputationTaskGet
      type: object
      properties:
        cluster_id:
          title: Cluster Id
          minimum: 0
          type: integer
    CreateWalletBodyParams:
      title: CreateWalletBodyParams
      required:
      - name
      type: object
      properties:
        name:
          title: Name
          type: string
        description:
          title: Description
          type: string
        thumbnail:
          title: Thumbnail
          type: string
    CreateWalletPayment:
      title: CreateWalletPayment
      required:
      - priceDollars
      type: object
      properties:
        priceDollars:
          title: Pricedollars
          type: number
        comment:
          title: Comment
          maxLength: 100
          type: string
    DatCoreFileLink:
      title: DatCoreFileLink
      required:
      - store
      - path
      - label
      - dataset
      type: object
      properties:
        store:
          title: Store
          type: integer
          description: 'The store identifier: 0 for simcore S3, 1 for datcore'
        path:
          title: Path
          anyOf:
          - pattern: ^(api|([0-9a-fA-F]{8}-?[0-9a-fA-F]{4}-?[0-9a-fA-F]{4}-?[0-9a-fA-F]{4}-?[0-9a-fA-F]{12}))\/([0-9a-fA-F]{8}-?[0-9a-fA-F]{4}-?[0-9a-fA-F]{4}-?[0-9a-fA-F]{4}-?[0-9a-fA-F]{12})\/(.+)$
            type: string
          - pattern: ^N:package:[0-9a-fA-F]{8}-?[0-9a-fA-F]{4}-?[0-9a-fA-F]{4}-?[0-9a-fA-F]{4}-?[0-9a-fA-F]{12}$
            type: string
          description: The path to the file in the storage provider domain
        label:
          title: Label
          type: string
          description: The real file name
        eTag:
          title: Etag
          type: string
          description: Entity tag that uniquely represents the file. The method to
            generate the tag is not specified (black box).
        dataset:
          title: Dataset
          type: string
          description: Unique identifier to access the dataset on datcore (REQUIRED
            for datcore)
      additionalProperties: false
      description: I/O port type to hold a link to a file in DATCORE storage
    DatasetMetaData:
      title: DatasetMetaData
      type: object
      properties:
        dataset_id:
          title: Dataset Id
          type: string
        display_name:
          title: Display Name
          type: string
      example:
        dataset_id: N:id-aaaa
        display_name: simcore-testing
    DictModel_str__PositiveFloat_:
      title: DictModel[str, PositiveFloat]
      type: object
      additionalProperties:
        exclusiveMinimum: true
        type: number
        minimum: 0.0
    DownloadLink:
      title: DownloadLink
      required:
      - downloadLink
      type: object
      properties:
        downloadLink:
          title: Downloadlink
          maxLength: 65536
          minLength: 1
          type: string
          format: uri
        label:
          title: Label
          type: string
          description: Display name
      additionalProperties: false
      description: I/O port type to hold a generic download link to a file (e.g. S3
        pre-signed link, etc)
    EmptyModel:
      title: EmptyModel
      type: object
      properties: {}
      additionalProperties: false
    Envelope_AllUsersGroups_:
      title: Envelope[AllUsersGroups]
      type: object
      properties:
        data:
          $ref: '#/components/schemas/AllUsersGroups'
        error:
          title: Error
    Envelope_AnyUrl_:
      title: Envelope[AnyUrl]
      type: object
      properties:
        data:
          title: Data
          maxLength: 65536
          minLength: 1
          type: string
          format: uri
        error:
          title: Error
    Envelope_AppStatusCheck_:
      title: Envelope[AppStatusCheck]
      type: object
      properties:
        data:
          $ref: '#/components/schemas/AppStatusCheck'
        error:
          title: Error
    Envelope_CheckpointApiModel_:
      title: Envelope[CheckpointApiModel]
      type: object
      properties:
        data:
          $ref: '#/components/schemas/CheckpointApiModel'
        error:
          title: Error
    Envelope_ClusterDetails_:
      title: Envelope[ClusterDetails]
      type: object
      properties:
        data:
          $ref: '#/components/schemas/ClusterDetails'
        error:
          title: Error
    Envelope_ClusterGet_:
      title: Envelope[ClusterGet]
      type: object
      properties:
        data:
          $ref: '#/components/schemas/ClusterGet'
        error:
          title: Error
    Envelope_ComputationTaskGet_:
      title: Envelope[ComputationTaskGet]
      type: object
      properties:
        data:
          $ref: '#/components/schemas/ComputationTaskGet'
        error:
          title: Error
    Envelope_Error_:
      title: Envelope[Error]
      type: object
      properties:
        data:
          $ref: '#/components/schemas/Error'
        error:
          title: Error
    Envelope_FileMetaDataGet_:
      title: Envelope[FileMetaDataGet]
      type: object
      properties:
        data:
          $ref: '#/components/schemas/FileMetaDataGet'
        error:
          title: Error
    Envelope_FileUploadCompleteFutureResponse_:
      title: Envelope[FileUploadCompleteFutureResponse]
      type: object
      properties:
        data:
          $ref: '#/components/schemas/FileUploadCompleteFutureResponse'
        error:
          title: Error
    Envelope_FileUploadCompleteResponse_:
      title: Envelope[FileUploadCompleteResponse]
      type: object
      properties:
        data:
          $ref: '#/components/schemas/FileUploadCompleteResponse'
        error:
          title: Error
    Envelope_FileUploadCompletionBody_:
      title: Envelope[FileUploadCompletionBody]
      type: object
      properties:
        data:
          $ref: '#/components/schemas/FileUploadCompletionBody'
        error:
          title: Error
    Envelope_FileUploadSchema_:
      title: Envelope[FileUploadSchema]
      type: object
      properties:
        data:
          $ref: '#/components/schemas/FileUploadSchema'
        error:
          title: Error
    Envelope_GroupUserGet_:
      title: Envelope[GroupUserGet]
      type: object
      properties:
        data:
          $ref: '#/components/schemas/GroupUserGet'
        error:
          title: Error
    Envelope_HealthInfoDict_:
      title: Envelope[HealthInfoDict]
      type: object
      properties:
        data:
          $ref: '#/components/schemas/HealthInfoDict'
        error:
          title: Error
    Envelope_InvitationInfo_:
      title: Envelope[InvitationInfo]
      type: object
      properties:
        data:
          $ref: '#/components/schemas/InvitationInfo'
        error:
          title: Error
    Envelope_Log_:
      title: Envelope[Log]
      type: object
      properties:
        data:
          $ref: '#/components/schemas/Log'
        error:
          title: Error
    Envelope_LoginNextPage_:
      title: Envelope[LoginNextPage]
      type: object
      properties:
        data:
          $ref: '#/components/schemas/LoginNextPage'
        error:
          title: Error
    Envelope_NodeCreated_:
      title: Envelope[NodeCreated]
      type: object
      properties:
        data:
          $ref: '#/components/schemas/NodeCreated'
        error:
          title: Error
    Envelope_NodeRetrieved_:
      title: Envelope[NodeRetrieved]
      type: object
      properties:
        data:
          $ref: '#/components/schemas/NodeRetrieved'
        error:
          title: Error
    Envelope_PresignedLink_:
      title: Envelope[PresignedLink]
      type: object
      properties:
        data:
          $ref: '#/components/schemas/PresignedLink'
        error:
          title: Error
    Envelope_ProfileGet_:
      title: Envelope[ProfileGet]
      type: object
      properties:
        data:
          $ref: '#/components/schemas/ProfileGet'
        error:
          title: Error
    Envelope_ProjectGet_:
      title: Envelope[ProjectGet]
      type: object
      properties:
        data:
          $ref: '#/components/schemas/ProjectGet'
        error:
          title: Error
    Envelope_ProjectMetadataGet_:
      title: Envelope[ProjectMetadataGet]
      type: object
      properties:
        data:
          $ref: '#/components/schemas/ProjectMetadataGet'
        error:
          title: Error
    Envelope_ProjectState_:
      title: Envelope[ProjectState]
      type: object
      properties:
        data:
          $ref: '#/components/schemas/ProjectState'
        error:
          title: Error
    Envelope_ProjectsCommentsAPI_:
      title: Envelope[ProjectsCommentsAPI]
      type: object
      properties:
        data:
          $ref: '#/components/schemas/ProjectsCommentsAPI'
        error:
          title: Error
    Envelope_RegisterPhoneNextPage_:
      title: Envelope[RegisterPhoneNextPage]
      type: object
      properties:
        data:
          $ref: '#/components/schemas/RegisterPhoneNextPage'
        error:
          title: Error
    Envelope_ResearchResource_:
      title: Envelope[ResearchResource]
      type: object
      properties:
        data:
          $ref: '#/components/schemas/ResearchResource'
        error:
          title: Error
    Envelope_ServiceGet_:
      title: Envelope[ServiceGet]
      type: object
      properties:
        data:
          $ref: '#/components/schemas/models_library__api_schemas_webserver__catalog__ServiceGet'
        error:
          title: Error
    Envelope_ServiceInputGet_:
      title: Envelope[ServiceInputGet]
      type: object
      properties:
        data:
          $ref: '#/components/schemas/ServiceInputGet'
        error:
          title: Error
    Envelope_StatusDiagnosticsGet_:
      title: Envelope[StatusDiagnosticsGet]
      type: object
      properties:
        data:
          $ref: '#/components/schemas/StatusDiagnosticsGet'
        error:
          title: Error
    Envelope_TableSynchronisation_:
      title: Envelope[TableSynchronisation]
      type: object
      properties:
        data:
          $ref: '#/components/schemas/TableSynchronisation'
        error:
          title: Error
    Envelope_TagGet_:
      title: Envelope[TagGet]
      type: object
      properties:
        data:
          $ref: '#/components/schemas/TagGet'
        error:
          title: Error
    Envelope_TaskGet_:
      title: Envelope[TaskGet]
      type: object
      properties:
        data:
          $ref: '#/components/schemas/TaskGet'
        error:
          title: Error
    Envelope_TaskStatus_:
      title: Envelope[TaskStatus]
      type: object
      properties:
        data:
          $ref: '#/components/schemas/TaskStatus'
        error:
          title: Error
    Envelope_Token_:
      title: Envelope[Token]
      type: object
      properties:
        data:
          $ref: '#/components/schemas/Token'
        error:
          title: Error
    Envelope_Union_NodeGet__NodeGetIdle__:
      title: Envelope[Union[NodeGet, NodeGetIdle]]
      type: object
      properties:
        data:
          title: Data
          anyOf:
          - $ref: '#/components/schemas/NodeGet'
          - $ref: '#/components/schemas/NodeGetIdle'
        error:
          title: Error
    Envelope_Union_TestFailed__TestPassed__:
      title: Envelope[Union[TestFailed, TestPassed]]
      type: object
      properties:
        data:
          title: Data
          anyOf:
          - $ref: '#/components/schemas/TestFailed'
          - $ref: '#/components/schemas/TestPassed'
        error:
          title: Error
    Envelope_Union_WalletGet__NoneType__:
      title: Envelope[Union[WalletGet, NoneType]]
      type: object
      properties:
        data:
          $ref: '#/components/schemas/WalletGet'
        error:
          title: Error
    Envelope_UsersGroup_:
      title: Envelope[UsersGroup]
      type: object
      properties:
        data:
          $ref: '#/components/schemas/UsersGroup'
        error:
          title: Error
    Envelope_WalletGet_:
      title: Envelope[WalletGet]
      type: object
      properties:
        data:
          $ref: '#/components/schemas/WalletGet'
        error:
          title: Error
    Envelope_WalletGroupGet_:
      title: Envelope[WalletGroupGet]
      type: object
      properties:
        data:
          $ref: '#/components/schemas/WalletGroupGet'
        error:
          title: Error
    Envelope_WalletPaymentCreated_:
      title: Envelope[WalletPaymentCreated]
      type: object
      properties:
        data:
          $ref: '#/components/schemas/WalletPaymentCreated'
        error:
          title: Error
    Envelope_WorkbenchViewApiModel_:
      title: Envelope[WorkbenchViewApiModel]
      type: object
      properties:
        data:
          $ref: '#/components/schemas/WorkbenchViewApiModel'
        error:
          title: Error
    Envelope__ComputationStarted_:
      title: Envelope[_ComputationStarted]
      type: object
      properties:
        data:
          $ref: '#/components/schemas/_ComputationStarted'
        error:
          title: Error
    Envelope__ProjectGroupAccess_:
      title: Envelope[_ProjectGroupAccess]
      type: object
      properties:
        data:
          $ref: '#/components/schemas/_ProjectGroupAccess'
        error:
          title: Error
    Envelope__ProjectNodePreview_:
      title: Envelope[_ProjectNodePreview]
      type: object
      properties:
        data:
          $ref: '#/components/schemas/_ProjectNodePreview'
        error:
          title: Error
    Envelope_dict_Literal__comment_id____pydantic.types.PositiveInt__:
      title: Envelope[dict[Literal['comment_id'], pydantic.types.PositiveInt]]
      type: object
      properties:
        data:
          title: Data
          type: object
          additionalProperties:
            exclusiveMinimum: true
            type: integer
            minimum: 0
        error:
          title: Error
    Envelope_dict_models_library.docker.DockerGenericTag__models_library.services_resources.ImageResources__:
      title: Envelope[dict[models_library.docker.DockerGenericTag, models_library.services_resources.ImageResources]]
      type: object
      properties:
        data:
          title: Data
          type: object
        error:
          title: Error
    Envelope_dict_str__Any__:
      title: Envelope[dict[str, Any]]
      type: object
      properties:
        data:
          title: Data
          type: object
        error:
          title: Error
    Envelope_dict_uuid.UUID__models_library.api_schemas_webserver.activity.Activity__:
      title: Envelope[dict[uuid.UUID, models_library.api_schemas_webserver.activity.Activity]]
      type: object
      properties:
        data:
          title: Data
          type: object
          additionalProperties:
            $ref: '#/components/schemas/Activity'
        error:
          title: Error
    Envelope_dict_uuid.UUID__simcore_service_webserver.projects._ports_handlers.ProjectInputGet__:
      title: Envelope[dict[uuid.UUID, simcore_service_webserver.projects._ports_handlers.ProjectInputGet]]
      type: object
      properties:
        data:
          title: Data
          type: object
          additionalProperties:
            $ref: '#/components/schemas/ProjectInputGet'
        error:
          title: Error
    Envelope_dict_uuid.UUID__simcore_service_webserver.projects._ports_handlers.ProjectOutputGet__:
      title: Envelope[dict[uuid.UUID, simcore_service_webserver.projects._ports_handlers.ProjectOutputGet]]
      type: object
      properties:
        data:
          title: Data
          type: object
          additionalProperties:
            $ref: '#/components/schemas/ProjectOutputGet'
        error:
          title: Error
    Envelope_list_models_library.api_schemas_long_running_tasks.tasks.TaskGet__:
      title: Envelope[list[models_library.api_schemas_long_running_tasks.tasks.TaskGet]]
      type: object
      properties:
        data:
          title: Data
          type: array
          items:
            $ref: '#/components/schemas/TaskGet'
        error:
          title: Error
    Envelope_list_models_library.api_schemas_storage.FileMetaDataGet__:
      title: Envelope[list[models_library.api_schemas_storage.FileMetaDataGet]]
      type: object
      properties:
        data:
          title: Data
          type: array
          items:
            $ref: '#/components/schemas/FileMetaDataGet'
        error:
          title: Error
    Envelope_list_models_library.api_schemas_webserver.catalog.ServiceGet__:
      title: Envelope[list[models_library.api_schemas_webserver.catalog.ServiceGet]]
      type: object
      properties:
        data:
          title: Data
          type: array
          items:
            $ref: '#/components/schemas/models_library__api_schemas_webserver__catalog__ServiceGet'
        error:
          title: Error
    Envelope_list_models_library.api_schemas_webserver.catalog.ServiceInputGet__:
      title: Envelope[list[models_library.api_schemas_webserver.catalog.ServiceInputGet]]
      type: object
      properties:
        data:
          title: Data
          type: array
          items:
            $ref: '#/components/schemas/ServiceInputGet'
        error:
          title: Error
    Envelope_list_models_library.api_schemas_webserver.catalog.ServiceOutputGet__:
      title: Envelope[list[models_library.api_schemas_webserver.catalog.ServiceOutputGet]]
      type: object
      properties:
        data:
          title: Data
          type: array
          items:
            $ref: '#/components/schemas/ServiceOutputGet'
        error:
          title: Error
    Envelope_list_models_library.api_schemas_webserver.clusters.ClusterGet__:
      title: Envelope[list[models_library.api_schemas_webserver.clusters.ClusterGet]]
      type: object
      properties:
        data:
          title: Data
          type: array
          items:
            $ref: '#/components/schemas/ClusterGet'
        error:
          title: Error
    Envelope_list_models_library.api_schemas_webserver.groups.GroupUserGet__:
      title: Envelope[list[models_library.api_schemas_webserver.groups.GroupUserGet]]
      type: object
      properties:
        data:
          title: Data
          type: array
          items:
            $ref: '#/components/schemas/GroupUserGet'
        error:
          title: Error
    Envelope_list_models_library.api_schemas_webserver.resource_usage.ServiceRunGet__:
      title: Envelope[list[models_library.api_schemas_webserver.resource_usage.ServiceRunGet]]
      type: object
      properties:
        data:
          title: Data
          type: array
          items:
            $ref: '#/components/schemas/ServiceRunGet'
        error:
          title: Error
    Envelope_list_models_library.api_schemas_webserver.wallets.WalletGetWithAvailableCredits__:
      title: Envelope[list[models_library.api_schemas_webserver.wallets.WalletGetWithAvailableCredits]]
      type: object
      properties:
        data:
          title: Data
          type: array
          items:
            $ref: '#/components/schemas/WalletGetWithAvailableCredits'
        error:
          title: Error
    Envelope_list_models_library.projects_comments.ProjectsCommentsAPI__:
      title: Envelope[list[models_library.projects_comments.ProjectsCommentsAPI]]
      type: object
      properties:
        data:
          title: Data
          type: array
          items:
            $ref: '#/components/schemas/ProjectsCommentsAPI'
        error:
          title: Error
    Envelope_list_models_library.services.ServicePortKey__:
      title: Envelope[list[models_library.services.ServicePortKey]]
      type: object
      properties:
        data:
          title: Data
          type: array
          items:
            pattern: ^[-_a-zA-Z0-9]+$
            type: string
        error:
          title: Error
    Envelope_list_simcore_service_webserver.announcements._models.Announcement__:
      title: Envelope[list[simcore_service_webserver.announcements._models.Announcement]]
      type: object
      properties:
        data:
          title: Data
          type: array
          items:
            $ref: '#/components/schemas/Announcement'
        error:
          title: Error
    Envelope_list_simcore_service_webserver.projects._nodes_handlers._ProjectNodePreview__:
      title: Envelope[list[simcore_service_webserver.projects._nodes_handlers._ProjectNodePreview]]
      type: object
      properties:
        data:
          title: Data
          type: array
          items:
            $ref: '#/components/schemas/_ProjectNodePreview'
        error:
          title: Error
    Envelope_list_simcore_service_webserver.projects._ports_handlers.ProjectMetadataPortGet__:
      title: Envelope[list[simcore_service_webserver.projects._ports_handlers.ProjectMetadataPortGet]]
      type: object
      properties:
        data:
          title: Data
          type: array
          items:
            $ref: '#/components/schemas/ProjectMetadataPortGet'
        error:
          title: Error
    Envelope_list_simcore_service_webserver.scicrunch.models.ResourceHit__:
      title: Envelope[list[simcore_service_webserver.scicrunch.models.ResourceHit]]
      type: object
      properties:
        data:
          title: Data
          type: array
          items:
            $ref: '#/components/schemas/ResourceHit'
        error:
          title: Error
    Envelope_list_simcore_service_webserver.storage.schemas.DatasetMetaData__:
      title: Envelope[list[simcore_service_webserver.storage.schemas.DatasetMetaData]]
      type: object
      properties:
        data:
          title: Data
          type: array
          items:
            $ref: '#/components/schemas/DatasetMetaData'
        error:
          title: Error
    Envelope_list_simcore_service_webserver.studies_dispatcher._rest_handlers.ServiceGet__:
      title: Envelope[list[simcore_service_webserver.studies_dispatcher._rest_handlers.ServiceGet]]
      type: object
      properties:
        data:
          title: Data
          type: array
          items:
            $ref: '#/components/schemas/simcore_service_webserver__studies_dispatcher___rest_handlers__ServiceGet'
        error:
          title: Error
    Envelope_list_simcore_service_webserver.studies_dispatcher._rest_handlers.Viewer__:
      title: Envelope[list[simcore_service_webserver.studies_dispatcher._rest_handlers.Viewer]]
      type: object
      properties:
        data:
          title: Data
          type: array
          items:
            $ref: '#/components/schemas/Viewer'
        error:
          title: Error
    Envelope_list_simcore_service_webserver.tags._handlers.TagGet__:
      title: Envelope[list[simcore_service_webserver.tags._handlers.TagGet]]
      type: object
      properties:
        data:
          title: Data
          type: array
          items:
            $ref: '#/components/schemas/TagGet'
        error:
          title: Error
    Envelope_list_simcore_service_webserver.users._notifications.UserNotification__:
      title: Envelope[list[simcore_service_webserver.users._notifications.UserNotification]]
      type: object
      properties:
        data:
          title: Data
          type: array
          items:
            $ref: '#/components/schemas/UserNotification'
        error:
          title: Error
    Envelope_list_simcore_service_webserver.users.schemas.PermissionGet__:
      title: Envelope[list[simcore_service_webserver.users.schemas.PermissionGet]]
      type: object
      properties:
        data:
          title: Data
          type: array
          items:
            $ref: '#/components/schemas/PermissionGet'
        error:
          title: Error
    Envelope_list_simcore_service_webserver.users.schemas.Token__:
      title: Envelope[list[simcore_service_webserver.users.schemas.Token]]
      type: object
      properties:
        data:
          title: Data
          type: array
          items:
            $ref: '#/components/schemas/Token'
        error:
          title: Error
    Envelope_list_simcore_service_webserver.wallets._groups_api.WalletGroupGet__:
      title: Envelope[list[simcore_service_webserver.wallets._groups_api.WalletGroupGet]]
      type: object
      properties:
        data:
          title: Data
          type: array
          items:
            $ref: '#/components/schemas/WalletGroupGet'
        error:
          title: Error
    Envelope_str_:
      title: Envelope[str]
      type: object
      properties:
        data:
          title: Data
          type: string
        error:
          title: Error
    Error:
      title: Error
      type: object
      properties:
        logs:
          title: Logs
          type: array
          items:
            $ref: '#/components/schemas/Log'
          description: log messages
        errors:
          title: Errors
          type: array
          items:
            $ref: '#/components/schemas/ErrorItem'
          description: errors metadata
        status:
          title: Status
          type: integer
          description: HTTP error code
    ErrorItem:
      title: ErrorItem
      required:
      - code
      - message
      type: object
      properties:
        code:
          title: Code
          type: string
          description: Typically the name of the exception that produced it otherwise
            some known error code
        message:
          title: Message
          type: string
          description: Error message specific to this item
        resource:
          title: Resource
          type: string
          description: API resource affected by this error
        field:
          title: Field
          type: string
          description: Specific field within the resource
    ExtractedResults:
      title: ExtractedResults
      required:
      - progress
      - labels
      - values
      type: object
      properties:
        progress:
          title: Progress
          type: object
          description: Progress in each computational node
        labels:
          title: Labels
          type: object
          description: Maps captured node with a label
        values:
          title: Values
          type: object
          description: Captured outputs per node
      example:
        progress:
          4c08265a-427b-4ac3-9eab-1d11c822ada4: 0
          e33c6880-1b1d-4419-82d7-270197738aa9: 100
        labels:
          0f1e38c9-dcb7-443c-a745-91b97ac28ccc: Integer iterator
          2d0ce8b9-c9c3-43ce-ad2f-ad493898de37: Probe Sensor - Integer
          445b44d1-59b3-425c-ac48-7c13e0f2ea5b: Probe Sensor - Integer_2
          d76fca06-f050-4790-88a8-0aac10c87b39: Boolean Parameter
        values:
          0f1e38c9-dcb7-443c-a745-91b97ac28ccc:
            out_1: 1
            out_2:
            - 3
            - 4
          2d0ce8b9-c9c3-43ce-ad2f-ad493898de37:
            in_1: 7
          445b44d1-59b3-425c-ac48-7c13e0f2ea5b:
            in_1: 1
          d76fca06-f050-4790-88a8-0aac10c87b39:
            out_1: true
    FileMetaData:
      title: FileMetaData
      type: object
      properties:
        file_uuid:
          title: File Uuid
          type: string
        location_id:
          title: Location Id
          type: string
        project_name:
          title: Project Name
          type: string
        node_name:
          title: Node Name
          type: string
        file_name:
          title: File Name
          type: string
        file_id:
          title: File Id
          type: string
        created_at:
          title: Created At
          type: string
        last_modified:
          title: Last Modified
          type: string
        file_size:
          title: File Size
          type: integer
        entity_tag:
          title: Entity Tag
          type: string
        is_directory:
          title: Is Directory
          type: boolean
      example:
        file_uuid: simcore-testing/105/1000/3
        location_id: '0'
        project_name: futurology
        node_name: alpha
        file_name: example.txt
        file_id: N:package:e263da07-2d89-45a6-8b0f-61061b913873
        created_at: '2019-06-19T12:29:03.308611Z'
        last_modified: '2019-06-19T12:29:03.78852Z'
        file_size: 73
        entity_tag: a87ff679a2f3e71d9181a67b7542122c
        is_directory: false
    FileMetaDataGet:
      title: FileMetaDataGet
      required:
      - file_uuid
      - location_id
      - file_name
      - file_id
      - created_at
      - last_modified
      type: object
      properties:
        file_uuid:
          title: File Uuid
          type: string
          description: NOT a unique ID, like (api|uuid)/uuid/file_name or DATCORE
            folder structure
        location_id:
          title: Location Id
          type: integer
          description: Storage location
        project_name:
          title: Project Name
          type: string
          description: optional project name, used by frontend to display path
        node_name:
          title: Node Name
          type: string
          description: optional node name, used by frontend to display path
        file_name:
          title: File Name
          type: string
          description: Display name for a file
        file_id:
          title: File Id
          anyOf:
          - pattern: ^(api|([0-9a-fA-F]{8}-?[0-9a-fA-F]{4}-?[0-9a-fA-F]{4}-?[0-9a-fA-F]{4}-?[0-9a-fA-F]{12}))\/([0-9a-fA-F]{8}-?[0-9a-fA-F]{4}-?[0-9a-fA-F]{4}-?[0-9a-fA-F]{4}-?[0-9a-fA-F]{12})\/(.+)$
            type: string
          - pattern: ^N:package:[0-9a-fA-F]{8}-?[0-9a-fA-F]{4}-?[0-9a-fA-F]{4}-?[0-9a-fA-F]{4}-?[0-9a-fA-F]{12}$
            type: string
          description: THIS IS the unique ID for the file. either (api|project_id)/node_id/file_name.ext
            for S3 and N:package:UUID for datcore
        created_at:
          title: Created At
          type: string
          format: date-time
        last_modified:
          title: Last Modified
          type: string
          format: date-time
        file_size:
          title: File Size
          anyOf:
          - type: integer
          - type: integer
          description: File size in bytes (-1 means invalid)
          default: -1
        entity_tag:
          title: Entity Tag
          type: string
          description: Entity tag (or ETag), represents a specific version of the
            file, None if invalid upload or datcore
        is_soft_link:
          title: Is Soft Link
          type: boolean
          description: If true, this file is a soft link.i.e. is another entry with
            the same object_name
          default: false
        is_directory:
          title: Is Directory
          type: boolean
          description: if True this is a directory
          default: false
      additionalProperties: false
    FileUploadCompleteFutureResponse:
      title: FileUploadCompleteFutureResponse
      required:
      - state
      type: object
      properties:
        state:
          $ref: '#/components/schemas/FileUploadCompleteState'
        e_tag:
          title: E Tag
          type: string
    FileUploadCompleteLinks:
      title: FileUploadCompleteLinks
      required:
      - state
      type: object
      properties:
        state:
          title: State
          maxLength: 65536
          minLength: 1
          type: string
          format: uri
    FileUploadCompleteResponse:
      title: FileUploadCompleteResponse
      required:
      - links
      type: object
      properties:
        links:
          $ref: '#/components/schemas/FileUploadCompleteLinks'
    FileUploadCompleteState:
      title: FileUploadCompleteState
      enum:
      - ok
      - nok
      description: An enumeration.
    FileUploadCompletionBody:
      title: FileUploadCompletionBody
      required:
      - parts
      type: object
      properties:
        parts:
          title: Parts
          type: array
          items:
            $ref: '#/components/schemas/UploadedPart'
    FileUploadLinks:
      title: FileUploadLinks
      required:
      - abort_upload
      - complete_upload
      type: object
      properties:
        abort_upload:
          title: Abort Upload
          maxLength: 65536
          minLength: 1
          type: string
          format: uri
        complete_upload:
          title: Complete Upload
          maxLength: 65536
          minLength: 1
          type: string
          format: uri
    FileUploadSchema:
      title: FileUploadSchema
      required:
      - chunk_size
      - urls
      - links
      type: object
      properties:
        chunk_size:
          title: Chunk Size
          type: integer
        urls:
          title: Urls
          type: array
          items:
            maxLength: 65536
            minLength: 1
            type: string
            format: uri
        links:
          $ref: '#/components/schemas/FileUploadLinks'
    GroupAccessRights:
      title: GroupAccessRights
      required:
      - read
      - write
      - delete
      type: object
      properties:
        read:
          title: Read
          type: boolean
        write:
          title: Write
          type: boolean
        delete:
          title: Delete
          type: boolean
      description: defines acesss rights for the user
    GroupUserGet:
      title: GroupUserGet
      required:
      - accessRights
      type: object
      properties:
        id:
          title: Id
          type: string
          description: the user id
        login:
          title: Login
          type: string
          description: the user login email
          format: email
        first_name:
          title: First Name
          type: string
          description: the user first name
        last_name:
          title: Last Name
          type: string
          description: the user last name
        gravatar_id:
          title: Gravatar Id
          type: string
          description: the user gravatar id hash
        gid:
          title: Gid
          type: string
          description: the user primary gid
        accessRights:
          $ref: '#/components/schemas/GroupAccessRights'
      example:
        id: '1'
        login: mr.smith@matrix.com
        first_name: Mr
        last_name: Smith
        gravatar_id: a1af5c6ecc38e81f29695f01d6ceb540
        gid: '3'
        accessRights:
          read: true
          write: false
          delete: false
    HealthInfoDict:
      title: HealthInfoDict
      required:
      - name
      - version
      - api_version
      type: object
      properties:
        name:
          title: Name
          type: string
        version:
          title: Version
          type: string
        api_version:
          title: Api Version
          type: string
    ImageResources:
      title: ImageResources
      required:
      - image
      - resources
      type: object
      properties:
        image:
          title: Image
          pattern: ^(?:([a-z0-9-]+(?:\.[a-z0-9-]+)+(?::\d+)?|[a-z0-9-]+:\d+)/)?((?:[a-z0-9][a-z0-9_.-]*/)*[a-z0-9-_]+[a-z0-9])(?::([\w][\w.-]{0,127}))?(\@sha256:[a-fA-F0-9]{32,64})?$
          type: string
          description: Used by the frontend to provide a context for the users.Services
            with a docker-compose spec will have multiple entries.Using the `image:version`
            instead of the docker-compose spec is more helpful for the end user.
        resources:
          title: Resources
          type: object
          additionalProperties:
            $ref: '#/components/schemas/ResourceValue'
        boot_modes:
          type: array
          items:
            $ref: '#/components/schemas/BootMode'
          description: describe how a service shall be booted, using CPU, MPI, openMP
            or GPU
          default:
          - CPU
      example:
        image: simcore/service/dynamic/pretty-intense:1.0.0
        resources:
          CPU:
            limit: 4
            reservation: 0.1
          RAM:
            limit: 103079215104
            reservation: 536870912
          VRAM:
            limit: 1
            reservation: 1
          AIRAM:
            limit: 1
            reservation: 1
          ANY_resource:
            limit: some_value
            reservation: some_value
    InvitationCheck:
      title: InvitationCheck
      required:
      - invitation
      type: object
      properties:
        invitation:
          title: Invitation
          type: string
          description: Invitation code
      additionalProperties: false
    InvitationInfo:
      title: InvitationInfo
      type: object
      properties:
        email:
          title: Email
          type: string
          description: Email associated to invitation or None
          format: email
      additionalProperties: false
    JupyterHubTokenAuthentication:
      title: JupyterHubTokenAuthentication
      required:
      - api_token
      type: object
      properties:
        type:
          title: Type
          enum:
          - jupyterhub
          type: string
          default: jupyterhub
        api_token:
          title: Api Token
          type: string
      additionalProperties: false
    KerberosAuthentication:
      title: KerberosAuthentication
      type: object
      properties:
        type:
          title: Type
          enum:
          - kerberos
          type: string
          default: kerberos
      additionalProperties: false
    Limits:
      title: Limits
      required:
      - cpus
      - mem
      type: object
      properties:
        cpus:
          title: Cpus
          exclusiveMinimum: true
          type: number
          minimum: 0.0
        mem:
          title: Mem
          exclusiveMinimum: true
          type: number
          minimum: 0.0
    LinkType:
      title: LinkType
      enum:
      - PRESIGNED
      - S3
      type: string
      description: An enumeration.
    Log:
      title: Log
      required:
      - message
      type: object
      properties:
        level:
          allOf:
          - $ref: '#/components/schemas/LogLevel'
          description: log level
          default: INFO
        message:
          title: Message
          type: string
          description: log message. If logger is USER, then it MUST be human readable
        logger:
          title: Logger
          type: string
          description: name of the logger receiving this message
      example:
        message: Hi there, Mr user
        level: INFO
        logger: user-logger
    LogLevel:
      title: LogLevel
      enum:
      - DEBUG
      - INFO
      - WARNING
      - ERROR
      type: string
      description: An enumeration.
    LoginBody:
      title: LoginBody
      required:
      - email
      - password
      type: object
      properties:
        email:
          title: Email
          type: string
          format: email
        password:
          title: Password
          type: string
          format: password
          writeOnly: true
      additionalProperties: false
    LoginNextPage:
      title: LoginNextPage
      required:
      - name
      - code
      - reason
      type: object
      properties:
        name:
          title: Name
          type: string
          description: Code name to the front-end page. Ideally a PageStr
        parameters:
          $ref: '#/components/schemas/CodePageParams'
        code:
          title: Code
          type: string
          deprecated: true
        reason:
          title: Reason
          type: string
          deprecated: true
      description: 'This is the body of a 2XX response to pass the front-end

        what kind of page shall be display next and some information about it


        An analogous structure is used in the redirects (see create_redirect_response)
        but

        using a path+query in the fragment of the URL'
    LoginTwoFactorAuthBody:
      title: LoginTwoFactorAuthBody
      required:
      - email
      - code
      type: object
      properties:
        email:
          title: Email
          type: string
          format: email
        code:
          title: Code
          type: string
          format: password
          writeOnly: true
      additionalProperties: false
    LogoutBody:
      title: LogoutBody
      type: object
      properties:
        client_session_id:
          title: Client Session Id
          type: string
          example: 5ac57685-c40f-448f-8711-70be1936fd63
      additionalProperties: false
    Marker:
      title: Marker
      required:
      - color
      type: object
      properties:
        color:
          title: Color
          type: string
          format: color
      additionalProperties: false
    NoAuthentication:
      title: NoAuthentication
      type: object
      properties:
        type:
          title: Type
          enum:
          - none
          type: string
          default: none
      additionalProperties: false
    Node:
      title: Node
      required:
      - key
      - version
      - label
      type: object
      properties:
        key:
          title: Key
          pattern: ^simcore/services/((comp|dynamic|frontend))/([a-z0-9][a-z0-9_.-]*/)*([a-z0-9-_]+[a-z0-9])$
          type: string
          description: distinctive name for the node based on the docker registry
            path
        version:
          title: Version
          pattern: ^(0|[1-9]\d*)(\.(0|[1-9]\d*)){2}(-(0|[1-9]\d*|\d*[-a-zA-Z][-\da-zA-Z]*)(\.(0|[1-9]\d*|\d*[-a-zA-Z][-\da-zA-Z]*))*)?(\+[-\da-zA-Z]+(\.[-\da-zA-Z-]+)*)?$
          type: string
          description: semantic version number of the node
        label:
          title: Label
          type: string
          description: The short name of the node
        progress:
          title: Progress
          maximum: 100.0
          minimum: 0.0
          type: number
          description: the node progress value (deprecated in DB, still used for API
            only)
          deprecated: true
        thumbnail:
          title: Thumbnail
          maxLength: 2083
          minLength: 0
          type: string
          description: url of the latest screenshot of the node
          format: uri
        runHash:
          title: Runhash
          type: string
          description: the hex digest of the resolved inputs +outputs hash at the
            time when the last outputs were generated
          nullable: true
        inputs:
          title: Inputs
          type: object
          description: values of input properties
        inputsUnits:
          title: Inputsunits
          type: object
          description: Overrides default unit (if any) defined in the service for
            each port
        inputAccess:
          type: object
          description: map with key - access level pairs
        inputNodes:
          title: Inputnodes
          type: array
          items:
            type: string
            format: uuid
          description: node IDs of where the node is connected to
        outputs:
          title: Outputs
          type: object
          description: values of output properties
        outputNode:
          title: Outputnode
          type: boolean
          deprecated: true
        outputNodes:
          title: Outputnodes
          type: array
          items:
            type: string
            format: uuid
          description: Used in group-nodes. Node IDs of those connected to the output
        parent:
          title: Parent
          type: string
          description: Parent's (group-nodes') node ID s. Used to group
          format: uuid
          nullable: true
        position:
          title: Position
          allOf:
          - $ref: '#/components/schemas/Position'
          description: Use projects_ui.WorkbenchUI.position instead
          deprecated: true
        state:
          title: State
          allOf:
          - $ref: '#/components/schemas/NodeState'
          description: The node's state object
        bootOptions:
          title: Bootoptions
          type: object
          description: Some services provide alternative parameters to be injected
            at boot time. The user selection should be stored here, and it will overwrite
            the services's defaults.
      additionalProperties: false
    NodeCreate:
      title: NodeCreate
      required:
      - service_key
      - service_version
      type: object
      properties:
        service_key:
          title: Service Key
          pattern: ^simcore/services/((comp|dynamic|frontend))/([a-z0-9][a-z0-9_.-]*/)*([a-z0-9-_]+[a-z0-9])$
          type: string
        service_version:
          title: Service Version
          pattern: ^(0|[1-9]\d*)(\.(0|[1-9]\d*)){2}(-(0|[1-9]\d*|\d*[-a-zA-Z][-\da-zA-Z]*)(\.(0|[1-9]\d*|\d*[-a-zA-Z][-\da-zA-Z]*))*)?(\+[-\da-zA-Z]+(\.[-\da-zA-Z-]+)*)?$
          type: string
        service_id:
          title: Service Id
          type: string
    NodeCreated:
      title: NodeCreated
      required:
      - nodeId
      type: object
      properties:
        nodeId:
          title: Nodeid
          type: string
          format: uuid
    NodeGet:
      title: NodeGet
      required:
      - publishedPort
      - serviceUuid
      - serviceKey
      - serviceVersion
      - serviceHost
      - servicePort
      - serviceState
      - userId
      type: object
      properties:
        publishedPort:
          title: Publishedport
          exclusiveMaximum: true
          exclusiveMinimum: true
          type: integer
          description: The ports where the service provides its interface
          maximum: 65535
          minimum: 0
        entryPoint:
          title: Entrypoint
          type: string
          description: The entry point where the service provides its interface if
            specified
        serviceUuid:
          title: Serviceuuid
          type: string
          description: The UUID attached to this service
        serviceKey:
          title: Servicekey
          pattern: ^simcore/services/((comp|dynamic|frontend))/([a-z0-9][a-z0-9_.-]*/)*([a-z0-9-_]+[a-z0-9])$
          type: string
          description: distinctive name for the node based on the docker registry
            path
          example:
          - simcore/services/comp/itis/sleeper
          - simcore/services/dynamic/3dviewer
        serviceVersion:
          title: Serviceversion
          pattern: ^(0|[1-9]\d*)(\.(0|[1-9]\d*)){2}(-(0|[1-9]\d*|\d*[-a-zA-Z][-\da-zA-Z]*)(\.(0|[1-9]\d*|\d*[-a-zA-Z][-\da-zA-Z]*))*)?(\+[-\da-zA-Z]+(\.[-\da-zA-Z-]+)*)?$
          type: string
          description: semantic version number
          example:
          - 1.0.0
          - 0.0.1
        serviceHost:
          title: Servicehost
          type: string
          description: service host name within the network
        servicePort:
          title: Serviceport
          exclusiveMaximum: true
          exclusiveMinimum: true
          type: integer
          description: port to access the service within the network
          maximum: 65535
          minimum: 0
        serviceBasepath:
          title: Servicebasepath
          type: string
          description: different base path where current service is mounted otherwise
            defaults to root
          default: ''
        serviceState:
          allOf:
          - $ref: '#/components/schemas/ServiceState'
          description: 'the service state * ''pending'' - The service is waiting for
            resources to start * ''pulling'' - The service is being pulled from the
            registry * ''starting'' - The service is starting * ''running'' - The
            service is running * ''complete'' - The service completed * ''failed''
            - The service failed to start

            '
        serviceMessage:
          title: Servicemessage
          type: string
          description: the service message
        userId:
          title: Userid
          type: string
          description: the user that started the service
      example:
        published_port: 30000
        entrypoint: /the/entry/point/is/here
        service_uuid: 3fa85f64-5717-4562-b3fc-2c963f66afa6
        service_key: simcore/services/comp/itis/sleeper
        service_version: 1.2.3
        service_host: jupyter_E1O2E-LAH
        service_port: 8081
        service_basepath: /x/E1O2E-LAH
        service_state: pending
        service_message: no suitable node (insufficient resources on 1 node)
        user_id: 123
    NodeGetIdle:
      title: NodeGetIdle
      required:
      - serviceState
      - serviceUuid
      type: object
      properties:
        serviceState:
          title: Servicestate
          enum:
          - idle
          type: string
        serviceUuid:
          title: Serviceuuid
          type: string
          format: uuid
    NodeRetrieve:
      title: NodeRetrieve
      type: object
      properties:
        port_keys:
          title: Port Keys
          type: array
          items:
            pattern: ^[-_a-zA-Z0-9]+$
            type: string
          default: []
    NodeRetrieved:
      title: NodeRetrieved
      required:
      - sizeBytes
      type: object
      properties:
        sizeBytes:
          title: Sizebytes
          type: integer
          description: The amount of data transferred by the retrieve call
    NodeScreenshot:
      title: NodeScreenshot
      required:
      - thumbnail_url
      - file_url
      type: object
      properties:
        thumbnail_url:
          title: Thumbnail Url
          maxLength: 2083
          minLength: 1
          type: string
          format: uri
        file_url:
          title: File Url
          maxLength: 2083
          minLength: 1
          type: string
          format: uri
        mimetype:
          title: Mimetype
          type: string
          description: File's media type or None if unknown. SEE https://www.iana.org/assignments/media-types/media-types.xhtml
          example: image/jpeg
    NodeState:
      title: NodeState
      type: object
      properties:
        modified:
          title: Modified
          type: boolean
          description: true if the node's outputs need to be re-computed
          default: true
        dependencies:
          title: Dependencies
          uniqueItems: true
          type: array
          items:
            type: string
            format: uuid
          description: contains the node inputs dependencies if they need to be computed
            first
        currentStatus:
          allOf:
          - $ref: '#/components/schemas/RunningState'
          description: the node's current state
          default: NOT_STARTED
        progress:
          title: Progress
          maximum: 1.0
          minimum: 0.0
          type: number
          description: current progress of the task if available (None if not started
            or not a computational task)
          default: 0
      additionalProperties: false
    NotificationCategory:
      title: NotificationCategory
      enum:
      - NEW_ORGANIZATION
      - STUDY_SHARED
      - TEMPLATE_SHARED
      - ANNOTATION_NOTE
      type: string
      description: An enumeration.
    OrderDirection:
      title: OrderDirection
      enum:
      - asc
      - desc
      type: string
      description: An enumeration.
    Owner:
      title: Owner
      required:
      - user_id
      - first_name
      - last_name
      type: object
      properties:
        user_id:
          title: User Id
          type: integer
          description: Owner's identifier when registered in the user's database table
        first_name:
          title: First Name
          type: string
          description: Owner first name
        last_name:
          title: Last Name
          type: string
          description: Owner last name
      additionalProperties: false
    PageLinks:
      title: PageLinks
      required:
      - self
      - first
      - last
      type: object
      properties:
        self:
          title: Self
          maxLength: 65536
          minLength: 1
          type: string
          format: uri
        first:
          title: First
          maxLength: 65536
          minLength: 1
          type: string
          format: uri
        prev:
          title: Prev
          maxLength: 65536
          minLength: 1
          type: string
          format: uri
        next:
          title: Next
          maxLength: 65536
          minLength: 1
          type: string
          format: uri
        last:
          title: Last
          maxLength: 65536
          minLength: 1
          type: string
          format: uri
      additionalProperties: false
    PageMetaInfoLimitOffset:
      title: PageMetaInfoLimitOffset
      required:
      - total
      - count
      type: object
      properties:
        limit:
          title: Limit
          exclusiveMinimum: true
          type: integer
          default: 20
          minimum: 0
        total:
          title: Total
          minimum: 0
          type: integer
        offset:
          title: Offset
          minimum: 0
          type: integer
          default: 0
        count:
          title: Count
          minimum: 0
          type: integer
      additionalProperties: false
    Page_CheckpointApiModel_:
      title: Page[CheckpointApiModel]
      required:
      - _meta
      - _links
      - data
      type: object
      properties:
        _meta:
          $ref: '#/components/schemas/PageMetaInfoLimitOffset'
        _links:
          $ref: '#/components/schemas/PageLinks'
        data:
          title: Data
          type: array
          items:
            $ref: '#/components/schemas/CheckpointApiModel'
      additionalProperties: false
      description: Paginated response model of ItemTs
    Page_PaymentTransaction_:
      title: Page[PaymentTransaction]
      required:
      - _meta
      - _links
      - data
      type: object
      properties:
        _meta:
          $ref: '#/components/schemas/PageMetaInfoLimitOffset'
        _links:
          $ref: '#/components/schemas/PageLinks'
        data:
          title: Data
          type: array
          items:
            $ref: '#/components/schemas/PaymentTransaction'
      additionalProperties: false
      description: Paginated response model of ItemTs
    Page_ProjectIterationItem_:
      title: Page[ProjectIterationItem]
      required:
      - _meta
      - _links
      - data
      type: object
      properties:
        _meta:
          $ref: '#/components/schemas/PageMetaInfoLimitOffset'
        _links:
          $ref: '#/components/schemas/PageLinks'
        data:
          title: Data
          type: array
          items:
            $ref: '#/components/schemas/ProjectIterationItem'
      additionalProperties: false
      description: Paginated response model of ItemTs
    Page_ProjectIterationResultItem_:
      title: Page[ProjectIterationResultItem]
      required:
      - _meta
      - _links
      - data
      type: object
      properties:
        _meta:
          $ref: '#/components/schemas/PageMetaInfoLimitOffset'
        _links:
          $ref: '#/components/schemas/PageLinks'
        data:
          title: Data
          type: array
          items:
            $ref: '#/components/schemas/ProjectIterationResultItem'
      additionalProperties: false
      description: Paginated response model of ItemTs
    Page_ProjectListItem_:
      title: Page[ProjectListItem]
      required:
      - _meta
      - _links
      - data
      type: object
      properties:
        _meta:
          $ref: '#/components/schemas/PageMetaInfoLimitOffset'
        _links:
          $ref: '#/components/schemas/PageLinks'
        data:
          title: Data
          type: array
          items:
            $ref: '#/components/schemas/ProjectListItem'
      additionalProperties: false
      description: Paginated response model of ItemTs
    Page_RepoApiModel_:
      title: Page[RepoApiModel]
      required:
      - _meta
      - _links
      - data
      type: object
      properties:
        _meta:
          $ref: '#/components/schemas/PageMetaInfoLimitOffset'
        _links:
          $ref: '#/components/schemas/PageLinks'
        data:
          title: Data
          type: array
          items:
            $ref: '#/components/schemas/RepoApiModel'
      additionalProperties: false
      description: Paginated response model of ItemTs
    ParentMetaProjectRef:
      title: ParentMetaProjectRef
      required:
      - project_id
      - ref_id
      type: object
      properties:
        project_id:
          title: Project Id
          type: string
          format: uuid
        ref_id:
          title: Ref Id
          exclusiveMinimum: true
          type: integer
          minimum: 0
<<<<<<< HEAD
    PatchRequestBody:
      title: PatchRequestBody
      type: object
      properties:
        value:
          title: Value
=======
    PaymentTransaction:
      title: PaymentTransaction
      required:
      - paymentId
      - priceDollars
      - walletId
      - osparcCredits
      - createdAt
      - completedStatus
      type: object
      properties:
        paymentId:
          title: Paymentid
          minLength: 1
          type: string
        priceDollars:
          title: Pricedollars
          type: number
        walletId:
          title: Walletid
          exclusiveMinimum: true
          type: integer
          minimum: 0
        osparcCredits:
          title: Osparccredits
          type: number
        comment:
          title: Comment
          type: string
        createdAt:
          title: Createdat
          type: string
          format: date-time
        completedAt:
          title: Completedat
          type: string
          format: date-time
        completedStatus:
          title: Completedstatus
          enum:
          - PENDING
          - SUCCESS
          - FAILED
          - CANCELED
          type: string
        stateMessage:
          title: Statemessage
          type: string
        invoiceUrl:
          title: Invoiceurl
          maxLength: 2083
          minLength: 1
          type: string
          format: uri
>>>>>>> c34fc394
    PermissionGet:
      title: PermissionGet
      required:
      - name
      - allowed
      type: object
      properties:
        name:
          title: Name
          type: string
        allowed:
          title: Allowed
          type: boolean
    PhoneConfirmationBody:
      title: PhoneConfirmationBody
      required:
      - email
      - phone
      - code
      type: object
      properties:
        email:
          title: Email
          type: string
          format: email
        phone:
          title: Phone
          type: string
          description: Phone number E.164, needed on the deployments with 2FA
        code:
          title: Code
          type: string
          format: password
          writeOnly: true
      additionalProperties: false
    PortLink:
      title: PortLink
      required:
      - nodeUuid
      - output
      type: object
      properties:
        nodeUuid:
          title: Nodeuuid
          type: string
          description: The node to get the port output from
          format: uuid
        output:
          title: Output
          pattern: ^[-_a-zA-Z0-9]+$
          type: string
          description: The port key in the node given by nodeUuid
      additionalProperties: false
      description: I/O port type to reference to an output port of another node in
        the same project
    Position:
      title: Position
      required:
      - x
      - y
      type: object
      properties:
        x:
          title: X
          type: integer
          description: The x position
          example:
          - '12'
        y:
          title: Y
          type: integer
          description: The y position
          example:
          - '15'
      additionalProperties: false
    Preference:
      title: Preference
      required:
      - defaultValue
      - value
      type: object
      properties:
        defaultValue:
          title: Defaultvalue
          description: used by the frontend
        value:
          title: Value
          description: preference value
    PresignedLink:
      title: PresignedLink
      required:
      - link
      type: object
      properties:
        link:
          title: Link
          maxLength: 65536
          minLength: 1
          type: string
          format: uri
    ProfileGet:
      title: ProfileGet
      required:
      - id
      - login
      - role
      - preferences
      type: object
      properties:
        first_name:
          title: First Name
          type: string
        last_name:
          title: Last Name
          type: string
        id:
          title: Id
          exclusiveMinimum: true
          type: integer
          minimum: 0
        login:
          title: Login
          type: string
          format: email
        role:
          title: Role
          enum:
          - Anonymous
          - Guest
          - User
          - Tester
          - Admin
          type: string
        groups:
          $ref: '#/components/schemas/AllUsersGroups'
        gravatar_id:
          title: Gravatar Id
          type: string
        expirationDate:
          title: Expirationdate
          type: string
          description: If user has a trial account, it sets the expiration date, otherwise
            None
          format: date
        preferences:
          title: Preferences
          type: object
          additionalProperties:
            $ref: '#/components/schemas/Preference'
    ProfileUpdate:
      title: ProfileUpdate
      type: object
      properties:
        first_name:
          title: First Name
          type: string
        last_name:
          title: Last Name
          type: string
      example:
        first_name: Pedro
        last_name: Crespo
    ProjectCopyOverride:
      title: ProjectCopyOverride
      required:
      - name
      - prjOwner
      type: object
      properties:
        name:
          title: Name
          type: string
        description:
          title: Description
          type: string
        thumbnail:
          title: Thumbnail
          maxLength: 2083
          minLength: 0
          type: string
          format: uri
        prjOwner:
          title: Prjowner
          type: string
          format: email
    ProjectCreateNew:
      title: ProjectCreateNew
      required:
      - name
      - workbench
      - accessRights
      type: object
      properties:
        uuid:
          title: Uuid
          type: string
          format: uuid
        name:
          title: Name
          type: string
        description:
          title: Description
          type: string
        thumbnail:
          title: Thumbnail
          maxLength: 2083
          minLength: 0
          type: string
          format: uri
        workbench:
          title: Workbench
          type: object
        accessRights:
          title: Accessrights
          type: object
        tags:
          title: Tags
          type: array
          items:
            type: integer
        classifiers:
          title: Classifiers
          type: array
          items:
            type: string
        ui:
          $ref: '#/components/schemas/StudyUI'
    ProjectGet:
      title: ProjectGet
      required:
      - uuid
      - name
      - description
      - thumbnail
      - creationDate
      - lastChangeDate
      - workbench
      - prjOwner
      - accessRights
      - tags
      type: object
      properties:
        uuid:
          title: Uuid
          type: string
          format: uuid
        name:
          title: Name
          type: string
        description:
          title: Description
          type: string
        thumbnail:
          title: Thumbnail
          anyOf:
          - maxLength: 2083
            minLength: 0
            type: string
            format: uri
          - enum:
            - ''
            type: string
        creationDate:
          title: Creationdate
          pattern: \d{4}-(12|11|10|0?[1-9])-(31|30|[0-2]?\d)T(2[0-3]|1\d|0?[0-9])(:(\d|[0-5]\d)){2}(\.\d{3})?Z
          type: string
        lastChangeDate:
          title: Lastchangedate
          pattern: \d{4}-(12|11|10|0?[1-9])-(31|30|[0-2]?\d)T(2[0-3]|1\d|0?[0-9])(:(\d|[0-5]\d)){2}(\.\d{3})?Z
          type: string
        workbench:
          title: Workbench
          type: object
        prjOwner:
          title: Prjowner
          type: string
          format: email
        accessRights:
          title: Accessrights
          type: object
        tags:
          title: Tags
          type: array
          items:
            type: integer
        classifiers:
          title: Classifiers
          type: array
          items:
            type: string
          default: []
        state:
          $ref: '#/components/schemas/ProjectState'
        ui:
          title: Ui
          anyOf:
          - $ref: '#/components/schemas/EmptyModel'
          - $ref: '#/components/schemas/StudyUI'
        quality:
          title: Quality
          type: object
          default: {}
        dev:
          title: Dev
          type: object
        permalink:
          $ref: '#/components/schemas/ProjectPermalink'
    ProjectInputGet:
      title: ProjectInputGet
      required:
      - key
      - value
      - label
      type: object
      properties:
        key:
          title: Key
          type: string
          description: Project port's unique identifer. Same as the UUID of the associated
            port node
          format: uuid
        value:
          title: Value
          description: Value assigned to this i/o port
        label:
          title: Label
          type: string
    ProjectInputUpdate:
      title: ProjectInputUpdate
      required:
      - key
      - value
      type: object
      properties:
        key:
          title: Key
          type: string
          description: Project port's unique identifer. Same as the UUID of the associated
            port node
          format: uuid
        value:
          title: Value
          description: Value assigned to this i/o port
    ProjectIterationItem:
      title: ProjectIterationItem
      required:
      - name
      - parent
      - iteration_index
      - workcopy_project_id
      - workcopy_project_url
      type: object
      properties:
        name:
          title: Name
          type: string
          description: Iteration's resource API name
        parent:
          title: Parent
          allOf:
          - $ref: '#/components/schemas/ParentMetaProjectRef'
          description: Reference to the the meta-project that created this iteration
        iteration_index:
          title: Iteration Index
          exclusiveMinimum: true
          type: integer
          minimum: 0
        workcopy_project_id:
          title: Workcopy Project Id
          type: string
          description: ID to this iteration's working copy.A working copy is a real
            project where this iteration is run
          format: uuid
        workcopy_project_url:
          title: Workcopy Project Url
          maxLength: 2083
          minLength: 1
          type: string
          description: reference to a working copy project
          format: uri
    ProjectIterationResultItem:
      title: ProjectIterationResultItem
      required:
      - name
      - parent
      - iteration_index
      - workcopy_project_id
      - workcopy_project_url
      - results
      type: object
      properties:
        name:
          title: Name
          type: string
          description: Iteration's resource API name
        parent:
          title: Parent
          allOf:
          - $ref: '#/components/schemas/ParentMetaProjectRef'
          description: Reference to the the meta-project that created this iteration
        iteration_index:
          title: Iteration Index
          exclusiveMinimum: true
          type: integer
          minimum: 0
        workcopy_project_id:
          title: Workcopy Project Id
          type: string
          description: ID to this iteration's working copy.A working copy is a real
            project where this iteration is run
          format: uuid
        workcopy_project_url:
          title: Workcopy Project Url
          maxLength: 2083
          minLength: 1
          type: string
          description: reference to a working copy project
          format: uri
        results:
          $ref: '#/components/schemas/ExtractedResults'
    ProjectListFilters:
      title: ProjectListFilters
      type: object
      properties:
        tags:
          title: Tags
          type: array
          items:
            exclusiveMinimum: true
            type: integer
            minimum: 0
        classifiers:
          title: Classifiers
          type: array
          items:
            type: string
      additionalProperties: false
      description: 'inspired by Docker API https://docs.docker.com/engine/api/v1.43/#tag/Container/operation/ContainerList.

        Encoded as JSON. Each available filter can have its own logic (should be well
        documented)'
    ProjectListItem:
      title: ProjectListItem
      required:
      - uuid
      - name
      - description
      - thumbnail
      - creationDate
      - lastChangeDate
      - workbench
      - prjOwner
      - accessRights
      - tags
      type: object
      properties:
        uuid:
          title: Uuid
          type: string
          format: uuid
        name:
          title: Name
          type: string
        description:
          title: Description
          type: string
        thumbnail:
          title: Thumbnail
          anyOf:
          - maxLength: 2083
            minLength: 0
            type: string
            format: uri
          - enum:
            - ''
            type: string
        creationDate:
          title: Creationdate
          pattern: \d{4}-(12|11|10|0?[1-9])-(31|30|[0-2]?\d)T(2[0-3]|1\d|0?[0-9])(:(\d|[0-5]\d)){2}(\.\d{3})?Z
          type: string
        lastChangeDate:
          title: Lastchangedate
          pattern: \d{4}-(12|11|10|0?[1-9])-(31|30|[0-2]?\d)T(2[0-3]|1\d|0?[0-9])(:(\d|[0-5]\d)){2}(\.\d{3})?Z
          type: string
        workbench:
          title: Workbench
          type: object
        prjOwner:
          title: Prjowner
          type: string
          format: email
        accessRights:
          title: Accessrights
          type: object
        tags:
          title: Tags
          type: array
          items:
            type: integer
        classifiers:
          title: Classifiers
          type: array
          items:
            type: string
          default: []
        state:
          $ref: '#/components/schemas/ProjectState'
        ui:
          title: Ui
          anyOf:
          - $ref: '#/components/schemas/EmptyModel'
          - $ref: '#/components/schemas/StudyUI'
        quality:
          title: Quality
          type: object
          default: {}
        dev:
          title: Dev
          type: object
        permalink:
          $ref: '#/components/schemas/ProjectPermalink'
    ProjectLocked:
      title: ProjectLocked
      required:
      - value
      - status
      type: object
      properties:
        value:
          title: Value
          type: boolean
          description: True if the project is locked
        owner:
          title: Owner
          allOf:
          - $ref: '#/components/schemas/Owner'
          description: If locked, the user that owns the lock
        status:
          allOf:
          - $ref: '#/components/schemas/ProjectStatus'
          description: The status of the project
      additionalProperties: false
    ProjectMetadataGet:
      title: ProjectMetadataGet
      required:
      - projectUuid
      type: object
      properties:
        projectUuid:
          title: Projectuuid
          type: string
          format: uuid
        custom:
          title: Custom
          type: object
          additionalProperties:
            anyOf:
            - type: boolean
            - type: integer
            - type: number
            - type: string
          description: Custom key-value map
    ProjectMetadataPortGet:
      title: ProjectMetadataPortGet
      required:
      - key
      - kind
      type: object
      properties:
        key:
          title: Key
          type: string
          description: Project port's unique identifer. Same as the UUID of the associated
            port node
          format: uuid
        kind:
          title: Kind
          enum:
          - input
          - output
          type: string
        content_schema:
          title: Content Schema
          type: object
          description: jsonschema for the port's value. SEE https://json-schema.org/understanding-json-schema/
    ProjectMetadataUpdate:
      title: ProjectMetadataUpdate
      required:
      - custom
      type: object
      properties:
        custom:
          title: Custom
          type: object
          additionalProperties:
            anyOf:
            - type: boolean
            - type: integer
            - type: number
            - type: string
    ProjectOrderBy:
      title: ProjectOrderBy
      type: object
      properties:
        field:
          title: Field
          type: string
        direction:
          allOf:
          - $ref: '#/components/schemas/OrderDirection'
          default: desc
      additionalProperties: false
      description: inspired by Google AIP https://google.aip.dev/132#ordering
    ProjectOutputGet:
      title: ProjectOutputGet
      required:
      - key
      - value
      - label
      type: object
      properties:
        key:
          title: Key
          type: string
          description: Project port's unique identifer. Same as the UUID of the associated
            port node
          format: uuid
        value:
          title: Value
          description: Value assigned to this i/o port
        label:
          title: Label
          type: string
    ProjectPermalink:
      title: ProjectPermalink
      required:
      - url
      - is_public
      type: object
      properties:
        url:
          title: Url
          maxLength: 2083
          minLength: 1
          type: string
          format: uri
        is_public:
          title: Is Public
          type: boolean
    ProjectReplace:
      title: ProjectReplace
      required:
      - uuid
      - name
      - description
      - creationDate
      - lastChangeDate
      - workbench
      - accessRights
      type: object
      properties:
        uuid:
          title: Uuid
          type: string
          format: uuid
        name:
          title: Name
          type: string
        description:
          title: Description
          type: string
        thumbnail:
          title: Thumbnail
          maxLength: 2083
          minLength: 0
          type: string
          format: uri
        creationDate:
          title: Creationdate
          pattern: \d{4}-(12|11|10|0?[1-9])-(31|30|[0-2]?\d)T(2[0-3]|1\d|0?[0-9])(:(\d|[0-5]\d)){2}(\.\d{3})?Z
          type: string
        lastChangeDate:
          title: Lastchangedate
          pattern: \d{4}-(12|11|10|0?[1-9])-(31|30|[0-2]?\d)T(2[0-3]|1\d|0?[0-9])(:(\d|[0-5]\d)){2}(\.\d{3})?Z
          type: string
        workbench:
          title: Workbench
          type: object
        accessRights:
          title: Accessrights
          type: object
        tags:
          title: Tags
          type: array
          items:
            type: integer
          default: []
        classifiers:
          title: Classifiers
          type: array
          items:
            type: string
        ui:
          $ref: '#/components/schemas/StudyUI'
        quality:
          title: Quality
          type: object
    ProjectRunningState:
      title: ProjectRunningState
      required:
      - value
      type: object
      properties:
        value:
          allOf:
          - $ref: '#/components/schemas/RunningState'
          description: The running state of the project
      additionalProperties: false
    ProjectState:
      title: ProjectState
      required:
      - locked
      - state
      type: object
      properties:
        locked:
          title: Locked
          allOf:
          - $ref: '#/components/schemas/ProjectLocked'
          description: The project lock state
        state:
          title: State
          allOf:
          - $ref: '#/components/schemas/ProjectRunningState'
          description: The project running state
      additionalProperties: false
    ProjectStatus:
      title: ProjectStatus
      enum:
      - CLOSED
      - CLOSING
      - CLONING
      - EXPORTING
      - OPENING
      - OPENED
      type: string
      description: An enumeration.
    ProjectTypeAPI:
      title: ProjectTypeAPI
      enum:
      - all
      - template
      - user
      type: string
      description: An enumeration.
    ProjectUpdate:
      title: ProjectUpdate
      type: object
      properties:
        name:
          title: Name
          type: string
        description:
          title: Description
          type: string
        thumbnail:
          title: Thumbnail
          maxLength: 2083
          minLength: 0
          type: string
          format: uri
        workbench:
          title: Workbench
          type: object
        accessRights:
          title: Accessrights
          type: object
        tags:
          title: Tags
          type: array
          items:
            type: integer
        classifiers:
          title: Classifiers
          type: array
          items:
            type: string
        ui:
          $ref: '#/components/schemas/StudyUI'
        quality:
          title: Quality
          type: object
    ProjectsCommentsAPI:
      title: ProjectsCommentsAPI
      required:
      - comment_id
      - project_uuid
      - user_id
      - contents
      - created
      - modified
      type: object
      properties:
        comment_id:
          title: Comment Id
          exclusiveMinimum: true
          type: integer
          description: Primary key, identifies the comment
          minimum: 0
        project_uuid:
          title: Project Uuid
          type: string
          description: project reference for this table
          format: uuid
        user_id:
          title: User Id
          exclusiveMinimum: true
          type: integer
          description: user reference for this table
          minimum: 0
        contents:
          title: Contents
          type: string
          description: Contents of the comment
        created:
          title: Created
          type: string
          description: Timestamp on creation
          format: date-time
        modified:
          title: Modified
          type: string
          description: Timestamp with last update
          format: date-time
      additionalProperties: false
    PutWalletBodyParams:
      title: PutWalletBodyParams
      required:
      - name
      - status
      type: object
      properties:
        name:
          title: Name
          type: string
        description:
          title: Description
          type: string
        thumbnail:
          title: Thumbnail
          type: string
        status:
          $ref: '#/components/schemas/WalletStatus'
    RegisterBody:
      title: RegisterBody
      required:
      - email
      - password
      type: object
      properties:
        email:
          title: Email
          type: string
          format: email
        password:
          title: Password
          type: string
          format: password
          writeOnly: true
        confirm:
          title: Confirm
          type: string
          description: Password confirmation
          format: password
          writeOnly: true
        invitation:
          title: Invitation
          type: string
          description: Invitation code
      additionalProperties: false
    RegisterPhoneBody:
      title: RegisterPhoneBody
      required:
      - email
      - phone
      type: object
      properties:
        email:
          title: Email
          type: string
          format: email
        phone:
          title: Phone
          type: string
          description: Phone number E.164, needed on the deployments with 2FA
      additionalProperties: false
    RegisterPhoneNextPage:
      title: RegisterPhoneNextPage
      required:
      - name
      - message
      type: object
      properties:
        name:
          title: Name
          type: string
          description: Code name to the front-end page. Ideally a PageStr
        parameters:
          $ref: '#/components/schemas/_PageParams'
        logger:
          title: Logger
          type: string
          default: user
          deprecated: true
        level:
          title: Level
          enum:
          - INFO
          - WARNING
          - ERROR
          type: string
          default: INFO
        message:
          title: Message
          type: string
      description: 'This is the body of a 2XX response to pass the front-end

        what kind of page shall be display next and some information about it


        An analogous structure is used in the redirects (see create_redirect_response)
        but

        using a path+query in the fragment of the URL'
    RepoApiModel:
      title: RepoApiModel
      required:
      - project_uuid
      - url
      type: object
      properties:
        project_uuid:
          title: Project Uuid
          type: string
          format: uuid
        url:
          title: Url
          maxLength: 2083
          minLength: 1
          type: string
          format: uri
    ResearchResource:
      title: ResearchResource
      required:
      - rrid
      - name
      - description
      type: object
      properties:
        rrid:
          title: Rrid
          pattern: ^(RRID:)([^_\s]{1,30})_(\S{1,30})$
          type: string
          description: Unique identifier used as classifier, i.e. to tag studies and
            services
        name:
          title: Name
          type: string
        description:
          title: Description
          type: string
    Resend2faBody:
      title: Resend2faBody
      required:
      - email
      type: object
      properties:
        email:
          title: Email
          type: string
          description: User email (identifier)
          format: email
        via:
          title: Via
          enum:
          - SMS
          - Email
          type: string
          default: SMS
      additionalProperties: false
    ResetPasswordBody:
      title: ResetPasswordBody
      required:
      - email
      type: object
      properties:
        email:
          title: Email
          type: string
      additionalProperties: false
    ResetPasswordConfirmation:
      title: ResetPasswordConfirmation
      required:
      - password
      - confirm
      type: object
      properties:
        password:
          title: Password
          type: string
          format: password
          writeOnly: true
        confirm:
          title: Confirm
          type: string
          format: password
          writeOnly: true
      additionalProperties: false
    ResourceHit:
      title: ResourceHit
      required:
      - rid
      - name
      type: object
      properties:
        rid:
          title: Rid
          type: string
        name:
          title: Name
          type: string
    ResourceValue:
      title: ResourceValue
      required:
      - limit
      - reservation
      type: object
      properties:
        limit:
          title: Limit
          anyOf:
          - type: integer
          - type: number
          - type: string
        reservation:
          title: Reservation
          anyOf:
          - type: integer
          - type: number
          - type: string
    RunningState:
      title: RunningState
      enum:
      - UNKNOWN
      - PUBLISHED
      - NOT_STARTED
      - PENDING
      - WAITING_FOR_RESOURCES
      - STARTED
      - SUCCESS
      - FAILED
      - ABORTED
      type: string
      description: 'State of execution of a project''s computational workflow


        SEE StateType for task state'
    Scheduler:
      title: Scheduler
      required:
      - status
      type: object
      properties:
        status:
          title: Status
          type: string
          description: The running status of the scheduler
        workers:
          title: Workers
          type: object
          additionalProperties:
            $ref: '#/components/schemas/Worker'
    SelectBox:
      title: SelectBox
      required:
      - structure
      type: object
      properties:
        structure:
          title: Structure
          minItems: 1
          type: array
          items:
            $ref: '#/components/schemas/Structure'
      additionalProperties: false
    ServiceGroupAccessRights:
      title: ServiceGroupAccessRights
      type: object
      properties:
        execute_access:
          title: Execute Access
          type: boolean
          description: defines whether the group can execute the service
          default: false
        write_access:
          title: Write Access
          type: boolean
          description: defines whether the group can modify the service
          default: false
    ServiceInputGet:
      title: ServiceInputGet
      required:
      - label
      - description
      - type
      - keyId
      type: object
      properties:
        unitLong:
          title: Unitlong
          type: string
          description: Long name of the unit for display (html-compatible), if available
        unitShort:
          title: Unitshort
          type: string
          description: Short name for the unit for display (html-compatible), if available
        displayOrder:
          title: Displayorder
          type: number
          description: 'DEPRECATED: new display order is taken from the item position.
            This will be removed.'
          deprecated: true
        label:
          title: Label
          type: string
          description: short name for the property
          example: Age
        description:
          title: Description
          type: string
          description: description of the property
          example: Age in seconds since 1970
        type:
          title: Type
          pattern: ^(number|integer|boolean|string|ref_contentSchema|data:([^/\s,]+/[^/\s,]+|\[[^/\s,]+/[^/\s,]+(,[^/\s]+/[^/,\s]+)*\]))$
          type: string
          description: data type expected on this input glob matching for data type
            is allowed
        contentSchema:
          title: Contentschema
          type: object
          description: jsonschema of this input/output. Required when type='ref_contentSchema'
        fileToKeyMap:
          title: Filetokeymap
          type: object
          description: Place the data associated with the named keys in files
        unit:
          title: Unit
          type: string
          description: Units, when it refers to a physical quantity
        defaultValue:
          title: Defaultvalue
          anyOf:
          - type: boolean
          - type: integer
          - type: number
          - type: string
        widget:
          title: Widget
          allOf:
          - $ref: '#/components/schemas/Widget'
          description: custom widget to use instead of the default one determined
            from the data-type
        keyId:
          title: Keyid
          pattern: ^[-_a-zA-Z0-9]+$
          type: string
          description: Unique name identifier for this input
      additionalProperties: false
      description: Extends fields of api_schemas_catalog.services.ServiceGet.outputs[*]
      example:
        displayOrder: 2
        label: Sleep Time
        description: Time to wait before completion
        type: number
        defaultValue: 0
        unit: second
        widget:
          type: TextArea
          details:
            minHeight: 1
        keyId: input_2
        unitLong: seconds
        unitShort: sec
    ServiceKeyVersion:
      title: ServiceKeyVersion
      required:
      - key
      - version
      type: object
      properties:
        key:
          title: Key
          pattern: ^simcore/services/((comp|dynamic|frontend))/([a-z0-9][a-z0-9_.-]*/)*([a-z0-9-_]+[a-z0-9])$
          type: string
          description: distinctive name for the node based on the docker registry
            path
        version:
          title: Version
          pattern: ^(0|[1-9]\d*)(\.(0|[1-9]\d*)){2}(-(0|[1-9]\d*|\d*[-a-zA-Z][-\da-zA-Z]*)(\.(0|[1-9]\d*|\d*[-a-zA-Z][-\da-zA-Z]*))*)?(\+[-\da-zA-Z]+(\.[-\da-zA-Z-]+)*)?$
          type: string
          description: service version number
      description: This pair uniquely identifies a services
    ServiceOutputGet:
      title: ServiceOutputGet
      required:
      - label
      - description
      - type
      - keyId
      type: object
      properties:
        unitLong:
          title: Unitlong
          type: string
          description: Long name of the unit for display (html-compatible), if available
        unitShort:
          title: Unitshort
          type: string
          description: Short name for the unit for display (html-compatible), if available
        displayOrder:
          title: Displayorder
          type: number
          description: 'DEPRECATED: new display order is taken from the item position.
            This will be removed.'
          deprecated: true
        label:
          title: Label
          type: string
          description: short name for the property
          example: Age
        description:
          title: Description
          type: string
          description: description of the property
          example: Age in seconds since 1970
        type:
          title: Type
          pattern: ^(number|integer|boolean|string|ref_contentSchema|data:([^/\s,]+/[^/\s,]+|\[[^/\s,]+/[^/\s,]+(,[^/\s]+/[^/,\s]+)*\]))$
          type: string
          description: data type expected on this input glob matching for data type
            is allowed
        contentSchema:
          title: Contentschema
          type: object
          description: jsonschema of this input/output. Required when type='ref_contentSchema'
        fileToKeyMap:
          title: Filetokeymap
          type: object
          description: Place the data associated with the named keys in files
        unit:
          title: Unit
          type: string
          description: Units, when it refers to a physical quantity
        widget:
          title: Widget
          allOf:
          - $ref: '#/components/schemas/Widget'
          description: custom widget to use instead of the default one determined
            from the data-type
          deprecated: true
        keyId:
          title: Keyid
          pattern: ^[-_a-zA-Z0-9]+$
          type: string
          description: Unique name identifier for this input
      additionalProperties: false
      description: Extends fields of api_schemas_catalog.services.ServiceGet.outputs[*]
      example:
        displayOrder: 2
        label: Time Slept
        description: Time the service waited before completion
        type: number
        unit: second
        unitLong: seconds
        unitShort: sec
        keyId: output_2
    ServiceRunGet:
      title: ServiceRunGet
      required:
      - service_run_id
      - user_id
      - project_id
      - project_name
      - node_id
      - node_name
      - service_key
      - service_version
      - service_type
      - service_resources
      - started_at
      - service_run_status
      type: object
      properties:
        service_run_id:
          title: Service Run Id
          type: string
        wallet_id:
          title: Wallet Id
          exclusiveMinimum: true
          type: integer
          minimum: 0
        wallet_name:
          title: Wallet Name
          type: string
        user_id:
          title: User Id
          exclusiveMinimum: true
          type: integer
          minimum: 0
        project_id:
          title: Project Id
          type: string
          format: uuid
        project_name:
          title: Project Name
          type: string
        node_id:
          title: Node Id
          type: string
          format: uuid
        node_name:
          title: Node Name
          type: string
        service_key:
          title: Service Key
          pattern: ^simcore/services/((comp|dynamic|frontend))/([a-z0-9][a-z0-9_.-]*/)*([a-z0-9-_]+[a-z0-9])$
          type: string
        service_version:
          title: Service Version
          pattern: ^(0|[1-9]\d*)(\.(0|[1-9]\d*)){2}(-(0|[1-9]\d*|\d*[-a-zA-Z][-\da-zA-Z]*)(\.(0|[1-9]\d*|\d*[-a-zA-Z][-\da-zA-Z]*))*)?(\+[-\da-zA-Z]+(\.[-\da-zA-Z-]+)*)?$
          type: string
        service_type:
          title: Service Type
          type: string
        service_resources:
          title: Service Resources
          type: object
        started_at:
          title: Started At
          type: string
          format: date-time
        stopped_at:
          title: Stopped At
          type: string
          format: date-time
        service_run_status:
          $ref: '#/components/schemas/ServiceRunStatus'
    ServiceRunStatus:
      title: ServiceRunStatus
      enum:
      - RUNNING
      - SUCCESS
      - ERROR
      type: string
      description: An enumeration.
    ServiceState:
      title: ServiceState
      enum:
      - pending
      - pulling
      - starting
      - running
      - complete
      - failed
      - stopping
      description: An enumeration.
    ServiceType:
      title: ServiceType
      enum:
      - computational
      - dynamic
      - frontend
      - backend
      type: string
      description: An enumeration.
    ServiceUpdate:
      title: ServiceUpdate
      type: object
      properties:
        accessRights:
          title: Accessrights
          type: object
          additionalProperties:
            $ref: '#/components/schemas/ServiceGroupAccessRights'
          description: service access rights per group id
        name:
          title: Name
          type: string
        thumbnail:
          title: Thumbnail
          maxLength: 2083
          minLength: 1
          type: string
          format: uri
        description:
          title: Description
          type: string
        deprecated:
          title: Deprecated
          type: string
          description: If filled with a date, then the service is to be deprecated
            at that date (e.g. cannot start anymore)
          format: date-time
        classifiers:
          title: Classifiers
          type: array
          items:
            type: string
        quality:
          title: Quality
          type: object
          default: {}
      example:
        accessRights:
          1:
            execute_access: false
            write_access: false
          2:
            execute_access: true
            write_access: true
          44:
            execute_access: false
            write_access: false
        name: My Human Readable Service Name
        description: An interesting service that does something
        classifiers:
        - RRID:SCR_018997
        - RRID:SCR_019001
        quality:
          tsr:
            r01:
              level: 3
              references: ''
            r02:
              level: 2
              references: ''
            r03:
              level: 0
              references: ''
            r04:
              level: 0
              references: ''
            r05:
              level: 2
              references: ''
            r06:
              level: 0
              references: ''
            r07:
              level: 0
              references: ''
            r08:
              level: 1
              references: ''
            r09:
              level: 0
              references: ''
            r10:
              level: 0
              references: ''
          enabled: true
          annotations:
            vandv: ''
            purpose: ''
            standards: ''
            limitations: ''
            documentation: ''
            certificationLink: ''
            certificationStatus: Uncertified
    SimCoreFileLink:
      title: SimCoreFileLink
      required:
      - store
      - path
      type: object
      properties:
        store:
          title: Store
          type: integer
          description: 'The store identifier: 0 for simcore S3, 1 for datcore'
        path:
          title: Path
          anyOf:
          - pattern: ^(api|([0-9a-fA-F]{8}-?[0-9a-fA-F]{4}-?[0-9a-fA-F]{4}-?[0-9a-fA-F]{4}-?[0-9a-fA-F]{12}))\/([0-9a-fA-F]{8}-?[0-9a-fA-F]{4}-?[0-9a-fA-F]{4}-?[0-9a-fA-F]{4}-?[0-9a-fA-F]{12})\/(.+)$
            type: string
          - pattern: ^N:package:[0-9a-fA-F]{8}-?[0-9a-fA-F]{4}-?[0-9a-fA-F]{4}-?[0-9a-fA-F]{4}-?[0-9a-fA-F]{12}$
            type: string
          description: The path to the file in the storage provider domain
        label:
          title: Label
          type: string
          description: The real file name
        eTag:
          title: Etag
          type: string
          description: Entity tag that uniquely represents the file. The method to
            generate the tag is not specified (black box).
        dataset:
          title: Dataset
          type: string
          deprecated: true
      additionalProperties: false
      description: I/O port type to hold a link to a file in simcore S3 storage
    SimpleAuthentication:
      title: SimpleAuthentication
      required:
      - username
      - password
      type: object
      properties:
        type:
          title: Type
          enum:
          - simple
          type: string
          default: simple
        username:
          title: Username
          type: string
        password:
          title: Password
          type: string
          format: password
          writeOnly: true
      additionalProperties: false
    Slideshow:
      title: Slideshow
      required:
      - position
      type: object
      properties:
        position:
          title: Position
          type: integer
        instructions:
          title: Instructions
          type: string
    StackInfoDict:
      title: StackInfoDict
      required:
      - f_code
      - f_lineno
      type: object
      properties:
        f_code:
          title: F Code
          type: string
        f_lineno:
          title: F Lineno
          type: string
    Stats:
      title: Stats
      required:
      - cpuUsage
      - memUsage
      type: object
      properties:
        cpuUsage:
          title: Cpuusage
          exclusiveMinimum: true
          type: number
          minimum: 0.0
        memUsage:
          title: Memusage
          exclusiveMinimum: true
          type: number
          minimum: 0.0
    StatusDiagnosticsGet:
      title: StatusDiagnosticsGet
      required:
      - loop_tasks
      - top_tracemalloc
      type: object
      properties:
        loop_tasks:
          title: Loop Tasks
          type: array
          items:
            $ref: '#/components/schemas/TaskInfoDict'
        top_tracemalloc:
          title: Top Tracemalloc
          type: array
          items:
            type: string
    Structure:
      title: Structure
      required:
      - key
      - label
      type: object
      properties:
        key:
          title: Key
          anyOf:
          - type: string
          - type: boolean
          - type: number
        label:
          title: Label
          type: string
      additionalProperties: false
    StudyUI:
      title: StudyUI
      type: object
      properties:
        workbench:
          title: Workbench
          type: object
        slideshow:
          title: Slideshow
          type: object
        currentNodeId:
          title: Currentnodeid
          type: string
          format: uuid
        annotations:
          title: Annotations
          type: object
    TableSynchronisation:
      title: TableSynchronisation
      required:
      - removed
      type: object
      properties:
        dry_run:
          title: Dry Run
          type: boolean
        fire_and_forget:
          title: Fire And Forget
          type: boolean
        removed:
          title: Removed
          type: array
          items:
            type: string
    TagAccessRights:
      title: TagAccessRights
      required:
      - read
      - write
      - delete
      type: object
      properties:
        read:
          title: Read
          type: boolean
        write:
          title: Write
          type: boolean
        delete:
          title: Delete
          type: boolean
    TagCreate:
      title: TagCreate
      required:
      - name
      - color
      type: object
      properties:
        name:
          title: Name
          type: string
        description:
          title: Description
          type: string
        color:
          title: Color
          pattern: ^#([A-Fa-f0-9]{6}|[A-Fa-f0-9]{3})$
          type: string
      additionalProperties: false
    TagGet:
      title: TagGet
      required:
      - id
      - name
      - color
      - accessRights
      type: object
      properties:
        id:
          title: Id
          exclusiveMinimum: true
          type: integer
          minimum: 0
        name:
          title: Name
          type: string
        description:
          title: Description
          type: string
        color:
          title: Color
          type: string
        accessRights:
          $ref: '#/components/schemas/TagAccessRights'
    TagUpdate:
      title: TagUpdate
      type: object
      properties:
        name:
          title: Name
          type: string
        description:
          title: Description
          type: string
        color:
          title: Color
          pattern: ^#([A-Fa-f0-9]{6}|[A-Fa-f0-9]{3})$
          type: string
      additionalProperties: false
    TaskCounts:
      title: TaskCounts
      type: object
      properties:
        error:
          title: Error
          type: integer
          default: 0
        memory:
          title: Memory
          type: integer
          default: 0
        executing:
          title: Executing
          type: integer
          default: 0
    TaskGet:
      title: TaskGet
      required:
      - task_id
      - task_name
      - status_href
      - result_href
      - abort_href
      type: object
      properties:
        task_id:
          title: Task Id
          type: string
        task_name:
          title: Task Name
          type: string
        status_href:
          title: Status Href
          type: string
        result_href:
          title: Result Href
          type: string
        abort_href:
          title: Abort Href
          type: string
    TaskInfoDict:
      title: TaskInfoDict
      required:
      - txt
      - type
      - done
      - cancelled
      - stack
      - exception
      type: object
      properties:
        txt:
          title: Txt
          type: string
        type:
          title: Type
          type: string
        done:
          title: Done
          type: boolean
        cancelled:
          title: Cancelled
          type: boolean
        stack:
          title: Stack
          type: array
          items:
            $ref: '#/components/schemas/StackInfoDict'
        exception:
          title: Exception
          type: string
    TaskProgress:
      title: TaskProgress
      type: object
      properties:
        message:
          title: Message
          type: string
          default: ''
        percent:
          title: Percent
          maximum: 1.0
          minimum: 0.0
          type: number
          default: 0.0
      description: 'Helps the user to keep track of the progress. Progress is expected
        to be

        defined as a float bound between 0.0 and 1.0'
    TaskStatus:
      title: TaskStatus
      required:
      - task_progress
      - done
      - started
      type: object
      properties:
        task_progress:
          $ref: '#/components/schemas/TaskProgress'
        done:
          title: Done
          type: boolean
        started:
          title: Started
          type: string
          format: date-time
    TestEmail:
      title: TestEmail
      required:
      - to
      type: object
      properties:
        from_:
          title: 'From '
          type: string
          description: Email sender
          format: email
        to:
          title: To
          type: string
          description: Email receiver
          format: email
        template_name:
          title: Template Name
          enum:
          - change_email_email.jinja2
          - new_2fa_code.jinja2
          - registration_email.jinja2
          - reset_password_email_failed.jinja2
          - reset_password_email.jinja2
          - service_submission.jinja2
          type: string
          default: registration_email.jinja2
        template_context:
          title: Template Context
          type: object
          default: {}
    TestFailed:
      title: TestFailed
      required:
      - test_name
      - error_type
      - error_message
      - traceback
      type: object
      properties:
        test_name:
          title: Test Name
          type: string
        error_type:
          title: Error Type
          type: string
        error_message:
          title: Error Message
          type: string
        traceback:
          title: Traceback
          type: string
    TestPassed:
      title: TestPassed
      required:
      - fixtures
      - info
      type: object
      properties:
        fixtures:
          title: Fixtures
          type: object
        info:
          title: Info
          type: object
    TextArea:
      title: TextArea
      required:
      - minHeight
      type: object
      properties:
        minHeight:
          title: Minheight
          exclusiveMinimum: true
          type: integer
          description: minimum Height of the textarea
          minimum: 0
      additionalProperties: false
    Token:
      title: Token
      required:
      - service
      - token_key
      type: object
      properties:
        service:
          title: Service
          type: string
          description: uniquely identifies the service where this token is used
        token_key:
          title: Token Key
          type: string
          description: basic token key
          format: uuid
        token_secret:
          title: Token Secret
          type: string
          format: uuid
      description: Tokens used to access third-party services connected to osparc
        (e.g. pennsieve, scicrunch, etc)
      example:
        service: github-api-v1
        token_key: 5f21abf5-c596-47b7-bfd1-c0e436ef1107
    TokenCreate:
      title: TokenCreate
      required:
      - service
      - token_key
      type: object
      properties:
        service:
          title: Service
          type: string
          description: uniquely identifies the service where this token is used
        token_key:
          title: Token Key
          type: string
          description: basic token key
          format: uuid
        token_secret:
          title: Token Secret
          type: string
          format: uuid
      description: Tokens used to access third-party services connected to osparc
        (e.g. pennsieve, scicrunch, etc)
      example:
        service: github-api-v1
        token_key: 5f21abf5-c596-47b7-bfd1-c0e436ef1107
    UploadedPart:
      title: UploadedPart
      required:
      - number
      - e_tag
      type: object
      properties:
        number:
          title: Number
          exclusiveMinimum: true
          type: integer
          minimum: 0
        e_tag:
          title: E Tag
          type: string
    UsedResources:
      title: UsedResources
      type: object
      additionalProperties:
        minimum: 0.0
        type: number
    UserNotification:
      title: UserNotification
      required:
      - user_id
      - category
      - actionable_path
      - title
      - text
      - date
      - id
      - read
      type: object
      properties:
        user_id:
          title: User Id
          exclusiveMinimum: true
          type: integer
          minimum: 0
        category:
          $ref: '#/components/schemas/NotificationCategory'
        actionable_path:
          title: Actionable Path
          type: string
        title:
          title: Title
          type: string
        text:
          title: Text
          type: string
        date:
          title: Date
          type: string
          format: date-time
        id:
          title: Id
          type: string
        read:
          title: Read
          type: boolean
    UserNotificationCreate:
      title: UserNotificationCreate
      required:
      - user_id
      - category
      - actionable_path
      - title
      - text
      - date
      type: object
      properties:
        user_id:
          title: User Id
          exclusiveMinimum: true
          type: integer
          minimum: 0
        category:
          $ref: '#/components/schemas/NotificationCategory'
        actionable_path:
          title: Actionable Path
          type: string
        title:
          title: Title
          type: string
        text:
          title: Text
          type: string
        date:
          title: Date
          type: string
          format: date-time
    UserNotificationPatch:
      title: UserNotificationPatch
      required:
      - read
      type: object
      properties:
        read:
          title: Read
          type: boolean
    UsersGroup:
      title: UsersGroup
      required:
      - gid
      - label
      - description
      - accessRights
      type: object
      properties:
        gid:
          title: Gid
          type: integer
          description: the group ID
        label:
          title: Label
          type: string
          description: the group name
        description:
          title: Description
          type: string
          description: the group description
        thumbnail:
          title: Thumbnail
          maxLength: 65536
          minLength: 1
          type: string
          description: url to the group thumbnail
          format: uri
        accessRights:
          $ref: '#/components/schemas/GroupAccessRights'
        inclusionRules:
          title: Inclusionrules
          type: object
          additionalProperties:
            type: string
          description: Maps user's column and regular expression
    Viewer:
      title: Viewer
      required:
      - title
      - file_type
      - view_url
      type: object
      properties:
        title:
          title: Title
          type: string
          description: Short formatted label with name and version of the viewer
        file_type:
          title: File Type
          type: string
          description: Identifier for the file type
        view_url:
          title: View Url
          maxLength: 2083
          minLength: 1
          type: string
          description: Base url to execute viewer. Needs appending file_size,[file_name]
            and download_link as query parameters
          format: uri
      description: "API model for a viewer resource\n\nA viewer is a service with\
        \ an associated filetype.\nYou can think of it as a tuple (filetype, service)\n\
        \nThe service could consume other filetypes BUT at this\ninterface this is\
        \ represented in yet another viewer resource\n\nFor instance, the same service\
        \ can be in two different viewer resources\n  - viewer1=(JPEG, RawGraph service)\n\
        \  - viewer2=(CSV, RawGraph service)\n\nA viewer can be dispatched using the\
        \ view_url and appending the"
    WalletGet:
      title: WalletGet
      required:
      - walletId
      - name
      - owner
      - status
      - created
      - modified
      type: object
      properties:
        walletId:
          title: Walletid
          exclusiveMinimum: true
          type: integer
          minimum: 0
        name:
          title: Name
          type: string
        description:
          title: Description
          type: string
        owner:
          title: Owner
          exclusiveMinimum: true
          type: integer
          minimum: 0
        thumbnail:
          title: Thumbnail
          type: string
        status:
          $ref: '#/components/schemas/WalletStatus'
        created:
          title: Created
          type: string
          format: date-time
        modified:
          title: Modified
          type: string
          format: date-time
    WalletGetWithAvailableCredits:
      title: WalletGetWithAvailableCredits
      required:
      - walletId
      - name
      - owner
      - status
      - created
      - modified
      - availableCredits
      type: object
      properties:
        walletId:
          title: Walletid
          exclusiveMinimum: true
          type: integer
          minimum: 0
        name:
          title: Name
          type: string
        description:
          title: Description
          type: string
        owner:
          title: Owner
          exclusiveMinimum: true
          type: integer
          minimum: 0
        thumbnail:
          title: Thumbnail
          type: string
        status:
          $ref: '#/components/schemas/WalletStatus'
        created:
          title: Created
          type: string
          format: date-time
        modified:
          title: Modified
          type: string
          format: date-time
        availableCredits:
          title: Availablecredits
          type: number
    WalletGroupGet:
      title: WalletGroupGet
      required:
      - gid
      - read
      - write
      - delete
      - created
      - modified
      type: object
      properties:
        gid:
          title: Gid
          exclusiveMinimum: true
          type: integer
          minimum: 0
        read:
          title: Read
          type: boolean
        write:
          title: Write
          type: boolean
        delete:
          title: Delete
          type: boolean
        created:
          title: Created
          type: string
          format: date-time
        modified:
          title: Modified
          type: string
          format: date-time
    WalletPaymentCreated:
      title: WalletPaymentCreated
      required:
      - paymentId
      - paymentFormUrl
      type: object
      properties:
        paymentId:
          title: Paymentid
          minLength: 1
          type: string
        paymentFormUrl:
          title: Paymentformurl
          maxLength: 2083
          minLength: 1
          type: string
          description: Link to external site that holds the payment submission form
          format: uri
    WalletStatus:
      title: WalletStatus
      enum:
      - ACTIVE
      - INACTIVE
      type: string
      description: An enumeration.
    Widget:
      title: Widget
      required:
      - type
      - details
      type: object
      properties:
        type:
          allOf:
          - $ref: '#/components/schemas/WidgetType'
          description: type of the property
        details:
          title: Details
          anyOf:
          - $ref: '#/components/schemas/TextArea'
          - $ref: '#/components/schemas/SelectBox'
      additionalProperties: false
    WidgetType:
      title: WidgetType
      enum:
      - TextArea
      - SelectBox
      type: string
      description: An enumeration.
    WorkbenchUI:
      title: WorkbenchUI
      required:
      - position
      type: object
      properties:
        position:
          title: Position
          allOf:
          - $ref: '#/components/schemas/Position'
          description: The node position in the workbench
        marker:
          $ref: '#/components/schemas/Marker'
      additionalProperties: false
    WorkbenchViewApiModel:
      title: WorkbenchViewApiModel
      required:
      - workbench
      - url
      - checkpoint_url
      type: object
      properties:
        workbench:
          title: Workbench
          type: object
          additionalProperties:
            $ref: '#/components/schemas/Node'
        ui:
          title: Ui
          type: object
          default: {}
        url:
          title: Url
          maxLength: 2083
          minLength: 1
          type: string
          format: uri
        checkpoint_url:
          title: Checkpoint Url
          maxLength: 2083
          minLength: 1
          type: string
          format: uri
      description: A view (i.e. read-only and visual) of the project's workbench
    Worker:
      title: Worker
      required:
      - id
      - name
      - resources
      - used_resources
      - memory_limit
      - metrics
      type: object
      properties:
        id:
          title: Id
          type: string
        name:
          title: Name
          type: string
        resources:
          $ref: '#/components/schemas/DictModel_str__PositiveFloat_'
        used_resources:
          $ref: '#/components/schemas/UsedResources'
        memory_limit:
          title: Memory Limit
          type: integer
        metrics:
          $ref: '#/components/schemas/WorkerMetrics'
    WorkerMetrics:
      title: WorkerMetrics
      required:
      - cpu
      - memory
      - num_fds
      - task_counts
      type: object
      properties:
        cpu:
          title: Cpu
          type: number
          description: consumed % of cpus
        memory:
          title: Memory
          type: integer
          description: consumed memory
        num_fds:
          title: Num Fds
          type: integer
          description: consumed file descriptors
        task_counts:
          title: Task Counts
          allOf:
          - $ref: '#/components/schemas/TaskCounts'
          description: task details
    _ComputationStart:
      title: _ComputationStart
      type: object
      properties:
        force_restart:
          title: Force Restart
          type: boolean
          default: false
        cluster_id:
          title: Cluster Id
          minimum: 0
          type: integer
          default: 0
        subgraph:
          title: Subgraph
          uniqueItems: true
          type: array
          items:
            type: string
          default: []
    _ComputationStarted:
      title: _ComputationStarted
      required:
      - pipeline_id
      type: object
      properties:
        pipeline_id:
          title: Pipeline Id
          type: string
          description: ID for created pipeline (=project identifier)
          format: uuid
        ref_ids:
          title: Ref Ids
          type: array
          items:
            type: integer
          description: Checkpoints IDs for created pipeline
    _PageParams:
      title: _PageParams
      type: object
      properties:
        retry_2fa_after:
          title: Retry 2Fa After
          exclusiveMinimum: true
          type: integer
          minimum: 0
    _ProjectCommentsBodyParams:
      title: _ProjectCommentsBodyParams
      required:
      - contents
      type: object
      properties:
        contents:
          title: Contents
          type: string
      additionalProperties: false
    _ProjectGroupAccess:
      title: _ProjectGroupAccess
      required:
      - gid
      - accessible
      type: object
      properties:
        gid:
          title: Gid
          exclusiveMinimum: true
          type: integer
          minimum: 0
        accessible:
          title: Accessible
          type: boolean
        inaccessible_services:
          title: Inaccessible Services
          type: array
          items:
            $ref: '#/components/schemas/ServiceKeyVersion'
    _ProjectNodePreview:
      title: _ProjectNodePreview
      required:
      - project_id
      - node_id
      type: object
      properties:
        project_id:
          title: Project Id
          type: string
          format: uuid
        node_id:
          title: Node Id
          type: string
          format: uuid
        screenshots:
          title: Screenshots
          type: array
          items:
            $ref: '#/components/schemas/NodeScreenshot'
    _WalletsGroupsBodyParams:
      title: _WalletsGroupsBodyParams
      required:
      - read
      - write
      - delete
      type: object
      properties:
        read:
          title: Read
          type: boolean
        write:
          title: Write
          type: boolean
        delete:
          title: Delete
          type: boolean
      additionalProperties: false
    models_library__api_schemas_webserver__catalog__ServiceGet:
      title: ServiceGet
      required:
      - name
      - description
      - key
      - version
      - type
      - authors
      - contact
      - inputs
      - outputs
      type: object
      properties:
        name:
          title: Name
          type: string
          description: short, human readable name for the node
          example: Fast Counter
        thumbnail:
          title: Thumbnail
          maxLength: 2083
          minLength: 1
          type: string
          description: url to the thumbnail
          format: uri
        description:
          title: Description
          type: string
          description: human readable description of the purpose of the node
        deprecated:
          title: Deprecated
          type: string
          description: If filled with a date, then the service is to be deprecated
            at that date (e.g. cannot start anymore)
          format: date-time
        classifiers:
          title: Classifiers
          type: array
          items:
            type: string
        quality:
          title: Quality
          type: object
          default: {}
        accessRights:
          title: Accessrights
          type: object
          additionalProperties:
            $ref: '#/components/schemas/ServiceGroupAccessRights'
          description: service access rights per group id
        key:
          title: Key
          pattern: ^simcore/services/((comp|dynamic|frontend))/([a-z0-9][a-z0-9_.-]*/)*([a-z0-9-_]+[a-z0-9])$
          type: string
          description: distinctive name for the node based on the docker registry
            path
        version:
          title: Version
          pattern: ^(0|[1-9]\d*)(\.(0|[1-9]\d*)){2}(-(0|[1-9]\d*|\d*[-a-zA-Z][-\da-zA-Z]*)(\.(0|[1-9]\d*|\d*[-a-zA-Z][-\da-zA-Z]*))*)?(\+[-\da-zA-Z]+(\.[-\da-zA-Z-]+)*)?$
          type: string
          description: service version number
        integration-version:
          title: Integration-Version
          pattern: ^(0|[1-9]\d*)(\.(0|[1-9]\d*)){2}(-(0|[1-9]\d*|\d*[-a-zA-Z][-\da-zA-Z]*)(\.(0|[1-9]\d*|\d*[-a-zA-Z][-\da-zA-Z]*))*)?(\+[-\da-zA-Z]+(\.[-\da-zA-Z-]+)*)?$
          type: string
          description: integration version number
        type:
          allOf:
          - $ref: '#/components/schemas/ServiceType'
          description: service type
        badges:
          title: Badges
          type: array
          items:
            $ref: '#/components/schemas/Badge'
        authors:
          title: Authors
          minItems: 1
          type: array
          items:
            $ref: '#/components/schemas/Author'
        contact:
          title: Contact
          type: string
          description: email to correspond to the authors about the node
          format: email
        inputs:
          title: Inputs
          type: object
          description: inputs with extended information
        outputs:
          title: Outputs
          type: object
          description: outputs with extended information
        boot-options:
          title: Boot-Options
          type: object
          description: Service defined boot options. These get injected in the service
            as env variables.
        min-visible-inputs:
          title: Min-Visible-Inputs
          minimum: 0
          type: integer
          description: The number of 'data type inputs' displayed by default in the
            UI. When None all 'data type inputs' are displayed.
        owner:
          title: Owner
          type: string
          format: email
      description: 'Static metadata for a service injected in the image labels


        This is one to one with node-meta-v0.0.1.json'
      example:
        name: File Picker
        description: description
        classifiers: []
        quality: {}
        accessRights:
          '1':
            execute_access: true
            write_access: false
          '4':
            execute_access: true
            write_access: true
        key: simcore/services/frontend/file-picker
        version: 1.0.0
        type: dynamic
        authors:
        - name: Red Pandas
          email: redpandas@wonderland.com
        contact: redpandas@wonderland.com
        inputs:
          input0:
            label: Acceleration
            description: acceleration with units
            type: ref_contentSchema
            contentSchema:
              title: Acceleration
              type: number
              x_unit: m/s**2
            keyId: input_1
            unitLong: meter/second<sup>3</sup>
            unitShort: m/s<sup>3</sup>
        outputs:
          outFile:
            displayOrder: 2
            label: Time Slept
            description: Time the service waited before completion
            type: number
            unit: second
            unitLong: seconds
            unitShort: sec
            keyId: output_2
        owner: redpandas@wonderland.com
    simcore_service_webserver__studies_dispatcher___rest_handlers__ServiceGet:
      title: ServiceGet
      required:
      - key
      - title
      - description
      - thumbnail
      - view_url
      type: object
      properties:
        key:
          title: Key
          pattern: ^simcore/services/((comp|dynamic|frontend))/([a-z0-9][a-z0-9_.-]*/)*([a-z0-9-_]+[a-z0-9])$
          type: string
          description: Service key ID
        title:
          title: Title
          type: string
          description: Service name for display
        description:
          title: Description
          type: string
          description: Long description of the service
        thumbnail:
          title: Thumbnail
          maxLength: 2083
          minLength: 1
          type: string
          description: Url to service thumbnail
          format: uri
        file_extensions:
          title: File Extensions
          type: array
          items:
            type: string
          description: File extensions that this service can process
        view_url:
          title: View Url
          maxLength: 2083
          minLength: 1
          type: string
          description: Redirection to open a service in osparc (see /view)
          format: uri
      example:
        key: simcore/services/dynamic/sim4life
        title: Sim4Life Mattermost
        description: It is also sim4life for the web
        thumbnail: https://via.placeholder.com/170x120.png
        file_extensions:
        - smash
        - h5
        view_url: https://host.com/view?viewer_key=simcore/services/dynamic/raw-graphs&viewer_version=1.2.3<|MERGE_RESOLUTION|>--- conflicted
+++ resolved
@@ -6673,14 +6673,12 @@
           exclusiveMinimum: true
           type: integer
           minimum: 0
-<<<<<<< HEAD
     PatchRequestBody:
       title: PatchRequestBody
       type: object
       properties:
         value:
           title: Value
-=======
     PaymentTransaction:
       title: PaymentTransaction
       required:
@@ -6735,7 +6733,6 @@
           minLength: 1
           type: string
           format: uri
->>>>>>> c34fc394
     PermissionGet:
       title: PermissionGet
       required:
