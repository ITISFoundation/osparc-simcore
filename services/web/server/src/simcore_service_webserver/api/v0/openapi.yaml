--- conflicted
+++ resolved
@@ -5919,56 +5919,6 @@
           content:
             application/json:
               schema:
-<<<<<<< HEAD
-                properties:
-                  data:
-                    properties:
-                      comment_id:
-                        type: integer
-                        exclusiveMinimum: true
-                        title: Comment Id
-                        description: 'Primary key, identifies the comment'
-                        minimum: 0
-                      project_uuid:
-                        type: string
-                        format: uuid
-                        title: Project Uuid
-                        description: project reference for this table
-                      user_id:
-                        type: integer
-                        exclusiveMinimum: true
-                        title: User Id
-                        description: user reference for this table
-                        minimum: 0
-                      contents:
-                        type: string
-                        title: Contents
-                        description: Contents of the comment
-                      created:
-                        type: string
-                        format: date-time
-                        title: Created
-                        description: Timestamp on creation
-                      modified:
-                        type: string
-                        format: date-time
-                        title: Modified
-                        description: Timestamp with last update
-                    additionalProperties: false
-                    type: object
-                    required:
-                      - comment_id
-                      - project_uuid
-                      - user_id
-                      - contents
-                      - created
-                      - modified
-                    title: ProjectsCommentsAPI
-                  error:
-                    title: Error
-                type: object
-                title: 'Envelope[ProjectsCommentsAPI]'
-=======
                 title: 'Envelope[ProjectsCommentsAPI]'
                 type: object
                 properties:
@@ -6017,7 +5967,6 @@
                     additionalProperties: false
                   error:
                     title: Error
->>>>>>> f013a358
     put:
       tags:
         - project
@@ -6027,28 +5976,16 @@
       parameters:
         - required: true
           schema:
-<<<<<<< HEAD
-            type: string
-            format: uuid
-            title: Project Uuid
-=======
             title: Project Uuid
             type: string
             format: uuid
->>>>>>> f013a358
           name: project_uuid
           in: path
         - required: true
           schema:
-<<<<<<< HEAD
-            type: integer
-            exclusiveMinimum: true
-            title: Comment Id
-=======
             title: Comment Id
             exclusiveMinimum: true
             type: integer
->>>>>>> f013a358
             minimum: 0
           name: comment_id
           in: path
