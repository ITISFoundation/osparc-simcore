--- conflicted
+++ resolved
@@ -1,11 +1,7 @@
 openapi: 3.0.0
 info:
   title: osparc-simcore RESTful API
-<<<<<<< HEAD
-  version: 0.4.1
-=======
   version: 0.5.1
->>>>>>> cd7e1d84
   description: RESTful API designed for web clients
   contact:
     name: IT'IS Foundation
