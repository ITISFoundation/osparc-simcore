--- conflicted
+++ resolved
@@ -8467,8 +8467,6 @@
           - rect
           - text
           - conversation
-<<<<<<< HEAD
-=======
           title: Type
         color:
           anyOf:
@@ -8495,7 +8493,6 @@
           - rect
           - text
           - conversation
->>>>>>> ee2070bf
           title: Type
         color:
           type: string
