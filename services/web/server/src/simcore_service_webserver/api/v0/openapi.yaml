--- conflicted
+++ resolved
@@ -10969,111 +10969,6 @@
                             message: Password is not secure
                             field: pasword
                         status: 400
-<<<<<<< HEAD
-    delete:
-      tags:
-        - catalog
-      summary: Deletes an existing dag
-      operationId: delete_catalog_dag
-      responses:
-        '204':
-          description: Successfully deleted
-        '422':
-          description: Validation Error
-  /catalog/services:
-    get:
-      tags:
-        - catalog
-      summary: List Services
-      operationId: list_catalog_services
-      responses:
-        '200':
-          description: Returns list of services from the catalog
-        default:
-          description: Default http error response body
-          content:
-            application/json:
-              schema:
-                type: object
-                required:
-                  - error
-                properties:
-                  data:
-                    nullable: true
-                    default: null
-                  error:
-                    type: object
-                    nullable: true
-                    properties:
-                      logs:
-                        description: log messages
-                        type: array
-                        items:
-                          type: object
-                          properties:
-                            level:
-                              description: log level
-                              type: string
-                              default: INFO
-                              enum:
-                                - DEBUG
-                                - WARNING
-                                - INFO
-                                - ERROR
-                            message:
-                              description: 'log message. If logger is USER, then it MUST be human readable'
-                              type: string
-                            logger:
-                              description: name of the logger receiving this message
-                              type: string
-                          required:
-                            - message
-                          example:
-                            message: 'Hi there, Mr user'
-                            level: INFO
-                            logger: user-logger
-                      errors:
-                        description: errors metadata
-                        type: array
-                        items:
-                          type: object
-                          required:
-                            - code
-                            - message
-                          properties:
-                            code:
-                              type: string
-                              description: Typically the name of the exception that produced it otherwise some known error code
-                            message:
-                              type: string
-                              description: Error message specific to this item
-                            resource:
-                              type: string
-                              description: API resource affected by this error
-                            field:
-                              type: string
-                              description: Specific field within the resource
-                      status:
-                        description: HTTP error code
-                        type: integer
-                    example:
-                      BadRequestError:
-                        logs:
-                          - message: Requested information is incomplete or malformed
-                            level: ERROR
-                          - message: Invalid email and password
-                            level: ERROR
-                            logger: USER
-                        errors:
-                          - code: InvalidEmail
-                            message: Email is malformed
-                            field: email
-                          - code: UnsavePassword
-                            message: Password is not secure
-                            field: pasword
-                        status: 400
-=======
->>>>>>> 5c9ca047
 components:
   responses:
     DefaultErrorResponse:
