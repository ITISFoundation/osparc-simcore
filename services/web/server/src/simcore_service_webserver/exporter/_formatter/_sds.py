--- conflicted
+++ resolved
@@ -156,12 +156,7 @@
     _logger.debug("Project data: %s", project_data)
 
     # assemble params here
-<<<<<<< HEAD
     dataset_description_params = DatasetDescriptionParams.model_validate(
-        {"name": project_data["name"], "description": project_data["description"]},
-=======
-    dataset_description_params = parse_obj_as(
-        DatasetDescriptionParams,
         {
             "name": project_data["name"],
             "description": (
@@ -170,7 +165,6 @@
                 else project_data["description"]
             ),
         },
->>>>>>> 8d03d2a3
     )
 
     params_code_description: dict[str, Any] = {}
