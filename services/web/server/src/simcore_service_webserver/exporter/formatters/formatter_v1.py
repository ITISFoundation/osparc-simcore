import asyncio
import json
import logging
import traceback
from collections import deque
from itertools import chain
from pathlib import Path
from typing import Deque, Dict, List, Tuple

import aiofiles
from aiohttp import ClientSession, ClientTimeout, web
from models_library.projects import AccessRights, Project
from models_library.projects_nodes_io import BaseFileLink, NodeID
from models_library.utils.nodes import compute_node_hash, project_node_io_payload_cb
from simcore_service_webserver.director_v2 import create_or_update_pipeline
from simcore_service_webserver.projects.projects_api import (
    delete_project,
    get_project_for_user,
)
from simcore_service_webserver.projects.projects_db import APP_PROJECT_DBAPI
from simcore_service_webserver.projects.projects_exceptions import ProjectsException
from simcore_service_webserver.storage_handlers import (
    get_file_download_url,
    get_file_upload_url,
    get_project_files_metadata,
)
from simcore_service_webserver.users_api import get_user
from simcore_service_webserver.utils import now_str

from ..exceptions import ExporterException
from ..file_downloader import ParallelDownloader
from ..utils import path_getsize
from .base_formatter import BaseFormatter
from .models import LinkAndPath2, ManifestFile, ProjectFile, ShuffledData

UPLOAD_HTTP_TIMEOUT = 60 * 60  # 1 hour

log = logging.getLogger(__name__)


async def download_all_files_from_storage(
    app: web.Application, download_links: Deque[LinkAndPath2]
) -> None:
    """ Downloads links to files in their designed storage_path_to_file """
    parallel_downloader = ParallelDownloader()
    for link_and_path in download_links:
        log.debug(
            "Will download %s -> '%s'",
            link_and_path.download_link,
            link_and_path.storage_path_to_file,
        )
        await parallel_downloader.append_file(
            link=link_and_path.download_link,
            download_path=link_and_path.storage_path_to_file,
        )

    await parallel_downloader.download_files(app)

    # check all files have been downloaded
    for link_and_path in download_links:
        if not await link_and_path.is_file():
            raise ExporterException(
                f"Could not download file {link_and_path.download_link} "
                f"to {link_and_path.storage_path_to_file}"
            )


async def extract_download_links(
    app: web.Application, dir_path: Path, project_id: str, user_id: int
) -> Deque[LinkAndPath2]:
    download_links: Deque[LinkAndPath2] = deque()

    try:
        s3_metadata = await get_project_files_metadata(
            app=app,
            location_id="0",
            uuid_filter=project_id,
            user_id=user_id,
        )
    except Exception as e:
        raise ExporterException(
            f"Error while requesting project files metadata for S3 for project {project_id}"
        ) from e

    log.debug("s3 files metadata %s: ", s3_metadata)

    # Still not sure if these are required, when pulling files from blackfynn they end up in S3
    # I am not sure there is an example where we need to directly export form blackfynn
    try:
        blackfynn_metadata = await get_project_files_metadata(
            app=app,
            location_id="1",
            uuid_filter=project_id,
            user_id=user_id,
        )
    except Exception as e:
        raise ExporterException(
            f"Error while requesting project files metadata for blackfynn for project {project_id}"
        ) from e
    log.debug("blackfynn files metadata %s: ", blackfynn_metadata)

    for file_metadata in chain(s3_metadata, blackfynn_metadata):
        try:
            download_link = await get_file_download_url(
                app=app,
                location_id=file_metadata["location_id"],
                fileId=file_metadata["raw_file_path"],
                user_id=user_id,
            )
        except Exception as e:
            raise ExporterException(
                f'Error while requesting download url for file {file_metadata["raw_file_path"]}'
            ) from e
        download_links.append(
            LinkAndPath2(
                root_dir=dir_path,
                storage_type=file_metadata["location_id"],
                relative_path_to_file=file_metadata["raw_file_path"],
                download_link=download_link,
            )
        )

    return download_links


async def generate_directory_contents(
    app: web.Application,
    root_folder: Path,
    manifest_root_folder: Path,
    project_id: str,
    user_id: int,
    version: str,
) -> None:
    try:
        project_data = await get_project_for_user(
            app=app,
            project_uuid=project_id,
            user_id=user_id,
            include_templates=True,
            include_state=True,
        )
    except ProjectsException as e:
        raise ExporterException(f"Could not find project {project_id}") from e

    log.debug("Project data: %s", project_data)

    download_links: Deque[LinkAndPath2] = await extract_download_links(
        app=app, dir_path=root_folder, project_id=project_id, user_id=user_id
    )

    # make sure all files from storage services are persisted on disk
    await download_all_files_from_storage(app=app, download_links=download_links)

    # store manifest on disk
    manifest_params = dict(
        version=version,
        attachments=[str(x.store_path) for x in download_links],
    )
    await ManifestFile.model_to_file(
        root_dir=root_folder if manifest_root_folder is None else manifest_root_folder,
        **manifest_params,
    )

    # store project data on disk
    await ProjectFile.model_to_file(root_dir=root_folder, **project_data)


ETag = str


async def upload_file_to_storage(
    app: web.Application,
    link_and_path: LinkAndPath2,
    user_id: int,
    session: ClientSession,
) -> Tuple[LinkAndPath2, ETag]:
    try:
        upload_url = await get_file_upload_url(
            app=app,
            location_id=str(link_and_path.storage_type),
            fileId=str(link_and_path.relative_path_to_file),
            user_id=user_id,
        )
    except Exception as e:
        raise ExporterException(
            f"While requesting upload for {str(link_and_path.relative_path_to_file)}"
            f"the following error occurred {str(e)}"
        ) from e
    log.debug(">>> upload url >>> %s", upload_url)

    async def file_sender(file_name=None):
        async with aiofiles.open(file_name, "rb") as f:
            chunk = await f.read(64 * 1024)
            while chunk:
                yield chunk
                chunk = await f.read(64 * 1024)

    data_provider = file_sender(file_name=link_and_path.storage_path_to_file)
    content_size = await path_getsize(link_and_path.storage_path_to_file)
    headers = {"Content-Length": str(content_size)}
    async with session.put(upload_url, data=data_provider, headers=headers) as resp:
        upload_result = await resp.text()
        if resp.status != 200:
            raise ExporterException(
                f"Client replied with status={resp.status} and body '{upload_result}'"
            )
        e_tag = json.loads(resp.headers.get("Etag", None))
        log.debug(
            "Upload status=%s, result: '%s', Etag %s", resp.status, upload_result, e_tag
        )
        return (link_and_path, e_tag)


async def add_new_project(app: web.Application, project: Project, user_id: int):
    # TODO: move this to projects_api
    # TODO: this piece was taking fromt the end of projects.projects_handlers.create_projects

    db = app[APP_PROJECT_DBAPI]

    # validated project is transform in dict via json to use only primitive types
    project_in: Dict = json.loads(
        project.json(exclude_none=True, by_alias=True, exclude_unset=True)
    )

    # update metadata (uuid, timestamps, ownership) and save
    _project_db: Dict = await db.add_project(
        project_in, user_id, force_as_template=False
    )
    if _project_db["uuid"] != str(project.uuid):
        raise ExporterException("Project uuid dose nto match after validation")

    await create_or_update_pipeline(app, user_id, project.uuid)


async def _fix_node_run_hashes_based_on_old_project(
    project: Project, original_project: Project, node_mapping: Dict[NodeID, NodeID]
) -> None:
    for old_node_id, old_node in original_project.workbench.items():
        new_node_id = node_mapping.get(old_node_id)
        if new_node_id is None:
            # this should not happen
            log.warning("could not find new node id %s", new_node_id)
            continue
        new_node = project.workbench.get(new_node_id)
        if new_node is None:
            # this should also not happen
            log.warning("could not find new node data from id %s", new_node_id)
            continue

        # check the node status in the old project
        old_computed_hash = await compute_node_hash(
            old_node_id, project_node_io_payload_cb(original_project)
        )
        log.debug(
            "node %s old run hash: %s, computed old hash: %s",
            old_node_id,
            old_node.run_hash,
            old_computed_hash,
        )
        node_needs_update = old_computed_hash != old_node.run_hash
        # set the new node hash
        new_node.run_hash = (
            None
            if node_needs_update
            else await compute_node_hash(
                new_node_id, project_node_io_payload_cb(project)
            )
        )


async def _fix_file_e_tags(
    project: Project, links_to_etags: List[Tuple[LinkAndPath2, ETag]]
) -> None:
    for link_and_path, e_tag in links_to_etags:
        file_path = link_and_path.relative_path_to_file
        if len(file_path.parts) < 3:
            log.warning(
                "fixing eTag while importing issue: the path is not expected, skipping %s",
                file_path,
            )
            continue
        node_id = file_path.parts[-2]

        # now try to fix the eTag if any
        node = project.workbench.get(node_id)
        if node is None:
            log.warning(
                "node %s could not be found in project, skipping eTag fix",
                node_id,
            )
            continue
        # find the file in the outputs if any
        for output in node.outputs.values():
            if isinstance(output, BaseFileLink) and output.path == str(file_path):
                output.e_tag = e_tag


async def _remove_runtime_states(project: Project):
    for node_data in project.workbench.values():
        node_data.state.modified = None
        node_data.state.dependencies = None


<<<<<<< HEAD
async def import_files_and_validate_project(
    app: web.Application, user_id: int, root_folder: Path, manifest_root_folder: Path
) -> str:
    log.error("the fuck code root_folder %s", root_folder)
    project_file = await ProjectFile.model_from_file(root_dir=root_folder)
    shuffled_data: ShuffledData = project_file.get_shuffled_uuids()

    # replace shuffled_data in project
    # NOTE: there is no reason to write the shuffled data to file
    log.debug("Loaded project data:  %s", project_file)
    shuffled_project_file = project_file.new_instance_from_shuffled_data(
        shuffled_data=shuffled_data
    )

    log.debug("Shuffled project data: %s", shuffled_project_file)

    # NOTE: it is not necessary to apply data shuffling to the manifest
    manifest_file = await ManifestFile.model_from_file(
        root_dir=root_folder if manifest_root_folder is None else manifest_root_folder
    )

    user: Dict = await get_user(app=app, user_id=user_id)

=======
async def _upload_files_to_storage(
    app: web.Application,
    user_id: int,
    root_folder: Path,
    manifest_file: ManifestFile,
    shuffled_data: ShuffledData,
) -> List[Tuple[LinkAndPath2, ETag]]:
>>>>>>> 5d507ee6
    # check all attachments are present
    client_timeout = ClientTimeout(total=UPLOAD_HTTP_TIMEOUT, connect=5, sock_connect=5)
    async with ClientSession(timeout=client_timeout) as session:
        run_in_parallel = deque()
        for attachment in manifest_file.attachments:
            attachment_parts = attachment.split("/")
            link_and_path = LinkAndPath2(
                root_dir=root_folder,
                storage_type=attachment_parts[0],
                relative_path_to_file="/".join(attachment_parts[1:]),
                download_link="",
            )
            # check file exists
            if not await link_and_path.is_file():
                raise ExporterException(
                    f"Could not find {link_and_path.storage_path_to_file} in import document"
                )
            # apply shuffle data which will move the file and check again it exits
            await link_and_path.apply_shuffled_data(shuffled_data=shuffled_data)
            if not await link_and_path.is_file():
                raise ExporterException(
                    f"Could not find {link_and_path.storage_path_to_file} after shuffling data"
                )

            run_in_parallel.append(
                upload_file_to_storage(
                    app=app,
                    link_and_path=link_and_path,
                    user_id=user_id,
                    session=session,
                )
            )
        links_to_new_e_tags = await asyncio.gather(*run_in_parallel)

    return links_to_new_e_tags


async def import_files_and_validate_project(
    app: web.Application, user_id: int, root_folder: Path
) -> str:
    project_file = await ProjectFile.model_from_file(root_dir=root_folder)
    shuffled_data: ShuffledData = project_file.get_shuffled_uuids()

    # replace shuffled_data in project
    # NOTE: there is no reason to write the shuffled data to file
    log.debug("Loaded project data:  %s", project_file)
    shuffled_project_file = project_file.new_instance_from_shuffled_data(
        shuffled_data=shuffled_data
    )

    log.debug("Shuffled project data: %s", shuffled_project_file)

    # NOTE: it is not necessary to apply data shuffling to the manifest
    manifest_file = await ManifestFile.model_from_file(root_dir=root_folder)

    user: Dict = await get_user(app=app, user_id=user_id)

    # create and add the project
    project = Project(
        uuid=shuffled_project_file.uuid,
        name=shuffled_project_file.name,
        description=shuffled_project_file.description,
        thumbnail=shuffled_project_file.thumbnail,
        prjOwner=user["email"],
        accessRights={
            user["primary_gid"]: AccessRights(read=True, write=True, delete=True)
        },
        creationDate=now_str(),
        lastChangeDate=now_str(),
        dev=shuffled_project_file.dev,
        workbench=shuffled_project_file.workbench,
        ui=shuffled_project_file.ui,
        quality=shuffled_project_file.quality,
    )
    project_uuid = str(project.uuid)

    try:
        await _remove_runtime_states(project)
        await add_new_project(app, project, user_id)

        # upload files to storage
        links_to_new_e_tags = await _upload_files_to_storage(
            app=app,
            user_id=user_id,
            root_folder=root_folder,
            manifest_file=manifest_file,
            shuffled_data=shuffled_data,
        )
        # fix etags
        await _fix_file_e_tags(project, links_to_new_e_tags)
        # NOTE: first fix the file eTags, and then the run hashes
        await _fix_node_run_hashes_based_on_old_project(
            project, project_file, shuffled_data
        )
    except Exception as e:
        log.warning(
            "The below error occurred during import\n%s", traceback.format_exc()
        )
        log.warning(
            "Removing project %s, because there was an error while importing it."
        )
        try:
            await delete_project(app=app, project_uuid=project_uuid, user_id=user_id)
        except ProjectsException:
            # no need to raise an error here
            log.exception(
                "Could not find project %s while trying to revert actions", project_uuid
            )
        raise e

    return project_uuid


class FormatterV1(BaseFormatter):
    def __init__(self, root_folder: Path, version: str = "1"):
        super().__init__(version=version, root_folder=root_folder)

    async def format_export_directory(self, **kwargs) -> None:
        app: web.Application = kwargs["app"]
        project_id: str = kwargs["project_id"]
        user_id: int = kwargs["user_id"]
        # injected by Formatter_V2
        manifest_root_folder: Path = kwargs.get("manifest_root_folder")

        await generate_directory_contents(
            app=app,
            root_folder=self.root_folder,
            manifest_root_folder=manifest_root_folder,
            project_id=project_id,
            user_id=user_id,
            version=self.version,
        )

    async def validate_and_import_directory(self, **kwargs) -> str:
        app: web.Application = kwargs["app"]
        user_id: int = kwargs["user_id"]
        # injected by Formatter_V2
        manifest_root_folder: Path = kwargs.get("manifest_root_folder")

        return await import_files_and_validate_project(
            app=app,
            user_id=user_id,
            root_folder=self.root_folder,
            manifest_root_folder=manifest_root_folder,
        )<|MERGE_RESOLUTION|>--- conflicted
+++ resolved
@@ -301,31 +301,6 @@
         node_data.state.dependencies = None
 
 
-<<<<<<< HEAD
-async def import_files_and_validate_project(
-    app: web.Application, user_id: int, root_folder: Path, manifest_root_folder: Path
-) -> str:
-    log.error("the fuck code root_folder %s", root_folder)
-    project_file = await ProjectFile.model_from_file(root_dir=root_folder)
-    shuffled_data: ShuffledData = project_file.get_shuffled_uuids()
-
-    # replace shuffled_data in project
-    # NOTE: there is no reason to write the shuffled data to file
-    log.debug("Loaded project data:  %s", project_file)
-    shuffled_project_file = project_file.new_instance_from_shuffled_data(
-        shuffled_data=shuffled_data
-    )
-
-    log.debug("Shuffled project data: %s", shuffled_project_file)
-
-    # NOTE: it is not necessary to apply data shuffling to the manifest
-    manifest_file = await ManifestFile.model_from_file(
-        root_dir=root_folder if manifest_root_folder is None else manifest_root_folder
-    )
-
-    user: Dict = await get_user(app=app, user_id=user_id)
-
-=======
 async def _upload_files_to_storage(
     app: web.Application,
     user_id: int,
@@ -333,7 +308,6 @@
     manifest_file: ManifestFile,
     shuffled_data: ShuffledData,
 ) -> List[Tuple[LinkAndPath2, ETag]]:
->>>>>>> 5d507ee6
     # check all attachments are present
     client_timeout = ClientTimeout(total=UPLOAD_HTTP_TIMEOUT, connect=5, sock_connect=5)
     async with ClientSession(timeout=client_timeout) as session:
