import asyncio
import json
import logging
import traceback
from collections import deque
from itertools import chain
from pathlib import Path
from typing import Deque, Dict, List, Tuple

import aiofiles
from aiohttp import ClientSession, ClientTimeout, web
from models_library.projects import AccessRights, Project
from models_library.projects_nodes_io import BaseFileLink, NodeID
from models_library.utils.nodes import compute_node_hash, project_node_io_payload_cb
from simcore_service_webserver.director_v2 import create_or_update_pipeline
from simcore_service_webserver.projects.projects_api import (
    delete_project,
    get_project_for_user,
)
from simcore_service_webserver.projects.projects_db import APP_PROJECT_DBAPI
from simcore_service_webserver.projects.projects_exceptions import ProjectsException
from simcore_service_webserver.storage_handlers import (
    get_file_download_url,
    get_file_upload_url,
    get_project_files_metadata,
)
from simcore_service_webserver.users_api import get_user
from simcore_service_webserver.utils import now_str

from ..exceptions import ExporterException
from ..file_downloader import ParallelDownloader
from ..utils import path_getsize
from .base_formatter import BaseFormatter
from .models import LinkAndPath2, ManifestFile, ProjectFile, ShuffledData

UPLOAD_HTTP_TIMEOUT = 60 * 60  # 1 hour

log = logging.getLogger(__name__)


async def download_all_files_from_storage(
    app: web.Application, download_links: Deque[LinkAndPath2]
) -> None:
    """ Downloads links to files in their designed storage_path_to_file """
    parallel_downloader = ParallelDownloader()
    for link_and_path in download_links:
        log.debug(
            "Will download %s -> '%s'",
            link_and_path.download_link,
            link_and_path.storage_path_to_file,
        )
        await parallel_downloader.append_file(
            link=link_and_path.download_link,
            download_path=link_and_path.storage_path_to_file,
        )

    await parallel_downloader.download_files(app)

    # check all files have been downloaded
    for link_and_path in download_links:
        if not await link_and_path.is_file():
            raise ExporterException(
                f"Could not download file {link_and_path.download_link} "
                f"to {link_and_path.storage_path_to_file}"
            )


async def extract_download_links(
    app: web.Application, dir_path: Path, project_id: str, user_id: int
) -> Deque[LinkAndPath2]:
    download_links: Deque[LinkAndPath2] = deque()

    try:
        s3_metadata = await get_project_files_metadata(
            app=app,
            location_id="0",
            uuid_filter=project_id,
            user_id=user_id,
        )
    except Exception as e:
        raise ExporterException(
            f"Error while requesting project files metadata for S3 for project {project_id}"
        ) from e

    log.debug("s3 files metadata %s: ", s3_metadata)

    # Still not sure if these are required, when pulling files from blackfynn they end up in S3
    # I am not sure there is an example where we need to directly export form blackfynn
    try:
        blackfynn_metadata = await get_project_files_metadata(
            app=app,
            location_id="1",
            uuid_filter=project_id,
            user_id=user_id,
        )
    except Exception as e:
        raise ExporterException(
            f"Error while requesting project files metadata for blackfynn for project {project_id}"
        ) from e
    log.debug("blackfynn files metadata %s: ", blackfynn_metadata)

    for file_metadata in chain(s3_metadata, blackfynn_metadata):
        try:
            download_link = await get_file_download_url(
                app=app,
                location_id=file_metadata["location_id"],
                fileId=file_metadata["raw_file_path"],
                user_id=user_id,
            )
        except Exception as e:
            raise ExporterException(
                f'Error while requesting download url for file {file_metadata["raw_file_path"]}'
            ) from e
        download_links.append(
            LinkAndPath2(
                root_dir=dir_path,
                storage_type=file_metadata["location_id"],
                relative_path_to_file=file_metadata["raw_file_path"],
                download_link=download_link,
            )
        )

    return download_links


async def generate_directory_contents(
    app: web.Application, root_folder: Path, project_id: str, user_id: int, version: str
) -> None:
    try:
        project_data = await get_project_for_user(
            app=app,
            project_uuid=project_id,
            user_id=user_id,
            include_templates=True,
            include_state=True,
        )
    except ProjectsException as e:
        raise ExporterException(f"Could not find project {project_id}") from e

    log.debug("Project data: %s", project_data)

    download_links: Deque[LinkAndPath2] = await extract_download_links(
        app=app, dir_path=root_folder, project_id=project_id, user_id=user_id
    )

    # make sure all files from storage services are persisted on disk
    await download_all_files_from_storage(app=app, download_links=download_links)

    # store manifest on disk
    manifest_params = dict(
        version=version,
        attachments=[str(x.store_path) for x in download_links],
    )
    await ManifestFile.model_to_file(root_dir=root_folder, **manifest_params)

    # store project data on disk
    await ProjectFile.model_to_file(root_dir=root_folder, **project_data)


ETag = str


async def upload_file_to_storage(
    app: web.Application,
    link_and_path: LinkAndPath2,
    user_id: int,
    session: ClientSession,
) -> Tuple[LinkAndPath2, ETag]:
    try:
        upload_url = await get_file_upload_url(
            app=app,
            location_id=str(link_and_path.storage_type),
            fileId=str(link_and_path.relative_path_to_file),
            user_id=user_id,
        )
    except Exception as e:
        raise ExporterException(
            f"While requesting upload for {str(link_and_path.relative_path_to_file)}"
            f"the following error occurred {str(e)}"
        ) from e
    log.debug(">>> upload url >>> %s", upload_url)

    async def file_sender(file_name=None):
        async with aiofiles.open(file_name, "rb") as f:
            chunk = await f.read(64 * 1024)
            while chunk:
                yield chunk
                chunk = await f.read(64 * 1024)

    data_provider = file_sender(file_name=link_and_path.storage_path_to_file)
    content_size = await path_getsize(link_and_path.storage_path_to_file)
    headers = {"Content-Length": str(content_size)}
    async with session.put(upload_url, data=data_provider, headers=headers) as resp:
        upload_result = await resp.text()
        if resp.status != 200:
            raise ExporterException(
                f"Client replied with status={resp.status} and body '{upload_result}'"
            )
        e_tag = json.loads(resp.headers.get("Etag", None))
        log.debug(
            "Upload status=%s, result: '%s', Etag %s", resp.status, upload_result, e_tag
        )
        return (link_and_path, e_tag)


async def add_new_project(app: web.Application, project: Project, user_id: int):
    # TODO: move this to projects_api
    # TODO: this piece was taking fromt the end of projects.projects_handlers.create_projects

    db = app[APP_PROJECT_DBAPI]

    # validated project is transform in dict via json to use only primitive types
    project_in: Dict = json.loads(
<<<<<<< HEAD
        project.json(
            exclude_none=True,
            by_alias=True,
        )
=======
        project.json(exclude_none=True, by_alias=True, exclude_unset=True)
>>>>>>> f994227e
    )

    # update metadata (uuid, timestamps, ownership) and save
    _project_db: Dict = await db.add_project(
        project_in, user_id, force_as_template=False
    )
    if _project_db["uuid"] != str(project.uuid):
        raise ExporterException("Project uuid dose nto match after validation")

    await create_or_update_pipeline(app, user_id, project.uuid)


async def _fix_node_run_hashes_based_on_old_project(
    project: Project, original_project: Project, node_mapping: Dict[NodeID, NodeID]
) -> None:
    for old_node_id, old_node in original_project.workbench.items():
        new_node_id = node_mapping.get(old_node_id)
        if new_node_id is None:
            # this should not happen
            log.warning("could not find new node id %s", new_node_id)
            continue
        new_node = project.workbench.get(new_node_id)
        if new_node is None:
            # this should also not happen
            log.warning("could not find new node data from id %s", new_node_id)
            continue

        # check the node status in the old project
        old_computed_hash = await compute_node_hash(
            old_node_id, project_node_io_payload_cb(original_project)
        )
        log.debug(
            "node %s old run hash: %s, computed old hash: %s",
            old_node_id,
            old_node.run_hash,
            old_computed_hash,
        )
        node_needs_update = old_computed_hash != old_node.run_hash
        # set the new node hash
        new_node.run_hash = (
            None
            if node_needs_update
            else await compute_node_hash(
                new_node_id, project_node_io_payload_cb(project)
            )
        )


async def _fix_file_e_tags(
    project: Project, links_to_etags: List[Tuple[LinkAndPath2, ETag]]
) -> None:
    for link_and_path, e_tag in links_to_etags:
        file_path = link_and_path.relative_path_to_file
        if len(file_path.parts) < 3:
            log.warning(
                "fixing eTag while importing issue: the path is not expected, skipping %s",
                file_path,
            )
            continue
        node_id = file_path.parts[-2]

        # now try to fix the eTag if any
        node = project.workbench.get(node_id)
        if node is None:
            log.warning(
                "node %s could not be found in project, skipping eTag fix",
                node_id,
            )
            continue
        # find the file in the outputs if any
        for output in node.outputs.values():
            if isinstance(output, BaseFileLink) and output.path == str(file_path):
                output.e_tag = e_tag


async def _remove_runtime_states(project: Project):
    for node_data in project.workbench.values():
        node_data.state.modified = None
        node_data.state.dependencies = None


async def import_files_and_validate_project(
    app: web.Application, user_id: int, root_folder: Path
) -> str:
    project_file = await ProjectFile.model_from_file(root_dir=root_folder)
    shuffled_data: ShuffledData = project_file.get_shuffled_uuids()

    # replace shuffled_data in project
    # NOTE: there is no reason to write the shuffled data to file
    log.debug("Loaded project data:  %s", project_file)
    shuffled_project_file = project_file.new_instance_from_shuffled_data(
        shuffled_data=shuffled_data
    )

    log.debug("Shuffled project data: %s", shuffled_project_file)

    # NOTE: it is not necessary to apply data shuffling to the manifest
    manifest_file = await ManifestFile.model_from_file(root_dir=root_folder)

    user: Dict = await get_user(app=app, user_id=user_id)

    # check all attachments are present
    client_timeout = ClientTimeout(total=UPLOAD_HTTP_TIMEOUT, connect=5, sock_connect=5)
    async with ClientSession(timeout=client_timeout) as session:
        run_in_parallel = deque()
        for attachment in manifest_file.attachments:
            attachment_parts = attachment.split("/")
            link_and_path = LinkAndPath2(
                root_dir=root_folder,
                storage_type=attachment_parts[0],
                relative_path_to_file="/".join(attachment_parts[1:]),
                download_link="",
            )
            # check file exists
            if not await link_and_path.is_file():
                raise ExporterException(
                    f"Could not find {link_and_path.storage_path_to_file} in import document"
                )
            # apply shuffle data which will move the file and check again it exits
            await link_and_path.apply_shuffled_data(shuffled_data=shuffled_data)
            if not await link_and_path.is_file():
                raise ExporterException(
                    f"Could not find {link_and_path.storage_path_to_file} after shuffling data"
                )

            run_in_parallel.append(
                upload_file_to_storage(
                    app=app,
                    link_and_path=link_and_path,
                    user_id=user_id,
                    session=session,
                )
            )
        links_to_new_e_tags = await asyncio.gather(*run_in_parallel)

    # finally create and add the project
    project = Project(
        uuid=shuffled_project_file.uuid,
        name=shuffled_project_file.name,
        description=shuffled_project_file.description,
        thumbnail=shuffled_project_file.thumbnail,
        prjOwner=user["email"],
        accessRights={
            user["primary_gid"]: AccessRights(read=True, write=True, delete=True)
        },
        creationDate=now_str(),
        lastChangeDate=now_str(),
        dev=shuffled_project_file.dev,
        workbench=shuffled_project_file.workbench,
        ui=shuffled_project_file.ui,
        quality=shuffled_project_file.quality,
    )
    project_uuid = str(project.uuid)

    try:
<<<<<<< HEAD
        await _fix_node_run_hashes_based_on_old_project(
            project, project_file, shuffled_data
        )
        await _fix_file_e_tags(project, links_to_new_e_tags)
=======
        await _fix_file_e_tags(project, links_to_new_e_tags)
        # NOTE: first fix the file eTags, and then the run hashes
        await _fix_node_run_hashes_based_on_old_project(
            project, project_file, shuffled_data
        )

>>>>>>> f994227e
        await _remove_runtime_states(project)
        await add_new_project(app, project, user_id)
    except Exception as e:
        log.warning(
            "The below error occurred during import\n%s", traceback.format_exc()
        )
        log.warning(
            "Removing project %s, because there was an error while importing it."
        )
        try:
            await delete_project(app=app, project_uuid=project_uuid, user_id=user_id)
        except ProjectsException:
            # no need to raise an error here
            log.exception(
                "Could not find project %s while trying to revert actions", project_uuid
            )
        raise e

    return project_uuid


class FormatterV1(BaseFormatter):
    def __init__(self, root_folder: Path):
        super().__init__(version="1", root_folder=root_folder)

    async def format_export_directory(self, **kwargs) -> None:
        app: web.Application = kwargs["app"]
        project_id: str = kwargs["project_id"]
        user_id: int = kwargs["user_id"]

        await generate_directory_contents(
            app=app,
            root_folder=self.root_folder,
            project_id=project_id,
            user_id=user_id,
            version=self.version,
        )

    async def validate_and_import_directory(self, **kwargs) -> str:
        app: web.Application = kwargs["app"]
        user_id: int = kwargs["user_id"]

        return await import_files_and_validate_project(
            app=app, user_id=user_id, root_folder=self.root_folder
        )<|MERGE_RESOLUTION|>--- conflicted
+++ resolved
@@ -211,14 +211,7 @@
 
     # validated project is transform in dict via json to use only primitive types
     project_in: Dict = json.loads(
-<<<<<<< HEAD
-        project.json(
-            exclude_none=True,
-            by_alias=True,
-        )
-=======
         project.json(exclude_none=True, by_alias=True, exclude_unset=True)
->>>>>>> f994227e
     )
 
     # update metadata (uuid, timestamps, ownership) and save
@@ -374,19 +367,12 @@
     project_uuid = str(project.uuid)
 
     try:
-<<<<<<< HEAD
-        await _fix_node_run_hashes_based_on_old_project(
-            project, project_file, shuffled_data
-        )
-        await _fix_file_e_tags(project, links_to_new_e_tags)
-=======
         await _fix_file_e_tags(project, links_to_new_e_tags)
         # NOTE: first fix the file eTags, and then the run hashes
         await _fix_node_run_hashes_based_on_old_project(
             project, project_file, shuffled_data
         )
 
->>>>>>> f994227e
         await _remove_runtime_states(project)
         await add_new_project(app, project, user_id)
     except Exception as e:
