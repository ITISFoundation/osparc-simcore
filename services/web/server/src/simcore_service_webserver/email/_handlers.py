import logging
from typing import Any, Literal

from aiohttp import web
from models_library.emails import LowerCaseEmailStr
from pydantic import BaseModel, Field
from servicelib.aiohttp.requests_validation import parse_request_body_as

from .._meta import API_VTAG
from ..login.decorators import login_required
<<<<<<< HEAD
from ..products.products_service import (
    Product,
    get_current_product,
    get_product_template_path,
)
=======
from ..products import products_web
from ..products.models import Product
>>>>>>> ed01dce3
from ..security.decorators import permission_required
from ..utils import get_traceback_string
from ..utils_aiohttp import envelope_json_response
from ._core import check_email_server_responsiveness, send_email_from_template
from .settings import get_plugin_settings

logger = logging.getLogger(__name__)


#
# API schema models
#


class TestEmail(BaseModel):
    from_: LowerCaseEmailStr | None = Field(None, description="Email sender")
    to: LowerCaseEmailStr = Field(..., description="Email receiver")
    template_name: Literal[
        "change_email_email.jinja2",
        "new_2fa_code.jinja2",
        "registration_email.jinja2",
        "reset_password_email_failed.jinja2",
        "reset_password_email.jinja2",
        "service_submission.jinja2",
    ] = "registration_email.jinja2"
    template_context: dict[str, Any] = {}


class EmailTestFailed(BaseModel):
    test_name: str
    error_type: str
    error_message: str
    traceback: str

    @classmethod
    def create_from_exception(cls, error: Exception, test_name: str):
        return cls(
            test_name=test_name,
            error_type=f"{type(error)}",
            error_message=f"{error}",
            traceback=get_traceback_string(error),
        )


class EmailTestPassed(BaseModel):
    fixtures: dict[str, Any]
    info: dict[str, Any]


#
# API routes
#
routes = web.RouteTableDef()


@routes.post(f"/{API_VTAG}/email:test", name="test_email")
@login_required
@permission_required("admin.*")
async def test_email(request: web.Request):
    """Tests email by rendering and sending a template email to some address destination"""

    body = await parse_request_body_as(TestEmail, request)

    product: Product = products_web.get_current_product(request)

    template_path = await products_web.get_product_template_path(
        request, filename=body.template_name
    )

    context = {
        "host": request.host,
        "link": "https://httpbin.org/redirect-to?url=https%3A%2F%2Fhttpbin.org%2F",
        "name": "Mr. Smith",
        "support_email": product.support_email,
        "product": product,
    } | body.template_context
    settings = get_plugin_settings(request.app)

    try:
        info = await check_email_server_responsiveness(settings)

        message = await send_email_from_template(
            request,
            from_=body.from_ or product.support_email,
            to=body.to,
            template=template_path,
            context=context,
        )

        return envelope_json_response(
            EmailTestPassed(
                fixtures=body.model_dump(),
                info={
                    "email-server": info,
                    "email-headers": message.items(),
                },
            )
        )

    except Exception as err:  # pylint: disable=broad-except
        logger.exception(
            "test_email failed for %s",
            f"{settings.model_dump_json(indent=1)}",
        )
        return envelope_json_response(
            EmailTestFailed.create_from_exception(error=err, test_name="test_email")
        )<|MERGE_RESOLUTION|>--- conflicted
+++ resolved
@@ -8,16 +8,8 @@
 
 from .._meta import API_VTAG
 from ..login.decorators import login_required
-<<<<<<< HEAD
-from ..products.products_service import (
-    Product,
-    get_current_product,
-    get_product_template_path,
-)
-=======
 from ..products import products_web
 from ..products.models import Product
->>>>>>> ed01dce3
 from ..security.decorators import permission_required
 from ..utils import get_traceback_string
 from ..utils_aiohttp import envelope_json_response
