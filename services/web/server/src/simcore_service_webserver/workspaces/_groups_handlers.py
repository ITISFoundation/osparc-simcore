--- conflicted
+++ resolved
@@ -8,11 +8,7 @@
 from aiohttp import web
 from models_library.users import GroupID
 from models_library.workspaces import WorkspaceID
-<<<<<<< HEAD
-from pydantic import BaseModel, ConfigDict, Field
-=======
-from pydantic import BaseModel, Extra
->>>>>>> 050b3e63
+from pydantic import BaseModel, ConfigDict
 from servicelib.aiohttp import status
 from servicelib.aiohttp.requests_validation import (
     parse_request_body_as,
@@ -76,11 +72,7 @@
 @permission_required("workspaces.*")
 @_handle_workspaces_groups_exceptions
 async def create_workspace_group(request: web.Request):
-<<<<<<< HEAD
-    req_ctx = _RequestContext.model_validate(request)
-=======
-    req_ctx = RequestContext.parse_obj(request)
->>>>>>> 050b3e63
+    req_ctx = RequestContext.model_validate(request)
     path_params = parse_request_path_parameters_as(_WorkspacesGroupsPathParams, request)
     body_params = await parse_request_body_as(_WorkspacesGroupsBodyParams, request)
 
@@ -103,11 +95,7 @@
 @permission_required("workspaces.*")
 @_handle_workspaces_groups_exceptions
 async def list_workspace_groups(request: web.Request):
-<<<<<<< HEAD
-    req_ctx = _RequestContext.model_validate(request)
-=======
-    req_ctx = RequestContext.parse_obj(request)
->>>>>>> 050b3e63
+    req_ctx = RequestContext.model_validate(request)
     path_params = parse_request_path_parameters_as(WorkspacesPathParams, request)
 
     workspaces: list[
@@ -130,11 +118,7 @@
 @permission_required("workspaces.*")
 @_handle_workspaces_groups_exceptions
 async def replace_workspace_group(request: web.Request):
-<<<<<<< HEAD
-    req_ctx = _RequestContext.model_validate(request)
-=======
-    req_ctx = RequestContext.parse_obj(request)
->>>>>>> 050b3e63
+    req_ctx = RequestContext.model_validate(request)
     path_params = parse_request_path_parameters_as(_WorkspacesGroupsPathParams, request)
     body_params = await parse_request_body_as(_WorkspacesGroupsBodyParams, request)
 
@@ -158,11 +142,7 @@
 @permission_required("workspaces.*")
 @_handle_workspaces_groups_exceptions
 async def delete_workspace_group(request: web.Request):
-<<<<<<< HEAD
-    req_ctx = _RequestContext.model_validate(request)
-=======
-    req_ctx = RequestContext.parse_obj(request)
->>>>>>> 050b3e63
+    req_ctx = RequestContext.model_validate(request)
     path_params = parse_request_path_parameters_as(_WorkspacesGroupsPathParams, request)
 
     await _groups_api.delete_workspace_group(
