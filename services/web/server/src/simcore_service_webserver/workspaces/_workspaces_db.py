""" Database API

    - Adds a layer to the postgres API with a focus on the projects comments

"""

import logging
from typing import cast

from aiohttp import web
from models_library.products import ProductName
from models_library.rest_ordering import OrderBy, OrderDirection
from models_library.users import GroupID, UserID
from models_library.workspaces import (
    UserWorkspaceAccessRightsDB,
    WorkspaceDB,
    WorkspaceID,
)
from pydantic import NonNegativeInt
from simcore_postgres_database.models.workspaces import workspaces
from simcore_postgres_database.models.workspaces_access_rights import (
    workspaces_access_rights,
)
from simcore_postgres_database.utils_repos import (
    pass_or_acquire_connection,
    transaction_context,
)
from simcore_postgres_database.utils_workspaces_sql import (
    create_my_workspace_access_rights_subquery,
)
from sqlalchemy import asc, desc, func
from sqlalchemy.ext.asyncio import AsyncConnection
from sqlalchemy.sql import select

from ..db.plugin import get_asyncpg_engine
from .errors import WorkspaceAccessForbiddenError, WorkspaceNotFoundError

_logger = logging.getLogger(__name__)


_SELECTION_ARGS = (
    workspaces.c.workspace_id,
    workspaces.c.name,
    workspaces.c.description,
    workspaces.c.owner_primary_gid,
    workspaces.c.thumbnail,
    workspaces.c.created,
    workspaces.c.modified,
)


async def create_workspace(
    app: web.Application,
    connection: AsyncConnection | None = None,
    *,
    product_name: ProductName,
    owner_primary_gid: GroupID,
    name: str,
    description: str | None,
    thumbnail: str | None,
) -> WorkspaceDB:
    async with transaction_context(get_asyncpg_engine(app), connection) as conn:
        result = await conn.stream(
            workspaces.insert()
            .values(
                name=name,
                description=description,
                owner_primary_gid=owner_primary_gid,
                thumbnail=thumbnail,
                created=func.now(),
                modified=func.now(),
                product_name=product_name,
            )
            .returning(*_SELECTION_ARGS)
        )
        row = await result.first()
        return WorkspaceDB.model_validate(row)


_access_rights_subquery = (
    select(
        workspaces_access_rights.c.workspace_id,
        func.jsonb_object_agg(
            workspaces_access_rights.c.gid,
            func.jsonb_build_object(
                "read",
                workspaces_access_rights.c.read,
                "write",
                workspaces_access_rights.c.write,
                "delete",
                workspaces_access_rights.c.delete,
            ),
        )
        .filter(
            workspaces_access_rights.c.read  # Filters out entries where "read" is False
        )
        .label("access_rights"),
    ).group_by(workspaces_access_rights.c.workspace_id)
).subquery("access_rights_subquery")


async def list_workspaces_for_user(
    app: web.Application,
    connection: AsyncConnection | None = None,
    *,
    user_id: UserID,
    product_name: ProductName,
    offset: NonNegativeInt,
    limit: NonNegativeInt,
    order_by: OrderBy,
) -> tuple[int, list[UserWorkspaceAccessRightsDB]]:
    my_access_rights_subquery = create_my_workspace_access_rights_subquery(
        user_id=user_id
    )

    base_query = (
        select(
            *_SELECTION_ARGS,
            _access_rights_subquery.c.access_rights,
            my_access_rights_subquery.c.my_access_rights,
        )
        .select_from(
            workspaces.join(_access_rights_subquery).join(my_access_rights_subquery)
        )
        .where(workspaces.c.product_name == product_name)
    )

    # Select total count from base_query
    subquery = base_query.subquery()
    count_query = select(func.count()).select_from(subquery)

    # Ordering and pagination
    if order_by.direction == OrderDirection.ASC:
        list_query = base_query.order_by(asc(getattr(workspaces.c, order_by.field)))
    else:
        list_query = base_query.order_by(desc(getattr(workspaces.c, order_by.field)))
    list_query = list_query.offset(offset).limit(limit)

    async with pass_or_acquire_connection(get_asyncpg_engine(app), connection) as conn:
        total_count = await conn.scalar(count_query)

<<<<<<< HEAD
        result = await conn.execute(list_query)
        rows = await result.fetchall() or []
        results: list[UserWorkspaceAccessRightsDB] = [
            UserWorkspaceAccessRightsDB.model_validate(row) for row in rows
=======
        result = await conn.stream(list_query)
        items: list[UserWorkspaceAccessRightsDB] = [
            UserWorkspaceAccessRightsDB.from_orm(row) async for row in result
>>>>>>> cb74ff72
        ]

        return cast(int, total_count), items


async def get_workspace_for_user(
    app: web.Application,
    connection: AsyncConnection | None = None,
    *,
    user_id: UserID,
    workspace_id: WorkspaceID,
    product_name: ProductName,
) -> UserWorkspaceAccessRightsDB:
    my_access_rights_subquery = create_my_workspace_access_rights_subquery(
        user_id=user_id
    )

    base_query = (
        select(
            *_SELECTION_ARGS,
            _access_rights_subquery.c.access_rights,
            my_access_rights_subquery.c.my_access_rights,
        )
        .select_from(
            workspaces.join(_access_rights_subquery).join(my_access_rights_subquery)
        )
        .where(
            (workspaces.c.workspace_id == workspace_id)
            & (workspaces.c.product_name == product_name)
        )
    )

    async with pass_or_acquire_connection(get_asyncpg_engine(app), connection) as conn:
        result = await conn.stream(base_query)
        row = await result.first()
        if row is None:
            raise WorkspaceAccessForbiddenError(
                reason=f"User {user_id} does not have access to the workspace {workspace_id}. Or workspace does not exist.",
            )
        return UserWorkspaceAccessRightsDB.model_validate(row)


async def update_workspace(
    app: web.Application,
    connection: AsyncConnection | None = None,
    *,
    workspace_id: WorkspaceID,
    name: str,
    description: str | None,
    thumbnail: str | None,
    product_name: ProductName,
) -> WorkspaceDB:
    async with transaction_context(get_asyncpg_engine(app), connection) as conn:
        result = await conn.stream(
            workspaces.update()
            .values(
                name=name,
                description=description,
                thumbnail=thumbnail,
                modified=func.now(),
            )
            .where(
                (workspaces.c.workspace_id == workspace_id)
                & (workspaces.c.product_name == product_name)
            )
            .returning(*_SELECTION_ARGS)
        )
        row = await result.first()
        if row is None:
            raise WorkspaceNotFoundError(reason=f"Workspace {workspace_id} not found.")
        return WorkspaceDB.model_validate(row)


async def delete_workspace(
    app: web.Application,
    connection: AsyncConnection | None = None,
    *,
    workspace_id: WorkspaceID,
    product_name: ProductName,
) -> None:
    async with transaction_context(get_asyncpg_engine(app), connection) as conn:
        await conn.execute(
            workspaces.delete().where(
                (workspaces.c.workspace_id == workspace_id)
                & (workspaces.c.product_name == product_name)
            )
        )<|MERGE_RESOLUTION|>--- conflicted
+++ resolved
@@ -139,16 +139,9 @@
     async with pass_or_acquire_connection(get_asyncpg_engine(app), connection) as conn:
         total_count = await conn.scalar(count_query)
 
-<<<<<<< HEAD
-        result = await conn.execute(list_query)
-        rows = await result.fetchall() or []
-        results: list[UserWorkspaceAccessRightsDB] = [
-            UserWorkspaceAccessRightsDB.model_validate(row) for row in rows
-=======
         result = await conn.stream(list_query)
         items: list[UserWorkspaceAccessRightsDB] = [
-            UserWorkspaceAccessRightsDB.from_orm(row) async for row in result
->>>>>>> cb74ff72
+            UserWorkspaceAccessRightsDB.model_validate(row) async for row in result
         ]
 
         return cast(int, total_count), items
