--- conflicted
+++ resolved
@@ -9,11 +9,7 @@
     "lastChangeDate": "2018-10-22T09:33:41.858Z",
     "workbench": {
       "template-uuid-4674-b758-946151cae351": {
-<<<<<<< HEAD
-        "key": "file-picker",
-=======
         "key": "simcore/services/frontend/file-picker",
->>>>>>> 0478edb0
         "version": "1.0.0",
         "label": "File Picker 0D",
         "inputs": {},
@@ -97,11 +93,7 @@
     "thumbnail": "https://placeimg.com/171/96/tech/grayscale/?18.jpg",
     "workbench": {
       "template-uuid-4212-8108-c7cfab4f241e": {
-<<<<<<< HEAD
-        "key": "file-picker",
-=======
         "key": "simcore/services/frontend/file-picker",
->>>>>>> 0478edb0
         "version": "1.0.0",
         "inputs": {},
         "outputs": {},
@@ -115,11 +107,7 @@
         }
       },
       "template-uuid-4ea2-9778-2b2e0e28907a": {
-<<<<<<< HEAD
-        "key": "nodes-group",
-=======
         "key": "simcore/services/frontend/nodes-group",
->>>>>>> 0478edb0
         "version": "1.0.0",
         "label": "CC 1D",
         "inputs": {},
@@ -134,11 +122,7 @@
         }
       },
       "template-uuid-41c5-bb23-d55cc2cb0252": {
-<<<<<<< HEAD
-        "key": "nodes-group",
-=======
         "key": "simcore/services/frontend/nodes-group",
->>>>>>> 0478edb0
         "version": "1.0.0",
         "label": "CC 2D",
         "inputs": {},
@@ -350,11 +334,7 @@
     "lastChangeDate": "2019-04-30T09:56:43.191Z",
     "workbench": {
       "template-uuid-4552-ad8d-e4699176f397": {
-<<<<<<< HEAD
-        "key": "file-picker",
-=======
         "key": "simcore/services/frontend/file-picker",
->>>>>>> 0478edb0
         "version": "1.0.0",
         "label": "File Picker",
         "inputs": {},
@@ -585,11 +565,7 @@
         }
       },
       "template-uuid-4265-9a51-a1c2212798ae": {
-<<<<<<< HEAD
-        "key": "multi-plot",
-=======
         "key": "simcore/services/frontend/multi-plot",
->>>>>>> 0478edb0
         "version": "1.0.0",
         "label": "Membrane Potentials",
         "inputs": {},
@@ -609,11 +585,7 @@
         }
       },
       "template-uuid-41a1-808a-5ce21f5eff0f": {
-<<<<<<< HEAD
-        "key": "multi-plot",
-=======
         "key": "simcore/services/frontend/multi-plot",
->>>>>>> 0478edb0
         "version": "1.0.0",
         "label": "LCC Currents",
         "inputs": {},
