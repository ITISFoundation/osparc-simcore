[
  {
    "uuid": "template-uuid-4d5e-9b09-ddcc63121ef4",
    "name": "Sleepers",
    "description": "",
    "thumbnail": "",
    "prjOwner": "Maiz",
    "creationDate": "2018-07-09T16:02:22Z",
    "lastChangeDate": "2018-07-09T16:02:22Z",
    "workbench": {
      "template-uuid-4434-9504-d4a9bebeda37": {
        "key": "simcore/services/comp/itis/sleeper",
        "version": "1.0.0",
        "label": "sleeper 0",
        "inputAccess": {
          "in_1": "Invisible",
          "in_2": "ReadOnly"
        },
        "inputs": {
          "in_2": 2
        },
        "inputNodes": [],
        "outputNode": false,
        "outputs": {},
        "parent": null,
        "position": {
          "x": 50,
          "y": 300
        }
      },
      "template-uuid-45ac-b2cd-2052ffc64608": {
        "key": "simcore/services/comp/itis/sleeper",
        "version": "1.0.0",
        "label": "sleeper 1",
        "inputs": {
          "in_1": {
            "nodeUuid": "template-uuid-4434-9504-d4a9bebeda37",
            "output": "out_1"
          },
          "in_2": 2
        },
        "inputNodes": [
          "template-uuid-4434-9504-d4a9bebeda37"
        ],
        "outputNode": false,
        "outputs": {},
        "parent": null,
        "position": {
          "x": 300,
          "y": 200
        }
      },
      "template-uuid-4dae-9f64-94ab71317e99": {
        "key": "simcore/services/comp/itis/sleeper",
        "version": "1.0.0",
        "label": "sleeper 2",
        "inputs": {
          "in_1": {
            "nodeUuid": "template-uuid-45ac-b2cd-2052ffc64608",
            "output": "out_1"
          },
          "in_2": {
            "nodeUuid": "template-uuid-45ac-b2cd-2052ffc64608",
            "output": "out_2"
          }
        },
        "inputNodes": [
          "template-uuid-45ac-b2cd-2052ffc64608"
        ],
        "outputNode": false,
        "outputs": {},
        "parent": null,
        "position": {
          "x": 550,
          "y": 200
        }
      },
      "template-uuid-499e-86d6-9980c33dc8bb": {
        "key": "simcore/services/comp/itis/sleeper",
        "version": "1.0.0",
        "label": "sleeper 3",
        "inputs": {
          "in_2": {
            "nodeUuid": "template-uuid-4434-9504-d4a9bebeda37",
            "output": "out_2"
          }
        },
        "inputNodes": [
          "template-uuid-4434-9504-d4a9bebeda37"
        ],
        "outputNode": false,
        "outputs": {},
        "parent": null,
        "position": {
          "x": 420,
          "y": 400
        }
      },
      "template-uuid-4ac7-aff6-6bb537766c2d": {
        "key": "simcore/services/comp/itis/sleeper",
        "version": "1.0.0",
        "label": "sleeper 4",
        "inputs": {
          "in_1": {
            "nodeUuid": "template-uuid-4dae-9f64-94ab71317e99",
            "output": "out_1"
          },
          "in_2": {
            "nodeUuid": "template-uuid-499e-86d6-9980c33dc8bb",
            "output": "out_2"
          }
        },
        "inputNodes": [
          "template-uuid-4dae-9f64-94ab71317e99",
          "template-uuid-499e-86d6-9980c33dc8bb"
        ],
        "outputNode": false,
        "outputs": {},
        "parent": null,
        "position": {
          "x": 800,
          "y": 300
        }
      }
    }
  }, {
    "uuid": "template-uuid-4105-951b-7280a9f334f0",
    "name": "4x Colleen Clancy 0Ds",
    "description": "4x Colleen Clancy 0Ds",
    "thumbnail": "https://placeimg.com/171/96/tech/grayscale/?18.jpg",
    "prjOwner": "Odei Maiz",
    "creationDate": "2019-04-02T19:13:13.360Z",
    "lastChangeDate": "2019-04-02T19:33:41.858Z",
    "workbench": {
      "template-uuid-4997-a192-10b0f519cf12": {
<<<<<<< HEAD
        "key": "file-picker",
=======
        "key": "simcore/services/frontend/file-picker",
>>>>>>> 0478edb0
        "version": "1.0.0",
        "label": "File Picker 0D",
        "inputs": {},
        "inputNodes": [],
        "outputNode": false,
        "outputs": {},
        "parent": null,
        "position": {
          "x": 50,
          "y": 300
        }
      },
      "template-uuid-4501-9a59-88c4a82abf92": {
<<<<<<< HEAD
        "key": "nodes-group",
=======
        "key": "simcore/services/frontend/nodes-group",
>>>>>>> 0478edb0
        "version": "1.0.0",
        "label": "CC 0D (1)",
        "inputs": {},
        "outputs": {},
        "inputNodes": [
          "template-uuid-4997-a192-10b0f519cf12"
        ],
        "outputNode": false,
        "position": {
          "x": 300,
          "y": 100
        }
      },
      "template-uuid-44d5-8aca-e7932de01e9d": {
<<<<<<< HEAD
        "key": "nodes-group",
=======
        "key": "simcore/services/frontend/nodes-group",
>>>>>>> 0478edb0
        "version": "1.0.0",
        "label": "CC 0D (2)",
        "inputs": {},
        "outputs": {},
        "inputNodes": [
          "template-uuid-4997-a192-10b0f519cf12"
        ],
        "outputNode": false,
        "position": {
          "x": 300,
          "y": 250
        }
      },
      "template-uuid-4abd-b3df-c4760a40213a": {
<<<<<<< HEAD
        "key": "nodes-group",
=======
        "key": "simcore/services/frontend/nodes-group",
>>>>>>> 0478edb0
        "version": "1.0.0",
        "label": "CC 0D (3)",
        "inputs": {},
        "outputs": {},
        "inputNodes": [
          "template-uuid-4997-a192-10b0f519cf12"
        ],
        "outputNode": false,
        "position": {
          "x": 300,
          "y": 400
        }
      },
      "template-uuid-49fa-bb61-cfdac0d394c6": {
<<<<<<< HEAD
        "key": "nodes-group",
=======
        "key": "simcore/services/frontend/nodes-group",
>>>>>>> 0478edb0
        "version": "1.0.0",
        "label": "CC 0D (4)",
        "inputs": {},
        "outputs": {},
        "inputNodes": [
          "template-uuid-4997-a192-10b0f519cf12"
        ],
        "outputNode": false,
        "position": {
          "x": 300,
          "y": 550
        }
      },
      "template-uuid-43f3-ab01-a58e7c49a946": {
        "key": "simcore/services/comp/ucdavis-singlecell-cardiac-model",
        "version": "1.0.0",
        "label": "Clancy 0D solver (1)",
        "inputs": {
          "Na": 0,
          "Kr": 0,
          "BCL": 200,
          "NBeats": 5,
          "Ligand": 0,
          "cAMKII": "WT",
          "initFile": {
            "nodeUuid": "template-uuid-4997-a192-10b0f519cf12",
            "output": "outFile"
          }
        },
        "inputNodes": [
          "template-uuid-4997-a192-10b0f519cf12"
        ],
        "outputNode": false,
        "outputs": {},
        "parent": "template-uuid-4501-9a59-88c4a82abf92",
        "position": {
          "x": 100,
          "y": 350
        }
      },
      "template-uuid-47f5-a089-cc4e2eec30b1": {
        "key": "simcore/services/dynamic/cc-0d-viewer",
        "version": "2.8.0",
        "label": "Clancy 0D Viewer (1)",
        "inputs": {
          "vm_1Hz": {
            "nodeUuid": "template-uuid-43f3-ab01-a58e7c49a946",
            "output": "out_4"
          },
          "all_results_1Hz": {
            "nodeUuid": "template-uuid-43f3-ab01-a58e7c49a946",
            "output": "out_1"
          }
        },
        "inputNodes": [
          "template-uuid-43f3-ab01-a58e7c49a946"
        ],
        "outputNode": true,
        "outputs": {},
        "parent": "template-uuid-4501-9a59-88c4a82abf92",
        "position": {
          "x": 300,
          "y": 200
        }
      },
      "template-uuid-42cf-aaff-8e2a4f9ddd90": {
        "key": "simcore/services/comp/ucdavis-singlecell-cardiac-model",
        "version": "1.0.0",
        "label": "Clancy 0D solver (2)",
        "inputs": {
          "Na": 5,
          "Kr": 0,
          "BCL": 200,
          "NBeats": 5,
          "Ligand": 0,
          "cAMKII": "WT",
          "initFile": {
            "nodeUuid": "template-uuid-4997-a192-10b0f519cf12",
            "output": "outFile"
          }
        },
        "inputNodes": [
          "template-uuid-4997-a192-10b0f519cf12"
        ],
        "outputNode": false,
        "outputs": {},
        "parent": "template-uuid-44d5-8aca-e7932de01e9d",
        "position": {
          "x": 100,
          "y": 350
        }
      },
      "template-uuid-4dc5-a210-06651a80f0a7": {
        "key": "simcore/services/dynamic/cc-0d-viewer",
        "version": "2.8.0",
        "label": "Clancy 0D Viewer (2)",
        "inputs": {
          "vm_1Hz": {
            "nodeUuid": "template-uuid-42cf-aaff-8e2a4f9ddd90",
            "output": "out_4"
          },
          "all_results_1Hz": {
            "nodeUuid": "template-uuid-42cf-aaff-8e2a4f9ddd90",
            "output": "out_1"
          }
        },
        "inputNodes": [
          "template-uuid-42cf-aaff-8e2a4f9ddd90"
        ],
        "outputNode": true,
        "outputs": {},
        "parent": "template-uuid-44d5-8aca-e7932de01e9d",
        "position": {
          "x": 300,
          "y": 200
        }
      },
      "template-uuid-48b1-bf46-00cb9b6e0db5": {
        "key": "simcore/services/comp/ucdavis-singlecell-cardiac-model",
        "version": "1.0.0",
        "label": "Clancy 0D solver (3)",
        "inputs": {
          "Na": 10,
          "Kr": 0,
          "BCL": 200,
          "NBeats": 5,
          "Ligand": 0,
          "cAMKII": "WT",
          "initFile": {
            "nodeUuid": "template-uuid-4997-a192-10b0f519cf12",
            "output": "outFile"
          }
        },
        "inputNodes": [
          "template-uuid-4997-a192-10b0f519cf12"
        ],
        "outputNode": false,
        "outputs": {},
        "parent": "template-uuid-4abd-b3df-c4760a40213a",
        "position": {
          "x": 100,
          "y": 350
        }
      },
      "template-uuid-4df3-9702-63563d6509f4": {
        "key": "simcore/services/dynamic/cc-0d-viewer",
        "version": "2.8.0",
        "label": "Clancy 0D Viewer (3)",
        "inputs": {
          "vm_1Hz": {
            "nodeUuid": "template-uuid-48b1-bf46-00cb9b6e0db5",
            "output": "out_4"
          },
          "all_results_1Hz": {
            "nodeUuid": "template-uuid-48b1-bf46-00cb9b6e0db5",
            "output": "out_1"
          }
        },
        "inputNodes": [
          "template-uuid-48b1-bf46-00cb9b6e0db5"
        ],
        "outputNode": true,
        "outputs": {},
        "parent": "template-uuid-4abd-b3df-c4760a40213a",
        "position": {
          "x": 300,
          "y": 200
        }
      },
      "template-uuid-4053-8ff9-740af583dbdb": {
        "key": "simcore/services/comp/ucdavis-singlecell-cardiac-model",
        "version": "1.0.0",
        "label": "Clancy 0D solver (4)",
        "inputs": {
          "Na": 15,
          "Kr": 0,
          "BCL": 200,
          "NBeats": 5,
          "Ligand": 0,
          "cAMKII": "WT",
          "initFile": {
            "nodeUuid": "template-uuid-4997-a192-10b0f519cf12",
            "output": "outFile"
          }
        },
        "inputNodes": [
          "template-uuid-4997-a192-10b0f519cf12"
        ],
        "outputNode": false,
        "outputs": {},
        "parent": "template-uuid-49fa-bb61-cfdac0d394c6",
        "position": {
          "x": 100,
          "y": 350
        }
      },
      "template-uuid-41dc-8cc5-0ed56b025ecf": {
        "key": "simcore/services/dynamic/cc-0d-viewer",
        "version": "2.8.0",
        "label": "Clancy 0D Viewer (4)",
        "inputs": {
          "vm_1Hz": {
            "nodeUuid": "template-uuid-4053-8ff9-740af583dbdb",
            "output": "out_4"
          },
          "all_results_1Hz": {
            "nodeUuid": "template-uuid-4053-8ff9-740af583dbdb",
            "output": "out_1"
          }
        },
        "inputNodes": [
          "template-uuid-4053-8ff9-740af583dbdb"
        ],
        "outputNode": true,
        "outputs": {},
        "parent": "template-uuid-49fa-bb61-cfdac0d394c6",
        "position": {
          "x": 300,
          "y": 200
        }
      },
      "template-uuid-43ae-9dfc-5b439ffaeed5": {
<<<<<<< HEAD
        "key": "multi-plot",
=======
        "key": "simcore/services/frontend/multi-plot",
>>>>>>> 0478edb0
        "version": "1.0.0",
        "label": "Multi Plot",
        "inputs": {},
        "inputNodes": [
          "template-uuid-4501-9a59-88c4a82abf92",
          "template-uuid-44d5-8aca-e7932de01e9d",
          "template-uuid-4abd-b3df-c4760a40213a",
          "template-uuid-49fa-bb61-cfdac0d394c6"
        ],
        "outputNode": false,
        "outputs": {},
        "parent": null,
        "position": {
          "x": 550,
          "y": 300
        }
      },
      "template-uuid-4ec6-bc31-86c604234b0a": {
        "key": "simcore/services/dynamic/raw-graphs",
        "version": "2.8.0",
        "label": "2D plot (1)",
        "inputs": {
          "input_1": {
            "nodeUuid": "template-uuid-47f5-a089-cc4e2eec30b1",
            "output": "out_1"
          },
          "input_2": {
            "nodeUuid": "template-uuid-4dc5-a210-06651a80f0a7",
            "output": "out_1"
          },
          "input_3": {
            "nodeUuid": "template-uuid-4df3-9702-63563d6509f4",
            "output": "out_1"
          },
          "input_4": {
            "nodeUuid": "template-uuid-41dc-8cc5-0ed56b025ecf",
            "output": "out_1"
          }
        },
        "inputNodes": [
          "template-uuid-47f5-a089-cc4e2eec30b1",
          "template-uuid-4dc5-a210-06651a80f0a7",
          "template-uuid-4df3-9702-63563d6509f4",
          "template-uuid-41dc-8cc5-0ed56b025ecf"
        ],
        "outputNode": true,
        "outputs": {},
        "parent": "template-uuid-43ae-9dfc-5b439ffaeed5",
        "position": {
          "x": 50,
          "y": 50
        }
      },
      "template-uuid-4669-a8c1-b603db9f43d1": {
        "key": "simcore/services/dynamic/raw-graphs",
        "version": "2.8.0",
        "label": "2D plot (2)",
        "inputs": {
          "input_1": {
            "nodeUuid": "template-uuid-47f5-a089-cc4e2eec30b1",
            "output": "out_1"
          },
          "input_2": {
            "nodeUuid": "template-uuid-4dc5-a210-06651a80f0a7",
            "output": "out_1"
          },
          "input_3": {
            "nodeUuid": "template-uuid-4df3-9702-63563d6509f4",
            "output": "out_1"
          },
          "input_4": {
            "nodeUuid": "template-uuid-41dc-8cc5-0ed56b025ecf",
            "output": "out_1"
          }
        },
        "inputNodes": [
          "template-uuid-47f5-a089-cc4e2eec30b1",
          "template-uuid-4dc5-a210-06651a80f0a7",
          "template-uuid-4df3-9702-63563d6509f4",
          "template-uuid-41dc-8cc5-0ed56b025ecf"
        ],
        "outputNode": true,
        "outputs": {},
        "parent": "template-uuid-43ae-9dfc-5b439ffaeed5",
        "position": {
          "x": 50,
          "y": 50
        }
      },
      "template-uuid-487c-a761-d6ffa8801ad9": {
        "key": "simcore/services/dynamic/raw-graphs",
        "version": "2.8.0",
        "label": "2D plot (3)",
        "inputs": {
          "input_1": {
            "nodeUuid": "template-uuid-47f5-a089-cc4e2eec30b1",
            "output": "out_1"
          },
          "input_2": {
            "nodeUuid": "template-uuid-4dc5-a210-06651a80f0a7",
            "output": "out_1"
          },
          "input_3": {
            "nodeUuid": "template-uuid-4df3-9702-63563d6509f4",
            "output": "out_1"
          },
          "input_4": {
            "nodeUuid": "template-uuid-41dc-8cc5-0ed56b025ecf",
            "output": "out_1"
          }
        },
        "inputNodes": [
          "template-uuid-47f5-a089-cc4e2eec30b1",
          "template-uuid-4dc5-a210-06651a80f0a7",
          "template-uuid-4df3-9702-63563d6509f4",
          "template-uuid-41dc-8cc5-0ed56b025ecf"
        ],
        "outputNode": true,
        "outputs": {},
        "parent": "template-uuid-43ae-9dfc-5b439ffaeed5",
        "position": {
          "x": 50,
          "y": 50
        }
      },
      "template-uuid-43c1-bd1c-9097f9c36384": {
        "key": "simcore/services/dynamic/raw-graphs",
        "version": "2.8.0",
        "label": "2D plot (4)",
        "inputs": {
          "input_1": {
            "nodeUuid": "template-uuid-47f5-a089-cc4e2eec30b1",
            "output": "out_1"
          },
          "input_2": {
            "nodeUuid": "template-uuid-4dc5-a210-06651a80f0a7",
            "output": "out_1"
          },
          "input_3": {
            "nodeUuid": "template-uuid-4df3-9702-63563d6509f4",
            "output": "out_1"
          },
          "input_4": {
            "nodeUuid": "template-uuid-41dc-8cc5-0ed56b025ecf",
            "output": "out_1"
          }
        },
        "inputNodes": [
          "template-uuid-47f5-a089-cc4e2eec30b1",
          "template-uuid-4dc5-a210-06651a80f0a7",
          "template-uuid-4df3-9702-63563d6509f4",
          "template-uuid-41dc-8cc5-0ed56b025ecf"
        ],
        "outputNode": true,
        "outputs": {},
        "parent": "template-uuid-43ae-9dfc-5b439ffaeed5",
        "position": {
          "x": 50,
          "y": 50
        }
      }
    }
  }
]<|MERGE_RESOLUTION|>--- conflicted
+++ resolved
@@ -133,11 +133,7 @@
     "lastChangeDate": "2019-04-02T19:33:41.858Z",
     "workbench": {
       "template-uuid-4997-a192-10b0f519cf12": {
-<<<<<<< HEAD
-        "key": "file-picker",
-=======
         "key": "simcore/services/frontend/file-picker",
->>>>>>> 0478edb0
         "version": "1.0.0",
         "label": "File Picker 0D",
         "inputs": {},
@@ -151,11 +147,7 @@
         }
       },
       "template-uuid-4501-9a59-88c4a82abf92": {
-<<<<<<< HEAD
-        "key": "nodes-group",
-=======
         "key": "simcore/services/frontend/nodes-group",
->>>>>>> 0478edb0
         "version": "1.0.0",
         "label": "CC 0D (1)",
         "inputs": {},
@@ -170,11 +162,7 @@
         }
       },
       "template-uuid-44d5-8aca-e7932de01e9d": {
-<<<<<<< HEAD
-        "key": "nodes-group",
-=======
         "key": "simcore/services/frontend/nodes-group",
->>>>>>> 0478edb0
         "version": "1.0.0",
         "label": "CC 0D (2)",
         "inputs": {},
@@ -189,11 +177,7 @@
         }
       },
       "template-uuid-4abd-b3df-c4760a40213a": {
-<<<<<<< HEAD
-        "key": "nodes-group",
-=======
         "key": "simcore/services/frontend/nodes-group",
->>>>>>> 0478edb0
         "version": "1.0.0",
         "label": "CC 0D (3)",
         "inputs": {},
@@ -208,11 +192,7 @@
         }
       },
       "template-uuid-49fa-bb61-cfdac0d394c6": {
-<<<<<<< HEAD
-        "key": "nodes-group",
-=======
         "key": "simcore/services/frontend/nodes-group",
->>>>>>> 0478edb0
         "version": "1.0.0",
         "label": "CC 0D (4)",
         "inputs": {},
@@ -435,11 +415,7 @@
         }
       },
       "template-uuid-43ae-9dfc-5b439ffaeed5": {
-<<<<<<< HEAD
-        "key": "multi-plot",
-=======
         "key": "simcore/services/frontend/multi-plot",
->>>>>>> 0478edb0
         "version": "1.0.0",
         "label": "Multi Plot",
         "inputs": {},
