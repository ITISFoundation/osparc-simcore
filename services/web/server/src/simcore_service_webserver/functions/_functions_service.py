from aiohttp import web
from models_library.basic_types import IDStr
from models_library.functions import (
    Function,
    FunctionClass,
    FunctionClassSpecificData,
    FunctionDB,
    FunctionGroupAccessRights,
    FunctionID,
    FunctionInputs,
    FunctionInputSchema,
    FunctionJob,
    FunctionJobClassSpecificData,
    FunctionJobCollection,
    FunctionJobCollectionID,
    FunctionJobCollectionsListFilters,
    FunctionJobDB,
    FunctionJobID,
    FunctionJobStatus,
    FunctionOutputs,
    FunctionOutputSchema,
    FunctionUpdate,
    FunctionUserAccessRights,
    FunctionUserApiAccessRights,
    RegisteredFunction,
    RegisteredFunctionDB,
    RegisteredFunctionJob,
    RegisteredFunctionJobCollection,
    RegisteredFunctionJobDB,
<<<<<<< HEAD
    RegisteredFunctionJobWithStatus,
    RegisteredFunctionJobWithStatusDB,
=======
    RegisteredFunctionJobPatch,
>>>>>>> 3e8d9ed9
    RegisteredProjectFunction,
    RegisteredProjectFunctionJob,
    RegisteredProjectFunctionJobWithStatus,
    RegisteredSolverFunction,
    RegisteredSolverFunctionJob,
    RegisteredSolverFunctionJobWithStatus,
)
from models_library.functions_errors import (
    FunctionJobPatchModelIncompatibleError,
    UnsupportedFunctionClassError,
    UnsupportedFunctionJobClassError,
)
from models_library.groups import GroupID
from models_library.products import ProductName
from models_library.rest_ordering import OrderBy
from models_library.rest_pagination import PageMetaInfoLimitOffset
from models_library.users import UserID
from servicelib.rabbitmq import RPCRouter

from . import _functions_repository
from ._functions_exceptions import (
    FunctionGroupAccessRightsNotFoundError,
)

router = RPCRouter()


async def register_function(
    app: web.Application,
    *,
    user_id: UserID,
    product_name: ProductName,
    function: Function,
) -> RegisteredFunction:
    encoded_function = _encode_function(function)
    saved_function = await _functions_repository.create_function(
        app=app,
        title=encoded_function.title,
        function_class=encoded_function.function_class,
        description=encoded_function.description,
        input_schema=encoded_function.input_schema,
        output_schema=encoded_function.output_schema,
        default_inputs=encoded_function.default_inputs,
        class_specific_data=encoded_function.class_specific_data,
        user_id=user_id,
        product_name=product_name,
    )
    return _decode_function(saved_function)


async def register_function_job(
    app: web.Application,
    *,
    user_id: UserID,
    product_name: ProductName,
    function_job: FunctionJob,
) -> RegisteredFunctionJob:
    encoded_function_job = _encode_functionjob(function_job)
    created_function_job_db = await _functions_repository.create_function_job(
        app=app,
        user_id=user_id,
        product_name=product_name,
        function_class=encoded_function_job.function_class,
        title=encoded_function_job.title,
        description=encoded_function_job.description,
        function_uid=encoded_function_job.function_uuid,
        inputs=encoded_function_job.inputs,
        outputs=encoded_function_job.outputs,
        class_specific_data=encoded_function_job.class_specific_data,
    )
    return _decode_functionjob(created_function_job_db)


async def patch_registered_function_job(
    app: web.Application,
    *,
    user_id: UserID,
    product_name: ProductName,
    function_job_uuid: FunctionJobID,
    registered_function_job_patch: RegisteredFunctionJobPatch,
) -> RegisteredFunctionJob:
    job = await _functions_repository.get_function_job(
        app=app,
        user_id=user_id,
        product_name=product_name,
        function_job_id=function_job_uuid,
    )
    if job.function_class != registered_function_job_patch.function_class:
        raise FunctionJobPatchModelIncompatibleError(
            function_id=job.function_uuid,
            product_name=product_name,
        )

    patched_job = _patch_functionjob(job, registered_function_job_patch)

    result = await _functions_repository.patch_function_job(
        app=app,
        user_id=user_id,
        product_name=product_name,
        registered_function_job_db=patched_job,
    )
    return _decode_functionjob(result)


async def register_function_job_collection(
    app: web.Application,
    *,
    user_id: UserID,
    product_name: ProductName,
    function_job_collection: FunctionJobCollection,
) -> RegisteredFunctionJobCollection:
    registered_function_job_collection, registered_job_ids = (
        await _functions_repository.create_function_job_collection(
            app=app,
            user_id=user_id,
            product_name=product_name,
            title=function_job_collection.title,
            description=function_job_collection.description,
            job_ids=function_job_collection.job_ids,
        )
    )
    return RegisteredFunctionJobCollection(
        uid=registered_function_job_collection.uuid,
        title=registered_function_job_collection.title,
        description=registered_function_job_collection.description,
        job_ids=registered_job_ids,
        created_at=registered_function_job_collection.created,
    )


async def get_function(
    app: web.Application,
    *,
    user_id: UserID,
    product_name: ProductName,
    function_id: FunctionID,
) -> RegisteredFunction:
    returned_function = await _functions_repository.get_function(
        app=app,
        user_id=user_id,
        product_name=product_name,
        function_id=function_id,
    )
    return _decode_function(
        returned_function,
    )


async def get_function_job(
    app: web.Application,
    *,
    user_id: UserID,
    product_name: ProductName,
    function_job_id: FunctionJobID,
) -> RegisteredFunctionJob:
    returned_function_job = await _functions_repository.get_function_job(
        app=app,
        user_id=user_id,
        product_name=product_name,
        function_job_id=function_job_id,
    )
    assert returned_function_job is not None

    return _decode_functionjob(returned_function_job)


async def get_function_job_collection(
    app: web.Application,
    *,
    user_id: UserID,
    product_name: ProductName,
    function_job_collection_id: FunctionJobID,
) -> RegisteredFunctionJobCollection:
    returned_function_job_collection, returned_job_ids = (
        await _functions_repository.get_function_job_collection(
            app=app,
            user_id=user_id,
            product_name=product_name,
            function_job_collection_id=function_job_collection_id,
        )
    )
    return RegisteredFunctionJobCollection(
        uid=returned_function_job_collection.uuid,
        title=returned_function_job_collection.title,
        description=returned_function_job_collection.description,
        job_ids=returned_job_ids,
        created_at=returned_function_job_collection.created,
    )


async def list_functions(
    app: web.Application,
    *,
    user_id: UserID,
    product_name: ProductName,
    pagination_limit: int,
    pagination_offset: int,
    order_by: OrderBy | None = None,
    filter_by_function_class: FunctionClass | None = None,
    search_by_function_title: str | None = None,
    search_by_multi_columns: str | None = None,
) -> tuple[list[RegisteredFunction], PageMetaInfoLimitOffset]:
    returned_functions, page = await _functions_repository.list_functions(
        app=app,
        user_id=user_id,
        product_name=product_name,
        pagination_limit=pagination_limit,
        pagination_offset=pagination_offset,
        order_by=(
            OrderBy(
                field=IDStr("uuid") if order_by.field == "uid" else order_by.field,
                direction=order_by.direction,
            )
            if order_by
            else None
        ),
        filter_by_function_class=filter_by_function_class,
        search_by_function_title=search_by_function_title,
        search_by_multi_columns=search_by_multi_columns,
    )
    return [
        _decode_function(returned_function) for returned_function in returned_functions
    ], page


async def list_function_jobs(
    app: web.Application,
    *,
    user_id: UserID,
    product_name: ProductName,
    pagination_limit: int,
    pagination_offset: int,
    filter_by_function_id: FunctionID | None = None,
    filter_by_function_job_ids: list[FunctionJobID] | None = None,
    filter_by_function_job_collection_id: FunctionJobCollectionID | None = None,
) -> tuple[list[RegisteredFunctionJob], PageMetaInfoLimitOffset]:
    returned_function_jobs, page = (
        await _functions_repository.list_function_jobs_with_status(
            app=app,
            user_id=user_id,
            product_name=product_name,
            pagination_limit=pagination_limit,
            pagination_offset=pagination_offset,
            filter_by_function_id=filter_by_function_id,
            filter_by_function_job_ids=filter_by_function_job_ids,
            filter_by_function_job_collection_id=filter_by_function_job_collection_id,
        )
    )
    return [
        _decode_functionjob(returned_function_job)
        for returned_function_job in returned_function_jobs
    ], page


async def list_function_jobs_with_status(
    app: web.Application,
    *,
    user_id: UserID,
    product_name: ProductName,
    pagination_limit: int,
    pagination_offset: int,
    filter_by_function_id: FunctionID | None = None,
    filter_by_function_job_ids: list[FunctionJobID] | None = None,
    filter_by_function_job_collection_id: FunctionJobCollectionID | None = None,
) -> tuple[
    list[RegisteredFunctionJobWithStatus],
    PageMetaInfoLimitOffset,
]:
    returned_function_jobs_wso, page = (
        await _functions_repository.list_function_jobs_with_status(
            app=app,
            user_id=user_id,
            product_name=product_name,
            pagination_limit=pagination_limit,
            pagination_offset=pagination_offset,
            filter_by_function_id=filter_by_function_id,
            filter_by_function_job_ids=filter_by_function_job_ids,
            filter_by_function_job_collection_id=filter_by_function_job_collection_id,
        )
    )
    return [
        _decode_functionjob_wso(returned_function_job_wso)
        for returned_function_job_wso in returned_function_jobs_wso
    ], page


async def list_function_job_collections(
    app: web.Application,
    *,
    user_id: UserID,
    product_name: ProductName,
    pagination_limit: int,
    pagination_offset: int,
    filters: FunctionJobCollectionsListFilters | None = None,
) -> tuple[list[RegisteredFunctionJobCollection], PageMetaInfoLimitOffset]:
    returned_function_job_collections, page = (
        await _functions_repository.list_function_job_collections(
            app=app,
            user_id=user_id,
            product_name=product_name,
            pagination_limit=pagination_limit,
            pagination_offset=pagination_offset,
            filters=filters,
        )
    )
    return [
        RegisteredFunctionJobCollection(
            uid=function_job_collection.uuid,
            title=function_job_collection.title,
            description=function_job_collection.description,
            job_ids=job_ids,
            created_at=function_job_collection.created,
        )
        for function_job_collection, job_ids in returned_function_job_collections
    ], page


async def delete_function(
    app: web.Application,
    *,
    user_id: UserID,
    product_name: ProductName,
    function_id: FunctionID,
) -> None:
    await _functions_repository.delete_function(
        app=app,
        user_id=user_id,
        product_name=product_name,
        function_id=function_id,
    )


async def delete_function_job(
    app: web.Application,
    *,
    user_id: UserID,
    product_name: ProductName,
    function_job_id: FunctionJobID,
) -> None:
    await _functions_repository.delete_function_job(
        app=app,
        user_id=user_id,
        product_name=product_name,
        function_job_id=function_job_id,
    )


async def delete_function_job_collection(
    app: web.Application,
    *,
    user_id: UserID,
    product_name: ProductName,
    function_job_collection_id: FunctionJobID,
) -> None:
    await _functions_repository.delete_function_job_collection(
        app=app,
        user_id=user_id,
        product_name=product_name,
        function_job_collection_id=function_job_collection_id,
    )


async def update_function(
    app: web.Application,
    *,
    user_id: UserID,
    product_name: ProductName,
    function_id: FunctionID,
    function: FunctionUpdate,
) -> RegisteredFunction:
    updated_function = await _functions_repository.update_function(
        app=app,
        user_id=user_id,
        product_name=product_name,
        function_id=function_id,
        function=function,
    )
    return _decode_function(updated_function)


async def find_cached_function_jobs(
    app: web.Application,
    *,
    user_id: UserID,
    product_name: ProductName,
    function_id: FunctionID,
    inputs: FunctionInputs,
) -> list[RegisteredFunctionJob] | None:
    returned_function_jobs = await _functions_repository.find_cached_function_jobs(
        app=app,
        user_id=user_id,
        product_name=product_name,
        function_id=function_id,
        inputs=inputs,
    )
    if returned_function_jobs is None or len(returned_function_jobs) == 0:
        return None

    to_return_function_jobs: list[RegisteredFunctionJob] = []
    for returned_function_job in returned_function_jobs:
        if returned_function_job.function_class == FunctionClass.PROJECT:
            to_return_function_jobs.append(
                RegisteredProjectFunctionJob(
                    uid=returned_function_job.uuid,
                    title=returned_function_job.title,
                    description=returned_function_job.description,
                    function_uid=returned_function_job.function_uuid,
                    inputs=returned_function_job.inputs,
                    outputs=None,
                    project_job_id=returned_function_job.class_specific_data[
                        "project_job_id"
                    ],
                    job_creation_task_id=returned_function_job.class_specific_data.get(
                        "job_creation_task_id"
                    ),
                    created_at=returned_function_job.created,
                )
            )
        elif returned_function_job.function_class == FunctionClass.SOLVER:
            to_return_function_jobs.append(
                RegisteredSolverFunctionJob(
                    uid=returned_function_job.uuid,
                    title=returned_function_job.title,
                    description=returned_function_job.description,
                    function_uid=returned_function_job.function_uuid,
                    inputs=returned_function_job.inputs,
                    outputs=None,
                    solver_job_id=returned_function_job.class_specific_data.get(
                        "solver_job_id"
                    ),
                    job_creation_task_id=returned_function_job.class_specific_data.get(
                        "job_creation_task_id"
                    ),
                    created_at=returned_function_job.created,
                )
            )
        else:
            raise UnsupportedFunctionJobClassError(
                function_job_class=returned_function_job.function_class
            )

    return to_return_function_jobs


async def get_function_input_schema(
    app: web.Application,
    *,
    user_id: UserID,
    product_name: ProductName,
    function_id: FunctionID,
) -> FunctionInputSchema:
    returned_function = await _functions_repository.get_function(
        app=app,
        user_id=user_id,
        product_name=product_name,
        function_id=function_id,
    )
    return _decode_function(returned_function).input_schema


async def get_function_output_schema(
    app: web.Application,
    *,
    user_id: UserID,
    product_name: ProductName,
    function_id: FunctionID,
) -> FunctionOutputSchema:
    returned_function = await _functions_repository.get_function(
        app=app,
        user_id=user_id,
        product_name=product_name,
        function_id=function_id,
    )
    return _decode_function(returned_function).output_schema


async def get_function_user_permissions(
    app: web.Application,
    *,
    user_id: UserID,
    product_name: ProductName,
    function_id: FunctionID,
) -> FunctionUserAccessRights:
    user_permissions = await _functions_repository.get_user_permissions(
        app=app,
        user_id=user_id,
        product_name=product_name,
        object_id=function_id,
        object_type="function",
    )
    return (
        FunctionUserAccessRights(
            user_id=user_id,
            read=user_permissions.read,
            write=user_permissions.write,
            execute=user_permissions.execute,
        )
        if user_permissions
        else FunctionUserAccessRights(
            user_id=user_id,
            read=False,
            write=False,
            execute=False,
        )
    )


async def list_function_group_permissions(
    app: web.Application,
    *,
    user_id: UserID,
    product_name: ProductName,
    function_id: FunctionID,
) -> list[FunctionGroupAccessRights]:
    access_rights_list = await _functions_repository.get_group_permissions(
        app=app,
        user_id=user_id,
        product_name=product_name,
        object_ids=[function_id],
        object_type="function",
    )

    for object_id, access_rights in access_rights_list:
        if object_id == function_id:
            return access_rights

    raise FunctionGroupAccessRightsNotFoundError(
        function_id=function_id,
        product_name=product_name,
    )


async def set_function_group_permissions(
    app: web.Application,
    *,
    user_id: UserID,
    product_name: ProductName,
    function_id: FunctionID,
    permissions: FunctionGroupAccessRights,
) -> FunctionGroupAccessRights:
    access_rights_list = await _functions_repository.set_group_permissions(
        app=app,
        user_id=user_id,
        product_name=product_name,
        object_ids=[function_id],
        object_type="function",
        permission_group_id=permissions.group_id,
        read=permissions.read,
        write=permissions.write,
        execute=permissions.execute,
    )
    for object_id, access_rights in access_rights_list:
        if object_id == function_id:
            return access_rights

    raise FunctionGroupAccessRightsNotFoundError(
        product_name=product_name,
        function_id=function_id,
    )


async def remove_function_group_permissions(
    app: web.Application,
    *,
    user_id: UserID,
    product_name: ProductName,
    function_id: FunctionID,
    permission_group_id: GroupID,
) -> None:
    await _functions_repository.remove_group_permissions(
        app=app,
        user_id=user_id,
        product_name=product_name,
        object_ids=[function_id],
        object_type="function",
        permission_group_id=permission_group_id,
    )


async def get_function_job_status(
    app: web.Application,
    *,
    user_id: UserID,
    product_name: ProductName,
    function_job_id: FunctionJobID,
) -> FunctionJobStatus:
    return await _functions_repository.get_function_job_status(
        app=app,
        user_id=user_id,
        product_name=product_name,
        function_job_id=function_job_id,
    )


async def get_function_job_outputs(
    app: web.Application,
    *,
    user_id: UserID,
    product_name: ProductName,
    function_job_id: FunctionJobID,
) -> FunctionOutputs:
    return await _functions_repository.get_function_job_outputs(
        app=app,
        user_id=user_id,
        product_name=product_name,
        function_job_id=function_job_id,
    )


async def update_function_job_outputs(
    app: web.Application,
    *,
    user_id: UserID,
    product_name: ProductName,
    function_job_id: FunctionJobID,
    outputs: FunctionOutputs,
) -> FunctionOutputs:
    return await _functions_repository.update_function_job_outputs(
        app=app,
        user_id=user_id,
        product_name=product_name,
        function_job_id=function_job_id,
        outputs=outputs,
    )


async def update_function_job_status(
    app: web.Application,
    *,
    user_id: UserID,
    product_name: ProductName,
    function_job_id: FunctionJobID,
    job_status: FunctionJobStatus,
) -> FunctionJobStatus:
    return await _functions_repository.update_function_job_status(
        app=app,
        user_id=user_id,
        product_name=product_name,
        function_job_id=function_job_id,
        job_status=job_status,
    )


async def get_functions_user_api_access_rights(
    app: web.Application,
    *,
    user_id: UserID,
    product_name: ProductName,
) -> FunctionUserApiAccessRights:
    return await _functions_repository.get_user_api_access_rights(
        app=app,
        user_id=user_id,
        product_name=product_name,
    )


def _decode_function(
    function: RegisteredFunctionDB,
) -> RegisteredFunction:
    if function.function_class == FunctionClass.PROJECT:
        return RegisteredProjectFunction(
            uid=function.uuid,
            title=function.title,
            description=function.description,
            input_schema=function.input_schema,
            output_schema=function.output_schema,
            project_id=function.class_specific_data["project_id"],
            default_inputs=function.default_inputs,
            created_at=function.created,
            modified_at=function.modified,
        )

    if function.function_class == FunctionClass.SOLVER:
        return RegisteredSolverFunction(
            uid=function.uuid,
            title=function.title,
            description=function.description,
            input_schema=function.input_schema,
            output_schema=function.output_schema,
            solver_key=function.class_specific_data["solver_key"],
            solver_version=function.class_specific_data["solver_version"],
            default_inputs=function.default_inputs,
            created_at=function.created,
            modified_at=function.modified,
        )

    raise UnsupportedFunctionClassError(function_class=function.function_class)


def _encode_function(
    function: Function,
) -> FunctionDB:
    if function.function_class == FunctionClass.PROJECT:
        class_specific_data = FunctionClassSpecificData(
            {"project_id": str(function.project_id)}
        )
    elif function.function_class == FunctionClass.SOLVER:
        class_specific_data = FunctionClassSpecificData(
            {
                "solver_key": str(function.solver_key),
                "solver_version": str(function.solver_version),
            }
        )
    else:
        raise UnsupportedFunctionClassError(function_class=function.function_class)

    return FunctionDB(
        title=function.title,
        description=function.description,
        input_schema=function.input_schema,
        output_schema=function.output_schema,
        default_inputs=function.default_inputs,
        class_specific_data=class_specific_data,
        function_class=function.function_class,
    )


def _encode_functionjob(
    functionjob: FunctionJob,
) -> FunctionJobDB:

    if functionjob.function_class == FunctionClass.PROJECT:
        class_specific_data = FunctionJobClassSpecificData(
            {
                "project_job_id": (
                    str(functionjob.project_job_id)
                    if functionjob.project_job_id
                    else None
                ),
                "job_creation_task_id": (
                    str(functionjob.job_creation_task_id)
                    if functionjob.job_creation_task_id
                    else None
                ),
            }
        )
    elif functionjob.function_class == FunctionClass.SOLVER:
        class_specific_data = FunctionJobClassSpecificData(
            {
                "solver_job_id": (
                    str(functionjob.solver_job_id)
                    if functionjob.solver_job_id
                    else None
                ),
                "job_creation_task_id": (
                    str(functionjob.job_creation_task_id)
                    if functionjob.job_creation_task_id
                    else None
                ),
            }
        )
    else:
        raise UnsupportedFunctionJobClassError(
            function_job_class=functionjob.function_class
        )

    return FunctionJobDB(
        title=functionjob.title,
        function_uuid=functionjob.function_uid,
        inputs=functionjob.inputs,
        outputs=functionjob.outputs,
        class_specific_data=class_specific_data,
        function_class=functionjob.function_class,
    )


def _decode_functionjob(
    functionjob_db: RegisteredFunctionJobWithStatusDB | RegisteredFunctionJobDB,
) -> RegisteredFunctionJob:
    if functionjob_db.function_class == FunctionClass.PROJECT:
        return RegisteredProjectFunctionJob(
            uid=functionjob_db.uuid,
            title=functionjob_db.title,
            description=functionjob_db.description,
            function_uid=functionjob_db.function_uuid,
            inputs=functionjob_db.inputs,
            outputs=functionjob_db.outputs,
            project_job_id=functionjob_db.class_specific_data["project_job_id"],
            job_creation_task_id=functionjob_db.class_specific_data[
                "job_creation_task_id"
            ],
            created_at=functionjob_db.created,
        )

    if functionjob_db.function_class == FunctionClass.SOLVER:
        return RegisteredSolverFunctionJob(
            uid=functionjob_db.uuid,
            title=functionjob_db.title,
            description=functionjob_db.description,
            function_uid=functionjob_db.function_uuid,
            inputs=functionjob_db.inputs,
            outputs=functionjob_db.outputs,
            solver_job_id=functionjob_db.class_specific_data["solver_job_id"],
            job_creation_task_id=functionjob_db.class_specific_data[
                "job_creation_task_id"
            ],
            created_at=functionjob_db.created,
        )

    raise UnsupportedFunctionJobClassError(
        function_job_class=functionjob_db.function_class
    )


<<<<<<< HEAD
def _decode_functionjob_wso(
    functionjob_db: RegisteredFunctionJobWithStatusDB,
) -> RegisteredFunctionJobWithStatus:
    if functionjob_db.function_class == FunctionClass.PROJECT:
        return RegisteredProjectFunctionJobWithStatus(
            uid=functionjob_db.uuid,
            title=functionjob_db.title,
            description="",
            function_uid=functionjob_db.function_uuid,
            inputs=functionjob_db.inputs,
            outputs=functionjob_db.outputs,
            project_job_id=functionjob_db.class_specific_data["project_job_id"],
            created_at=functionjob_db.created,
            status=FunctionJobStatus(status=functionjob_db.status),
        )

    if functionjob_db.function_class == FunctionClass.SOLVER:
        return RegisteredSolverFunctionJobWithStatus(
            uid=functionjob_db.uuid,
            title=functionjob_db.title,
            description="",
            function_uid=functionjob_db.function_uuid,
            inputs=functionjob_db.inputs,
            outputs=functionjob_db.outputs,
            solver_job_id=functionjob_db.class_specific_data["solver_job_id"],
            created_at=functionjob_db.created,
            status=FunctionJobStatus(status=functionjob_db.status),
        )

    raise UnsupportedFunctionJobClassError(
        function_job_class=functionjob_db.function_class
=======
def _patch_functionjob(
    function_job_db: RegisteredFunctionJobDB,
    patch: RegisteredFunctionJobPatch,
) -> RegisteredFunctionJobDB:
    if function_job_db.function_class == FunctionClass.PROJECT:
        assert patch.function_class == FunctionClass.PROJECT  # nosec
        return RegisteredFunctionJobDB(
            function_class=FunctionClass.PROJECT,
            function_uuid=function_job_db.function_uuid,
            title=patch.title or function_job_db.title,
            uuid=function_job_db.uuid,
            description=patch.description or function_job_db.description,
            inputs=patch.inputs or function_job_db.inputs,
            outputs=patch.outputs or function_job_db.outputs,
            created=function_job_db.created,
            class_specific_data=FunctionClassSpecificData(
                project_job_id=(
                    f"{patch.project_job_id}"
                    if patch.project_job_id
                    else function_job_db.class_specific_data.get("project_job_id")
                ),
                job_creation_task_id=(
                    f"{patch.job_creation_task_id}"
                    if patch.job_creation_task_id
                    else function_job_db.class_specific_data.get("job_creation_task_id")
                ),
            ),
        )
    if function_job_db.function_class == FunctionClass.SOLVER:
        assert patch.function_class == FunctionClass.SOLVER  # nosec
        return RegisteredFunctionJobDB(
            function_class=FunctionClass.SOLVER,
            function_uuid=function_job_db.function_uuid,
            title=patch.title or function_job_db.title,
            uuid=function_job_db.uuid,
            description=patch.description or function_job_db.description,
            inputs=patch.inputs or function_job_db.inputs,
            outputs=patch.outputs or function_job_db.outputs,
            created=function_job_db.created,
            class_specific_data=FunctionClassSpecificData(
                solver_job_id=(
                    f"{patch.solver_job_id}"
                    if patch.solver_job_id
                    else function_job_db.class_specific_data.get("solver_job_id")
                ),
                job_creation_task_id=(
                    f"{patch.job_creation_task_id}"
                    if patch.job_creation_task_id
                    else function_job_db.class_specific_data.get("job_creation_task_id")
                ),
            ),
        )
    if function_job_db.function_class == FunctionClass.PYTHON_CODE:
        assert patch.function_class == FunctionClass.PYTHON_CODE  # nosec
        return RegisteredFunctionJobDB(
            function_class=FunctionClass.PYTHON_CODE,
            function_uuid=function_job_db.function_uuid,
            title=patch.title or function_job_db.title,
            uuid=function_job_db.uuid,
            description=patch.description or function_job_db.description,
            inputs=patch.inputs or function_job_db.inputs,
            outputs=patch.outputs or function_job_db.outputs,
            created=function_job_db.created,
            class_specific_data=function_job_db.class_specific_data,
        )
    raise UnsupportedFunctionJobClassError(
        function_job_class=function_job_db.function_class
>>>>>>> 3e8d9ed9
    )<|MERGE_RESOLUTION|>--- conflicted
+++ resolved
@@ -27,12 +27,9 @@
     RegisteredFunctionJob,
     RegisteredFunctionJobCollection,
     RegisteredFunctionJobDB,
-<<<<<<< HEAD
+    RegisteredFunctionJobPatch,
     RegisteredFunctionJobWithStatus,
     RegisteredFunctionJobWithStatusDB,
-=======
-    RegisteredFunctionJobPatch,
->>>>>>> 3e8d9ed9
     RegisteredProjectFunction,
     RegisteredProjectFunctionJob,
     RegisteredProjectFunctionJobWithStatus,
@@ -53,9 +50,7 @@
 from servicelib.rabbitmq import RPCRouter
 
 from . import _functions_repository
-from ._functions_exceptions import (
-    FunctionGroupAccessRightsNotFoundError,
-)
+from ._functions_exceptions import FunctionGroupAccessRightsNotFoundError
 
 router = RPCRouter()
 
@@ -837,7 +832,6 @@
     )
 
 
-<<<<<<< HEAD
 def _decode_functionjob_wso(
     functionjob_db: RegisteredFunctionJobWithStatusDB,
 ) -> RegisteredFunctionJobWithStatus:
@@ -852,6 +846,9 @@
             project_job_id=functionjob_db.class_specific_data["project_job_id"],
             created_at=functionjob_db.created,
             status=FunctionJobStatus(status=functionjob_db.status),
+            job_creation_task_id=functionjob_db.class_specific_data.get(
+                "job_creation_task_id"
+            ),
         )
 
     if functionjob_db.function_class == FunctionClass.SOLVER:
@@ -865,11 +862,16 @@
             solver_job_id=functionjob_db.class_specific_data["solver_job_id"],
             created_at=functionjob_db.created,
             status=FunctionJobStatus(status=functionjob_db.status),
+            job_creation_task_id=functionjob_db.class_specific_data.get(
+                "job_creation_task_id"
+            ),
         )
 
     raise UnsupportedFunctionJobClassError(
         function_job_class=functionjob_db.function_class
-=======
+    )
+
+
 def _patch_functionjob(
     function_job_db: RegisteredFunctionJobDB,
     patch: RegisteredFunctionJobPatch,
@@ -937,5 +939,4 @@
         )
     raise UnsupportedFunctionJobClassError(
         function_job_class=function_job_db.function_class
->>>>>>> 3e8d9ed9
     )