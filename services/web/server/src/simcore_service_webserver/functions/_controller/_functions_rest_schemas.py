--- conflicted
+++ resolved
@@ -2,7 +2,6 @@
 
 from models_library.basic_types import IDStr
 from models_library.functions import FunctionID
-<<<<<<< HEAD
 from models_library.rest_base import RequestParameters
 from models_library.rest_filters import Filters, FiltersQueryParameters
 from models_library.rest_ordering import (
@@ -10,9 +9,7 @@
     OrderDirection,
     create_ordering_query_model_class,
 )
-=======
 from models_library.groups import GroupID
->>>>>>> 4c15e6c2
 from models_library.rest_pagination import PageQueryParameters
 from pydantic import BaseModel, ConfigDict, Field
 
@@ -26,15 +23,11 @@
     model_config = ConfigDict(populate_by_name=True, extra="forbid")
 
 
-<<<<<<< HEAD
-class FunctionQueryParams(BaseModel):
-=======
 class FunctionGroupPathParams(FunctionPathParams):
     group_id: GroupID
 
 
 class _FunctionQueryParams(BaseModel):
->>>>>>> 4c15e6c2
     include_extras: bool = False
 
 
