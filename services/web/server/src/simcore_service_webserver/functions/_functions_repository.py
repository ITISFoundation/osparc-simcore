# pylint: disable=too-many-arguments

import json
from typing import Final, Literal
from uuid import UUID

import sqlalchemy
from aiohttp import web
from models_library.basic_types import IDStr
from models_library.functions import (
    FunctionAccessRightsDB,
    FunctionClass,
    FunctionGroupAccessRights,
    FunctionID,
    FunctionInputs,
    FunctionInputSchema,
    FunctionJobAccessRightsDB,
    FunctionJobClassSpecificData,
    FunctionJobCollectionAccessRightsDB,
    FunctionJobCollectionID,
    FunctionJobCollectionsListFilters,
    FunctionJobID,
    FunctionJobStatus,
    FunctionOutputs,
    FunctionOutputSchema,
    FunctionsApiAccessRights,
    FunctionUpdate,
    FunctionUserApiAccessRights,
    RegisteredFunctionDB,
    RegisteredFunctionJobCollectionDB,
    RegisteredFunctionJobDB,
)
from models_library.functions_errors import (
    FunctionBaseError,
    FunctionExecuteAccessDeniedError,
    FunctionIDNotFoundError,
    FunctionJobCollectionExecuteAccessDeniedError,
    FunctionJobCollectionIDNotFoundError,
    FunctionJobCollectionReadAccessDeniedError,
    FunctionJobCollectionsExecuteApiAccessDeniedError,
    FunctionJobCollectionsReadApiAccessDeniedError,
    FunctionJobCollectionsWriteApiAccessDeniedError,
    FunctionJobCollectionWriteAccessDeniedError,
    FunctionJobExecuteAccessDeniedError,
    FunctionJobIDNotFoundError,
    FunctionJobReadAccessDeniedError,
    FunctionJobsExecuteApiAccessDeniedError,
    FunctionJobsReadApiAccessDeniedError,
    FunctionJobsWriteApiAccessDeniedError,
    FunctionJobWriteAccessDeniedError,
    FunctionReadAccessDeniedError,
    FunctionsExecuteApiAccessDeniedError,
    FunctionsReadApiAccessDeniedError,
    FunctionsWriteApiAccessDeniedError,
    FunctionWriteAccessDeniedError,
)
from models_library.groups import GroupID
from models_library.products import ProductName
from models_library.rest_ordering import OrderBy, OrderDirection
from models_library.rest_pagination import PageMetaInfoLimitOffset
from models_library.users import UserID
from pydantic import TypeAdapter
from simcore_postgres_database.models.funcapi_api_access_rights_table import (
    funcapi_api_access_rights_table,
)
from simcore_postgres_database.models.funcapi_function_job_collections_access_rights_table import (
    function_job_collections_access_rights_table,
)
from simcore_postgres_database.models.funcapi_function_job_collections_table import (
    function_job_collections_table,
)
from simcore_postgres_database.models.funcapi_function_job_collections_to_function_jobs_table import (
    function_job_collections_to_function_jobs_table,
)
from simcore_postgres_database.models.funcapi_function_jobs_access_rights_table import (
    function_jobs_access_rights_table,
)
from simcore_postgres_database.models.funcapi_function_jobs_table import (
    function_jobs_table,
)
from simcore_postgres_database.models.funcapi_functions_access_rights_table import (
    functions_access_rights_table,
)
from simcore_postgres_database.models.funcapi_functions_table import functions_table
from simcore_postgres_database.utils_repos import (
    get_columns_from_db_model,
    pass_or_acquire_connection,
    transaction_context,
)
from sqlalchemy import String, Text, cast
from sqlalchemy.engine.row import Row
from sqlalchemy.ext.asyncio import AsyncConnection
from sqlalchemy.sql import ColumnElement, func

from ..db.plugin import get_asyncpg_engine
from ..groups.api import list_all_user_groups_ids
from ..users import users_service

_FUNCTIONS_TABLE_COLS = get_columns_from_db_model(functions_table, RegisteredFunctionDB)
_FUNCTION_JOBS_TABLE_COLS = get_columns_from_db_model(
    function_jobs_table, RegisteredFunctionJobDB
)
_FUNCTION_JOB_COLLECTIONS_TABLE_COLS = get_columns_from_db_model(
    function_job_collections_table, RegisteredFunctionJobCollectionDB
)
_FUNCTIONS_ACCESS_RIGHTS_TABLE_COLS = get_columns_from_db_model(
    functions_access_rights_table, FunctionAccessRightsDB
)
_FUNCTION_JOBS_ACCESS_RIGHTS_TABLE_COLS = get_columns_from_db_model(
    function_jobs_access_rights_table, FunctionJobAccessRightsDB
)
_FUNCTION_JOB_COLLECTIONS_ACCESS_RIGHTS_TABLE_COLS = get_columns_from_db_model(
    function_job_collections_access_rights_table, FunctionJobCollectionAccessRightsDB
)

DEFAULT_ORDER_BY = OrderBy(field=IDStr("modified"), direction=OrderDirection.DESC)


async def create_function(  # noqa: PLR0913
    app: web.Application,
    connection: AsyncConnection | None = None,
    *,
    user_id: UserID,
    product_name: ProductName,
    function_class: FunctionClass,
    class_specific_data: dict,
    title: str,
    description: str,
    input_schema: FunctionInputSchema,
    output_schema: FunctionOutputSchema,
    default_inputs: FunctionInputs,
) -> RegisteredFunctionDB:
    async with transaction_context(get_asyncpg_engine(app), connection) as transaction:
        await check_user_api_access_rights(
            app,
            connection=transaction,
            user_id=user_id,
            product_name=product_name,
            api_access_rights=[FunctionsApiAccessRights.WRITE_FUNCTIONS],
        )

        result = await transaction.execute(
            functions_table.insert()
            .values(
                title=title,
                description=description,
                input_schema=(input_schema.model_dump()),
                output_schema=(output_schema.model_dump()),
                function_class=function_class,
                class_specific_data=class_specific_data,
                default_inputs=default_inputs,
            )
            .returning(*_FUNCTIONS_TABLE_COLS)
        )
        row = result.one()

        registered_function = RegisteredFunctionDB.model_validate(row)

        user_primary_group_id = await users_service.get_user_primary_group_id(
            app, user_id=user_id
        )
        await _internal_set_group_permissions(
            app,
            connection=transaction,
            permission_group_id=user_primary_group_id,
            product_name=product_name,
            object_type="function",
            object_ids=[registered_function.uuid],
            read=True,
            write=True,
            execute=True,
        )

    return RegisteredFunctionDB.model_validate(row)


async def create_function_job(  # noqa: PLR0913
    app: web.Application,
    connection: AsyncConnection | None = None,
    *,
    user_id: UserID,
    product_name: ProductName,
    function_class: FunctionClass,
    function_uid: FunctionID,
    title: str,
    description: str,
    inputs: FunctionInputs,
    outputs: FunctionOutputs,
    class_specific_data: FunctionJobClassSpecificData,
) -> RegisteredFunctionJobDB:
    async with transaction_context(get_asyncpg_engine(app), connection) as transaction:
        await check_user_api_access_rights(
            app,
            connection=transaction,
            user_id=user_id,
            product_name=product_name,
            api_access_rights=[
                FunctionsApiAccessRights.WRITE_FUNCTION_JOBS,
            ],
        )
        result = await transaction.execute(
            function_jobs_table.insert()
            .values(
                function_uuid=function_uid,
                inputs=inputs,
                outputs=outputs,
                function_class=function_class,
                class_specific_data=class_specific_data,
                title=title,
                description=description,
                status="created",
            )
            .returning(*_FUNCTION_JOBS_TABLE_COLS)
        )
        row = result.one()

        registered_function_job = RegisteredFunctionJobDB.model_validate(row)

        user_primary_group_id = await users_service.get_user_primary_group_id(
            app, user_id=user_id
        )
        await _internal_set_group_permissions(
            app,
            connection=transaction,
            permission_group_id=user_primary_group_id,
            product_name=product_name,
            object_type="function_job",
            object_ids=[registered_function_job.uuid],
            read=True,
            write=True,
            execute=True,
        )

    return registered_function_job


async def patch_function_job(  # noqa: PLR0913
    app: web.Application,
    connection: AsyncConnection | None = None,
    *,
    user_id: UserID,
    product_name: ProductName,
<<<<<<< HEAD
    function_job_uuid: FunctionJobID,
    title: str | None,
    description: str | None,
    **class_specific_data: FunctionJobClassSpecificData | None,
) -> RegisteredFunctionJobDB:

    update_params = {
        "title": title,
        "description": description,
        "class_specific_data": class_specific_data,
    }

=======
    registered_function_job_db: RegisteredFunctionJobDB,
) -> RegisteredFunctionJobDB:

>>>>>>> b5836c9d
    async with transaction_context(get_asyncpg_engine(app), connection) as transaction:
        await check_user_api_access_rights(
            app,
            connection=transaction,
            user_id=user_id,
            product_name=product_name,
            api_access_rights=[
                FunctionsApiAccessRights.WRITE_FUNCTION_JOBS,
            ],
        )
        result = await transaction.execute(
            function_jobs_table.update()
<<<<<<< HEAD
            .where(function_jobs_table.c.uuid == function_job_uuid)
            .values(
                status="created",
                **{k: v for k, v in update_params.items() if v is not None},
=======
            .where(function_jobs_table.c.uuid == f"{registered_function_job_db.uuid}")
            .values(
                inputs=registered_function_job_db.inputs,
                outputs=registered_function_job_db.outputs,
                function_class=registered_function_job_db.function_class,
                class_specific_data=registered_function_job_db.class_specific_data,
                title=registered_function_job_db.title,
                description=registered_function_job_db.description,
                status="created",
>>>>>>> b5836c9d
            )
            .returning(*_FUNCTION_JOBS_TABLE_COLS)
        )
        row = result.one()

        registered_function_job = RegisteredFunctionJobDB.model_validate(row)

    return registered_function_job


async def create_function_job_collection(
    app: web.Application,
    connection: AsyncConnection | None = None,
    *,
    user_id: UserID,
    product_name: ProductName,
    title: str,
    description: str,
    job_ids: list[FunctionJobID],
) -> tuple[RegisteredFunctionJobCollectionDB, list[FunctionJobID]]:
    async with transaction_context(get_asyncpg_engine(app), connection) as transaction:
        await check_user_api_access_rights(
            app,
            connection=transaction,
            user_id=user_id,
            product_name=product_name,
            api_access_rights=[
                FunctionsApiAccessRights.WRITE_FUNCTION_JOB_COLLECTIONS,
            ],
        )
        for job_id in job_ids:
            await check_user_permissions(
                app,
                connection=transaction,
                user_id=user_id,
                product_name=product_name,
                object_type="function_job",
                object_id=job_id,
                permissions=["read"],
            )

        result = await transaction.execute(
            function_job_collections_table.insert()
            .values(
                title=title,
                description=description,
            )
            .returning(*_FUNCTION_JOB_COLLECTIONS_TABLE_COLS)
        )
        row = result.one_or_none()

        assert row is not None, (
            "No row was returned from the database after creating function job collection."
            f" Function job collection: {title}"
        )  # nosec

        function_job_collection_db = RegisteredFunctionJobCollectionDB.model_validate(
            row
        )
        job_collection_entries: list[Row] = []
        for job_id in job_ids:
            result = await transaction.execute(
                function_job_collections_to_function_jobs_table.insert()
                .values(
                    function_job_collection_uuid=function_job_collection_db.uuid,
                    function_job_uuid=job_id,
                )
                .returning(
                    function_job_collections_to_function_jobs_table.c.function_job_collection_uuid,
                    function_job_collections_to_function_jobs_table.c.function_job_uuid,
                )
            )
            entry = result.one_or_none()
            assert entry is not None, (
                f"No row was returned from the database after creating function job collection entry {title}."
                f" Job ID: {job_id}"
            )  # nosec
            job_collection_entries.append(entry)

        user_primary_group_id = await users_service.get_user_primary_group_id(
            app, user_id=user_id
        )
        await _internal_set_group_permissions(
            app,
            connection=transaction,
            permission_group_id=user_primary_group_id,
            product_name=product_name,
            object_type="function_job_collection",
            object_ids=[function_job_collection_db.uuid],
            read=True,
            write=True,
            execute=True,
        )

    return function_job_collection_db, [
        entry.function_job_uuid for entry in job_collection_entries
    ]


async def get_function(
    app: web.Application,
    connection: AsyncConnection | None = None,
    *,
    user_id: UserID,
    product_name: ProductName,
    function_id: FunctionID,
) -> RegisteredFunctionDB:
    async with pass_or_acquire_connection(get_asyncpg_engine(app), connection) as conn:
        await check_user_permissions(
            app,
            connection=conn,
            user_id=user_id,
            product_name=product_name,
            object_id=function_id,
            object_type="function",
            permissions=["read"],
        )

        result = await conn.execute(
            functions_table.select().where(functions_table.c.uuid == function_id)
        )
        row = result.one_or_none()

        if row is None:
            raise FunctionIDNotFoundError(function_id=function_id)
        return RegisteredFunctionDB.model_validate(row)


def _create_list_functions_attributes_filters(
    *,
    filter_by_function_class: FunctionClass | None,
    search_by_multi_columns: str | None,
    search_by_function_title: str | None,
) -> list[ColumnElement]:
    attributes_filters: list[ColumnElement] = []

    if filter_by_function_class is not None:
        attributes_filters.append(
            functions_table.c.function_class == filter_by_function_class.value
        )

    if search_by_multi_columns is not None:
        attributes_filters.append(
            (functions_table.c.title.ilike(f"%{search_by_multi_columns}%"))
            | (functions_table.c.description.ilike(f"%{search_by_multi_columns}%"))
            | (
                cast(functions_table.c.uuid, String).ilike(
                    f"%{search_by_multi_columns}%"
                )
            )
        )

    if search_by_function_title is not None:
        attributes_filters.append(
            functions_table.c.title.ilike(f"%{search_by_function_title}%")
        )

    return attributes_filters


async def list_functions(
    app: web.Application,
    connection: AsyncConnection | None = None,
    *,
    user_id: UserID,
    product_name: ProductName,
    pagination_limit: int,
    pagination_offset: int,
    order_by: OrderBy | None = None,
    filter_by_function_class: FunctionClass | None = None,
    search_by_multi_columns: str | None = None,
    search_by_function_title: str | None = None,
) -> tuple[list[RegisteredFunctionDB], PageMetaInfoLimitOffset]:

    async with pass_or_acquire_connection(get_asyncpg_engine(app), connection) as conn:
        await check_user_api_access_rights(
            app,
            connection=conn,
            user_id=user_id,
            product_name=product_name,
            api_access_rights=[FunctionsApiAccessRights.READ_FUNCTIONS],
        )
        user_groups = await list_all_user_groups_ids(app, user_id=user_id)
        attributes_filters = _create_list_functions_attributes_filters(
            filter_by_function_class=filter_by_function_class,
            search_by_multi_columns=search_by_multi_columns,
            search_by_function_title=search_by_function_title,
        )

        # Build the base query with join to access rights table
        base_query = (
            functions_table.select()
            .join(
                functions_access_rights_table,
                functions_table.c.uuid == functions_access_rights_table.c.function_uuid,
            )
            .where(
                functions_access_rights_table.c.group_id.in_(user_groups),
                functions_access_rights_table.c.product_name == product_name,
                functions_access_rights_table.c.read,
                *attributes_filters,
            )
        )

        # Get total count
        total_count = await conn.scalar(
            func.count().select().select_from(base_query.subquery())
        )
        if total_count == 0:
            return [], PageMetaInfoLimitOffset(
                total=0, offset=pagination_offset, limit=pagination_limit, count=0
            )

        if order_by is None:
            order_by = DEFAULT_ORDER_BY
        # Apply ordering and pagination
        if order_by.direction == OrderDirection.ASC:
            base_query = base_query.order_by(
                sqlalchemy.asc(getattr(functions_table.c, order_by.field)),
                functions_table.c.uuid,
            )
        else:
            base_query = base_query.order_by(
                sqlalchemy.desc(getattr(functions_table.c, order_by.field)),
                functions_table.c.uuid,
            )

        function_rows = [
            RegisteredFunctionDB.model_validate(row)
            async for row in await conn.stream(
                base_query.offset(pagination_offset).limit(pagination_limit)
            )
        ]

        return function_rows, PageMetaInfoLimitOffset(
            total=total_count,
            offset=pagination_offset,
            limit=pagination_limit,
            count=len(function_rows),
        )


async def list_function_jobs(
    app: web.Application,
    connection: AsyncConnection | None = None,
    *,
    user_id: UserID,
    product_name: ProductName,
    pagination_limit: int,
    pagination_offset: int,
    filter_by_function_id: FunctionID | None = None,
    filter_by_function_job_ids: list[FunctionJobID] | None = None,
    filter_by_function_job_collection_id: FunctionJobCollectionID | None = None,
) -> tuple[list[RegisteredFunctionJobDB], PageMetaInfoLimitOffset]:
    async with pass_or_acquire_connection(get_asyncpg_engine(app), connection) as conn:
        await check_user_api_access_rights(
            app,
            connection=conn,
            user_id=user_id,
            product_name=product_name,
            api_access_rights=[FunctionsApiAccessRights.READ_FUNCTION_JOBS],
        )
        user_groups = await list_all_user_groups_ids(app, user_id=user_id)

        access_subquery = (
            function_jobs_access_rights_table.select()
            .with_only_columns(function_jobs_access_rights_table.c.function_job_uuid)
            .where(
                function_jobs_access_rights_table.c.group_id.in_(user_groups),
                function_jobs_access_rights_table.c.product_name == product_name,
                function_jobs_access_rights_table.c.read,
            )
        )

        filter_conditions = sqlalchemy.and_(
            function_jobs_table.c.uuid.in_(access_subquery),
            (
                function_jobs_table.c.function_uuid == filter_by_function_id
                if filter_by_function_id
                else sqlalchemy.sql.true()
            ),
            (
                function_jobs_table.c.uuid.in_(filter_by_function_job_ids)
                if filter_by_function_job_ids
                else sqlalchemy.sql.true()
            ),
        )

        if filter_by_function_job_collection_id:
            collection_subquery = (
                function_job_collections_to_function_jobs_table.select()
                .with_only_columns(
                    function_job_collections_to_function_jobs_table.c.function_job_uuid
                )
                .where(
                    function_job_collections_to_function_jobs_table.c.function_job_collection_uuid
                    == filter_by_function_job_collection_id
                )
            )
            filter_conditions = sqlalchemy.and_(
                filter_conditions,
                function_jobs_table.c.uuid.in_(collection_subquery),
            )

        total_count_result = await conn.scalar(
            func.count()
            .select()
            .select_from(function_jobs_table)
            .where(filter_conditions)
        )
        if total_count_result == 0:
            return [], PageMetaInfoLimitOffset(
                total=0, offset=pagination_offset, limit=pagination_limit, count=0
            )
        results = [
            RegisteredFunctionJobDB.model_validate(row)
            async for row in await conn.stream(
                function_jobs_table.select()
                .where(filter_conditions)
                .offset(pagination_offset)
                .limit(pagination_limit)
            )
        ]

        return results, PageMetaInfoLimitOffset(
            total=total_count_result,
            offset=pagination_offset,
            limit=pagination_limit,
            count=len(results),
        )


async def get_function_job_status(
    app: web.Application,
    connection: AsyncConnection | None = None,
    *,
    user_id: UserID,
    product_name: ProductName,
    function_job_id: FunctionJobID,
) -> FunctionJobStatus:
    async with pass_or_acquire_connection(get_asyncpg_engine(app), connection) as conn:
        await check_user_permissions(
            app,
            connection=conn,
            user_id=user_id,
            product_name=product_name,
            object_type="function_job",
            object_id=function_job_id,
            permissions=["read"],
        )

        result = await conn.execute(
            function_jobs_table.select().where(
                function_jobs_table.c.uuid == function_job_id
            )
        )
        row = result.one_or_none()

        if row is None:
            raise FunctionJobIDNotFoundError(function_job_id=function_job_id)

        return FunctionJobStatus(status=row.status)


async def get_function_job_outputs(
    app: web.Application,
    connection: AsyncConnection | None = None,
    *,
    user_id: UserID,
    product_name: ProductName,
    function_job_id: FunctionJobID,
) -> FunctionOutputs:
    async with pass_or_acquire_connection(get_asyncpg_engine(app), connection) as conn:
        await check_user_permissions(
            app,
            connection=conn,
            user_id=user_id,
            product_name=product_name,
            object_type="function_job",
            object_id=function_job_id,
            permissions=["read"],
        )

        result = await conn.execute(
            function_jobs_table.select().where(
                function_jobs_table.c.uuid == function_job_id
            )
        )
        row = result.one_or_none()

        if row is None:
            raise FunctionJobIDNotFoundError(function_job_id=function_job_id)

        return TypeAdapter(FunctionOutputs).validate_python(row.outputs)


async def update_function_job_status(
    app: web.Application,
    connection: AsyncConnection | None = None,
    *,
    user_id: UserID,
    product_name: ProductName,
    function_job_id: FunctionJobID,
    job_status: FunctionJobStatus,
) -> FunctionJobStatus:
    async with transaction_context(get_asyncpg_engine(app), connection) as transaction:
        await check_user_permissions(
            app,
            connection=transaction,
            user_id=user_id,
            product_name=product_name,
            object_type="function_job",
            object_id=function_job_id,
            permissions=["write"],
        )

        result = await transaction.execute(
            function_jobs_table.update()
            .where(function_jobs_table.c.uuid == function_job_id)
            .values(status=job_status.status)
            .returning(function_jobs_table.c.status)
        )
        row = result.one_or_none()

        if row is None:
            raise FunctionJobIDNotFoundError(function_job_id=function_job_id)

        return FunctionJobStatus(status=row.status)


async def update_function_job_outputs(
    app: web.Application,
    connection: AsyncConnection | None = None,
    *,
    user_id: UserID,
    product_name: ProductName,
    function_job_id: FunctionJobID,
    outputs: FunctionOutputs,
) -> FunctionOutputs:
    async with transaction_context(get_asyncpg_engine(app), connection) as transaction:
        await check_user_permissions(
            app,
            connection=transaction,
            user_id=user_id,
            product_name=product_name,
            object_type="function_job",
            object_id=function_job_id,
            permissions=["write"],
        )

        result = await transaction.execute(
            function_jobs_table.update()
            .where(function_jobs_table.c.uuid == function_job_id)
            .values(outputs=outputs)
            .returning(function_jobs_table.c.outputs)
        )
        row = result.one_or_none()

        if row is None:
            raise FunctionJobIDNotFoundError(function_job_id=function_job_id)

        return TypeAdapter(FunctionOutputs).validate_python(row.outputs)


async def list_function_job_collections(
    app: web.Application,
    connection: AsyncConnection | None = None,
    *,
    user_id: UserID,
    product_name: ProductName,
    pagination_limit: int,
    pagination_offset: int,
    filters: FunctionJobCollectionsListFilters | None = None,
) -> tuple[
    list[tuple[RegisteredFunctionJobCollectionDB, list[FunctionJobID]]],
    PageMetaInfoLimitOffset,
]:
    """
    Returns a list of function job collections and their associated job ids.
    Filters the collections to include only those that have function jobs with the specified function id if filters.has_function_id is provided.
    """
    async with pass_or_acquire_connection(get_asyncpg_engine(app), connection) as conn:
        await check_user_api_access_rights(
            app,
            connection=conn,
            user_id=user_id,
            product_name=product_name,
            api_access_rights=[
                FunctionsApiAccessRights.READ_FUNCTION_JOB_COLLECTIONS,
            ],
        )

        filter_condition: sqlalchemy.sql.ColumnElement = sqlalchemy.sql.true()

        if filters and filters.has_function_id:
            function_id = TypeAdapter(FunctionID).validate_python(
                filters.has_function_id
            )
            subquery = (
                function_job_collections_to_function_jobs_table.select()
                .with_only_columns(
                    func.distinct(
                        function_job_collections_to_function_jobs_table.c.function_job_collection_uuid
                    )
                )
                .join(
                    function_jobs_table,
                    function_job_collections_to_function_jobs_table.c.function_job_uuid
                    == function_jobs_table.c.uuid,
                )
                .where(function_jobs_table.c.function_uuid == function_id)
            )
            filter_condition = function_job_collections_table.c.uuid.in_(subquery)
        user_groups = await list_all_user_groups_ids(app, user_id=user_id)

        access_subquery = (
            function_job_collections_access_rights_table.select()
            .with_only_columns(
                function_job_collections_access_rights_table.c.function_job_collection_uuid
            )
            .where(
                function_job_collections_access_rights_table.c.group_id.in_(
                    user_groups
                ),
                function_job_collections_access_rights_table.c.product_name
                == product_name,
                function_job_collections_access_rights_table.c.read,
            )
        )

        filter_and_access_condition = sqlalchemy.and_(
            filter_condition,
            function_job_collections_table.c.uuid.in_(access_subquery),
        )

        total_count_result = await conn.scalar(
            func.count()
            .select()
            .select_from(function_job_collections_table)
            .where(filter_and_access_condition)
        )
        if total_count_result == 0:
            return [], PageMetaInfoLimitOffset(
                total=0, offset=pagination_offset, limit=pagination_limit, count=0
            )

        query = function_job_collections_table.select().where(
            filter_and_access_condition
        )

        collections = []
        async for row in await conn.stream(
            query.offset(pagination_offset).limit(pagination_limit)
        ):
            collection = RegisteredFunctionJobCollectionDB.model_validate(row)
            job_ids = [
                job_row.function_job_uuid
                async for job_row in await conn.stream(
                    function_job_collections_to_function_jobs_table.select().where(
                        function_job_collections_to_function_jobs_table.c.function_job_collection_uuid
                        == row.uuid
                    )
                )
            ]
            collections.append((collection, job_ids))
        return collections, PageMetaInfoLimitOffset(
            total=total_count_result,
            offset=pagination_offset,
            limit=pagination_limit,
            count=len(collections),
        )


async def delete_function(
    app: web.Application,
    connection: AsyncConnection | None = None,
    *,
    user_id: UserID,
    product_name: ProductName,
    function_id: FunctionID,
) -> None:
    async with transaction_context(get_asyncpg_engine(app), connection) as transaction:
        await check_user_permissions(
            app,
            connection=transaction,
            user_id=user_id,
            product_name=product_name,
            object_id=function_id,
            object_type="function",
            permissions=["write"],
        )

        # Check if the function exists
        result = await transaction.execute(
            functions_table.select().where(functions_table.c.uuid == function_id)
        )
        row = result.one_or_none()

        if row is None:
            raise FunctionIDNotFoundError(function_id=function_id)

        # Proceed with deletion
        await transaction.execute(
            functions_table.delete().where(functions_table.c.uuid == function_id)
        )


async def update_function(
    app: web.Application,
    connection: AsyncConnection | None = None,
    *,
    user_id: UserID,
    product_name: ProductName,
    function_id: FunctionID,
    function: FunctionUpdate,
) -> RegisteredFunctionDB:
    async with transaction_context(get_asyncpg_engine(app), connection) as transaction:
        await check_user_permissions(
            app,
            transaction,
            user_id=user_id,
            product_name=product_name,
            object_id=function_id,
            object_type="function",
            permissions=["read", "write"],
        )

        result = await transaction.execute(
            functions_table.update()
            .where(functions_table.c.uuid == function_id)
            .values(**function.model_dump(exclude_none=True, exclude_unset=True))
            .returning(*_FUNCTIONS_TABLE_COLS)
        )
        row = result.one_or_none()

        if row is None:
            raise FunctionIDNotFoundError(function_id=function_id)

        return RegisteredFunctionDB.model_validate(row)


async def get_function_job(
    app: web.Application,
    connection: AsyncConnection | None = None,
    *,
    user_id: UserID,
    product_name: ProductName,
    function_job_id: FunctionID,
) -> RegisteredFunctionJobDB:
    async with pass_or_acquire_connection(get_asyncpg_engine(app), connection) as conn:
        await check_user_permissions(
            app,
            connection=conn,
            user_id=user_id,
            product_name=product_name,
            object_id=function_job_id,
            object_type="function_job",
            permissions=["read"],
        )

        result = await conn.execute(
            function_jobs_table.select().where(
                function_jobs_table.c.uuid == function_job_id
            )
        )
        row = result.one_or_none()

        if row is None:
            raise FunctionJobIDNotFoundError(function_job_id=function_job_id)

        return RegisteredFunctionJobDB.model_validate(row)


async def delete_function_job(
    app: web.Application,
    connection: AsyncConnection | None = None,
    *,
    user_id: UserID,
    product_name: ProductName,
    function_job_id: FunctionID,
) -> None:
    async with transaction_context(get_asyncpg_engine(app), connection) as transaction:
        await check_user_permissions(
            app,
            connection=transaction,
            user_id=user_id,
            product_name=product_name,
            object_id=function_job_id,
            object_type="function_job",
            permissions=["write"],
        )

        # Check if the function job exists
        result = await transaction.execute(
            function_jobs_table.select().where(
                function_jobs_table.c.uuid == function_job_id
            )
        )
        row = result.one_or_none()
        if row is None:
            raise FunctionJobIDNotFoundError(function_job_id=function_job_id)

        # Proceed with deletion
        await transaction.execute(
            function_jobs_table.delete().where(
                function_jobs_table.c.uuid == function_job_id
            )
        )


async def find_cached_function_jobs(
    app: web.Application,
    connection: AsyncConnection | None = None,
    *,
    user_id: UserID,
    function_id: FunctionID,
    product_name: ProductName,
    inputs: FunctionInputs,
) -> list[RegisteredFunctionJobDB] | None:
    async with pass_or_acquire_connection(get_asyncpg_engine(app), connection) as conn:
        jobs: list[RegisteredFunctionJobDB] = []
        async for row in await conn.stream(
            function_jobs_table.select().where(
                function_jobs_table.c.function_uuid == function_id,
                cast(function_jobs_table.c.inputs, Text) == json.dumps(inputs),
            )
        ):
            job = RegisteredFunctionJobDB.model_validate(row)
            try:
                await check_user_permissions(
                    app,
                    connection=conn,
                    user_id=user_id,
                    product_name=product_name,
                    object_id=job.uuid,
                    object_type="function_job",
                    permissions=["read"],
                )
            except FunctionJobReadAccessDeniedError:
                continue

            jobs.append(job)

        if len(jobs) > 0:
            return jobs

        return None


async def get_function_job_collection(
    app: web.Application,
    connection: AsyncConnection | None = None,
    *,
    user_id: UserID,
    product_name: ProductName,
    function_job_collection_id: FunctionID,
) -> tuple[RegisteredFunctionJobCollectionDB, list[FunctionJobID]]:
    async with pass_or_acquire_connection(get_asyncpg_engine(app), connection) as conn:
        await check_user_permissions(
            app,
            connection=conn,
            user_id=user_id,
            product_name=product_name,
            object_id=function_job_collection_id,
            object_type="function_job_collection",
            permissions=["read"],
        )

        result = await conn.execute(
            function_job_collections_table.select().where(
                function_job_collections_table.c.uuid == function_job_collection_id
            )
        )
        row = result.one_or_none()

        if row is None:
            raise FunctionJobCollectionIDNotFoundError(
                function_job_collection_id=function_job_collection_id
            )

        # Retrieve associated job ids from the join table
        job_ids = [
            job_row.function_job_uuid
            async for job_row in await conn.stream(
                function_job_collections_to_function_jobs_table.select().where(
                    function_job_collections_to_function_jobs_table.c.function_job_collection_uuid
                    == row.uuid
                )
            )
        ]

        job_collection = RegisteredFunctionJobCollectionDB.model_validate(row)

    return job_collection, job_ids


async def delete_function_job_collection(
    app: web.Application,
    connection: AsyncConnection | None = None,
    *,
    user_id: UserID,
    product_name: ProductName,
    function_job_collection_id: FunctionID,
) -> None:
    async with transaction_context(get_asyncpg_engine(app), connection) as transaction:
        await check_user_permissions(
            app,
            connection=transaction,
            user_id=user_id,
            product_name=product_name,
            object_id=function_job_collection_id,
            object_type="function_job_collection",
            permissions=["write"],
        )

        # Check if the function job collection exists
        result = await transaction.execute(
            function_job_collections_table.select().where(
                function_job_collections_table.c.uuid == function_job_collection_id
            )
        )
        row = result.one_or_none()
        if row is None:
            raise FunctionJobCollectionIDNotFoundError(
                function_job_collection_id=function_job_collection_id
            )
        # Proceed with deletion
        await transaction.execute(
            function_job_collections_table.delete().where(
                function_job_collections_table.c.uuid == function_job_collection_id
            )
        )
        await transaction.execute(
            function_job_collections_to_function_jobs_table.delete().where(
                function_job_collections_to_function_jobs_table.c.function_job_collection_uuid
                == function_job_collection_id
            )
        )


async def get_group_permissions(
    app: web.Application,
    connection: AsyncConnection | None = None,
    *,
    user_id: UserID,
    product_name: ProductName,
    object_type: Literal["function", "function_job", "function_job_collection"],
    object_ids: list[UUID],
) -> list[tuple[UUID, list[FunctionGroupAccessRights]]]:
    async with pass_or_acquire_connection(get_asyncpg_engine(app), connection) as conn:
        for object_id in object_ids:
            await check_user_permissions(
                app,
                connection=conn,
                user_id=user_id,
                product_name=product_name,
                object_id=object_id,
                object_type=object_type,
                permissions=["read"],
            )

        return await _internal_get_group_permissions(
            app,
            connection=connection,
            product_name=product_name,
            object_type=object_type,
            object_ids=object_ids,
        )


async def set_group_permissions(
    app: web.Application,
    connection: AsyncConnection | None = None,
    *,
    user_id: UserID,
    permission_group_id: GroupID,
    product_name: ProductName,
    object_type: Literal["function", "function_job", "function_job_collection"],
    object_ids: list[UUID],
    read: bool | None = None,
    write: bool | None = None,
    execute: bool | None = None,
) -> list[tuple[UUID, FunctionGroupAccessRights]]:
    async with pass_or_acquire_connection(get_asyncpg_engine(app), connection) as conn:
        for object_id in object_ids:
            await check_user_permissions(
                app,
                connection=conn,
                user_id=user_id,
                product_name=product_name,
                object_id=object_id,
                object_type=object_type,
                permissions=["write"],
            )

        return await _internal_set_group_permissions(
            app,
            connection=connection,
            permission_group_id=permission_group_id,
            product_name=product_name,
            object_type=object_type,
            object_ids=object_ids,
            read=read,
            write=write,
            execute=execute,
        )


async def remove_group_permissions(
    app: web.Application,
    connection: AsyncConnection | None = None,
    *,
    user_id: UserID,
    permission_group_id: GroupID,
    product_name: ProductName,
    object_type: Literal["function", "function_job", "function_job_collection"],
    object_ids: list[UUID],
) -> None:
    async with pass_or_acquire_connection(get_asyncpg_engine(app), connection) as conn:
        for object_id in object_ids:
            await check_user_permissions(
                app,
                connection=conn,
                user_id=user_id,
                product_name=product_name,
                object_id=object_id,
                object_type=object_type,
                permissions=["write"],
            )

        await _internal_remove_group_permissions(
            app,
            connection=connection,
            permission_group_id=permission_group_id,
            product_name=product_name,
            object_type=object_type,
            object_ids=object_ids,
        )


async def _internal_remove_group_permissions(
    app: web.Application,
    connection: AsyncConnection | None = None,
    *,
    permission_group_id: GroupID,
    product_name: ProductName,
    object_type: Literal["function", "function_job", "function_job_collection"],
    object_ids: list[UUID],
) -> None:
    access_rights_table = None
    field_name = None

    if object_type == "function":
        access_rights_table = functions_access_rights_table
        field_name = "function_uuid"
    elif object_type == "function_job":
        access_rights_table = function_jobs_access_rights_table
        field_name = "function_job_uuid"
    elif object_type == "function_job_collection":
        access_rights_table = function_job_collections_access_rights_table
        field_name = "function_job_collection_uuid"

    assert access_rights_table is not None  # nosec
    assert field_name is not None  # nosec

    async with transaction_context(get_asyncpg_engine(app), connection) as transaction:
        for object_id in object_ids:
            await transaction.execute(
                access_rights_table.delete().where(
                    getattr(access_rights_table.c, field_name) == object_id,
                    access_rights_table.c.group_id == permission_group_id,
                    access_rights_table.c.product_name == product_name,
                )
            )


async def _internal_get_group_permissions(
    app: web.Application,
    connection: AsyncConnection | None = None,
    *,
    product_name: ProductName,
    object_type: Literal["function", "function_job", "function_job_collection"],
    object_ids: list[UUID],
) -> list[tuple[UUID, list[FunctionGroupAccessRights]]]:
    access_rights_table = None
    field_name = None
    if object_type == "function":
        access_rights_table = functions_access_rights_table
        field_name = "function_uuid"
    elif object_type == "function_job":
        access_rights_table = function_jobs_access_rights_table
        field_name = "function_job_uuid"
    elif object_type == "function_job_collection":
        access_rights_table = function_job_collections_access_rights_table
        field_name = "function_job_collection_uuid"

    assert access_rights_table is not None  # nosec
    assert field_name is not None  # nosec

    access_rights_list: list[tuple[UUID, list[FunctionGroupAccessRights]]] = []
    async with pass_or_acquire_connection(get_asyncpg_engine(app), connection) as conn:
        for object_id in object_ids:
            rows = [
                row
                async for row in await conn.stream(
                    access_rights_table.select().where(
                        getattr(access_rights_table.c, field_name) == object_id,
                        access_rights_table.c.product_name == product_name,
                    )
                )
            ]
            group_permissions = [
                FunctionGroupAccessRights(
                    group_id=row.group_id,
                    read=row.read,
                    write=row.write,
                    execute=row.execute,
                )
                for row in rows
            ]
            access_rights_list.append((object_id, group_permissions))

        return access_rights_list


async def _internal_set_group_permissions(
    app: web.Application,
    connection: AsyncConnection | None = None,
    *,
    permission_group_id: GroupID,
    product_name: ProductName,
    object_type: Literal["function", "function_job", "function_job_collection"],
    object_ids: list[UUID],
    read: bool | None = None,
    write: bool | None = None,
    execute: bool | None = None,
) -> list[tuple[UUID, FunctionGroupAccessRights]]:
    access_rights_table = None
    field_name = None
    if object_type == "function":
        access_rights_table = functions_access_rights_table
        field_name = "function_uuid"
    elif object_type == "function_job":
        access_rights_table = function_jobs_access_rights_table
        field_name = "function_job_uuid"
    elif object_type == "function_job_collection":
        access_rights_table = function_job_collections_access_rights_table
        field_name = "function_job_collection_uuid"

    assert access_rights_table is not None  # nosec
    assert field_name is not None  # nosec

    access_rights_list: list[tuple[UUID, FunctionGroupAccessRights]] = []
    async with transaction_context(get_asyncpg_engine(app), connection) as transaction:
        for object_id in object_ids:
            # Check if the group already has access rights for the function
            result = await transaction.execute(
                access_rights_table.select().where(
                    getattr(access_rights_table.c, field_name) == object_id,
                    access_rights_table.c.group_id == permission_group_id,
                )
            )
            row = result.one_or_none()

            if row is None:
                # Insert new access rights if the group does not have any
                result = await transaction.execute(
                    access_rights_table.insert()
                    .values(
                        **{field_name: object_id},
                        group_id=permission_group_id,
                        product_name=product_name,
                        read=read if read is not None else False,
                        write=write if write is not None else False,
                        execute=execute if execute is not None else False,
                    )
                    .returning(
                        access_rights_table.c.group_id,
                        access_rights_table.c.read,
                        access_rights_table.c.write,
                        access_rights_table.c.execute,
                    )
                )
                row = result.one()
                access_rights_list.append((object_id, FunctionGroupAccessRights(**row)))
            else:
                # Update existing access rights only for non-None values
                update_values = {
                    "read": read if read is not None else row["read"],
                    "write": write if write is not None else row["write"],
                    "execute": execute if execute is not None else row["execute"],
                }

                update_result = await transaction.execute(
                    access_rights_table.update()
                    .where(
                        getattr(access_rights_table.c, field_name) == object_id,
                        access_rights_table.c.group_id == permission_group_id,
                    )
                    .values(**update_values)
                    .returning(
                        access_rights_table.c.group_id,
                        access_rights_table.c.read,
                        access_rights_table.c.write,
                        access_rights_table.c.execute,
                    )
                )
                updated_row = update_result.one()
                access_rights_list.append(
                    (object_id, FunctionGroupAccessRights(**updated_row))
                )

        return access_rights_list


async def get_user_api_access_rights(
    app: web.Application,
    connection: AsyncConnection | None = None,
    *,
    user_id: UserID,
    product_name: ProductName,
) -> FunctionUserApiAccessRights:
    async with pass_or_acquire_connection(get_asyncpg_engine(app), connection) as conn:
        user_groups = await list_all_user_groups_ids(app, user_id=user_id)

        # Initialize combined permissions with False values
        combined_permissions = FunctionUserApiAccessRights(
            user_id=user_id,
            read_functions=False,
            write_functions=False,
            execute_functions=False,
            read_function_jobs=False,
            write_function_jobs=False,
            execute_function_jobs=False,
            read_function_job_collections=False,
            write_function_job_collections=False,
            execute_function_job_collections=False,
        )

        # Process each row only once and combine permissions
        async for row in await conn.stream(
            funcapi_api_access_rights_table.select().where(
                funcapi_api_access_rights_table.c.group_id.in_(user_groups),
                funcapi_api_access_rights_table.c.product_name == product_name,
            )
        ):
            combined_permissions.read_functions |= row.read_functions
            combined_permissions.write_functions |= row.write_functions
            combined_permissions.execute_functions |= row.execute_functions
            combined_permissions.read_function_jobs |= row.read_function_jobs
            combined_permissions.write_function_jobs |= row.write_function_jobs
            combined_permissions.execute_function_jobs |= row.execute_function_jobs
            combined_permissions.read_function_job_collections |= (
                row.read_function_job_collections
            )
            combined_permissions.write_function_job_collections |= (
                row.write_function_job_collections
            )
            combined_permissions.execute_function_job_collections |= (
                row.execute_function_job_collections
            )

        return combined_permissions


async def get_user_permissions(
    app: web.Application,
    connection: AsyncConnection | None = None,
    *,
    user_id: UserID,
    product_name: ProductName,
    object_id: UUID,
    object_type: Literal["function", "function_job", "function_job_collection"],
) -> FunctionAccessRightsDB | None:
    async with pass_or_acquire_connection(get_asyncpg_engine(app), connection) as conn:
        await check_exists(
            app,
            conn,
            object_id=object_id,
            object_type=object_type,
        )

        access_rights_table = None
        cols = None
        if object_type == "function":
            access_rights_table = functions_access_rights_table
            cols = _FUNCTIONS_ACCESS_RIGHTS_TABLE_COLS
        elif object_type == "function_job":
            access_rights_table = function_jobs_access_rights_table
            cols = _FUNCTION_JOBS_ACCESS_RIGHTS_TABLE_COLS
        elif object_type == "function_job_collection":
            access_rights_table = function_job_collections_access_rights_table
            cols = _FUNCTION_JOB_COLLECTIONS_ACCESS_RIGHTS_TABLE_COLS
        assert access_rights_table is not None  # nosec

        user_groups = await list_all_user_groups_ids(app, user_id=user_id)

        # Initialize combined permissions with False values
        combined_permissions = FunctionAccessRightsDB(
            read=False, write=False, execute=False
        )

        # Process each row only once and combine permissions
        async for row in await conn.stream(
            access_rights_table.select()
            .with_only_columns(*cols)
            .where(
                getattr(access_rights_table.c, f"{object_type}_uuid") == object_id,
                access_rights_table.c.product_name == product_name,
                access_rights_table.c.group_id.in_(user_groups),
            )
        ):
            combined_permissions.read |= row.read
            combined_permissions.write |= row.write
            combined_permissions.execute |= row.execute

        return combined_permissions


async def check_exists(
    app: web.Application,
    connection: AsyncConnection | None = None,
    *,
    object_id: UUID,
    object_type: Literal["function", "function_job", "function_job_collection"],
) -> bool:
    """
    Checks if the object exists in the database.
    """
    error: (
        FunctionIDNotFoundError
        | FunctionJobIDNotFoundError
        | FunctionJobCollectionIDNotFoundError
    )  # This is to avoid mypy bug
    match object_type:
        case "function":
            main_table = functions_table
            error = FunctionIDNotFoundError(function_id=object_id)
        case "function_job":
            main_table = function_jobs_table
            error = FunctionJobIDNotFoundError(function_job_id=object_id)
        case "function_job_collection":
            main_table = function_job_collections_table
            error = FunctionJobCollectionIDNotFoundError(
                function_job_collection_id=object_id
            )

    async with pass_or_acquire_connection(get_asyncpg_engine(app), connection) as conn:
        result = await conn.execute(
            main_table.select().where(main_table.c.uuid == object_id)
        )
        row = result.one_or_none()

        if row is None:
            raise error
        return True


async def check_user_permissions(
    app: web.Application,
    connection: AsyncConnection | None = None,
    *,
    user_id: UserID,
    product_name: ProductName,
    object_id: UUID,
    object_type: Literal["function", "function_job", "function_job_collection"],
    permissions: list[Literal["read", "write", "execute"]],
) -> bool:

    api_access_rights = [
        getattr(
            FunctionsApiAccessRights, f"{permission.upper()}_{object_type.upper()}S"
        )
        for permission in permissions
    ]
    await check_user_api_access_rights(
        app,
        connection=connection,
        user_id=user_id,
        product_name=product_name,
        api_access_rights=api_access_rights,
    )

    user_permissions = await get_user_permissions(
        app,
        connection=connection,
        user_id=user_id,
        product_name=product_name,
        object_id=object_id,
        object_type=object_type,
    )

    errors = None
    match object_type:
        case "function":
            errors = {
                "read": FunctionReadAccessDeniedError(
                    user_id=user_id, function_id=object_id
                ),
                "write": FunctionWriteAccessDeniedError(
                    user_id=user_id, function_id=object_id
                ),
                "execute": FunctionExecuteAccessDeniedError(
                    user_id=user_id, function_id=object_id
                ),
            }
        case "function_job":
            errors = {
                "read": FunctionJobReadAccessDeniedError(
                    user_id=user_id, function_job_id=object_id
                ),
                "write": FunctionJobWriteAccessDeniedError(
                    user_id=user_id, function_job_id=object_id
                ),
                "execute": FunctionJobExecuteAccessDeniedError(
                    user_id=user_id, function_job_id=object_id
                ),
            }
        case "function_job_collection":
            errors = {
                "read": FunctionJobCollectionReadAccessDeniedError(
                    user_id=user_id, function_job_collection_id=object_id
                ),
                "write": FunctionJobCollectionWriteAccessDeniedError(
                    user_id=user_id, function_job_collection_id=object_id
                ),
                "execute": FunctionJobCollectionExecuteAccessDeniedError(
                    user_id=user_id, function_job_collection_id=object_id
                ),
            }
    assert errors is not None

    if user_permissions is None:
        raise errors["read"]

    for permission in permissions:
        if not getattr(user_permissions, permission):
            raise errors[permission]

    return True


_ERRORS_MAP: Final[dict[FunctionsApiAccessRights, type[FunctionBaseError]]] = {
    FunctionsApiAccessRights.READ_FUNCTIONS: FunctionsReadApiAccessDeniedError,
    FunctionsApiAccessRights.WRITE_FUNCTIONS: FunctionsWriteApiAccessDeniedError,
    FunctionsApiAccessRights.EXECUTE_FUNCTIONS: FunctionsExecuteApiAccessDeniedError,
    FunctionsApiAccessRights.READ_FUNCTION_JOBS: FunctionJobsReadApiAccessDeniedError,
    FunctionsApiAccessRights.WRITE_FUNCTION_JOBS: FunctionJobsWriteApiAccessDeniedError,
    FunctionsApiAccessRights.EXECUTE_FUNCTION_JOBS: FunctionJobsExecuteApiAccessDeniedError,
    FunctionsApiAccessRights.READ_FUNCTION_JOB_COLLECTIONS: FunctionJobCollectionsReadApiAccessDeniedError,
    FunctionsApiAccessRights.WRITE_FUNCTION_JOB_COLLECTIONS: FunctionJobCollectionsWriteApiAccessDeniedError,
    FunctionsApiAccessRights.EXECUTE_FUNCTION_JOB_COLLECTIONS: FunctionJobCollectionsExecuteApiAccessDeniedError,
}


async def check_user_api_access_rights(
    app: web.Application,
    connection: AsyncConnection | None = None,
    *,
    user_id: UserID,
    product_name: ProductName,
    api_access_rights: list[FunctionsApiAccessRights],
) -> bool:
    user_api_access_rights = await get_user_api_access_rights(
        app, connection=connection, user_id=user_id, product_name=product_name
    )

    for api_access_right in api_access_rights:
        if not getattr(user_api_access_rights, api_access_right):
            raise _ERRORS_MAP[api_access_right](user_id=user_id)

    return True<|MERGE_RESOLUTION|>--- conflicted
+++ resolved
@@ -240,24 +240,9 @@
     *,
     user_id: UserID,
     product_name: ProductName,
-<<<<<<< HEAD
-    function_job_uuid: FunctionJobID,
-    title: str | None,
-    description: str | None,
-    **class_specific_data: FunctionJobClassSpecificData | None,
-) -> RegisteredFunctionJobDB:
-
-    update_params = {
-        "title": title,
-        "description": description,
-        "class_specific_data": class_specific_data,
-    }
-
-=======
     registered_function_job_db: RegisteredFunctionJobDB,
 ) -> RegisteredFunctionJobDB:
 
->>>>>>> b5836c9d
     async with transaction_context(get_asyncpg_engine(app), connection) as transaction:
         await check_user_api_access_rights(
             app,
@@ -270,12 +255,6 @@
         )
         result = await transaction.execute(
             function_jobs_table.update()
-<<<<<<< HEAD
-            .where(function_jobs_table.c.uuid == function_job_uuid)
-            .values(
-                status="created",
-                **{k: v for k, v in update_params.items() if v is not None},
-=======
             .where(function_jobs_table.c.uuid == f"{registered_function_job_db.uuid}")
             .values(
                 inputs=registered_function_job_db.inputs,
@@ -285,7 +264,6 @@
                 title=registered_function_job_db.title,
                 description=registered_function_job_db.description,
                 status="created",
->>>>>>> b5836c9d
             )
             .returning(*_FUNCTION_JOBS_TABLE_COLS)
         )
