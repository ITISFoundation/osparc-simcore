--- conflicted
+++ resolved
@@ -26,10 +26,10 @@
         ),
     )
 
-<<<<<<< HEAD
     DYNAMIC_SCHEDULER_RESTART_USER_SERVICES_TIMEOUT: datetime.timedelta = Field(
         datetime.timedelta(minutes=1), description="timeout for user services restart"
-=======
+    )
+
     DYNAMIC_SCHEDULER_SERVICE_UPLOAD_DOWNLOAD_TIMEOUT: datetime.timedelta = Field(
         datetime.timedelta(hours=1),
         description=(
@@ -38,7 +38,6 @@
             "such payloads it is required to have long timeouts which "
             "allow the service to finish the operation."
         ),
->>>>>>> acd677ae
     )
 
 
