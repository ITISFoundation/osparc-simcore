import logging
from contextlib import AsyncExitStack
from functools import partial

from aiohttp import web
from models_library.api_schemas_directorv2.dynamic_services import (
    DynamicServiceGet,
<<<<<<< HEAD
    GetProjectInactivityResponse,
=======
    RetrieveDataOutEnveloped,
>>>>>>> f7e3e86f
)
from models_library.api_schemas_dynamic_scheduler.dynamic_services import (
    DynamicServiceStart,
    DynamicServiceStop,
)
from models_library.api_schemas_webserver.projects_nodes import (
    NodeGet,
    NodeGetIdle,
    NodeGetUnknown,
)
from models_library.basic_types import IDStr
from models_library.progress_bar import ProgressReport
from models_library.projects import ProjectID
from models_library.projects_nodes_io import NodeID
from models_library.rabbitmq_messages import ProgressRabbitMessageProject, ProgressType
from models_library.services import ServicePortKey
from models_library.users import UserID
from pydantic import NonNegativeInt
from pydantic.types import PositiveInt
from servicelib.progress_bar import ProgressBarData
from servicelib.rabbitmq import RabbitMQClient, RPCServerError
from servicelib.rabbitmq.rpc_interfaces.dynamic_scheduler import services
from servicelib.utils import logged_gather

from ..rabbitmq import get_rabbitmq_client, get_rabbitmq_rpc_client
from .settings import DynamicSchedulerSettings, get_plugin_settings

_logger = logging.getLogger(__name__)


async def list_dynamic_services(
    app: web.Application,
    *,
    user_id: UserID | None = None,
    project_id: ProjectID | None = None,
) -> list[DynamicServiceGet]:
    """
    Returns:
        list of currently running dynamic services
    """
    return await services.list_tracked_dynamic_services(
        get_rabbitmq_rpc_client(app), user_id=user_id, project_id=project_id
    )


async def get_dynamic_service(
    app: web.Application, *, node_id: NodeID
) -> NodeGetIdle | NodeGetUnknown | DynamicServiceGet | NodeGet:
    try:
        return await services.get_service_status(
            get_rabbitmq_rpc_client(app), node_id=node_id
        )
    except RPCServerError as e:
        _logger.debug("Responding state unknown. Received error: %s", e)
        return NodeGetUnknown.from_node_id(node_id)


async def run_dynamic_service(
    app: web.Application, *, dynamic_service_start: DynamicServiceStart
) -> DynamicServiceGet | NodeGet:
    return await services.run_dynamic_service(
        get_rabbitmq_rpc_client(app),
        dynamic_service_start=dynamic_service_start,
    )


async def stop_dynamic_service(
    app: web.Application,
    *,
    dynamic_service_stop: DynamicServiceStop,
    progress: ProgressBarData | None = None,
) -> None:
    async with AsyncExitStack() as stack:
        if progress:
            await stack.enter_async_context(progress)

        settings: DynamicSchedulerSettings = get_plugin_settings(app)
        await services.stop_dynamic_service(
            get_rabbitmq_rpc_client(app),
            dynamic_service_stop=dynamic_service_stop,
            timeout_s=int(
                settings.DYNAMIC_SCHEDULER_STOP_SERVICE_TIMEOUT.total_seconds()
            ),
        )


async def _post_progress_message(
    rabbitmq_client: RabbitMQClient,
    user_id: PositiveInt,
    project_id: str,
    report: ProgressReport,
) -> None:
    progress_message = ProgressRabbitMessageProject(
        user_id=user_id,
        project_id=ProjectID(project_id),
        progress_type=ProgressType.PROJECT_CLOSING,
        report=report,
    )

    await rabbitmq_client.publish(progress_message.channel_name, progress_message)


async def stop_dynamic_services_in_project(
    app: web.Application,
    *,
    user_id: PositiveInt,
    project_id: str,
    simcore_user_agent: str,
    save_state: bool,
) -> None:
    """Stops all dynamic services in the project"""
    running_dynamic_services = await list_dynamic_services(
        app, user_id=user_id, project_id=ProjectID(project_id)
    )

    async with AsyncExitStack() as stack:
        progress_bar = await stack.enter_async_context(
            ProgressBarData(
                num_steps=len(running_dynamic_services),
                progress_report_cb=partial(
                    _post_progress_message,
                    get_rabbitmq_client(app),
                    user_id,
                    project_id,
                ),
                description=IDStr("stopping services"),
            )
        )

        services_to_stop = [
            stop_dynamic_service(
                app=app,
                dynamic_service_stop=DynamicServiceStop(
                    user_id=user_id,
                    project_id=service.project_id,
                    node_id=service.node_uuid,
                    simcore_user_agent=simcore_user_agent,
                    save_state=save_state,
                ),
                progress=progress_bar.sub_progress(
                    1, description=IDStr(f"{service.node_uuid}")
                ),
            )
            for service in running_dynamic_services
        ]

        await logged_gather(*services_to_stop)


<<<<<<< HEAD
async def get_project_inactivity(
    app: web.Application,
    *,
    project_id: ProjectID,
    max_inactivity_seconds: NonNegativeInt,
) -> GetProjectInactivityResponse:
    return await services.get_project_inactivity(
        get_rabbitmq_rpc_client(app),
        project_id=project_id,
        max_inactivity_seconds=max_inactivity_seconds,
=======
async def restart_user_services(app: web.Application, *, node_id: NodeID) -> None:
    """Restarts the user service(s) started by the the node_uuid's sidecar

    NOTE: this operation will NOT restart
    sidecar services (``dy-sidecar`` or ``dy-proxy`` services),
    but ONLY user services (the ones defined by the compose spec).
    """
    settings: DynamicSchedulerSettings = get_plugin_settings(app)
    await services.restart_user_services(
        get_rabbitmq_rpc_client(app),
        node_id=node_id,
        timeout_s=int(
            settings.DYNAMIC_SCHEDULER_RESTART_USER_SERVICES_TIMEOUT.total_seconds()
        ),
    )


async def retrieve_inputs(
    app: web.Application, node_id: NodeID, port_keys: list[ServicePortKey]
) -> RetrieveDataOutEnveloped:
    settings: DynamicSchedulerSettings = get_plugin_settings(app)
    return await services.retrieve_inputs(
        get_rabbitmq_rpc_client(app),
        node_id=node_id,
        port_keys=port_keys,
        timeout_s=int(
            settings.DYNAMIC_SCHEDULER_SERVICE_UPLOAD_DOWNLOAD_TIMEOUT.total_seconds()
        ),
    )


async def update_projects_networks(
    app: web.Application, *, project_id: ProjectID
) -> None:
    await services.update_projects_networks(
        get_rabbitmq_rpc_client(app), project_id=project_id
>>>>>>> f7e3e86f
    )<|MERGE_RESOLUTION|>--- conflicted
+++ resolved
@@ -5,11 +5,8 @@
 from aiohttp import web
 from models_library.api_schemas_directorv2.dynamic_services import (
     DynamicServiceGet,
-<<<<<<< HEAD
     GetProjectInactivityResponse,
-=======
     RetrieveDataOutEnveloped,
->>>>>>> f7e3e86f
 )
 from models_library.api_schemas_dynamic_scheduler.dynamic_services import (
     DynamicServiceStart,
@@ -159,7 +156,6 @@
         await logged_gather(*services_to_stop)
 
 
-<<<<<<< HEAD
 async def get_project_inactivity(
     app: web.Application,
     *,
@@ -170,7 +166,9 @@
         get_rabbitmq_rpc_client(app),
         project_id=project_id,
         max_inactivity_seconds=max_inactivity_seconds,
-=======
+    )
+
+
 async def restart_user_services(app: web.Application, *, node_id: NodeID) -> None:
     """Restarts the user service(s) started by the the node_uuid's sidecar
 
@@ -207,5 +205,4 @@
 ) -> None:
     await services.update_projects_networks(
         get_rabbitmq_rpc_client(app), project_id=project_id
->>>>>>> f7e3e86f
     )