--- conflicted
+++ resolved
@@ -154,7 +154,6 @@
         await logged_gather(*services_to_stop)
 
 
-<<<<<<< HEAD
 async def retrieve_inputs(
     app: web.Application, node_id: NodeID, port_keys: list[ServicePortKey]
 ) -> RetrieveDataOutEnveloped:
@@ -166,11 +165,12 @@
         timeout_s=int(
             settings.DYNAMIC_SCHEDULER_SERVICE_UPLOAD_DOWNLOAD_TIMEOUT.total_seconds()
         ),
-=======
+    )
+
+
 async def update_projects_networks(
     app: web.Application, *, project_id: ProjectID
 ) -> None:
     await services.update_projects_networks(
         get_rabbitmq_rpc_client(app), project_id=project_id
->>>>>>> 1ce9f08e
     )