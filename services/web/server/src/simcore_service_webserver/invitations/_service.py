import logging
from typing import Final

from aiohttp import web
from models_library.api_schemas_invitations.invitations import (
    ApiInvitationContent,
    ApiInvitationContentAndLink,
    ApiInvitationInputs,
)
from models_library.emails import LowerCaseEmailStr
from pydantic import AnyHttpUrl, TypeAdapter, ValidationError

from ..groups.api import is_user_by_email_in_group
<<<<<<< HEAD
from ..products.products_service import Product
=======
from ..products.models import Product
>>>>>>> ed01dce3
from ._client import get_invitations_service_api
from .errors import (
    MSG_INVALID_INVITATION_URL,
    MSG_INVITATION_ALREADY_USED,
    InvalidInvitationError,
    InvitationsServiceUnavailableError,
)

_logger = logging.getLogger(__name__)


#
# API plugin CALLS
#

_LONG_CODE_LEN: Final[int] = 100  # typically long strings


def is_service_invitation_code(code: str):
    """Fast check to distinguish from confirmation-type of invitation code"""
    return len(code) > _LONG_CODE_LEN


async def validate_invitation_url(
    app: web.Application,
    *,
    current_product: Product,
    guest_email: str,
    invitation_url: str,
) -> ApiInvitationContent:
    """Validates invitation and associated email/user and returns content upon success

    Raises:
        InvitationsError
        InvalidInvitationError:
        InvitationsServiceUnavailableError:
    """
    if current_product.group_id is None:
        raise InvitationsServiceUnavailableError(
            reason="Current product is not configured for invitations"
        )

    try:
        valid_url = TypeAdapter(AnyHttpUrl).validate_python(invitation_url)
    except ValidationError as err:
        raise InvalidInvitationError(reason=MSG_INVALID_INVITATION_URL) from err

    # check with service
    invitation: ApiInvitationContent = await get_invitations_service_api(
        app=app
    ).extract_invitation(invitation_url=valid_url)

    # check email
    if invitation.guest.lower() != guest_email.lower():
        raise InvalidInvitationError(
            reason="This invitation was issued for a different email"
        )

    # check product
    assert current_product.group_id is not None  # nosec
    if invitation.product is not None and invitation.product != current_product.name:
        raise InvalidInvitationError(
            reason="This invitation was issued for a different product. "
            f"Got '{invitation.product}', expected '{current_product.name}'"
        )

    # check invitation used
    assert invitation.product == current_product.name  # nosec
    is_user_registered_in_product: bool = await is_user_by_email_in_group(
        app,
        user_email=LowerCaseEmailStr(invitation.guest),
        group_id=current_product.group_id,
    )
    if is_user_registered_in_product:
        # NOTE: a user might be already registered but the invitation is for another product
        raise InvalidInvitationError(reason=MSG_INVITATION_ALREADY_USED)

    return invitation


async def extract_invitation(
    app: web.Application, invitation_url: str
) -> ApiInvitationContent:
    """Validates invitation and returns content without checking associated user

    Raises:
        InvitationsError
        InvalidInvitationError:
        InvitationsServiceUnavailableError:
    """
    try:
        valid_url = TypeAdapter(AnyHttpUrl).validate_python(invitation_url)
    except ValidationError as err:
        raise InvalidInvitationError(reason=MSG_INVALID_INVITATION_URL) from err

    # check with service
    invitation: ApiInvitationContent = await get_invitations_service_api(
        app=app
    ).extract_invitation(invitation_url=valid_url)
    return invitation


async def generate_invitation(
    app: web.Application, params: ApiInvitationInputs
) -> ApiInvitationContentAndLink:
    """
    Raises:
        InvitationsError
        InvalidInvitationError:
        InvitationsServiceUnavailableError:
    """
    invitation: ApiInvitationContentAndLink = await get_invitations_service_api(
        app=app
    ).generate_invitation(params)
    return invitation<|MERGE_RESOLUTION|>--- conflicted
+++ resolved
@@ -11,11 +11,7 @@
 from pydantic import AnyHttpUrl, TypeAdapter, ValidationError
 
 from ..groups.api import is_user_by_email_in_group
-<<<<<<< HEAD
-from ..products.products_service import Product
-=======
 from ..products.models import Product
->>>>>>> ed01dce3
 from ._client import get_invitations_service_api
 from .errors import (
     MSG_INVALID_INVITATION_URL,
