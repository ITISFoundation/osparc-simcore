""" Reverse-proxy customized for jupyter notebooks

"""

import asyncio
import logging
import pprint

import aiohttp
from aiohttp import client, web
from yarl import URL

SUPPORTED_IMAGE_NAME = "simcore/services/dynamic/jupyter-base-notebook"
SUPPORTED_IMAGE_TAG = ">=1.5.0"

logger = logging.getLogger(__name__)


async def handler(req: web.Request, service_url: str, **_kwargs):
    """ Redirects communication to jupyter notebook in the backend

    :param req: aiohttp request
    :type req: web.Request
    :param service_url: Resolved url pointing to backend jupyter service. Typically http:hostname:port/x/12345/.
    :type service_url: str
    :raises ValueError: Unexpected web-socket message
    """

    # FIXME: hash of statics somehow get do not work. then neeed to be strip away
    # Removing query ... which not sure is a good idea
    target_url = URL(service_url).origin() / req.path.lstrip('/')

    reqH = req.headers.copy()
<<<<<<< HEAD
    if reqH['connection'].lower() == 'upgrade' and reqH['upgrade'].lower() == 'websocket' and req.method == 'GET':
=======
    if reqH.get('connection') == 'Upgrade' and reqH.get('upgrade') == 'websocket' and req.method == 'GET':
>>>>>>> 699620c9

        ws_server = web.WebSocketResponse()
        await ws_server.prepare(req)
        logger.info('##### WS_SERVER %s', pprint.pformat(ws_server))

        client_session = aiohttp.ClientSession(cookies=req.cookies)
        async with client_session.ws_connect(target_url) as ws_client:
            logger.info('##### WS_CLIENT %s', pprint.pformat(ws_client))

            async def ws_forward(ws_from, ws_to):
                async for msg in ws_from:
                    logger.info('>>> msg: %s', pprint.pformat(msg))
                    mt = msg.type
                    md = msg.data
                    if mt == aiohttp.WSMsgType.TEXT:
                        await ws_to.send_str(md)
                    elif mt == aiohttp.WSMsgType.BINARY:
                        await ws_to.send_bytes(md)
                    elif mt == aiohttp.WSMsgType.PING:
                        await ws_to.ping()
                    elif mt == aiohttp.WSMsgType.PONG:
                        await ws_to.pong()
                    elif ws_to.closed:
                        await ws_to.close(code=ws_to.close_code, message=msg.extra)
                    else:
                        raise ValueError(
                            'unexpected message type: %s' % pprint.pformat(msg))

            await asyncio.wait([ws_forward(ws_server, ws_client), ws_forward(ws_client, ws_server)], return_when=asyncio.FIRST_COMPLETED)

            return ws_server
    else:
        async with client.request(
            req.method, target_url,
            headers=reqH,
            allow_redirects=False,
            data=await req.read()
        ) as res:
            body = await res.read()
            response= web.Response(
                headers=res.headers.copy(),
                status=res.status,
                body=body
            )
            return response



if __name__ == "__main__":
    # dummies for manual testing
    BASE_URL = 'http://0.0.0.0:8888'
    MOUNT_POINT = '/x/12345'

    def adapter(req: web.Request):
        return handler(req, service_url=BASE_URL)

    app = web.Application()
    app.router.add_route('*', MOUNT_POINT + '/{proxyPath:.*}', adapter)
    web.run_app(app, port=3984)<|MERGE_RESOLUTION|>--- conflicted
+++ resolved
@@ -31,12 +31,8 @@
     target_url = URL(service_url).origin() / req.path.lstrip('/')
 
     reqH = req.headers.copy()
-<<<<<<< HEAD
+    
     if reqH['connection'].lower() == 'upgrade' and reqH['upgrade'].lower() == 'websocket' and req.method == 'GET':
-=======
-    if reqH.get('connection') == 'Upgrade' and reqH.get('upgrade') == 'websocket' and req.method == 'GET':
->>>>>>> 699620c9
-
         ws_server = web.WebSocketResponse()
         await ws_server.prepare(req)
         logger.info('##### WS_SERVER %s', pprint.pformat(ws_server))
