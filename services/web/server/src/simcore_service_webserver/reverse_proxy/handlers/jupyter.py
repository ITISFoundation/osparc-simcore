""" Reverse-proxy customized for jupyter notebooks

"""

import asyncio
import logging
import pprint

import aiohttp
from aiohttp import client, web
from yarl import URL

<<<<<<< HEAD

APP_SOCKETS_KEY = "simcore_service_webserver.reverse_proxy.settings.sockets"

SUPPORTED_IMAGE_NAME = "simcore/services/dynamic/jupyter-base-notebook"
=======
#FIXME: make this more generic
SUPPORTED_IMAGE_NAME = ["simcore/services/dynamic/jupyter-base-notebook",
                        "simcore/services/dynamic/jupyter-scipy-notebook",
                        "simcore/services/dynamic/jupyter-r-notebook",
                        "simcore/services/dynamic/kember-viewer", 
                        "simcore/services/dynamic/cc-2d-viewer", 
                        "simcore/services/dynamic/cc-1d-viewer", 
                        "simcore/services/dynamic/cc-0d-viewer",
                        "simcore/services/dynamic/spat-an-app-nb"]
>>>>>>> 1ea821dd
SUPPORTED_IMAGE_TAG = ">=1.5.0"

logger = logging.getLogger(__name__)


async def handler(req: web.Request, service_url: str, **_kwargs):
    """ Redirects communication to jupyter notebook in the backend

        (e.g. front-end) client <---> proxy <-----> server (e.g. backend dynamic service)

    :param req: aiohttp request
    :type req: web.Request
    :param service_url: Resolved url pointing to backend jupyter service. Typically http:hostname:port/x/12345/.
    :type service_url: str
    :raises ValueError: Unexpected web-socket message
    """

    # FIXME: hash of statics somehow get do not work. then neeed to be strip away
    # Removing query ... which not sure is a good idea
    target_url = URL(service_url).origin() / req.path.lstrip('/')

    reqH = req.headers.copy()
<<<<<<< HEAD
    if reqH['connection'].lower() == 'upgrade' and reqH['upgrade'].lower() == 'websocket' and req.method == 'GET':
        ws_server = web.WebSocketResponse()
        available = ws_server.can_prepare(req)
        if available:
            await ws_server.prepare(req)
            logger.debug('##### WS_SERVER %s', pprint.pformat(ws_server))

            try:
                req.app[APP_SOCKETS_KEY].append(ws_server)

                client_session = aiohttp.ClientSession(cookies=req.cookies)
                async with client_session.ws_connect(target_url) as ws_client:
                    logger.debug('##### WS_CLIENT %s', pprint.pformat(ws_client))

                    async def ws_forward(ws_from, ws_to):
                        async for msg in ws_from:
                            # logger.debug('>>> msg: %s', pprint.pformat(msg))
                            mt = msg.type
                            md = msg.data
                            if mt == aiohttp.WSMsgType.TEXT:
                                await ws_to.send_str(md)
                            elif mt == aiohttp.WSMsgType.BINARY:
                                await ws_to.send_bytes(md)
                            elif mt == aiohttp.WSMsgType.PING:
                                await ws_to.ping()
                            elif mt == aiohttp.WSMsgType.PONG:
                                await ws_to.pong()
                            elif ws_to.closed:
                                await ws_to.close(code=ws_to.close_code, message=msg.extra)
                            else:
                                raise ValueError(
                                    'unexpected message type: %s' % pprint.pformat(msg))

                    await asyncio.wait([ws_forward(ws_server, ws_client),
                                        ws_forward(ws_client, ws_server)],
                                        return_when=asyncio.FIRST_COMPLETED)
                    return ws_server
            finally:
                req.app[APP_SOCKETS_KEY].remove(ws_server)
=======

    if reqH.get('connection', '').lower() == 'upgrade' and reqH.get('upgrade', '').lower() == 'websocket' and req.method == 'GET':
        ws_server = web.WebSocketResponse()
        await ws_server.prepare(req)
        logger.info('##### WS_SERVER %s', pprint.pformat(ws_server))

        client_session = aiohttp.ClientSession(cookies=req.cookies)
        async with client_session.ws_connect(target_url) as ws_client:
            logger.info('##### WS_CLIENT %s', pprint.pformat(ws_client))

            async def ws_forward(ws_from, ws_to):
                async for msg in ws_from:
                    logger.debug('>>> msg: %s', pprint.pformat(msg))
                    mt = msg.type
                    md = msg.data
                    if mt == aiohttp.WSMsgType.TEXT:
                        await ws_to.send_str(md)
                    elif mt == aiohttp.WSMsgType.BINARY:
                        await ws_to.send_bytes(md)
                    elif mt == aiohttp.WSMsgType.PING:
                        await ws_to.ping()
                    elif mt == aiohttp.WSMsgType.PONG:
                        await ws_to.pong()
                    elif ws_to.closed:
                        await ws_to.close(code=ws_to.close_code, message=msg.extra)
                    else:
                        raise ValueError(
                            'unexpected message type: %s' % pprint.pformat(msg))

            await asyncio.wait([ws_forward(ws_server, ws_client), ws_forward(ws_client, ws_server)], return_when=asyncio.FIRST_COMPLETED)

            return ws_server
>>>>>>> 1ea821dd
    else:
        async with client.request(
            req.method, target_url,
            headers=reqH,
            allow_redirects=False,
            data=await req.read()
        ) as res:
            body = await res.read()
            response = web.Response(
                headers=res.headers.copy(),
                status=res.status,
                body=body
            )
            return response


<<<<<<< HEAD
#
=======
>>>>>>> 1ea821dd
if __name__ == "__main__":
    # dummies for manual testing
    BASE_URL = 'http://0.0.0.0:8888'
    MOUNT_POINT = '/x/12345'

    def adapter(req: web.Request):
        return handler(req, service_url=BASE_URL)

    app = web.Application()
    app[APP_SOCKETS_KEY] = list()
    app.router.add_route('*', MOUNT_POINT + '/{proxyPath:.*}', adapter)
    web.run_app(app, port=3984)<|MERGE_RESOLUTION|>--- conflicted
+++ resolved
@@ -10,22 +10,18 @@
 from aiohttp import client, web
 from yarl import URL
 
-<<<<<<< HEAD
 
 APP_SOCKETS_KEY = "simcore_service_webserver.reverse_proxy.settings.sockets"
 
-SUPPORTED_IMAGE_NAME = "simcore/services/dynamic/jupyter-base-notebook"
-=======
 #FIXME: make this more generic
 SUPPORTED_IMAGE_NAME = ["simcore/services/dynamic/jupyter-base-notebook",
                         "simcore/services/dynamic/jupyter-scipy-notebook",
                         "simcore/services/dynamic/jupyter-r-notebook",
-                        "simcore/services/dynamic/kember-viewer", 
-                        "simcore/services/dynamic/cc-2d-viewer", 
-                        "simcore/services/dynamic/cc-1d-viewer", 
+                        "simcore/services/dynamic/kember-viewer",
+                        "simcore/services/dynamic/cc-2d-viewer",
+                        "simcore/services/dynamic/cc-1d-viewer",
                         "simcore/services/dynamic/cc-0d-viewer",
                         "simcore/services/dynamic/spat-an-app-nb"]
->>>>>>> 1ea821dd
 SUPPORTED_IMAGE_TAG = ">=1.5.0"
 
 logger = logging.getLogger(__name__)
@@ -48,8 +44,7 @@
     target_url = URL(service_url).origin() / req.path.lstrip('/')
 
     reqH = req.headers.copy()
-<<<<<<< HEAD
-    if reqH['connection'].lower() == 'upgrade' and reqH['upgrade'].lower() == 'websocket' and req.method == 'GET':
+    if reqH.get('connection', '').lower() == 'upgrade' and reqH.get('upgrade', '').lower() == 'websocket' and req.method == 'GET':
         ws_server = web.WebSocketResponse()
         available = ws_server.can_prepare(req)
         if available:
@@ -65,7 +60,6 @@
 
                     async def ws_forward(ws_from, ws_to):
                         async for msg in ws_from:
-                            # logger.debug('>>> msg: %s', pprint.pformat(msg))
                             mt = msg.type
                             md = msg.data
                             if mt == aiohttp.WSMsgType.TEXT:
@@ -88,40 +82,6 @@
                     return ws_server
             finally:
                 req.app[APP_SOCKETS_KEY].remove(ws_server)
-=======
-
-    if reqH.get('connection', '').lower() == 'upgrade' and reqH.get('upgrade', '').lower() == 'websocket' and req.method == 'GET':
-        ws_server = web.WebSocketResponse()
-        await ws_server.prepare(req)
-        logger.info('##### WS_SERVER %s', pprint.pformat(ws_server))
-
-        client_session = aiohttp.ClientSession(cookies=req.cookies)
-        async with client_session.ws_connect(target_url) as ws_client:
-            logger.info('##### WS_CLIENT %s', pprint.pformat(ws_client))
-
-            async def ws_forward(ws_from, ws_to):
-                async for msg in ws_from:
-                    logger.debug('>>> msg: %s', pprint.pformat(msg))
-                    mt = msg.type
-                    md = msg.data
-                    if mt == aiohttp.WSMsgType.TEXT:
-                        await ws_to.send_str(md)
-                    elif mt == aiohttp.WSMsgType.BINARY:
-                        await ws_to.send_bytes(md)
-                    elif mt == aiohttp.WSMsgType.PING:
-                        await ws_to.ping()
-                    elif mt == aiohttp.WSMsgType.PONG:
-                        await ws_to.pong()
-                    elif ws_to.closed:
-                        await ws_to.close(code=ws_to.close_code, message=msg.extra)
-                    else:
-                        raise ValueError(
-                            'unexpected message type: %s' % pprint.pformat(msg))
-
-            await asyncio.wait([ws_forward(ws_server, ws_client), ws_forward(ws_client, ws_server)], return_when=asyncio.FIRST_COMPLETED)
-
-            return ws_server
->>>>>>> 1ea821dd
     else:
         async with client.request(
             req.method, target_url,
@@ -138,10 +98,6 @@
             return response
 
 
-<<<<<<< HEAD
-#
-=======
->>>>>>> 1ea821dd
 if __name__ == "__main__":
     # dummies for manual testing
     BASE_URL = 'http://0.0.0.0:8888'
