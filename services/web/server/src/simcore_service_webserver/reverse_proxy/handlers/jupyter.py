""" Reverse-proxy customized for jupyter notebooks

"""

import asyncio
import logging
import pprint

import aiohttp
from aiohttp import client, web
from yarl import URL


APP_SOCKETS_KEY = "simcore_service_webserver.reverse_proxy.settings.sockets"
<<<<<<< HEAD

=======
>>>>>>> 2bcbb224
#FIXME: make this more generic
SUPPORTED_IMAGE_NAME = ["simcore/services/dynamic/jupyter-base-notebook",
                        "simcore/services/dynamic/jupyter-scipy-notebook",
                        "simcore/services/dynamic/jupyter-r-notebook",
                        "simcore/services/dynamic/kember-viewer",
                        "simcore/services/dynamic/cc-2d-viewer",
                        "simcore/services/dynamic/cc-1d-viewer",
                        "simcore/services/dynamic/cc-0d-viewer",
                        "simcore/services/dynamic/spat-an-app-nb"]
SUPPORTED_IMAGE_TAG = ">=1.5.0"

logger = logging.getLogger(__name__)


async def handler(req: web.Request, service_url: str, **_kwargs):
    """ Redirects communication to jupyter notebook in the backend

        (e.g. front-end) client <---> proxy <-----> server (e.g. backend dynamic service)

    :param req: aiohttp request
    :type req: web.Request
    :param service_url: Resolved url pointing to backend jupyter service. Typically http:hostname:port/x/12345/.
    :type service_url: str
    :raises ValueError: Unexpected web-socket message
    """

    # FIXME: hash of statics somehow get do not work. then neeed to be strip away
    # Removing query ... which not sure is a good idea
    target_url = URL(service_url).origin() / req.path.lstrip('/')

    reqH = req.headers.copy()
    if reqH.get('connection', '').lower() == 'upgrade' and reqH.get('upgrade', '').lower() == 'websocket' and req.method == 'GET':
        ws_server = web.WebSocketResponse()
        available = ws_server.can_prepare(req)
        if available:
            await ws_server.prepare(req)
<<<<<<< HEAD
            logger.debug('##### WS_SERVER %s', pprint.pformat(ws_server))
=======
            logger.info('##### WS_SERVER %s', pprint.pformat(ws_server))
>>>>>>> 2bcbb224

            try:
                req.app[APP_SOCKETS_KEY].append(ws_server)

                client_session = aiohttp.ClientSession(cookies=req.cookies)
                async with client_session.ws_connect(target_url) as ws_client:
<<<<<<< HEAD
                    logger.debug('##### WS_CLIENT %s', pprint.pformat(ws_client))

                    async def ws_forward(ws_from, ws_to):
                        async for msg in ws_from:
=======
                    logger.info('##### WS_CLIENT %s', pprint.pformat(ws_client))

                    async def ws_forward(ws_from, ws_to):
                        async for msg in ws_from:
                            # logger.debug('>>> msg: %s', pprint.pformat(msg))
>>>>>>> 2bcbb224
                            mt = msg.type
                            md = msg.data
                            if mt == aiohttp.WSMsgType.TEXT:
                                await ws_to.send_str(md)
                            elif mt == aiohttp.WSMsgType.BINARY:
                                await ws_to.send_bytes(md)
                            elif mt == aiohttp.WSMsgType.PING:
                                await ws_to.ping()
                            elif mt == aiohttp.WSMsgType.PONG:
                                await ws_to.pong()
                            elif ws_to.closed:
                                await ws_to.close(code=ws_to.close_code, message=msg.extra)
                            else:
                                raise ValueError(
                                    'unexpected message type: %s' % pprint.pformat(msg))

                    await asyncio.wait([ws_forward(ws_server, ws_client),
                                        ws_forward(ws_client, ws_server)],
                                        return_when=asyncio.FIRST_COMPLETED)
                    return ws_server
            finally:
                req.app[APP_SOCKETS_KEY].remove(ws_server)
    else:
        async with client.request(
            req.method, target_url,
            headers=reqH,
            allow_redirects=False,
            data=await req.read()
        ) as res:
            body = await res.read()
            response = web.Response(
                headers=res.headers.copy(),
                status=res.status,
                body=body
            )
            return response


if __name__ == "__main__":
    # dummies for manual testing
    BASE_URL = 'http://0.0.0.0:8888'
    MOUNT_POINT = '/x/12345'

    def adapter(req: web.Request):
        return handler(req, service_url=BASE_URL)

    app = web.Application()
    app[APP_SOCKETS_KEY] = list()
    app.router.add_route('*', MOUNT_POINT + '/{proxyPath:.*}', adapter)
    web.run_app(app, port=3984)<|MERGE_RESOLUTION|>--- conflicted
+++ resolved
@@ -12,10 +12,6 @@
 
 
 APP_SOCKETS_KEY = "simcore_service_webserver.reverse_proxy.settings.sockets"
-<<<<<<< HEAD
-
-=======
->>>>>>> 2bcbb224
 #FIXME: make this more generic
 SUPPORTED_IMAGE_NAME = ["simcore/services/dynamic/jupyter-base-notebook",
                         "simcore/services/dynamic/jupyter-scipy-notebook",
@@ -52,29 +48,17 @@
         available = ws_server.can_prepare(req)
         if available:
             await ws_server.prepare(req)
-<<<<<<< HEAD
-            logger.debug('##### WS_SERVER %s', pprint.pformat(ws_server))
-=======
             logger.info('##### WS_SERVER %s', pprint.pformat(ws_server))
->>>>>>> 2bcbb224
 
             try:
                 req.app[APP_SOCKETS_KEY].append(ws_server)
 
                 client_session = aiohttp.ClientSession(cookies=req.cookies)
                 async with client_session.ws_connect(target_url) as ws_client:
-<<<<<<< HEAD
-                    logger.debug('##### WS_CLIENT %s', pprint.pformat(ws_client))
-
-                    async def ws_forward(ws_from, ws_to):
-                        async for msg in ws_from:
-=======
                     logger.info('##### WS_CLIENT %s', pprint.pformat(ws_client))
 
                     async def ws_forward(ws_from, ws_to):
                         async for msg in ws_from:
-                            # logger.debug('>>> msg: %s', pprint.pformat(msg))
->>>>>>> 2bcbb224
                             mt = msg.type
                             md = msg.data
                             if mt == aiohttp.WSMsgType.TEXT:
