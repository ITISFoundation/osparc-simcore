--- conflicted
+++ resolved
@@ -36,12 +36,7 @@
     target_url = URL(service_url).origin() / req.path.lstrip('/')
 
     reqH = req.headers.copy()
-<<<<<<< HEAD
-    if reqH.get('connection') == 'Upgrade' and reqH.get('upgrade') == 'websocket' and req.method == 'GET':
-=======
-    
     if reqH['connection'].lower() == 'upgrade' and reqH['upgrade'].lower() == 'websocket' and req.method == 'GET':
->>>>>>> 359ac645
         ws_server = web.WebSocketResponse()
         available = ws_server.can_prepare(req)
         if available:
