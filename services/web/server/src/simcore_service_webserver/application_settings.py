--- conflicted
+++ resolved
@@ -129,13 +129,9 @@
     )
     WEBSERVER_LOG_FILTER_MAPPING: dict[LoggerName, list[MessageSubstring]] = Field(
         default_factory=dict,
-<<<<<<< HEAD
-        validation_alias=AliasChoices("WEBSERVER_LOG_FILTER_MAPPING", "LOG_FILTER_MAPPING"),
-=======
         validation_alias=AliasChoices(
             "WEBSERVER_LOG_FILTER_MAPPING", "LOG_FILTER_MAPPING"
         ),
->>>>>>> 24218c1f
         description="is a dictionary that maps specific loggers (such as 'uvicorn.access' or 'gunicorn.access') to a list of log message patterns that should be filtered out.",
     )
     # TODO: find a better name!?
