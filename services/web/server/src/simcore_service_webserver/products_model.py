import logging
import string
from typing import Any, Optional, Pattern, Union

from models_library.basic_regex import (
    PUBLIC_VARIABLE_NAME_RE,
    TWILIO_ALPHANUMERIC_SENDER_ID_RE,
)
from models_library.utils.change_case import snake_to_camel
from pydantic import BaseModel, EmailStr, Extra, Field, PositiveInt, validator
from simcore_postgres_database.models.products import (
    EmailFeedback,
    Forum,
    IssueTracker,
    Manual,
    ProductLoginSettings,
    Vendor,
    WebFeedback,
)

from .db_models import products
from .statics_constants import FRONTEND_APPS_AVAILABLE

log = logging.getLogger(__name__)


#
# MODEL
#


class Product(BaseModel):
    """Model used to parse a row of pg product's table

    The info in this model is static and read-only

    SEE descriptions in packages/postgres-database/src/simcore_postgres_database/models/products.py
    """

    name: str = Field(regex=PUBLIC_VARIABLE_NAME_RE)

    display_name: str = Field(..., description="Long display name")
    short_name: Optional[str] = Field(
        None,
        regex=TWILIO_ALPHANUMERIC_SENDER_ID_RE,
        min_length=2,
        max_length=11,
        description="Short display name for SMS",
    )

    host_regex: Pattern = Field(..., description="Host regex")

    support_email: EmailStr = Field(
        ...,
        description="Main support email."
        " Other support emails can be defined under 'support' field",
    )

    twilio_messaging_sid: Optional[str] = Field(
        default=None, min_length=34, max_length=34, description="Identifier for SMS"
    )

    vendor: Optional[Vendor] = Field(
        None,
        description="Vendor information such as company name, address, copyright, ...",
    )

    issues: Optional[list[IssueTracker]] = None

    manuals: Optional[list[Manual]] = None

    support: Optional[list[Union[Forum, EmailFeedback, WebFeedback]]] = Field(None)

    login_settings: ProductLoginSettings = Field(...)

    registration_email_template: Optional[str] = Field(
        None, x_template_name="registration_email"
    )

    max_open_studies_per_user: Optional[PositiveInt] = Field(
        default=None,
        description="Limits the number of studies a user may have open concurently (disabled if NULL)",
    )

    group_id: Optional[int] = Field(
        default=None, description="Groups associated to this product"
    )

    @validator("name", pre=True, always=True)
    @classmethod
    def validate_name(cls, v):
        if v not in FRONTEND_APPS_AVAILABLE:
            raise ValueError(
                f"{v} is not in available front-end apps {FRONTEND_APPS_AVAILABLE}"
            )
        return v

    @validator("*", pre=True)
    @classmethod
    def parse_empty_string_as_null(cls, v):
        """Safe measure: database entries are sometimes left blank instead of null"""
        if isinstance(v, str) and len(v.strip()) == 0:
            return None
        return v

    @property
    def twilio_alpha_numeric_sender_id(self) -> str:
        return self.short_name or self.display_name.replace(string.punctuation, "")[:11]

    class Config:
        alias_generator = snake_to_camel  # to export
        allow_population_by_field_name = True
        frozen = True  # read-only
        orm_mode = True
        extra = Extra.ignore
        schema_extra = {
            "examples": [
                {
                    # fake mandatory
                    "name": "osparc",
                    "host_regex": r"([\.-]{0,1}osparc[\.-])",
                    "twilio_messaging_sid": "1" * 34,
                    "registration_email_template": "osparc_registration_email",
                    "login_settings": {
                        "two_factor_enabled": False,
                    },
                    # defaults from sqlalchemy table
                    **{
                        c.name: c.server_default.arg
                        for c in products.columns
                        if c.server_default and isinstance(c.server_default.arg, str)
                    },
                },
                # Example of data in the dabase with a url set with blanks
                {
                    "name": "tis",
                    "display_name": "TI PT",
                    "short_name": "TIPI",
                    "host_regex": r"(^tis[\.-])|(^ti-solutions\.)|(^ti-plan\.)",
                    "support_email": "support@foo.com",
                    "manual_url": "https://foo.com",
                    "issues_login_url": None,
                    "issues_new_url": "https://foo.com/new",
                    "feedback_form_url": "",  # <-- blanks
                    "login_settings": {
                        "two_factor_enabled": False,
                    },
                },
                # full example
                {
                    "name": "osparc",
                    "display_name": "o²S²PARC FOO",
                    "short_name": "osparcf",
                    "host_regex": "([\\.-]{0,1}osparcf[\\.-])",
                    "support_email": "foo@osparcf.io",
                    "vendor": {
                        "url": "https://acme.com",
                        "license_url": "https://acme.com/license",
                        "name": "ACME",
                        "copyright": "© ACME correcaminos",
                    },
                    "issues": [
                        {
                            "label": "github",
                            "login_url": "https://github.com/ITISFoundation/osparc-simcore",
                            "new_url": "https://github.com/ITISFoundation/osparc-simcore/issues/new/choose",
                        },
                        {
                            "label": "fogbugz",
                            "login_url": "https://fogbugz.com/login",
                            "new_url": "https://fogbugz.com/new?project=123",
                        },
                    ],
                    "manuals": [
                        {"url": "doc.acme.com", "label": "main"},
                        {"url": "yet-another-manual.acme.com", "label": "z43"},
                    ],
                    "support": [
                        {
                            "url": "forum.acme.com",
                            "kind": "forum",
                            "label": "forum",
                        },
                        {
                            "kind": "email",
                            "email": "more-support@acme.com",
                            "label": "email",
                        },
                        {
                            "url": "support.acme.com",
                            "kind": "web",
                            "label": "web-form",
                        },
                    ],
<<<<<<< HEAD
=======
                    "login_settings": {
                        "two_factor_enabled": False,
                    },
>>>>>>> 4e464b97
                    "group_id": 12345,
                },
            ]
        }

    #  helpers ----

    def to_statics(self) -> dict[str, Any]:
        """
        Selects **public** fields from product's info
        and prefixes it with its name to produce
        items for statics.json (reachable by front-end)
        """

        # SECURITY WARNING: do not expose sensitive information here
        # keys will be named as e.g. displayName, supportEmail, ...
        return self.dict(
            include={
                "display_name",
                "support_email",
                "vendor",
                "issues",
                "manuals",
                "support",
            },
            exclude_none=True,
            exclude_unset=True,
            by_alias=True,
        )

    def get_template_name_for(self, filename: str) -> Optional[str]:
        """Checks for field marked with 'x_template_name' that fits the argument"""
        template_name = filename.removesuffix(".jinja2")
        for field in self.__fields__.values():
            if field.field_info.extra.get("x_template_name") == template_name:
                return getattr(self, field.name)
        return None<|MERGE_RESOLUTION|>--- conflicted
+++ resolved
@@ -192,12 +192,9 @@
                             "label": "web-form",
                         },
                     ],
-<<<<<<< HEAD
-=======
                     "login_settings": {
                         "two_factor_enabled": False,
                     },
->>>>>>> 4e464b97
                     "group_id": 12345,
                 },
             ]
