""" Configuration

TODO: add more strict checks with re
"""
import logging

import trafaret as T
from servicelib import application_keys #pylint:disable=unused-import
from simcore_sdk.config import db, rabbit, s3

log = logging.getLogger(__name__)


def create_configfile_schema():
    # TODO: import from director-sdk
    _DIRECTOR_SCHEMA = T.Dict({
        "host": T.String(),
        "port": T.Int()
    })

<<<<<<< HEAD
=======
   # TODO: import from storage-sdk
    _STORAGE_SCHEMA = T.Dict({
        "host": T.String(),
        "port": T.Int()
    })

>>>>>>> a37b5008
    # should have per module?
    _DB_SCHEMA = T.Dict({
        T.Key("init_tables", default=False): T.Bool()
    })

    # TODO: app schema should be organizeds as __name__ modules
    #   or perhaps every module should inject its own settings (like in a plugin manners)
    _APP_SCHEMA = T.Dict({
        "host": T.IP,
        "port": T.Int(),
        T.Key("public_url", optional=True): T.Or(T.String(), T.List(T.String)),  # full url seen by front-end
        "client_outdir": T.String(),
        "log_level": T.Enum("DEBUG", "WARNING", "INFO", "ERROR", "CRITICAL", "FATAL", "NOTSET"), # TODO: auto-add all logging levels
        "testing": T.Bool(),
        T.Key("disable_services", default=[], optional=True): T.List(T.String()),
        T.Key("db", optional=True): _DB_SCHEMA
    })


    _SMTP_SERVER = T.Dict({
    T.Key('sender', default='OSPARC support <crespo@itis.swiss>'): T.String(), # FIXME: email format
    'host': T.String(),
    'port': T.Int(),
    T.Key('tls', default=False): T.Bool(),
    T.Key('username', default=None): T.Or(T.String, T.Null),
    T.Key('password', default=None): T.Or(T.String, T.Null)
    })

    # TODO: add support for versioning.
    #   - check shema fits version
    #   - parse/format version in schema
    return T.Dict({
        "version": T.String(),
        T.Key("main"): _APP_SCHEMA,
        T.Key("smtp"): _SMTP_SERVER,
        T.Key("director"): _DIRECTOR_SCHEMA,
        T.Key("postgres"): db.CONFIG_SCHEMA,
        T.Key("rabbit"): rabbit.CONFIG_SCHEMA,
        T.Key("s3"): s3.CONFIG_SCHEMA,
        T.Key("storage"): _STORAGE_SCHEMA,
    })


CONFIG_SCHEMA = create_configfile_schema()

CLI_DEFAULT_CONFIGFILE = 'server-defaults.yaml' # TODO: test always exists<|MERGE_RESOLUTION|>--- conflicted
+++ resolved
@@ -18,15 +18,12 @@
         "port": T.Int()
     })
 
-<<<<<<< HEAD
-=======
    # TODO: import from storage-sdk
     _STORAGE_SCHEMA = T.Dict({
         "host": T.String(),
         "port": T.Int()
     })
 
->>>>>>> a37b5008
     # should have per module?
     _DB_SCHEMA = T.Dict({
         T.Key("init_tables", default=False): T.Bool()
