--- conflicted
+++ resolved
@@ -15,21 +15,12 @@
 
 
 def create_configfile_schema():
-<<<<<<< HEAD
-    # TODO: import from director-sdk
-    _DIRECTOR_SCHEMA = T.Dict({
-        "host": T.String(),
-        "port": T.Int()
-    })
-
-   # TODO: import from storage-sdk
+     # TODO: import from storage-sdk
     _STORAGE_SCHEMA = T.Dict({
         "host": T.String(),
         "port": T.Int()
     })
 
-=======
->>>>>>> a6f9444a
     # should have per module?
     _DB_SCHEMA = T.Dict({
         T.Key("init_tables", default=False): T.Bool()
