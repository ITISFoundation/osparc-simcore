import logging

import redis.asyncio as aioredis
from aiohttp import web
from servicelib.aiohttp.application_setup import ModuleCategory, app_module_setup
from servicelib.redis import RedisClientSDK, RedisClientsManager
from settings_library.redis import RedisDatabase, RedisSettings

from ._constants import APP_SETTINGS_KEY
<<<<<<< HEAD
=======
from .redis_constants import (
    APP_CLIENT_REDIS_CLIENT_KEY,
    APP_CLIENT_REDIS_LOCK_MANAGER_CLIENT_KEY,
    APP_CLIENT_REDIS_SCHEDULED_MAINTENANCE_CLIENT_KEY,
    APP_CLIENT_REDIS_USER_NOTIFICATIONS_CLIENT_KEY,
    APP_CLIENT_REDIS_VALIDATION_CODE_CLIENT_KEY,
)
>>>>>>> 6014e867

log = logging.getLogger(__name__)


APP_REDIS_CLIENTS_MANAGER = f"{__name__}.redis_clients_manager"


# SETTINGS --------------------------------------------------------------------------


def get_plugin_settings(app: web.Application) -> RedisSettings:
    settings: RedisSettings | None = app[APP_SETTINGS_KEY].WEBSERVER_REDIS
    assert settings, "setup_settings not called?"  # nosec
    assert isinstance(settings, RedisSettings)  # nosec
    return settings


# EVENTS --------------------------------------------------------------------------
async def setup_redis_client(app: web.Application):
    """

    raises builtin ConnectionError
    """
    redis_settings: RedisSettings = get_plugin_settings(app)
<<<<<<< HEAD
    app[APP_REDIS_CLIENTS_MANAGER] = manager = RedisClientsManager(
        databases={
            RedisDatabase.RESOURCES,
            RedisDatabase.LOCKS,
            RedisDatabase.VALIDATION_CODES,
            RedisDatabase.SCHEDULED_MAINTENANCE,
            RedisDatabase.USER_NOTIFICATIONS,
        },
        settings=redis_settings,
    )

    await manager.setup()
=======

    async def _create_client(address: str) -> aioredis.Redis:
        """raises ConnectionError if fails"""
        async for attempt in AsyncRetrying(
            stop=stop_after_delay(1 * _MINUTE),
            wait=wait_fixed(_WAIT_SECS),
            before_sleep=before_sleep_log(log, logging.WARNING),
            reraise=True,
        ):
            with attempt:
                client = aioredis.from_url(
                    address, encoding="utf-8", decode_responses=True
                )
                if not await client.ping():
                    await client.close(close_connection_pool=True)
                    raise ConnectionError(f"Connection to {address!r} failed")
                log.info(
                    "Connection to %s succeeded with %s [%s]",
                    f"redis at {address=}",
                    f"{client=}",
                    json.dumps(attempt.retry_state.retry_object.statistics),
                )
                assert client  # nosec
                return client
        raise ConnectionError(f"Connection to {address!r} failed")

    REDIS_DSN_MAP = {
        APP_CLIENT_REDIS_CLIENT_KEY: redis_settings.dsn_resources,
        APP_CLIENT_REDIS_LOCK_MANAGER_CLIENT_KEY: redis_settings.dsn_locks,
        APP_CLIENT_REDIS_VALIDATION_CODE_CLIENT_KEY: redis_settings.dsn_validation_codes,
        APP_CLIENT_REDIS_SCHEDULED_MAINTENANCE_CLIENT_KEY: redis_settings.dsn_scheduled_maintenance,
        APP_CLIENT_REDIS_USER_NOTIFICATIONS_CLIENT_KEY: redis_settings.dsn_user_notifications,
    }

    for app_key, dsn in REDIS_DSN_MAP.items():
        assert app.get(app_key) is None  # nosec
        app[app_key] = await _create_client(dsn)
>>>>>>> 6014e867

    yield

    await manager.shutdown()


<<<<<<< HEAD
def _get_redis_client(app: web.Application, database: RedisDatabase) -> RedisClientSDK:
    redis_client: RedisClientsManager = app[APP_REDIS_CLIENTS_MANAGER]
    return redis_client.client(database)
=======
def _get_redis_client(app: web.Application, app_key: str) -> aioredis.Redis:
    redis_client: aioredis.Redis = app[app_key]
    assert redis_client is not None, f"redis plugin was not init for {app_key}"  # nosec
    return redis_client
>>>>>>> 6014e867


def get_redis_resources_client(app: web.Application) -> aioredis.Redis:
    return _get_redis_client(app, RedisDatabase.RESOURCES).redis


def get_redis_lock_manager_client(app: web.Application) -> aioredis.Redis:
    return _get_redis_client(app, RedisDatabase.LOCKS).redis


def get_redis_lock_manager_client_sdk(app: web.Application) -> RedisClientSDK:
    return _get_redis_client(app, RedisDatabase.LOCKS)


def get_redis_validation_code_client(app: web.Application) -> aioredis.Redis:
    return _get_redis_client(app, RedisDatabase.VALIDATION_CODES).redis


def get_redis_scheduled_maintenance_client(app: web.Application) -> aioredis.Redis:
    return _get_redis_client(app, RedisDatabase.SCHEDULED_MAINTENANCE).redis


def get_redis_user_notifications_client(app: web.Application) -> aioredis.Redis:
    return _get_redis_client(app, RedisDatabase.USER_NOTIFICATIONS).redis


# PLUGIN SETUP --------------------------------------------------------------------------


@app_module_setup(
    __name__, ModuleCategory.ADDON, settings_name="WEBSERVER_REDIS", logger=log
)
def setup_redis(app: web.Application):
    app.cleanup_ctx.append(setup_redis_client)<|MERGE_RESOLUTION|>--- conflicted
+++ resolved
@@ -1,4 +1,5 @@
 import logging
+from typing import AsyncIterable
 
 import redis.asyncio as aioredis
 from aiohttp import web
@@ -7,16 +8,6 @@
 from settings_library.redis import RedisDatabase, RedisSettings
 
 from ._constants import APP_SETTINGS_KEY
-<<<<<<< HEAD
-=======
-from .redis_constants import (
-    APP_CLIENT_REDIS_CLIENT_KEY,
-    APP_CLIENT_REDIS_LOCK_MANAGER_CLIENT_KEY,
-    APP_CLIENT_REDIS_SCHEDULED_MAINTENANCE_CLIENT_KEY,
-    APP_CLIENT_REDIS_USER_NOTIFICATIONS_CLIENT_KEY,
-    APP_CLIENT_REDIS_VALIDATION_CODE_CLIENT_KEY,
-)
->>>>>>> 6014e867
 
 log = logging.getLogger(__name__)
 
@@ -35,13 +26,12 @@
 
 
 # EVENTS --------------------------------------------------------------------------
-async def setup_redis_client(app: web.Application):
+async def setup_redis_client(app: web.Application) -> AsyncIterable[None]:
     """
 
     raises builtin ConnectionError
     """
     redis_settings: RedisSettings = get_plugin_settings(app)
-<<<<<<< HEAD
     app[APP_REDIS_CLIENTS_MANAGER] = manager = RedisClientsManager(
         databases={
             RedisDatabase.RESOURCES,
@@ -54,61 +44,15 @@
     )
 
     await manager.setup()
-=======
-
-    async def _create_client(address: str) -> aioredis.Redis:
-        """raises ConnectionError if fails"""
-        async for attempt in AsyncRetrying(
-            stop=stop_after_delay(1 * _MINUTE),
-            wait=wait_fixed(_WAIT_SECS),
-            before_sleep=before_sleep_log(log, logging.WARNING),
-            reraise=True,
-        ):
-            with attempt:
-                client = aioredis.from_url(
-                    address, encoding="utf-8", decode_responses=True
-                )
-                if not await client.ping():
-                    await client.close(close_connection_pool=True)
-                    raise ConnectionError(f"Connection to {address!r} failed")
-                log.info(
-                    "Connection to %s succeeded with %s [%s]",
-                    f"redis at {address=}",
-                    f"{client=}",
-                    json.dumps(attempt.retry_state.retry_object.statistics),
-                )
-                assert client  # nosec
-                return client
-        raise ConnectionError(f"Connection to {address!r} failed")
-
-    REDIS_DSN_MAP = {
-        APP_CLIENT_REDIS_CLIENT_KEY: redis_settings.dsn_resources,
-        APP_CLIENT_REDIS_LOCK_MANAGER_CLIENT_KEY: redis_settings.dsn_locks,
-        APP_CLIENT_REDIS_VALIDATION_CODE_CLIENT_KEY: redis_settings.dsn_validation_codes,
-        APP_CLIENT_REDIS_SCHEDULED_MAINTENANCE_CLIENT_KEY: redis_settings.dsn_scheduled_maintenance,
-        APP_CLIENT_REDIS_USER_NOTIFICATIONS_CLIENT_KEY: redis_settings.dsn_user_notifications,
-    }
-
-    for app_key, dsn in REDIS_DSN_MAP.items():
-        assert app.get(app_key) is None  # nosec
-        app[app_key] = await _create_client(dsn)
->>>>>>> 6014e867
 
     yield
 
     await manager.shutdown()
 
 
-<<<<<<< HEAD
 def _get_redis_client(app: web.Application, database: RedisDatabase) -> RedisClientSDK:
     redis_client: RedisClientsManager = app[APP_REDIS_CLIENTS_MANAGER]
     return redis_client.client(database)
-=======
-def _get_redis_client(app: web.Application, app_key: str) -> aioredis.Redis:
-    redis_client: aioredis.Redis = app[app_key]
-    assert redis_client is not None, f"redis plugin was not init for {app_key}"  # nosec
-    return redis_client
->>>>>>> 6014e867
 
 
 def get_redis_resources_client(app: web.Application) -> aioredis.Redis:
