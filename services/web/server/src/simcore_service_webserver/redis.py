--- conflicted
+++ resolved
@@ -32,15 +32,9 @@
     """
     redis_settings: RedisSettings = get_plugin_settings(app)
     app[_APP_REDIS_CLIENTS_MANAGER] = manager = RedisClientsManager(
-<<<<<<< HEAD
-        db_configs={
-            RedisManagerDBConfig(x)
-            for x in (
-=======
         databases_configs={
             RedisManagerDBConfig(db)
             for db in (
->>>>>>> d3035444
                 RedisDatabase.RESOURCES,
                 RedisDatabase.LOCKS,
                 RedisDatabase.VALIDATION_CODES,
