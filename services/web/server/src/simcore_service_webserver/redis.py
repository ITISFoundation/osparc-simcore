import logging

import redis.asyncio as aioredis
from aiohttp import web
from servicelib.aiohttp.application_setup import ModuleCategory, app_module_setup
from servicelib.redis import RedisClientSDK, RedisClientsManager
from settings_library.redis import RedisDatabase, RedisSettings

from ._constants import APP_SETTINGS_KEY

log = logging.getLogger(__name__)


APP_REDIS_CLIENTS_MANAGER = f"{__name__}.redis_clients_manager"


# SETTINGS --------------------------------------------------------------------------


def get_plugin_settings(app: web.Application) -> RedisSettings:
    settings: RedisSettings | None = app[APP_SETTINGS_KEY].WEBSERVER_REDIS
    assert settings, "setup_settings not called?"  # nosec
    assert isinstance(settings, RedisSettings)  # nosec
    return settings


# EVENTS --------------------------------------------------------------------------
async def setup_redis_client(app: web.Application):
    """

    raises builtin ConnectionError
    """
    redis_settings: RedisSettings = get_plugin_settings(app)
    app[APP_REDIS_CLIENTS_MANAGER] = manager = RedisClientsManager(
        databases={
            RedisDatabase.RESOURCES,
            RedisDatabase.LOCKS,
            RedisDatabase.VALIDATION_CODES,
            RedisDatabase.SCHEDULED_MAINTENANCE,
            RedisDatabase.USER_NOTIFICATIONS,
        },
<<<<<<< HEAD
        redis_settings=redis_settings,
=======
        settings=redis_settings,
>>>>>>> c11a9dcc
    )

    await manager.setup()

    yield

    await manager.shutdown()


def _get_redis_client(app: web.Application, database: RedisDatabase) -> RedisClientSDK:
    redis_client: RedisClientsManager = app[APP_REDIS_CLIENTS_MANAGER]
<<<<<<< HEAD
    if redis_client is None:
        raise RuntimeError(f"redis plugin was not init for {APP_REDIS_CLIENTS_MANAGER}")
=======
>>>>>>> c11a9dcc
    return redis_client.client(database)


def get_redis_resources_client(app: web.Application) -> aioredis.Redis:
    return _get_redis_client(app, RedisDatabase.RESOURCES).redis


def get_redis_lock_manager_client(app: web.Application) -> aioredis.Redis:
    return _get_redis_client(app, RedisDatabase.LOCKS).redis


def get_redis_lock_manager_client_sdk(app: web.Application) -> RedisClientSDK:
    return _get_redis_client(app, RedisDatabase.LOCKS)


def get_redis_validation_code_client(app: web.Application) -> aioredis.Redis:
    return _get_redis_client(app, RedisDatabase.VALIDATION_CODES).redis


def get_redis_scheduled_maintenance_client(app: web.Application) -> aioredis.Redis:
    return _get_redis_client(app, RedisDatabase.SCHEDULED_MAINTENANCE).redis


def get_redis_user_notifications_client(app: web.Application) -> aioredis.Redis:
    return _get_redis_client(app, RedisDatabase.USER_NOTIFICATIONS).redis


# PLUGIN SETUP --------------------------------------------------------------------------


@app_module_setup(
    __name__, ModuleCategory.ADDON, settings_name="WEBSERVER_REDIS", logger=log
)
def setup_redis(app: web.Application):
    app.cleanup_ctx.append(setup_redis_client)<|MERGE_RESOLUTION|>--- conflicted
+++ resolved
@@ -39,11 +39,7 @@
             RedisDatabase.SCHEDULED_MAINTENANCE,
             RedisDatabase.USER_NOTIFICATIONS,
         },
-<<<<<<< HEAD
-        redis_settings=redis_settings,
-=======
         settings=redis_settings,
->>>>>>> c11a9dcc
     )
 
     await manager.setup()
@@ -55,11 +51,6 @@
 
 def _get_redis_client(app: web.Application, database: RedisDatabase) -> RedisClientSDK:
     redis_client: RedisClientsManager = app[APP_REDIS_CLIENTS_MANAGER]
-<<<<<<< HEAD
-    if redis_client is None:
-        raise RuntimeError(f"redis plugin was not init for {APP_REDIS_CLIENTS_MANAGER}")
-=======
->>>>>>> c11a9dcc
     return redis_client.client(database)
 
 
