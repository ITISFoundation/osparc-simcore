import re
from copy import deepcopy
from typing import Literal

import sqlalchemy as sa
from aiohttp import web
from common_library.groups_enums import GroupType
from common_library.users_enums import UserRole
from models_library.basic_types import IDStr
from models_library.groups import (
    AccessRightsDict,
    Group,
    GroupID,
    GroupInfoTuple,
    GroupMember,
    GroupsByTypeTuple,
    StandardGroupCreate,
    StandardGroupUpdate,
)
from models_library.users import UserID
from simcore_postgres_database.errors import UniqueViolation
from simcore_postgres_database.models.users import users
from simcore_postgres_database.utils_products import execute_get_or_create_product_group
from simcore_postgres_database.utils_repos import (
    pass_or_acquire_connection,
    transaction_context,
)
<<<<<<< HEAD
from simcore_postgres_database.utils_users import is_private, is_public
=======
from simcore_postgres_database.utils_users import is_public, visible_user_profile_cols
>>>>>>> 6f0c82ca
from sqlalchemy import and_
from sqlalchemy.dialects.postgresql import insert
from sqlalchemy.engine.row import Row
from sqlalchemy.ext.asyncio import AsyncConnection

from ..db.models import groups, user_to_groups, users
from ..db.plugin import get_asyncpg_engine
from ..users.exceptions import UserNotFoundError
from .exceptions import (
    GroupNotFoundError,
    UserAlreadyInGroupError,
    UserInGroupNotFoundError,
    UserInsufficientRightsError,
)

_DEFAULT_PRODUCT_GROUP_ACCESS_RIGHTS = AccessRightsDict(
    read=False,
    write=False,
    delete=False,
)

_DEFAULT_GROUP_READ_ACCESS_RIGHTS = AccessRightsDict(
    read=True,
    write=False,
    delete=False,
)
_DEFAULT_GROUP_OWNER_ACCESS_RIGHTS = AccessRightsDict(
    read=True,
    write=True,
    delete=True,
)

_GROUP_COLUMNS = (
    groups.c.gid,
    groups.c.name,
    groups.c.description,
    groups.c.thumbnail,
    groups.c.type,
    groups.c.inclusion_rules,
    # NOTE: drops timestamps
)


def _row_to_model(group: Row) -> Group:
    return Group(
        gid=group.gid,
        name=group.name,
        description=group.description,
        thumbnail=group.thumbnail,
        group_type=group.type,
        inclusion_rules=group.inclusion_rules,
    )


def _to_group_info_tuple(group: Row) -> GroupInfoTuple:
    return (
        _row_to_model(group),
        AccessRightsDict(
            read=group.access_rights["read"],
            write=group.access_rights["write"],
            delete=group.access_rights["delete"],
        ),
    )


def _check_group_permissions(
    group: Row,
    caller_id: UserID,
    group_id: GroupID,
    permission: Literal["read", "write", "delete"],
) -> None:
    if not group.access_rights[permission]:
        raise UserInsufficientRightsError(
            user_id=caller_id, gid=group_id, permission=permission
        )


async def _get_group_and_access_rights_or_raise(
    conn: AsyncConnection,
    *,
    caller_id: UserID,
    group_id: GroupID,
    permission: Literal["read", "write", "delete"] | None,
) -> Row:
    result = await conn.execute(
        sa.select(
            *_GROUP_COLUMNS,
            user_to_groups.c.access_rights,
        )
        .select_from(groups.join(user_to_groups, user_to_groups.c.gid == groups.c.gid))
        .where((user_to_groups.c.uid == caller_id) & (user_to_groups.c.gid == group_id))
    )
    row = result.first()
    if not row:
        raise GroupNotFoundError(gid=group_id)

    if permission:
        _check_group_permissions(row, caller_id, group_id, permission)

    return row


#
# GROUPS
#


async def get_group_from_gid(
    app: web.Application,
    connection: AsyncConnection | None = None,
    *,
    group_id: GroupID,
) -> Group | None:
    async with pass_or_acquire_connection(get_asyncpg_engine(app), connection) as conn:
        row = await conn.execute(
            sa.select(*_GROUP_COLUMNS).where(groups.c.gid == group_id)
        )
        result = row.first()
        if result:
            return Group.model_validate(result, from_attributes=True)
        return None


#
# USER's GROUPS
#


def _list_user_groups_with_read_access_query(*group_selection, user_id: UserID):
    return (
        sa.select(*group_selection, user_to_groups.c.access_rights)
        .select_from(
            user_to_groups.join(groups, user_to_groups.c.gid == groups.c.gid),
        )
        .where(
            (user_to_groups.c.uid == user_id)
            & (user_to_groups.c.access_rights["read"].astext == "true")
        )
    )


async def get_all_user_groups_with_read_access(
    app: web.Application,
    connection: AsyncConnection | None = None,
    *,
    user_id: UserID,
) -> GroupsByTypeTuple:

    """
    Returns the user primary group, standard groups and the all group
    """
    primary_group: GroupInfoTuple | None = None
    standard_groups: list[GroupInfoTuple] = []
    everyone_group: GroupInfoTuple | None = None

    query = _list_user_groups_with_read_access_query(groups, user_id=user_id)

    async with pass_or_acquire_connection(get_asyncpg_engine(app), connection) as conn:
        result = await conn.stream(query)
        async for row in result:
            if row.type == GroupType.EVERYONE:
                assert row.access_rights["read"]  # nosec
                everyone_group = _to_group_info_tuple(row)

            elif row.type == GroupType.PRIMARY:
                assert row.access_rights["read"]  # nosec
                primary_group = _to_group_info_tuple(row)

            else:
                assert row.type == GroupType.STANDARD  # nosec
                # only add if user has read access
                if row.access_rights["read"]:
                    standard_groups.append(_to_group_info_tuple(row))

        return GroupsByTypeTuple(
            primary=primary_group, standard=standard_groups, everyone=everyone_group
        )


async def get_ids_of_all_user_groups_with_read_access(
    app: web.Application,
    connection: AsyncConnection | None = None,
    *,
    user_id: UserID,
) -> list[GroupID]:
    # thin version of `get_all_user_groups_with_read_access`

    query = _list_user_groups_with_read_access_query(groups.c.gid, user_id=user_id)

    async with pass_or_acquire_connection(get_asyncpg_engine(app), connection) as conn:
        result = await conn.stream(query)
        return [row.gid async for row in result]


async def get_all_user_groups(
    app: web.Application,
    connection: AsyncConnection | None = None,
    *,
    user_id: UserID,
) -> list[Group]:
    """
    Returns all user's groups
    """
    async with pass_or_acquire_connection(get_asyncpg_engine(app), connection) as conn:
        result = await conn.stream(
            sa.select(*_GROUP_COLUMNS)
            .select_from(
                user_to_groups.join(groups, user_to_groups.c.gid == groups.c.gid),
            )
            .where(user_to_groups.c.uid == user_id)
        )
        return [Group.model_validate(row) async for row in result]


async def get_ids_of_all_user_groups(
    app: web.Application,
    connection: AsyncConnection | None = None,
    *,
    user_id: UserID,
) -> list[GroupID]:
    # thin version of `get_all_user_groups`
    async with pass_or_acquire_connection(get_asyncpg_engine(app), connection) as conn:
        result = await conn.stream(
            sa.select(
                groups.c.gid,
            )
            .select_from(
                user_to_groups.join(groups, user_to_groups.c.gid == groups.c.gid),
            )
            .where(user_to_groups.c.uid == user_id)
        )
        return [row.gid async for row in result]


async def get_user_group(
    app: web.Application,
    connection: AsyncConnection | None = None,
    *,
    user_id: UserID,
    group_id: GroupID,
) -> tuple[Group, AccessRightsDict]:
    """
    Gets group gid if user associated to it and has read access

    raises GroupNotFoundError
    raises UserInsufficientRightsError
    """
    async with pass_or_acquire_connection(get_asyncpg_engine(app), connection) as conn:
        row = await _get_group_and_access_rights_or_raise(
            conn, caller_id=user_id, group_id=group_id, permission="read"
        )
        group, access_rights = _to_group_info_tuple(row)
        return group, access_rights


async def get_product_group_for_user(
    app: web.Application,
    connection: AsyncConnection | None = None,
    *,
    user_id: UserID,
    product_gid: GroupID,
) -> tuple[Group, AccessRightsDict]:
    """
    Returns product's group if user belongs to it, otherwise it
    raises GroupNotFoundError
    """
    async with pass_or_acquire_connection(get_asyncpg_engine(app), connection) as conn:
        row = await _get_group_and_access_rights_or_raise(
            conn,
            caller_id=user_id,
            group_id=product_gid,
            permission=None,
        )
        group, access_rights = _to_group_info_tuple(row)
        return group, access_rights


assert set(StandardGroupCreate.model_fields).issubset({c.name for c in groups.columns})


async def create_standard_group(
    app: web.Application,
    connection: AsyncConnection | None = None,
    *,
    user_id: UserID,
    create: StandardGroupCreate,
) -> tuple[Group, AccessRightsDict]:

    async with transaction_context(get_asyncpg_engine(app), connection) as conn:
        user = await conn.scalar(
            sa.select(
                users.c.primary_gid,
            ).where(users.c.id == user_id)
        )
        if not user:
            raise UserNotFoundError(user_id=user_id)

        result = await conn.stream(
            # pylint: disable=no-value-for-parameter
            groups.insert()
            .values(
                **create.model_dump(mode="json", exclude_unset=True),
                type=GroupType.STANDARD,
            )
            .returning(*_GROUP_COLUMNS)
        )
        row = await result.fetchone()
        assert row  # nosec

        await conn.execute(
            # pylint: disable=no-value-for-parameter
            user_to_groups.insert().values(
                uid=user_id,
                gid=row.gid,
                access_rights=_DEFAULT_GROUP_OWNER_ACCESS_RIGHTS,
            )
        )

        group = _row_to_model(row)
        return group, deepcopy(_DEFAULT_GROUP_OWNER_ACCESS_RIGHTS)


assert set(StandardGroupUpdate.model_fields).issubset({c.name for c in groups.columns})


async def update_standard_group(
    app: web.Application,
    connection: AsyncConnection | None = None,
    *,
    user_id: UserID,
    group_id: GroupID,
    update: StandardGroupUpdate,
) -> tuple[Group, AccessRightsDict]:

    values = update.model_dump(mode="json", exclude_unset=True)

    async with transaction_context(get_asyncpg_engine(app), connection) as conn:
        row = await _get_group_and_access_rights_or_raise(
            conn, caller_id=user_id, group_id=group_id, permission="write"
        )
        assert row.gid == group_id  # nosec
        # NOTE: update does not include access-rights
        access_rights = AccessRightsDict(**row.access_rights)  # type: ignore[typeddict-item]

        result = await conn.stream(
            # pylint: disable=no-value-for-parameter
            groups.update()
            .values(**values)
            .where((groups.c.gid == group_id) & (groups.c.type == GroupType.STANDARD))
            .returning(*_GROUP_COLUMNS)
        )
        row = await result.fetchone()
        assert row  # nosec

        group = _row_to_model(row)
        return group, access_rights


async def delete_standard_group(
    app: web.Application,
    connection: AsyncConnection | None = None,
    *,
    user_id: UserID,
    group_id: GroupID,
) -> None:
    async with transaction_context(get_asyncpg_engine(app), connection) as conn:
        await _get_group_and_access_rights_or_raise(
            conn, caller_id=user_id, group_id=group_id, permission="delete"
        )

        await conn.execute(
            # pylint: disable=no-value-for-parameter
            groups.delete().where(
                (groups.c.gid == group_id) & (groups.c.type == GroupType.STANDARD)
            )
        )


#
# USERS
#


async def get_user_from_email(
    app: web.Application,
    connection: AsyncConnection | None = None,
    *,
    caller_id: UserID,
    email: str,
) -> Row:
    """
    Raises:
        UserNotFoundError: if not found or privacy hides email

    """
    async with pass_or_acquire_connection(get_asyncpg_engine(app), connection) as conn:
        result = await conn.stream(
            sa.select(users.c.id).where(
                (users.c.email == email)
                & is_public(users.c.privacy_hide_email, caller_id=caller_id)
            )
        )
        user = await result.fetchone()
        if not user:
            raise UserNotFoundError(email=email)
        return user


#
# GROUP MEMBERS - CRUD
#


def _group_user_cols(caller_id: UserID):
    return (
        users.c.id,
        users.c.name,
<<<<<<< HEAD
        # privacy settings
        sa.case(
            (
                is_private(users.c.privacy_hide_email, caller_id),
                None,
            ),
            else_=users.c.email,
        ).label("email"),
        sa.case(
            (
                is_private(users.c.privacy_hide_fullname, caller_id),
                None,
            ),
            else_=users.c.first_name,
        ).label("first_name"),
        sa.case(
            (
                is_private(users.c.privacy_hide_fullname, caller_id),
                None,
            ),
            else_=users.c.last_name,
        ).label("last_name"),
=======
        *visible_user_profile_cols(caller_id),
>>>>>>> 6f0c82ca
        users.c.primary_gid,
    )


async def _get_user_in_group_or_raise(
    conn: AsyncConnection, *, caller_id: UserID, group_id: GroupID, user_id: UserID
) -> Row:
    # NOTE: that the caller_id might be different that the target user_id
    result = await conn.stream(
        sa.select(
            *_group_user_cols(caller_id),
            user_to_groups.c.access_rights,
        )
        .select_from(
            users.join(user_to_groups, users.c.id == user_to_groups.c.uid),
        )
        .where((user_to_groups.c.gid == group_id) & (users.c.id == user_id))
    )
    row = await result.fetchone()
    if not row:
        raise UserInGroupNotFoundError(uid=user_id, gid=group_id)
    return row


async def list_users_in_group(
    app: web.Application,
    connection: AsyncConnection | None = None,
    *,
    caller_id: UserID,
    group_id: GroupID,
) -> list[GroupMember]:
    async with pass_or_acquire_connection(get_asyncpg_engine(app), connection) as conn:
        # GET GROUP & caller access-rights (if non PRIMARY)
        query = (
            sa.select(
                *_GROUP_COLUMNS,
                user_to_groups.c.access_rights,
            )
            .select_from(
                groups.join(
                    user_to_groups, user_to_groups.c.gid == groups.c.gid, isouter=True
                ).join(users, users.c.id == user_to_groups.c.uid)
            )
            .where(
                (user_to_groups.c.gid == group_id)
                & (
                    (user_to_groups.c.uid == caller_id)
                    | (
                        (groups.c.type == GroupType.PRIMARY)
                        & users.c.role.in_([r for r in UserRole if r > UserRole.GUEST])
                    )
                )
            )
        )

        result = await conn.execute(query)
        group_row = result.first()
        if not group_row:
            raise GroupNotFoundError(gid=group_id)

        # Drop access-rights if primary group
        if group_row.type == GroupType.PRIMARY:
            query = sa.select(
                *_group_user_cols(caller_id),
            )
        else:
            _check_group_permissions(
                group_row, caller_id=caller_id, group_id=group_id, permission="read"
            )
            query = sa.select(
                *_group_user_cols(caller_id),
                user_to_groups.c.access_rights,
            )

        # GET users
        query = query.select_from(users.join(user_to_groups, isouter=True)).where(
            user_to_groups.c.gid == group_id
        )

        aresult = await conn.stream(query)
        return [
            GroupMember.model_validate(row, from_attributes=True)
            async for row in aresult
        ]


async def get_user_in_group(
    app: web.Application,
    connection: AsyncConnection | None = None,
    *,
    caller_id: UserID,
    group_id: GroupID,
    the_user_id_in_group: int,
) -> GroupMember:
    async with pass_or_acquire_connection(get_asyncpg_engine(app), connection) as conn:
        # first check if the group exists
        await _get_group_and_access_rights_or_raise(
            conn, caller_id=caller_id, group_id=group_id, permission="read"
        )

        # get the user with its permissions
        the_user = await _get_user_in_group_or_raise(
            conn,
            caller_id=caller_id,
            group_id=group_id,
            user_id=the_user_id_in_group,
        )
        return GroupMember.model_validate(the_user)


async def update_user_in_group(
    app: web.Application,
    connection: AsyncConnection | None = None,
    *,
    caller_id: UserID,
    group_id: GroupID,
    the_user_id_in_group: UserID,
    access_rights: AccessRightsDict,
) -> GroupMember:
    if not access_rights:
        msg = f"Cannot update empty {access_rights}"
        raise ValueError(msg)

    async with transaction_context(get_asyncpg_engine(app), connection) as conn:

        # first check if the group exists
        await _get_group_and_access_rights_or_raise(
            conn, caller_id=caller_id, group_id=group_id, permission="write"
        )

        # now check the user exists
        the_user = await _get_user_in_group_or_raise(
            conn,
            caller_id=caller_id,
            group_id=group_id,
            user_id=the_user_id_in_group,
        )

        # modify the user access rights
        new_db_values = {"access_rights": access_rights}
        await conn.execute(
            # pylint: disable=no-value-for-parameter
            user_to_groups.update()
            .values(**new_db_values)
            .where(
                and_(
                    user_to_groups.c.uid == the_user_id_in_group,
                    user_to_groups.c.gid == group_id,
                )
            )
        )
        user = the_user._asdict()
        user.update(**new_db_values)
        return GroupMember.model_validate(user)


async def delete_user_from_group(
    app: web.Application,
    connection: AsyncConnection | None = None,
    *,
    caller_id: UserID,
    group_id: GroupID,
    the_user_id_in_group: UserID,
) -> None:
    async with transaction_context(get_asyncpg_engine(app), connection) as conn:
        # first check if the group exists
        await _get_group_and_access_rights_or_raise(
            conn, caller_id=caller_id, group_id=group_id, permission="write"
        )

        # check the user exists
        await _get_user_in_group_or_raise(
            conn,
            caller_id=caller_id,
            group_id=group_id,
            user_id=the_user_id_in_group,
        )

        # delete him/her
        await conn.execute(
            # pylint: disable=no-value-for-parameter
            user_to_groups.delete().where(
                and_(
                    user_to_groups.c.uid == the_user_id_in_group,
                    user_to_groups.c.gid == group_id,
                )
            )
        )


#
# GROUP MEMBERS - CUSTOM
#


async def is_user_by_email_in_group(
    app: web.Application,
    connection: AsyncConnection | None = None,
    *,
    email: str,
    group_id: GroupID,
) -> bool:
    async with pass_or_acquire_connection(get_asyncpg_engine(app), connection) as conn:
        user_id = await conn.scalar(
            sa.select(users.c.id)
            .select_from(
                sa.join(user_to_groups, users, user_to_groups.c.uid == users.c.id)
            )
            .where((users.c.email == email) & (user_to_groups.c.gid == group_id))
        )
        return user_id is not None


async def add_new_user_in_group(
    app: web.Application,
    connection: AsyncConnection | None = None,
    *,
    caller_id: UserID,
    group_id: GroupID,
    # either user_id or user_name
    new_user_id: UserID | None = None,
    new_user_name: IDStr | None = None,
    access_rights: AccessRightsDict | None = None,
) -> None:
    """
    adds new_user (either by id or email) in group (with gid) owned by user_id
    """
    async with transaction_context(get_asyncpg_engine(app), connection) as conn:
        # first check if the group exists
        await _get_group_and_access_rights_or_raise(
            conn, caller_id=caller_id, group_id=group_id, permission="write"
        )

        query = sa.select(users.c.id)
        if new_user_id is not None:
            query = query.where(users.c.id == new_user_id)
        elif new_user_name is not None:
            query = query.where(users.c.name == new_user_name)
        else:
            msg = "Expected either user-name or user-ID but none was provided"
            raise ValueError(msg)

        # now check the new user exists
        new_user_id = await conn.scalar(query)
        if not new_user_id:
            raise UserInGroupNotFoundError(uid=new_user_id, gid=group_id)

        # add the new user to the group now
        user_access_rights = _DEFAULT_GROUP_READ_ACCESS_RIGHTS
        if access_rights:
            user_access_rights.update(access_rights)

        try:
            await conn.execute(
                # pylint: disable=no-value-for-parameter
                user_to_groups.insert().values(
                    uid=new_user_id, gid=group_id, access_rights=user_access_rights
                )
            )
        except UniqueViolation as exc:
            raise UserAlreadyInGroupError(
                uid=new_user_id,
                gid=group_id,
                user_id=caller_id,
                access_rights=access_rights,
            ) from exc


async def auto_add_user_to_groups(
    app: web.Application,
    connection: AsyncConnection | None = None,
    *,
    user: dict,
) -> None:

    user_id: UserID = user["id"]

    # auto add user to the groups with the right rules
    # get the groups where there are inclusion rules and see if they apply
    query = sa.select(groups).where(groups.c.inclusion_rules != {})
    possible_group_ids = set()

    async with transaction_context(get_asyncpg_engine(app), connection) as conn:
        result = await conn.stream(query)
        async for row in result:
            inclusion_rules = row[groups.c.inclusion_rules]
            for prop, rule_pattern in inclusion_rules.items():
                if prop not in user:
                    continue
                if re.search(rule_pattern, user[prop]):
                    possible_group_ids.add(row[groups.c.gid])

        # now add the user to these groups if possible
        for gid in possible_group_ids:
            await conn.execute(
                # pylint: disable=no-value-for-parameter
                insert(user_to_groups)
                .values(
                    uid=user_id,
                    gid=gid,
                    access_rights=_DEFAULT_GROUP_READ_ACCESS_RIGHTS,
                )
                .on_conflict_do_nothing()  # in case the user was already added
            )


async def auto_add_user_to_product_group(
    app: web.Application,
    connection: AsyncConnection | None = None,
    *,
    user_id: UserID,
    product_name: str,
) -> GroupID:
    async with transaction_context(get_asyncpg_engine(app), connection) as conn:
        product_group_id: GroupID = await execute_get_or_create_product_group(
            conn, product_name
        )

        await conn.execute(
            # pylint: disable=no-value-for-parameter
            insert(user_to_groups)
            .values(
                uid=user_id,
                gid=product_group_id,
                access_rights=_DEFAULT_PRODUCT_GROUP_ACCESS_RIGHTS,
            )
            .on_conflict_do_nothing()  # in case the user was already added to this group
        )
        return product_group_id<|MERGE_RESOLUTION|>--- conflicted
+++ resolved
@@ -25,11 +25,7 @@
     pass_or_acquire_connection,
     transaction_context,
 )
-<<<<<<< HEAD
-from simcore_postgres_database.utils_users import is_private, is_public
-=======
 from simcore_postgres_database.utils_users import is_public, visible_user_profile_cols
->>>>>>> 6f0c82ca
 from sqlalchemy import and_
 from sqlalchemy.dialects.postgresql import insert
 from sqlalchemy.engine.row import Row
@@ -447,32 +443,7 @@
     return (
         users.c.id,
         users.c.name,
-<<<<<<< HEAD
-        # privacy settings
-        sa.case(
-            (
-                is_private(users.c.privacy_hide_email, caller_id),
-                None,
-            ),
-            else_=users.c.email,
-        ).label("email"),
-        sa.case(
-            (
-                is_private(users.c.privacy_hide_fullname, caller_id),
-                None,
-            ),
-            else_=users.c.first_name,
-        ).label("first_name"),
-        sa.case(
-            (
-                is_private(users.c.privacy_hide_fullname, caller_id),
-                None,
-            ),
-            else_=users.c.last_name,
-        ).label("last_name"),
-=======
         *visible_user_profile_cols(caller_id),
->>>>>>> 6f0c82ca
         users.c.primary_gid,
     )
 
