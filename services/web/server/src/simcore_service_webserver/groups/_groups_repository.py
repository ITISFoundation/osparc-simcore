import re
from copy import deepcopy
from typing import Literal

import sqlalchemy as sa
from aiohttp import web
from common_library.groups_enums import GroupType
from common_library.users_enums import UserRole
from models_library.basic_types import IDStr
from models_library.groups import (
    AccessRightsDict,
    Group,
    GroupID,
    GroupInfoTuple,
    GroupMember,
    GroupsByTypeTuple,
    StandardGroupCreate,
    StandardGroupUpdate,
)
from models_library.users import UserID
from simcore_postgres_database.errors import UniqueViolation
from simcore_postgres_database.models.users import users
from simcore_postgres_database.utils_products import execute_get_or_create_product_group
from simcore_postgres_database.utils_repos import (
    pass_or_acquire_connection,
    transaction_context,
)
from simcore_postgres_database.utils_users import is_private, is_public
from sqlalchemy import and_
from sqlalchemy.dialects.postgresql import insert
from sqlalchemy.engine.row import Row
from sqlalchemy.ext.asyncio import AsyncConnection

from ..db.models import groups, user_to_groups, users
from ..db.plugin import get_asyncpg_engine
from ..users.exceptions import UserNotFoundError
from .exceptions import (
    GroupNotFoundError,
    UserAlreadyInGroupError,
    UserInGroupNotFoundError,
    UserInsufficientRightsError,
)

_DEFAULT_PRODUCT_GROUP_ACCESS_RIGHTS = AccessRightsDict(
    read=False,
    write=False,
    delete=False,
)

_DEFAULT_GROUP_READ_ACCESS_RIGHTS = AccessRightsDict(
    read=True,
    write=False,
    delete=False,
)
_DEFAULT_GROUP_OWNER_ACCESS_RIGHTS = AccessRightsDict(
    read=True,
    write=True,
    delete=True,
)

_GROUP_COLUMNS = (
    groups.c.gid,
    groups.c.name,
    groups.c.description,
    groups.c.thumbnail,
    groups.c.type,
    groups.c.inclusion_rules,
    # NOTE: drops timestamps
)


def _row_to_model(group: Row) -> Group:
    return Group(
        gid=group.gid,
        name=group.name,
        description=group.description,
        thumbnail=group.thumbnail,
        group_type=group.type,
        inclusion_rules=group.inclusion_rules,
    )


def _to_group_info_tuple(group: Row) -> GroupInfoTuple:
    return (
        _row_to_model(group),
        AccessRightsDict(
            read=group.access_rights["read"],
            write=group.access_rights["write"],
            delete=group.access_rights["delete"],
        ),
    )


def _check_group_permissions(
    group: Row,
    caller_id: UserID,
    group_id: GroupID,
    permission: Literal["read", "write", "delete"],
) -> None:
    if not group.access_rights[permission]:
        raise UserInsufficientRightsError(
            user_id=caller_id, gid=group_id, permission=permission
        )


async def _get_group_and_access_rights_or_raise(
    conn: AsyncConnection,
    *,
<<<<<<< HEAD
    user_id: UserID,
    group_id: GroupID,
=======
    caller_id: UserID,
    group_id: GroupID,
    permission: Literal["read", "write", "delete"] | None,
>>>>>>> c94a135e
) -> Row:
    result = await conn.execute(
        sa.select(
            *_GROUP_COLUMNS,
            user_to_groups.c.access_rights,
        )
        .select_from(groups.join(user_to_groups, user_to_groups.c.gid == groups.c.gid))
<<<<<<< HEAD
        .where((user_to_groups.c.uid == user_id) & (user_to_groups.c.gid == group_id))
=======
        .where((user_to_groups.c.uid == caller_id) & (user_to_groups.c.gid == group_id))
>>>>>>> c94a135e
    )
    row = result.first()
    if not row:
        raise GroupNotFoundError(gid=group_id)
<<<<<<< HEAD
=======

    if permission:
        _check_group_permissions(row, caller_id, group_id, permission)

>>>>>>> c94a135e
    return row


#
# GROUPS
#


async def get_group_from_gid(
    app: web.Application,
    connection: AsyncConnection | None = None,
    *,
    group_id: GroupID,
) -> Group | None:
    async with pass_or_acquire_connection(get_asyncpg_engine(app), connection) as conn:
        row = await conn.execute(
            sa.select(*_GROUP_COLUMNS).where(groups.c.gid == group_id)
        )
        result = row.first()
        if result:
            return Group.model_validate(result, from_attributes=True)
        return None


#
# USER's GROUPS
#


def _list_user_groups_with_read_access_query(*group_selection, user_id: UserID):
    return (
        sa.select(*group_selection, user_to_groups.c.access_rights)
        .select_from(
            user_to_groups.join(groups, user_to_groups.c.gid == groups.c.gid),
        )
        .where(
            (user_to_groups.c.uid == user_id)
            & (user_to_groups.c.access_rights["read"].astext == "true")
        )
    )


async def get_all_user_groups_with_read_access(
    app: web.Application,
    connection: AsyncConnection | None = None,
    *,
    user_id: UserID,
) -> GroupsByTypeTuple:

    """
    Returns the user primary group, standard groups and the all group
    """
    primary_group: GroupInfoTuple | None = None
    standard_groups: list[GroupInfoTuple] = []
    everyone_group: GroupInfoTuple | None = None

    query = _list_user_groups_with_read_access_query(groups, user_id=user_id)

    async with pass_or_acquire_connection(get_asyncpg_engine(app), connection) as conn:
        result = await conn.stream(query)
        async for row in result:
            if row.type == GroupType.EVERYONE:
                assert row.access_rights["read"]  # nosec
                everyone_group = _to_group_info_tuple(row)

            elif row.type == GroupType.PRIMARY:
                assert row.access_rights["read"]  # nosec
                primary_group = _to_group_info_tuple(row)

            else:
                assert row.type == GroupType.STANDARD  # nosec
                # only add if user has read access
                if row.access_rights["read"]:
                    standard_groups.append(_to_group_info_tuple(row))

        return GroupsByTypeTuple(
            primary=primary_group, standard=standard_groups, everyone=everyone_group
        )


async def get_ids_of_all_user_groups_with_read_access(
    app: web.Application,
    connection: AsyncConnection | None = None,
    *,
    user_id: UserID,
) -> list[GroupID]:
    # thin version of `get_all_user_groups_with_read_access`

    query = _list_user_groups_with_read_access_query(groups.c.gid, user_id=user_id)

    async with pass_or_acquire_connection(get_asyncpg_engine(app), connection) as conn:
        result = await conn.stream(query)
        return [row.gid async for row in result]


async def get_all_user_groups(
    app: web.Application,
    connection: AsyncConnection | None = None,
    *,
    user_id: UserID,
) -> list[Group]:
    """
    Returns all user's groups
    """
    async with pass_or_acquire_connection(get_asyncpg_engine(app), connection) as conn:
        result = await conn.stream(
            sa.select(*_GROUP_COLUMNS)
            .select_from(
                user_to_groups.join(groups, user_to_groups.c.gid == groups.c.gid),
            )
            .where(user_to_groups.c.uid == user_id)
        )
        return [Group.model_validate(row) async for row in result]


async def get_ids_of_all_user_groups(
    app: web.Application,
    connection: AsyncConnection | None = None,
    *,
    user_id: UserID,
) -> list[GroupID]:
    # thin version of `get_all_user_groups`
    async with pass_or_acquire_connection(get_asyncpg_engine(app), connection) as conn:
        result = await conn.stream(
            sa.select(
                groups.c.gid,
            )
            .select_from(
                user_to_groups.join(groups, user_to_groups.c.gid == groups.c.gid),
            )
            .where(user_to_groups.c.uid == user_id)
        )
        return [row.gid async for row in result]


async def get_user_group(
    app: web.Application,
    connection: AsyncConnection | None = None,
    *,
    user_id: UserID,
    group_id: GroupID,
) -> tuple[Group, AccessRightsDict]:
    """
    Gets group gid if user associated to it and has read access

    raises GroupNotFoundError
    raises UserInsufficientRightsError
    """
    async with pass_or_acquire_connection(get_asyncpg_engine(app), connection) as conn:
        row = await _get_group_and_access_rights_or_raise(
<<<<<<< HEAD
            conn, user_id=user_id, group_id=group_id
=======
            conn, caller_id=user_id, group_id=group_id, permission="read"
>>>>>>> c94a135e
        )
        group, access_rights = _to_group_info_tuple(row)
        return group, access_rights


async def get_product_group_for_user(
    app: web.Application,
    connection: AsyncConnection | None = None,
    *,
    user_id: UserID,
    product_gid: GroupID,
) -> tuple[Group, AccessRightsDict]:
    """
    Returns product's group if user belongs to it, otherwise it
    raises GroupNotFoundError
    """
    async with pass_or_acquire_connection(get_asyncpg_engine(app), connection) as conn:
        row = await _get_group_and_access_rights_or_raise(
<<<<<<< HEAD
            conn, user_id=user_id, group_id=product_gid
=======
            conn,
            caller_id=user_id,
            group_id=product_gid,
            permission=None,
>>>>>>> c94a135e
        )
        group, access_rights = _to_group_info_tuple(row)
        return group, access_rights


assert set(StandardGroupCreate.model_fields).issubset({c.name for c in groups.columns})


async def create_standard_group(
    app: web.Application,
    connection: AsyncConnection | None = None,
    *,
    user_id: UserID,
    create: StandardGroupCreate,
) -> tuple[Group, AccessRightsDict]:

    async with transaction_context(get_asyncpg_engine(app), connection) as conn:
        user = await conn.scalar(
            sa.select(
                users.c.primary_gid,
            ).where(users.c.id == user_id)
        )
        if not user:
            raise UserNotFoundError(user_id=user_id)

        result = await conn.stream(
            # pylint: disable=no-value-for-parameter
            groups.insert()
            .values(
                **create.model_dump(mode="json", exclude_unset=True),
                type=GroupType.STANDARD,
            )
            .returning(*_GROUP_COLUMNS)
        )
        row = await result.fetchone()
        assert row  # nosec

        await conn.execute(
            # pylint: disable=no-value-for-parameter
            user_to_groups.insert().values(
                uid=user_id,
                gid=row.gid,
                access_rights=_DEFAULT_GROUP_OWNER_ACCESS_RIGHTS,
            )
        )

        group = _row_to_model(row)
        return group, deepcopy(_DEFAULT_GROUP_OWNER_ACCESS_RIGHTS)


assert set(StandardGroupUpdate.model_fields).issubset({c.name for c in groups.columns})


async def update_standard_group(
    app: web.Application,
    connection: AsyncConnection | None = None,
    *,
    user_id: UserID,
    group_id: GroupID,
    update: StandardGroupUpdate,
) -> tuple[Group, AccessRightsDict]:

    values = update.model_dump(mode="json", exclude_unset=True)

    async with transaction_context(get_asyncpg_engine(app), connection) as conn:
        row = await _get_group_and_access_rights_or_raise(
<<<<<<< HEAD
            conn, user_id=user_id, group_id=group_id
=======
            conn, caller_id=user_id, group_id=group_id, permission="write"
>>>>>>> c94a135e
        )
        assert row.gid == group_id  # nosec
        # NOTE: update does not include access-rights
        access_rights = AccessRightsDict(**row.access_rights)  # type: ignore[typeddict-item]

        result = await conn.stream(
            # pylint: disable=no-value-for-parameter
            groups.update()
            .values(**values)
            .where((groups.c.gid == group_id) & (groups.c.type == GroupType.STANDARD))
            .returning(*_GROUP_COLUMNS)
        )
        row = await result.fetchone()
        assert row  # nosec

        group = _row_to_model(row)
        return group, access_rights


async def delete_standard_group(
    app: web.Application,
    connection: AsyncConnection | None = None,
    *,
    user_id: UserID,
    group_id: GroupID,
) -> None:
    async with transaction_context(get_asyncpg_engine(app), connection) as conn:
<<<<<<< HEAD
        group = await _get_group_and_access_rights_or_raise(
            conn, user_id=user_id, group_id=group_id
=======
        await _get_group_and_access_rights_or_raise(
            conn, caller_id=user_id, group_id=group_id, permission="delete"
>>>>>>> c94a135e
        )

        await conn.execute(
            # pylint: disable=no-value-for-parameter
            groups.delete().where(
                (groups.c.gid == group_id) & (groups.c.type == GroupType.STANDARD)
            )
        )


#
# USERS
#


async def get_user_from_email(
    app: web.Application,
    connection: AsyncConnection | None = None,
    *,
    caller_id: UserID,
    email: str,
) -> Row:
    """
    Raises:
        UserNotFoundError: if not found or privacy hides email

    """
    async with pass_or_acquire_connection(get_asyncpg_engine(app), connection) as conn:
        result = await conn.stream(
            sa.select(users.c.id).where(
                (users.c.email == email)
<<<<<<< HEAD
                & is_public(users.c.privacy_hide_email, caller_id=caller_user_id)
=======
                & is_public(users.c.privacy_hide_email, caller_id=caller_id)
>>>>>>> c94a135e
            )
        )
        user = await result.fetchone()
        if not user:
            raise UserNotFoundError(email=email)
        return user


#
# GROUP MEMBERS - CRUD
#


def _group_user_cols(caller_id: UserID):
    return (
        users.c.id,
        users.c.name,
        # privacy settings
        sa.case(
            (
                is_private(users.c.privacy_hide_email, caller_id),
                None,
            ),
            else_=users.c.email,
        ).label("email"),
        sa.case(
            (
                is_private(users.c.privacy_hide_fullname, caller_id),
                None,
            ),
            else_=users.c.first_name,
        ).label("first_name"),
        sa.case(
            (
                is_private(users.c.privacy_hide_fullname, caller_id),
                None,
            ),
            else_=users.c.last_name,
        ).label("last_name"),
        users.c.primary_gid,
    )


async def _get_user_in_group_or_raise(
<<<<<<< HEAD
    conn: AsyncConnection, *, caller_user_id, group_id: GroupID, user_id: int
=======
    conn: AsyncConnection, *, caller_id: UserID, group_id: GroupID, user_id: UserID
>>>>>>> c94a135e
) -> Row:
    # NOTE: that the caller_id might be different that the target user_id
    result = await conn.stream(
        sa.select(
            *_group_user_cols(caller_id),
            user_to_groups.c.access_rights,
        )
        .select_from(
            users.join(user_to_groups, users.c.id == user_to_groups.c.uid),
        )
        .where((user_to_groups.c.gid == group_id) & (users.c.id == user_id))
    )
    row = await result.fetchone()
    if not row:
        raise UserInGroupNotFoundError(uid=user_id, gid=group_id)
    return row


async def list_users_in_group(
    app: web.Application,
    connection: AsyncConnection | None = None,
    *,
    caller_id: UserID,
    group_id: GroupID,
) -> list[GroupMember]:
    async with pass_or_acquire_connection(get_asyncpg_engine(app), connection) as conn:
        # GET GROUP & caller access-rights (if non PRIMARY)
        query = (
            sa.select(
                *_GROUP_COLUMNS,
<<<<<<< HEAD
                user_to_groups.c.access_rights,
            )
            .select_from(
                groups.join(
                    user_to_groups, user_to_groups.c.gid == groups.c.gid, isouter=True
                ).join(users, users.c.id == user_to_groups.c.uid)
            )
            .where(
                (user_to_groups.c.gid == group_id)
                & (
                    (user_to_groups.c.uid == user_id)
                    | (
                        (groups.c.type == GroupType.PRIMARY)
                        & users.c.role.in_([r for r in UserRole if r > UserRole.GUEST])
                    )
                )
            )
        )

        result = await conn.execute(query)
        group_row = result.first()
        if not group_row:
            raise GroupNotFoundError(gid=group_id)

        # Drop access-rights if primary group
        if group_row.type == GroupType.PRIMARY:
            query = sa.select(
                *_group_user_cols(user_id),
            )
        else:
            _check_group_permissions(
                group_row, caller_id=user_id, group_id=group_id, permission="read"
            )
            query = sa.select(
                *_group_user_cols(user_id),
                user_to_groups.c.access_rights,
            )

        # GET users
        query = query.select_from(users.join(user_to_groups, isouter=True)).where(
            user_to_groups.c.gid == group_id
        )

=======
                user_to_groups.c.access_rights,
            )
            .select_from(
                groups.join(
                    user_to_groups, user_to_groups.c.gid == groups.c.gid, isouter=True
                ).join(users, users.c.id == user_to_groups.c.uid)
            )
            .where(
                (user_to_groups.c.gid == group_id)
                & (
                    (user_to_groups.c.uid == caller_id)
                    | (
                        (groups.c.type == GroupType.PRIMARY)
                        & users.c.role.in_([r for r in UserRole if r > UserRole.GUEST])
                    )
                )
            )
        )

        result = await conn.execute(query)
        group_row = result.first()
        if not group_row:
            raise GroupNotFoundError(gid=group_id)

        # Drop access-rights if primary group
        if group_row.type == GroupType.PRIMARY:
            query = sa.select(
                *_group_user_cols(caller_id),
            )
        else:
            _check_group_permissions(
                group_row, caller_id=caller_id, group_id=group_id, permission="read"
            )
            query = sa.select(
                *_group_user_cols(caller_id),
                user_to_groups.c.access_rights,
            )

        # GET users
        query = query.select_from(users.join(user_to_groups, isouter=True)).where(
            user_to_groups.c.gid == group_id
        )

>>>>>>> c94a135e
        aresult = await conn.stream(query)
        return [
            GroupMember.model_validate(row, from_attributes=True)
            async for row in aresult
        ]


async def get_user_in_group(
    app: web.Application,
    connection: AsyncConnection | None = None,
    *,
    caller_id: UserID,
    group_id: GroupID,
    the_user_id_in_group: int,
) -> GroupMember:
    async with pass_or_acquire_connection(get_asyncpg_engine(app), connection) as conn:
        # first check if the group exists
<<<<<<< HEAD
        group = await _get_group_and_access_rights_or_raise(
            conn, user_id=user_id, group_id=group_id
=======
        await _get_group_and_access_rights_or_raise(
            conn, caller_id=caller_id, group_id=group_id, permission="read"
>>>>>>> c94a135e
        )

        # get the user with its permissions
        the_user = await _get_user_in_group_or_raise(
            conn,
            caller_id=caller_id,
            group_id=group_id,
            user_id=the_user_id_in_group,
        )
        return GroupMember.model_validate(the_user)


async def update_user_in_group(
    app: web.Application,
    connection: AsyncConnection | None = None,
    *,
    caller_id: UserID,
    group_id: GroupID,
    the_user_id_in_group: UserID,
    access_rights: AccessRightsDict,
) -> GroupMember:
    if not access_rights:
        msg = f"Cannot update empty {access_rights}"
        raise ValueError(msg)

    async with transaction_context(get_asyncpg_engine(app), connection) as conn:

        # first check if the group exists
<<<<<<< HEAD
        group = await _get_group_and_access_rights_or_raise(
            conn, user_id=user_id, group_id=group_id
=======
        await _get_group_and_access_rights_or_raise(
            conn, caller_id=caller_id, group_id=group_id, permission="write"
>>>>>>> c94a135e
        )

        # now check the user exists
        the_user = await _get_user_in_group_or_raise(
            conn,
            caller_id=caller_id,
            group_id=group_id,
            user_id=the_user_id_in_group,
        )

        # modify the user access rights
        new_db_values = {"access_rights": access_rights}
        await conn.execute(
            # pylint: disable=no-value-for-parameter
            user_to_groups.update()
            .values(**new_db_values)
            .where(
                and_(
                    user_to_groups.c.uid == the_user_id_in_group,
                    user_to_groups.c.gid == group_id,
                )
            )
        )
        user = the_user._asdict()
        user.update(**new_db_values)
        return GroupMember.model_validate(user)


async def delete_user_from_group(
    app: web.Application,
    connection: AsyncConnection | None = None,
    *,
    caller_id: UserID,
    group_id: GroupID,
    the_user_id_in_group: UserID,
) -> None:
    async with transaction_context(get_asyncpg_engine(app), connection) as conn:
        # first check if the group exists
<<<<<<< HEAD
        group = await _get_group_and_access_rights_or_raise(
            conn, user_id=user_id, group_id=group_id
=======
        await _get_group_and_access_rights_or_raise(
            conn, caller_id=caller_id, group_id=group_id, permission="write"
>>>>>>> c94a135e
        )

        # check the user exists
        await _get_user_in_group_or_raise(
            conn,
            caller_id=caller_id,
            group_id=group_id,
            user_id=the_user_id_in_group,
        )

        # delete him/her
        await conn.execute(
            # pylint: disable=no-value-for-parameter
            user_to_groups.delete().where(
                and_(
                    user_to_groups.c.uid == the_user_id_in_group,
                    user_to_groups.c.gid == group_id,
                )
            )
        )


#
# GROUP MEMBERS - CUSTOM
#


async def is_user_by_email_in_group(
    app: web.Application,
    connection: AsyncConnection | None = None,
    *,
    email: str,
    group_id: GroupID,
) -> bool:
    async with pass_or_acquire_connection(get_asyncpg_engine(app), connection) as conn:
        user_id = await conn.scalar(
            sa.select(users.c.id)
            .select_from(
                sa.join(user_to_groups, users, user_to_groups.c.uid == users.c.id)
            )
            .where((users.c.email == email) & (user_to_groups.c.gid == group_id))
        )
        return user_id is not None


async def add_new_user_in_group(
    app: web.Application,
    connection: AsyncConnection | None = None,
    *,
    caller_id: UserID,
    group_id: GroupID,
    # either user_id or user_name
    new_user_id: UserID | None = None,
    new_user_name: IDStr | None = None,
    access_rights: AccessRightsDict | None = None,
) -> None:
    """
    adds new_user (either by id or email) in group (with gid) owned by user_id
    """
    async with transaction_context(get_asyncpg_engine(app), connection) as conn:
        # first check if the group exists
<<<<<<< HEAD
        group = await _get_group_and_access_rights_or_raise(
            conn, user_id=user_id, group_id=group_id
=======
        await _get_group_and_access_rights_or_raise(
            conn, caller_id=caller_id, group_id=group_id, permission="write"
>>>>>>> c94a135e
        )

        query = sa.select(users.c.id)
        if new_user_id is not None:
            query = query.where(users.c.id == new_user_id)
        elif new_user_name is not None:
            query = query.where(users.c.name == new_user_name)
        else:
            msg = "Expected either user-name or user-ID but none was provided"
            raise ValueError(msg)

        # now check the new user exists
        new_user_id = await conn.scalar(query)
        if not new_user_id:
            raise UserInGroupNotFoundError(uid=new_user_id, gid=group_id)

        # add the new user to the group now
        user_access_rights = _DEFAULT_GROUP_READ_ACCESS_RIGHTS
        if access_rights:
            user_access_rights.update(access_rights)

        try:
            await conn.execute(
                # pylint: disable=no-value-for-parameter
                user_to_groups.insert().values(
                    uid=new_user_id, gid=group_id, access_rights=user_access_rights
                )
            )
        except UniqueViolation as exc:
            raise UserAlreadyInGroupError(
                uid=new_user_id,
                gid=group_id,
                user_id=caller_id,
                access_rights=access_rights,
            ) from exc


async def auto_add_user_to_groups(
    app: web.Application,
    connection: AsyncConnection | None = None,
    *,
    user: dict,
) -> None:

    user_id: UserID = user["id"]

    # auto add user to the groups with the right rules
    # get the groups where there are inclusion rules and see if they apply
    query = sa.select(groups).where(groups.c.inclusion_rules != {})
    possible_group_ids = set()

    async with transaction_context(get_asyncpg_engine(app), connection) as conn:
        result = await conn.stream(query)
        async for row in result:
            inclusion_rules = row[groups.c.inclusion_rules]
            for prop, rule_pattern in inclusion_rules.items():
                if prop not in user:
                    continue
                if re.search(rule_pattern, user[prop]):
                    possible_group_ids.add(row[groups.c.gid])

        # now add the user to these groups if possible
        for gid in possible_group_ids:
            await conn.execute(
                # pylint: disable=no-value-for-parameter
                insert(user_to_groups)
                .values(
                    uid=user_id,
                    gid=gid,
                    access_rights=_DEFAULT_GROUP_READ_ACCESS_RIGHTS,
                )
                .on_conflict_do_nothing()  # in case the user was already added
            )


async def auto_add_user_to_product_group(
    app: web.Application,
    connection: AsyncConnection | None = None,
    *,
    user_id: UserID,
    product_name: str,
) -> GroupID:
    async with transaction_context(get_asyncpg_engine(app), connection) as conn:
        product_group_id: GroupID = await execute_get_or_create_product_group(
            conn, product_name
        )

        await conn.execute(
            # pylint: disable=no-value-for-parameter
            insert(user_to_groups)
            .values(
                uid=user_id,
                gid=product_group_id,
                access_rights=_DEFAULT_PRODUCT_GROUP_ACCESS_RIGHTS,
            )
            .on_conflict_do_nothing()  # in case the user was already added to this group
        )
        return product_group_id<|MERGE_RESOLUTION|>--- conflicted
+++ resolved
@@ -106,14 +106,9 @@
 async def _get_group_and_access_rights_or_raise(
     conn: AsyncConnection,
     *,
-<<<<<<< HEAD
-    user_id: UserID,
-    group_id: GroupID,
-=======
     caller_id: UserID,
     group_id: GroupID,
     permission: Literal["read", "write", "delete"] | None,
->>>>>>> c94a135e
 ) -> Row:
     result = await conn.execute(
         sa.select(
@@ -121,22 +116,15 @@
             user_to_groups.c.access_rights,
         )
         .select_from(groups.join(user_to_groups, user_to_groups.c.gid == groups.c.gid))
-<<<<<<< HEAD
-        .where((user_to_groups.c.uid == user_id) & (user_to_groups.c.gid == group_id))
-=======
         .where((user_to_groups.c.uid == caller_id) & (user_to_groups.c.gid == group_id))
->>>>>>> c94a135e
     )
     row = result.first()
     if not row:
         raise GroupNotFoundError(gid=group_id)
-<<<<<<< HEAD
-=======
 
     if permission:
         _check_group_permissions(row, caller_id, group_id, permission)
 
->>>>>>> c94a135e
     return row
 
 
@@ -287,11 +275,7 @@
     """
     async with pass_or_acquire_connection(get_asyncpg_engine(app), connection) as conn:
         row = await _get_group_and_access_rights_or_raise(
-<<<<<<< HEAD
-            conn, user_id=user_id, group_id=group_id
-=======
             conn, caller_id=user_id, group_id=group_id, permission="read"
->>>>>>> c94a135e
         )
         group, access_rights = _to_group_info_tuple(row)
         return group, access_rights
@@ -310,14 +294,10 @@
     """
     async with pass_or_acquire_connection(get_asyncpg_engine(app), connection) as conn:
         row = await _get_group_and_access_rights_or_raise(
-<<<<<<< HEAD
-            conn, user_id=user_id, group_id=product_gid
-=======
             conn,
             caller_id=user_id,
             group_id=product_gid,
             permission=None,
->>>>>>> c94a135e
         )
         group, access_rights = _to_group_info_tuple(row)
         return group, access_rights
@@ -384,11 +364,7 @@
 
     async with transaction_context(get_asyncpg_engine(app), connection) as conn:
         row = await _get_group_and_access_rights_or_raise(
-<<<<<<< HEAD
-            conn, user_id=user_id, group_id=group_id
-=======
             conn, caller_id=user_id, group_id=group_id, permission="write"
->>>>>>> c94a135e
         )
         assert row.gid == group_id  # nosec
         # NOTE: update does not include access-rights
@@ -416,13 +392,8 @@
     group_id: GroupID,
 ) -> None:
     async with transaction_context(get_asyncpg_engine(app), connection) as conn:
-<<<<<<< HEAD
-        group = await _get_group_and_access_rights_or_raise(
-            conn, user_id=user_id, group_id=group_id
-=======
         await _get_group_and_access_rights_or_raise(
             conn, caller_id=user_id, group_id=group_id, permission="delete"
->>>>>>> c94a135e
         )
 
         await conn.execute(
@@ -454,11 +425,7 @@
         result = await conn.stream(
             sa.select(users.c.id).where(
                 (users.c.email == email)
-<<<<<<< HEAD
-                & is_public(users.c.privacy_hide_email, caller_id=caller_user_id)
-=======
                 & is_public(users.c.privacy_hide_email, caller_id=caller_id)
->>>>>>> c94a135e
             )
         )
         user = await result.fetchone()
@@ -503,11 +470,7 @@
 
 
 async def _get_user_in_group_or_raise(
-<<<<<<< HEAD
-    conn: AsyncConnection, *, caller_user_id, group_id: GroupID, user_id: int
-=======
     conn: AsyncConnection, *, caller_id: UserID, group_id: GroupID, user_id: UserID
->>>>>>> c94a135e
 ) -> Row:
     # NOTE: that the caller_id might be different that the target user_id
     result = await conn.stream(
@@ -538,51 +501,6 @@
         query = (
             sa.select(
                 *_GROUP_COLUMNS,
-<<<<<<< HEAD
-                user_to_groups.c.access_rights,
-            )
-            .select_from(
-                groups.join(
-                    user_to_groups, user_to_groups.c.gid == groups.c.gid, isouter=True
-                ).join(users, users.c.id == user_to_groups.c.uid)
-            )
-            .where(
-                (user_to_groups.c.gid == group_id)
-                & (
-                    (user_to_groups.c.uid == user_id)
-                    | (
-                        (groups.c.type == GroupType.PRIMARY)
-                        & users.c.role.in_([r for r in UserRole if r > UserRole.GUEST])
-                    )
-                )
-            )
-        )
-
-        result = await conn.execute(query)
-        group_row = result.first()
-        if not group_row:
-            raise GroupNotFoundError(gid=group_id)
-
-        # Drop access-rights if primary group
-        if group_row.type == GroupType.PRIMARY:
-            query = sa.select(
-                *_group_user_cols(user_id),
-            )
-        else:
-            _check_group_permissions(
-                group_row, caller_id=user_id, group_id=group_id, permission="read"
-            )
-            query = sa.select(
-                *_group_user_cols(user_id),
-                user_to_groups.c.access_rights,
-            )
-
-        # GET users
-        query = query.select_from(users.join(user_to_groups, isouter=True)).where(
-            user_to_groups.c.gid == group_id
-        )
-
-=======
                 user_to_groups.c.access_rights,
             )
             .select_from(
@@ -626,7 +544,6 @@
             user_to_groups.c.gid == group_id
         )
 
->>>>>>> c94a135e
         aresult = await conn.stream(query)
         return [
             GroupMember.model_validate(row, from_attributes=True)
@@ -644,13 +561,8 @@
 ) -> GroupMember:
     async with pass_or_acquire_connection(get_asyncpg_engine(app), connection) as conn:
         # first check if the group exists
-<<<<<<< HEAD
-        group = await _get_group_and_access_rights_or_raise(
-            conn, user_id=user_id, group_id=group_id
-=======
         await _get_group_and_access_rights_or_raise(
             conn, caller_id=caller_id, group_id=group_id, permission="read"
->>>>>>> c94a135e
         )
 
         # get the user with its permissions
@@ -679,13 +591,8 @@
     async with transaction_context(get_asyncpg_engine(app), connection) as conn:
 
         # first check if the group exists
-<<<<<<< HEAD
-        group = await _get_group_and_access_rights_or_raise(
-            conn, user_id=user_id, group_id=group_id
-=======
         await _get_group_and_access_rights_or_raise(
             conn, caller_id=caller_id, group_id=group_id, permission="write"
->>>>>>> c94a135e
         )
 
         # now check the user exists
@@ -724,13 +631,8 @@
 ) -> None:
     async with transaction_context(get_asyncpg_engine(app), connection) as conn:
         # first check if the group exists
-<<<<<<< HEAD
-        group = await _get_group_and_access_rights_or_raise(
-            conn, user_id=user_id, group_id=group_id
-=======
         await _get_group_and_access_rights_or_raise(
             conn, caller_id=caller_id, group_id=group_id, permission="write"
->>>>>>> c94a135e
         )
 
         # check the user exists
@@ -792,13 +694,8 @@
     """
     async with transaction_context(get_asyncpg_engine(app), connection) as conn:
         # first check if the group exists
-<<<<<<< HEAD
-        group = await _get_group_and_access_rights_or_raise(
-            conn, user_id=user_id, group_id=group_id
-=======
         await _get_group_and_access_rights_or_raise(
             conn, caller_id=caller_id, group_id=group_id, permission="write"
->>>>>>> c94a135e
         )
 
         query = sa.select(users.c.id)
