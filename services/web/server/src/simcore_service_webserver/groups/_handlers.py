import functools
import logging
from contextlib import suppress
from typing import Literal

from aiohttp import web
from common_library.json_serialization import json_dumps
from models_library.api_schemas_webserver.groups import (
    GroupCreate,
    GroupGet,
    GroupUpdate,
    GroupUserAdd,
    GroupUserGet,
    GroupUserUpdate,
    MyGroupsGet,
)
from models_library.users import GroupID, UserID
<<<<<<< HEAD
from pydantic import BaseModel, ConfigDict, Field, TypeAdapter
=======
from pydantic import BaseModel, Extra, Field, parse_obj_as
>>>>>>> 927319c4
from servicelib.aiohttp import status
from servicelib.aiohttp.requests_validation import (
    parse_request_body_as,
    parse_request_path_parameters_as,
    parse_request_query_parameters_as,
)
from servicelib.aiohttp.typing_extension import Handler

from .._constants import RQ_PRODUCT_KEY, RQT_USERID_KEY
from .._meta import API_VTAG
from ..login.decorators import login_required
from ..products.api import Product, get_current_product
from ..scicrunch.db import ResearchResourceRepository
from ..scicrunch.errors import InvalidRRIDError, ScicrunchError
from ..scicrunch.models import ResearchResource, ResourceHit
from ..scicrunch.service_client import SciCrunch
from ..security.decorators import permission_required
from ..users.exceptions import UserNotFoundError
from ..utils_aiohttp import envelope_json_response
from . import api
from ._classifiers import GroupClassifierRepository, build_rrids_tree_view
from .exceptions import (
    GroupNotFoundError,
    UserAlreadyInGroupError,
    UserInGroupNotFoundError,
    UserInsufficientRightsError,
)

_logger = logging.getLogger(__name__)


class _GroupsRequestContext(BaseModel):
    user_id: UserID = Field(..., alias=RQT_USERID_KEY)  # type: ignore[literal-required]
    product_name: str = Field(..., alias=RQ_PRODUCT_KEY)  # type: ignore[literal-required]


def _handle_groups_exceptions(handler: Handler):
    @functools.wraps(handler)
    async def wrapper(request: web.Request) -> web.StreamResponse:
        try:
            return await handler(request)

        except UserNotFoundError as exc:
            raise web.HTTPNotFound(
                reason=f"User {exc.uid or exc.email} not found"
            ) from exc

        except GroupNotFoundError as exc:
            gid = getattr(exc, "gid", "")
            raise web.HTTPNotFound(reason=f"Group {gid} not found") from exc

        except UserInGroupNotFoundError as exc:
            gid = getattr(exc, "gid", "")
            raise web.HTTPNotFound(reason=f"User not found in group {gid}") from exc

        except UserAlreadyInGroupError as exc:
            gid = getattr(exc, "gid", "")
            raise web.HTTPConflict(reason=f"User is already in group {gid}") from exc

        except UserInsufficientRightsError as exc:
            raise web.HTTPForbidden from exc

    return wrapper


routes = web.RouteTableDef()


@routes.get(f"/{API_VTAG}/groups", name="list_groups")
@login_required
@permission_required("groups.read")
@_handle_groups_exceptions
async def list_groups(request: web.Request):
    """
    List all groups (organizations, primary, everyone and products) I belong to
    """
    product: Product = get_current_product(request)
    req_ctx = _GroupsRequestContext.model_validate(request)

    primary_group, user_groups, all_group = await api.list_user_groups_with_read_access(
        request.app, req_ctx.user_id
    )

    my_group = {
        "me": primary_group,
        "organizations": user_groups,
        "all": all_group,
        "product": None,
    }

    if product.group_id:
        with suppress(GroupNotFoundError):
            # Product is optional
            my_group["product"] = await api.get_product_group_for_user(
                app=request.app,
                user_id=req_ctx.user_id,
                product_gid=product.group_id,
            )

<<<<<<< HEAD
    assert AllUsersGroups.model_validate(result) is not None  # nosec
    return result
=======
    assert parse_obj_as(MyGroupsGet, my_group) is not None  # nosec
    return envelope_json_response(my_group)


#
# Organization groups
#
>>>>>>> 927319c4


class _GroupPathParams(BaseModel):
    gid: GroupID
    model_config = ConfigDict(extra="forbid")


@routes.get(f"/{API_VTAG}/groups/{{gid}}", name="get_group")
@login_required
@permission_required("groups.read")
@_handle_groups_exceptions
async def get_group(request: web.Request):
<<<<<<< HEAD
    """Get one group details"""
    req_ctx = _GroupsRequestContext.model_validate(request)
    path_params = parse_request_path_parameters_as(_GroupPathParams, request)

    group = await api.get_user_group(request.app, req_ctx.user_id, path_params.gid)
    assert UsersGroup.model_validate(group) is not None  # nosec
    return group
=======
    """Get an organization group"""
    req_ctx = _GroupsRequestContext.parse_obj(request)
    path_params = parse_request_path_parameters_as(_GroupPathParams, request)

    group = await api.get_user_group(request.app, req_ctx.user_id, path_params.gid)
    assert parse_obj_as(GroupGet, group) is not None  # nosec
    return envelope_json_response(group)
>>>>>>> 927319c4


@routes.post(f"/{API_VTAG}/groups", name="create_group")
@login_required
@permission_required("groups.*")
@_handle_groups_exceptions
async def create_group(request: web.Request):
<<<<<<< HEAD
    """Creates organization groups"""
    req_ctx = _GroupsRequestContext.model_validate(request)
    new_group = await request.json()

    created_group = await api.create_user_group(request.app, req_ctx.user_id, new_group)
    assert UsersGroup.model_validate(created_group) is not None  # nosec
    raise web.HTTPCreated(
        text=json_dumps({"data": created_group}), content_type=MIMETYPE_APPLICATION_JSON
    )
=======
    """Creates an organization group"""
    req_ctx = _GroupsRequestContext.parse_obj(request)
    create = await parse_request_body_as(GroupCreate, request)
    new_group = create.dict(exclude_unset=True)

    created_group = await api.create_user_group(request.app, req_ctx.user_id, new_group)
    assert parse_obj_as(GroupGet, created_group) is not None  # nosec

    return envelope_json_response(created_group, status_cls=web.HTTPCreated)
>>>>>>> 927319c4


@routes.patch(f"/{API_VTAG}/groups/{{gid}}", name="update_group")
@login_required
@permission_required("groups.*")
@_handle_groups_exceptions
async def update_group(request: web.Request):
<<<<<<< HEAD
    req_ctx = _GroupsRequestContext.model_validate(request)
=======
    """Updates organization groups"""
    req_ctx = _GroupsRequestContext.parse_obj(request)
>>>>>>> 927319c4
    path_params = parse_request_path_parameters_as(_GroupPathParams, request)
    update: GroupUpdate = await parse_request_body_as(GroupUpdate, request)
    new_group_values = update.dict(exclude_unset=True)

    updated_group = await api.update_user_group(
        request.app, req_ctx.user_id, path_params.gid, new_group_values
    )
<<<<<<< HEAD
    assert UsersGroup.model_validate(updated_group) is not None  # nosec
=======
    assert parse_obj_as(GroupGet, updated_group) is not None  # nosec
>>>>>>> 927319c4
    return envelope_json_response(updated_group)


@routes.delete(f"/{API_VTAG}/groups/{{gid}}", name="delete_group")
@login_required
@permission_required("groups.*")
@_handle_groups_exceptions
async def delete_group(request: web.Request):
<<<<<<< HEAD
    req_ctx = _GroupsRequestContext.model_validate(request)
=======
    """Deletes organization groups"""
    req_ctx = _GroupsRequestContext.parse_obj(request)
>>>>>>> 927319c4
    path_params = parse_request_path_parameters_as(_GroupPathParams, request)

    await api.delete_user_group(request.app, req_ctx.user_id, path_params.gid)
    return web.json_response(status=status.HTTP_204_NO_CONTENT)


#
# Users in organization groups (i.e. members of an organization)
#


@routes.get(f"/{API_VTAG}/groups/{{gid}}/users", name="get_all_group_users")
@login_required
@permission_required("groups.*")
@_handle_groups_exceptions
<<<<<<< HEAD
async def get_group_users(request: web.Request):
    req_ctx = _GroupsRequestContext.model_validate(request)
=======
async def get_all_group_users(request: web.Request):
    """Gets users in organization groups"""
    req_ctx = _GroupsRequestContext.parse_obj(request)
>>>>>>> 927319c4
    path_params = parse_request_path_parameters_as(_GroupPathParams, request)

    group_user = await api.list_users_in_group(
        request.app, req_ctx.user_id, path_params.gid
    )
    assert (
        TypeAdapter(list[GroupUserGet]).validate_python(group_user) is not None
    )  # nosec
    return envelope_json_response(group_user)


@routes.post(f"/{API_VTAG}/groups/{{gid}}/users", name="add_group_user")
@login_required
@permission_required("groups.*")
@_handle_groups_exceptions
async def add_group_user(request: web.Request):
    """
    Adds a user in an organization group
    """
    req_ctx = _GroupsRequestContext.model_validate(request)
    path_params = parse_request_path_parameters_as(_GroupPathParams, request)
<<<<<<< HEAD
    new_user_in_group = await request.json()

    assert "uid" in new_user_in_group or "email" in new_user_in_group  # nosec

    new_user_id = new_user_in_group["uid"] if "uid" in new_user_in_group else None
    new_user_email = (
        TypeAdapter(LowerCaseEmailStr).validate_python(new_user_in_group["email"])
        if "email" in new_user_in_group
        else None
    )
=======
    added: GroupUserAdd = await parse_request_body_as(GroupUserAdd, request)
>>>>>>> 927319c4

    await api.add_user_in_group(
        request.app,
        req_ctx.user_id,
        path_params.gid,
        new_user_id=added.uid,
        new_user_email=added.email,
    )
    return web.json_response(status=status.HTTP_204_NO_CONTENT)


class _GroupUserPathParams(BaseModel):
    gid: GroupID
    uid: UserID
    model_config = ConfigDict(extra="forbid")


@routes.get(f"/{API_VTAG}/groups/{{gid}}/users/{{uid}}", name="get_group_user")
@login_required
@permission_required("groups.*")
@_handle_groups_exceptions
async def get_group_user(request: web.Request):
    """
    Gets specific user in an organization group
    """
    req_ctx = _GroupsRequestContext.model_validate(request)
    path_params = parse_request_path_parameters_as(_GroupUserPathParams, request)
    user = await api.get_user_in_group(
        request.app, req_ctx.user_id, path_params.gid, path_params.uid
    )
    assert GroupUserGet.model_validate(user) is not None  # nosec
    return envelope_json_response(user)


@routes.patch(f"/{API_VTAG}/groups/{{gid}}/users/{{uid}}", name="update_group_user")
@login_required
@permission_required("groups.*")
@_handle_groups_exceptions
async def update_group_user(request: web.Request):
<<<<<<< HEAD
    """
    Modify specific user in group
    """
    req_ctx = _GroupsRequestContext.model_validate(request)
=======
    req_ctx = _GroupsRequestContext.parse_obj(request)
>>>>>>> 927319c4
    path_params = parse_request_path_parameters_as(_GroupUserPathParams, request)
    update: GroupUserUpdate = await parse_request_body_as(GroupUserUpdate, request)

    user = await api.update_user_in_group(
        request.app,
        user_id=req_ctx.user_id,
        gid=path_params.gid,
        the_user_id_in_group=path_params.uid,
        access_rights=update.access_rights.dict(),
    )
    assert GroupUserGet.model_validate(user) is not None  # nosec
    return envelope_json_response(user)


@routes.delete(f"/{API_VTAG}/groups/{{gid}}/users/{{uid}}", name="delete_group_user")
@login_required
@permission_required("groups.*")
@_handle_groups_exceptions
async def delete_group_user(request: web.Request):
    req_ctx = _GroupsRequestContext.model_validate(request)
    path_params = parse_request_path_parameters_as(_GroupUserPathParams, request)
    await api.delete_user_in_group(
        request.app, req_ctx.user_id, path_params.gid, path_params.uid
    )
    return web.json_response(status=status.HTTP_204_NO_CONTENT)


#
# Classifiers
#


class _GroupsParams(BaseModel):
    gid: GroupID


class _ClassifiersQuery(BaseModel):
    tree_view: Literal["std"] = "std"


@routes.get(f"/{API_VTAG}/groups/{{gid}}/classifiers", name="get_group_classifiers")
@login_required
@permission_required("groups.*")
async def get_group_classifiers(request: web.Request):
    try:
        path_params = parse_request_path_parameters_as(_GroupsParams, request)
        query_params: _ClassifiersQuery = parse_request_query_parameters_as(
            _ClassifiersQuery, request
        )

        repo = GroupClassifierRepository(request.app)
        if not await repo.group_uses_scicrunch(path_params.gid):
            return await repo.get_classifiers_from_bundle(path_params.gid)

        # otherwise, build dynamic tree with RRIDs
        view = await build_rrids_tree_view(
            request.app, tree_view_mode=query_params.tree_view
        )
    except ScicrunchError:
        view = {}

    return envelope_json_response(view)


def _handle_scicrunch_exceptions(handler: Handler):
    @functools.wraps(handler)
    async def wrapper(request: web.Request) -> web.StreamResponse:
        try:
            return await handler(request)

        except InvalidRRIDError as err:
            raise web.HTTPBadRequest(reason=f"{err}") from err

        except ScicrunchError as err:
            user_msg = "Cannot get RRID since scicrunch.org service is not reachable."
            _logger.exception("%s", user_msg)
            raise web.HTTPServiceUnavailable(reason=user_msg) from err

    return wrapper


@routes.get(
    f"/{API_VTAG}/groups/sparc/classifiers/scicrunch-resources/{{rrid}}",
    name="get_scicrunch_resource",
)
@login_required
@permission_required("groups.*")
@_handle_scicrunch_exceptions
async def get_scicrunch_resource(request: web.Request):
    rrid = request.match_info["rrid"]
    rrid = SciCrunch.validate_identifier(rrid)

    # check if in database first
    repo = ResearchResourceRepository(request.app)
    resource: ResearchResource | None = await repo.get_resource(rrid)
    if not resource:
        # otherwise, request to scicrunch service
        scicrunch = SciCrunch.get_instance(request.app)
        resource = await scicrunch.get_resource_fields(rrid)

    return envelope_json_response(resource.model_dump())


@routes.post(
    f"/{API_VTAG}/groups/sparc/classifiers/scicrunch-resources/{{rrid}}",
    name="add_scicrunch_resource",
)
@login_required
@permission_required("groups.*")
@_handle_scicrunch_exceptions
async def add_scicrunch_resource(request: web.Request):
    rrid = request.match_info["rrid"]

    # check if exists
    repo = ResearchResourceRepository(request.app)
    resource: ResearchResource | None = await repo.get_resource(rrid)
    if not resource:
        # then request scicrunch service
        scicrunch = SciCrunch.get_instance(request.app)
        resource = await scicrunch.get_resource_fields(rrid)

        # insert new or if exists, then update
        await repo.upsert(resource)

    return envelope_json_response(resource.model_dump())


@routes.get(
    f"/{API_VTAG}/groups/sparc/classifiers/scicrunch-resources:search",
    name="search_scicrunch_resources",
)
@login_required
@permission_required("groups.*")
@_handle_scicrunch_exceptions
async def search_scicrunch_resources(request: web.Request):
    guess_name = str(request.query["guess_name"]).strip()

    scicrunch = SciCrunch.get_instance(request.app)
    hits: list[ResourceHit] = await scicrunch.search_resource(guess_name)

    return envelope_json_response([hit.model_dump() for hit in hits])<|MERGE_RESOLUTION|>--- conflicted
+++ resolved
@@ -4,7 +4,6 @@
 from typing import Literal
 
 from aiohttp import web
-from common_library.json_serialization import json_dumps
 from models_library.api_schemas_webserver.groups import (
     GroupCreate,
     GroupGet,
@@ -15,11 +14,7 @@
     MyGroupsGet,
 )
 from models_library.users import GroupID, UserID
-<<<<<<< HEAD
 from pydantic import BaseModel, ConfigDict, Field, TypeAdapter
-=======
-from pydantic import BaseModel, Extra, Field, parse_obj_as
->>>>>>> 927319c4
 from servicelib.aiohttp import status
 from servicelib.aiohttp.requests_validation import (
     parse_request_body_as,
@@ -119,18 +114,13 @@
                 product_gid=product.group_id,
             )
 
-<<<<<<< HEAD
-    assert AllUsersGroups.model_validate(result) is not None  # nosec
-    return result
-=======
-    assert parse_obj_as(MyGroupsGet, my_group) is not None  # nosec
+    assert MyGroupsGet.model_validate(my_group) is not None  # nosec
     return envelope_json_response(my_group)
 
 
 #
 # Organization groups
 #
->>>>>>> 927319c4
 
 
 class _GroupPathParams(BaseModel):
@@ -143,23 +133,13 @@
 @permission_required("groups.read")
 @_handle_groups_exceptions
 async def get_group(request: web.Request):
-<<<<<<< HEAD
     """Get one group details"""
     req_ctx = _GroupsRequestContext.model_validate(request)
     path_params = parse_request_path_parameters_as(_GroupPathParams, request)
 
     group = await api.get_user_group(request.app, req_ctx.user_id, path_params.gid)
-    assert UsersGroup.model_validate(group) is not None  # nosec
-    return group
-=======
-    """Get an organization group"""
-    req_ctx = _GroupsRequestContext.parse_obj(request)
-    path_params = parse_request_path_parameters_as(_GroupPathParams, request)
-
-    group = await api.get_user_group(request.app, req_ctx.user_id, path_params.gid)
-    assert parse_obj_as(GroupGet, group) is not None  # nosec
+    assert GroupGet.model_validate(group) is not None  # nosec
     return envelope_json_response(group)
->>>>>>> 927319c4
 
 
 @routes.post(f"/{API_VTAG}/groups", name="create_group")
@@ -167,27 +147,14 @@
 @permission_required("groups.*")
 @_handle_groups_exceptions
 async def create_group(request: web.Request):
-<<<<<<< HEAD
     """Creates organization groups"""
     req_ctx = _GroupsRequestContext.model_validate(request)
-    new_group = await request.json()
+    create = await parse_request_body_as(GroupCreate, request)
+    new_group = create.model_dump(exclude_unset=True)
 
     created_group = await api.create_user_group(request.app, req_ctx.user_id, new_group)
-    assert UsersGroup.model_validate(created_group) is not None  # nosec
-    raise web.HTTPCreated(
-        text=json_dumps({"data": created_group}), content_type=MIMETYPE_APPLICATION_JSON
-    )
-=======
-    """Creates an organization group"""
-    req_ctx = _GroupsRequestContext.parse_obj(request)
-    create = await parse_request_body_as(GroupCreate, request)
-    new_group = create.dict(exclude_unset=True)
-
-    created_group = await api.create_user_group(request.app, req_ctx.user_id, new_group)
-    assert parse_obj_as(GroupGet, created_group) is not None  # nosec
-
+    assert GroupGet.model_validate(created_group) is not None  # nosec
     return envelope_json_response(created_group, status_cls=web.HTTPCreated)
->>>>>>> 927319c4
 
 
 @routes.patch(f"/{API_VTAG}/groups/{{gid}}", name="update_group")
@@ -195,12 +162,8 @@
 @permission_required("groups.*")
 @_handle_groups_exceptions
 async def update_group(request: web.Request):
-<<<<<<< HEAD
-    req_ctx = _GroupsRequestContext.model_validate(request)
-=======
     """Updates organization groups"""
-    req_ctx = _GroupsRequestContext.parse_obj(request)
->>>>>>> 927319c4
+    req_ctx = _GroupsRequestContext.model_validate(request)
     path_params = parse_request_path_parameters_as(_GroupPathParams, request)
     update: GroupUpdate = await parse_request_body_as(GroupUpdate, request)
     new_group_values = update.dict(exclude_unset=True)
@@ -208,11 +171,7 @@
     updated_group = await api.update_user_group(
         request.app, req_ctx.user_id, path_params.gid, new_group_values
     )
-<<<<<<< HEAD
-    assert UsersGroup.model_validate(updated_group) is not None  # nosec
-=======
-    assert parse_obj_as(GroupGet, updated_group) is not None  # nosec
->>>>>>> 927319c4
+    assert GroupGet.model_validate(updated_group) is not None  # nosec
     return envelope_json_response(updated_group)
 
 
@@ -221,12 +180,8 @@
 @permission_required("groups.*")
 @_handle_groups_exceptions
 async def delete_group(request: web.Request):
-<<<<<<< HEAD
-    req_ctx = _GroupsRequestContext.model_validate(request)
-=======
     """Deletes organization groups"""
-    req_ctx = _GroupsRequestContext.parse_obj(request)
->>>>>>> 927319c4
+    req_ctx = _GroupsRequestContext.model_validate(request)
     path_params = parse_request_path_parameters_as(_GroupPathParams, request)
 
     await api.delete_user_group(request.app, req_ctx.user_id, path_params.gid)
@@ -242,14 +197,9 @@
 @login_required
 @permission_required("groups.*")
 @_handle_groups_exceptions
-<<<<<<< HEAD
 async def get_group_users(request: web.Request):
-    req_ctx = _GroupsRequestContext.model_validate(request)
-=======
-async def get_all_group_users(request: web.Request):
     """Gets users in organization groups"""
-    req_ctx = _GroupsRequestContext.parse_obj(request)
->>>>>>> 927319c4
+    req_ctx = _GroupsRequestContext.model_validate(request)
     path_params = parse_request_path_parameters_as(_GroupPathParams, request)
 
     group_user = await api.list_users_in_group(
@@ -271,20 +221,7 @@
     """
     req_ctx = _GroupsRequestContext.model_validate(request)
     path_params = parse_request_path_parameters_as(_GroupPathParams, request)
-<<<<<<< HEAD
-    new_user_in_group = await request.json()
-
-    assert "uid" in new_user_in_group or "email" in new_user_in_group  # nosec
-
-    new_user_id = new_user_in_group["uid"] if "uid" in new_user_in_group else None
-    new_user_email = (
-        TypeAdapter(LowerCaseEmailStr).validate_python(new_user_in_group["email"])
-        if "email" in new_user_in_group
-        else None
-    )
-=======
     added: GroupUserAdd = await parse_request_body_as(GroupUserAdd, request)
->>>>>>> 927319c4
 
     await api.add_user_in_group(
         request.app,
@@ -324,14 +261,7 @@
 @permission_required("groups.*")
 @_handle_groups_exceptions
 async def update_group_user(request: web.Request):
-<<<<<<< HEAD
-    """
-    Modify specific user in group
-    """
-    req_ctx = _GroupsRequestContext.model_validate(request)
-=======
-    req_ctx = _GroupsRequestContext.parse_obj(request)
->>>>>>> 927319c4
+    req_ctx = _GroupsRequestContext.model_validate(request)
     path_params = parse_request_path_parameters_as(_GroupUserPathParams, request)
     update: GroupUserUpdate = await parse_request_body_as(GroupUserUpdate, request)
 
