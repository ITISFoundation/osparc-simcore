from aiopg.sa.result import RowProxy
from models_library.services import ServiceKey, ServiceVersion
<<<<<<< HEAD
from pydantic import BaseModel, Field, HttpUrl, parse_obj_as

MEGABYTES = 1024 * 1024
_BASE_UUID = uuid.UUID("ca2144da-eabb-4daf-a1df-a3682050e25f")


logger = logging.getLogger(__name__)
=======
from pydantic import BaseModel, Field, HttpUrl, PositiveInt
>>>>>>> 3460ffb5


class ServiceInfo(BaseModel):
    key: ServiceKey
    version: ServiceVersion

    label: str = Field(..., description="Display name")

    thumbnail: HttpUrl = Field(
        default=parse_obj_as(HttpUrl, "https://via.placeholder.com/170x120.png")
    )

    is_guest_allowed: bool = True

    @property
    def footprint(self) -> str:
        return f"{self.key}:{self.version}"

    @property
    def title(self) -> str:
        """human readable title"""
        return f"{self.label.capitalize()} v{self.version}"


class ViewerInfo(ServiceInfo):
    """
    Here a viewer denotes a service
      - that supports (i.e. can consume) a specific filetype and
      - that is available to everyone
    and therefore it can be dispatched to both guest and active users
    to visualize a file of that type
    """

    filetype: str = Field(..., description="Filetype associated to this viewer")

    input_port_key: str = Field(
        ...,
        description="Name of the connection port, since it is service-dependent",
    )

    @classmethod
    def create_from_db(cls, row: RowProxy) -> "ViewerInfo":
        return cls(
            key=row["service_key"],
            version=row["service_version"],
            filetype=row["filetype"],
            label=row["service_display_name"] or row["service_key"].split("/")[-1],
            input_port_key=row["service_input_port"],
            is_guest_allowed=row["is_guest_allowed"],
        )


class ServiceParams(BaseModel):
    viewer_key: ServiceKey
    viewer_version: ServiceVersion

    @property
    def footprint(self) -> str:
        return f"{self.viewer_key}:{self.viewer_version}"


class FileParams(BaseModel):
    file_type: str
    file_name: str = "unknown"
    file_size: PositiveInt
    download_link: HttpUrl

    @property
    def footprint(self) -> str:
        return f"{self.file_name}.{self.file_type}:{self.file_size}"<|MERGE_RESOLUTION|>--- conflicted
+++ resolved
@@ -1,16 +1,12 @@
 from aiopg.sa.result import RowProxy
 from models_library.services import ServiceKey, ServiceVersion
-<<<<<<< HEAD
-from pydantic import BaseModel, Field, HttpUrl, parse_obj_as
+from pydantic import BaseModel, Field, HttpUrl, PositiveInt, parse_obj_as
 
 MEGABYTES = 1024 * 1024
 _BASE_UUID = uuid.UUID("ca2144da-eabb-4daf-a1df-a3682050e25f")
 
 
 logger = logging.getLogger(__name__)
-=======
-from pydantic import BaseModel, Field, HttpUrl, PositiveInt
->>>>>>> 3460ffb5
 
 
 class ServiceInfo(BaseModel):
