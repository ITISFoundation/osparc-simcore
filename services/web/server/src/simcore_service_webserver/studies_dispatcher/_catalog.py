import logging
from contextlib import suppress
from dataclasses import dataclass
from typing import AsyncIterator

import sqlalchemy as sa
from aiohttp import web
from aiopg.sa.connection import SAConnection
from aiopg.sa.engine import Engine
from models_library.groups import EVERYONE_GROUP_ID
from models_library.services import ServiceKey, ServiceVersion
from pydantic import HttpUrl, PositiveInt, TypeAdapter, ValidationError
from servicelib.logging_utils import log_decorator
from simcore_postgres_database.models.services import (
    services_access_rights,
    services_meta_data,
)
from simcore_postgres_database.models.services_consume_filetypes import (
    services_consume_filetypes,
)
from simcore_postgres_database.utils_services import create_select_latest_services_query

from ..db.plugin import get_database_engine
from ._errors import ServiceNotFound
from .settings import StudiesDispatcherSettings, get_plugin_settings

LARGEST_PAGE_SIZE = 1000

_logger = logging.getLogger(__name__)


@dataclass
class ServiceMetaData:
    # acts as adapter bewteen RowProxy and ServiceGet BaseModel
    key: str
    version: str
    title: str  # alias for 'name'
    description: str
    thumbnail: str
    file_extensions: list[str]


async def _get_service_filetypes(conn: SAConnection) -> dict[ServiceKey, list[str]]:
    query = sa.select(
        services_consume_filetypes.c.service_key,
        sa.func.array_agg(
            sa.func.distinct(services_consume_filetypes.c.filetype)
        ).label("list_of_file_types"),
    ).group_by(services_consume_filetypes.c.service_key)

    result = await conn.execute(query)
    rows = await result.fetchall()

    return {row.service_key: row.list_of_file_types for row in rows}


async def iter_latest_product_services(
    app: web.Application,
    *,
    product_name: str,
    page_number: PositiveInt = 1,  # 1-based
    page_size: PositiveInt = LARGEST_PAGE_SIZE,
) -> AsyncIterator[ServiceMetaData]:
    assert page_number >= 1  # nosec
    assert ((page_number - 1) * page_size) >= 0  # nosec

    engine: Engine = get_database_engine(app)
    settings: StudiesDispatcherSettings = get_plugin_settings(app)

    # Select query for latest version of the service
    latest_services = create_select_latest_services_query().alias("latest_services")

    query = (
        sa.select(
            services_meta_data.c.key,
            services_meta_data.c.version,
            services_meta_data.c.name,
            services_meta_data.c.description,
            services_meta_data.c.thumbnail,
            services_meta_data.c.deprecated,
        )
        .select_from(
            latest_services.join(
                services_meta_data,
                (services_meta_data.c.key == latest_services.c.key)
                & (services_meta_data.c.version == latest_services.c.latest),
            ).join(
                services_access_rights,
                (services_meta_data.c.key == services_access_rights.c.key)
                & (services_meta_data.c.version == services_access_rights.c.version),
            )
        )
        .where(
            (
                services_meta_data.c.key.like("simcore/services/dynamic/%%")
                | (services_meta_data.c.key.like("simcore/services/comp/%%"))
            )
            & (services_meta_data.c.deprecated.is_(None))
            & (services_access_rights.c.gid == EVERYONE_GROUP_ID)
<<<<<<< HEAD
            & (services_access_rights.c.execute_access == sa.true())
=======
            & (services_access_rights.c.execute_access.is_(True))
>>>>>>> 927319c4
            & (services_access_rights.c.product_name == product_name)
        )
    )

    # pagination
    query = query.limit(page_size).offset((page_number - 1) * page_size)

    async with engine.acquire() as conn:
        service_filetypes = await _get_service_filetypes(conn)

        async for row in await conn.execute(query):
            yield ServiceMetaData(
                key=row.key,
                version=row.version,
                title=row.name,
                description=row.description,
                thumbnail=row.thumbnail or f"{settings.STUDIES_DEFAULT_SERVICE_THUMBNAIL}",
                file_extensions=service_filetypes.get(row.key, []),
            )


@dataclass
class ValidService:
    key: str
    version: str
    title: str
    is_public: bool
    thumbnail: HttpUrl | None  # nullable


@log_decorator(_logger, level=logging.DEBUG)
async def validate_requested_service(
    app: web.Application,
    *,
    service_key: ServiceKey,
    service_version: ServiceVersion,
) -> ValidService:
    engine: Engine = get_database_engine(app)

    async with engine.acquire() as conn:
        query = sa.select(
            services_meta_data.c.name,
            services_meta_data.c.key,
            services_meta_data.c.thumbnail,
        ).where(
            (services_meta_data.c.key == service_key)
            & (services_meta_data.c.version == service_version)
        )

        result = await conn.execute(query)
        row = await result.fetchone()

        if row is None:
            raise ServiceNotFound(
                service_key=service_key, service_version=service_version
            )

        assert row.key == service_key  # nosec

        query = (
            sa.select(services_consume_filetypes.c.is_guest_allowed)
            .where(
                (services_consume_filetypes.c.service_key == service_key)
<<<<<<< HEAD
                & (services_consume_filetypes.c.is_guest_allowed == sa.true())
=======
                & (services_consume_filetypes.c.is_guest_allowed.is_(True))
>>>>>>> 927319c4
            )
            .limit(1)
        )

        is_guest_allowed = await conn.scalar(query)

        thumbnail_or_none = None
        if row.thumbnail is not None:
            with suppress(ValidationError):
                thumbnail_or_none = TypeAdapter(HttpUrl).validate_python(row.thumbnail)

        return ValidService(
            key=service_key,
            version=service_version,
            is_public=bool(is_guest_allowed),
            title=row.name or service_key.split("/")[-1],
            thumbnail=thumbnail_or_none,
        )<|MERGE_RESOLUTION|>--- conflicted
+++ resolved
@@ -97,11 +97,7 @@
             )
             & (services_meta_data.c.deprecated.is_(None))
             & (services_access_rights.c.gid == EVERYONE_GROUP_ID)
-<<<<<<< HEAD
-            & (services_access_rights.c.execute_access == sa.true())
-=======
             & (services_access_rights.c.execute_access.is_(True))
->>>>>>> 927319c4
             & (services_access_rights.c.product_name == product_name)
         )
     )
@@ -118,7 +114,8 @@
                 version=row.version,
                 title=row.name,
                 description=row.description,
-                thumbnail=row.thumbnail or f"{settings.STUDIES_DEFAULT_SERVICE_THUMBNAIL}",
+                thumbnail=row.thumbnail
+                or f"{settings.STUDIES_DEFAULT_SERVICE_THUMBNAIL}",
                 file_extensions=service_filetypes.get(row.key, []),
             )
 
@@ -165,11 +162,7 @@
             sa.select(services_consume_filetypes.c.is_guest_allowed)
             .where(
                 (services_consume_filetypes.c.service_key == service_key)
-<<<<<<< HEAD
-                & (services_consume_filetypes.c.is_guest_allowed == sa.true())
-=======
                 & (services_consume_filetypes.c.is_guest_allowed.is_(True))
->>>>>>> 927319c4
             )
             .limit(1)
         )
