from datetime import timedelta

from aiohttp import web
<<<<<<< HEAD
from pydantic import HttpUrl, parse_obj_as, validator
=======
from pydantic import ByteSize, HttpUrl, parse_obj_as, validator
>>>>>>> 3460ffb5
from pydantic.fields import Field
from servicelib.aiohttp.application_keys import APP_SETTINGS_KEY
from settings_library.base import BaseCustomSettings


class StudiesDispatcherSettings(BaseCustomSettings):
    STUDIES_ACCESS_ANONYMOUS_ALLOWED: bool = Field(
        False,
        description="If enabled, the study links are accessible to anonymous users",
        env=["STUDIES_ACCESS_ANONYMOUS_ALLOWED", "WEBSERVER_STUDIES_ACCESS_ENABLED"],
    )

    STUDIES_GUEST_ACCOUNT_LIFETIME: timedelta = Field(
        default=timedelta(minutes=15),
        description="Sets lifetime of a guest user until it is logged out "
        " and removed by the GC",
    )

    STUDIES_DEFAULT_SERVICE_THUMBNAIL: HttpUrl = Field(
<<<<<<< HEAD
        default=parse_obj_as(HttpUrl, "https://via.placeholder.com/170x120.png"),
        description="Default servcie thumbnails in the service response",
=======
        default="https://via.placeholder.com/170x120.png",
        description="Default thumbnail for services or dispatch project with a service",
    )

    STUDIES_DEFAULT_FILE_THUMBNAIL: HttpUrl = Field(
        default="https://via.placeholder.com/170x120.png",
        description="Default thumbnail for dispatch projects with only data (i.e. file-picker)",
    )

    STUDIES_MAX_FILE_SIZE_ALLOWED: ByteSize = Field(
        default=parse_obj_as(ByteSize, "50Mib"),
        description="Limits the size of the files that can be dispatched"
        "Note that the accuracy of the file size is not guaranteed and this limit might be surpassed",
>>>>>>> 3460ffb5
    )

    @validator("STUDIES_GUEST_ACCOUNT_LIFETIME")
    @classmethod
    def is_positive_lifetime(cls, v):
        if v and isinstance(v, timedelta) and v.total_seconds() <= 0:
            raise ValueError(f"Must be a positive number, got {v.total_seconds()=}")
        return v

    def is_login_required(self):
        """Used just to allow protecting the dispatcher redirect entrypoint programatically
        Normally dispatcher entrypoints are openened
        """
        return not self.STUDIES_ACCESS_ANONYMOUS_ALLOWED

    class Config:
        schema_extra = {
            "example": {
                "STUDIES_GUEST_ACCOUNT_LIFETIME": "2 1:10:00",  # 2 days 1h and 10 mins
                "STUDIES_ACCESS_ANONYMOUS_ALLOWED": "1",
            },
        }


def get_plugin_settings(app: web.Application) -> StudiesDispatcherSettings:
    settings = app[APP_SETTINGS_KEY].WEBSERVER_STUDIES_DISPATCHER
    assert settings, "setup_settings not called?"  # nosec
    assert isinstance(settings, StudiesDispatcherSettings)  # nosec
    return settings<|MERGE_RESOLUTION|>--- conflicted
+++ resolved
@@ -1,11 +1,7 @@
 from datetime import timedelta
 
 from aiohttp import web
-<<<<<<< HEAD
 from pydantic import HttpUrl, parse_obj_as, validator
-=======
-from pydantic import ByteSize, HttpUrl, parse_obj_as, validator
->>>>>>> 3460ffb5
 from pydantic.fields import Field
 from servicelib.aiohttp.application_keys import APP_SETTINGS_KEY
 from settings_library.base import BaseCustomSettings
@@ -25,24 +21,8 @@
     )
 
     STUDIES_DEFAULT_SERVICE_THUMBNAIL: HttpUrl = Field(
-<<<<<<< HEAD
         default=parse_obj_as(HttpUrl, "https://via.placeholder.com/170x120.png"),
         description="Default servcie thumbnails in the service response",
-=======
-        default="https://via.placeholder.com/170x120.png",
-        description="Default thumbnail for services or dispatch project with a service",
-    )
-
-    STUDIES_DEFAULT_FILE_THUMBNAIL: HttpUrl = Field(
-        default="https://via.placeholder.com/170x120.png",
-        description="Default thumbnail for dispatch projects with only data (i.e. file-picker)",
-    )
-
-    STUDIES_MAX_FILE_SIZE_ALLOWED: ByteSize = Field(
-        default=parse_obj_as(ByteSize, "50Mib"),
-        description="Limits the size of the files that can be dispatched"
-        "Note that the accuracy of the file size is not guaranteed and this limit might be surpassed",
->>>>>>> 3460ffb5
     )
 
     @validator("STUDIES_GUEST_ACCOUNT_LIFETIME")
