""" Handles request to the viewers redirection entrypoints

"""

import functools
import logging
import urllib.parse
from typing import TypeAlias

from aiohttp import web
from common_library.error_codes import create_error_code
from models_library.projects import ProjectID
from models_library.projects_nodes_io import NodeID
from models_library.services import ServiceKey, ServiceVersion
from pydantic import BaseModel, ConfigDict, ValidationError, field_validator
from servicelib.aiohttp import status
from servicelib.aiohttp.requests_validation import parse_request_query_parameters_as
from servicelib.aiohttp.typing_extension import Handler
from servicelib.logging_errors import create_troubleshotting_log_kwargs

<<<<<<< HEAD
from ..dynamic_scheduler import api as dynamic_scheduler_service
from ..products.products_service import get_product_name
=======
from ..dynamic_scheduler import api as dynamic_scheduler_api
from ..products import products_web
>>>>>>> ed01dce3
from ..utils import compose_support_error_msg
from ..utils_aiohttp import create_redirect_to_page_response
from ._catalog import ValidService, validate_requested_service
from ._constants import MSG_UNEXPECTED_DISPATCH_ERROR
from ._core import validate_requested_file, validate_requested_viewer
from ._errors import InvalidRedirectionParams, StudyDispatcherError
from ._models import FileParams, ServiceInfo, ServiceParams, ViewerInfo
from ._projects import (
    get_or_create_project_with_file,
    get_or_create_project_with_file_and_service,
    get_or_create_project_with_service,
)
from ._users import UserInfo, ensure_authentication, get_or_create_guest_user
from .settings import get_plugin_settings

_logger = logging.getLogger(__name__)

#
# HELPERS
#


def _create_redirect_response_to_view_page(
    app: web.Application,
    project_id: ProjectID,
    viewer_node_id: NodeID,
    file_name: str | None,
    file_size: int | str | None,
) -> web.HTTPFound:
    # NOTE: these are 'view' page params and need to be interpreted by front-end correctly!
    return create_redirect_to_page_response(
        app,
        page="view",
        project_id=f"{project_id}",
        viewer_node_id=f"{viewer_node_id}",
        file_name=file_name or "unkwnown",
        file_size=file_size or 0,
    )


def _create_redirect_response_to_error_page(
    app: web.Application, message: str, status_code: int
) -> web.HTTPFound:
    # NOTE: these are 'error' page params and need to be interpreted by front-end correctly!
    return create_redirect_to_page_response(
        app,
        page="error",
        message=message,
        status_code=status_code,
    )


def _create_service_info_from(service: ValidService) -> ServiceInfo:
    values_map = {
        "key": service.key,
        "version": service.version,
        "label": service.title,
        "is_guest_allowed": service.is_public,
    }
    if service.thumbnail:
        values_map["thumbnail"] = service.thumbnail
    return ServiceInfo.model_construct(_fields_set=set(values_map.keys()), **values_map)


def _handle_errors_with_error_page(handler: Handler):
    @functools.wraps(handler)
    async def wrapper(request: web.Request) -> web.StreamResponse:
        try:
            return await handler(request)

        except (web.HTTPRedirection, web.HTTPSuccessful):
            # NOTE: that response is a redirection that is reraised and not returned
            raise

        except StudyDispatcherError as err:
            raise _create_redirect_response_to_error_page(
                request.app,
                message=f"Sorry, we cannot dispatch your study: {err}",
                status_code=status.HTTP_422_UNPROCESSABLE_ENTITY,  # 422
            ) from err

        except web.HTTPUnauthorized as err:
            raise _create_redirect_response_to_error_page(
                request.app,
                message=f"{err.reason}. Please reload this page to login/register.",
                status_code=err.status_code,
            ) from err

        except web.HTTPUnprocessableEntity as err:
            raise _create_redirect_response_to_error_page(
                request.app,
                message=f"Invalid parameters in link: {err.reason}",
                status_code=status.HTTP_422_UNPROCESSABLE_ENTITY,  # 422
            ) from err

        except web.HTTPClientError as err:
            _logger.exception("Client error with status code %d", err.status_code)
            raise _create_redirect_response_to_error_page(
                request.app,
                message=err.reason,
                status_code=err.status_code,
            ) from err

        except (ValidationError, web.HTTPServerError, Exception) as err:
            error_code = create_error_code(err)

            user_error_msg = compose_support_error_msg(
                msg=MSG_UNEXPECTED_DISPATCH_ERROR, error_code=error_code
            )
            _logger.exception(
                **create_troubleshotting_log_kwargs(
                    user_error_msg,
                    error=err,
                    error_code=error_code,
                    error_context={"request": request},
                    tip="Unexpected failure while dispatching study",
                )
            )
            raise _create_redirect_response_to_error_page(
                request.app,
                message=user_error_msg,
                status_code=status.HTTP_500_INTERNAL_SERVER_ERROR,
            ) from err

    return wrapper


#
# API Schemas
#


class ServiceQueryParams(ServiceParams):
    model_config = ConfigDict(extra="forbid")


class FileQueryParams(FileParams):
    model_config = ConfigDict(extra="forbid")

    @field_validator("file_type")
    @classmethod
    def ensure_extension_upper_and_dotless(cls, v):
        # NOTE: see filetype constraint-check
        if v and isinstance(v, str):
            w = urllib.parse.unquote(v)
            return w.upper().lstrip(".")
        return v


class ServiceAndFileParams(FileQueryParams, ServiceParams):
    ...


class ViewerQueryParams(BaseModel):
    file_type: str | None = None
    viewer_key: ServiceKey
    viewer_version: ServiceVersion

    @staticmethod
    def from_viewer(viewer: ViewerInfo) -> "ViewerQueryParams":
        # can safely construct w/o validation from a viewer
        return ViewerQueryParams.model_construct(
            file_type=viewer.filetype,
            viewer_key=viewer.key,
            viewer_version=viewer.version,
        )

    @field_validator("file_type")
    @classmethod
    def ensure_extension_upper_and_dotless(cls, v):
        # NOTE: see filetype constraint-check
        if v and isinstance(v, str):
            w = urllib.parse.unquote(v)
            return w.upper().lstrip(".")
        return v


RedirectionQueryParams: TypeAlias = (
    # NOTE: Extra.forbid in FileQueryParams, ServiceQueryParams avoids bad casting when
    # errors in ServiceAndFileParams
    ServiceAndFileParams
    | FileQueryParams
    | ServiceQueryParams
)


#
# API HANDLERS
#


@_handle_errors_with_error_page
async def get_redirection_to_viewer(request: web.Request):
    """
    - validate request
    - get or create user
    - get or create project
    - create redirect response
    - create and set auth cookie

    NOTE: Can be set as login_required programatically with STUDIES_ACCESS_ANONYMOUS_ALLOWED env var.
    """
    query_params: RedirectionQueryParams = parse_request_query_parameters_as(
        RedirectionQueryParams, request  # type: ignore[arg-type] # from pydantic v2 --> https://github.com/pydantic/pydantic/discussions/4950
    )
    _logger.debug("Requesting viewer %s [%s]", query_params, type(query_params))

    user: UserInfo
    if isinstance(query_params, ServiceAndFileParams):
        file_params = service_params = query_params

        # NOTE: Cannot check file_size in from HEAD in a AWS download link so file_size is just infomative
        viewer: ViewerInfo = await validate_requested_viewer(
            request.app,
            file_type=file_params.file_type,
            file_size=file_params.file_size,
            service_key=service_params.viewer_key,
            service_version=service_params.viewer_version,
        )

        # Retrieve user or create a temporary guest
        user = await get_or_create_guest_user(
            request, allow_anonymous_or_guest_users=viewer.is_guest_allowed
        )

        # Generate one project per user + download_link + viewer
        project_id, viewer_id = await get_or_create_project_with_file_and_service(
            request.app,
            user,
            viewer,
            file_params.download_link,
            product_name=products_web.get_product_name(request),
        )
        await dynamic_scheduler_service.update_projects_networks(
            request.app, project_id=project_id
        )

        response = _create_redirect_response_to_view_page(
            request.app,
            project_id=project_id,
            viewer_node_id=viewer_id,
            file_name=file_params.file_name,
            file_size=file_params.file_size,
        )

    elif isinstance(query_params, ServiceQueryParams):
        service_params_ = query_params

        valid_service: ValidService = await validate_requested_service(
            app=request.app,
            service_key=service_params_.viewer_key,
            service_version=service_params_.viewer_version,
        )

        user = await get_or_create_guest_user(
            request, allow_anonymous_or_guest_users=valid_service.is_public
        )

        project_id, viewer_id = await get_or_create_project_with_service(
            request.app,
            user,
            service_info=_create_service_info_from(valid_service),
            product_name=products_web.get_product_name(request),
        )
        await dynamic_scheduler_service.update_projects_networks(
            request.app, project_id=project_id
        )

        response = _create_redirect_response_to_view_page(
            request.app,
            project_id=project_id,
            viewer_node_id=viewer_id,
            file_name="none",
            file_size=0,
        )

    elif isinstance(query_params, FileQueryParams):
        file_params_ = query_params

        validate_requested_file(
            app=request.app,
            file_type=file_params_.file_type,
            file_size=file_params_.file_size,
        )

        # NOTE: file-only dispatch is reserved to registered users
        # - Anonymous user rights associated with services, not files
        # - Front-end viewer for anonymous users cannot render a single file-picker. SEE https://github.com/ITISFoundation/osparc-simcore/issues/4342
        # - Risk of anonymous users to polute platform with data
        user = await get_or_create_guest_user(
            request, allow_anonymous_or_guest_users=False
        )

        project_id, file_picker_id = await get_or_create_project_with_file(
            request.app,
            user,
            file_params=file_params_,
            project_thumbnail=get_plugin_settings(
                app=request.app
            ).STUDIES_DEFAULT_FILE_THUMBNAIL,
            product_name=products_web.get_product_name(request),
        )
        await dynamic_scheduler_service.update_projects_networks(
            request.app, project_id=project_id
        )

        response = _create_redirect_response_to_view_page(
            request.app,
            project_id=project_id,
            viewer_node_id=file_picker_id,  # TODO: ask odei about this?
            file_name=file_params_.file_name,
            file_size=file_params_.file_size,
        )

    else:
        # NOTE: if query is done right, this should never happen
        raise InvalidRedirectionParams

    # Adds auth cookies (login)
    await ensure_authentication(user, request, response)

    _logger.debug(
        "Response with redirect '%s' w/ auth cookie in headers %s)",
        response,
        response.headers,
    )

    # NOTE: Why raising the response?
    #  SEE aiohttp/web_protocol.py: DeprecationWarning: returning HTTPException object is deprecated (#2415) and will be removed, please raise the exception instead
    assert isinstance(response, web.HTTPFound)  # nosec
    raise response<|MERGE_RESOLUTION|>--- conflicted
+++ resolved
@@ -1,6 +1,4 @@
-""" Handles request to the viewers redirection entrypoints
-
-"""
+"""Handles request to the viewers redirection entrypoints"""
 
 import functools
 import logging
@@ -18,13 +16,7 @@
 from servicelib.aiohttp.typing_extension import Handler
 from servicelib.logging_errors import create_troubleshotting_log_kwargs
 
-<<<<<<< HEAD
-from ..dynamic_scheduler import api as dynamic_scheduler_service
-from ..products.products_service import get_product_name
-=======
-from ..dynamic_scheduler import api as dynamic_scheduler_api
 from ..products import products_web
->>>>>>> ed01dce3
 from ..utils import compose_support_error_msg
 from ..utils_aiohttp import create_redirect_to_page_response
 from ._catalog import ValidService, validate_requested_service
@@ -174,8 +166,7 @@
         return v
 
 
-class ServiceAndFileParams(FileQueryParams, ServiceParams):
-    ...
+class ServiceAndFileParams(FileQueryParams, ServiceParams): ...
 
 
 class ViewerQueryParams(BaseModel):
