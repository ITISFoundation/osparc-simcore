""" Users management

 Keeps functionality that couples with the following app modules
    - users,
    - login
    - security
    - resource_manager

"""

import logging
import secrets
import string
from contextlib import suppress
from datetime import datetime
from typing import Final

import redis.asyncio as aioredis
from aiohttp import web
from models_library.emails import LowerCaseEmailStr
from pydantic import BaseModel, TypeAdapter
from redis.exceptions import LockNotOwnedError
from servicelib.aiohttp.application_keys import APP_FIRE_AND_FORGET_TASKS_KEY
from servicelib.logging_utils import log_decorator
from servicelib.utils import fire_and_forget_task
from servicelib.utils_secrets import generate_password

from ..garbage_collector.settings import GUEST_USER_RC_LOCK_FORMAT
from ..groups.api import auto_add_user_to_product_group
from ..login.storage import AsyncpgStorage, get_plugin_storage
from ..login.utils import ACTIVE, GUEST
<<<<<<< HEAD
from ..products.products_service import get_product_name
=======
from ..products import products_web
>>>>>>> ed01dce3
from ..redis import get_redis_lock_manager_client
from ..security.api import (
    check_user_authorized,
    encrypt_password,
    is_anonymous,
    remember_identity,
)
from ..users.api import get_user
from ..users.exceptions import UserNotFoundError
from ._constants import MSG_GUESTS_NOT_ALLOWED
from ._errors import GuestUsersLimitError
from .settings import StudiesDispatcherSettings, get_plugin_settings

_logger = logging.getLogger(__name__)


class UserInfo(BaseModel):
    id: int
    name: str
    email: LowerCaseEmailStr
    primary_gid: int
    needs_login: bool = False
    is_guest: bool = True


async def get_authorized_user(request: web.Request) -> dict:
    """Returns valid user if it is identified (cookie)
    and logged in (valid cookie)?
    """
    with suppress(web.HTTPUnauthorized, UserNotFoundError):
        user_id = await check_user_authorized(request)
        user: dict = await get_user(request.app, user_id)
        return user
    return {}


# GUEST_USER_RC_LOCK:
#
#   These locks prevents the GC from deleting a GUEST user in to stages of its lifefime:
#
#  1. During construction:
#     - Prevents GC from deleting this GUEST user while it is being created
#     - Since the user still does not have an ID assigned, the lock is named with his random_user_name
#     - the timeout here is the TTL of the lock in Redis. in case the webserver is overwhelmed and cannot create
#       a user during that time or crashes, then redis will ensure the lock disappears and let the garbage collector do its work
#
MAX_DELAY_TO_CREATE_USER: Final[int] = 8  # secs
#
#  2. During initialization
#     - Prevents the GC from deleting this GUEST user, with ID assigned, while it gets initialized and acquires it's first resource
#     - Uses the ID assigned to name the lock
#
MAX_DELAY_TO_GUEST_FIRST_CONNECTION: Final[int] = 15  # secs
#
#
# NOTES:
#   - In case of failure or excessive delay the lock has a timeout that automatically unlocks it
#     and the GC can clean up what remains
#   - Notice that the ids to name the locks are unique, therefore the lock can be acquired w/o errors
#   - These locks are very specific to resources and have timeout so the risk of blocking from GC is small
#


async def create_temporary_guest_user(request: web.Request):
    """Creates a guest user with a random name and

    Raises:
        MaxGuestUsersError: No more guest users allowed

    """
    db: AsyncpgStorage = get_plugin_storage(request.app)
    redis_locks_client: aioredis.Redis = get_redis_lock_manager_client(request.app)
    settings: StudiesDispatcherSettings = get_plugin_settings(app=request.app)
    product_name = products_web.get_product_name(request)

    random_user_name = "".join(
        secrets.choice(string.ascii_lowercase) for _ in range(10)
    )
    email = TypeAdapter(LowerCaseEmailStr).validate_python(
        f"{random_user_name}@guest-at-osparc.io"
    )
    password = generate_password(length=12)
    expires_at = datetime.utcnow() + settings.STUDIES_GUEST_ACCOUNT_LIFETIME

    usr = None
    try:
        async with redis_locks_client.lock(
            GUEST_USER_RC_LOCK_FORMAT.format(user_id=random_user_name),
            timeout=MAX_DELAY_TO_CREATE_USER,
        ):
            # NOTE: usr Dict is incomplete, e.g. does not contain primary_gid
            usr = await db.create_user(
                {
                    "name": random_user_name,
                    "email": email,
                    "password_hash": encrypt_password(password),
                    "status": ACTIVE,
                    "role": GUEST,
                    "expires_at": expires_at,
                }
            )
            user = await get_user(request.app, usr["id"])
            await auto_add_user_to_product_group(
                request.app, user_id=user["id"], product_name=product_name
            )

            # (2) read details above
            await redis_locks_client.lock(
                GUEST_USER_RC_LOCK_FORMAT.format(user_id=user["id"]),
                timeout=MAX_DELAY_TO_GUEST_FIRST_CONNECTION,
            ).acquire()

    except LockNotOwnedError as err:
        # NOTE: The policy on number of GUETS users allowed is bound to the
        # load of the system.
        # If the lock times-out it is because a user cannot
        # be create in less that MAX_DELAY_TO_CREATE_USER seconds.
        # That shows that the system is really loaded and we rather
        # stop creating GUEST users.

        # NOTE: here we cleanup but if any trace is left it will be deleted by gc
        if usr is not None and usr.get("id"):

            async def _cleanup(draft_user):
                with suppress(Exception):
                    await db.delete_user(draft_user)

            fire_and_forget_task(
                _cleanup(usr),
                task_suffix_name="cleanup_temporary_guest_user",
                fire_and_forget_tasks_collection=request.app[
                    APP_FIRE_AND_FORGET_TASKS_KEY
                ],
            )
        raise GuestUsersLimitError from err

    return user


@log_decorator(_logger, level=logging.DEBUG)
async def get_or_create_guest_user(
    request: web.Request, *, allow_anonymous_or_guest_users: bool
) -> UserInfo:
    """
    A user w/o authentication is denoted ANONYMOUS. If allow_anonymous_or_guest_users=True, then
    these users can be automatically promoted to GUEST. For that, a temporary guest account
    is created and associated to this user.

    GUEST users are therefore a special user that is un-identified to us (no email/name, etc)

    NOTE that if allow_anonymous_or_guest_users=False, GUEST users are NOT allowed in the system either.

    Arguments:
        allow_anonymous_or_guest_users -- if True, it will create a temporary GUEST account

    Raises:
        web.HTTPUnauthorized if ANONYMOUS users are not allowed (either w/o auth or as GUEST)

    """
    user = None

    # anonymous = no identity in request
    is_anonymous_user = await is_anonymous(request)
    if not is_anonymous_user:
        # NOTE: covers valid cookie with unauthorized user (e.g. expired guest/banned)
        user = await get_authorized_user(request)

    if not user and allow_anonymous_or_guest_users:
        _logger.debug("Anonymous user is accepted as guest...")
        user = await create_temporary_guest_user(request)
        is_anonymous_user = True

    if not allow_anonymous_or_guest_users and (not user or user.get("role") == GUEST):
        # NOTE: if allow_anonymous_users=False then GUEST users are NOT allowed!
        raise web.HTTPUnauthorized(reason=MSG_GUESTS_NOT_ALLOWED)

    assert isinstance(user, dict)  # nosec

    return UserInfo(
        id=user["id"],
        name=user["name"],
        email=user["email"],
        primary_gid=user["primary_gid"],
        needs_login=is_anonymous_user,
        is_guest=user.get("role") == GUEST,
    )


async def ensure_authentication(
    user: UserInfo, request: web.Request, response: web.Response
):
    if user.needs_login:
        _logger.debug("Auto login for anonymous user %s", user.name)
        await remember_identity(
            request,
            response,
            user_email=user.email,
        )<|MERGE_RESOLUTION|>--- conflicted
+++ resolved
@@ -1,10 +1,10 @@
-""" Users management
-
- Keeps functionality that couples with the following app modules
-    - users,
-    - login
-    - security
-    - resource_manager
+"""Users management
+
+Keeps functionality that couples with the following app modules
+   - users,
+   - login
+   - security
+   - resource_manager
 
 """
 
@@ -29,11 +29,7 @@
 from ..groups.api import auto_add_user_to_product_group
 from ..login.storage import AsyncpgStorage, get_plugin_storage
 from ..login.utils import ACTIVE, GUEST
-<<<<<<< HEAD
-from ..products.products_service import get_product_name
-=======
 from ..products import products_web
->>>>>>> ed01dce3
 from ..redis import get_redis_lock_manager_client
 from ..security.api import (
     check_user_authorized,
