import logging
from typing import Dict, List, Optional, Tuple, Union

import sqlalchemy as sa
from aiohttp import web
from aiopg.sa import SAConnection
from aiopg.sa.result import RowProxy
from sqlalchemy import and_, literal_column

from servicelib.application_keys import APP_DB_ENGINE_KEY
from simcore_postgres_database.models.users import UserRole
from simcore_service_webserver.login.cfg import get_storage

from .db_models import GroupType, groups, tokens, user_to_groups, users
from .users_exceptions import (
    GroupNotFoundError,
    UserInGroupNotFoundError,
    UserInsufficientRightsError,
    UserNotFoundError,
)
from .utils import gravatar_hash

logger = logging.getLogger(__name__)


GROUPS_SCHEMA_TO_DB = {
    "gid": "gid",
    "label": "name",
    "description": "description",
    "thumbnail": "thumbnail",
    "access_rights": "access_rights",
}

DEFAULT_GROUP_READ_ACCESS_RIGHTS = {"read": True, "write": False, "delete": False}
DEFAULT_GROUP_OWNER_ACCESS_RIGHTS = {"read": True, "write": True, "delete": True}


def _convert_groups_db_to_schema(
    db_row: RowProxy, *, prefix: Optional[str] = "", **kwargs
) -> Dict:
    converted_dict = {
        k: db_row[f"{prefix}{v}"]
        for k, v in GROUPS_SCHEMA_TO_DB.items()
        if f"{prefix}{v}" in db_row
    }
    converted_dict.update(**kwargs)
    return converted_dict


def _convert_groups_schema_to_db(schema: Dict) -> Dict:
    return {
        v: schema[k]
        for k, v in GROUPS_SCHEMA_TO_DB.items()
        if k in schema and k != "gid"
    }


def _convert_user_db_to_schema(
    row: RowProxy, prefix: Optional[str] = ""
) -> Dict[str, str]:
    parts = row[f"{prefix}name"].split(".") + [""]
    return {
        "id": row[f"{prefix}id"],
        "login": row[f"{prefix}email"],
        "first_name": parts[0],
        "last_name": parts[1],
        "role": row[f"{prefix}role"].name.capitalize(),
        "gravatar_id": gravatar_hash(row[f"{prefix}email"]),
    }


def _convert_user_in_group_to_schema(row: Union[RowProxy, Dict]) -> Dict[str, str]:
    group_user = _convert_user_db_to_schema(row)
    group_user.pop("role")
    group_user["access_rights"] = row["access_rights"]
<<<<<<< HEAD
=======
    group_user["gid"] = row["primary_gid"]
>>>>>>> 2eb392da
    return group_user


def _check_group_permissions(
    group: RowProxy, user_id: str, gid: str, permission: str
) -> None:
    if not group.access_rights[permission]:
        raise UserInsufficientRightsError(
            f"User {user_id} has insufficient rights for {permission} access to group {gid}"
        )


async def get_user_from_email(app: web.Application, email: str) -> Dict:
    engine = app[APP_DB_ENGINE_KEY]
    async with engine.acquire() as conn:
        result = await conn.execute(sa.select([users]).where(users.c.email == email))
        user: RowProxy = await result.fetchone()
        if not user:
            raise UserNotFoundError(email)
        return _convert_user_db_to_schema(user)


async def get_user_profile(app: web.Application, user_id: int) -> Dict:
    engine = app[APP_DB_ENGINE_KEY]
    user_profile = {}
    user_primary_group = all_group = {}
    user_standard_groups = []
    async with engine.acquire() as conn:
        async for row in conn.execute(
            sa.select(
                [users, groups, user_to_groups.c.access_rights,], use_labels=True,
            )
            .select_from(
                users.join(
                    user_to_groups.join(groups, user_to_groups.c.gid == groups.c.gid),
                    users.c.id == user_to_groups.c.uid,
                )
            )
            .where(users.c.id == user_id)
            .order_by(sa.asc(groups.c.name))
        ):
            user_profile.update(_convert_user_db_to_schema(row, prefix="users_"))
            if row["groups_type"] == GroupType.EVERYONE:
                all_group = _convert_groups_db_to_schema(
                    row,
                    prefix="groups_",
                    access_rights=row["user_to_groups_access_rights"],
                )
            elif row["groups_type"] == GroupType.PRIMARY:
                user_primary_group = _convert_groups_db_to_schema(
                    row,
                    prefix="groups_",
                    access_rights=row["user_to_groups_access_rights"],
                )
            else:
                user_standard_groups.append(
                    _convert_groups_db_to_schema(
                        row,
                        prefix="groups_",
                        access_rights=row["user_to_groups_access_rights"],
                    )
                )
    if not user_profile:
        raise UserNotFoundError(user_id)

    user_profile["groups"] = {
        "me": user_primary_group,
        "organizations": user_standard_groups,
        "all": all_group,
    }
    return user_profile


async def update_user_profile(
    app: web.Application, user_id: int, profile: Dict
) -> Dict:
    engine = app[APP_DB_ENGINE_KEY]
    async with engine.acquire() as conn:
        default_name = await conn.scalar(
            sa.select([users.c.name]).where(users.c.id == user_id)
        )
        parts = default_name.split(".") + [""]
        name = (
            profile.get("first_name", parts[0])
            + "."
            + profile.get("last_name", parts[1])
        )
        resp = await conn.execute(
            # pylint: disable=no-value-for-parameter
            users.update()
            .where(users.c.id == user_id)
            .values(name=name)
        )
        assert resp.rowcount == 1  # nosec


async def list_user_groups(
    app: web.Application, user_id: str
) -> Tuple[Dict[str, str], List[Dict[str, str]], Dict[str, str]]:
    """returns the user groups
    Returns:
        Tuple[List[Dict[str, str]]] -- [returns the user primary group, standard groups and the all group]
    """
    engine = app[APP_DB_ENGINE_KEY]
    primary_group = {}
    user_groups = []
    all_group = {}
    async with engine.acquire() as conn:
        query = (
            sa.select([groups, user_to_groups.c.access_rights])
            .select_from(
                user_to_groups.join(groups, user_to_groups.c.gid == groups.c.gid),
            )
            .where(user_to_groups.c.uid == user_id)
        )
        async for row in conn.execute(query):
            if row["type"] == GroupType.EVERYONE:
                all_group = _convert_groups_db_to_schema(row)
            elif row["type"] == GroupType.PRIMARY:
                primary_group = _convert_groups_db_to_schema(row)
            else:
                # only add if user has read access
                if row.access_rights["read"]:
                    user_groups.append(_convert_groups_db_to_schema(row))

    return (primary_group, user_groups, all_group)


async def _get_user_group(conn: SAConnection, user_id: str, gid: str) -> RowProxy:
    result = await conn.execute(
        sa.select([groups, user_to_groups.c.access_rights])
        .select_from(user_to_groups.join(groups, user_to_groups.c.gid == groups.c.gid))
        .where(and_(user_to_groups.c.uid == user_id, user_to_groups.c.gid == gid))
    )
    group = await result.fetchone()
    if not group:
        raise GroupNotFoundError(gid)
    return group


async def get_user_group(
    app: web.Application, user_id: str, gid: str
) -> Dict[str, str]:
    engine = app[APP_DB_ENGINE_KEY]
    async with engine.acquire() as conn:
        group: RowProxy = await _get_user_group(conn, user_id, gid)
        _check_group_permissions(group, user_id, gid, "read")
        return _convert_groups_db_to_schema(group)


async def create_user_group(
    app: web.Application, user_id: str, new_group: Dict
) -> Dict[str, str]:
    engine = app[APP_DB_ENGINE_KEY]
    async with engine.acquire() as conn:
        result = await conn.execute(
            sa.select([users.c.primary_gid]).where(users.c.id == user_id)
        )
        user: RowProxy = await result.fetchone()
        if not user:
            raise UserNotFoundError(user_id)
        result = await conn.execute(
            # pylint: disable=no-value-for-parameter
            groups.insert()
            .values(**_convert_groups_schema_to_db(new_group))
            .returning(literal_column("*"))
        )
        group: RowProxy = await result.fetchone()
        await conn.execute(
            # pylint: disable=no-value-for-parameter
            user_to_groups.insert().values(
                uid=user_id,
                gid=group.gid,
                access_rights=DEFAULT_GROUP_OWNER_ACCESS_RIGHTS,
            )
        )
    return _convert_groups_db_to_schema(
        group, access_rights=DEFAULT_GROUP_OWNER_ACCESS_RIGHTS
    )


async def update_user_group(
    app: web.Application, user_id: str, gid: str, new_group_values: Dict[str, str]
) -> Dict[str, str]:
    new_values = {
        k: v for k, v in _convert_groups_schema_to_db(new_group_values).items() if v
    }

    engine = app[APP_DB_ENGINE_KEY]
    async with engine.acquire() as conn:
        group = await _get_user_group(conn, user_id, gid)
        _check_group_permissions(group, user_id, gid, "write")

        result = await conn.execute(
            # pylint: disable=no-value-for-parameter
            groups.update()
            .values(**new_values)
            .where(groups.c.gid == group.gid)
            .returning(literal_column("*"))
        )
        updated_group = await result.fetchone()
        return _convert_groups_db_to_schema(
            updated_group, access_rights=group.access_rights
        )


async def delete_user_group(app: web.Application, user_id: str, gid: str) -> None:
    engine = app[APP_DB_ENGINE_KEY]
    async with engine.acquire() as conn:
        group = await _get_user_group(conn, user_id, gid)
        _check_group_permissions(group, user_id, gid, "delete")

        await conn.execute(
            # pylint: disable=no-value-for-parameter
            groups.delete().where(groups.c.gid == group.gid)
        )


async def list_users_in_group(
    app: web.Application, user_id: str, gid: str
) -> List[Dict[str, str]]:
    engine = app[APP_DB_ENGINE_KEY]

    async with engine.acquire() as conn:
        # first check if the group exists
        group: RowProxy = await _get_user_group(conn, user_id, gid)
        _check_group_permissions(group, user_id, gid, "read")
        # now get the list
        query = (
            sa.select([users, user_to_groups.c.access_rights])
            .select_from(users.join(user_to_groups))
            .where(user_to_groups.c.gid == gid)
        )
        users_list = [
            _convert_user_in_group_to_schema(row) async for row in conn.execute(query)
        ]
        return users_list


async def add_user_in_group(
    app: web.Application,
    user_id: str,
    gid: str,
    new_user_id: str,
    access_rights: Optional[Dict[str, bool]] = None,
) -> None:
    engine = app[APP_DB_ENGINE_KEY]
    async with engine.acquire() as conn:
        # first check if the group exists
        group: RowProxy = await _get_user_group(conn, user_id, gid)
        _check_group_permissions(group, user_id, gid, "write")
        # now check the new user exists
        users_count = await conn.scalar(
            # pylint: disable=no-value-for-parameter
            users.count().where(users.c.id == new_user_id)
        )
        if not users_count:
            raise UserInGroupNotFoundError(new_user_id, gid)
        # add the new user to the group now
        user_access_rights = DEFAULT_GROUP_READ_ACCESS_RIGHTS
        if access_rights:
            user_access_rights.update(access_rights)
        await conn.execute(
            # pylint: disable=no-value-for-parameter
            user_to_groups.insert().values(
                uid=new_user_id, gid=group.gid, access_rights=user_access_rights
            )
        )


async def _get_user_in_group_permissions(
    conn: SAConnection, gid: str, the_user_id_in_group: str
) -> RowProxy:

    # now get the user
    result = await conn.execute(
        sa.select([users, user_to_groups.c.access_rights])
        .select_from(users.join(user_to_groups, users.c.id == user_to_groups.c.uid))
        .where(and_(user_to_groups.c.gid == gid, users.c.id == the_user_id_in_group))
    )
    the_user: RowProxy = await result.fetchone()
    if not the_user:
        raise UserInGroupNotFoundError(the_user_id_in_group, gid)
    return the_user


async def get_user_in_group(
    app: web.Application, user_id: str, gid: str, the_user_id_in_group: str
) -> Dict[str, str]:
    engine = app[APP_DB_ENGINE_KEY]

    async with engine.acquire() as conn:
        # first check if the group exists
        group: RowProxy = await _get_user_group(conn, user_id, gid)
        _check_group_permissions(group, user_id, gid, "read")
        # get the user with its permissions
        the_user: RowProxy = await _get_user_in_group_permissions(
            conn, gid, the_user_id_in_group
        )
        return _convert_user_in_group_to_schema(the_user)


async def update_user_in_group(
    app: web.Application,
    user_id: str,
    gid: str,
    the_user_id_in_group: str,
    new_values_for_user_in_group: Dict,
) -> Dict[str, str]:
    engine = app[APP_DB_ENGINE_KEY]
    async with engine.acquire() as conn:
        # first check if the group exists
        group: RowProxy = await _get_user_group(conn, user_id, gid)
        _check_group_permissions(group, user_id, gid, "write")
        # now check the user exists
        the_user: RowProxy = await _get_user_in_group_permissions(
            conn, gid, the_user_id_in_group
        )
        # modify the user access rights
        await conn.execute(
            # pylint: disable=no-value-for-parameter
            user_to_groups.update()
            .values(**new_values_for_user_in_group)
            .where(
                and_(
                    user_to_groups.c.uid == the_user_id_in_group,
                    user_to_groups.c.gid == gid,
                )
            )
        )
        the_user = dict(the_user)
        the_user.update(**new_values_for_user_in_group)
        return _convert_user_in_group_to_schema(the_user)


async def delete_user_in_group(
    app: web.Application, user_id: str, gid: str, the_user_id_in_group: str
) -> None:
    engine = app[APP_DB_ENGINE_KEY]

    async with engine.acquire() as conn:
        # first check if the group exists
        group: RowProxy = await _get_user_group(conn, user_id, gid)
        _check_group_permissions(group, user_id, gid, "delete")
        # check the user exists
        await _get_user_in_group_permissions(conn, gid, the_user_id_in_group)
        # delete him/her
        await conn.execute(
            # pylint: disable=no-value-for-parameter
            user_to_groups.delete().where(
                and_(
                    user_to_groups.c.uid == the_user_id_in_group,
                    user_to_groups.c.gid == gid,
                )
            )
        )


async def is_user_guest(app: web.Application, user_id: int) -> bool:
    """Returns True if the user exists and is a GUEST"""
    db = get_storage(app)
    user = await db.get_user({"id": user_id})
    if not user:
        logger.warning("Could not find user with id '%s'", user_id)
        return False

    return UserRole(user["role"]) == UserRole.GUEST


async def delete_user(app: web.Application, user_id: int) -> None:
    """Deletes a user from the database if the user exists"""
    db = get_storage(app)
    user = await db.get_user({"id": user_id})
    if not user:
        logger.warning(
            "User with id '%s' could not be deleted because it does not exist", user_id
        )
        return

    await db.delete_user(user)


# TOKEN -------------------------------------------
async def create_token(
    app: web.Application, user_id: int, token_data: Dict[str, str]
) -> Dict[str, str]:
    engine = app[APP_DB_ENGINE_KEY]
    async with engine.acquire() as conn:
        await conn.execute(
            # pylint: disable=no-value-for-parameter
            tokens.insert().values(
                user_id=user_id,
                token_service=token_data["service"],
                token_data=token_data,
            )
        )
        return token_data


async def list_tokens(app: web.Application, user_id: int) -> List[Dict[str, str]]:
    engine = app[APP_DB_ENGINE_KEY]
    user_tokens = []
    async with engine.acquire() as conn:
        async for row in conn.execute(
            sa.select([tokens.c.token_data]).where(tokens.c.user_id == user_id)
        ):
            user_tokens.append(row["token_data"])
        return user_tokens


async def get_token(
    app: web.Application, user_id: int, service_id: str
) -> Dict[str, str]:
    engine = app[APP_DB_ENGINE_KEY]
    async with engine.acquire() as conn:
        result = await conn.execute(
            sa.select([tokens.c.token_data]).where(
                and_(tokens.c.user_id == user_id, tokens.c.token_service == service_id)
            )
        )
        row: RowProxy = await result.first()
        return row["token_data"]


async def update_token(
    app: web.Application, user_id: int, service_id: str, token_data: Dict[str, str]
) -> Dict[str, str]:
    engine = app[APP_DB_ENGINE_KEY]
    # TODO: optimize to a single call?
    async with engine.acquire() as conn:
        result = await conn.execute(
            sa.select([tokens.c.token_data, tokens.c.token_id]).where(
                and_(tokens.c.user_id == user_id, tokens.c.token_service == service_id)
            )
        )
        row = await result.first()

        data = dict(row["token_data"])
        tid = row["token_id"]
        data.update(token_data)

        resp = await conn.execute(
            # pylint: disable=no-value-for-parameter
            tokens.update()
            .where(tokens.c.token_id == tid)
            .values(token_data=data)
            .returning(literal_column("*"))
        )
        assert resp.rowcount == 1  # nosec
        updated_token: RowProxy = await resp.fetchone()
        return updated_token["token_data"]


async def delete_token(app: web.Application, user_id: int, service_id: str) -> None:
    engine = app[APP_DB_ENGINE_KEY]
    async with engine.acquire() as conn:
        await conn.execute(
            # pylint: disable=no-value-for-parameter
            tokens.delete().where(
                and_(tokens.c.user_id == user_id, tokens.c.token_service == service_id)
            )
        )<|MERGE_RESOLUTION|>--- conflicted
+++ resolved
@@ -73,10 +73,7 @@
     group_user = _convert_user_db_to_schema(row)
     group_user.pop("role")
     group_user["access_rights"] = row["access_rights"]
-<<<<<<< HEAD
-=======
     group_user["gid"] = row["primary_gid"]
->>>>>>> 2eb392da
     return group_user
 
 
