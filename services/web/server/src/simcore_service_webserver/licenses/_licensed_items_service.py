--- conflicted
+++ resolved
@@ -6,20 +6,12 @@
 from pprint import pformat
 
 from aiohttp import web
-<<<<<<< HEAD
-from models_library.api_schemas_webserver.licensed_items import (
-    LicensedItemGet,
-    LicensedItemGetPage,
-)
 from models_library.licensed_items import (
     LicensedItemDB,
     LicensedItemID,
     LicensedItemUpdateDB,
     LicensedResourceType,
 )
-=======
-from models_library.licensed_items import LicensedItemID
->>>>>>> 15d54a6a
 from models_library.products import ProductName
 from models_library.resource_tracker_licensed_items_purchases import (
     LicensedItemsPurchasesCreate,
@@ -37,13 +29,8 @@
 from ..wallets.api import get_wallet_with_available_credits_by_user_and_wallet
 from ..wallets.errors import WalletNotEnoughCreditsError
 from . import _licensed_items_repository
-<<<<<<< HEAD
-from ._common.models import LicensedItemsBodyParams
+from ._common.models import LicensedItem, LicensedItemPage, LicensedItemsBodyParams
 from .errors import LicensedItemNotFoundError, LicensedItemPricingPlanMatchError
-=======
-from ._common.models import LicensedItem, LicensedItemPage, LicensedItemsBodyParams
-from .errors import LicensedItemPricingPlanMatchError
->>>>>>> 15d54a6a
 
 _logger = logging.getLogger(__name__)
 
