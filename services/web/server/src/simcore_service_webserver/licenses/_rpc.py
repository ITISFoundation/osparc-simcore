from aiohttp import web
from models_library.api_schemas_webserver import WEBSERVER_RPC_NAMESPACE
from models_library.api_schemas_webserver.licensed_items import LicensedItemGetPage
from models_library.api_schemas_webserver.licensed_items_checkouts import (
    LicensedItemCheckoutGet,
)
from models_library.basic_types import IDStr
from models_library.licensed_items import LicensedItemID
from models_library.products import ProductName
<<<<<<< HEAD
=======
from models_library.resource_tracker import ServiceRunId
from models_library.resource_tracker_licensed_items_checkouts import (
    LicensedItemCheckoutID,
)
>>>>>>> e9eec694
from models_library.rest_ordering import OrderBy
from models_library.services_types import ServiceRunID
from models_library.users import UserID
from models_library.wallets import WalletID
from servicelib.rabbitmq import RPCRouter
from servicelib.rabbitmq.rpc_interfaces.resource_usage_tracker.errors import (
    LICENSES_ERRORS,
)

from ..rabbitmq import get_rabbitmq_rpc_server
from . import _licensed_checkouts_api, _licensed_items_api

router = RPCRouter()


@router.expose(reraise_if_error_type=LICENSES_ERRORS)
async def get_licensed_items(
    app: web.Application,
    *,
    product_name: ProductName,
    offset: int,
    limit: int,
) -> LicensedItemGetPage:
    licensed_item_get_page: LicensedItemGetPage = (
        await _licensed_items_api.list_licensed_items(
            app=app,
            product_name=product_name,
            offset=offset,
            limit=limit,
            order_by=OrderBy(field=IDStr("name")),
        )
    )
    return licensed_item_get_page


@router.expose(reraise_if_error_type=(NotImplementedError,))
async def get_available_licensed_items_for_wallet(
    app: web.Application,
    *,
    product_name: ProductName,
    user_id: UserID,
    wallet_id: WalletID,
    offset: int,
    limit: int,
) -> LicensedItemGetPage:
    raise NotImplementedError


@router.expose(reraise_if_error_type=LICENSES_ERRORS)
async def checkout_licensed_item_for_wallet(
    app: web.Application,
    *,
    product_name: ProductName,
    user_id: UserID,
    wallet_id: WalletID,
    licensed_item_id: LicensedItemID,
    num_of_seats: int,
<<<<<<< HEAD
    service_run_id: ServiceRunID,
) -> None:
    raise NotImplementedError
=======
    service_run_id: ServiceRunId,
) -> LicensedItemCheckoutGet:
    return await _licensed_checkouts_api.checkout_licensed_item_for_wallet(
        app,
        licensed_item_id=licensed_item_id,
        wallet_id=wallet_id,
        product_name=product_name,
        num_of_seats=num_of_seats,
        service_run_id=service_run_id,
        user_id=user_id,
    )
>>>>>>> e9eec694


@router.expose(reraise_if_error_type=LICENSES_ERRORS)
async def release_licensed_item_for_wallet(
    app: web.Application,
    *,
<<<<<<< HEAD
    user_id: str,
    product_name: str,
    wallet_id: WalletID,
    licensed_item_id: LicensedItemID,
    num_of_seats: int,
    service_run_id: ServiceRunID,
) -> None:
    raise NotImplementedError
=======
    product_name: ProductName,
    user_id: UserID,
    licensed_item_checkout_id: LicensedItemCheckoutID,
) -> LicensedItemCheckoutGet:
    return await _licensed_checkouts_api.release_licensed_item_for_wallet(
        app,
        product_name=product_name,
        user_id=user_id,
        licensed_item_checkout_id=licensed_item_checkout_id,
    )
>>>>>>> e9eec694


async def register_rpc_routes_on_startup(app: web.Application):
    rpc_server = get_rabbitmq_rpc_server(app)
    await rpc_server.register_router(router, WEBSERVER_RPC_NAMESPACE, app)<|MERGE_RESOLUTION|>--- conflicted
+++ resolved
@@ -7,13 +7,9 @@
 from models_library.basic_types import IDStr
 from models_library.licensed_items import LicensedItemID
 from models_library.products import ProductName
-<<<<<<< HEAD
-=======
-from models_library.resource_tracker import ServiceRunId
 from models_library.resource_tracker_licensed_items_checkouts import (
     LicensedItemCheckoutID,
 )
->>>>>>> e9eec694
 from models_library.rest_ordering import OrderBy
 from models_library.services_types import ServiceRunID
 from models_library.users import UserID
@@ -71,12 +67,7 @@
     wallet_id: WalletID,
     licensed_item_id: LicensedItemID,
     num_of_seats: int,
-<<<<<<< HEAD
     service_run_id: ServiceRunID,
-) -> None:
-    raise NotImplementedError
-=======
-    service_run_id: ServiceRunId,
 ) -> LicensedItemCheckoutGet:
     return await _licensed_checkouts_api.checkout_licensed_item_for_wallet(
         app,
@@ -87,23 +78,12 @@
         service_run_id=service_run_id,
         user_id=user_id,
     )
->>>>>>> e9eec694
 
 
 @router.expose(reraise_if_error_type=LICENSES_ERRORS)
 async def release_licensed_item_for_wallet(
     app: web.Application,
     *,
-<<<<<<< HEAD
-    user_id: str,
-    product_name: str,
-    wallet_id: WalletID,
-    licensed_item_id: LicensedItemID,
-    num_of_seats: int,
-    service_run_id: ServiceRunID,
-) -> None:
-    raise NotImplementedError
-=======
     product_name: ProductName,
     user_id: UserID,
     licensed_item_checkout_id: LicensedItemCheckoutID,
@@ -114,7 +94,6 @@
         user_id=user_id,
         licensed_item_checkout_id=licensed_item_checkout_id,
     )
->>>>>>> e9eec694
 
 
 async def register_rpc_routes_on_startup(app: web.Application):
