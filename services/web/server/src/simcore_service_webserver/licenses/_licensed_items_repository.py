--- conflicted
+++ resolved
@@ -35,6 +35,7 @@
 
 
 _SELECTION_ARGS = get_columns_from_db_model(licensed_items, LicensedItemDB)
+_SELECTION_ARGS = get_columns_from_db_model(licensed_items, LicensedItemDB)
 
 
 async def create(
@@ -43,10 +44,7 @@
     *,
     licensed_resource_name: str,
     licensed_resource_type: LicensedResourceType,
-<<<<<<< HEAD
     licensed_resource_data: dict | None,
-=======
->>>>>>> b837ee00
     product_name: ProductName | None,
     pricing_plan_id: PricingPlanId | None,
 ) -> LicensedItemDB:
@@ -54,17 +52,18 @@
         result = await conn.execute(
             licensed_items.insert()
             .values(
+                product_name=product_name,
                 licensed_resource_name=licensed_resource_name,
                 licensed_resource_type=licensed_resource_type,
+                licensed_resource_data=licensed_resource_data,
                 pricing_plan_id=pricing_plan_id,
-                product_name=product_name,
-                licensed_resource_data=licensed_resource_data,
                 created=func.now(),
                 modified=func.now(),
             )
             .returning(*_SELECTION_ARGS)
         )
         row = result.one()
+        row = result.one()
         return LicensedItemDB.model_validate(row)
 
 
@@ -76,10 +75,7 @@
     offset: NonNegativeInt,
     limit: NonNegativeInt,
     order_by: OrderBy,
-<<<<<<< HEAD
-=======
     # filters
->>>>>>> b837ee00
     trashed: Literal["exclude", "only", "include"] = "exclude",
     inactive: Literal["exclude", "only", "include"] = "exclude",
 ) -> tuple[int, list[LicensedItemDB]]:
@@ -96,20 +92,12 @@
     elif trashed == "only":
         base_query = base_query.where(licensed_items.c.trashed.is_not(None))
 
-<<<<<<< HEAD
-    if inactive == "exclude":
-=======
     if inactive == "only":
->>>>>>> b837ee00
         base_query = base_query.where(
             licensed_items.c.product_name.is_(None)
             | licensed_items.c.licensed_item_id.is_(None)
         )
-<<<<<<< HEAD
-    elif inactive == "only":
-=======
     elif inactive == "exclude":
->>>>>>> b837ee00
         base_query = base_query.where(
             licensed_items.c.product_name.is_not(None)
             & licensed_items.c.licensed_item_id.is_not(None)
