--- conflicted
+++ resolved
@@ -27,12 +27,7 @@
 
 from ..constants import FRONTEND_APPS_AVAILABLE
 from ..db.base_repository import BaseRepository
-<<<<<<< HEAD
-from ..db.models import products
-from ._models import Product
-=======
 from ._models import PaymentFields, Product, ProductStripeInfo
->>>>>>> 9c10bb22
 
 _logger = logging.getLogger(__name__)
 
