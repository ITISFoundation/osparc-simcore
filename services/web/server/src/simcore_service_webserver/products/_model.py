import logging
import re
import string
from typing import Any

from models_library.basic_regex import (
    PUBLIC_VARIABLE_NAME_RE,
    TWILIO_ALPHANUMERIC_SENDER_ID_RE,
)
from models_library.basic_types import NonNegativeDecimal
from models_library.emails import LowerCaseEmailStr
from models_library.products import ProductName
from models_library.utils.change_case import snake_to_camel
from pydantic import BaseModel, ConfigDict, Field, PositiveInt, field_validator
from simcore_postgres_database.models.products import (
    EmailFeedback,
    Forum,
    IssueTracker,
    Manual,
    ProductLoginSettingsDict,
    Vendor,
    WebFeedback,
)
from sqlalchemy import Column

from ..db.models import products
from ..statics._constants import FRONTEND_APPS_AVAILABLE

_logger = logging.getLogger(__name__)


class Product(BaseModel):
    """Model used to parse a row of pg product's table

    The info in this model is static and read-only

    SEE descriptions in packages/postgres-database/src/simcore_postgres_database/models/products.py
    """

    name: ProductName = Field(pattern=PUBLIC_VARIABLE_NAME_RE, validate_default=True)

    display_name: str = Field(..., description="Long display name")
    short_name: str | None = Field(
        None,
        pattern=re.compile(TWILIO_ALPHANUMERIC_SENDER_ID_RE),
        min_length=2,
        max_length=11,
        description="Short display name for SMS",
    )

    host_regex: re.Pattern = Field(..., description="Host regex")

    support_email: LowerCaseEmailStr = Field(
        ...,
        description="Main support email."
        " Other support emails can be defined under 'support' field",
    )

    twilio_messaging_sid: str | None = Field(
        default=None, min_length=34, max_length=34, description="Identifier for SMS"
    )

    vendor: Vendor | None = Field(
        None,
        description="Vendor information such as company name, address, copyright, ...",
    )

    issues: list[IssueTracker] | None = None

    manuals: list[Manual] | None = None

    support: list[Forum | EmailFeedback | WebFeedback] | None = Field(None)

    login_settings: ProductLoginSettingsDict = Field(
        ...,
        description="Product customization of login settings. "
        "Note that these are NOT the final plugin settings but those are obtained from login.settings.get_plugin_settings",
    )

    registration_email_template: str | None = Field(
        None, json_schema_extra={"x_template_name": "registration_email"}
    )

    max_open_studies_per_user: PositiveInt | None = Field(
        default=None,
        description="Limits the number of studies a user may have open concurently (disabled if NULL)",
    )

    group_id: int | None = Field(
        default=None, description="Groups associated to this product"
    )

    is_payment_enabled: bool = Field(
        default=False,
        description="True if this product offers credits",
    )

    credits_per_usd: NonNegativeDecimal | None = Field(
        default=None,
        description="Price of the credits in this product given in credit/USD. None for free product.",
    )

    min_payment_amount_usd: NonNegativeDecimal | None = Field(
        default=None,
        description="Price of the credits in this product given in credit/USD. None for free product.",
    )

    @field_validator("*", mode="before")
    @classmethod
    def _parse_empty_string_as_null(cls, v):
        """Safe measure: database entries are sometimes left blank instead of null"""
        if isinstance(v, str) and len(v.strip()) == 0:
            return None
        return v

    @field_validator("name", mode="before")
    @classmethod
    def _validate_name(cls, v):
        if v not in FRONTEND_APPS_AVAILABLE:
            msg = f"{v} is not in available front-end apps {FRONTEND_APPS_AVAILABLE}"
            raise ValueError(msg)
        return v

    @validator("host_regex", pre=True)
    @classmethod
    def _strip_whitespaces(cls, v):
        if v and isinstance(v, str):
            # Prevents unintended leading & trailing spaces when added
            # manually in the database
            return v.strip()
        return v

    @property
    def twilio_alpha_numeric_sender_id(self) -> str:
        return self.short_name or self.display_name.replace(string.punctuation, "")[:11]

<<<<<<< HEAD
    model_config = ConfigDict(
        alias_generator=snake_to_camel,
        populate_by_name=True,
        frozen=True,
        from_attributes=True,
        extra="ignore",
        json_schema_extra={
=======
    class Config:
        alias_generator = snake_to_camel  # to export
        allow_population_by_field_name = True
        anystr_strip_whitespace = True
        extra = Extra.ignore
        frozen = True  # read-only
        orm_mode = True
        schema_extra: ClassVar[dict[str, Any]] = {
>>>>>>> 5528772c
            "examples": [
                {
                    # fake mandatory
                    "name": "osparc",
                    "host_regex": r"([\.-]{0,1}osparc[\.-])",
                    "twilio_messaging_sid": "1" * 34,
                    "registration_email_template": "osparc_registration_email",
                    "login_settings": {
                        "LOGIN_2FA_REQUIRED": False,
                    },
                    # defaults from sqlalchemy table
                    **{
                        str(c.name): c.server_default.arg  # type: ignore[union-attr]
                        for c in products.columns
                        if isinstance(c, Column)
                        and c.server_default
                        and isinstance(c.server_default.arg, str)  # type: ignore[union-attr]
                    },
                },
                # Example of data in the dabase with a url set with blanks
                {
                    "name": "tis",
                    "display_name": "TI PT",
                    "short_name": "TIPI",
                    "host_regex": r"(^tis[\.-])|(^ti-solutions\.)|(^ti-plan\.)",
                    "support_email": "support@foo.com",
                    "manual_url": "https://foo.com",
                    "issues_login_url": None,
                    "issues_new_url": "https://foo.com/new",
                    "feedback_form_url": "",  # <-- blanks
                    "login_settings": {
                        "LOGIN_2FA_REQUIRED": False,
                    },
                },
                # full example
                {
                    "name": "osparc",
                    "display_name": "o²S²PARC FOO",
                    "short_name": "osparcf",
                    "host_regex": "([\\.-]{0,1}osparcf[\\.-])",
                    "support_email": "foo@osparcf.io",
                    "vendor": {
                        "url": "https://acme.com",
                        "license_url": "https://acme.com/license",
                        "invitation_form": True,
                        "name": "ACME",
                        "copyright": "© ACME correcaminos",
                    },
                    "issues": [
                        {
                            "label": "github",
                            "login_url": "https://github.com/ITISFoundation/osparc-simcore",
                            "new_url": "https://github.com/ITISFoundation/osparc-simcore/issues/new/choose",
                        },
                        {
                            "label": "fogbugz",
                            "login_url": "https://fogbugz.com/login",
                            "new_url": "https://fogbugz.com/new?project=123",
                        },
                    ],
                    "manuals": [
                        {"url": "doc.acme.com", "label": "main"},
                        {"url": "yet-another-manual.acme.com", "label": "z43"},
                    ],
                    "support": [
                        {
                            "url": "forum.acme.com",
                            "kind": "forum",
                            "label": "forum",
                        },
                        {
                            "kind": "email",
                            "email": "more-support@acme.com",
                            "label": "email",
                        },
                        {
                            "url": "support.acme.com",
                            "kind": "web",
                            "label": "web-form",
                        },
                    ],
                    "login_settings": {
                        "LOGIN_2FA_REQUIRED": False,
                    },
                    "group_id": 12345,
                    "is_payment_enabled": False,
                },
            ]
        },
    )

    #  helpers ----

    def to_statics(self) -> dict[str, Any]:
        """
        Selects **public** fields from product's info
        and prefixes it with its name to produce
        items for statics.json (reachable by front-end)
        """

        # SECURITY WARNING: do not expose sensitive information here
        # keys will be named as e.g. displayName, supportEmail, ...
        return self.model_dump(
            include={
                "display_name": True,
                "support_email": True,
                "vendor": True,
                "issues": True,
                "manuals": True,
                "support": True,
                "is_payment_enabled": True,
                "is_dynamic_services_telemetry_enabled": True,
            },
            exclude_none=True,
            exclude_unset=True,
            by_alias=True,
        )

    def get_template_name_for(self, filename: str) -> str | None:
        """Checks for field marked with 'x_template_name' that fits the argument"""
        template_name = filename.removesuffix(".jinja2")
        for name, field in self.model_fields.items():
            if field.json_schema_extra.get("x_template_name") == template_name:
                template_name_attribute: str = getattr(self, name)
                return template_name_attribute
        return None<|MERGE_RESOLUTION|>--- conflicted
+++ resolved
@@ -134,24 +134,14 @@
     def twilio_alpha_numeric_sender_id(self) -> str:
         return self.short_name or self.display_name.replace(string.punctuation, "")[:11]
 
-<<<<<<< HEAD
     model_config = ConfigDict(
         alias_generator=snake_to_camel,
         populate_by_name=True,
+        str_strip_whitespace = True,
         frozen=True,
         from_attributes=True,
         extra="ignore",
         json_schema_extra={
-=======
-    class Config:
-        alias_generator = snake_to_camel  # to export
-        allow_population_by_field_name = True
-        anystr_strip_whitespace = True
-        extra = Extra.ignore
-        frozen = True  # read-only
-        orm_mode = True
-        schema_extra: ClassVar[dict[str, Any]] = {
->>>>>>> 5528772c
             "examples": [
                 {
                     # fake mandatory
