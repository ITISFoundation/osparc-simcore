--- conflicted
+++ resolved
@@ -6,24 +6,15 @@
 from models_library.basic_types import IDStr
 from models_library.rest_base import RequestParameters, StrictRequestParameters
 from models_library.users import UserID
-<<<<<<< HEAD
 from pydantic import Field
-from servicelib.aiohttp.requests_validation import (
-    RequestParams,
-    StrictRequestParams,
-    parse_request_path_parameters_as,
-)
-=======
-from pydantic import Extra, Field
 from servicelib.aiohttp.requests_validation import parse_request_path_parameters_as
->>>>>>> 050b3e63
 from servicelib.request_keys import RQT_USERID_KEY
-from simcore_service_webserver.utils_aiohttp import envelope_json_response
 
 from .._constants import RQ_PRODUCT_KEY
 from .._meta import API_VTAG as VTAG
 from ..login.decorators import login_required
 from ..security.decorators import permission_required
+from ..utils_aiohttp import envelope_json_response
 from . import _api, api
 from ._model import Product
 
@@ -48,9 +39,11 @@
     credit_price = GetCreditPrice(
         product_name=req_ctx.product_name,
         usd_per_credit=price_info.usd_per_credit if price_info else None,
-        min_payment_amount_usd=price_info.min_payment_amount_usd  # type: ignore[arg-type]
-        if price_info
-        else None,
+        min_payment_amount_usd=(
+            price_info.min_payment_amount_usd  # type: ignore[arg-type]
+            if price_info
+            else None
+        ),
     )
     return envelope_json_response(credit_price)
 
@@ -76,6 +69,7 @@
     except KeyError as err:
         raise web.HTTPNotFound(reason=f"{product_name=} not found") from err
 
+    assert "extra" in GetProduct.model_config  # nosec
     assert GetProduct.model_config["extra"] == "ignore"  # nosec
     data = GetProduct(**product.model_dump(), templates=[])
     return envelope_json_response(data)
