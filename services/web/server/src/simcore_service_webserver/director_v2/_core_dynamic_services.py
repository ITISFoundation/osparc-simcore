--- conflicted
+++ resolved
@@ -19,36 +19,6 @@
 
 
 @log_decorator(logger=_log)
-<<<<<<< HEAD
-async def update_dynamic_service_networks_in_project(
-    app: web.Application, project_id: ProjectID
-) -> None:
-    settings: DirectorV2Settings = get_plugin_settings(app)
-    backend_url = (
-        URL(settings.base_url) / f"dynamic_services/projects/{project_id}/-/networks"
-    )
-    await request_director_v2(
-        app, "PATCH", backend_url, expected_status=web.HTTPNoContent
-=======
-async def restart_dynamic_service(app: web.Application, node_uuid: str) -> None:
-    """User restart the dynamic dynamic service started in the node_uuid
-
-    NOTE that this operation will NOT restart all sidecar services
-    (``simcore-service-dynamic-sidecar`` or ``reverse-proxy caddy`` services) but
-    ONLY those containers in the compose-spec (i.e. the ones exposed to the user)
-    """
-    settings: DirectorV2Settings = get_plugin_settings(app)
-    await request_director_v2(
-        app,
-        "POST",
-        url=settings.base_url / f"dynamic_services/{node_uuid}:restart",
-        expected_status=web.HTTPOk,
-        timeout=settings.DIRECTOR_V2_RESTART_DYNAMIC_SERVICE_TIMEOUT,
->>>>>>> acd677ae
-    )
-
-
-@log_decorator(logger=_log)
 async def get_project_inactivity(
     app: web.Application,
     project_id: ProjectID,
