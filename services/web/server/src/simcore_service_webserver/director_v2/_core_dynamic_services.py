""" Operations on dynamic-services

- This interface HIDES request/responses/exceptions to the director-v2 API service

"""

import logging

from aiohttp import web
from models_library.projects import ProjectID
<<<<<<< HEAD
from models_library.services import ServicePortKey
=======
from pydantic import NonNegativeInt
>>>>>>> f7e3e86f
from servicelib.logging_utils import log_decorator
from yarl import URL

from ._core_base import DataType, request_director_v2
from .settings import DirectorV2Settings, get_plugin_settings

_log = logging.getLogger(__name__)


<<<<<<< HEAD
# NOTE: ANE https://github.com/ITISFoundation/osparc-simcore/issues/3191
@log_decorator(logger=_log)
async def retrieve(
    app: web.Application, service_uuid: str, port_keys: list[ServicePortKey]
) -> DataType:
    """Pulls data from connections to the dynamic service inputs"""
    settings: DirectorV2Settings = get_plugin_settings(app)
    result = await request_director_v2(
        app,
        "POST",
        url=settings.base_url / f"dynamic_services/{service_uuid}:retrieve",
        data={"port_keys": port_keys},
        timeout=settings.get_service_retrieve_timeout(),
    )
    assert isinstance(result, dict)  # nosec
    return result


# NOTE: ANE https://github.com/ITISFoundation/osparc-simcore/issues/3191
# notice that this function is identical to retrieve except that it does NOT raises
@log_decorator(logger=_log)
async def request_retrieve_dyn_service(
    app: web.Application, service_uuid: str, port_keys: list[str]
) -> None:
    settings: DirectorV2Settings = get_plugin_settings(app)
    body = {"port_keys": port_keys}

    try:
        await request_director_v2(
            app,
            "POST",
            url=settings.base_url / f"dynamic_services/{service_uuid}:retrieve",
            data=body,
            timeout=settings.get_service_retrieve_timeout(),
        )
    except DirectorServiceError as exc:
        _log.warning(
            "Unable to call :retrieve endpoint on service %s, keys: [%s]: error: [%s:%s]",
            service_uuid,
            port_keys,
            exc.status,
            exc.reason,
        )


@log_decorator(logger=_log)
async def restart_dynamic_service(app: web.Application, node_uuid: str) -> None:
    """User restart the dynamic dynamic service started in the node_uuid

    NOTE that this operation will NOT restart all sidecar services
    (``simcore-service-dynamic-sidecar`` or ``reverse-proxy caddy`` services) but
    ONLY those containers in the compose-spec (i.e. the ones exposed to the user)
    """
    settings: DirectorV2Settings = get_plugin_settings(app)
    await request_director_v2(
        app,
        "POST",
        url=settings.base_url / f"dynamic_services/{node_uuid}:restart",
        expected_status=web.HTTPOk,
        timeout=settings.DIRECTOR_V2_RESTART_DYNAMIC_SERVICE_TIMEOUT,
    )


@log_decorator(logger=_log)
async def update_dynamic_service_networks_in_project(
    app: web.Application, project_id: ProjectID
) -> None:
    settings: DirectorV2Settings = get_plugin_settings(app)
    backend_url = (
        URL(settings.base_url) / f"dynamic_services/projects/{project_id}/-/networks"
    )
    await request_director_v2(
        app, "PATCH", backend_url, expected_status=web.HTTPNoContent
    )
=======
@log_decorator(logger=_log)
async def get_project_inactivity(
    app: web.Application,
    project_id: ProjectID,
    max_inactivity_seconds: NonNegativeInt,
) -> DataType:
    settings: DirectorV2Settings = get_plugin_settings(app)
    backend_url = (
        URL(settings.base_url) / f"dynamic_services/projects/{project_id}/inactivity"
    ).update_query(max_inactivity_seconds=max_inactivity_seconds)
    result = await request_director_v2(
        app, "GET", backend_url, expected_status=web.HTTPOk
    )
    assert isinstance(result, dict)  # nosec
    return result
>>>>>>> f7e3e86f
<|MERGE_RESOLUTION|>--- conflicted
+++ resolved
@@ -4,113 +4,4 @@
 
 """
 
-import logging
-
-from aiohttp import web
-from models_library.projects import ProjectID
-<<<<<<< HEAD
-from models_library.services import ServicePortKey
-=======
-from pydantic import NonNegativeInt
->>>>>>> f7e3e86f
-from servicelib.logging_utils import log_decorator
-from yarl import URL
-
-from ._core_base import DataType, request_director_v2
-from .settings import DirectorV2Settings, get_plugin_settings
-
-_log = logging.getLogger(__name__)
-
-
-<<<<<<< HEAD
-# NOTE: ANE https://github.com/ITISFoundation/osparc-simcore/issues/3191
-@log_decorator(logger=_log)
-async def retrieve(
-    app: web.Application, service_uuid: str, port_keys: list[ServicePortKey]
-) -> DataType:
-    """Pulls data from connections to the dynamic service inputs"""
-    settings: DirectorV2Settings = get_plugin_settings(app)
-    result = await request_director_v2(
-        app,
-        "POST",
-        url=settings.base_url / f"dynamic_services/{service_uuid}:retrieve",
-        data={"port_keys": port_keys},
-        timeout=settings.get_service_retrieve_timeout(),
-    )
-    assert isinstance(result, dict)  # nosec
-    return result
-
-
-# NOTE: ANE https://github.com/ITISFoundation/osparc-simcore/issues/3191
-# notice that this function is identical to retrieve except that it does NOT raises
-@log_decorator(logger=_log)
-async def request_retrieve_dyn_service(
-    app: web.Application, service_uuid: str, port_keys: list[str]
-) -> None:
-    settings: DirectorV2Settings = get_plugin_settings(app)
-    body = {"port_keys": port_keys}
-
-    try:
-        await request_director_v2(
-            app,
-            "POST",
-            url=settings.base_url / f"dynamic_services/{service_uuid}:retrieve",
-            data=body,
-            timeout=settings.get_service_retrieve_timeout(),
-        )
-    except DirectorServiceError as exc:
-        _log.warning(
-            "Unable to call :retrieve endpoint on service %s, keys: [%s]: error: [%s:%s]",
-            service_uuid,
-            port_keys,
-            exc.status,
-            exc.reason,
-        )
-
-
-@log_decorator(logger=_log)
-async def restart_dynamic_service(app: web.Application, node_uuid: str) -> None:
-    """User restart the dynamic dynamic service started in the node_uuid
-
-    NOTE that this operation will NOT restart all sidecar services
-    (``simcore-service-dynamic-sidecar`` or ``reverse-proxy caddy`` services) but
-    ONLY those containers in the compose-spec (i.e. the ones exposed to the user)
-    """
-    settings: DirectorV2Settings = get_plugin_settings(app)
-    await request_director_v2(
-        app,
-        "POST",
-        url=settings.base_url / f"dynamic_services/{node_uuid}:restart",
-        expected_status=web.HTTPOk,
-        timeout=settings.DIRECTOR_V2_RESTART_DYNAMIC_SERVICE_TIMEOUT,
-    )
-
-
-@log_decorator(logger=_log)
-async def update_dynamic_service_networks_in_project(
-    app: web.Application, project_id: ProjectID
-) -> None:
-    settings: DirectorV2Settings = get_plugin_settings(app)
-    backend_url = (
-        URL(settings.base_url) / f"dynamic_services/projects/{project_id}/-/networks"
-    )
-    await request_director_v2(
-        app, "PATCH", backend_url, expected_status=web.HTTPNoContent
-    )
-=======
-@log_decorator(logger=_log)
-async def get_project_inactivity(
-    app: web.Application,
-    project_id: ProjectID,
-    max_inactivity_seconds: NonNegativeInt,
-) -> DataType:
-    settings: DirectorV2Settings = get_plugin_settings(app)
-    backend_url = (
-        URL(settings.base_url) / f"dynamic_services/projects/{project_id}/inactivity"
-    ).update_query(max_inactivity_seconds=max_inactivity_seconds)
-    result = await request_director_v2(
-        app, "GET", backend_url, expected_status=web.HTTPOk
-    )
-    assert isinstance(result, dict)  # nosec
-    return result
->>>>>>> f7e3e86f
+# NOTE: this is now empty