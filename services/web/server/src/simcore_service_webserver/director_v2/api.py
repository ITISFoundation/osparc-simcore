--- conflicted
+++ resolved
@@ -16,15 +16,7 @@
     is_pipeline_running,
     stop_pipeline,
 )
-from ._core_dynamic_services import (
-    get_project_inactivity,
-    restart_dynamic_service,
-<<<<<<< HEAD
-    update_dynamic_service_networks_in_project,
-=======
-    retrieve,
->>>>>>> 1ce9f08e
-)
+from ._core_dynamic_services import get_project_inactivity, restart_dynamic_service
 from ._core_utils import is_healthy
 from .exceptions import DirectorServiceError
 
