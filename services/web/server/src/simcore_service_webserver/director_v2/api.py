--- conflicted
+++ resolved
@@ -38,13 +38,6 @@
     "get_project_run_policy",
     "is_healthy",
     "is_pipeline_running",
-<<<<<<< HEAD
-    "list_clusters",
-    "ping_cluster",
-    "ping_specific_cluster",
-=======
-    "list_dynamic_services",
->>>>>>> 81c8ea00
     "request_retrieve_dyn_service",
     "restart_dynamic_service",
     "retrieve",
