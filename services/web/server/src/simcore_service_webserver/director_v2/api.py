--- conflicted
+++ resolved
@@ -16,16 +16,6 @@
     is_pipeline_running,
     stop_pipeline,
 )
-<<<<<<< HEAD
-from ._core_dynamic_services import (
-    request_retrieve_dyn_service,
-    restart_dynamic_service,
-    retrieve,
-    update_dynamic_service_networks_in_project,
-)
-=======
-from ._core_dynamic_services import get_project_inactivity
->>>>>>> f7e3e86f
 from ._core_utils import is_healthy
 from .exceptions import DirectorServiceError
 
