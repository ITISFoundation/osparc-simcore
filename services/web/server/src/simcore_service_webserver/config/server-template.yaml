--- conflicted
+++ resolved
@@ -37,15 +37,12 @@
   tls: False
   username: Null
   password: Null
-<<<<<<< HEAD
 rest:
   version: v0
   location: http://${APIHUB_HOST}:${APIHUB_PORT}/api/specs/webserver/v0/openapi.yaml
   extra_urls:
     - ${OSPARC_PUBLIC_URL}
-=======
 storage:
   host: ${STORAGE_HOST}
   port: ${STORAGE_PORT}
->>>>>>> f5a7f509
 ...