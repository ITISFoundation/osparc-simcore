--- conflicted
+++ resolved
@@ -38,11 +38,7 @@
   port: 25
   tls: False
   username: Null
-<<<<<<< HEAD
-  password: Null
-=======
   password: Null
 storage:
   host: storage
-  port: 11111
->>>>>>> a37b5008
+  port: 11111