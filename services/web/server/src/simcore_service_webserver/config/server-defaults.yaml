version: '1.0'
main:
  client_outdir: /usr/src/app/client
  host: 127.0.0.1
  log_level: DEBUG
  port: 8080
  testing: true
director:
  host: director
  port: 8001
db:
  init_tables: False
  postgres:
    database: simcoredb
    endpoint: postgres:5432
    host: postgres
    maxsize: 5
    minsize: 1
    password: simcore
    port: 5432
    user: simcore
rabbit:
  channels:
    log: comp.backend.channels.log
    progress: comp.backend.channels.progress
  password: simcore
  user: simcore
# s3:
#   access_key: 'Q3AM3UQ867SPQQA43P2F'
#   bucket_name: simcore
#   endpoint: play.minio.io:9000
#   secret_key: 'zuf+tfteSlswRu7BJ86wekitnifILbZam1KYY3TG'
smtp:
  sender: 'OSPARC support <support@osparc.io>'
  host: mail.foo.com
  port: 25
  tls: False
  username: Null
  password: Null
<<<<<<< HEAD
=======
rest:
  version: v0
  location: http://localhost:8043/api/specs/webserver/v0/openapi.yaml
  extra_urls:
    - http://localhost:9081
>>>>>>> 49e3fd5b
storage:
  host: storage
  port: 11111<|MERGE_RESOLUTION|>--- conflicted
+++ resolved
@@ -37,14 +37,11 @@
   tls: False
   username: Null
   password: Null
-<<<<<<< HEAD
-=======
 rest:
   version: v0
   location: http://localhost:8043/api/specs/webserver/v0/openapi.yaml
   extra_urls:
     - http://localhost:9081
->>>>>>> 49e3fd5b
 storage:
   host: storage
   port: 11111