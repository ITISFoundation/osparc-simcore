# Runs insides a container
---
version: "1.0"
main:
  host: 0.0.0.0
  port: 8080
  client_outdir: ${SIMCORE_WEB_OUTDIR}
  log_level: DEBUG
  testing: True
  studies_access_enabled: True
  monitoring_enabled: True
socketio:
  enabled: True  
  message_queue:
    host: ${RABBIT_HOST}
    port: ${RABBIT_PORT}
    user: ${RABBIT_USER}
    password: ${RABBIT_PASSWORD}
tracing:
  enabled: True
  zipkin_endpoint: ${TRACING_ZIPKIN_ENDPOINT}
director:
  host: ${DIRECTOR_HOST}
  port: ${DIRECTOR_PORT}
  version: "v0"
db:
  init_tables: True
  postgres:
    database: ${POSTGRES_DB}
    endpoint: ${POSTGRES_ENDPOINT}
    user: ${POSTGRES_USER}
    password: ${POSTGRES_PASSWORD}
    host: ${POSTGRES_HOST}
    port: ${POSTGRES_PORT}
resource_manager:
  enabled: True
  resource_deletion_timeout_seconds:  ${WEBSERVER_RESOURCES_DELETION_TIMEOUT_SECONDS}
  garbage_collection_interval_seconds: ${WEBSERVER_GARBAGE_COLLECTION_INTERVAL_SECONDS}
  redis:
    host: ${REDIS_HOST}
    port: ${REDIS_PORT}
rabbit:
  host: ${RABBIT_HOST}
  port: ${RABBIT_PORT}
  user: ${RABBIT_USER}
  password: ${RABBIT_PASSWORD}
  channels:
    progress: ${RABBIT_PROGRESS_CHANNEL}
    log: ${RABBIT_LOG_CHANNEL}
# s3:
#   endpoint: ${S3_ENDPOINT}
#   access_key: ${S3_ACCESS_KEY}
#   secret_key: ${S3_SECRET_KEY}
#   bucket_name: ${S3_BUCKET_NAME}
activity:
  enabled: True
  prometheus_host: ${WEBSERVER_PROMETHEUS_HOST}
  prometheus_port: ${WEBSERVER_PROMETHEUS_PORT}
  prometheus_api_version: ${WEBSERVER_PROMETHEUS_API_VERSION}
login:
  enabled: True
  registration_invitation_required: False
  registration_confirmation_required: False
smtp:
  sender: 'OSPARC support <support@osparc.io>'
  host: ${SMTP_HOST}
  port: ${SMTP_PORT}
  tls: False
  username: Null
  password: Null
rest:
  version: v0
projects:
<<<<<<< HEAD
  enabled: True
=======
  location: http://${APIHUB_HOST}:${APIHUB_PORT}/api/specs/webserver/v0/components/schemas/project-v0.0.1.json
>>>>>>> 63622298
storage:
  host: ${STORAGE_HOST}
  port: ${STORAGE_PORT}
  version: v0
session:
  secret_key: ${WEBSERVER_SESSION_SECRET_KEY}
...<|MERGE_RESOLUTION|>--- conflicted
+++ resolved
@@ -10,7 +10,7 @@
   studies_access_enabled: True
   monitoring_enabled: True
 socketio:
-  enabled: True  
+  enabled: True
   message_queue:
     host: ${RABBIT_HOST}
     port: ${RABBIT_PORT}
@@ -71,11 +71,7 @@
 rest:
   version: v0
 projects:
-<<<<<<< HEAD
   enabled: True
-=======
-  location: http://${APIHUB_HOST}:${APIHUB_PORT}/api/specs/webserver/v0/components/schemas/project-v0.0.1.json
->>>>>>> 63622298
 storage:
   host: ${STORAGE_HOST}
   port: ${STORAGE_PORT}
