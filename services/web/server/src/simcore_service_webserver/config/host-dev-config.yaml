--- conflicted
+++ resolved
@@ -44,11 +44,7 @@
   location: ${OSPARC_SIMCORE_REPO_ROOTDIR}/api/specs/webserver/v0/openapi.yaml
   #location: http://localhost:8043/api/specs/webserver/v0/openapi.yaml
   extra_urls:
-<<<<<<< HEAD
-    - http://localhost:8080
-=======
     - http://localhost:8080
 storage:
   host: storage
-  port: 11111
->>>>>>> 760a171d
+  port: 11111