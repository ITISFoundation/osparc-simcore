# Runs insides a container
---
version: "1.0"
main:
  host: 0.0.0.0
  port: 8080
  client_outdir: ${SIMCORE_WEB_OUTDIR}
  log_level: INFO
  testing: False
director:
  host: ${DIRECTOR_HOST}
  port: ${DIRECTOR_PORT}
db:
  init_tables: True
  postgres:
    database: ${POSTGRES_DB}
    endpoint: ${POSTGRES_ENDPOINT}
    user: ${POSTGRES_USER}
    password: ${POSTGRES_PASSWORD}
    host: ${POSTGRES_HOST}
    port: ${POSTGRES_PORT}
rabbit:
  user: ${RABBITMQ_USER}
  password: ${RABBITMQ_PASSWORD}
  channels:
    progress: ${RABBITMQ_PROGRESS_CHANNEL}
    log: ${RABBITMQ_LOG_CHANNEL}
# s3:
#   endpoint: ${S3_ENDPOINT}
#   access_key: ${S3_ACCESS_KEY}
#   secret_key: ${S3_SECRET_KEY}
#   bucket_name: ${S3_BUCKET_NAME}
smtp:
  sender: 'OSPARC support <support@osparc.io>'
  host: ${SMTP_HOST}
  port: ${SMTP_PORT}
  tls: False
  username: Null
  password: Null
rest:
  version: v0
  location: http://${APIHUB_HOST}:${APIHUB_PORT}/api/specs/webserver/v0/openapi.yaml
  extra_urls:
    - ${OSPARC_PUBLIC_URL}
<<<<<<< HEAD
=======
storage:
  host: ${STORAGE_HOST}
  port: ${STORAGE_PORT}
>>>>>>> 760a171d
...<|MERGE_RESOLUTION|>--- conflicted
+++ resolved
@@ -42,10 +42,7 @@
   location: http://${APIHUB_HOST}:${APIHUB_PORT}/api/specs/webserver/v0/openapi.yaml
   extra_urls:
     - ${OSPARC_PUBLIC_URL}
-<<<<<<< HEAD
-=======
 storage:
   host: ${STORAGE_HOST}
   port: ${STORAGE_PORT}
->>>>>>> 760a171d
 ...