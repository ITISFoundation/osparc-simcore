<<<<<<< HEAD
from common_library.errors_classes import OsparcErrorMixin


class WebServerBaseError(OsparcErrorMixin, Exception):
    """WebServer base error."""
=======
from models_library.errors_classes import OsparcErrorMixin


class WebServerBaseError(OsparcErrorMixin, Exception):
    msg_template = "Error in web-server service"
>>>>>>> cb74ff72
<|MERGE_RESOLUTION|>--- conflicted
+++ resolved
@@ -1,13 +1,5 @@
-<<<<<<< HEAD
 from common_library.errors_classes import OsparcErrorMixin
 
 
 class WebServerBaseError(OsparcErrorMixin, Exception):
-    """WebServer base error."""
-=======
-from models_library.errors_classes import OsparcErrorMixin
-
-
-class WebServerBaseError(OsparcErrorMixin, Exception):
-    msg_template = "Error in web-server service"
->>>>>>> cb74ff72
+    msg_template = "Error in web-server service"