import asyncio
import logging
from typing import Any, Dict, List, Optional, Tuple, Type, Union
import urllib.parse
from uuid import UUID

import aiohttp
from aiohttp import ClientTimeout, web
from models_library.projects import ProjectID
from models_library.projects_nodes_io import NodeID
from models_library.projects_pipeline import ComputationTask
<<<<<<< HEAD
from models_library.settings.services_common import ServicesCommonSettings
from models_library.project_networks import DockerNetworkAlias, DockerNetworkName
=======
>>>>>>> be6034c6
from models_library.users import UserID
from pydantic.types import PositiveInt
from servicelib.logging_utils import log_decorator
from servicelib.utils import logged_gather
from tenacity._asyncio import AsyncRetrying
from tenacity.before_sleep import before_sleep_log
from tenacity.stop import stop_after_attempt
from tenacity.wait import wait_random
from yarl import URL

from .director_v2_abc import AbstractProjectRunPolicy
from .director_v2_settings import (
    DirectorV2Settings,
    get_client_session,
    get_plugin_settings,
)

log = logging.getLogger(__name__)

_APP_DIRECTOR_V2_CLIENT_KEY = f"{__name__}.DirectorV2ApiClient"

SERVICE_HEALTH_CHECK_TIMEOUT = ClientTimeout(total=2, connect=1)  # type:ignore

DEFAULT_RETRY_POLICY = dict(
    wait=wait_random(0, 1),
    stop=stop_after_attempt(2),
    reraise=True,
    before_sleep=before_sleep_log(log, logging.WARNING),
)


DataType = Dict[str, Any]
DataBody = Union[DataType, List[DataType], None]

# base/ERRORS ------------------------------------------------


class DirectorServiceError(Exception):
    """Basic exception for errors raised by director"""

    def __init__(self, status: int, reason: str):
        self.status = status
        self.reason = reason
        super().__init__(f"forwarded call failed with status {status}, reason {reason}")


# base/HELPERS ------------------------------------------------


class DirectorV2ApiClient:
    def __init__(self, app: web.Application) -> None:
        self._app = app
        self._settings: DirectorV2Settings = get_plugin_settings(app)

    async def start(self, project_id: ProjectID, user_id: UserID, **options) -> str:
        computation_task_out = await _request_director_v2(
            self._app,
            "POST",
            self._settings.base_url / "computations",
            expected_status=web.HTTPCreated,
            data={"user_id": user_id, "project_id": project_id, **options},
        )
        assert isinstance(computation_task_out, dict)  # nosec
        return computation_task_out["id"]

    async def stop(self, project_id: ProjectID, user_id: UserID):
        await _request_director_v2(
            self._app,
            "POST",
            self._settings.base_url / "computations" / f"{project_id}:stop",
            expected_status=web.HTTPAccepted,
            data={"user_id": user_id},
        )


def get_client(app: web.Application) -> Optional[DirectorV2ApiClient]:
    return app.get(_APP_DIRECTOR_V2_CLIENT_KEY)


def set_client(app: web.Application, obj: DirectorV2ApiClient):
    app[_APP_DIRECTOR_V2_CLIENT_KEY] = obj


async def _request_director_v2(
    app: web.Application,
    method: str,
    url: URL,
    expected_status: Type[web.HTTPSuccessful] = web.HTTPOk,
    headers: Optional[Dict[str, str]] = None,
    data: Optional[Any] = None,
    **kwargs,
) -> DataBody:

    try:
        async for attempt in AsyncRetrying(**DEFAULT_RETRY_POLICY):
            with attempt:
                session = get_client_session(app)
                async with session.request(
                    method, url, headers=headers, json=data, **kwargs
                ) as response:
                    payload = (
                        await response.json()
                        if response.content_type == "application/json"
                        else await response.text()
                    )
                    # NOTE:
                    # - `sometimes director-v0` (via redirects) replies
                    #   in plain text and this is considered an error
                    # - `director-v2` and `director-v0` can reply with 204 no content
                    if response.status != expected_status.status_code:
                        raise DirectorServiceError(response.status, reason=f"{payload}")
                    return payload

    # TODO: enrich with https://docs.aiohttp.org/en/stable/client_reference.html#hierarchy-of-exceptions
    except asyncio.TimeoutError as err:
        raise DirectorServiceError(
            web.HTTPServiceUnavailable.status_code,
            reason=f"request to director-v2 timed-out: {err}",
        ) from err

    except aiohttp.ClientError as err:
        raise DirectorServiceError(
            web.HTTPServiceUnavailable.status_code,
            reason=f"request to director-v2 service unexpected error {err}",
        ) from err
    log.error("Unexpected result calling %s, %s", f"{url=}", f"{method=}")
    raise DirectorServiceError(
        web.HTTPClientError.status_code, reason="Unexpected client error"
    )


# POLICY ------------------------------------------------
class DefaultProjectRunPolicy(AbstractProjectRunPolicy):
    # pylint: disable=unused-argument

    async def get_runnable_projects_ids(
        self,
        request: web.Request,
        project_uuid: ProjectID,
    ) -> List[ProjectID]:
        return [
            project_uuid,
        ]

    async def get_or_create_runnable_projects(
        self,
        request: web.Request,
        project_uuid: ProjectID,
    ) -> Tuple[List[ProjectID], List[int]]:
        """
        Returns ids and refid of projects that can run
        If project_uuid is a std-project, then it returns itself
        If project_uuid is a meta-project, then it returns iterations
        """
        return (
            [
                project_uuid,
            ],
            [],
        )


# calls to director-v2 API ------------------------------------------------


async def is_healthy(app: web.Application) -> bool:
    try:
        session = get_client_session(app)
        settings: DirectorV2Settings = get_plugin_settings(app)
        health_check_url = settings.base_url.parent
        await session.get(
            url=health_check_url,
            ssl=False,
            raise_for_status=True,
            timeout=SERVICE_HEALTH_CHECK_TIMEOUT,
        )
        return True
    except (aiohttp.ClientError, asyncio.TimeoutError) as err:
        # SEE https://docs.aiohttp.org/en/stable/client_reference.html#hierarchy-of-exceptions
        log.warning("Director is NOT healthy: %s", err)
        return False


@log_decorator(logger=log)
async def create_or_update_pipeline(
    app: web.Application, user_id: PositiveInt, project_id: UUID
) -> Optional[DataType]:
    settings: DirectorV2Settings = get_plugin_settings(app)

    backend_url = settings.base_url / "computations"
    body = {"user_id": user_id, "project_id": f"{project_id}"}
    # request to director-v2
    try:
        computation_task_out = await _request_director_v2(
            app, "POST", backend_url, expected_status=web.HTTPCreated, data=body
        )
        assert isinstance(computation_task_out, dict)  # nosec
        return computation_task_out

    except DirectorServiceError as exc:
        log.error("could not create pipeline from project %s: %s", project_id, exc)


@log_decorator(logger=log)
async def is_pipeline_running(
    app: web.Application, user_id: PositiveInt, project_id: UUID
) -> Optional[bool]:

    # TODO: make it cheaper by /computations/{project_id}/state. First trial shows
    # that the efficiency gain is minimal but should be considered specially if the handler
    # gets heavier with time
    pipeline = await get_computation_task(app, user_id, project_id)
    if pipeline is None:
        # NOTE: at the time of this modification, error handling in `get_computation_task`
        # is still limited and any type of errors is transformed into a None. Therefore
        # at this point we cannot discern whether the pipeline is running or not.
        # In order to define the "UNKNOWN" state we return None, which in an
        # if statement casts to False
        return None

    return pipeline.state.is_running()


@log_decorator(logger=log)
async def get_computation_task(
    app: web.Application, user_id: PositiveInt, project_id: UUID
) -> Optional[ComputationTask]:
    settings: DirectorV2Settings = get_plugin_settings(app)
    backend_url = (settings.base_url / f"computations/{project_id}").update_query(
        user_id=user_id
    )

    # request to director-v2
    try:
        computation_task_out_dict = await _request_director_v2(
            app, "GET", backend_url, expected_status=web.HTTPAccepted
        )
        task_out = ComputationTask.parse_obj(computation_task_out_dict)
        log.debug("found computation task: %s", f"{task_out=}")
        return task_out
    except DirectorServiceError as exc:
        if exc.status == web.HTTPNotFound.status_code:
            # the pipeline might not exist and that is ok
            return
        log.warning(
            "getting pipeline for project %s failed: %s.", f"{project_id=}", exc
        )


@log_decorator(logger=log)
async def delete_pipeline(
    app: web.Application, user_id: PositiveInt, project_id: UUID
) -> None:
    settings: DirectorV2Settings = get_plugin_settings(app)

    backend_url = settings.base_url / f"computations/{project_id}"
    body = {"user_id": user_id, "force": True}

    # request to director-v2
    await _request_director_v2(
        app, "DELETE", backend_url, expected_status=web.HTTPNoContent, data=body
    )


@log_decorator(logger=log)
async def start_service(
    app: web.Application,
    user_id: PositiveInt,
    project_id: str,
    service_key: str,
    service_version: str,
    service_uuid: str,
    request_dns: str,
    request_scheme: str,
) -> DataType:
    """
    Requests to start a service:
    - legacy services request is redirected to `director-v0`
    - dynamic-sidecar `director-v2` will handle the request
    """
    data = {
        "user_id": user_id,
        "project_id": project_id,
        "key": service_key,
        "version": service_version,
        "node_uuid": service_uuid,
        "basepath": f"/x/{service_uuid}",
    }

    headers = {
        "X-Dynamic-Sidecar-Request-DNS": request_dns,
        "X-Dynamic-Sidecar-Request-Scheme": request_scheme,
    }

    settings: DirectorV2Settings = get_plugin_settings(app)
    backend_url = settings.base_url / "dynamic_services"

    started_service = await _request_director_v2(
        app,
        "POST",
        backend_url,
        data=data,
        headers=headers,
        expected_status=web.HTTPCreated,
    )

    assert isinstance(started_service, dict)  # nosec
    return started_service


@log_decorator(logger=log)
async def get_services(
    app: web.Application,
    user_id: Optional[PositiveInt] = None,
    project_id: Optional[str] = None,
) -> List[DataType]:
    params = {}
    if user_id:
        params["user_id"] = user_id
    if project_id:
        params["project_id"] = project_id

    settings: DirectorV2Settings = get_plugin_settings(app)
    backend_url = settings.base_url / "dynamic_services"

    services = await _request_director_v2(
        app, "GET", backend_url, params=params, expected_status=web.HTTPOk
    )

    assert isinstance(services, list)  # nosec
    return services


@log_decorator(logger=log)
async def stop_service(
    app: web.Application, service_uuid: str, save_state: bool = True
) -> None:
    # stopping a service can take a lot of time
    # bumping the stop command timeout to 1 hour
    # this will allow to sava bigger datasets from the services
    settings: DirectorV2Settings = get_plugin_settings(app)
    backend_url = (settings.base_url / f"dynamic_services/{service_uuid}").update_query(
        save_state="true" if save_state else "false",
    )

    await _request_director_v2(
        app,
        "DELETE",
        backend_url,
        expected_status=web.HTTPNoContent,
        timeout=settings.DIRECTOR_V2_STOP_SERVICE_TIMEOUT,
    )


@log_decorator(logger=log)
async def list_running_dynamic_services(
    app: web.Application, user_id: PositiveInt, project_id: ProjectID
) -> List[DataType]:
    """
    Retruns the running dynamic services from director-v0 and director-v2
    """
    settings: DirectorV2Settings = get_plugin_settings(app)
    url = settings.base_url / "dynamic_services"
    backend_url = url.with_query(user_id=str(user_id), project_id=str(project_id))

    services = await _request_director_v2(
        app, "GET", backend_url, expected_status=web.HTTPOk
    )

    assert isinstance(services, list)  # nosec
    return services


@log_decorator(logger=log)
async def stop_services(
    app: web.Application,
    user_id: Optional[PositiveInt] = None,
    project_id: Optional[str] = None,
    save_state: bool = True,
) -> None:
    """Stops ALL dynamic services within the project in parallel"""
    running_dynamic_services = await get_services(
        app, user_id=user_id, project_id=project_id
    )

    services_to_stop = [
        stop_service(
            app=app, service_uuid=service["service_uuid"], save_state=save_state
        )
        for service in running_dynamic_services
    ]
    await logged_gather(*services_to_stop)


@log_decorator(logger=log)
async def get_service_state(app: web.Application, node_uuid: str) -> DataType:
    settings: DirectorV2Settings = get_plugin_settings(app)
    backend_url = settings.base_url / f"dynamic_services/{node_uuid}"

    service_state = await _request_director_v2(
        app, "GET", backend_url, expected_status=web.HTTPOk
    )

    assert isinstance(service_state, dict)  # nosec
    return service_state


@log_decorator(logger=log)
async def retrieve(
    app: web.Application, service_uuid: str, port_keys: List[str]
) -> DataType:
    """Pulls data from connections to the dynamic service inputs"""
    settings: DirectorV2Settings = get_plugin_settings(app)
    backend_url = settings.base_url / f"dynamic_services/{service_uuid}:retrieve"

    result = await _request_director_v2(
        app,
        "POST",
        backend_url,
        data={"port_keys": port_keys},
        timeout=settings.get_service_retrieve_timeout(),
    )
    assert isinstance(result, dict)  # nosec
    return result


@log_decorator(logger=log)
async def request_retrieve_dyn_service(
    app: web.Application, service_uuid: str, port_keys: List[str]
) -> None:
    # TODO: notice that this function is identical to retrieve except that it does NOT reaise
    settings: DirectorV2Settings = get_plugin_settings(app)
    backend_url = settings.base_url / f"dynamic_services/{service_uuid}:retrieve"
    body = {"port_keys": port_keys}

    try:
        await _request_director_v2(
            app,
            "POST",
            backend_url,
            data=body,
            timeout=settings.get_service_retrieve_timeout(),
        )
    except DirectorServiceError as exc:
        log.warning(
            "Unable to call :retrieve endpoint on service %s, keys: [%s]: error: [%s:%s]",
            service_uuid,
            port_keys,
            exc.status,
            exc.reason,
        )


@log_decorator(logger=log)
async def restart(app: web.Application, node_uuid: str) -> None:
    settings: DirectorV2Settings = get_plugin_settings(app)
    backend_url = settings.base_url / f"dynamic_services/{node_uuid}:restart"

    await _request_director_v2(
        app,
        "POST",
        backend_url,
        expected_status=web.HTTPOk,
<<<<<<< HEAD
        timeout=timeout,
    )


@log_decorator(logger=log)
async def requires_dynamic_sidecar(
    app: web.Application, service_key: str, service_version: str
) -> bool:
    settings: DirectorV2Settings = get_plugin_settings(app)
    quoted_key = urllib.parse.quote_plus(service_key)
    backend_url = (
        URL(settings.base_url_no_vtag)
        / f"v0/services/{quoted_key}/{service_version}/dynamic-sidecar:require"
    )

    return await _request_director_v2(
        app, "POST", backend_url, expected_status=web.HTTPOk
    )


@log_decorator(logger=log)
async def attach_network_to_dynamic_sidecar(
    app: web.Application,
    project_id: ProjectID,
    node_id: NodeID,
    network_name: DockerNetworkName,
    network_alias: DockerNetworkAlias,
) -> None:
    # TODO: refactor when merging https://github.com/ITISFoundation/osparc-simcore/pull/2867
    timeout = ServicesCommonSettings().network_attach_detach_timeout

    settings: DirectorV2Settings = get_plugin_settings(app)
    backend_url = URL(settings.base_url) / "dynamic_services/networks:attach"
    body = dict(
        project_id=f"{project_id}",
        node_id=f"{node_id}",
        network_name=network_name,
        network_alias=network_alias,
    )
    await _request_director_v2(
        app,
        "POST",
        backend_url,
        expected_status=web.HTTPNoContent,
        data=body,
        timeout=timeout,
    )


@log_decorator(logger=log)
async def detach_network_from_dynamic_sidecar(
    app: web.Application,
    project_id: ProjectID,
    node_id: NodeID,
    network_name: DockerNetworkName,
) -> None:
    # TODO: refactor when merging https://github.com/ITISFoundation/osparc-simcore/pull/2867
    timeout = ServicesCommonSettings().network_attach_detach_timeout

    settings: DirectorV2Settings = get_plugin_settings(app)
    backend_url = URL(settings.base_url) / "dynamic_services/networks:detach"
    body = dict(
        project_id=f"{project_id}", node_id=f"{node_id}", network_name=network_name
    )
    await _request_director_v2(
        app,
        "POST",
        backend_url,
        expected_status=web.HTTPNoContent,
        data=body,
        timeout=timeout,
=======
        timeout=settings.DIRECTOR_V2_RESTART_DYNAMIC_SERVICE_TIMEOUT,
>>>>>>> be6034c6
    )<|MERGE_RESOLUTION|>--- conflicted
+++ resolved
@@ -9,11 +9,8 @@
 from models_library.projects import ProjectID
 from models_library.projects_nodes_io import NodeID
 from models_library.projects_pipeline import ComputationTask
-<<<<<<< HEAD
 from models_library.settings.services_common import ServicesCommonSettings
 from models_library.project_networks import DockerNetworkAlias, DockerNetworkName
-=======
->>>>>>> be6034c6
 from models_library.users import UserID
 from pydantic.types import PositiveInt
 from servicelib.logging_utils import log_decorator
@@ -477,8 +474,7 @@
         "POST",
         backend_url,
         expected_status=web.HTTPOk,
-<<<<<<< HEAD
-        timeout=timeout,
+        timeout=settings.DIRECTOR_V2_RESTART_DYNAMIC_SERVICE_TIMEOUT,
     )
 
 
@@ -506,9 +502,6 @@
     network_name: DockerNetworkName,
     network_alias: DockerNetworkAlias,
 ) -> None:
-    # TODO: refactor when merging https://github.com/ITISFoundation/osparc-simcore/pull/2867
-    timeout = ServicesCommonSettings().network_attach_detach_timeout
-
     settings: DirectorV2Settings = get_plugin_settings(app)
     backend_url = URL(settings.base_url) / "dynamic_services/networks:attach"
     body = dict(
@@ -523,7 +516,7 @@
         backend_url,
         expected_status=web.HTTPNoContent,
         data=body,
-        timeout=timeout,
+        timeout=settings.DIRECTOR_V2_NETWORK_ATTACH_DETACH_TIMEOUT,
     )
 
 
@@ -534,9 +527,6 @@
     node_id: NodeID,
     network_name: DockerNetworkName,
 ) -> None:
-    # TODO: refactor when merging https://github.com/ITISFoundation/osparc-simcore/pull/2867
-    timeout = ServicesCommonSettings().network_attach_detach_timeout
-
     settings: DirectorV2Settings = get_plugin_settings(app)
     backend_url = URL(settings.base_url) / "dynamic_services/networks:detach"
     body = dict(
@@ -548,8 +538,5 @@
         backend_url,
         expected_status=web.HTTPNoContent,
         data=body,
-        timeout=timeout,
-=======
-        timeout=settings.DIRECTOR_V2_RESTART_DYNAMIC_SERVICE_TIMEOUT,
->>>>>>> be6034c6
+        timeout=settings.DIRECTOR_V2_NETWORK_ATTACH_DETACH_TIMEOUT,
     )