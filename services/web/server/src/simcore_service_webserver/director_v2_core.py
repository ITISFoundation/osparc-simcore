--- conflicted
+++ resolved
@@ -465,7 +465,25 @@
 
 
 @log_decorator(logger=log)
-<<<<<<< HEAD
+async def restart(app: web.Application, node_uuid: str) -> None:
+    # when triggering retrieve endpoint
+    # this will allow to sava bigger datasets from the services
+    # TODO: PC -> ANE: all settings MUST be in app[APP_SETTINGS_KEY]
+    timeout = ServicesCommonSettings().restart_containers_timeout
+
+    settings: DirectorV2Settings = get_settings(app)
+    backend_url = settings.base_url / f"dynamic_services/{node_uuid}:restart"
+
+    await _request_director_v2(
+        app,
+        "POST",
+        backend_url,
+        expected_status=web.HTTPOk,
+        timeout=timeout,
+    )
+
+
+@log_decorator(logger=log)
 async def requires_dynamic_sidecar(
     app: web.Application, service_key: str, service_version: str
 ) -> bool:
@@ -505,16 +523,6 @@
     await _request_director_v2(
         app, "POST", backend_url, expected_status=web.HTTPOk, data=body, timeout=timeout
     )
-=======
-async def restart(app: web.Application, node_uuid: str) -> None:
-    # when triggering retrieve endpoint
-    # this will allow to sava bigger datasets from the services
-    # TODO: PC -> ANE: all settings MUST be in app[APP_SETTINGS_KEY]
-    timeout = ServicesCommonSettings().restart_containers_timeout
-
-    settings: DirectorV2Settings = get_settings(app)
-    backend_url = settings.base_url / f"dynamic_services/{node_uuid}:restart"
->>>>>>> 0e9a59a7
 
 
 @log_decorator(logger=log)
