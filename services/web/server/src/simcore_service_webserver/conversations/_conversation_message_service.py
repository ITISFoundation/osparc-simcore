# pylint: disable=unused-argument

import logging

from aiohttp import web
from common_library.logging.logging_errors import create_troubleshooting_log_kwargs
from models_library.basic_types import IDStr
from models_library.conversations import (
    ConversationGetDB,
    ConversationID,
    ConversationMessageGetDB,
    ConversationMessageID,
    ConversationMessagePatchDB,
    ConversationMessageType,
    ConversationPatchDB,
    ConversationUserType,
)
from models_library.products import ProductName
from models_library.projects import ProjectID
from models_library.rabbitmq_messages import WebserverChatbotRabbitMessage
from models_library.rest_ordering import OrderBy, OrderDirection
from models_library.rest_pagination import PageTotalCount
from models_library.users import UserID

from ..application_keys import APP_SETTINGS_APPKEY
from ..products import products_service
from ..rabbitmq import get_rabbitmq_client
from ..users import users_service
from . import (
    _conversation_message_repository,
    _conversation_repository,
    _conversation_service,
)
from ._socketio import (
    notify_via_socket_conversation_message_created,
    notify_via_socket_conversation_message_deleted,
    notify_via_socket_conversation_message_updated,
)
from .errors import ConversationError

_logger = logging.getLogger(__name__)

# Redis lock key for conversation message operations
CONVERSATION_MESSAGE_REDIS_LOCK_KEY = "conversation_message_create:{}"


<<<<<<< HEAD
async def _get_recipients_from_product_support_group(
    app: web.Application, product_name: ProductName
) -> set[UserID]:
    product = products_service.get_product(app, product_name=product_name)
    _support_standard_group_id = product.support_standard_group_id
    if _support_standard_group_id:
        users = await group_service.list_group_members(
            app, group_id=_support_standard_group_id
        )
        return {user.id for user in users}
    return set()


async def notify_conversation_message_created(
=======
async def create_message(
>>>>>>> f4decdd9
    app: web.Application,
    *,
    project_id_or_none: ProjectID | None,
    conversation_message: ConversationMessageGetDB,
    product_name: ProductName,
) -> None:
    if project_id_or_none:
        await notify_via_socket_conversation_message_created(
            app,
            recipients=await _conversation_service.get_recipients_from_project(
                app, project_id_or_none
            ),
            project_id=project_id_or_none,
            conversation_message=conversation_message,
        )
    else:
        _conversation = await _conversation_service.get_conversation(
            app, conversation_id=conversation_message.conversation_id
        )
        _conversation_creator_user = await users_service.get_user_id_from_gid(
            app, primary_gid=_conversation.user_group_id
        )
        _product_group_users = (
            await _conversation_service.get_recipients_from_product_support_group(
                app, product_name=product_name
            )
        )
        await notify_via_socket_conversation_message_created(
            app,
            recipients=_product_group_users | {_conversation_creator_user},
            project_id=None,
            conversation_message=conversation_message,
        )


async def create_message_and_notify(
    app: web.Application,
    *,
    product_name: ProductName,
    user_id: UserID,
    project_id_or_none: ProjectID | None,
    conversation_id: ConversationID,
    # Creation attributes
    content: str,
    type_: ConversationMessageType,
) -> ConversationMessageGetDB:
    message = await create_message(
        app,
        user_id=user_id,
        conversation_id=conversation_id,
        content=content,
        type_=type_,
    )
    await notify_conversation_message_created(
        app,
        project_id_or_none=project_id_or_none,
        conversation_message=message,
        product_name=product_name,
    )
    return message


async def create_message(
    app: web.Application,
    *,
    user_id: UserID,
    conversation_id: ConversationID,
    # Creation attributes
    content: str,
    type_: ConversationMessageType,
) -> ConversationMessageGetDB:
    _user_group_id = await users_service.get_user_primary_group_id(app, user_id=user_id)

    return await _conversation_message_repository.create(
        app,
        conversation_id=conversation_id,
        user_group_id=_user_group_id,
        content=content,
        type_=type_,
    )


async def _trigger_chatbot_processing(
    app: web.Application,
    conversation: ConversationGetDB,
    last_message_id: ConversationMessageID,
) -> None:
    """Triggers chatbot processing for a specific conversation."""
    rabbitmq_client = get_rabbitmq_client(app)
    message = WebserverChatbotRabbitMessage(
        conversation=conversation,
        last_message_id=last_message_id,
    )
    _logger.info(
        "Publishing chatbot processing message with conversation id %s and last message id %s.",
        conversation.conversation_id,
        last_message_id,
    )
    await rabbitmq_client.publish(message.channel_name, message)


async def create_support_message(
    app: web.Application,
    *,
    product_name: ProductName,
    user_id: UserID,
    conversation_user_type: ConversationUserType,
    conversation: ConversationGetDB,
    # Creation attributes
    content: str,
    type_: ConversationMessageType,
) -> ConversationMessageGetDB:
    # 1. Create message and notify

    match conversation_user_type:
        case ConversationUserType.REGULAR_USER:
            _is_read_by_user = True
            _is_read_by_support = False
        case ConversationUserType.SUPPORT_USER:
            _is_read_by_user = False
            _is_read_by_support = True
        case ConversationUserType.CHATBOT_USER:
            _is_read_by_user = False
            _is_read_by_support = False
        case _:
            msg = f"Unknown conversation user type: {conversation_user_type}"
            raise ConversationError(msg)

    message = await create_message(
        app,
        user_id=user_id,
        conversation_id=conversation.conversation_id,
        content=content,
        type_=type_,
    )
    # NOTE: Update conversation last modified (for frontend listing) and read states
    await _conversation_repository.update(
        app,
        conversation_id=conversation.conversation_id,
        updates=ConversationPatchDB(
            is_read_by_user=_is_read_by_user,
            is_read_by_support=_is_read_by_support,
            last_message_created_at=message.created,
        ),
    )

    await notify_conversation_message_created(
        app,
        project_id_or_none=None,  # Support conversations don't use project_id,
        conversation_message=message,
        product_name=product_name,
    )

    # 2. Create or reopen FogBugz case if applicable

    product = products_service.get_product(app, product_name=product_name)
    fogbugz_settings_or_none = app[APP_SETTINGS_APPKEY].WEBSERVER_FOGBUGZ
    _conversation_url = (
        f"{product.base_url}#/conversation/{conversation.conversation_id}"
    )

    if (
        product.support_standard_group_id is None
        or product.support_assigned_fogbugz_project_id is None
        or product.support_assigned_fogbugz_person_id is None
        or fogbugz_settings_or_none is None
    ):
        _logger.warning(
            "Support settings NOT available, so no need to create FogBugz case. Conversation ID: %s",
            conversation.conversation_id,
        )

    elif conversation.fogbugz_case_id is None:
        _logger.info(
            "Support settings available, FogBugz doesn't exists, creating FogBugz case for Conversation ID: %s",
            conversation.conversation_id,
        )
        assert product.support_assigned_fogbugz_project_id  # nosec

        try:
            await _conversation_service.create_fogbugz_case_for_support_conversation(
                app,
                conversation=conversation,
                user_id=user_id,
                message_content=message.content,
                conversation_url=_conversation_url,
                host=product.base_url.host or "unknown",
                product_support_assigned_fogbugz_project_id=product.support_assigned_fogbugz_project_id,
                fogbugz_url=str(fogbugz_settings_or_none.FOGBUGZ_URL),
            )
        except Exception as err:  # pylint: disable=broad-except
            _logger.exception(
                **create_troubleshooting_log_kwargs(
                    f"Failed to create support request FogBugz case for conversation {conversation.conversation_id}.",
                    error=err,
                    error_context={
                        "conversation": conversation,
                        "user_id": user_id,
                        "fogbugz_url": str(fogbugz_settings_or_none.FOGBUGZ_URL),
                    },
                    tip="Check conversation in the database and inform support team (create Fogbugz case manually if needed).",
                )
            )
    else:
        _logger.info(
            "Support settings available, Fogbugz case exists but it is closed, so we need to reopen a FogBugz case. Conversation ID: %s",
            conversation.conversation_id,
        )
        assert product.support_assigned_fogbugz_project_id  # nosec
        assert product.support_assigned_fogbugz_person_id  # nosec
        assert conversation.fogbugz_case_id  # nosec

        try:
            await _conversation_service.reopen_fogbugz_case_for_support_conversation(
                app,
                case_id=conversation.fogbugz_case_id,
                conversation_url=_conversation_url,
                product_support_assigned_fogbugz_person_id=f"{product.support_assigned_fogbugz_person_id}",
            )
        except Exception as err:  # pylint: disable=broad-except
            _logger.exception(
                **create_troubleshooting_log_kwargs(
                    f"Failed to reopen support request FogBugz case for conversation {conversation.conversation_id}",
                    error=err,
                    error_context={
                        "conversation": conversation,
                        "user_id": user_id,
                        "fogbugz_url": str(fogbugz_settings_or_none.FOGBUGZ_URL),
                    },
                    tip="Check conversation in the database and corresponding Fogbugz case",
                )
            )

    return message


async def trigger_chatbot_processing(
    app: web.Application,
    *,
    product_name: ProductName,
    user_id: UserID,
    conversation_user_type: ConversationUserType,
    conversation: ConversationGetDB,
    message_id: ConversationMessageID,
) -> None:
    assert product_name  # nosec

    if conversation_user_type != ConversationUserType.REGULAR_USER:
        _logger.warning(
            "Chatbot processing can only be triggered by regular users. Conversation ID: %s, User ID: %s, Conversation User Type: %s",
            conversation.conversation_id,
            user_id,
            conversation_user_type,
        )
        return

    # Check if message is the last one in the conversation
    _, messages = await _conversation_message_repository.list_(
        app,
        conversation_id=conversation.conversation_id,
        offset=0,
        limit=1,
        order_by=OrderBy(
            field=IDStr("created"), direction=OrderDirection.DESC
        ),  # Latest message first
    )
    if not messages or messages[0].message_id != message_id:
        _logger.warning(
            "Chatbot processing can only be triggered for the last message in the conversation. Conversation ID: %s, Message ID: %s",
            conversation.conversation_id,
            message_id,
        )
        return

    await _trigger_chatbot_processing(
        app,
        conversation=conversation,
        last_message_id=message_id,
    )


async def get_message(
    app: web.Application,
    *,
    conversation_id: ConversationID,
    message_id: ConversationMessageID,
) -> ConversationMessageGetDB:
    return await _conversation_message_repository.get(
        app, conversation_id=conversation_id, message_id=message_id
    )


async def update_message(
    app: web.Application,
    *,
    product_name: ProductName,
    project_id: ProjectID | None,
    conversation_id: ConversationID,
    message_id: ConversationMessageID,
    # Update attributes
    updates: ConversationMessagePatchDB,
) -> ConversationMessageGetDB:
    updated_message = await _conversation_message_repository.update(
        app,
        conversation_id=conversation_id,
        message_id=message_id,
        updates=updates,
    )

    if project_id:
        await notify_via_socket_conversation_message_updated(
            app,
            recipients=await _conversation_service.get_recipients_from_project(
                app, project_id
            ),
            project_id=project_id,
            conversation_message=updated_message,
        )
    else:
        _conversation = await _conversation_service.get_conversation(
            app, conversation_id=conversation_id
        )
        _conversation_creator_user = await users_service.get_user_id_from_gid(
            app, primary_gid=_conversation.user_group_id
        )
        _product_group_users = (
            await _conversation_service.get_recipients_from_product_support_group(
                app, product_name=product_name
            )
        )
        await notify_via_socket_conversation_message_updated(
            app,
            recipients=_product_group_users | {_conversation_creator_user},
            project_id=None,
            conversation_message=updated_message,
        )

    return updated_message


async def delete_message(
    app: web.Application,
    *,
    product_name: ProductName,
    user_id: UserID,
    project_id: ProjectID | None,
    conversation_id: ConversationID,
    message_id: ConversationMessageID,
) -> None:
    await _conversation_message_repository.delete(
        app,
        conversation_id=conversation_id,
        message_id=message_id,
    )

    _user_group_id = await users_service.get_user_primary_group_id(app, user_id=user_id)

    if project_id:
        await notify_via_socket_conversation_message_deleted(
            app,
            recipients=await _conversation_service.get_recipients_from_project(
                app, project_id
            ),
            user_group_id=_user_group_id,
            project_id=project_id,
            conversation_id=conversation_id,
            message_id=message_id,
        )
    else:
        _conversation = await _conversation_service.get_conversation(
            app, conversation_id=conversation_id
        )
        _conversation_creator_user = await users_service.get_user_id_from_gid(
            app, primary_gid=_conversation.user_group_id
        )
        _product_group_users = (
            await _conversation_service.get_recipients_from_product_support_group(
                app, product_name=product_name
            )
        )
        await notify_via_socket_conversation_message_deleted(
            app,
            recipients=_product_group_users | {_conversation_creator_user},
            user_group_id=_user_group_id,
            project_id=None,
            conversation_id=conversation_id,
            message_id=message_id,
        )


async def list_messages_for_conversation(
    app: web.Application,
    *,
    conversation_id: ConversationID,
    # pagination
    offset: int = 0,
    limit: int = 20,
    # ordering
    order_by: OrderBy | None = None,
) -> tuple[PageTotalCount, list[ConversationMessageGetDB]]:
    return await _conversation_message_repository.list_(
        app,
        conversation_id=conversation_id,
        offset=offset,
        limit=limit,
        order_by=order_by
        or OrderBy(
            field=IDStr("created"), direction=OrderDirection.DESC
        ),  # NOTE: Message should be ordered by creation date (latest first)
    )<|MERGE_RESOLUTION|>--- conflicted
+++ resolved
@@ -40,28 +40,8 @@
 
 _logger = logging.getLogger(__name__)
 
-# Redis lock key for conversation message operations
-CONVERSATION_MESSAGE_REDIS_LOCK_KEY = "conversation_message_create:{}"
-
-
-<<<<<<< HEAD
-async def _get_recipients_from_product_support_group(
-    app: web.Application, product_name: ProductName
-) -> set[UserID]:
-    product = products_service.get_product(app, product_name=product_name)
-    _support_standard_group_id = product.support_standard_group_id
-    if _support_standard_group_id:
-        users = await group_service.list_group_members(
-            app, group_id=_support_standard_group_id
-        )
-        return {user.id for user in users}
-    return set()
-
 
 async def notify_conversation_message_created(
-=======
-async def create_message(
->>>>>>> f4decdd9
     app: web.Application,
     *,
     project_id_or_none: ProjectID | None,
