--- conflicted
+++ resolved
@@ -5,16 +5,11 @@
 import logging
 
 from aiohttp import ClientSession, web
-<<<<<<< HEAD
 
 from servicelib.application_keys import APP_OPENAPI_SPECS_KEY
 
 from . import storage_routes
 from .storage_config import APP_STORAGE_SESSION_KEY, get_config
-=======
-
-from servicelib.application_keys import APP_OPENAPI_SPECS_KEY
->>>>>>> 49e3fd5b
 
 from . import storage_routes
 from .storage_config import APP_STORAGE_SESSION_KEY, get_config
