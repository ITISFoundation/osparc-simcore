--- conflicted
+++ resolved
@@ -1,168 +1,53 @@
-import logging
-
-from aiohttp import web
-from yarl import URL
-
-<<<<<<< HEAD
-from servicelib.observer import observe
-=======
-from servicelib.request_keys import RQT_USERID_KEY
->>>>>>> 3e21d64f
-from servicelib.rest_utils import extract_and_validate
-
-from ..login.decorators import login_required
-from ..security_api import check_permission
-from . import director_api
-from .config import get_client_session, get_config
-
-ANONYMOUS_USER_ID = -1
-
-log = logging.getLogger(__name__)
-
-
-def _forward_url(app: web.Application, url: URL) -> URL:
-    # replace raw path, to keep the quotes and
-    # strip webserver API version number from basepath
-    # >>> URL('http://localhost:8091/v0/services/').raw_parts[2:]
-    #    ('services', '')
-    cfg = get_config(app)
-
-    # director service API endpoint
-    # TODO: service API endpoint could be deduced and checked upon setup (e.g. health check on startup)
-    endpoint = URL.build(
-        scheme='http',
-        host=cfg['host'],
-        port=cfg['port']).with_path(cfg["version"])
-    tail = "/".join(url.raw_parts[2:])
-
-    url = (endpoint / tail)
-    return url
-
-def _resolve_url(request: web.Request) -> URL:
-    return _forward_url(request.app, request.url)
-
-# HANDLERS -------------------------------------------------------------------
-
-@login_required
-async def services_get(request: web.Request) -> web.Response:
-    await check_permission(request, "services.catalog.*")
-    await extract_and_validate(request)
-
-    url = _resolve_url(request)
-    url = url.with_query(request.query)
-
-    # forward to director API
-    session = get_client_session(request.app)
-    async with session.get(url, ssl=False) as resp:
-        payload = await resp.json()
-        return web.json_response(payload, status=resp.status)
-
-<<<<<<< HEAD
-@observe(event="SIGNAL_USER_LOGOUT")
-async def delete_all_services_for_user_signal_handler(user_id: str, app: web.Application) -> None:
-    await director_api.stop_services(app, user_id=user_id)
-
-=======
-
-@login_required
-async def running_interactive_services_post(request: web.Request) -> web.Response:
-    """ Starts an interactive service for a given user and
-        returns running service's metainfo
-
-        if service already renning, then returns its metainfo
-    """
-    await check_permission(request, "services.interactive.*")
-    params, query, body = await extract_and_validate(request)
-
-    assert not params
-    assert query, "POST expected /running_interactive_services? ... "
-    assert not body
-
-    userid = request.get(RQT_USERID_KEY, ANONYMOUS_USER_ID)
-    endpoint = _resolve_url(request)
-
-    session = get_client_session(request.app)
-
-    service_uuid = query['service_uuid']
-
-    project_id = query['project_id']
-
-    # get first if already running
-    url = (endpoint / service_uuid)
-    async with session.get(url, ssl=False) as resp:
-        if resp.status == 200:
-            # TODO: currently director API does not specify resp. 200
-            payload = await resp.json()
-        else:
-            url = endpoint.with_query(request.query).update_query(
-                user_id=userid,
-                project_id=project_id,
-                # TODO: mountpoint should be setup!!
-                service_basepath='/x/' + service_uuid
-            )
-            # otherwise, start new service
-            async with session.post(url, ssl=False) as resp:
-                payload = await resp.json()
-
-    return web.json_response(payload, status=resp.status)
-
-
-@login_required
-async def running_interactive_services_get(request: web.Request) -> web.Response:
-    await check_permission(request, "services.interactive.*")
-
-    params, query, body = await extract_and_validate(request)
-
-    assert params, "GET expected /running_interactive_services/{service_uuid}"
-    assert not query
-    assert not body
-
-    url = _resolve_url(request)
-    url = url.with_query(request.query)
-
-    # forward to director API
-    session = get_client_session(request.app)
-    async with session.get(url, ssl=False) as resp:
-        payload = await resp.json()
-        return web.json_response(payload, status=resp.status)
-
-
-@login_required
-async def running_interactive_services_delete(request: web.Request) -> web.Response:
-    """ Stops and removes an interactive service from the
-
-    """
-    await check_permission(request, "services.interactive.*")
-
-    params, query, body = await extract_and_validate(request)
-
-    assert params, "DELETE expected /running_interactive_services/{service_uuid}"
-    assert not query
-    assert not body
-
-    endpoint = _resolve_url(request)
-
-    # forward to director API
-    session = get_client_session(request.app)
-    # FIXME: composing url might be url = endpoint instead of url = endpoint.with_query()
-    # TODO: use instead stop_service from
-    url = endpoint
-    async with session.delete(url, ssl=False) as resp:
-        payload = await resp.json()
-        return web.json_response(payload, status=resp.status)
-
-
-@login_required
-async def running_interactive_services_delete_all(request: web.Request) -> web.Response:
-    await check_permission(request, "services.interactive.*")
-    params, query, body = await extract_and_validate(request)
-
-    assert not params
-    assert not query
-    assert not body
-
-    userid = request.get(RQT_USERID_KEY, ANONYMOUS_USER_ID)
-    await director_api.stop_services(request.app, user_id=userid)
-    return web.json_response({'data': ''}, status=204)
-
->>>>>>> 3e21d64f
+import logging
+
+from aiohttp import web
+from yarl import URL
+
+from servicelib.rest_utils import extract_and_validate
+
+from ..login.decorators import login_required
+from ..security_api import check_permission
+from . import director_api
+from .config import get_client_session, get_config
+
+ANONYMOUS_USER_ID = -1
+
+log = logging.getLogger(__name__)
+
+
+def _forward_url(app: web.Application, url: URL) -> URL:
+    # replace raw path, to keep the quotes and
+    # strip webserver API version number from basepath
+    # >>> URL('http://localhost:8091/v0/services/').raw_parts[2:]
+    #    ('services', '')
+    cfg = get_config(app)
+
+    # director service API endpoint
+    # TODO: service API endpoint could be deduced and checked upon setup (e.g. health check on startup)
+    endpoint = URL.build(
+        scheme='http',
+        host=cfg['host'],
+        port=cfg['port']).with_path(cfg["version"])
+    tail = "/".join(url.raw_parts[2:])
+
+    url = (endpoint / tail)
+    return url
+
+def _resolve_url(request: web.Request) -> URL:
+    return _forward_url(request.app, request.url)
+
+# HANDLERS -------------------------------------------------------------------
+
+@login_required
+async def services_get(request: web.Request) -> web.Response:
+    await check_permission(request, "services.catalog.*")
+    await extract_and_validate(request)
+
+    url = _resolve_url(request)
+    url = url.with_query(request.query)
+
+    # forward to director API
+    session = get_client_session(request.app)
+    async with session.get(url, ssl=False) as resp:
+        payload = await resp.json()
+        return web.json_response(payload, status=resp.status)