import logging

from aiohttp import web
from yarl import URL

from servicelib.request_keys import RQT_USERID_KEY
from servicelib.rest_utils import extract_and_validate

from ..login.decorators import login_required
from .config import get_client_session, get_config
from .registry import get_registry

ANONYMOUS_USER = -1

log = logging.getLogger(__name__)



def _resolve_url(request: web.Request) -> URL:
    cfg = get_config(request.app)

    # director service API endpoint
    # TODO: service API endpoint could be deduced and checked upon setup (e.g. health check on startup)
    endpoint = URL.build(
        scheme='http', host=cfg['host'], port=cfg['port']).with_path(cfg["version"])

    # replace raw path, to keep the quotes and
    # strip webserver API version number from basepath
    # >>> URL('http://localhost:8091/v0/services/').raw_parts[2:]
    #    ('services', '')
    tail = "/".join(request.url.raw_parts[2:])

    url = (endpoint / tail)
    return url

# HANDLERS -------------------------------------------------------------------


@login_required
async def services_get(request: web.Request) -> web.Response:
    await extract_and_validate(request)

    url = _resolve_url(request)
    url = url.with_query(request.query)

    # forward to director API
    session = get_client_session(request.app)
    async with session.get(url, ssl=False) as resp:
        payload = await resp.json()
        return web.json_response(payload, status=resp.status)


@login_required
async def running_interactive_services_get(request: web.Request) -> web.Response:
    """Succesfully returns if a service with the defined uuid is up and running

    """
    params, query, body = await extract_and_validate(request)

    assert params, "GET expected /running_interactive_services/{service_uuid}"
    assert not query
    assert not body

<<<<<<< HEAD
    url = _resolve_url(request)

    # forward to director API
=======
    userid = request.get(RQT_USERID_KEY, ANONYMOUS_USER)
    endpoint = _resolve_url(request)
    
>>>>>>> 46fb5609
    session = get_client_session(request.app)

    # get first if already running
    url = (endpoint / query['service_uuid'])
    async with session.get(url, ssl=False) as resp:
        if resp.status == 200:
            # TODO: currently director API does not specify resp. 200
            payload = await resp.json()
        else:
            url = endpoint.with_query(request.query).update_query(
                user_id=userid,
                # TODO: mountpoint should be setup!!
                service_basepath='/x/' + query['service_uuid']
            )
            # otherwise, start new service
            async with session.post(url, ssl=False) as resp:
                payload = await resp.json()

    return web.json_response(payload, status=resp.status)

@login_required
async def running_interactive_services_post(request: web.Request) -> web.Response:
    """ Starts an interactive service in the oSparc platform

    """
    params, query, body = await extract_and_validate(request)

    assert not params
    assert query, "POST expected /running_interactive_services? ... "
    assert not body

    userid = request.get(RQT_USERID_KEY, ANONYMOUS_USER)
    service_uuid = query['service_uuid']
    url = _resolve_url(request)
<<<<<<< HEAD
    url = url.update_query( user_id=userid,
                      service_basepath='/x/'+ service_uuid # TODO: mountpoint should be setup!!
                    )

    registry = get_registry(request.app)
=======
    url = url.with_query(request.query)
>>>>>>> 46fb5609

    # forward to director API
    session = get_client_session(request.app)
    async with session.get(url, ssl=False) as resp:
        payload = await resp.json()
        if resp.status<400:
            registry.as_started(userid, service_uuid)
        return web.json_response(payload, status=resp.status)


@login_required
async def running_interactive_services_delete(request: web.Request) -> web.Response:
    """ Stops and removes an interactive service from the oSparc platform

    """
    params, query, body = await extract_and_validate(request)

    assert params, "DELETE expected /running_interactive_services/{service_uuid}"
    assert not query
    assert not body

    service_uuid = query['service_uuid']
    url = _resolve_url(request)
    url = url.with_query(request.query)

    registry = get_registry(request.app)

    # forward to director API
    session = get_client_session(request.app)
    async with session.delete(url, ssl=False) as resp:
        payload = await resp.json()
        if resp.status<400 or resp.status==404:
            registry.as_stopped(service_uuid)
        return web.json_response(payload, status=resp.status)
<|MERGE_RESOLUTION|>--- conflicted
+++ resolved
@@ -1,149 +1,128 @@
-import logging
-
-from aiohttp import web
-from yarl import URL
-
-from servicelib.request_keys import RQT_USERID_KEY
-from servicelib.rest_utils import extract_and_validate
-
-from ..login.decorators import login_required
-from .config import get_client_session, get_config
-from .registry import get_registry
-
-ANONYMOUS_USER = -1
-
-log = logging.getLogger(__name__)
-
-
-
-def _resolve_url(request: web.Request) -> URL:
-    cfg = get_config(request.app)
-
-    # director service API endpoint
-    # TODO: service API endpoint could be deduced and checked upon setup (e.g. health check on startup)
-    endpoint = URL.build(
-        scheme='http', host=cfg['host'], port=cfg['port']).with_path(cfg["version"])
-
-    # replace raw path, to keep the quotes and
-    # strip webserver API version number from basepath
-    # >>> URL('http://localhost:8091/v0/services/').raw_parts[2:]
-    #    ('services', '')
-    tail = "/".join(request.url.raw_parts[2:])
-
-    url = (endpoint / tail)
-    return url
-
-# HANDLERS -------------------------------------------------------------------
-
-
-@login_required
-async def services_get(request: web.Request) -> web.Response:
-    await extract_and_validate(request)
-
-    url = _resolve_url(request)
-    url = url.with_query(request.query)
-
-    # forward to director API
-    session = get_client_session(request.app)
-    async with session.get(url, ssl=False) as resp:
-        payload = await resp.json()
-        return web.json_response(payload, status=resp.status)
-
-
-@login_required
-async def running_interactive_services_get(request: web.Request) -> web.Response:
-    """Succesfully returns if a service with the defined uuid is up and running
-
-    """
-    params, query, body = await extract_and_validate(request)
-
-    assert params, "GET expected /running_interactive_services/{service_uuid}"
-    assert not query
-    assert not body
-
-<<<<<<< HEAD
-    url = _resolve_url(request)
-
-    # forward to director API
-=======
-    userid = request.get(RQT_USERID_KEY, ANONYMOUS_USER)
-    endpoint = _resolve_url(request)
-    
->>>>>>> 46fb5609
-    session = get_client_session(request.app)
-
-    # get first if already running
-    url = (endpoint / query['service_uuid'])
-    async with session.get(url, ssl=False) as resp:
-        if resp.status == 200:
-            # TODO: currently director API does not specify resp. 200
-            payload = await resp.json()
-        else:
-            url = endpoint.with_query(request.query).update_query(
-                user_id=userid,
-                # TODO: mountpoint should be setup!!
-                service_basepath='/x/' + query['service_uuid']
-            )
-            # otherwise, start new service
-            async with session.post(url, ssl=False) as resp:
-                payload = await resp.json()
-
-    return web.json_response(payload, status=resp.status)
-
-@login_required
-async def running_interactive_services_post(request: web.Request) -> web.Response:
-    """ Starts an interactive service in the oSparc platform
-
-    """
-    params, query, body = await extract_and_validate(request)
-
-    assert not params
-    assert query, "POST expected /running_interactive_services? ... "
-    assert not body
-
-    userid = request.get(RQT_USERID_KEY, ANONYMOUS_USER)
-    service_uuid = query['service_uuid']
-    url = _resolve_url(request)
-<<<<<<< HEAD
-    url = url.update_query( user_id=userid,
-                      service_basepath='/x/'+ service_uuid # TODO: mountpoint should be setup!!
-                    )
-
-    registry = get_registry(request.app)
-=======
-    url = url.with_query(request.query)
->>>>>>> 46fb5609
-
-    # forward to director API
-    session = get_client_session(request.app)
-    async with session.get(url, ssl=False) as resp:
-        payload = await resp.json()
-        if resp.status<400:
-            registry.as_started(userid, service_uuid)
-        return web.json_response(payload, status=resp.status)
-
-
-@login_required
-async def running_interactive_services_delete(request: web.Request) -> web.Response:
-    """ Stops and removes an interactive service from the oSparc platform
-
-    """
-    params, query, body = await extract_and_validate(request)
-
-    assert params, "DELETE expected /running_interactive_services/{service_uuid}"
-    assert not query
-    assert not body
-
-    service_uuid = query['service_uuid']
-    url = _resolve_url(request)
-    url = url.with_query(request.query)
-
-    registry = get_registry(request.app)
-
-    # forward to director API
-    session = get_client_session(request.app)
-    async with session.delete(url, ssl=False) as resp:
-        payload = await resp.json()
-        if resp.status<400 or resp.status==404:
-            registry.as_stopped(service_uuid)
-        return web.json_response(payload, status=resp.status)
+import logging
+
+from aiohttp import web
+from yarl import URL
+
+from servicelib.request_keys import RQT_USERID_KEY
+from servicelib.rest_utils import extract_and_validate
+
+from ..login.decorators import login_required
+from .config import get_client_session, get_config
+from .registry import get_registry
+ANONYMOUS_USER = -1
+
+log = logging.getLogger(__name__)
+
+
+def _resolve_url(request: web.Request) -> URL:
+    cfg = get_config(request.app)
+
+    # director service API endpoint
+    # TODO: service API endpoint could be deduced and checked upon setup (e.g. health check on startup)
+    endpoint = URL.build(
+        scheme='http', 
+        host=cfg['host'], 
+        port=cfg['port']).with_path(cfg["version"])
+
+    # replace raw path, to keep the quotes and
+    # strip webserver API version number from basepath
+    # >>> URL('http://localhost:8091/v0/services/').raw_parts[2:]
+    #    ('services', '')
+    tail = "/".join(request.url.raw_parts[2:])
+
+    url = (endpoint / tail)
+    return url
+
+# HANDLERS -------------------------------------------------------------------
+
+
+@login_required
+async def services_get(request: web.Request) -> web.Response:
+    await extract_and_validate(request)
+
+    url = _resolve_url(request)
+    url = url.with_query(request.query)
+
+    # forward to director API
+    session = get_client_session(request.app)
+    async with session.get(url, ssl=False) as resp:
+        payload = await resp.json()
+        return web.json_response(payload, status=resp.status)
+
+
+@login_required
+async def running_interactive_services_post(request: web.Request) -> web.Response:
+    params, query, body = await extract_and_validate(request)
+
+    assert not params
+    assert query, "POST expected /running_interactive_services? ... "
+    assert not body
+
+    userid = request.get(RQT_USERID_KEY, ANONYMOUS_USER)
+    endpoint = _resolve_url(request)
+
+    session = get_client_session(request.app)
+
+    registry = get_registry(request.app)
+    service_uuid = query['service_uuid']
+
+    # get first if already running
+    url = (endpoint / service_uuid)
+    async with session.get(url, ssl=False) as resp:
+        if resp.status == 200:
+            # TODO: currently director API does not specify resp. 200
+            payload = await resp.json()
+        else:
+            url = endpoint.with_query(request.query).update_query(
+                user_id=userid,
+                # TODO: mountpoint should be setup!!
+                service_basepath='/x/' + service_uuid
+            )
+            # otherwise, start new service
+            async with session.post(url, ssl=False) as resp:
+                if resp.status < 400:
+                    registry.as_started(userid, service_uuid)
+                payload = await resp.json()
+
+    return web.json_response(payload, status=resp.status)
+
+
+@login_required
+async def running_interactive_services_get(request: web.Request) -> web.Response:
+    params, query, body = await extract_and_validate(request)
+
+    assert params, "GET expected /running_interactive_services/{service_uuid}"
+    assert not query
+    assert not body
+
+    url = _resolve_url(request)
+    url = url.with_query(request.query)
+
+    # forward to director API
+    session = get_client_session(request.app)
+    async with session.get(url, ssl=False) as resp:
+        payload = await resp.json()
+        return web.json_response(payload, status=resp.status)
+
+
+@login_required
+async def running_interactive_services_delete(request: web.Request) -> web.Response:
+    params, query, body = await extract_and_validate(request)
+
+    assert params, "DELETE expected /running_interactive_services/{service_uuid}"
+    assert query
+    assert not body
+
+    url = _resolve_url(request)
+    url = url.with_query(query)
+
+    registry = get_registry(request.app)
+    service_uuid = query['service_uuid']
+
+    # forward to director API
+    session = get_client_session(request.app)
+    async with session.delete(url, ssl=False) as resp:
+        payload = await resp.json()
+        if resp.status < 400 or resp.status == 404:
+            registry.as_stopped(service_uuid)
+        return web.json_response(payload, status=resp.status)