import functools

from aiohttp import web
from models_library.products import ProductName
from models_library.users import UserID
from pydantic import PositiveInt
from servicelib.aiohttp.observer import register_observer, setup_observer_registry

<<<<<<< HEAD
from ..users import preferences_api
=======
from ..resource_usage.api import add_credits_to_wallet
from ..users.api import get_user_name_and_email
>>>>>>> 3f14402b
from ._api import any_wallet_owned_by_user, create_wallet


async def _auto_add_default_wallet(
    app: web.Application,
    user_id: UserID,
    product_name: ProductName,
    extra_credits: PositiveInt | None = None,
):
    if not await any_wallet_owned_by_user(
        app, user_id=user_id, product_name=product_name
    ):
        wallet = await create_wallet(
            app,
            user_id=user_id,
            wallet_name="Credits",
            description="Purchased credits end up in here",
            thumbnail=None,
            product_name=product_name,
        )

<<<<<<< HEAD
        preference_id = (
            preferences_api.PreferredWalletIdFrontendUserPreference().preference_identifier
        )
        await preferences_api.set_frontend_user_preference(
            app,
            user_id=user_id,
            product_name=product_name,
            frontend_preference_identifier=preference_id,
            value=wallet.wallet_id,
        )
=======
        if extra_credits:
            user = await get_user_name_and_email(app, user_id=user_id)
            await add_credits_to_wallet(
                app,
                product_name=product_name,
                wallet_id=wallet.wallet_id,
                wallet_name=wallet.name,
                user_id=user_id,
                user_email=user.email,
                osparc_credits=extra_credits,  # type: ignore
                payment_id="INVITATION",  # TODO: invitation id???
                created_at=wallet.created,
            )
>>>>>>> 3f14402b


async def _on_user_confirmation(
    app: web.Application,
    user_id: UserID,
    product_name: ProductName,
    extra_credits: PositiveInt,
):
    await _auto_add_default_wallet(
        app, user_id=user_id, product_name=product_name, extra_credits=extra_credits
    )


def setup_wallets_events(app: web.Application):
    # ensures registry in place
    setup_observer_registry(app)

    # registers SIGNAL_ON_USER_CONFIRMATION
    # NOTE: should follow up on https://github.com/ITISFoundation/osparc-simcore/issues/4822
    register_observer(
        app,
        functools.partial(_on_user_confirmation, app=app),
        event="SIGNAL_ON_USER_CONFIRMATION",
    )<|MERGE_RESOLUTION|>--- conflicted
+++ resolved
@@ -6,12 +6,9 @@
 from pydantic import PositiveInt
 from servicelib.aiohttp.observer import register_observer, setup_observer_registry
 
-<<<<<<< HEAD
+from ..resource_usage.api import add_credits_to_wallet
 from ..users import preferences_api
-=======
-from ..resource_usage.api import add_credits_to_wallet
 from ..users.api import get_user_name_and_email
->>>>>>> 3f14402b
 from ._api import any_wallet_owned_by_user, create_wallet
 
 
@@ -33,18 +30,6 @@
             product_name=product_name,
         )
 
-<<<<<<< HEAD
-        preference_id = (
-            preferences_api.PreferredWalletIdFrontendUserPreference().preference_identifier
-        )
-        await preferences_api.set_frontend_user_preference(
-            app,
-            user_id=user_id,
-            product_name=product_name,
-            frontend_preference_identifier=preference_id,
-            value=wallet.wallet_id,
-        )
-=======
         if extra_credits:
             user = await get_user_name_and_email(app, user_id=user_id)
             await add_credits_to_wallet(
@@ -58,7 +43,17 @@
                 payment_id="INVITATION",  # TODO: invitation id???
                 created_at=wallet.created,
             )
->>>>>>> 3f14402b
+
+        preference_id = (
+            preferences_api.PreferredWalletIdFrontendUserPreference().preference_identifier
+        )
+        await preferences_api.set_frontend_user_preference(
+            app,
+            user_id=user_id,
+            product_name=product_name,
+            frontend_preference_identifier=preference_id,
+            value=wallet.wallet_id,
+        )
 
 
 async def _on_user_confirmation(
