--- conflicted
+++ resolved
@@ -19,12 +19,8 @@
     parse_request_path_parameters_as,
 )
 from servicelib.aiohttp.typing_extension import Handler
-<<<<<<< HEAD
 from servicelib.error_codes import create_error_code
-from servicelib.logging_utils import LogExtra, get_log_record_extra
-=======
 from servicelib.logging_errors import create_troubleshotting_log_kwargs
->>>>>>> 1032d562
 from servicelib.request_keys import RQT_USERID_KEY
 
 from .._constants import RQ_PRODUCT_KEY
@@ -94,20 +90,6 @@
             raise web.HTTPConflict(reason=MSG_PRICE_NOT_DEFINED_ERROR) from exc
 
         except BillingDetailsNotFoundError as exc:
-<<<<<<< HEAD
-            error_code = create_error_code(exc)
-            log_extra: LogExtra = {}
-            if user_id := getattr(exc, "user_id", None):
-                log_extra = get_log_record_extra(user_id=user_id) or {}
-
-            log_msg = f"{exc} [{error_code}]"
-            _logger.exception(
-                log_msg,
-                extra={"error_code": error_code, **log_extra},
-            )
-            user_msg = f"{MSG_BILLING_DETAILS_NOT_DEFINED_ERROR} ({error_code})"
-            raise web.HTTPServiceUnavailable(reason=user_msg) from exc
-=======
 
             error_code = create_error_code(exc)
             user_error_msg = f"{MSG_BILLING_DETAILS_NOT_DEFINED_ERROR} [{error_code}]"
@@ -121,7 +103,6 @@
             )
 
             raise web.HTTPServiceUnavailable(reason=user_error_msg) from exc
->>>>>>> 1032d562
 
     return wrapper
 
