--- conflicted
+++ resolved
@@ -9,8 +9,6 @@
 
 # TODO: retrieve from db tokens
 
-
-
 async def _request_storage(request: web.Request, method: str):
     await extract_and_validate(request)
 
@@ -18,34 +16,19 @@
     userid = request[RQT_USERID_KEY]
 
     # storage service API endpoint
-<<<<<<< HEAD
     origin = URL.build( scheme='http',
                           host=cfg['host'],
                           port=cfg['port'])
 
+
+    BASEPATH_INDEX = 3
     # strip basepath from webserver API path (i.e. webserver api version)
-    BASEPATH_INDEX = 3
     # >>> URL('http://storage:1234/v5/storage/asdf/').raw_parts[3:]
     #    ('asdf', '')
     parts = [cfg["version"], ] + list( request.url.raw_parts[BASEPATH_INDEX:]  )
 
     # TODO: check request.query to storage! unsafe!?
     url = origin.with_path("/".join(parts)).with_query(request.query).update_query(user_id=userid)
-=======
-    endpoint = URL.build( scheme='http',
-                          host=cfg['host'],
-                          port=cfg['port']).with_path(cfg["version"])
-
-    # strip basepath from webserver API path (i.e. webserver api version)
-    BASEPATH_INDEX = 2
-    # >>> URL('http://storage:1234/v5/asdf/').raw_parts[2:]
-    #    ('asdf', '')
-    parts = [ p for p in request.url.raw_parts[BASEPATH_INDEX:] if p!='storage']
-    url = endpoint.join( URL("/".join(parts)) )
-
-    # TODO: check request.query to storage! unsafe!?
-    url = url.with_query(request.query).update_query(user_id=userid)
->>>>>>> 6269336f
 
     session = get_client_session(request.app)
     async with session.request(method.upper(), url, ssl=False) as resp:
