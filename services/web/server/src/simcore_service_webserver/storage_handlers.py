--- conflicted
+++ resolved
@@ -64,10 +64,6 @@
     payload = await _request_storage(request, 'PUT')
     return payload
 
-<<<<<<< HEAD
-=======
-
->>>>>>> c18dc672
 @login_required
 async def delete_file(request: web.Request):
     payload = await _request_storage(request, 'DELETE')
