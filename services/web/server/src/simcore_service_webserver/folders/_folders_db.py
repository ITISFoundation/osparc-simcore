""" Database API

    - Adds a layer to the postgres API with a focus on the projects comments

"""

import logging
from datetime import datetime
from typing import Any, Final, cast

import sqlalchemy as sa
from aiohttp import web
from models_library.folders import (
    FolderDB,
    FolderID,
    FolderQuery,
    FolderScope,
    UserFolderAccessRightsDB,
)
from models_library.products import ProductName
from models_library.projects import ProjectID
from models_library.rest_ordering import OrderBy, OrderDirection
from models_library.users import GroupID, UserID
from models_library.workspaces import WorkspaceID, WorkspaceQuery, WorkspaceScope
from pydantic import NonNegativeInt
from simcore_postgres_database.models.folders_v2 import folders_v2
from simcore_postgres_database.models.projects import projects
from simcore_postgres_database.models.projects_to_folders import projects_to_folders
from simcore_postgres_database.utils_repos import (
    pass_or_acquire_connection,
    transaction_context,
)
from simcore_postgres_database.utils_workspaces_sql import (
    create_my_workspace_access_rights_subquery,
)
from sqlalchemy import func
from sqlalchemy.ext.asyncio import AsyncConnection
from sqlalchemy.orm import aliased
from sqlalchemy.sql import ColumnElement, CompoundSelect, Select, asc, desc, select

from ..db.plugin import get_asyncpg_engine
from .errors import FolderAccessForbiddenError, FolderNotFoundError

_logger = logging.getLogger(__name__)


class UnSet:
    ...


_unset: Final = UnSet()


def as_dict_exclude_unset(**params) -> dict[str, Any]:
    return {k: v for k, v in params.items() if not isinstance(v, UnSet)}


_SELECTION_ARGS = (
    folders_v2.c.folder_id,
    folders_v2.c.name,
    folders_v2.c.parent_folder_id,
    folders_v2.c.created_by_gid,
    folders_v2.c.created,
    folders_v2.c.modified,
    folders_v2.c.trashed_at,
    folders_v2.c.user_id,
    folders_v2.c.workspace_id,
)


async def create(
    app: web.Application,
    connection: AsyncConnection | None = None,
    *,
    created_by_gid: GroupID,
    folder_name: str,
    product_name: ProductName,
    parent_folder_id: FolderID | None,
    user_id: UserID | None,
    workspace_id: WorkspaceID | None,
) -> FolderDB:
    assert not (
        user_id is not None and workspace_id is not None
    ), "Both user_id and workspace_id cannot be provided at the same time. Please provide only one."

    async with transaction_context(get_asyncpg_engine(app), connection) as conn:
        result = await conn.stream(
            folders_v2.insert()
            .values(
                name=folder_name,
                parent_folder_id=parent_folder_id,
                product_name=product_name,
                user_id=user_id,
                workspace_id=workspace_id,
                created_by_gid=created_by_gid,
                created=func.now(),
                modified=func.now(),
            )
            .returning(*_SELECTION_ARGS)
        )
        row = await result.first()
        return FolderDB.model_validate(row)


async def list_(  # pylint: disable=too-many-arguments,too-many-branches
    app: web.Application,
    connection: AsyncConnection | None = None,
    *,
    product_name: ProductName,
    user_id: UserID,
    # hierarchy filters
    folder_query: FolderQuery,
    workspace_query: WorkspaceQuery,
    # attribute filters
    filter_trashed: bool | None,
    filter_by_text: str | None,
    # pagination
    offset: NonNegativeInt,
    limit: int,
    # order
    order_by: OrderBy,
) -> tuple[int, list[UserFolderAccessRightsDB]]:
    """
    folder_query - Used to filter in which folder we want to list folders.
    trashed - If set to true, it returns folders **explicitly** trashed, if false then non-trashed folders.
    """

    workspace_access_rights_subquery = create_my_workspace_access_rights_subquery(
        user_id=user_id
    )

    if workspace_query.workspace_scope is not WorkspaceScope.SHARED:
        assert workspace_query.workspace_scope in (  # nosec
            WorkspaceScope.PRIVATE,
            WorkspaceScope.ALL,
        )

        private_workspace_query = (
            select(
                *_SELECTION_ARGS,
                func.json_build_object(
                    "read",
                    sa.text("true"),
                    "write",
                    sa.text("true"),
                    "delete",
                    sa.text("true"),
                ).label("my_access_rights"),
            )
            .select_from(folders_v2)
            .where(
                (folders_v2.c.product_name == product_name)
                & (folders_v2.c.user_id == user_id)
            )
        )
    else:
        private_workspace_query = None

    if workspace_query.workspace_scope is not WorkspaceScope.PRIVATE:
        assert workspace_query.workspace_scope in (  # nosec
            WorkspaceScope.SHARED,
            WorkspaceScope.ALL,
        )

        shared_workspace_query = (
            select(
                *_SELECTION_ARGS, workspace_access_rights_subquery.c.my_access_rights
            )
            .select_from(
                folders_v2.join(
                    workspace_access_rights_subquery,
                    folders_v2.c.workspace_id
                    == workspace_access_rights_subquery.c.workspace_id,
                )
            )
            .where(
                (folders_v2.c.product_name == product_name)
                & (folders_v2.c.user_id.is_(None))
            )
        )

        if workspace_query.workspace_scope == WorkspaceScope.SHARED:
            shared_workspace_query = shared_workspace_query.where(
                folders_v2.c.workspace_id == workspace_query.workspace_id
            )

    else:
        shared_workspace_query = None

    attributes_filters: list[ColumnElement] = []

    if filter_trashed is not None:
        attributes_filters.append(
            (
                (folders_v2.c.trashed_at.is_not(None))
                & (folders_v2.c.trashed_explicitly.is_(True))
            )
            if filter_trashed
            else folders_v2.c.trashed_at.is_(None)
        )
    if folder_query.folder_scope is not FolderScope.ALL:
        if folder_query.folder_scope == FolderScope.SPECIFIC:
            attributes_filters.append(
                folders_v2.c.parent_folder_id == folder_query.folder_id
            )
        else:
            assert folder_query.folder_scope == FolderScope.ROOT  # nosec
            attributes_filters.append(folders_v2.c.parent_folder_id.is_(None))
    if filter_by_text:
        attributes_filters.append(folders_v2.c.name.ilike(f"%{filter_by_text}%"))

    ###
    # Combined
    ###

    combined_query: CompoundSelect | Select | None = None
    if private_workspace_query is not None and shared_workspace_query is not None:
        combined_query = sa.union_all(
            private_workspace_query.where(sa.and_(*attributes_filters)),
            shared_workspace_query.where(sa.and_(*attributes_filters)),
        )
    elif private_workspace_query is not None:
        combined_query = private_workspace_query.where(sa.and_(*attributes_filters))
    elif shared_workspace_query is not None:
        combined_query = shared_workspace_query.where(sa.and_(*attributes_filters))

    if combined_query is None:
        msg = f"No valid queries were provided to combine. Workspace scope: {workspace_query.workspace_scope}"
        raise ValueError(msg)

    # Select total count from base_query
    count_query = select(func.count()).select_from(combined_query.subquery())

    # Ordering and pagination
    if order_by.direction == OrderDirection.ASC:
        list_query = combined_query.order_by(asc(getattr(folders_v2.c, order_by.field)))
    else:
        list_query = combined_query.order_by(
            desc(getattr(folders_v2.c, order_by.field))
        )
    list_query = list_query.offset(offset).limit(limit)

    async with pass_or_acquire_connection(get_asyncpg_engine(app), connection) as conn:
        total_count = await conn.scalar(count_query)

<<<<<<< HEAD
        result = await conn.execute(list_query)
        rows = await result.fetchall() or []
        results: list[FolderDB] = [FolderDB.model_validate(row) for row in rows]
        return cast(int, total_count), results
=======
        result = await conn.stream(list_query)
        folders: list[UserFolderAccessRightsDB] = [
            UserFolderAccessRightsDB.from_orm(row) async for row in result
        ]
        return cast(int, total_count), folders
>>>>>>> cb74ff72


async def get(
    app: web.Application,
    connection: AsyncConnection | None = None,
    *,
    folder_id: FolderID,
    product_name: ProductName,
) -> FolderDB:
    query = (
        select(*_SELECTION_ARGS)
        .select_from(folders_v2)
        .where(
            (folders_v2.c.product_name == product_name)
            & (folders_v2.c.folder_id == folder_id)
        )
    )

    async with pass_or_acquire_connection(get_asyncpg_engine(app), connection) as conn:
        result = await conn.stream(query)
        row = await result.first()
        if row is None:
            raise FolderAccessForbiddenError(
                reason=f"Folder {folder_id} does not exist.",
            )
        return FolderDB.model_validate(row)


async def get_for_user_or_workspace(
    app: web.Application,
    connection: AsyncConnection | None = None,
    *,
    folder_id: FolderID,
    product_name: ProductName,
    user_id: UserID | None,
    workspace_id: WorkspaceID | None,
) -> FolderDB:
    assert not (
        user_id is not None and workspace_id is not None
    ), "Both user_id and workspace_id cannot be provided at the same time. Please provide only one."

    query = (
        select(*_SELECTION_ARGS)
        .select_from(folders_v2)
        .where(
            (folders_v2.c.product_name == product_name)
            & (folders_v2.c.folder_id == folder_id)
        )
    )

    if user_id:
        query = query.where(folders_v2.c.user_id == user_id)
    else:
        query = query.where(folders_v2.c.workspace_id == workspace_id)

    async with pass_or_acquire_connection(get_asyncpg_engine(app), connection) as conn:
        result = await conn.stream(query)
        row = await result.first()
        if row is None:
            raise FolderAccessForbiddenError(
                reason=f"User does not have access to the folder {folder_id}. Or folder does not exist.",
            )
        return FolderDB.model_validate(row)


async def update(
    app: web.Application,
    connection: AsyncConnection | None = None,
    *,
    folders_id_or_ids: FolderID | set[FolderID],
    product_name: ProductName,
    # updatable columns
    name: str | UnSet = _unset,
    parent_folder_id: FolderID | None | UnSet = _unset,
    trashed_at: datetime | None | UnSet = _unset,
    trashed_explicitly: bool | UnSet = _unset,
) -> FolderDB:
    """
    Batch/single patch of folder/s
    """
    # NOTE: exclude unset can also be done using a pydantic model and dict(exclude_unset=True)
    updated = as_dict_exclude_unset(
        name=name,
        parent_folder_id=parent_folder_id,
        trashed_at=trashed_at,
        trashed_explicitly=trashed_explicitly,
    )

    query = (
        (folders_v2.update().values(modified=func.now(), **updated))
        .where(folders_v2.c.product_name == product_name)
        .returning(*_SELECTION_ARGS)
    )

    if isinstance(folders_id_or_ids, set):
        # batch-update
        query = query.where(folders_v2.c.folder_id.in_(list(folders_id_or_ids)))
    else:
        # single-update
        query = query.where(folders_v2.c.folder_id == folders_id_or_ids)

    async with transaction_context(get_asyncpg_engine(app), connection) as conn:
        result = await conn.stream(query)
        row = await result.first()
        if row is None:
<<<<<<< HEAD
            raise FolderNotFoundError(reason=f"Folder {folder_id} not found.")
        return FolderDB.model_validate(row)
=======
            raise FolderNotFoundError(reason=f"Folder {folders_id_or_ids} not found.")
        return FolderDB.from_orm(row)
>>>>>>> cb74ff72


async def delete_recursively(
    app: web.Application,
    connection: AsyncConnection | None = None,
    *,
    folder_id: FolderID,
    product_name: ProductName,
) -> None:
    async with transaction_context(get_asyncpg_engine(app), connection) as conn:
        # Step 1: Define the base case for the recursive CTE
        base_query = select(
            folders_v2.c.folder_id, folders_v2.c.parent_folder_id
        ).where(
            (folders_v2.c.folder_id == folder_id)  # <-- specified folder id
            & (folders_v2.c.product_name == product_name)
        )
        folder_hierarchy_cte = base_query.cte(name="folder_hierarchy", recursive=True)

        # Step 2: Define the recursive case
        folder_alias = aliased(folders_v2)
        recursive_query = select(
            folder_alias.c.folder_id, folder_alias.c.parent_folder_id
        ).select_from(
            folder_alias.join(
                folder_hierarchy_cte,
                folder_alias.c.parent_folder_id == folder_hierarchy_cte.c.folder_id,
            )
        )

        # Step 3: Combine base and recursive cases into a CTE
        folder_hierarchy_cte = folder_hierarchy_cte.union_all(recursive_query)

        # Step 4: Execute the query to get all descendants
        final_query = select(folder_hierarchy_cte)
        result = await conn.stream(final_query)
        # list of tuples [(folder_id, parent_folder_id), ...] ex. [(1, None), (2, 1)]
        rows = [row async for row in result]

        # Sort folders so that child folders come first
        sorted_folders = sorted(
            rows, key=lambda x: (x[1] is not None, x[1]), reverse=True
        )
        folder_ids = [item[0] for item in sorted_folders]
        await conn.execute(
            folders_v2.delete().where(folders_v2.c.folder_id.in_(folder_ids))
        )


async def get_projects_recursively_only_if_user_is_owner(
    app: web.Application,
    connection: AsyncConnection | None = None,
    *,
    folder_id: FolderID,
    private_workspace_user_id_or_none: UserID | None,
    user_id: UserID,
    product_name: ProductName,
) -> list[ProjectID]:
    """
    The purpose of this function is to retrieve all projects within the provided folder ID.
    These projects are subsequently deleted, so we only return projects where the user is the owner.
    For future improvement, we can return all projects for which the user has delete permissions.
    This permission check would require using the `workspace_access_rights` table for workspace projects,
    or the `users_to_groups` table for private workspace projects.
    """

    async with pass_or_acquire_connection(get_asyncpg_engine(app), connection) as conn:

        # Step 1: Define the base case for the recursive CTE
        base_query = select(
            folders_v2.c.folder_id, folders_v2.c.parent_folder_id
        ).where(
            (folders_v2.c.folder_id == folder_id)  # <-- specified folder id
            & (folders_v2.c.product_name == product_name)
        )
        folder_hierarchy_cte = base_query.cte(name="folder_hierarchy", recursive=True)

        # Step 2: Define the recursive case
        folder_alias = aliased(folders_v2)
        recursive_query = select(
            folder_alias.c.folder_id, folder_alias.c.parent_folder_id
        ).select_from(
            folder_alias.join(
                folder_hierarchy_cte,
                folder_alias.c.parent_folder_id == folder_hierarchy_cte.c.folder_id,
            )
        )

        # Step 3: Combine base and recursive cases into a CTE
        folder_hierarchy_cte = folder_hierarchy_cte.union_all(recursive_query)

        # Step 4: Execute the query to get all descendants
        final_query = select(folder_hierarchy_cte)
        result = await conn.stream(final_query)
        # list of tuples [(folder_id, parent_folder_id), ...] ex. [(1, None), (2, 1)]
        folder_ids = [item[0] async for item in result]

        query = (
            select(projects_to_folders.c.project_uuid)
            .join(projects)
            .where(
                (projects_to_folders.c.folder_id.in_(folder_ids))
                & (projects_to_folders.c.user_id == private_workspace_user_id_or_none)
            )
        )
        if private_workspace_user_id_or_none is not None:
            query = query.where(projects.c.prj_owner == user_id)

        result = await conn.stream(query)
        return [ProjectID(row[0]) async for row in result]


async def get_folders_recursively(
    app: web.Application,
    connection: AsyncConnection | None = None,
    *,
    folder_id: FolderID,
    product_name: ProductName,
) -> list[FolderID]:
    async with pass_or_acquire_connection(get_asyncpg_engine(app), connection) as conn:

        # Step 1: Define the base case for the recursive CTE
        base_query = select(
            folders_v2.c.folder_id, folders_v2.c.parent_folder_id
        ).where(
            (folders_v2.c.folder_id == folder_id)  # <-- specified folder id
            & (folders_v2.c.product_name == product_name)
        )
        folder_hierarchy_cte = base_query.cte(name="folder_hierarchy", recursive=True)

        # Step 2: Define the recursive case
        folder_alias = aliased(folders_v2)
        recursive_query = select(
            folder_alias.c.folder_id, folder_alias.c.parent_folder_id
        ).select_from(
            folder_alias.join(
                folder_hierarchy_cte,
                folder_alias.c.parent_folder_id == folder_hierarchy_cte.c.folder_id,
            )
        )

        # Step 3: Combine base and recursive cases into a CTE
        folder_hierarchy_cte = folder_hierarchy_cte.union_all(recursive_query)

        # Step 4: Execute the query to get all descendants
        final_query = select(folder_hierarchy_cte)
        result = await conn.stream(final_query)
        return [FolderID(row[0]) async for row in result]<|MERGE_RESOLUTION|>--- conflicted
+++ resolved
@@ -243,18 +243,11 @@
     async with pass_or_acquire_connection(get_asyncpg_engine(app), connection) as conn:
         total_count = await conn.scalar(count_query)
 
-<<<<<<< HEAD
-        result = await conn.execute(list_query)
-        rows = await result.fetchall() or []
-        results: list[FolderDB] = [FolderDB.model_validate(row) for row in rows]
-        return cast(int, total_count), results
-=======
         result = await conn.stream(list_query)
         folders: list[UserFolderAccessRightsDB] = [
-            UserFolderAccessRightsDB.from_orm(row) async for row in result
+            UserFolderAccessRightsDB.model_validate(row) async for row in result
         ]
         return cast(int, total_count), folders
->>>>>>> cb74ff72
 
 
 async def get(
@@ -360,13 +353,8 @@
         result = await conn.stream(query)
         row = await result.first()
         if row is None:
-<<<<<<< HEAD
-            raise FolderNotFoundError(reason=f"Folder {folder_id} not found.")
+            raise FolderNotFoundError(reason=f"Folder {folders_id_or_ids} not found.")
         return FolderDB.model_validate(row)
-=======
-            raise FolderNotFoundError(reason=f"Folder {folders_id_or_ids} not found.")
-        return FolderDB.from_orm(row)
->>>>>>> cb74ff72
 
 
 async def delete_recursively(
