import logging
from typing import Annotated

from models_library.basic_types import IDStr
from models_library.folders import FolderID
from models_library.rest_base import RequestParameters, StrictRequestParameters
from models_library.rest_filters import Filters, FiltersQueryParameters
from models_library.rest_ordering import (
    OrderBy,
    OrderDirection,
    create_ordering_query_model_classes,
)
from models_library.rest_pagination import PageQueryParameters
from models_library.users import UserID
from models_library.utils.common_validators import (
    empty_str_to_none_pre_validator,
    null_or_none_str_to_none_validator,
)
from models_library.workspaces import WorkspaceID
<<<<<<< HEAD
from pydantic import (
    BaseModel,
    BeforeValidator,
    ConfigDict,
    Field,
    Json,
    field_validator,
)
from servicelib.aiohttp.requests_validation import RequestParams, StrictRequestParams
=======
from pydantic import BaseModel, Extra, Field, validator
>>>>>>> 050b3e63
from servicelib.request_keys import RQT_USERID_KEY

from .._constants import RQ_PRODUCT_KEY

_logger = logging.getLogger(__name__)


class FoldersRequestContext(RequestParameters):
    user_id: UserID = Field(..., alias=RQT_USERID_KEY)  # type: ignore[literal-required]
    product_name: str = Field(..., alias=RQ_PRODUCT_KEY)  # type: ignore[literal-required]


class FoldersPathParams(StrictRequestParameters):
    folder_id: FolderID


class FolderFilters(Filters):
    trashed: bool | None = Field(
        default=False,
        description="Set to true to list trashed, false to list non-trashed (default), None to list all",
    )


<<<<<<< HEAD
class FolderListSortParams(BaseModel):
    # pylint: disable=unsubscriptable-object
    order_by: Json[OrderBy] = Field(
        default=OrderBy(field=IDStr("modified"), direction=OrderDirection.DESC),
        description="Order by field (modified_at|name|description) and direction (asc|desc). The default sorting order is ascending.",
        examples=['{"field": "name", "direction": "desc"}'],
        alias="order_by",
    )

    @field_validator("order_by", check_fields=False)
    @classmethod
    def _validate_order_by_field(cls, v):
        if v.field not in {
            "modified_at",
            "name",
            "description",
        }:
            msg = f"We do not support ordering by provided field {v.field}"
            raise ValueError(msg)
        if v.field == "modified_at":
            v.field = "modified"
        return v

    model_config = ConfigDict(extra="forbid")
=======
_FolderOrderQueryParams: type[RequestParameters] = create_ordering_query_model_classes(
    ordering_fields={
        "modified_at",
        "name",
    },
    default=OrderBy(field=IDStr("modified_at"), direction=OrderDirection.DESC),
    ordering_fields_api_to_column_map={"modified_at": "modified"},
)
>>>>>>> 050b3e63


class FoldersListQueryParams(
    PageQueryParameters, _FolderOrderQueryParams, FiltersQueryParameters[FolderFilters]  # type: ignore[misc, valid-type]
):
    folder_id: Annotated[
        FolderID | None, BeforeValidator(null_or_none_str_to_none_validator)
    ] = Field(
        default=None,
        description="List the subfolders of this folder. By default, list the subfolders of the root directory (Folder ID is None).",
    )
    workspace_id: Annotated[
        WorkspaceID | None, BeforeValidator(null_or_none_str_to_none_validator)
    ] = Field(
        default=None,
        description="List folders in specific workspace. By default, list in the user private workspace",
    )

    model_config = ConfigDict(extra="forbid")


class FolderSearchQueryParams(
    PageQueryParameters, _FolderOrderQueryParams, FiltersQueryParameters[FolderFilters]  # type: ignore[misc, valid-type]
):
    text: Annotated[
        str | None, BeforeValidator(empty_str_to_none_pre_validator)
    ] = Field(
        default=None,
        description="Multi column full text search, across all folders and workspaces",
        max_length=100,
        examples=["My Project"],
    )

    model_config = ConfigDict(extra="forbid")


class RemoveQueryParams(BaseModel):
    force: bool = Field(
        default=False, description="Force removal (even if resource is active)"
    )<|MERGE_RESOLUTION|>--- conflicted
+++ resolved
@@ -17,19 +17,7 @@
     null_or_none_str_to_none_validator,
 )
 from models_library.workspaces import WorkspaceID
-<<<<<<< HEAD
-from pydantic import (
-    BaseModel,
-    BeforeValidator,
-    ConfigDict,
-    Field,
-    Json,
-    field_validator,
-)
-from servicelib.aiohttp.requests_validation import RequestParams, StrictRequestParams
-=======
-from pydantic import BaseModel, Extra, Field, validator
->>>>>>> 050b3e63
+from pydantic import BaseModel, BeforeValidator, ConfigDict, Field
 from servicelib.request_keys import RQT_USERID_KEY
 
 from .._constants import RQ_PRODUCT_KEY
@@ -53,32 +41,6 @@
     )
 
 
-<<<<<<< HEAD
-class FolderListSortParams(BaseModel):
-    # pylint: disable=unsubscriptable-object
-    order_by: Json[OrderBy] = Field(
-        default=OrderBy(field=IDStr("modified"), direction=OrderDirection.DESC),
-        description="Order by field (modified_at|name|description) and direction (asc|desc). The default sorting order is ascending.",
-        examples=['{"field": "name", "direction": "desc"}'],
-        alias="order_by",
-    )
-
-    @field_validator("order_by", check_fields=False)
-    @classmethod
-    def _validate_order_by_field(cls, v):
-        if v.field not in {
-            "modified_at",
-            "name",
-            "description",
-        }:
-            msg = f"We do not support ordering by provided field {v.field}"
-            raise ValueError(msg)
-        if v.field == "modified_at":
-            v.field = "modified"
-        return v
-
-    model_config = ConfigDict(extra="forbid")
-=======
 _FolderOrderQueryParams: type[RequestParameters] = create_ordering_query_model_classes(
     ordering_fields={
         "modified_at",
@@ -87,7 +49,6 @@
     default=OrderBy(field=IDStr("modified_at"), direction=OrderDirection.DESC),
     ordering_fields_api_to_column_map={"modified_at": "modified"},
 )
->>>>>>> 050b3e63
 
 
 class FoldersListQueryParams(
