import logging

from aiohttp import web
from models_library.api_schemas_webserver.folders_v2 import (
    CreateFolderBodyParams,
    FolderGet,
    FolderGetPage,
    PutFolderBodyParams,
)
from models_library.rest_ordering import OrderBy
from models_library.rest_pagination import Page
from models_library.rest_pagination_utils import paginate_data
<<<<<<< HEAD
from models_library.users import UserID
from models_library.utils.common_validators import null_or_none_str_to_none_validator
from models_library.workspaces import WorkspaceID
from pydantic import ConfigDict, Field, Json, TypeAdapter, field_validator
=======
from pydantic import parse_obj_as
>>>>>>> cb74ff72
from servicelib.aiohttp import status
from servicelib.aiohttp.requests_validation import (
    parse_request_body_as,
    parse_request_path_parameters_as,
    parse_request_query_parameters_as,
)
from servicelib.mimetype_constants import MIMETYPE_APPLICATION_JSON
from servicelib.rest_constants import RESPONSE_MODEL_POLICY

from .._meta import API_VTAG as VTAG
from ..login.decorators import login_required
from ..security.decorators import permission_required
from ..utils_aiohttp import envelope_json_response
from . import _folders_api
from ._exceptions_handlers import handle_plugin_requests_exceptions
from ._models import (
    FolderFilters,
    FolderListFullSearchWithJsonStrQueryParams,
    FolderListWithJsonStrQueryParams,
    FoldersPathParams,
    FoldersRequestContext,
)

_logger = logging.getLogger(__name__)


routes = web.RouteTableDef()


<<<<<<< HEAD
class FoldersRequestContext(RequestParams):
    user_id: UserID = Field(..., alias=RQT_USERID_KEY)  # type: ignore[literal-required]
    product_name: str = Field(..., alias=RQ_PRODUCT_KEY)  # type: ignore[literal-required]


class FoldersPathParams(StrictRequestParams):
    folder_id: FolderID


class FolderListWithJsonStrQueryParams(PageQueryParameters):
    # pylint: disable=unsubscriptable-object
    order_by: Json[OrderBy] = Field(
        default=OrderBy(field=IDStr("modified"), direction=OrderDirection.DESC),
        description="Order by field (modified_at|name|description) and direction (asc|desc). The default sorting order is ascending.",
        examples=['{"field": "name", "direction": "desc"}'],
        alias="order_by",
    )
    folder_id: FolderID | None = Field(
        default=None,
        description="List the subfolders of this folder. By default, list the subfolders of the root directory (Folder ID is None).",
    )
    workspace_id: WorkspaceID | None = Field(
        default=None,
        description="List folders in specific workspace. By default, list in the user private workspace",
    )

    @field_validator("order_by", check_fields=False)
    @classmethod
    def validate_order_by_field(cls, v):
        if v.field not in {
            "modified_at",
            "name",
            "description",
        }:
            msg = f"We do not support ordering by provided field {v.field}"
            raise ValueError(msg)
        if v.field == "modified_at":
            v.field = "modified"
        return v

    model_config = ConfigDict(extra="forbid")

    # validators
    _null_or_none_str_to_none_validator = field_validator("folder_id", mode="before")(
        null_or_none_str_to_none_validator
    )

    _null_or_none_str_to_none_validator2 = field_validator(
        "workspace_id", mode="before"
    )(null_or_none_str_to_none_validator)


=======
>>>>>>> cb74ff72
@routes.post(f"/{VTAG}/folders", name="create_folder")
@login_required
@permission_required("folder.create")
@handle_plugin_requests_exceptions
async def create_folder(request: web.Request):
    req_ctx = FoldersRequestContext.model_validate(request)
    body_params = await parse_request_body_as(CreateFolderBodyParams, request)

    folder = await _folders_api.create_folder(
        request.app,
        user_id=req_ctx.user_id,
        name=body_params.name,
        parent_folder_id=body_params.parent_folder_id,
        product_name=req_ctx.product_name,
        workspace_id=body_params.workspace_id,
    )

    return envelope_json_response(folder, web.HTTPCreated)


@routes.get(f"/{VTAG}/folders", name="list_folders")
@login_required
@permission_required("folder.read")
@handle_plugin_requests_exceptions
async def list_folders(request: web.Request):
    req_ctx = FoldersRequestContext.model_validate(request)
    query_params: FolderListWithJsonStrQueryParams = parse_request_query_parameters_as(
        FolderListWithJsonStrQueryParams, request
    )

    if not query_params.filters:
        query_params.filters = FolderFilters()

    folders: FolderGetPage = await _folders_api.list_folders(
        app=request.app,
        user_id=req_ctx.user_id,
        product_name=req_ctx.product_name,
        folder_id=query_params.folder_id,
        workspace_id=query_params.workspace_id,
        trashed=query_params.filters.trashed,
        offset=query_params.offset,
        limit=query_params.limit,
        order_by=parse_obj_as(OrderBy, query_params.order_by),
    )

    page = Page[FolderGet].parse_obj(
        paginate_data(
            chunk=folders.items,
            request_url=request.url,
            total=folders.total,
            limit=query_params.limit,
            offset=query_params.offset,
        )
    )
    return web.Response(
        text=page.json(**RESPONSE_MODEL_POLICY),
        content_type=MIMETYPE_APPLICATION_JSON,
    )


@routes.get(f"/{VTAG}/folders:search", name="list_folders_full_search")
@login_required
@permission_required("folder.read")
@handle_plugin_requests_exceptions
async def list_folders_full_search(request: web.Request):
    req_ctx = FoldersRequestContext.parse_obj(request)
    query_params: FolderListFullSearchWithJsonStrQueryParams = (
        parse_request_query_parameters_as(
            FolderListFullSearchWithJsonStrQueryParams, request
        )
    )

    if not query_params.filters:
        query_params.filters = FolderFilters()

    folders: FolderGetPage = await _folders_api.list_folders_full_search(
        app=request.app,
        user_id=req_ctx.user_id,
        product_name=req_ctx.product_name,
        text=query_params.text,
        trashed=query_params.filters.trashed,
        offset=query_params.offset,
        limit=query_params.limit,
        order_by=TypeAdapter(OrderBy).validate_python(query_params.order_by),
    )

    page = Page[FolderGet].model_validate(
        paginate_data(
            chunk=folders.items,
            request_url=request.url,
            total=folders.total,
            limit=query_params.limit,
            offset=query_params.offset,
        )
    )
    return web.Response(
        text=page.model_dump_json(**RESPONSE_MODEL_POLICY),
        content_type=MIMETYPE_APPLICATION_JSON,
    )


@routes.get(f"/{VTAG}/folders/{{folder_id}}", name="get_folder")
@login_required
@permission_required("folder.read")
@handle_plugin_requests_exceptions
async def get_folder(request: web.Request):
    req_ctx = FoldersRequestContext.model_validate(request)
    path_params = parse_request_path_parameters_as(FoldersPathParams, request)

    folder: FolderGet = await _folders_api.get_folder(
        app=request.app,
        folder_id=path_params.folder_id,
        user_id=req_ctx.user_id,
        product_name=req_ctx.product_name,
    )

    return envelope_json_response(folder)


@routes.put(
    f"/{VTAG}/folders/{{folder_id}}",
    name="replace_folder",
)
@login_required
@permission_required("folder.update")
@handle_plugin_requests_exceptions
async def replace_folder(request: web.Request):
    req_ctx = FoldersRequestContext.model_validate(request)
    path_params = parse_request_path_parameters_as(FoldersPathParams, request)
    body_params = await parse_request_body_as(PutFolderBodyParams, request)

    folder = await _folders_api.update_folder(
        app=request.app,
        user_id=req_ctx.user_id,
        folder_id=path_params.folder_id,
        name=body_params.name,
        parent_folder_id=body_params.parent_folder_id,
        product_name=req_ctx.product_name,
    )
    return envelope_json_response(folder)


@routes.delete(
    f"/{VTAG}/folders/{{folder_id}}",
    name="delete_folder",
)
@login_required
@permission_required("folder.delete")
@handle_plugin_requests_exceptions
async def delete_folder_group(request: web.Request):
    req_ctx = FoldersRequestContext.model_validate(request)
    path_params = parse_request_path_parameters_as(FoldersPathParams, request)

    await _folders_api.delete_folder(
        app=request.app,
        user_id=req_ctx.user_id,
        folder_id=path_params.folder_id,
        product_name=req_ctx.product_name,
    )
    return web.json_response(status=status.HTTP_204_NO_CONTENT)<|MERGE_RESOLUTION|>--- conflicted
+++ resolved
@@ -10,14 +10,7 @@
 from models_library.rest_ordering import OrderBy
 from models_library.rest_pagination import Page
 from models_library.rest_pagination_utils import paginate_data
-<<<<<<< HEAD
-from models_library.users import UserID
-from models_library.utils.common_validators import null_or_none_str_to_none_validator
-from models_library.workspaces import WorkspaceID
-from pydantic import ConfigDict, Field, Json, TypeAdapter, field_validator
-=======
-from pydantic import parse_obj_as
->>>>>>> cb74ff72
+from pydantic import TypeAdapter
 from servicelib.aiohttp import status
 from servicelib.aiohttp.requests_validation import (
     parse_request_body_as,
@@ -47,61 +40,6 @@
 routes = web.RouteTableDef()
 
 
-<<<<<<< HEAD
-class FoldersRequestContext(RequestParams):
-    user_id: UserID = Field(..., alias=RQT_USERID_KEY)  # type: ignore[literal-required]
-    product_name: str = Field(..., alias=RQ_PRODUCT_KEY)  # type: ignore[literal-required]
-
-
-class FoldersPathParams(StrictRequestParams):
-    folder_id: FolderID
-
-
-class FolderListWithJsonStrQueryParams(PageQueryParameters):
-    # pylint: disable=unsubscriptable-object
-    order_by: Json[OrderBy] = Field(
-        default=OrderBy(field=IDStr("modified"), direction=OrderDirection.DESC),
-        description="Order by field (modified_at|name|description) and direction (asc|desc). The default sorting order is ascending.",
-        examples=['{"field": "name", "direction": "desc"}'],
-        alias="order_by",
-    )
-    folder_id: FolderID | None = Field(
-        default=None,
-        description="List the subfolders of this folder. By default, list the subfolders of the root directory (Folder ID is None).",
-    )
-    workspace_id: WorkspaceID | None = Field(
-        default=None,
-        description="List folders in specific workspace. By default, list in the user private workspace",
-    )
-
-    @field_validator("order_by", check_fields=False)
-    @classmethod
-    def validate_order_by_field(cls, v):
-        if v.field not in {
-            "modified_at",
-            "name",
-            "description",
-        }:
-            msg = f"We do not support ordering by provided field {v.field}"
-            raise ValueError(msg)
-        if v.field == "modified_at":
-            v.field = "modified"
-        return v
-
-    model_config = ConfigDict(extra="forbid")
-
-    # validators
-    _null_or_none_str_to_none_validator = field_validator("folder_id", mode="before")(
-        null_or_none_str_to_none_validator
-    )
-
-    _null_or_none_str_to_none_validator2 = field_validator(
-        "workspace_id", mode="before"
-    )(null_or_none_str_to_none_validator)
-
-
-=======
->>>>>>> cb74ff72
 @routes.post(f"/{VTAG}/folders", name="create_folder")
 @login_required
 @permission_required("folder.create")
