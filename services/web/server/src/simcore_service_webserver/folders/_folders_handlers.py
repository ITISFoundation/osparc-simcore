--- conflicted
+++ resolved
@@ -65,15 +65,9 @@
 @permission_required("folder.read")
 @handle_plugin_requests_exceptions
 async def list_folders(request: web.Request):
-<<<<<<< HEAD
-    req_ctx = FoldersRequestContext.model_validate(request)
-    query_params: FolderListWithJsonStrQueryParams = parse_request_query_parameters_as(
-        FolderListWithJsonStrQueryParams, request
-=======
-    req_ctx = FoldersRequestContext.parse_obj(request)
+    req_ctx = FoldersRequestContext.model_validate(request)
     query_params: FoldersListQueryParams = parse_request_query_parameters_as(
         FoldersListQueryParams, request
->>>>>>> 050b3e63
     )
 
     if not query_params.filters:
@@ -111,17 +105,9 @@
 @permission_required("folder.read")
 @handle_plugin_requests_exceptions
 async def list_folders_full_search(request: web.Request):
-<<<<<<< HEAD
-    req_ctx = FoldersRequestContext.model_validate(request)
-    query_params: FolderListFullSearchWithJsonStrQueryParams = (
-        parse_request_query_parameters_as(
-            FolderListFullSearchWithJsonStrQueryParams, request
-        )
-=======
-    req_ctx = FoldersRequestContext.parse_obj(request)
+    req_ctx = FoldersRequestContext.model_validate(request)
     query_params: FolderSearchQueryParams = parse_request_query_parameters_as(
         FolderSearchQueryParams, request
->>>>>>> 050b3e63
     )
 
     if not query_params.filters:
