--- conflicted
+++ resolved
@@ -45,13 +45,8 @@
 @permission_required("folder.create")
 @handle_plugin_requests_exceptions
 async def create_folder(request: web.Request):
-<<<<<<< HEAD
-    req_ctx = FoldersRequestContext.parse_obj(request)
+    req_ctx = FoldersRequestContext.model_validate(request)
     body_params = await parse_request_body_as(FolderCreateBodyParams, request)
-=======
-    req_ctx = FoldersRequestContext.model_validate(request)
-    body_params = await parse_request_body_as(CreateFolderBodyParams, request)
->>>>>>> ba881e96
 
     folder = await _folders_api.create_folder(
         request.app,
