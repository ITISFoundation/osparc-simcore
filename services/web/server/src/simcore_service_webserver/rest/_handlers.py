""" Basic healthckeck and configuration handles to the rest API


"""

import datetime
import logging
from typing import Any

from aiohttp import web
<<<<<<< HEAD
from models_library.utils.pydantic_tools_extension import FieldNotRequired
from pydantic import BaseModel
=======
from pydantic import BaseModel, parse_obj_as
>>>>>>> 05cff9e1
from servicelib.aiohttp import status

from .._constants import APP_PUBLIC_CONFIG_PER_PRODUCT, APP_SETTINGS_KEY
from .._meta import API_VTAG
from ..login.decorators import login_required
from ..products.api import get_product_name
from ..redis import get_redis_scheduled_maintenance_client
from ..utils_aiohttp import envelope_json_response
from .healthcheck import HealthCheck, HealthCheckError

_logger = logging.getLogger(__name__)

routes = web.RouteTableDef()


@routes.get(f"/{API_VTAG}/health", name="healthcheck_liveness_probe")
async def healthcheck_liveness_probe(request: web.Request):
    """Liveness probe: "Check if the container is alive"

    This is checked by the containers orchestrator (docker swarm). When the service
    is unhealthy, it will restart it so it can recover a working state.

    SEE doc in healthcheck.py
    """
    healthcheck: HealthCheck = request.app[HealthCheck.__name__]

    try:
        # if slots append get too delayed, just timeout
        health_report = await healthcheck.run(request.app)
    except HealthCheckError as err:
        _logger.warning("%s", err)
        raise web.HTTPServiceUnavailable(reason="unhealthy") from err

    return web.json_response(data={"data": health_report})


@routes.get(f"/{API_VTAG}/", name="healthcheck_readiness_probe")
async def healthcheck_readiness_probe(request: web.Request):
    """Readiness probe: "Check if the container is ready to receive traffic"

    When the target service is unhealthy, no traffic should be sent to it. Service discovery
    services and load balancers (e.g. traefik) typically cut traffic from targets
    in one way or another.

    SEE doc in healthcheck.py
    """

    healthcheck: HealthCheck = request.app[HealthCheck.__name__]
    app_info = healthcheck.get_app_info(request.app)
    # NOTE: do NOT run healthcheck here, just return info fast.
    return envelope_json_response(app_info)


@routes.get(f"/{API_VTAG}/config", name="get_config")
async def get_config(request: web.Request):
    """
    This entrypoint aims to provide an extra configuration mechanism for
    the front-end app.

    Some of the server configuration can be forwarded to the front-end here

    Example use case: the front-end app is served to the client. Then the user wants to
    register but the server has been setup to require an invitation. This option is setup
    at runtime and the front-end can only get it upon request to /config
    """
    app_public_config: dict[str, Any] = request.app[APP_SETTINGS_KEY].public_dict()

    product_name = get_product_name(request=request)
    product_public_config = request.app.get(APP_PUBLIC_CONFIG_PER_PRODUCT, {}).get(
        product_name, {}
    )

    return envelope_json_response(app_public_config | product_public_config)


class _ScheduledMaintenanceGet(BaseModel):
    start: datetime.datetime | None = None
    end: datetime.datetime | None = None
    reason: str | None = None


@routes.get(f"/{API_VTAG}/scheduled_maintenance", name="get_scheduled_maintenance")
@login_required
async def get_scheduled_maintenance(request: web.Request):
    """Check scheduled_maintenance table in redis"""

    redis_client = get_redis_scheduled_maintenance_client(request.app)
    hash_key = "maintenance"
    # Examples.
    #  {"start": "2023-01-17T14:45:00.000Z", "end": "2023-01-17T23:00:00.000Z", "reason": "Release 1.0.4"}
    #  {"start": "2023-01-20T09:00:00.000Z", "end": "2023-01-20T10:30:00.000Z", "reason": "Release ResistanceIsFutile2"}
    # NOTE: datetime is UTC (Canary islands / UK)

    if maintenance_data := await redis_client.get(hash_key):
        assert (  # nosec
            _ScheduledMaintenanceGet.model_validate(maintenance_data) is not None
        )
        return envelope_json_response(maintenance_data)

    response = web.json_response(status=status.HTTP_204_NO_CONTENT)
    assert response.status == status.HTTP_204_NO_CONTENT  # nosec
    return response<|MERGE_RESOLUTION|>--- conflicted
+++ resolved
@@ -8,12 +8,7 @@
 from typing import Any
 
 from aiohttp import web
-<<<<<<< HEAD
-from models_library.utils.pydantic_tools_extension import FieldNotRequired
 from pydantic import BaseModel
-=======
-from pydantic import BaseModel, parse_obj_as
->>>>>>> 05cff9e1
 from servicelib.aiohttp import status
 
 from .._constants import APP_PUBLIC_CONFIG_PER_PRODUCT, APP_SETTINGS_KEY
