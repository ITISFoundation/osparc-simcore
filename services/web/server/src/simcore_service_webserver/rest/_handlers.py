--- conflicted
+++ resolved
@@ -1,7 +1,4 @@
-""" Basic healthckeck and configuration handles to the rest API
-
-
-"""
+"""Basic healthckeck and configuration handles to the rest API"""
 
 import datetime
 import logging
@@ -14,11 +11,7 @@
 from .._meta import API_VTAG
 from ..constants import APP_PUBLIC_CONFIG_PER_PRODUCT, APP_SETTINGS_KEY
 from ..login.decorators import login_required
-<<<<<<< HEAD
-from ..products.products_service import get_product_name
-=======
 from ..products import products_web
->>>>>>> ed01dce3
 from ..redis import get_redis_scheduled_maintenance_client
 from ..utils_aiohttp import envelope_json_response
 from .healthcheck import HealthCheck, HealthCheckError
