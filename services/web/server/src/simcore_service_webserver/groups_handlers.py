import functools
import json
import logging
from contextlib import suppress
from typing import Optional

from aiohttp import web
from servicelib.aiohttp.typing_extension import Handler
from servicelib.mimetype_constants import MIMETYPE_APPLICATION_JSON

from . import groups_api
from ._meta import API_VTAG
from .groups_classifiers import GroupClassifierRepository, build_rrids_tree_view
from .groups_exceptions import (
    GroupNotFoundError,
    UserInGroupNotFoundError,
    UserInsufficientRightsError,
)
from .login.decorators import RQT_USERID_KEY, login_required
from .scicrunch.db import ResearchResourceRepository
from .scicrunch.errors import ScicrunchError
from .scicrunch.models import ResearchResource, ResourceHit
from .scicrunch.service_client import InvalidRRID, SciCrunch
from .security_decorators import permission_required
from .users_exceptions import UserNotFoundError

logger = logging.getLogger(__name__)


def _handle_groups_exceptions(handler: Handler):
    @functools.wraps(handler)
    async def wrapper(request: web.Request) -> web.Response:
        try:
            return await handler(request)

        except UserNotFoundError as exc:
            raise web.HTTPNotFound(reason=f"User {exc.uid} not found") from exc

        except GroupNotFoundError as exc:
            raise web.HTTPNotFound(reason=f"Group {exc.gid} not found") from exc

        except UserInGroupNotFoundError as exc:
            raise web.HTTPNotFound(reason=f"User not found in group {exc.gid}") from exc

        except UserInsufficientRightsError as exc:
            raise web.HTTPForbidden() from exc

    return wrapper


routes = web.RouteTableDef()


@routes.get(f"/{API_VTAG}/groups", name="list_groups")
@login_required
@permission_required("groups.read")
@_handle_groups_exceptions
async def list_groups(request: web.Request):
    """Lists my groups

    List of the groups I belonged to
    """
    from .products import Product, get_current_product

    product: Product = get_current_product(request)
    user_id = request[RQT_USERID_KEY]
    primary_group, user_groups, all_group = await groups_api.list_user_groups(
        request.app, user_id
    )

    result = {
        "me": primary_group,
        "organizations": user_groups,
        "all": all_group,
        "product": None,
    }

    if product.group_id:
<<<<<<< HEAD
        try:
=======
        with suppress(GroupNotFoundError):
>>>>>>> ee4641b8
            result["product"] = await groups_api.get_product_group_for_user(
                app=request.app,
                user_id=user_id,
                product_gid=product.group_id,
            )
<<<<<<< HEAD
        except GroupNotFoundError as err:
            logger.debug(
                "This user does not belong to any product's group: %s."
                "This is typically assigned during registration but this user "
                "might have been created prior to this new feature."
                "TIP: assign it manually to the default product group_id and "
                "restart service to refresh product info",
                err,
            )
=======
>>>>>>> ee4641b8

    return result


@routes.get(f"/{API_VTAG}/groups/{{gid}}", name="get_group")
@login_required
@permission_required("groups.read")
@_handle_groups_exceptions
async def get_group(request: web.Request):
    """Get one group details"""
    user_id = request[RQT_USERID_KEY]
    gid = request.match_info["gid"]

    return await groups_api.get_user_group(request.app, user_id, gid)


@routes.post(f"/{API_VTAG}/groups", name="create_group")
@login_required
@permission_required("groups.*")
@_handle_groups_exceptions
async def create_group(request: web.Request):
    """Creates organization groups"""
    user_id = request[RQT_USERID_KEY]
    new_group = await request.json()

    created_group = await groups_api.create_user_group(request.app, user_id, new_group)
    raise web.HTTPCreated(
        text=json.dumps({"data": created_group}), content_type=MIMETYPE_APPLICATION_JSON
    )


@routes.patch(f"/{API_VTAG}/groups/{{gid}}", name="update_group")
@login_required
@permission_required("groups.*")
@_handle_groups_exceptions
async def update_group(request: web.Request):
    user_id = request[RQT_USERID_KEY]
    gid = request.match_info["gid"]
    new_group_values = await request.json()

    return await groups_api.update_user_group(
        request.app, user_id, gid, new_group_values
    )


@routes.delete(f"/{API_VTAG}/groups/{{gid}}", name="update_group")
@login_required
@permission_required("groups.*")
@_handle_groups_exceptions
async def delete_group(request: web.Request):
    user_id = request[RQT_USERID_KEY]
    gid = request.match_info["gid"]

    await groups_api.delete_user_group(request.app, user_id, gid)
    raise web.HTTPNoContent()


@routes.get(f"/{API_VTAG}/groups/{{gid}}/users", name="get_group_users")
@login_required
@permission_required("groups.*")
@_handle_groups_exceptions
async def get_group_users(request: web.Request):
    user_id = request[RQT_USERID_KEY]
    gid = request.match_info["gid"]

    return await groups_api.list_users_in_group(request.app, user_id, gid)


@routes.post(f"/{API_VTAG}/groups/{{gid}}/users", name="add_group_user")
@login_required
@permission_required("groups.*")
@_handle_groups_exceptions
async def add_group_user(request: web.Request):
    """
    Adds a user in an organization group
    """
    user_id = request[RQT_USERID_KEY]
    gid = request.match_info["gid"]
    new_user_in_group = await request.json()
    # TODO: validate!!
    assert "uid" in new_user_in_group or "email" in new_user_in_group  # nosec

    new_user_id = new_user_in_group["uid"] if "uid" in new_user_in_group else None
    new_user_email = (
        new_user_in_group["email"] if "email" in new_user_in_group else None
    )

    await groups_api.add_user_in_group(
        request.app,
        user_id,
        gid,
        new_user_id=new_user_id,
        new_user_email=new_user_email,
    )
    raise web.HTTPNoContent()


@routes.get(f"/{API_VTAG}/groups/{{gid}}/users/{{uid}}", name="get_group_user")
@login_required
@permission_required("groups.*")
@_handle_groups_exceptions
async def get_group_user(request: web.Request):
    """
    Gets specific user in group
    """
    user_id = request[RQT_USERID_KEY]
    gid = request.match_info["gid"]
    the_user_id_in_group = request.match_info["uid"]
    return await groups_api.get_user_in_group(
        request.app, user_id, gid, the_user_id_in_group
    )


@routes.patch(f"/{API_VTAG}/groups/{{gid}}/users/{{uid}}", name="update_group_user")
@login_required
@permission_required("groups.*")
@_handle_groups_exceptions
async def update_group_user(request: web.Request):
    """
    Modify specific user in group
    """
    user_id = request[RQT_USERID_KEY]
    gid = request.match_info["gid"]
    the_user_id_in_group = request.match_info["uid"]
    new_values_for_user_in_group = await request.json()
    return await groups_api.update_user_in_group(
        request.app,
        user_id,
        gid,
        the_user_id_in_group,
        new_values_for_user_in_group,
    )


@routes.delete(f"/{API_VTAG}/groups/{{gid}}/users/{{uid}}", name="delete_group_user")
@login_required
@permission_required("groups.*")
@_handle_groups_exceptions
async def delete_group_user(request: web.Request):
    user_id = request[RQT_USERID_KEY]
    gid = request.match_info["gid"]
    the_user_id_in_group = request.match_info["uid"]
    await groups_api.delete_user_in_group(
        request.app, user_id, gid, the_user_id_in_group
    )
    raise web.HTTPNoContent()


@routes.get(f"/{API_VTAG}/groups/{{gid}}/classifiers", name="get_group_classifiers")
@login_required
@permission_required("groups.*")
async def get_group_classifiers(request: web.Request):
    try:
        gid = int(request.match_info["gid"])
        # FIXME: Raise ValidationError and handle as bad request.
        # Now middleware will convert as server error but it is a client error

        repo = GroupClassifierRepository(request.app)
        if not await repo.group_uses_scicrunch(gid):
            return await repo.get_classifiers_from_bundle(gid)

        # otherwise, build dynamic tree with RRIDs
        return await build_rrids_tree_view(
            request.app, tree_view_mode=request.query.get("tree_view", "std")
        )
    except ScicrunchError:
        return {}


def _handle_scicrunch_exceptions(handler: Handler):
    @functools.wraps(handler)
    async def wrapper(request: web.Request) -> web.Response:
        try:
            return await handler(request)

        except InvalidRRID as err:
            raise web.HTTPBadRequest(reason=err.reason) from err

        except ScicrunchError as err:
            user_msg = "Cannot get RRID since scicrunch.org service is not reachable."
            logger.error("%s -> %s", err, user_msg)
            raise web.HTTPServiceUnavailable(reason=user_msg) from err

    return wrapper


@routes.get(
    f"/{API_VTAG}/groups/sparc/classifiers/scicrunch-resources/{{rrid}}",
    name="get_scicrunch_resource",
)
@login_required
@permission_required("groups.*")
@_handle_scicrunch_exceptions
async def get_scicrunch_resource(request: web.Request):
    rrid = request.match_info["rrid"]
    rrid = SciCrunch.validate_identifier(rrid)

    # check if in database first
    repo = ResearchResourceRepository(request.app)
    resource: Optional[ResearchResource] = await repo.get_resource(rrid)
    if not resource:
        # otherwise, request to scicrunch service
        scicrunch = SciCrunch.get_instance(request.app)
        resource = await scicrunch.get_resource_fields(rrid)

    return resource.dict()


@routes.post(
    f"/{API_VTAG}/groups/sparc/classifiers/scicrunch-resources/{{rrid}}",
    name="add_scicrunch_resource",
)
@login_required
@permission_required("groups.*")
@_handle_scicrunch_exceptions
async def add_scicrunch_resource(request: web.Request):
    rrid = request.match_info["rrid"]

    # check if exists
    repo = ResearchResourceRepository(request.app)
    resource: Optional[ResearchResource] = await repo.get_resource(rrid)
    if not resource:
        # then request scicrunch service
        scicrunch = SciCrunch.get_instance(request.app)
        resource = await scicrunch.get_resource_fields(rrid)

        # insert new or if exists, then update
        await repo.upsert(resource)

    return resource.dict()


@routes.get(
    f"/{API_VTAG}/groups/sparc/classifiers/scicrunch-resources:search",
    name="search_scicrunch_resources",
)
@login_required
@permission_required("groups.*")
@_handle_scicrunch_exceptions
async def search_scicrunch_resources(request: web.Request):

    guess_name = str(request.query["guess_name"]).strip()

    scicrunch = SciCrunch.get_instance(request.app)
    hits: list[ResourceHit] = await scicrunch.search_resource(guess_name)

    return [hit.dict() for hit in hits]<|MERGE_RESOLUTION|>--- conflicted
+++ resolved
@@ -76,28 +76,12 @@
     }
 
     if product.group_id:
-<<<<<<< HEAD
-        try:
-=======
         with suppress(GroupNotFoundError):
->>>>>>> ee4641b8
             result["product"] = await groups_api.get_product_group_for_user(
                 app=request.app,
                 user_id=user_id,
                 product_gid=product.group_id,
             )
-<<<<<<< HEAD
-        except GroupNotFoundError as err:
-            logger.debug(
-                "This user does not belong to any product's group: %s."
-                "This is typically assigned during registration but this user "
-                "might have been created prior to this new feature."
-                "TIP: assign it manually to the default product group_id and "
-                "restart service to refresh product info",
-                err,
-            )
-=======
->>>>>>> ee4641b8
 
     return result
 
