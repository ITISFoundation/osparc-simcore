import functools
from typing import Any

from aiohttp import web
from models_library.api_schemas_resource_usage_tracker.service_runs import (
    OsparcCreditsAggregatedUsagesPage,
    ServiceRunPage,
)
from models_library.basic_types import IDStr
from models_library.resource_tracker import (
    ServiceResourceUsagesFilters,
    ServicesAggregatedUsagesTimePeriod,
    ServicesAggregatedUsagesType,
)
from models_library.rest_base import RequestParameters
from models_library.rest_ordering import (
    OrderBy,
    OrderDirection,
    create_ordering_query_model_classes,
)
from models_library.rest_pagination import Page, PageQueryParameters
from models_library.rest_pagination_utils import paginate_data
from models_library.wallets import WalletID
<<<<<<< HEAD
from pydantic import (
    BaseModel,
    ConfigDict,
    Field,
    Json,
    NonNegativeInt,
    TypeAdapter,
    field_validator,
)
=======
from pydantic import Extra, Field, Json, parse_obj_as
>>>>>>> 050b3e63
from servicelib.aiohttp.requests_validation import parse_request_query_parameters_as
from servicelib.aiohttp.typing_extension import Handler
from servicelib.mimetype_constants import MIMETYPE_APPLICATION_JSON
from servicelib.rest_constants import RESPONSE_MODEL_POLICY

from .._meta import API_VTAG as VTAG
from ..login.decorators import login_required
from ..models import RequestContext
from ..security.decorators import permission_required
from ..wallets.errors import WalletAccessForbiddenError
from . import _service_runs_api as api

#
# API components/schemas
#


def _handle_resource_usage_exceptions(handler: Handler):
    @functools.wraps(handler)
    async def wrapper(request: web.Request) -> web.StreamResponse:
        try:
            return await handler(request)

        except WalletAccessForbiddenError as exc:
            raise web.HTTPForbidden(reason=f"{exc}") from exc

    return wrapper


_ResorceUsagesListOrderQueryParams: type[
    RequestParameters
] = create_ordering_query_model_classes(
    ordering_fields={
        "wallet_id",
        "wallet_name",
        "user_id",
        "user_email",
        "project_id",
        "project_name",
        "node_id",
        "node_name",
        "root_parent_project_id",
        "root_parent_project_name",
        "service_key",
        "service_version",
        "service_type",
        "started_at",
        "stopped_at",
        "service_run_status",
        "credit_cost",
        "transaction_status",
    },
    default=OrderBy(field=IDStr("started_at"), direction=OrderDirection.DESC),
    ordering_fields_api_to_column_map={
        "credit_cost": "osparc_credits",
    },
)


class ServicesResourceUsagesReportQueryParams(
    _ResorceUsagesListOrderQueryParams  # type: ignore[misc, valid-type]
):
    wallet_id: WalletID | None = Field(default=None)
<<<<<<< HEAD
    order_by: Json[OrderBy] = Field(  # pylint: disable=unsubscriptable-object
        default=OrderBy(field=IDStr("started_at"), direction=OrderDirection.DESC),
        description=ORDER_BY_DESCRIPTION,
        examples=['{"field": "started_at", "direction": "desc"}'],
    )
=======
>>>>>>> 050b3e63
    filters: (
        Json[ServiceResourceUsagesFilters]  # pylint: disable=unsubscriptable-object
        | None
    ) = Field(
        default=None,
        description="Filters to process on the resource usages list, encoded as JSON. Currently supports the filtering of 'started_at' field with 'from' and 'until' parameters in <yyyy-mm-dd> ISO 8601 format. The date range specified is inclusive.",
        examples=['{"started_at": {"from": "yyyy-mm-dd", "until": "yyyy-mm-dd"}}'],
    )

<<<<<<< HEAD
    @field_validator("order_by")
    @classmethod
    def validate_order_by_field(cls, v):
        if v.field not in {
            "wallet_id",
            "wallet_name",
            "user_id",
            "user_email",
            "project_id",
            "project_name",
            "node_id",
            "node_name",
            "root_parent_project_id",
            "root_parent_project_name",
            "service_key",
            "service_version",
            "service_type",
            "started_at",
            "stopped_at",
            "service_run_status",
            "credit_cost",
            "transaction_status",
        }:
            raise ValueError(f"We do not support ordering by provided field {v.field}")
        if v.field == "credit_cost":
            v.field = "osparc_credits"
        return v

    model_config = ConfigDict(extra="forbid")
=======
    class Config:
        extra = Extra.forbid
>>>>>>> 050b3e63


class ServicesResourceUsagesListQueryParams(
    PageQueryParameters, ServicesResourceUsagesReportQueryParams
):
<<<<<<< HEAD
    limit: int = Field(
        default=DEFAULT_NUMBER_OF_ITEMS_PER_PAGE,
        description="maximum number of items to return (pagination)",
        ge=1,
        lt=MAXIMUM_NUMBER_OF_ITEMS_PER_PAGE,
    )
    offset: NonNegativeInt = Field(
        default=0, description="index to the first item to return (pagination)"
    )
    model_config = ConfigDict(extra="forbid")
=======
    class Config:
        extra = Extra.forbid
>>>>>>> 050b3e63


class ServicesAggregatedUsagesListQueryParams(PageQueryParameters):
    aggregated_by: ServicesAggregatedUsagesType
    time_period: ServicesAggregatedUsagesTimePeriod
    wallet_id: WalletID
    model_config = ConfigDict(extra="forbid")


#
# API handlers
#

routes = web.RouteTableDef()


@routes.get(f"/{VTAG}/services/-/resource-usages", name="list_resource_usage_services")
@login_required
@permission_required("resource-usage.read")
@_handle_resource_usage_exceptions
async def list_resource_usage_services(request: web.Request):
<<<<<<< HEAD
    req_ctx = _RequestContext.model_validate(request)
    query_params: _ListServicesResourceUsagesQueryParamsWithPagination = (
=======
    req_ctx = RequestContext.parse_obj(request)
    query_params: ServicesResourceUsagesListQueryParams = (
>>>>>>> 050b3e63
        parse_request_query_parameters_as(
            ServicesResourceUsagesListQueryParams, request
        )
    )

    services: ServiceRunPage = await api.list_usage_services(
        app=request.app,
        user_id=req_ctx.user_id,
        product_name=req_ctx.product_name,
        wallet_id=query_params.wallet_id,
        offset=query_params.offset,
        limit=query_params.limit,
        order_by=OrderBy.model_validate(query_params.order_by),
        filters=TypeAdapter(ServiceResourceUsagesFilters | None).validate_python(query_params.filters),
    )

    page = Page[dict[str, Any]].model_validate(
        paginate_data(
            chunk=services.items,
            request_url=request.url,
            total=services.total,
            limit=query_params.limit,
            offset=query_params.offset,
        )
    )
    return web.Response(
        text=page.model_dump_json(**RESPONSE_MODEL_POLICY),
        content_type=MIMETYPE_APPLICATION_JSON,
    )


@routes.get(
    f"/{VTAG}/services/-/aggregated-usages",
    name="list_osparc_credits_aggregated_usages",
)
@login_required
@permission_required("resource-usage.read")
@_handle_resource_usage_exceptions
async def list_osparc_credits_aggregated_usages(request: web.Request):
<<<<<<< HEAD
    req_ctx = _RequestContext.model_validate(request)
    query_params: _ListServicesAggregatedUsagesQueryParams = (
=======
    req_ctx = RequestContext.parse_obj(request)
    query_params: ServicesAggregatedUsagesListQueryParams = (
>>>>>>> 050b3e63
        parse_request_query_parameters_as(
            ServicesAggregatedUsagesListQueryParams, request
        )
    )

    aggregated_services: OsparcCreditsAggregatedUsagesPage = (
        await api.get_osparc_credits_aggregated_usages_page(
            app=request.app,
            user_id=req_ctx.user_id,
            product_name=req_ctx.product_name,
            wallet_id=query_params.wallet_id,
            aggregated_by=query_params.aggregated_by,
            time_period=query_params.time_period,
            offset=query_params.offset,
            limit=query_params.limit,
        )
    )

    page = Page[dict[str, Any]].model_validate(
        paginate_data(
            chunk=[item.model_dump() for item in aggregated_services.items],
            request_url=request.url,
            total=aggregated_services.total,
            limit=query_params.limit,
            offset=query_params.offset,
        )
    )
    return web.Response(
        text=page.model_dump_json(**RESPONSE_MODEL_POLICY),
        content_type=MIMETYPE_APPLICATION_JSON,
    )


@routes.get(f"/{VTAG}/services/-/usage-report", name="export_resource_usage_services")
@login_required
@permission_required("resource-usage.read")
@_handle_resource_usage_exceptions
async def export_resource_usage_services(request: web.Request):
<<<<<<< HEAD
    req_ctx = _RequestContext.model_validate(request)
    query_params: _ListServicesResourceUsagesQueryParams = (
=======
    req_ctx = RequestContext.parse_obj(request)
    query_params: ServicesResourceUsagesReportQueryParams = (
>>>>>>> 050b3e63
        parse_request_query_parameters_as(
            ServicesResourceUsagesReportQueryParams, request
        )
    )
    download_url = await api.export_usage_services(
        app=request.app,
        user_id=req_ctx.user_id,
        product_name=req_ctx.product_name,
        wallet_id=query_params.wallet_id,
        order_by=TypeAdapter(OrderBy | None).validate_python(query_params.order_by),
        filters=TypeAdapter(ServiceResourceUsagesFilters | None).validate_python(
            query_params.filters
        ),
    )
    raise web.HTTPFound(location=f"{download_url}")<|MERGE_RESOLUTION|>--- conflicted
+++ resolved
@@ -21,19 +21,7 @@
 from models_library.rest_pagination import Page, PageQueryParameters
 from models_library.rest_pagination_utils import paginate_data
 from models_library.wallets import WalletID
-<<<<<<< HEAD
-from pydantic import (
-    BaseModel,
-    ConfigDict,
-    Field,
-    Json,
-    NonNegativeInt,
-    TypeAdapter,
-    field_validator,
-)
-=======
-from pydantic import Extra, Field, Json, parse_obj_as
->>>>>>> 050b3e63
+from pydantic import ConfigDict, Field, Json, TypeAdapter
 from servicelib.aiohttp.requests_validation import parse_request_query_parameters_as
 from servicelib.aiohttp.typing_extension import Handler
 from servicelib.mimetype_constants import MIMETYPE_APPLICATION_JSON
@@ -97,14 +85,6 @@
     _ResorceUsagesListOrderQueryParams  # type: ignore[misc, valid-type]
 ):
     wallet_id: WalletID | None = Field(default=None)
-<<<<<<< HEAD
-    order_by: Json[OrderBy] = Field(  # pylint: disable=unsubscriptable-object
-        default=OrderBy(field=IDStr("started_at"), direction=OrderDirection.DESC),
-        description=ORDER_BY_DESCRIPTION,
-        examples=['{"field": "started_at", "direction": "desc"}'],
-    )
-=======
->>>>>>> 050b3e63
     filters: (
         Json[ServiceResourceUsagesFilters]  # pylint: disable=unsubscriptable-object
         | None
@@ -114,60 +94,13 @@
         examples=['{"started_at": {"from": "yyyy-mm-dd", "until": "yyyy-mm-dd"}}'],
     )
 
-<<<<<<< HEAD
-    @field_validator("order_by")
-    @classmethod
-    def validate_order_by_field(cls, v):
-        if v.field not in {
-            "wallet_id",
-            "wallet_name",
-            "user_id",
-            "user_email",
-            "project_id",
-            "project_name",
-            "node_id",
-            "node_name",
-            "root_parent_project_id",
-            "root_parent_project_name",
-            "service_key",
-            "service_version",
-            "service_type",
-            "started_at",
-            "stopped_at",
-            "service_run_status",
-            "credit_cost",
-            "transaction_status",
-        }:
-            raise ValueError(f"We do not support ordering by provided field {v.field}")
-        if v.field == "credit_cost":
-            v.field = "osparc_credits"
-        return v
-
     model_config = ConfigDict(extra="forbid")
-=======
-    class Config:
-        extra = Extra.forbid
->>>>>>> 050b3e63
 
 
 class ServicesResourceUsagesListQueryParams(
     PageQueryParameters, ServicesResourceUsagesReportQueryParams
 ):
-<<<<<<< HEAD
-    limit: int = Field(
-        default=DEFAULT_NUMBER_OF_ITEMS_PER_PAGE,
-        description="maximum number of items to return (pagination)",
-        ge=1,
-        lt=MAXIMUM_NUMBER_OF_ITEMS_PER_PAGE,
-    )
-    offset: NonNegativeInt = Field(
-        default=0, description="index to the first item to return (pagination)"
-    )
     model_config = ConfigDict(extra="forbid")
-=======
-    class Config:
-        extra = Extra.forbid
->>>>>>> 050b3e63
 
 
 class ServicesAggregatedUsagesListQueryParams(PageQueryParameters):
@@ -189,13 +122,8 @@
 @permission_required("resource-usage.read")
 @_handle_resource_usage_exceptions
 async def list_resource_usage_services(request: web.Request):
-<<<<<<< HEAD
-    req_ctx = _RequestContext.model_validate(request)
-    query_params: _ListServicesResourceUsagesQueryParamsWithPagination = (
-=======
-    req_ctx = RequestContext.parse_obj(request)
+    req_ctx = RequestContext.model_validate(request)
     query_params: ServicesResourceUsagesListQueryParams = (
->>>>>>> 050b3e63
         parse_request_query_parameters_as(
             ServicesResourceUsagesListQueryParams, request
         )
@@ -209,7 +137,9 @@
         offset=query_params.offset,
         limit=query_params.limit,
         order_by=OrderBy.model_validate(query_params.order_by),
-        filters=TypeAdapter(ServiceResourceUsagesFilters | None).validate_python(query_params.filters),
+        filters=TypeAdapter(ServiceResourceUsagesFilters | None).validate_python(
+            query_params.filters
+        ),
     )
 
     page = Page[dict[str, Any]].model_validate(
@@ -235,13 +165,8 @@
 @permission_required("resource-usage.read")
 @_handle_resource_usage_exceptions
 async def list_osparc_credits_aggregated_usages(request: web.Request):
-<<<<<<< HEAD
-    req_ctx = _RequestContext.model_validate(request)
-    query_params: _ListServicesAggregatedUsagesQueryParams = (
-=======
-    req_ctx = RequestContext.parse_obj(request)
+    req_ctx = RequestContext.model_validate(request)
     query_params: ServicesAggregatedUsagesListQueryParams = (
->>>>>>> 050b3e63
         parse_request_query_parameters_as(
             ServicesAggregatedUsagesListQueryParams, request
         )
@@ -280,13 +205,8 @@
 @permission_required("resource-usage.read")
 @_handle_resource_usage_exceptions
 async def export_resource_usage_services(request: web.Request):
-<<<<<<< HEAD
-    req_ctx = _RequestContext.model_validate(request)
-    query_params: _ListServicesResourceUsagesQueryParams = (
-=======
-    req_ctx = RequestContext.parse_obj(request)
+    req_ctx = RequestContext.model_validate(request)
     query_params: ServicesResourceUsagesReportQueryParams = (
->>>>>>> 050b3e63
         parse_request_query_parameters_as(
             ServicesResourceUsagesReportQueryParams, request
         )
