--- conflicted
+++ resolved
@@ -22,12 +22,8 @@
 from models_library.resource_tracker import PricingPlanId, PricingUnitId
 from models_library.users import UserID
 from models_library.wallets import WalletID
-<<<<<<< HEAD
 from pydantic import NonNegativeInt, TypeAdapter
-=======
-from pydantic import NonNegativeInt, parse_obj_as
 from servicelib.aiohttp import status
->>>>>>> 5528772c
 from servicelib.aiohttp.client_session import get_client_session
 from settings_library.resource_usage_tracker import ResourceUsageTrackerSettings
 from yarl import URL
@@ -101,23 +97,15 @@
         }
     )
     with handle_client_exceptions(app) as session:
-<<<<<<< HEAD
-        async with session.get(url) as response:
-            response.raise_for_status()
-            body: dict = await response.json()
-            return TypeAdapter(PricingPlanGet).validate_python(body)
-=======
         try:
             async with session.get(url) as response:
                 response.raise_for_status()
                 body: dict = await response.json()
-                return parse_obj_as(PricingPlanGet, body)
+                return TypeAdapter(PricingPlanGet).validate_python(body)
         except ClientResponseError as e:
             if e.status == status.HTTP_404_NOT_FOUND:
                 raise DefaultPricingPlanNotFoundError from e
             raise
->>>>>>> 5528772c
-
 
 async def get_pricing_plan_unit(
     app: web.Application,
