import functools

from aiohttp import web
from models_library.api_schemas_webserver.resource_usage import PricingUnitGet
from models_library.resource_tracker import PricingPlanId, PricingUnitId
<<<<<<< HEAD
from models_library.users import UserID
from pydantic import BaseModel, ConfigDict, Field
=======
from models_library.rest_base import StrictRequestParameters
>>>>>>> 050b3e63
from servicelib.aiohttp.requests_validation import parse_request_path_parameters_as
from servicelib.aiohttp.typing_extension import Handler

from .._meta import API_VTAG as VTAG
from ..login.decorators import login_required
from ..models import RequestContext
from ..security.decorators import permission_required
from ..utils_aiohttp import envelope_json_response
from ..wallets.errors import WalletAccessForbiddenError
from . import _pricing_plans_api as api

#
# API components/schemas
#


def _handle_resource_usage_exceptions(handler: Handler):
    @functools.wraps(handler)
    async def wrapper(request: web.Request) -> web.StreamResponse:
        try:
            return await handler(request)

        except WalletAccessForbiddenError as exc:
            raise web.HTTPForbidden(reason=f"{exc}") from exc

    return wrapper


routes = web.RouteTableDef()


class PricingPlanUnitGetPathParams(StrictRequestParameters):
    pricing_plan_id: PricingPlanId
    pricing_unit_id: PricingUnitId
<<<<<<< HEAD
    model_config = ConfigDict(extra="forbid")
=======
>>>>>>> 050b3e63


@routes.get(
    f"/{VTAG}/pricing-plans/{{pricing_plan_id}}/pricing-units/{{pricing_unit_id}}",
    name="get_pricing_plan_unit",
)
@login_required
@permission_required("resource-usage.read")
@_handle_resource_usage_exceptions
async def get_pricing_plan_unit(request: web.Request):
<<<<<<< HEAD
    req_ctx = _RequestContext.model_validate(request)
=======
    req_ctx = RequestContext.parse_obj(request)
>>>>>>> 050b3e63
    path_params = parse_request_path_parameters_as(
        PricingPlanUnitGetPathParams, request
    )

    pricing_unit_get = await api.get_pricing_plan_unit(
        app=request.app,
        product_name=req_ctx.product_name,
        pricing_plan_id=path_params.pricing_plan_id,
        pricing_unit_id=path_params.pricing_unit_id,
    )

    webserver_pricing_unit_get = PricingUnitGet(
        pricing_unit_id=pricing_unit_get.pricing_unit_id,
        unit_name=pricing_unit_get.unit_name,
        unit_extra_info=pricing_unit_get.unit_extra_info,
        current_cost_per_unit=pricing_unit_get.current_cost_per_unit,
        default=pricing_unit_get.default,
    )

    return envelope_json_response(webserver_pricing_unit_get, web.HTTPOk)<|MERGE_RESOLUTION|>--- conflicted
+++ resolved
@@ -3,12 +3,7 @@
 from aiohttp import web
 from models_library.api_schemas_webserver.resource_usage import PricingUnitGet
 from models_library.resource_tracker import PricingPlanId, PricingUnitId
-<<<<<<< HEAD
-from models_library.users import UserID
-from pydantic import BaseModel, ConfigDict, Field
-=======
 from models_library.rest_base import StrictRequestParameters
->>>>>>> 050b3e63
 from servicelib.aiohttp.requests_validation import parse_request_path_parameters_as
 from servicelib.aiohttp.typing_extension import Handler
 
@@ -43,10 +38,6 @@
 class PricingPlanUnitGetPathParams(StrictRequestParameters):
     pricing_plan_id: PricingPlanId
     pricing_unit_id: PricingUnitId
-<<<<<<< HEAD
-    model_config = ConfigDict(extra="forbid")
-=======
->>>>>>> 050b3e63
 
 
 @routes.get(
@@ -57,11 +48,7 @@
 @permission_required("resource-usage.read")
 @_handle_resource_usage_exceptions
 async def get_pricing_plan_unit(request: web.Request):
-<<<<<<< HEAD
-    req_ctx = _RequestContext.model_validate(request)
-=======
-    req_ctx = RequestContext.parse_obj(request)
->>>>>>> 050b3e63
+    req_ctx = RequestContext.model_validate(request)
     path_params = parse_request_path_parameters_as(
         PricingPlanUnitGetPathParams, request
     )
