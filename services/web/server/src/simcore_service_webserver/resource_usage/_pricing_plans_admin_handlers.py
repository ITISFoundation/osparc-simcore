import functools

from aiohttp import web
from models_library.api_schemas_webserver.resource_usage import (
    ConnectServiceToPricingPlanBodyParams,
    CreatePricingPlanBodyParams,
    CreatePricingUnitBodyParams,
    PricingPlanAdminGet,
    PricingPlanToServiceAdminGet,
    PricingUnitAdminGet,
    UpdatePricingPlanBodyParams,
    UpdatePricingUnitBodyParams,
)
from models_library.resource_tracker import (
    PricingPlanCreate,
    PricingPlanId,
    PricingPlanUpdate,
    PricingUnitId,
    PricingUnitWithCostCreate,
    PricingUnitWithCostUpdate,
)
<<<<<<< HEAD
from models_library.users import UserID
from pydantic import BaseModel, ConfigDict, Field
=======
from models_library.rest_base import StrictRequestParameters
from pydantic import BaseModel, Extra
>>>>>>> 050b3e63
from servicelib.aiohttp.requests_validation import (
    parse_request_body_as,
    parse_request_path_parameters_as,
)
from servicelib.aiohttp.typing_extension import Handler
from servicelib.rabbitmq._errors import RPCServerError

from .._meta import API_VTAG as VTAG
from ..login.decorators import login_required
from ..models import RequestContext
from ..security.decorators import permission_required
from ..utils_aiohttp import envelope_json_response
from . import _pricing_plans_admin_api as admin_api

#
# API components/schemas
#


def _handle_pricing_plan_admin_exceptions(handler: Handler):
    @functools.wraps(handler)
    async def wrapper(request: web.Request) -> web.StreamResponse:
        try:
            return await handler(request)

        except RPCServerError as exc:
            # NOTE: This will be improved; we will add a mapping between
            # RPC errors and user-friendly frontend errors to pass to the frontend.
            raise RPCServerError from exc

    return wrapper


#
# API handlers
#

routes = web.RouteTableDef()


## Admin Pricing Plan endpoints


class PricingPlanGetPathParams(StrictRequestParameters):
    pricing_plan_id: PricingPlanId
    model_config = ConfigDict(extra="forbid")


@routes.get(
    f"/{VTAG}/admin/pricing-plans",
    name="list_pricing_plans",
)
@login_required
@permission_required("resource-usage.write")
@_handle_pricing_plan_admin_exceptions
async def list_pricing_plans(request: web.Request):
<<<<<<< HEAD
    req_ctx = _RequestContext.model_validate(request)
=======
    req_ctx = RequestContext.parse_obj(request)
>>>>>>> 050b3e63

    pricing_plans_list = await admin_api.list_pricing_plans(
        app=request.app,
        product_name=req_ctx.product_name,
    )
    webserver_pricing_unit_get = [
        PricingPlanAdminGet(
            pricing_plan_id=pricing_plan.pricing_plan_id,
            display_name=pricing_plan.display_name,
            description=pricing_plan.description,
            classification=pricing_plan.classification,
            created_at=pricing_plan.created_at,
            pricing_plan_key=pricing_plan.pricing_plan_key,
            pricing_units=None,
            is_active=pricing_plan.is_active,
        )
        for pricing_plan in pricing_plans_list
    ]

    return envelope_json_response(webserver_pricing_unit_get, web.HTTPOk)


@routes.get(
    f"/{VTAG}/admin/pricing-plans/{{pricing_plan_id}}",
    name="get_pricing_plan",
)
@login_required
@permission_required("resource-usage.write")
@_handle_pricing_plan_admin_exceptions
async def get_pricing_plan(request: web.Request):
<<<<<<< HEAD
    req_ctx = _RequestContext.model_validate(request)
    path_params = parse_request_path_parameters_as(_GetPricingPlanPathParams, request)
=======
    req_ctx = RequestContext.parse_obj(request)
    path_params = parse_request_path_parameters_as(PricingPlanGetPathParams, request)
>>>>>>> 050b3e63

    pricing_plan_get = await admin_api.get_pricing_plan(
        app=request.app,
        product_name=req_ctx.product_name,
        pricing_plan_id=path_params.pricing_plan_id,
    )
    if pricing_plan_get.pricing_units is None:
        msg = "Pricing plan units should not be None"
        raise ValueError(msg)

    webserver_admin_pricing_plan_get = PricingPlanAdminGet(
        pricing_plan_id=pricing_plan_get.pricing_plan_id,
        display_name=pricing_plan_get.display_name,
        description=pricing_plan_get.description,
        classification=pricing_plan_get.classification,
        created_at=pricing_plan_get.created_at,
        pricing_plan_key=pricing_plan_get.pricing_plan_key,
        pricing_units=[
            PricingUnitAdminGet(
                pricing_unit_id=pricing_unit.pricing_unit_id,
                unit_name=pricing_unit.unit_name,
                unit_extra_info=pricing_unit.unit_extra_info,
                specific_info=pricing_unit.specific_info,
                current_cost_per_unit=pricing_unit.current_cost_per_unit,
                default=pricing_unit.default,
            )
            for pricing_unit in pricing_plan_get.pricing_units
        ],
        is_active=pricing_plan_get.is_active,
    )

    return envelope_json_response(webserver_admin_pricing_plan_get, web.HTTPOk)


@routes.post(
    f"/{VTAG}/admin/pricing-plans",
    name="create_pricing_plan",
)
@login_required
@permission_required("resource-usage.write")
@_handle_pricing_plan_admin_exceptions
async def create_pricing_plan(request: web.Request):
<<<<<<< HEAD
    req_ctx = _RequestContext.model_validate(request)
=======
    req_ctx = RequestContext.parse_obj(request)
>>>>>>> 050b3e63
    body_params = await parse_request_body_as(CreatePricingPlanBodyParams, request)

    _data = PricingPlanCreate(
        product_name=req_ctx.product_name,
        display_name=body_params.display_name,
        description=body_params.description,
        classification=body_params.classification,
        pricing_plan_key=body_params.pricing_plan_key,
    )
    pricing_plan_get = await admin_api.create_pricing_plan(
        app=request.app,
        data=_data,
    )
    if pricing_plan_get.pricing_units is None:
        raise ValueError

    webserver_admin_pricing_plan_get = PricingPlanAdminGet(
        pricing_plan_id=pricing_plan_get.pricing_plan_id,
        display_name=pricing_plan_get.display_name,
        description=pricing_plan_get.description,
        classification=pricing_plan_get.classification,
        created_at=pricing_plan_get.created_at,
        pricing_plan_key=pricing_plan_get.pricing_plan_key,
        pricing_units=[
            PricingUnitAdminGet(
                pricing_unit_id=pricing_unit.pricing_unit_id,
                unit_name=pricing_unit.unit_name,
                unit_extra_info=pricing_unit.unit_extra_info,
                specific_info=pricing_unit.specific_info,
                current_cost_per_unit=pricing_unit.current_cost_per_unit,
                default=pricing_unit.default,
            )
            for pricing_unit in pricing_plan_get.pricing_units
        ],
        is_active=pricing_plan_get.is_active,
    )

    return envelope_json_response(webserver_admin_pricing_plan_get, web.HTTPOk)


@routes.put(
    f"/{VTAG}/admin/pricing-plans/{{pricing_plan_id}}",
    name="update_pricing_plan",
)
@login_required
@permission_required("resource-usage.write")
@_handle_pricing_plan_admin_exceptions
async def update_pricing_plan(request: web.Request):
<<<<<<< HEAD
    req_ctx = _RequestContext.model_validate(request)
    path_params = parse_request_path_parameters_as(_GetPricingPlanPathParams, request)
=======
    req_ctx = RequestContext.parse_obj(request)
    path_params = parse_request_path_parameters_as(PricingPlanGetPathParams, request)
>>>>>>> 050b3e63
    body_params = await parse_request_body_as(UpdatePricingPlanBodyParams, request)

    _data = PricingPlanUpdate(
        pricing_plan_id=path_params.pricing_plan_id,
        display_name=body_params.display_name,
        description=body_params.description,
        is_active=body_params.is_active,
    )
    pricing_plan_get = await admin_api.update_pricing_plan(
        app=request.app,
        product_name=req_ctx.product_name,
        data=_data,
    )
    if pricing_plan_get.pricing_units is None:
        raise ValueError

    webserver_admin_pricing_plan_get = PricingPlanAdminGet(
        pricing_plan_id=pricing_plan_get.pricing_plan_id,
        display_name=pricing_plan_get.display_name,
        description=pricing_plan_get.description,
        classification=pricing_plan_get.classification,
        created_at=pricing_plan_get.created_at,
        pricing_plan_key=pricing_plan_get.pricing_plan_key,
        pricing_units=[
            PricingUnitAdminGet(
                pricing_unit_id=pricing_unit.pricing_unit_id,
                unit_name=pricing_unit.unit_name,
                unit_extra_info=pricing_unit.unit_extra_info,
                specific_info=pricing_unit.specific_info,
                current_cost_per_unit=pricing_unit.current_cost_per_unit,
                default=pricing_unit.default,
            )
            for pricing_unit in pricing_plan_get.pricing_units
        ],
        is_active=pricing_plan_get.is_active,
    )

    return envelope_json_response(webserver_admin_pricing_plan_get, web.HTTPOk)


## Admin Pricing Unit endpoints


class PricingUnitGetPathParams(BaseModel):
    pricing_plan_id: PricingPlanId
    pricing_unit_id: PricingUnitId
    model_config = ConfigDict(extra="forbid")


@routes.get(
    f"/{VTAG}/admin/pricing-plans/{{pricing_plan_id}}/pricing-units/{{pricing_unit_id}}",
    name="get_pricing_unit",
)
@login_required
@permission_required("resource-usage.write")
@_handle_pricing_plan_admin_exceptions
async def get_pricing_unit(request: web.Request):
<<<<<<< HEAD
    req_ctx = _RequestContext.model_validate(request)
    path_params = parse_request_path_parameters_as(_GetPricingUnitPathParams, request)
=======
    req_ctx = RequestContext.parse_obj(request)
    path_params = parse_request_path_parameters_as(PricingUnitGetPathParams, request)
>>>>>>> 050b3e63

    pricing_unit_get = await admin_api.get_pricing_unit(
        app=request.app,
        product_name=req_ctx.product_name,
        pricing_plan_id=path_params.pricing_plan_id,
        pricing_unit_id=path_params.pricing_unit_id,
    )

    webserver_pricing_unit_get = PricingUnitAdminGet(
        pricing_unit_id=pricing_unit_get.pricing_unit_id,
        unit_name=pricing_unit_get.unit_name,
        unit_extra_info=pricing_unit_get.unit_extra_info,
        specific_info=pricing_unit_get.specific_info,
        current_cost_per_unit=pricing_unit_get.current_cost_per_unit,
        default=pricing_unit_get.default,
    )

    return envelope_json_response(webserver_pricing_unit_get, web.HTTPOk)


@routes.post(
    f"/{VTAG}/admin/pricing-plans/{{pricing_plan_id}}/pricing-units",
    name="create_pricing_unit",
)
@login_required
@permission_required("resource-usage.write")
@_handle_pricing_plan_admin_exceptions
async def create_pricing_unit(request: web.Request):
<<<<<<< HEAD
    req_ctx = _RequestContext.model_validate(request)
    path_params = parse_request_path_parameters_as(_GetPricingPlanPathParams, request)
=======
    req_ctx = RequestContext.parse_obj(request)
    path_params = parse_request_path_parameters_as(PricingPlanGetPathParams, request)
>>>>>>> 050b3e63
    body_params = await parse_request_body_as(CreatePricingUnitBodyParams, request)

    _data = PricingUnitWithCostCreate(
        pricing_plan_id=path_params.pricing_plan_id,
        unit_name=body_params.unit_name,
        unit_extra_info=body_params.unit_extra_info,
        default=body_params.default,
        specific_info=body_params.specific_info,
        cost_per_unit=body_params.cost_per_unit,
        comment=body_params.comment,
    )
    pricing_unit_get = await admin_api.create_pricing_unit(
        app=request.app,
        product_name=req_ctx.product_name,
        data=_data,
    )

    webserver_pricing_unit_get = PricingUnitAdminGet(
        pricing_unit_id=pricing_unit_get.pricing_unit_id,
        unit_name=pricing_unit_get.unit_name,
        unit_extra_info=pricing_unit_get.unit_extra_info,
        specific_info=pricing_unit_get.specific_info,
        current_cost_per_unit=pricing_unit_get.current_cost_per_unit,
        default=pricing_unit_get.default,
    )

    return envelope_json_response(webserver_pricing_unit_get, web.HTTPOk)


@routes.put(
    f"/{VTAG}/admin/pricing-plans/{{pricing_plan_id}}/pricing-units/{{pricing_unit_id}}",
    name="update_pricing_unit",
)
@login_required
@permission_required("resource-usage.write")
@_handle_pricing_plan_admin_exceptions
async def update_pricing_unit(request: web.Request):
<<<<<<< HEAD
    req_ctx = _RequestContext.model_validate(request)
    path_params = parse_request_path_parameters_as(_GetPricingUnitPathParams, request)
=======
    req_ctx = RequestContext.parse_obj(request)
    path_params = parse_request_path_parameters_as(PricingUnitGetPathParams, request)
>>>>>>> 050b3e63
    body_params = await parse_request_body_as(UpdatePricingUnitBodyParams, request)

    _data = PricingUnitWithCostUpdate(
        pricing_plan_id=path_params.pricing_plan_id,
        pricing_unit_id=path_params.pricing_unit_id,
        unit_name=body_params.unit_name,
        unit_extra_info=body_params.unit_extra_info,
        default=body_params.default,
        specific_info=body_params.specific_info,
        pricing_unit_cost_update=body_params.pricing_unit_cost_update,
    )
    pricing_unit_get = await admin_api.update_pricing_unit(
        app=request.app,
        product_name=req_ctx.product_name,
        data=_data,
    )

    webserver_pricing_unit_get = PricingUnitAdminGet(
        pricing_unit_id=pricing_unit_get.pricing_unit_id,
        unit_name=pricing_unit_get.unit_name,
        unit_extra_info=pricing_unit_get.unit_extra_info,
        specific_info=pricing_unit_get.specific_info,
        current_cost_per_unit=pricing_unit_get.current_cost_per_unit,
        default=pricing_unit_get.default,
    )

    return envelope_json_response(webserver_pricing_unit_get, web.HTTPOk)


## Admin Pricing Plans To Service endpoints


@routes.get(
    f"/{VTAG}/admin/pricing-plans/{{pricing_plan_id}}/billable-services",
    name="list_connected_services_to_pricing_plan",
)
@login_required
@permission_required("resource-usage.write")
@_handle_pricing_plan_admin_exceptions
async def list_connected_services_to_pricing_plan(request: web.Request):
<<<<<<< HEAD
    req_ctx = _RequestContext.model_validate(request)
    path_params = parse_request_path_parameters_as(_GetPricingPlanPathParams, request)
=======
    req_ctx = RequestContext.parse_obj(request)
    path_params = parse_request_path_parameters_as(PricingPlanGetPathParams, request)
>>>>>>> 050b3e63

    connected_services_list = await admin_api.list_connected_services_to_pricing_plan(
        app=request.app,
        product_name=req_ctx.product_name,
        pricing_plan_id=path_params.pricing_plan_id,
    )
    connected_services_get = [
        PricingPlanToServiceAdminGet(
            pricing_plan_id=connected_service.pricing_plan_id,
            service_key=connected_service.service_key,
            service_version=connected_service.service_version,
            created=connected_service.created,
        )
        for connected_service in connected_services_list
    ]

    return envelope_json_response(connected_services_get, web.HTTPOk)


@routes.post(
    f"/{VTAG}/admin/pricing-plans/{{pricing_plan_id}}/billable-services",
    name="connect_service_to_pricing_plan",
)
@login_required
@permission_required("resource-usage.write")
@_handle_pricing_plan_admin_exceptions
async def connect_service_to_pricing_plan(request: web.Request):
<<<<<<< HEAD
    req_ctx = _RequestContext.model_validate(request)
    path_params = parse_request_path_parameters_as(_GetPricingPlanPathParams, request)
=======
    req_ctx = RequestContext.parse_obj(request)
    path_params = parse_request_path_parameters_as(PricingPlanGetPathParams, request)
>>>>>>> 050b3e63
    body_params = await parse_request_body_as(
        ConnectServiceToPricingPlanBodyParams, request
    )

    connected_service = await admin_api.connect_service_to_pricing_plan(
        app=request.app,
        user_id=req_ctx.user_id,
        product_name=req_ctx.product_name,
        pricing_plan_id=path_params.pricing_plan_id,
        service_key=body_params.service_key,
        service_version=body_params.service_version,
    )
    connected_service_get = PricingPlanToServiceAdminGet(
        pricing_plan_id=connected_service.pricing_plan_id,
        service_key=connected_service.service_key,
        service_version=connected_service.service_version,
        created=connected_service.created,
    )

    return envelope_json_response(connected_service_get, web.HTTPOk)<|MERGE_RESOLUTION|>--- conflicted
+++ resolved
@@ -19,13 +19,8 @@
     PricingUnitWithCostCreate,
     PricingUnitWithCostUpdate,
 )
-<<<<<<< HEAD
-from models_library.users import UserID
-from pydantic import BaseModel, ConfigDict, Field
-=======
 from models_library.rest_base import StrictRequestParameters
-from pydantic import BaseModel, Extra
->>>>>>> 050b3e63
+from pydantic import BaseModel, ConfigDict
 from servicelib.aiohttp.requests_validation import (
     parse_request_body_as,
     parse_request_path_parameters_as,
@@ -82,11 +77,7 @@
 @permission_required("resource-usage.write")
 @_handle_pricing_plan_admin_exceptions
 async def list_pricing_plans(request: web.Request):
-<<<<<<< HEAD
-    req_ctx = _RequestContext.model_validate(request)
-=======
-    req_ctx = RequestContext.parse_obj(request)
->>>>>>> 050b3e63
+    req_ctx = RequestContext.model_validate(request)
 
     pricing_plans_list = await admin_api.list_pricing_plans(
         app=request.app,
@@ -117,13 +108,8 @@
 @permission_required("resource-usage.write")
 @_handle_pricing_plan_admin_exceptions
 async def get_pricing_plan(request: web.Request):
-<<<<<<< HEAD
-    req_ctx = _RequestContext.model_validate(request)
-    path_params = parse_request_path_parameters_as(_GetPricingPlanPathParams, request)
-=======
-    req_ctx = RequestContext.parse_obj(request)
+    req_ctx = RequestContext.model_validate(request)
     path_params = parse_request_path_parameters_as(PricingPlanGetPathParams, request)
->>>>>>> 050b3e63
 
     pricing_plan_get = await admin_api.get_pricing_plan(
         app=request.app,
@@ -166,11 +152,7 @@
 @permission_required("resource-usage.write")
 @_handle_pricing_plan_admin_exceptions
 async def create_pricing_plan(request: web.Request):
-<<<<<<< HEAD
-    req_ctx = _RequestContext.model_validate(request)
-=======
-    req_ctx = RequestContext.parse_obj(request)
->>>>>>> 050b3e63
+    req_ctx = RequestContext.model_validate(request)
     body_params = await parse_request_body_as(CreatePricingPlanBodyParams, request)
 
     _data = PricingPlanCreate(
@@ -219,13 +201,8 @@
 @permission_required("resource-usage.write")
 @_handle_pricing_plan_admin_exceptions
 async def update_pricing_plan(request: web.Request):
-<<<<<<< HEAD
-    req_ctx = _RequestContext.model_validate(request)
-    path_params = parse_request_path_parameters_as(_GetPricingPlanPathParams, request)
-=======
-    req_ctx = RequestContext.parse_obj(request)
+    req_ctx = RequestContext.model_validate(request)
     path_params = parse_request_path_parameters_as(PricingPlanGetPathParams, request)
->>>>>>> 050b3e63
     body_params = await parse_request_body_as(UpdatePricingPlanBodyParams, request)
 
     _data = PricingPlanUpdate(
@@ -283,13 +260,8 @@
 @permission_required("resource-usage.write")
 @_handle_pricing_plan_admin_exceptions
 async def get_pricing_unit(request: web.Request):
-<<<<<<< HEAD
-    req_ctx = _RequestContext.model_validate(request)
-    path_params = parse_request_path_parameters_as(_GetPricingUnitPathParams, request)
-=======
-    req_ctx = RequestContext.parse_obj(request)
+    req_ctx = RequestContext.model_validate(request)
     path_params = parse_request_path_parameters_as(PricingUnitGetPathParams, request)
->>>>>>> 050b3e63
 
     pricing_unit_get = await admin_api.get_pricing_unit(
         app=request.app,
@@ -318,13 +290,8 @@
 @permission_required("resource-usage.write")
 @_handle_pricing_plan_admin_exceptions
 async def create_pricing_unit(request: web.Request):
-<<<<<<< HEAD
-    req_ctx = _RequestContext.model_validate(request)
-    path_params = parse_request_path_parameters_as(_GetPricingPlanPathParams, request)
-=======
-    req_ctx = RequestContext.parse_obj(request)
+    req_ctx = RequestContext.model_validate(request)
     path_params = parse_request_path_parameters_as(PricingPlanGetPathParams, request)
->>>>>>> 050b3e63
     body_params = await parse_request_body_as(CreatePricingUnitBodyParams, request)
 
     _data = PricingUnitWithCostCreate(
@@ -362,13 +329,8 @@
 @permission_required("resource-usage.write")
 @_handle_pricing_plan_admin_exceptions
 async def update_pricing_unit(request: web.Request):
-<<<<<<< HEAD
-    req_ctx = _RequestContext.model_validate(request)
-    path_params = parse_request_path_parameters_as(_GetPricingUnitPathParams, request)
-=======
-    req_ctx = RequestContext.parse_obj(request)
+    req_ctx = RequestContext.model_validate(request)
     path_params = parse_request_path_parameters_as(PricingUnitGetPathParams, request)
->>>>>>> 050b3e63
     body_params = await parse_request_body_as(UpdatePricingUnitBodyParams, request)
 
     _data = PricingUnitWithCostUpdate(
@@ -409,13 +371,8 @@
 @permission_required("resource-usage.write")
 @_handle_pricing_plan_admin_exceptions
 async def list_connected_services_to_pricing_plan(request: web.Request):
-<<<<<<< HEAD
-    req_ctx = _RequestContext.model_validate(request)
-    path_params = parse_request_path_parameters_as(_GetPricingPlanPathParams, request)
-=======
-    req_ctx = RequestContext.parse_obj(request)
+    req_ctx = RequestContext.model_validate(request)
     path_params = parse_request_path_parameters_as(PricingPlanGetPathParams, request)
->>>>>>> 050b3e63
 
     connected_services_list = await admin_api.list_connected_services_to_pricing_plan(
         app=request.app,
@@ -443,13 +400,8 @@
 @permission_required("resource-usage.write")
 @_handle_pricing_plan_admin_exceptions
 async def connect_service_to_pricing_plan(request: web.Request):
-<<<<<<< HEAD
-    req_ctx = _RequestContext.model_validate(request)
-    path_params = parse_request_path_parameters_as(_GetPricingPlanPathParams, request)
-=======
-    req_ctx = RequestContext.parse_obj(request)
+    req_ctx = RequestContext.model_validate(request)
     path_params = parse_request_path_parameters_as(PricingPlanGetPathParams, request)
->>>>>>> 050b3e63
     body_params = await parse_request_body_as(
         ConnectServiceToPricingPlanBodyParams, request
     )
