""" Defines **async** handlers for socket.io server

    SEE https://pypi.python.org/pypi/python-socketio
    SEE http://python-socketio.readthedocs.io/en/latest/
"""
# pylint: disable=C0111
# pylint: disable=W0703

import asyncio
import logging
from typing import Dict, List, Optional

from aiohttp import web
<<<<<<< HEAD
from socketio.exceptions import ConnectionRefusedError as socket_io_connection_error
=======
from servicelib.observer import observe
from socketio.exceptions import \
    ConnectionRefusedError as socket_io_connection_error
>>>>>>> 10f98f61

from ..login.decorators import RQT_USERID_KEY, login_required
from ..resource_manager.websocket_manager import managed_resource
from .config import get_socket_server

ANONYMOUS_USER_ID = -1
_SOCKET_IO_AIOHTTP_REQUEST_KEY = "aiohttp.request"

log = logging.getLogger(__file__)


async def connect(sid: str, environ: Dict, app: web.Application) -> bool:
    """socketio reserved handler for when the fontend connects through socket.io

    Arguments:
        sid {str} -- the socket ID
        environ {Dict} -- the WSGI environ, among other contains the original request
        app {web.Application} -- the aiohttp app

    Returns:
        [type] -- True if socket.io connection accepted
    """
    log.debug("client connecting in room %s", sid)
    request = environ[_SOCKET_IO_AIOHTTP_REQUEST_KEY]
    try:
        await authenticate_user(sid, app, request)
    except web.HTTPUnauthorized:
        raise socket_io_connection_error("authentification failed")

    return True


@login_required
async def authenticate_user(
    sid: str, app: web.Application, request: web.Request
) -> None:
    """throws web.HTTPUnauthorized when the user is not recognized. Keeps the original request.
    """
    user_id = request.get(RQT_USERID_KEY, ANONYMOUS_USER_ID)
    log.debug("client %s authenticated", user_id)
    client_session_id = request.query.get("client_session_id", None)
    if not client_session_id:
        log.error("Tab ID is not available!")
        raise web.HTTPUnauthorized(reason="missing tab id")

    with managed_resource(user_id, client_session_id, app) as rt:
        sio = get_socket_server(app)
        # here we keep the original HTTP request in the socket session storage
        async with sio.session(sid) as socketio_session:
            socketio_session["user_id"] = user_id
            socketio_session["client_session_id"] = client_session_id
            socketio_session["request"] = request
        log.info("socketio connection from user %s", user_id)
        await rt.set_socket_id(sid)


async def disconnect_other_sockets(sio, sockets: List[str]) -> None:
    log.debug("disconnecting sockets %s", sockets)
    logout_tasks = [
        sio.emit("logout", to=sid, data={"reason": "user logged out"})
        for sid in sockets
    ]
    await asyncio.gather(*logout_tasks, return_exceptions=True)
    # let the client react
    await asyncio.sleep(3)
    # ensure disconnection is effective
    disconnect_tasks = [sio.disconnect(sid=sid) for sid in sockets]
    await asyncio.gather(*disconnect_tasks, return_exceptions=True)


@observe(event="SIGNAL_USER_LOGOUT")
async def user_logged_out(
    user_id: str, client_session_id: Optional[str], app: web.Application
) -> None:
    log.debug("user %s must be disconnected", user_id)
    # find the sockets related to the user
    sio = get_socket_server(app)
    with managed_resource(user_id, client_session_id, app) as rt:
        # start by disconnecting this client if possible
        if client_session_id:
            socket_id = await rt.get_socket_id()
            if socket_id:
                await sio.disconnect(sid=socket_id)

        # now let's give a chance to all the clients to properly logout
        sockets = await rt.find_socket_ids()
        if sockets:
            # let's do it as a task so it does not block us here
            asyncio.ensure_future(disconnect_other_sockets(sio, sockets))


async def disconnect(sid: str, app: web.Application) -> None:
    """socketio reserved handler for when the socket.io connection is disconnected.

    Arguments:
        sid {str} -- the socket ID
        app {web.Application} -- the aiohttp app
    """
    log.debug("client in room %s disconnecting", sid)
    sio = get_socket_server(app)
    async with sio.session(sid) as socketio_session:
        if "user_id" in socketio_session:            
            user_id = socketio_session["user_id"]
            client_session_id = socketio_session["client_session_id"]
            with managed_resource(user_id, client_session_id, app) as rt:
                log.debug("client %s disconnected from room %s", user_id, sid)
                await rt.remove_socket_id()
        else:
            # this should not happen!!
            log.error("Unknown client diconnected sid: %s, session %s", sid, str(socketio_session))<|MERGE_RESOLUTION|>--- conflicted
+++ resolved
@@ -11,13 +11,9 @@
 from typing import Dict, List, Optional
 
 from aiohttp import web
-<<<<<<< HEAD
-from socketio.exceptions import ConnectionRefusedError as socket_io_connection_error
-=======
 from servicelib.observer import observe
 from socketio.exceptions import \
     ConnectionRefusedError as socket_io_connection_error
->>>>>>> 10f98f61
 
 from ..login.decorators import RQT_USERID_KEY, login_required
 from ..resource_manager.websocket_manager import managed_resource
@@ -119,7 +115,7 @@
     log.debug("client in room %s disconnecting", sid)
     sio = get_socket_server(app)
     async with sio.session(sid) as socketio_session:
-        if "user_id" in socketio_session:            
+        if "user_id" in socketio_session:
             user_id = socketio_session["user_id"]
             client_session_id = socketio_session["client_session_id"]
             with managed_resource(user_id, client_session_id, app) as rt:
