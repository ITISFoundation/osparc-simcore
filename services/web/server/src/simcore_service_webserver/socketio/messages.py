"""
This module takes care of sending events to the connected webclient through the socket.io interface
"""

import logging
from typing import Final

from aiohttp.web import Application
from models_library.api_schemas_webserver.socketio import SocketIORoomStr
from models_library.socketio import SocketMessageDict
from models_library.users import GroupID, UserID
from models_library.utils.fastapi_encoders import jsonable_encoder
<<<<<<< HEAD
from servicelib.utils import logged_gather
=======
>>>>>>> 1c809e66
from socketio import AsyncServer

from ._utils import get_socket_server

_logger = logging.getLogger(__name__)


#
# List of socket-io event names
#
SOCKET_IO_EVENT: Final[str] = "event"
SOCKET_IO_HEARTBEAT_EVENT: Final[str] = "set_heartbeat_emit_interval"
SOCKET_IO_LOG_EVENT: Final[str] = "logger"
SOCKET_IO_NODE_PROGRESS_EVENT: Final[str] = "nodeProgress"
SOCKET_IO_NODE_UPDATED_EVENT: Final[str] = "nodeUpdated"
SOCKET_IO_PROJECT_PROGRESS_EVENT: Final[str] = "projectProgress"
SOCKET_IO_PROJECT_UPDATED_EVENT: Final[str] = "projectStateUpdated"
SOCKET_IO_WALLET_OSPARC_CREDITS_UPDATED_EVENT: Final[str] = "walletOsparcCreditsUpdated"


<<<<<<< HEAD
async def _logged_gather_emit(
    sio: AsyncServer,
    *,
    room: SocketIORoomStr,
    messages: Sequence[SocketMessageDict],
    max_concurrency: int = 100,
):
    await logged_gather(
        *(
            sio.emit(
                event=message["event_type"],
                data=jsonable_encoder(message["data"]),
                room=room,
            )
            for message in messages
        ),
        reraise=False,
        log=_logger,
        max_concurrency=max_concurrency,
    )


async def send_messages_to_user(
    app: Application, user_id: UserID, messages: Sequence[SocketMessageDict]
) -> None:
    sio: AsyncServer = get_socket_server(app)

    await _logged_gather_emit(
        sio,
        room=SocketIORoomStr.from_user_id(user_id),
        messages=messages,
        max_concurrency=100,
=======
async def _safe_emit(
    sio: AsyncServer,
    *,
    room: SocketIORoomStr,
    message: SocketMessageDict,
    ignore_queue: bool,
):
    # NOTE 1 : we configured message queue (i.e. socketio servers are backed with rabbitMQ)
    # so if `ignore_queue=True` then the server can directly communicate with the
    # client without having to send his message first to rabbitMQ and then back to itself.
    #
    # NOTE 2: `emit` method is not designed to be used concurrently
    try:
        event = message["event_type"]
        data = jsonable_encoder(message["data"])
        await sio.emit(
            event=event,
            data=data,
            room=room,
            ignore_queue=ignore_queue,
        )
    except Exception:  # pylint: disable=broad-exception-caught
        _logger.warning(
            "Failed to deliver %s message to %s size=%d",
            f"{event=}",
            f"{room=}",
            len(data),
            exc_info=True,
        )


async def send_message_to_user(
    app: Application,
    user_id: UserID,
    message: SocketMessageDict,
    *,
    ignore_queue: bool,
) -> None:
    """
    Keyword Arguments:
        ignore_queue -- set to False when this message is delivered from a server that has no direct connection to the client (default: {True})
        An example where this is value is False, is sending messages to a user in the GC
    """
    sio: AsyncServer = get_socket_server(app)

    await _safe_emit(
        sio,
        room=SocketIORoomStr.from_user_id(user_id),
        message=message,
        ignore_queue=ignore_queue,
>>>>>>> 1c809e66
    )


async def send_message_to_standard_group(
    app: Application,
    group_id: GroupID,
    message: SocketMessageDict,
) -> None:
    """
    WARNING: please do not use primary groups here. To transmit to the
    user use instead send_message_to_user

    NOTE: despite the name, it can also be used for EVERYONE
    """
    sio: AsyncServer = get_socket_server(app)

<<<<<<< HEAD
    await _logged_gather_emit(
        sio,
        room=SocketIORoomStr.from_group_id(group_id),
        messages=messages,
        max_concurrency=10,
=======
    await _safe_emit(
        sio,
        room=SocketIORoomStr.from_group_id(group_id),
        message=message,
        # NOTE: A standard group refers to different users
        # that might be connected to different replicas
        ignore_queue=False,
>>>>>>> 1c809e66
    )<|MERGE_RESOLUTION|>--- conflicted
+++ resolved
@@ -10,10 +10,6 @@
 from models_library.socketio import SocketMessageDict
 from models_library.users import GroupID, UserID
 from models_library.utils.fastapi_encoders import jsonable_encoder
-<<<<<<< HEAD
-from servicelib.utils import logged_gather
-=======
->>>>>>> 1c809e66
 from socketio import AsyncServer
 
 from ._utils import get_socket_server
@@ -34,40 +30,6 @@
 SOCKET_IO_WALLET_OSPARC_CREDITS_UPDATED_EVENT: Final[str] = "walletOsparcCreditsUpdated"
 
 
-<<<<<<< HEAD
-async def _logged_gather_emit(
-    sio: AsyncServer,
-    *,
-    room: SocketIORoomStr,
-    messages: Sequence[SocketMessageDict],
-    max_concurrency: int = 100,
-):
-    await logged_gather(
-        *(
-            sio.emit(
-                event=message["event_type"],
-                data=jsonable_encoder(message["data"]),
-                room=room,
-            )
-            for message in messages
-        ),
-        reraise=False,
-        log=_logger,
-        max_concurrency=max_concurrency,
-    )
-
-
-async def send_messages_to_user(
-    app: Application, user_id: UserID, messages: Sequence[SocketMessageDict]
-) -> None:
-    sio: AsyncServer = get_socket_server(app)
-
-    await _logged_gather_emit(
-        sio,
-        room=SocketIORoomStr.from_user_id(user_id),
-        messages=messages,
-        max_concurrency=100,
-=======
 async def _safe_emit(
     sio: AsyncServer,
     *,
@@ -118,7 +80,6 @@
         room=SocketIORoomStr.from_user_id(user_id),
         message=message,
         ignore_queue=ignore_queue,
->>>>>>> 1c809e66
     )
 
 
@@ -135,13 +96,6 @@
     """
     sio: AsyncServer = get_socket_server(app)
 
-<<<<<<< HEAD
-    await _logged_gather_emit(
-        sio,
-        room=SocketIORoomStr.from_group_id(group_id),
-        messages=messages,
-        max_concurrency=10,
-=======
     await _safe_emit(
         sio,
         room=SocketIORoomStr.from_group_id(group_id),
@@ -149,5 +103,4 @@
         # NOTE: A standard group refers to different users
         # that might be connected to different replicas
         ignore_queue=False,
->>>>>>> 1c809e66
     )