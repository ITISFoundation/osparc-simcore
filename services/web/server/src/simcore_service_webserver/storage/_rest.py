--- conflicted
+++ resolved
@@ -46,14 +46,8 @@
     parse_request_path_parameters_as,
     parse_request_query_parameters_as,
 )
-<<<<<<< HEAD
-from servicelib.aiohttp.rest_responses import (
-    create_data_response,
-)
-=======
 from servicelib.aiohttp.rest_responses import create_data_response
 from servicelib.celery.models import OwnerMetadata
->>>>>>> 3d1e3108
 from servicelib.common_headers import X_FORWARDED_PROTO
 from servicelib.rabbitmq.rpc_interfaces.storage.paths import (
     compute_path_size as remote_compute_path_size,
@@ -61,15 +55,10 @@
 from servicelib.rabbitmq.rpc_interfaces.storage.paths import (
     delete_paths as remote_delete_paths,
 )
-<<<<<<< HEAD
 from servicelib.rabbitmq.rpc_interfaces.storage.simcore_s3 import (
     start_export_data,
     start_search,
 )
-from servicelib.request_keys import RQT_USERID_KEY
-=======
-from servicelib.rabbitmq.rpc_interfaces.storage.simcore_s3 import start_export_data
->>>>>>> 3d1e3108
 from servicelib.rest_responses import unwrap_envelope
 from yarl import URL
 
@@ -78,12 +67,7 @@
 from ..models import AuthenticatedRequestContext, WebServerOwnerMetadata
 from ..rabbitmq import get_rabbitmq_rpc_client
 from ..security.decorators import permission_required
-<<<<<<< HEAD
 from ..tasks._exception_handlers import handle_exceptions
-from ..utils import get_job_filter
-=======
-from ..tasks._exception_handlers import handle_export_data_exceptions
->>>>>>> 3d1e3108
 from .schemas import StorageFileIDStr
 from .settings import StorageSettings, get_plugin_settings
 
@@ -574,9 +558,11 @@
 
     async_job_rpc_get, _ = await start_search(
         rabbitmq_rpc_client,
-        job_filter=get_job_filter(
-            user_id=_req_ctx.user_id,
-            product_name=_req_ctx.product_name,
+        owner_metadata=OwnerMetadata.model_validate(
+            WebServerOwnerMetadata(
+                user_id=_req_ctx.user_id,
+                product_name=_req_ctx.product_name,
+            ).model_dump()
         ),
         limit=search_body.limit,
         name_pattern=search_body.filters.name_pattern,
