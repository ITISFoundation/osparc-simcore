import asyncio
import json
import logging
from functools import wraps
from pprint import pformat
from typing import Callable, Coroutine, Dict

import aio_pika
from aiohttp import web
from tenacity import retry

from servicelib.application_keys import APP_CONFIG_KEY
from servicelib.rabbitmq_utils import RabbitMQRetryPolicyUponInitialization
<<<<<<< HEAD
from simcore_sdk.config.rabbit import Config as RabbitConfig
=======
from simcore_sdk.config.rabbit import eval_broker
>>>>>>> c29beafb

from .computation_config import (APP_CLIENT_RABBIT_DECORATED_HANDLERS_KEY,
                                 CONFIG_SECTION_NAME)
from .projects import projects_api
from .projects.projects_exceptions import (NodeNotFoundError,
                                           ProjectNotFoundError)
from .socketio.events import post_messages

log = logging.getLogger(__file__)

def rabbit_adapter(app: web.Application) -> Callable:
    """this decorator allows passing additional paramters to python-socketio compatible handlers.
    I.e. aiopika handler expect functions of type `async def function(message)`
    This allows to create a function of type `async def function(message, app: web.Application)
    """

    def decorator(func) -> Coroutine:
        @wraps(func)
        async def wrapped(*args, **kwargs) -> Coroutine:
            return await func(*args, **kwargs, app=app)

        return wrapped

    return decorator


async def parse_rabbit_message_data(app: web.Application, data: Dict) -> None:
    log.debug("parsing message data:\n%s", pformat(data, depth=3))
    # get common data
    user_id = data["user_id"]
    project_id = data["project_id"]
    node_id = data["Node"]

    try:
        messages = {}
        if data["Channel"] == "Progress":
            # update corresponding project, node, progress value
            node_data = await projects_api.update_project_node_progress(
                app, user_id, project_id, node_id, progress=data["Progress"]
            )
            messages["nodeUpdated"] = {"Node": node_id, "Data": node_data}
        elif data["Channel"] == "Log":
            messages["logger"] = data
        if messages:
            await post_messages(app, user_id, messages)
    except ProjectNotFoundError:
        log.exception("parsed rabbit message invalid")
    except NodeNotFoundError:
        log.exception("parsed rabbit message invalid")


async def rabbit_message_handler(
    message: aio_pika.IncomingMessage, app: web.Application
) -> None:
    data = json.loads(message.body)
    await parse_rabbit_message_data(app, data)
    # NOTE: this allows the webserver to breath if a lot of messages are entering
    await asyncio.sleep(1)


async def subscribe(app: web.Application) -> None:
    # TODO: catch and deal with missing connections:
    # e.g. CRITICAL:pika.adapters.base_connection:Could not get addresses to use: [Errno -2] Name or service not known (rabbit)
    # This exception is catch and pika persists ... WARNING:pika.connection:Could not connect, 5 attempts l

    rb_config: Dict = app[APP_CONFIG_KEY][CONFIG_SECTION_NAME]
    rabbit_broker = RabbitConfig(rb_config).broker_url

    log.info("Creating pika connection for %s", rabbit_broker)
    await wait_till_rabbitmq_responsive(rabbit_broker)
    connection = await aio_pika.connect_robust(
        rabbit_broker,
        client_properties={"connection_name": "webserver read connection"},
    )

    channel = await connection.channel()
    await channel.set_qos(prefetch_count=1)

    pika_log_channel = rb_config["channels"]["log"]
    logs_exchange = await channel.declare_exchange(
        pika_log_channel, aio_pika.ExchangeType.FANOUT
    )

    pika_progress_channel = rb_config["channels"]["progress"]
    progress_exchange = await channel.declare_exchange(
        pika_progress_channel, aio_pika.ExchangeType.FANOUT
    )

    # Declaring queue
    queue = await channel.declare_queue(exclusive=True)

    # Binding the queue to the exchange
    await queue.bind(logs_exchange)
    await queue.bind(progress_exchange)

    # Start listening the queue with name 'task_queue'
    partial_rabbit_message_handler = rabbit_adapter(app)(rabbit_message_handler)
    app[APP_CLIENT_RABBIT_DECORATED_HANDLERS_KEY] = [partial_rabbit_message_handler]
    await queue.consume(partial_rabbit_message_handler, exclusive=True, no_ack=True)


@retry(**RabbitMQRetryPolicyUponInitialization().kwargs)
async def wait_till_rabbitmq_responsive(url: str) -> bool:
    """Check if something responds to ``url`` """
    connection = await aio_pika.connect(url)
    await connection.close()
    return True<|MERGE_RESOLUTION|>--- conflicted
+++ resolved
@@ -11,20 +11,18 @@
 
 from servicelib.application_keys import APP_CONFIG_KEY
 from servicelib.rabbitmq_utils import RabbitMQRetryPolicyUponInitialization
-<<<<<<< HEAD
 from simcore_sdk.config.rabbit import Config as RabbitConfig
-=======
-from simcore_sdk.config.rabbit import eval_broker
->>>>>>> c29beafb
 
-from .computation_config import (APP_CLIENT_RABBIT_DECORATED_HANDLERS_KEY,
-                                 CONFIG_SECTION_NAME)
+from .computation_config import (
+    APP_CLIENT_RABBIT_DECORATED_HANDLERS_KEY,
+    CONFIG_SECTION_NAME,
+)
 from .projects import projects_api
-from .projects.projects_exceptions import (NodeNotFoundError,
-                                           ProjectNotFoundError)
+from .projects.projects_exceptions import NodeNotFoundError, ProjectNotFoundError
 from .socketio.events import post_messages
 
 log = logging.getLogger(__file__)
+
 
 def rabbit_adapter(app: web.Application) -> Callable:
     """this decorator allows passing additional paramters to python-socketio compatible handlers.
