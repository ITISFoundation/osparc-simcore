import logging

from aiohttp import web
from servicelib.mimetype_constants import MIMETYPE_TEXT_HTML

<<<<<<< HEAD
from ..products.products_service import get_product_name
=======
from ..products import products_web
>>>>>>> ed01dce3
from ._constants import (
    APP_FRONTEND_CACHED_INDEXES_KEY,
    APP_FRONTEND_CACHED_STATICS_JSON_KEY,
    FRONTEND_APPS_AVAILABLE,
)

_logger = logging.getLogger(__name__)


async def get_cached_frontend_index(request: web.Request):
    product_name = products_web.get_product_name(request)

    assert (  # nosec
        product_name in FRONTEND_APPS_AVAILABLE
    ), "Every product is mapped with a front-end app with IDENTICAL name"

    # NOTE: CANNOT redirect , i.e. `web.HTTPFound(f"/{target_frontend}/index.html")`
    # because it losses fragments and therefore it fails in study links.
    #
    # SEE services/web/server/tests/unit/isolated/test_redirections.py
    #

    cached_index_per_product: dict[str, str] = request.app[
        APP_FRONTEND_CACHED_INDEXES_KEY
    ]
    if product_name not in cached_index_per_product:
        raise web.HTTPNotFound(reason=f"No index.html found for {product_name}")

    return web.Response(
        body=cached_index_per_product[product_name], content_type=MIMETYPE_TEXT_HTML
    )


async def get_statics_json(request: web.Request):
    product_name = products_web.get_product_name(request)

    return web.Response(
        body=request.app[APP_FRONTEND_CACHED_STATICS_JSON_KEY].get(product_name, None),
        content_type="application/json",
    )<|MERGE_RESOLUTION|>--- conflicted
+++ resolved
@@ -3,11 +3,7 @@
 from aiohttp import web
 from servicelib.mimetype_constants import MIMETYPE_TEXT_HTML
 
-<<<<<<< HEAD
-from ..products.products_service import get_product_name
-=======
 from ..products import products_web
->>>>>>> ed01dce3
 from ._constants import (
     APP_FRONTEND_CACHED_INDEXES_KEY,
     APP_FRONTEND_CACHED_STATICS_JSON_KEY,
