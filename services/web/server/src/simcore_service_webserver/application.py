""" Main application

"""
import json
import logging

from aiohttp import web

from servicelib.application_keys import APP_CONFIG_KEY

from .computation import setup_computation
from .db import setup_db
<<<<<<< HEAD
from .director import setup_director
=======
>>>>>>> f5a7f509
from .email import setup_email
from .login import setup_login
from .rest import setup_rest
from .s3 import setup_s3
from .security import setup_security
from .session import setup_session
from .sockets import setup_sockets
from .statics import setup_statics
from .storage import setup_storage

log = logging.getLogger(__name__)


def create_application(config: dict):
    """
        Initializes service
    """
    log.debug("Initializing app ... ")

    app = web.Application()
    app[APP_CONFIG_KEY] = config

    if config['main'].get('testing'):
        log.debug("Config:\n%s",
            json.dumps(config, indent=2, sort_keys=True))

    testing = config["main"].get("testing", False)

    # TODO: create dependency mechanism and compute setup order
    setup_statics(app)
    setup_db(app)
    setup_session(app)
    setup_security(app)
    setup_rest(app, debug=testing)
    setup_email(app)
<<<<<<< HEAD
    setup_computation(app)
    setup_sockets(app)
    setup_login(app)
    setup_director(app)
    setup_s3(app)
=======
    setup_computational_backend(app)
    setup_statics(app)
    setup_sio(app)
    setup_rest(app) # FIXME: all submodules that inject routes, need to be after rest setup
    setup_login(app)
    setup_storage(app)

>>>>>>> f5a7f509

    return app

def run_service(config: dict):
    """ Runs service

    """
    log.debug("Serving app ... ")

    app = create_application(config)
    web.run_app(app,
                host=config["main"]["host"],
                port=config["main"]["port"])


__all__ = (
    'create_application',
    'run_service'
)<|MERGE_RESOLUTION|>--- conflicted
+++ resolved
@@ -10,10 +10,7 @@
 
 from .computation import setup_computation
 from .db import setup_db
-<<<<<<< HEAD
 from .director import setup_director
-=======
->>>>>>> f5a7f509
 from .email import setup_email
 from .login import setup_login
 from .rest import setup_rest
@@ -49,21 +46,12 @@
     setup_security(app)
     setup_rest(app, debug=testing)
     setup_email(app)
-<<<<<<< HEAD
     setup_computation(app)
     setup_sockets(app)
     setup_login(app)
     setup_director(app)
     setup_s3(app)
-=======
-    setup_computational_backend(app)
-    setup_statics(app)
-    setup_sio(app)
-    setup_rest(app) # FIXME: all submodules that inject routes, need to be after rest setup
-    setup_login(app)
     setup_storage(app)
-
->>>>>>> f5a7f509
 
     return app
 
