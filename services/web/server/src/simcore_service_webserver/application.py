--- conflicted
+++ resolved
@@ -25,11 +25,7 @@
 from .exporter.module_setup import setup_exporter
 from .groups import setup_groups
 from .login.module_setup import setup_login
-<<<<<<< HEAD
-from .meta import setup_meta
-=======
 from .meta_modeling import setup_meta_modeling
->>>>>>> 735f57ca
 from .products import setup_products
 from .projects.module_setup import setup_projects
 from .publications import setup_publications
@@ -38,10 +34,6 @@
 from .rest import setup_rest
 from .security import setup_security
 from .session import setup_session
-<<<<<<< HEAD
-from .settings import ApplicationSettings, setup_settings
-=======
->>>>>>> 735f57ca
 from .socketio.module_setup import setup_socketio
 from .statics import setup_statics
 from .storage import setup_storage
@@ -75,11 +67,8 @@
     # WARNING: setup order matters
     # TODO: create dependency mechanism
     # and compute setup order https://github.com/ITISFoundation/osparc-simcore/issues/1142
-<<<<<<< HEAD
-=======
     #
     setup_remote_debugging(app)
->>>>>>> 735f57ca
 
     # core modules
     setup_app_tracing(app)  # WARNING: must be UPPERMOST middleware
@@ -106,11 +95,7 @@
     # project add-ons
     if settings.WEBSERVER_DEV_FEATURES_ENABLED:
         setup_version_control(app)
-<<<<<<< HEAD
-        setup_meta(app)
-=======
         setup_meta_modeling(app)
->>>>>>> 735f57ca
     else:
         log.info("Skipping add-ons under development: version-control and meta")
 
