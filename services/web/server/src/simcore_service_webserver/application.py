""" Main application

"""
import json
import logging
from typing import Dict

from aiohttp import web

from servicelib.application import create_safe_application
from servicelib.monitoring import setup_monitoring
from servicelib.application_setup import app_module_setup, ModuleCategory

from .activity import setup_activity
from .application_proxy import setup_app_proxy
from .computation import setup_computation
from .db import setup_db
from .director import setup_director
from .email import setup_email
from .login import setup_login
from .projects import setup_projects
from .rest import setup_rest
from .s3 import setup_s3
from .security import setup_security
from .session import setup_session
from .sockets import setup_sockets
from .statics import setup_statics
from .storage import setup_storage
from .studies_access import setup_studies_access
from .users import setup_users


log = logging.getLogger(__name__)


<<<<<<< HEAD
=======
@app_module_setup(__name__, ModuleCategory.ADDON,
    config_enabled="main.monitoring_enabled",
    logger=log)
def setup_app_monitoring(app: web.Application):
    # TODO: distinguish between different replicas {simcore_service_webserver, replica=1}?
    # TODO: move option to section?
    return setup_monitoring(app, "simcore_service_webserver")


>>>>>>> 2880c38c
def create_application(config: Dict) -> web.Application:
    """
        Initializes service
    """
    log.debug("Initializing app with config:\n%s",
        json.dumps(config, indent=2, sort_keys=True))

    app = create_safe_application(config)

    # testing = config["main"].get("testing", False)

    # TODO: create dependency mechanism and compute setup order https://github.com/ITISFoundation/osparc-simcore/issues/1142
    setup_app_monitoring(app)
    setup_statics(app)
    setup_db(app)
    setup_session(app)
    setup_security(app)
    setup_rest(app)
    setup_email(app)
    setup_computation(app)
    setup_sockets(app)
    setup_login(app)
    setup_director(app)
    setup_s3(app)
    setup_storage(app)
    setup_users(app)
    setup_projects(app) # needs storage
    setup_studies_access(app)
<<<<<<< HEAD
    setup_activity(app)

    if config['director']["enabled"]:
        setup_app_proxy(app) # TODO: under development!!!
=======
    setup_app_proxy(app) # TODO: under development!!!
>>>>>>> 2880c38c

    return app

def run_service(config: dict):
    """ Runs service

    """
    log.debug("Serving app ... ")

    app = create_application(config)
    web.run_app(app,
                host=config["main"]["host"],
                port=config["main"]["port"])


__all__ = (
    'create_application',
    'run_service'
)<|MERGE_RESOLUTION|>--- conflicted
+++ resolved
@@ -33,8 +33,6 @@
 log = logging.getLogger(__name__)
 
 
-<<<<<<< HEAD
-=======
 @app_module_setup(__name__, ModuleCategory.ADDON,
     config_enabled="main.monitoring_enabled",
     logger=log)
@@ -44,7 +42,6 @@
     return setup_monitoring(app, "simcore_service_webserver")
 
 
->>>>>>> 2880c38c
 def create_application(config: Dict) -> web.Application:
     """
         Initializes service
@@ -73,14 +70,8 @@
     setup_users(app)
     setup_projects(app) # needs storage
     setup_studies_access(app)
-<<<<<<< HEAD
     setup_activity(app)
-
-    if config['director']["enabled"]:
-        setup_app_proxy(app) # TODO: under development!!!
-=======
     setup_app_proxy(app) # TODO: under development!!!
->>>>>>> 2880c38c
 
     return app
 
