--- conflicted
+++ resolved
@@ -9,22 +9,14 @@
 from .application_keys import APP_CONFIG_KEY
 from .computational_backend import setup_computational_backend
 from .db import setup_db
-<<<<<<< HEAD
-from .login import setup_login
-from .email import setup_email
-=======
 from .email import setup_email
 from .login import setup_login
->>>>>>> a37b5008
 from .rest import setup_rest
 from .security import setup_security
 from .session import setup_session
 from .sockets import setup_sio
 from .statics import setup_statics
-<<<<<<< HEAD
-=======
 from .storage import setup_storage
->>>>>>> a37b5008
 
 log = logging.getLogger(__name__)
 
@@ -51,15 +43,10 @@
     setup_computational_backend(app)
     setup_statics(app)
     setup_sio(app)
-<<<<<<< HEAD
-    setup_rest(app)
-    setup_login(app)
-=======
     setup_rest(app) # FIXME: all submodules that inject routes, need to be after rest setup
     setup_login(app)
     setup_storage(app)
 
->>>>>>> a37b5008
 
     return app
 
