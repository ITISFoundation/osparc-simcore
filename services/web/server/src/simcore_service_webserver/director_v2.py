--- conflicted
+++ resolved
@@ -301,20 +301,6 @@
 
 
 @log_decorator(logger=log)
-<<<<<<< HEAD
-async def get_service_state(
-    app: web.Application, user_id: str, project_id: str, node_uuid: str
-):
-    """
-    Requests the status of a service:
-    - legacy services request is redirected to `director-v0`
-    - dynamic-sidecar `director-v2` will handle the request
-    """
-    params = {
-        "user_id": user_id,
-        "project_id": project_id,
-    }
-=======
 async def get_services(
     app: web.Application,
     user_id: Optional[str] = None,
@@ -326,7 +312,6 @@
     if project_id:
         params["project_id"] = project_id
 
->>>>>>> 33a26b0d
     director2_settings: Directorv2Settings = get_settings(app)
     backend_url = URL(director2_settings.endpoint) / "dynamic_services"
 
@@ -355,7 +340,6 @@
 
 
 @log_decorator(logger=log)
-<<<<<<< HEAD
 async def list_running_dynamic_services(
     app: web.Application, user_id: str, project_id: str
 ) -> None:
@@ -373,8 +357,6 @@
 
 
 @log_decorator(logger=log)
-=======
->>>>>>> 33a26b0d
 async def stop_services(
     app: web.Application,
     user_id: Optional[str] = None,
