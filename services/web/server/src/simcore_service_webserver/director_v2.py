import logging
from typing import Any, Dict, List, Optional, Set, Tuple, Union
from uuid import UUID

from aiohttp import ClientTimeout, web
from models_library.projects_pipeline import ComputationTask
from pydantic.types import PositiveInt
from servicelib.application_setup import ModuleCategory, app_module_setup
from servicelib.logging_utils import log_decorator
from servicelib.rest_responses import wrap_as_envelope
from servicelib.rest_routing import iter_path_operations, map_handlers_with_operations
from yarl import URL

from .director_v2_settings import (
    CONFIG_SECTION_NAME,
    Directorv2Settings,
    create_settings,
    get_client_session,
    get_settings,
)
from .login.decorators import RQT_USERID_KEY, login_required
from .rest_config import APP_OPENAPI_SPECS_KEY
from .security_decorators import permission_required

log = logging.getLogger(__file__)


class _DirectorServiceError(Exception):
    """Basic exception for errors raised by director"""

    def __init__(self, status: int, reason: str):
        self.status = status
        self.reason = reason
        super().__init__(f"forwarded call failed with status {status}, reason {reason}")


async def _request_director_v2(
    app: web.Application,
    method: str,
    url: URL,
    expected_status: web.HTTPSuccessful = web.HTTPOk,
    headers: Optional[Dict[str, str]] = None,
    data: Optional[bytes] = None,
    **kwargs,
) -> Tuple[Dict, int]:
    session = get_client_session(app)
    try:
        async with session.request(
            method, url, headers=headers, json=data, **kwargs
        ) as resp:
            if resp.status != expected_status.status_code:
                # in some cases the director answers with plain text
                payload: Union[Dict, str] = (
                    await resp.json()
                    if resp.content_type == "application/json"
                    else await resp.text()
                )
                raise _DirectorServiceError(resp.status, payload)

            payload: Dict = await resp.json()
            return payload

    except TimeoutError as err:
        raise web.HTTPServiceUnavailable(
            reason="director service is currently unavailable"
        ) from err


@log_decorator(logger=log)
async def create_or_update_pipeline(
    app: web.Application, user_id: PositiveInt, project_id: UUID
) -> Dict[str, Any]:
    director2_settings: Directorv2Settings = get_settings(app)

    backend_url = URL(f"{director2_settings.endpoint}/computations")
    body = {"user_id": user_id, "project_id": str(project_id)}
    # request to director-v2
    try:
        computation_task_out = await _request_director_v2(
            app, "POST", backend_url, expected_status=web.HTTPCreated, data=body
        )
        return computation_task_out

    except _DirectorServiceError as exc:
        log.error("could not create pipeline from project %s: %s", project_id, exc)


@log_decorator(logger=log)
async def get_computation_task(
    app: web.Application, user_id: PositiveInt, project_id: UUID
) -> Optional[ComputationTask]:
    director2_settings: Directorv2Settings = get_settings(app)

    backend_url = URL(
        f"{director2_settings.endpoint}/computations/{project_id}"
    ).update_query(user_id=user_id)

    # request to director-v2
    try:
        computation_task_out_dict = await _request_director_v2(
            app, "GET", backend_url, expected_status=web.HTTPAccepted
<<<<<<< HEAD
        )
        task_out = ComputationTask.parse_obj(computation_task_out_dict)
        return task_out
    except _DirectorServiceError:
        log.warning(
            "getting pipeline for project %s failed.",
            project_id,
        )
=======
        )
        task_out = ComputationTask.parse_obj(computation_task_out_dict)
        return task_out
    except _DirectorServiceError as exc:
        log.warning("getting pipeline for project %s failed: %s.", project_id, exc)
>>>>>>> f994227e


@log_decorator(logger=log)
async def delete_pipeline(
    app: web.Application, user_id: PositiveInt, project_id: UUID
) -> None:
    director2_settings: Directorv2Settings = get_settings(app)

    backend_url = URL(f"{director2_settings.endpoint}/computations/{project_id}")
    body = {"user_id": user_id, "force": True}

    # request to director-v2
    await _request_director_v2(
        app, "DELETE", backend_url, expected_status=web.HTTPNoContent, data=body
    )


@login_required
@permission_required("services.pipeline.*")
@permission_required("project.read")
@log_decorator(logger=log)
async def start_pipeline(request: web.Request) -> web.Response:
    director2_settings: Directorv2Settings = get_settings(request.app)

    user_id = request[RQT_USERID_KEY]
    project_id = request.match_info.get("project_id", None)
    subgraph: Set[str] = set()
    force_restart = False
    if request.can_read_body:
        body = await request.json()
        subgraph = body.get("subgraph")
        force_restart = body.get("force_restart")

    backend_url = URL(f"{director2_settings.endpoint}/computations")
    log.debug("Redirecting '%s' -> '%s'", request.url, backend_url)
    body = {
        "user_id": user_id,
        "project_id": project_id,
        "start_pipeline": True,
        "subgraph": list(subgraph),  # sets are not natively json serializable
        "force_restart": force_restart,
    }

    # request to director-v2
    try:
        computation_task_out = await _request_director_v2(
            request.app, "POST", backend_url, expected_status=web.HTTPCreated, data=body
        )
        data = {"pipeline_id": computation_task_out["id"]}

        return web.json_response(
            data=wrap_as_envelope(data=data), status=web.HTTPCreated.status_code
        )
    except _DirectorServiceError as exc:
        return web.json_response(
            data=wrap_as_envelope(error=exc.reason), status=exc.status
        )


@login_required
@permission_required("services.pipeline.*")
@permission_required("project.read")
@log_decorator(logger=log)
async def stop_pipeline(request: web.Request) -> web.Response:
    director2_settings: Directorv2Settings = get_settings(request.app)

    user_id = request[RQT_USERID_KEY]
    project_id = request.match_info.get("project_id", None)

    backend_url = URL(f"{director2_settings.endpoint}/computations/{project_id}:stop")
    log.debug("Redirecting '%s' -> '%s'", request.url, backend_url)
    body = {"user_id": user_id}

    # request to director-v2
    try:
        await _request_director_v2(
            request.app,
            "POST",
            backend_url,
            expected_status=web.HTTPAccepted,
            data=body,
        )
        data = {}
        return web.json_response(
            data=wrap_as_envelope(data=data), status=web.HTTPNoContent.status_code
        )
    except _DirectorServiceError as exc:
        return web.json_response(
            data=wrap_as_envelope(error=exc.reason), status=exc.status
        )


SERVICE_RETRIEVE_HTTP_TIMEOUT = 60 * 60  # 1 hour


@log_decorator(logger=log)
async def request_retrieve_dyn_service(
    app: web.Application, service_uuid: str, port_keys: List[str]
) -> None:
    director2_settings: Directorv2Settings = get_settings(app)
    backend_url = URL(
        f"{director2_settings.endpoint}/dynamic_services/{service_uuid}:retrieve"
    )
    body = {"port_keys": port_keys}

    try:
        # request to director-v2
        client_timeout = ClientTimeout(
            total=SERVICE_RETRIEVE_HTTP_TIMEOUT, connect=5, sock_connect=5
        )
        await _request_director_v2(
            app, "POST", backend_url, data=body, timeout=client_timeout
        )
    except _DirectorServiceError as exc:
        log.warning(
            "Unable to call :retrieve endpoint on service %s, keys: [%s]: error: [%s:%s]",
            service_uuid,
            port_keys,
            exc.status,
            exc.reason,
        )


@app_module_setup(
    __name__,
    ModuleCategory.ADDON,
    config_section=CONFIG_SECTION_NAME,
    depends=["simcore_service_webserver.rest"],
    logger=log,
)
def setup_director_v2(app: web.Application):
    # create settings and injects in app
    create_settings(app)

    if not APP_OPENAPI_SPECS_KEY in app:
        log.warning(
            "rest submodule not initialised? computation routes will not be defined!"
        )
        return

    specs = app[APP_OPENAPI_SPECS_KEY]
    # bind routes with handlers
    routes = map_handlers_with_operations(
        {
            "start_pipeline": start_pipeline,
            "stop_pipeline": stop_pipeline,
        },
        filter(lambda o: "computation" in o[1], iter_path_operations(specs)),
        strict=True,
    )
    app.router.add_routes(routes)<|MERGE_RESOLUTION|>--- conflicted
+++ resolved
@@ -99,22 +99,11 @@
     try:
         computation_task_out_dict = await _request_director_v2(
             app, "GET", backend_url, expected_status=web.HTTPAccepted
-<<<<<<< HEAD
         )
         task_out = ComputationTask.parse_obj(computation_task_out_dict)
         return task_out
-    except _DirectorServiceError:
-        log.warning(
-            "getting pipeline for project %s failed.",
-            project_id,
-        )
-=======
-        )
-        task_out = ComputationTask.parse_obj(computation_task_out_dict)
-        return task_out
     except _DirectorServiceError as exc:
         log.warning("getting pipeline for project %s failed: %s.", project_id, exc)
->>>>>>> f994227e
 
 
 @log_decorator(logger=log)
