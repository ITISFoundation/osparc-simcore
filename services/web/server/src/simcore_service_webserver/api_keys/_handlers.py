import logging

from aiohttp import web
from aiohttp.web import RouteTableDef
from models_library.api_schemas_webserver.auth import ApiKeyCreate
from servicelib.aiohttp import status
from servicelib.aiohttp.requests_validation import parse_request_body_as
from servicelib.mimetype_constants import MIMETYPE_APPLICATION_JSON
from simcore_postgres_database.errors import DatabaseError
from simcore_service_webserver.security.decorators import permission_required

from .._meta import API_VTAG
from ..login.decorators import login_required
from ..models import RequestContext
from ..utils_aiohttp import envelope_json_response
from . import _api

_logger = logging.getLogger(__name__)


routes = RouteTableDef()


@routes.get(f"/{API_VTAG}/auth/api-keys", name="list_api_keys")
@login_required
@permission_required("user.apikey.*")
async def list_api_keys(request: web.Request):
<<<<<<< HEAD
    req_ctx = _RequestContext.model_validate(request)
=======
    req_ctx = RequestContext.parse_obj(request)
>>>>>>> 050b3e63
    api_keys_names = await _api.list_api_keys(
        request.app,
        user_id=req_ctx.user_id,
        product_name=req_ctx.product_name,
    )
    return envelope_json_response(api_keys_names)


@routes.post(f"/{API_VTAG}/auth/api-keys", name="create_api_key")
@login_required
@permission_required("user.apikey.*")
async def create_api_key(request: web.Request):
<<<<<<< HEAD
    req_ctx = _RequestContext.model_validate(request)
=======
    req_ctx = RequestContext.parse_obj(request)
>>>>>>> 050b3e63
    new = await parse_request_body_as(ApiKeyCreate, request)
    try:
        data = await _api.create_api_key(
            request.app,
            new=new,
            user_id=req_ctx.user_id,
            product_name=req_ctx.product_name,
        )
    except DatabaseError as err:
        raise web.HTTPBadRequest(
            reason="Invalid API key name: already exists",
            content_type=MIMETYPE_APPLICATION_JSON,
        ) from err

    return envelope_json_response(data)


@routes.delete(f"/{API_VTAG}/auth/api-keys", name="delete_api_key")
@login_required
@permission_required("user.apikey.*")
async def delete_api_key(request: web.Request):
<<<<<<< HEAD
    req_ctx = _RequestContext.model_validate(request)
=======
    req_ctx = RequestContext.parse_obj(request)
>>>>>>> 050b3e63

    # NOTE: SEE https://github.com/ITISFoundation/osparc-simcore/issues/4920
    body = await request.json()
    name = body.get("display_name")

    try:
        await _api.delete_api_key(
            request.app,
            name=name,
            user_id=req_ctx.user_id,
            product_name=req_ctx.product_name,
        )
    except DatabaseError as err:
        _logger.warning(
            "Failed to delete API key %s. Ignoring error", name, exc_info=err
        )

    return web.json_response(status=status.HTTP_204_NO_CONTENT)<|MERGE_RESOLUTION|>--- conflicted
+++ resolved
@@ -7,11 +7,11 @@
 from servicelib.aiohttp.requests_validation import parse_request_body_as
 from servicelib.mimetype_constants import MIMETYPE_APPLICATION_JSON
 from simcore_postgres_database.errors import DatabaseError
-from simcore_service_webserver.security.decorators import permission_required
 
 from .._meta import API_VTAG
 from ..login.decorators import login_required
 from ..models import RequestContext
+from ..security.decorators import permission_required
 from ..utils_aiohttp import envelope_json_response
 from . import _api
 
@@ -25,11 +25,7 @@
 @login_required
 @permission_required("user.apikey.*")
 async def list_api_keys(request: web.Request):
-<<<<<<< HEAD
-    req_ctx = _RequestContext.model_validate(request)
-=======
-    req_ctx = RequestContext.parse_obj(request)
->>>>>>> 050b3e63
+    req_ctx = RequestContext.model_validate(request)
     api_keys_names = await _api.list_api_keys(
         request.app,
         user_id=req_ctx.user_id,
@@ -42,11 +38,7 @@
 @login_required
 @permission_required("user.apikey.*")
 async def create_api_key(request: web.Request):
-<<<<<<< HEAD
-    req_ctx = _RequestContext.model_validate(request)
-=======
-    req_ctx = RequestContext.parse_obj(request)
->>>>>>> 050b3e63
+    req_ctx = RequestContext.model_validate(request)
     new = await parse_request_body_as(ApiKeyCreate, request)
     try:
         data = await _api.create_api_key(
@@ -68,11 +60,7 @@
 @login_required
 @permission_required("user.apikey.*")
 async def delete_api_key(request: web.Request):
-<<<<<<< HEAD
-    req_ctx = _RequestContext.model_validate(request)
-=======
-    req_ctx = RequestContext.parse_obj(request)
->>>>>>> 050b3e63
+    req_ctx = RequestContext.model_validate(request)
 
     # NOTE: SEE https://github.com/ITISFoundation/osparc-simcore/issues/4920
     body = await request.json()
