--- conflicted
+++ resolved
@@ -8,15 +8,6 @@
 
 import asyncpg
 from aiohttp import web
-<<<<<<< HEAD
-
-from . import routes as login_routes
-from ..application_keys import (APP_CONFIG_KEY, APP_DB_POOL_KEY,
-                                APP_OPENAPI_SPECS_KEY)
-from ..db import DSN # TODO: get_db_config
-from .cfg import cfg
-from .settings import APP_LOGIN_CONFIG, CFG_LOGIN_STORAGE, get_storage
-=======
 
 from servicelib.application_keys import APP_CONFIG_KEY, APP_DB_POOL_KEY
 
@@ -26,7 +17,6 @@
 from ..db_config import CONFIG_SECTION_NAME as DB_SECTION
 from .cfg import APP_LOGIN_CONFIG, cfg
 from .routes import create_routes
->>>>>>> 49e3fd5b
 from .storage import AsyncpgStorage
 
 log = logging.getLogger(__name__)
@@ -47,18 +37,10 @@
     config = (config or {}).copy()
     config['APP'] = app
 
-<<<<<<< HEAD
-    # TODO: guarantee set/getters
-    db_config = app[APP_CONFIG_KEY]['postgres']
-    app[APP_DB_POOL_KEY] = await asyncpg.create_pool(dsn=DSN.format(**db_config), loop=app.loop)
-
-    config[CFG_LOGIN_STORAGE] = AsyncpgStorage(app[APP_DB_POOL_KEY]) #NOTE: this key belongs to cfg, not settings!
-=======
     db_config = app[APP_CONFIG_KEY][DB_SECTION]['postgres']
     app[APP_DB_POOL_KEY] = await asyncpg.create_pool(dsn=DSN.format(**db_config), loop=app.loop)
 
     config['STORAGE'] = AsyncpgStorage(app[APP_DB_POOL_KEY]) #NOTE: this key belongs to cfg, not settings!
->>>>>>> 49e3fd5b
     cfg.configure(config)
 
     app[APP_LOGIN_CONFIG] = cfg
@@ -66,16 +48,6 @@
 
 def setup(app: web.Application):
     log.debug("Setting up %s ...", __name__)
-<<<<<<< HEAD
-
-    specs = app[APP_OPENAPI_SPECS_KEY] # validated openapi specs
-
-    routes = login_routes.create(specs)
-    app.router.add_routes(routes)
-
-    app.on_startup.append(pg_pool)
-=======
->>>>>>> 49e3fd5b
 
     # TODO: requires rest ready!
     assert SMTP_SECTION in app[APP_CONFIG_KEY]
