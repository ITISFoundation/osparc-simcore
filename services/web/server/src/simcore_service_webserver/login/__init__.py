--- conflicted
+++ resolved
@@ -3,12 +3,9 @@
 This is a modification of aiohttp-login package
 
 """
-<<<<<<< HEAD
-import asyncio
-=======
 # TODO: create stand-alone fork of aiohttp-login
 
->>>>>>> 0f64672e
+import asyncio
 import logging
 
 import asyncpg
@@ -30,10 +27,6 @@
 
 TIMEOUT_SECS = 5
 
-<<<<<<< HEAD
-
-async def _cleanup_context(app: web.Application):
-=======
 async def _init_config_and_postgres_pool(app: web.Application):
     """
         - gets input configs from different subsystems and initializes cfg (internal configuration)
@@ -43,7 +36,6 @@
     :type app: web.Application
     """
 
->>>>>>> 0f64672e
     login_cfg = app[APP_CONFIG_KEY].get(CONFIG_SECTION_NAME, {}) # optional!
     stmp_cfg = app[APP_CONFIG_KEY][SMTP_SECTION]
     db_cfg = app[APP_CONFIG_KEY][DB_SECTION]['postgres']
@@ -107,11 +99,7 @@
     app.router.add_routes(routes)
 
     # signals
-<<<<<<< HEAD
-    app.cleanup_ctx.append(_cleanup_context)
-=======
     app.on_startup.append(_init_config_and_postgres_pool)
->>>>>>> 0f64672e
 
 
 # alias
