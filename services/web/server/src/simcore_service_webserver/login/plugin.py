import asyncio
import logging

import asyncpg
from aiohttp import web
from pydantic import ValidationError
from servicelib.aiohttp.application_setup import (
    ModuleCategory,
    app_module_setup,
    ensure_single_setup,
)
from settings_library.email import SMTPSettings
from settings_library.postgres import PostgresSettings
<<<<<<< HEAD
from simcore_service_webserver.login_accounts.plugin import setup_login_accounts
=======
from simcore_service_webserver.login_accounts.plugin import setup_login_account
>>>>>>> b901a655

from ..constants import (
    APP_PUBLIC_CONFIG_PER_PRODUCT,
    APP_SETTINGS_KEY,
    INDEX_RESOURCE_NAME,
)
from ..db.plugin import setup_db
from ..db.settings import get_plugin_settings as get_db_plugin_settings
from ..email.plugin import setup_email
from ..email.settings import get_plugin_settings as get_email_plugin_settings
from ..invitations.plugin import setup_invitations
from ..login_auth.plugin import setup_login_auth
from ..products import products_service
from ..products.models import ProductName
from ..products.plugin import setup_products
from ..redis import setup_redis
from ..rest.plugin import setup_rest
from ._controller.rest import (
    auth,
    change,
    confirmation,
    registration,
    twofa,
)
from ._login_repository_legacy import APP_LOGIN_STORAGE_KEY, AsyncpgStorage
from .constants import APP_LOGIN_SETTINGS_PER_PRODUCT_KEY
from .settings import (
    APP_LOGIN_OPTIONS_KEY,
    LoginOptions,
    LoginSettings,
    LoginSettingsForProduct,
)

log = logging.getLogger(__name__)


MAX_TIME_TO_CLOSE_POOL_SECS = 5


async def _setup_login_storage_ctx(app: web.Application):
    assert APP_LOGIN_STORAGE_KEY not in app  # nosec
    settings: PostgresSettings = get_db_plugin_settings(app)

    async with asyncpg.create_pool(
        dsn=settings.dsn_with_query,
        min_size=settings.POSTGRES_MINSIZE,
        max_size=settings.POSTGRES_MAXSIZE,
        loop=asyncio.get_event_loop(),
    ) as pool:
        app[APP_LOGIN_STORAGE_KEY] = AsyncpgStorage(pool)

        yield  # ----------------


@ensure_single_setup(f"{__name__}.storage", logger=log)
def setup_login_storage(app: web.Application):
    if _setup_login_storage_ctx not in app.cleanup_ctx:
        app.cleanup_ctx.append(_setup_login_storage_ctx)


@ensure_single_setup(f"{__name__}.login_options", logger=log)
def _setup_login_options(app: web.Application):
    settings: SMTPSettings = get_email_plugin_settings(app)

    cfg = settings.model_dump()
    if INDEX_RESOURCE_NAME in app.router:
        cfg["LOGIN_REDIRECT"] = f"{app.router[INDEX_RESOURCE_NAME].url_for()}"

    app[APP_LOGIN_OPTIONS_KEY] = LoginOptions(**cfg)


async def _resolve_login_settings_per_product(app: web.Application):
    """Resolves login settings by composing app and product configurations
    for the login plugin. Note that product settings override app settings.
    """
    # app plugin settings
    app_login_settings: LoginSettings | None
    login_settings_per_product: dict[ProductName, LoginSettingsForProduct] = {}

    if app_login_settings := app[APP_SETTINGS_KEY].WEBSERVER_LOGIN:
        assert app_login_settings, "setup_settings not called?"  # nosec
        assert isinstance(app_login_settings, LoginSettings)  # nosec

        # compose app and product settings

        errors = {}
        for product in products_service.list_products(app):
            try:
                login_settings_per_product[product.name] = (
                    LoginSettingsForProduct.create_from_composition(
                        app_login_settings=app_login_settings,
                        product_login_settings=product.login_settings,
                    )
                )
            except ValidationError as err:  # noqa: PERF203
                errors[product.name] = err

        if errors:
            msg = "\n".join([f"{n}: {e}" for n, e in errors.items()])
            error_msg = f"Invalid product.login_settings:\n{msg}"
            raise ValueError(error_msg)

    # store in app
    app[APP_LOGIN_SETTINGS_PER_PRODUCT_KEY] = login_settings_per_product

    # product-based public config: Overrides  ApplicationSettings.public_dict
    public_data_per_product = {}
    for product_name, settings in login_settings_per_product.items():
        public_data_per_product[product_name] = {
            "invitation_required": settings.LOGIN_REGISTRATION_INVITATION_REQUIRED
        }

    app.setdefault(APP_PUBLIC_CONFIG_PER_PRODUCT, public_data_per_product)


@app_module_setup(
    "simcore_service_webserver.login",
    ModuleCategory.ADDON,
    settings_name="WEBSERVER_LOGIN",
    logger=log,
)
def setup_login(app: web.Application):
    """Setting up login subsystem in application"""

    setup_db(app)
    setup_redis(app)
    setup_products(app)
    setup_rest(app)
    setup_email(app)
    setup_invitations(app)

    # routes

    app.router.add_routes(auth.routes)
    setup_login_auth(app)
<<<<<<< HEAD
    setup_login_accounts(app)
=======
    setup_login_account(app)
>>>>>>> b901a655

    app.router.add_routes(confirmation.routes)
    app.router.add_routes(registration.routes)
    app.router.add_routes(change.routes)
    app.router.add_routes(twofa.routes)

    _setup_login_options(app)
    setup_login_storage(app)

    app.on_startup.append(_resolve_login_settings_per_product)

    return True<|MERGE_RESOLUTION|>--- conflicted
+++ resolved
@@ -11,11 +11,7 @@
 )
 from settings_library.email import SMTPSettings
 from settings_library.postgres import PostgresSettings
-<<<<<<< HEAD
-from simcore_service_webserver.login_accounts.plugin import setup_login_accounts
-=======
 from simcore_service_webserver.login_accounts.plugin import setup_login_account
->>>>>>> b901a655
 
 from ..constants import (
     APP_PUBLIC_CONFIG_PER_PRODUCT,
@@ -151,11 +147,7 @@
 
     app.router.add_routes(auth.routes)
     setup_login_auth(app)
-<<<<<<< HEAD
-    setup_login_accounts(app)
-=======
     setup_login_account(app)
->>>>>>> b901a655
 
     app.router.add_routes(confirmation.routes)
     app.router.add_routes(registration.routes)
