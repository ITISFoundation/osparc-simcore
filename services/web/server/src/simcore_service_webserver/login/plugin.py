--- conflicted
+++ resolved
@@ -18,13 +18,10 @@
 from ..email.plugin import setup_email
 from ..email.settings import get_plugin_settings as get_email_plugin_settings
 from ..invitations.plugin import setup_invitations
-<<<<<<< HEAD
-=======
 from ..products import products_service
 from ..products.models import ProductName
->>>>>>> ed01dce3
 from ..products.plugin import setup_products
-from ..products.products_service import ProductName, list_products
+from ..products.products_service import ProductName
 from ..redis import setup_redis
 from ..rest.plugin import setup_rest
 from . import (
@@ -97,11 +94,11 @@
         errors = {}
         for product in products_service.list_products(app):
             try:
-                login_settings_per_product[
-                    product.name
-                ] = LoginSettingsForProduct.create_from_composition(
-                    app_login_settings=app_login_settings,
-                    product_login_settings=product.login_settings,
+                login_settings_per_product[product.name] = (
+                    LoginSettingsForProduct.create_from_composition(
+                        app_login_settings=app_login_settings,
+                        product_login_settings=product.login_settings,
+                    )
                 )
             except ValidationError as err:  # noqa: PERF203
                 errors[product.name] = err
