--- conflicted
+++ resolved
@@ -101,14 +101,7 @@
     # TODO: translation?
     MSG_LOGGED_IN: str = "You are logged in"
     MSG_LOGGED_OUT: str = "You are logged out"
-<<<<<<< HEAD
-    MSG_VALIDATION_CODE_SENT: str = "SMS code sent"
-    MSG_VALIDATION_CODE_SEND_ERROR: str = "There was a problem sending the validation code"
-    MSG_VALIDATION_CODE_ERROR: str = "Invalid validation code"
-    MSG_VERIFY_PHONE_NUMBER: str = "Phone number succesfully verified"
-=======
     MSG_2FA_CODE_SENT: str = "Code sent by SMS to {phone_number}"
->>>>>>> e7cfd69a
     MSG_ACTIVATED: str = "Your account is activated"
     MSG_UNKNOWN_EMAIL: str = "This email is not registered"
     MSG_WRONG_PASSWORD: str = "Wrong password"
