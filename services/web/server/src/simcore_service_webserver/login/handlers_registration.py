--- conflicted
+++ resolved
@@ -6,8 +6,6 @@
 from aiohttp.web import RouteTableDef
 from common_library.error_codes import create_error_code
 from models_library.emails import LowerCaseEmailStr
-<<<<<<< HEAD
-from models_library.error_codes import create_error_code
 from pydantic import (
     BaseModel,
     ConfigDict,
@@ -16,9 +14,6 @@
     SecretStr,
     field_validator,
 )
-=======
-from pydantic import BaseModel, Field, PositiveInt, SecretStr, validator
->>>>>>> 3cf68ba9
 from servicelib.aiohttp import status
 from servicelib.aiohttp.requests_validation import parse_request_body_as
 from servicelib.logging_errors import create_troubleshotting_log_kwargs
