--- conflicted
+++ resolved
@@ -1,7 +1,7 @@
-""" Core functionality and tools for user's registration
-
-    - registration code
-    - invitation code
+"""Core functionality and tools for user's registration
+
+- registration code
+- invitation code
 """
 
 import logging
@@ -39,11 +39,7 @@
     InvalidInvitationError,
     InvitationsServiceUnavailableError,
 )
-<<<<<<< HEAD
-from ..products.products_service import Product
-=======
 from ..products.models import Product
->>>>>>> ed01dce3
 from ._confirmation import is_confirmation_expired, validate_confirmation_code
 from ._constants import (
     MSG_EMAIL_ALREADY_REGISTERED,
