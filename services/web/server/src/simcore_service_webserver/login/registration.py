""" Core functionality and tools for user's registration

    - registration code
    - invitation code
"""
import json
import logging
from pprint import pformat
from typing import Dict

from aiohttp import web
from yarl import URL

from ..db_models import UserStatus
from .cfg import cfg, get_storage
from .confirmation import (ConfirmationAction, get_expiration_date,
                           is_confirmation_expired, validate_confirmation_code)
from .storage import AsyncpgStorage

log = logging.getLogger(__name__)


async def check_registration(email: str, password: str, confirm: str, db: AsyncpgStorage):
    # email : required & formats
    # password: required & secure[min length, ...]

    # If the email field is missing, return a 400 - HTTPBadRequest
    if email is None or password is None:
        raise web.HTTPBadRequest(reason="Email and password required",
                                    content_type='application/json')

    if confirm and password != confirm:
        raise web.HTTPConflict(reason=cfg.MSG_PASSWORD_MISMATCH,
                               content_type='application/json')

    # TODO: If the email field isn’t a valid email, return a 422 - HTTPUnprocessableEntity
    # TODO: If the password field is too short, return a 422 - HTTPUnprocessableEntity
    # TODO: use passwordmeter to enforce good passwords, but first create helper in front-end

    user = await db.get_user({'email': email})
    if user:
        # Resets pending confirmation if re-registers?
        if user['status'] == UserStatus.CONFIRMATION_PENDING.value:
            _confirmation = await db.get_confirmation({
                'user': user,
                'action': ConfirmationAction.REGISTRATION.value
            })

            if is_confirmation_expired(_confirmation):
                await db.delete_confirmation(_confirmation)
                await db.delete_user(user)
                return

        # If the email is already taken, return a 409 - HTTPConflict
        raise web.HTTPConflict(reason=cfg.MSG_EMAIL_EXISTS,
                               content_type='application/json')

    log.debug("Registration data validated")

async def create_invitation(host:Dict, guest:str, db:AsyncpgStorage):
    """ Creates an invitation token for a guest to register in the platform

        Creates and injects an invitation token in the confirmation table associated
        to the host user

    :param host: valid user that creates the invitation
    :type host: Dict-like
    :param guest: some description of the guest, e.g. email, name or a json
    """
    confirmation = await db.create_confirmation(
        user=host,
        action=ConfirmationAction.INVITATION.name,
        data= json.dumps({
            "created_by": host['email'],
            "guest": guest
        })
    )
    return confirmation

<<<<<<< HEAD
async def check_invitation(invitation:str, db):
    confirmation = await validate_confirmation_code(invitation, db)
    if confirmation:
        #TODO check if action=invitation??
=======

async def make_invitation(app: web.Application, receiver: str, sender: str):
    db = get_storage(app)
    confirmation = await create_invitation({'email': sender}, receiver, db)

    log.info(" Created invitation %s", get_confirmation_info(confirmation))
    return confirmation


async def check_invitation(invitation:str, db):
    confirmation = await validate_confirmation_code(invitation, db)
    if confirmation:
        #TODO check if invitation??
>>>>>>> 4d14aea2
        log.info("Invitation code used. Deleting: %s", pformat(get_confirmation_info(confirmation)))
        await db.delete_confirmation(confirmation)
    else:
        raise web.HTTPForbidden(reason="Request requires invitation or invitation expired")

def get_confirmation_info(confirmation):
    info = dict(confirmation)
    # data column is a string
    try:
        info['data'] = json.loads(confirmation['data'])
    except json.decoder.JSONDecodeError:
        log.warning("Failed to load data from confirmation. Skipping 'data' field.")

    # extra
    info["expires"] = get_expiration_date(confirmation)

    if confirmation['action']==ConfirmationAction.INVITATION.name:
        info["url"] = get_invitation_url(confirmation)

    return info

def get_invitation_url(confirmation, origin: URL=None) -> URL:
    code = confirmation['code']
    assert confirmation['action'] == ConfirmationAction.INVITATION.name

    if origin is None:
        origin = URL()

    # https://some-web-url.io/#/registration/?invitation={code}
    return origin.with_fragment("/registration/?invitation={}".format(code))<|MERGE_RESOLUTION|>--- conflicted
+++ resolved
@@ -77,26 +77,10 @@
     )
     return confirmation
 
-<<<<<<< HEAD
 async def check_invitation(invitation:str, db):
     confirmation = await validate_confirmation_code(invitation, db)
     if confirmation:
         #TODO check if action=invitation??
-=======
-
-async def make_invitation(app: web.Application, receiver: str, sender: str):
-    db = get_storage(app)
-    confirmation = await create_invitation({'email': sender}, receiver, db)
-
-    log.info(" Created invitation %s", get_confirmation_info(confirmation))
-    return confirmation
-
-
-async def check_invitation(invitation:str, db):
-    confirmation = await validate_confirmation_code(invitation, db)
-    if confirmation:
-        #TODO check if invitation??
->>>>>>> 4d14aea2
         log.info("Invitation code used. Deleting: %s", pformat(get_confirmation_info(confirmation)))
         await db.delete_confirmation(confirmation)
     else:
