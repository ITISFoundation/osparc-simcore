import logging

from aiohttp import web
from aiohttp.web import RouteTableDef
<<<<<<< HEAD
from models_library.authentification import TwoFAAuthentificationMethod
=======
from models_library.authentification import TwoFactorAuthentificationMethod
>>>>>>> 7fe6c2ac
from models_library.emails import LowerCaseEmailStr
from pydantic import BaseModel, Field, PositiveInt, SecretStr, parse_obj_as
from servicelib.aiohttp import status
from servicelib.aiohttp.requests_validation import parse_request_body_as
from servicelib.logging_utils import get_log_record_extra, log_context
from servicelib.mimetype_constants import MIMETYPE_APPLICATION_JSON
from servicelib.request_keys import RQT_USERID_KEY
from simcore_postgres_database.models.users import UserRole

from .._meta import API_VTAG
from ..products.api import Product, get_current_product
from ..security.api import forget_identity
from ..session.access_policies import (
    on_success_grant_session_access_to,
    session_access_required,
)
from ..users import preferences_api as user_preferences_api
from ..utils_aiohttp import NextPage
from ._2fa_api import (
    create_2fa_code,
    delete_2fa_code,
    get_2fa_code,
    mask_phone_number,
    send_email_code,
    send_sms_code,
)
from ._auth_api import (
    check_authorized_user_credentials_or_raise,
    check_authorized_user_in_product_or_raise,
    get_user_by_email,
)
from ._constants import (
    CODE_2FA_EMAIL_CODE_REQUIRED,
    CODE_2FA_SMS_CODE_REQUIRED,
    CODE_PHONE_NUMBER_REQUIRED,
    MAX_2FA_CODE_RESEND,
    MAX_2FA_CODE_TRIALS,
    MSG_2FA_CODE_SENT,
    MSG_EMAIL_SENT,
    MSG_LOGGED_OUT,
    MSG_PHONE_MISSING,
    MSG_UNAUTHORIZED_LOGIN_2FA,
    MSG_WRONG_2FA_CODE__EXPIRED,
    MSG_WRONG_2FA_CODE__INVALID,
)
from ._models import InputSchema
from ._security import login_granted_response
from .decorators import login_required
from .errors import handle_login_exceptions
from .settings import LoginSettingsForProduct, get_plugin_settings
from .storage import AsyncpgStorage, get_plugin_storage
from .utils import envelope_response, flash_response, notify_user_logout

log = logging.getLogger(__name__)


routes = RouteTableDef()


class LoginBody(InputSchema):
    email: LowerCaseEmailStr
    password: SecretStr


class CodePageParams(BaseModel):
    message: str
    retry_2fa_after: PositiveInt | None = None
    next_url: str | None = None


class LoginNextPage(NextPage[CodePageParams]):
    code: str = Field(deprecated=True)
    reason: str = Field(deprecated=True)


@routes.post(f"/{API_VTAG}/auth/login", name="auth_login")
@on_success_grant_session_access_to(
    name="auth_register_phone",
    max_access_count=MAX_2FA_CODE_TRIALS,
)
@on_success_grant_session_access_to(
    name="auth_login_2fa",
    max_access_count=MAX_2FA_CODE_TRIALS,
)
@on_success_grant_session_access_to(
    name="auth_resend_2fa_code",
    max_access_count=MAX_2FA_CODE_RESEND,
)
@handle_login_exceptions
async def login(request: web.Request):
    """Login: user submits an email (identification) and a password

    If 2FA is enabled, then the login continues with a second request to login_2fa
    """
    product: Product = get_current_product(request)
    settings: LoginSettingsForProduct = get_plugin_settings(
        request.app, product_name=product.name
    )
    login_data = await parse_request_body_as(LoginBody, request)

    # Authenticate user and verify access to the product
    user = await check_authorized_user_credentials_or_raise(
        user=await get_user_by_email(request.app, email=login_data.email),
        password=login_data.password.get_secret_value(),
        product=product,
    )
    await check_authorized_user_in_product_or_raise(
        request.app, user=user, product=product
    )

    # Check if user role allows skipping 2FA or if 2FA is not required
    skip_2fa = UserRole(user["role"]) == UserRole.TESTER
    if skip_2fa or not settings.LOGIN_2FA_REQUIRED:
        return await login_granted_response(request, user=user)

    # 2FA login process continuation
    user_2fa_preference = await user_preferences_api.get_frontend_user_preference(
        request.app,
        user_id=user["id"],
        product_name=product.name,
        preference_class=user_preferences_api.TwoFAFrontendUserPreference,
    )
    if not user_2fa_preference:
<<<<<<< HEAD
        user_2fa_authentification_method = TwoFAAuthentificationMethod.sms
=======
        user_2fa_authentification_method = TwoFactorAuthentificationMethod.SMS
>>>>>>> 7fe6c2ac
        preference_id = (
            user_preferences_api.TwoFAFrontendUserPreference().preference_identifier
        )
        await user_preferences_api.set_frontend_user_preference(
            request.app,
            user_id=user["id"],
            product_name=product.name,
            frontend_preference_identifier=preference_id,
            value=user_2fa_authentification_method,
        )
    else:
        user_2fa_authentification_method = parse_obj_as(
<<<<<<< HEAD
            TwoFAAuthentificationMethod, user_2fa_preference.value
        )

    if user_2fa_authentification_method == TwoFAAuthentificationMethod.disabled:
=======
            TwoFactorAuthentificationMethod, user_2fa_preference.value
        )

    if user_2fa_authentification_method == TwoFactorAuthentificationMethod.DISABLED:
>>>>>>> 7fe6c2ac
        return await login_granted_response(request, user=user)

    # Check phone for SMS authentication
    if (
<<<<<<< HEAD
        user_2fa_authentification_method == TwoFAAuthentificationMethod.sms
=======
        user_2fa_authentification_method == TwoFactorAuthentificationMethod.SMS
>>>>>>> 7fe6c2ac
        and not user["phone"]
    ):
        return envelope_response(
            # LoginNextPage
            {
                "name": CODE_PHONE_NUMBER_REQUIRED,
                "parameters": {
                    "message": MSG_PHONE_MISSING,
                    "next_url": f"{request.app.router['auth_register_phone'].url_for()}",
                },
                # NOTE: REMOVE when frontend is refactored
                "code": CODE_PHONE_NUMBER_REQUIRED,
                "reason": MSG_PHONE_MISSING,
            },
            status=status.HTTP_202_ACCEPTED,
        )

    code = await create_2fa_code(
        app=request.app,
        user_email=user["email"],
        expiration_in_seconds=settings.LOGIN_2FA_CODE_EXPIRATION_SEC,
    )

<<<<<<< HEAD
    if user_2fa_authentification_method == TwoFAAuthentificationMethod.sms:
=======
    if user_2fa_authentification_method == TwoFactorAuthentificationMethod.SMS:
>>>>>>> 7fe6c2ac
        # create sms 2FA
        assert user["phone"]  # nosec
        assert settings.LOGIN_2FA_REQUIRED  # nosec
        assert settings.LOGIN_TWILIO  # nosec
        assert product.twilio_messaging_sid  # nosec

        await send_sms_code(
            phone_number=user["phone"],
            code=code,
            twilo_auth=settings.LOGIN_TWILIO,
            twilio_messaging_sid=product.twilio_messaging_sid,
            twilio_alpha_numeric_sender=product.twilio_alpha_numeric_sender_id,
            first_name=user["first_name"],
            user_id=user["id"],
        )

        return envelope_response(
            # LoginNextPage
            {
                "name": CODE_2FA_SMS_CODE_REQUIRED,
                "parameters": {
                    "message": MSG_2FA_CODE_SENT.format(
                        phone_number=mask_phone_number(user["phone"])
                    ),
                    "retry_2fa_after": settings.LOGIN_2FA_CODE_EXPIRATION_SEC,
                },
                # NOTE: REMOVE when frontend is refactored
                "code": CODE_2FA_SMS_CODE_REQUIRED,
                "reason": MSG_2FA_CODE_SENT.format(
                    phone_number=mask_phone_number(user["phone"])
                ),
            },
            status=status.HTTP_202_ACCEPTED,
        )

    # otherwise create email f2a
    assert (
<<<<<<< HEAD
        user_2fa_authentification_method == TwoFAAuthentificationMethod.email
=======
        user_2fa_authentification_method == TwoFactorAuthentificationMethod.EMAIL
>>>>>>> 7fe6c2ac
    )  # nosec
    await send_email_code(
        request,
        user_email=user["email"],
        support_email=product.support_email,
        code=code,
        first_name=user["first_name"] or user["name"],
        product=product,
        user_id=user["id"],
    )
    return envelope_response(
        {
            "name": CODE_2FA_EMAIL_CODE_REQUIRED,
            "parameters": {
                "message": MSG_EMAIL_SENT.format(email=user["email"]),
                "retry_2fa_after": settings.LOGIN_2FA_CODE_EXPIRATION_SEC,
            },
            # NOTE: REMOVE when frontend is refactored
            "code": CODE_2FA_EMAIL_CODE_REQUIRED,
            "reason": MSG_EMAIL_SENT.format(email=user["email"]),
        },
        status=status.HTTP_202_ACCEPTED,
    )


class LoginTwoFactorAuthBody(InputSchema):
    email: LowerCaseEmailStr
    code: SecretStr


@routes.post(f"/{API_VTAG}/auth/validate-code-login", name="auth_login_2fa")
@session_access_required(
    "auth_login_2fa",
    unauthorized_reason=MSG_UNAUTHORIZED_LOGIN_2FA,
)
async def login_2fa(request: web.Request):
    """Login (continuation): Submits 2FA code"""
    product: Product = get_current_product(request)
    settings: LoginSettingsForProduct = get_plugin_settings(
        request.app, product_name=product.name
    )
    db: AsyncpgStorage = get_plugin_storage(request.app)

    if not settings.LOGIN_2FA_REQUIRED:
        raise web.HTTPServiceUnavailable(
            reason="2FA login is not available",
            content_type=MIMETYPE_APPLICATION_JSON,
        )

    # validates input params
    login_2fa_ = await parse_request_body_as(LoginTwoFactorAuthBody, request)

    # validates code
<<<<<<< HEAD
    _redis_2fa_code = await get_2fa_code(request.app, login_2fa_.email)
    if not _redis_2fa_code:
        raise web.HTTPUnauthorized(
            reason=MSG_WRONG_2FA_CODE__EXPIRED, content_type=MIMETYPE_APPLICATION_JSON
        )
    if login_2fa_.code.get_secret_value() != _redis_2fa_code:
=======
    _expected_2fa_code = await get_2fa_code(request.app, login_2fa_.email)
    if not _expected_2fa_code:
        raise web.HTTPUnauthorized(
            reason=MSG_WRONG_2FA_CODE__EXPIRED, content_type=MIMETYPE_APPLICATION_JSON
        )
    if login_2fa_.code.get_secret_value() != _expected_2fa_code:
>>>>>>> 7fe6c2ac
        raise web.HTTPUnauthorized(
            reason=MSG_WRONG_2FA_CODE__INVALID, content_type=MIMETYPE_APPLICATION_JSON
        )

    user = await db.get_user({"email": login_2fa_.email})

    # NOTE: a priviledge user should not have called this entrypoint
    assert UserRole(user["role"]) <= UserRole.USER  # nosec

    # dispose since code was used
    await delete_2fa_code(request.app, login_2fa_.email)

    return await login_granted_response(request, user=user)


class LogoutBody(InputSchema):
    client_session_id: str | None = Field(
        None, example="5ac57685-c40f-448f-8711-70be1936fd63"
    )


@routes.post(f"/{API_VTAG}/auth/logout", name="auth_logout")
@login_required
async def logout(request: web.Request) -> web.Response:
    user_id = request.get(RQT_USERID_KEY, -1)

    logout_ = await parse_request_body_as(LogoutBody, request)

    # Keep log message: https://github.com/ITISFoundation/osparc-simcore/issues/3200
    with log_context(
        log,
        logging.INFO,
        "logout of %s for %s",
        f"{user_id=}",
        f"{logout_.client_session_id=}",
        extra=get_log_record_extra(user_id=user_id),
    ):
        response = flash_response(MSG_LOGGED_OUT, "INFO")
        await notify_user_logout(request.app, user_id, logout_.client_session_id)
        await forget_identity(request, response)

        return response<|MERGE_RESOLUTION|>--- conflicted
+++ resolved
@@ -2,11 +2,7 @@
 
 from aiohttp import web
 from aiohttp.web import RouteTableDef
-<<<<<<< HEAD
-from models_library.authentification import TwoFAAuthentificationMethod
-=======
 from models_library.authentification import TwoFactorAuthentificationMethod
->>>>>>> 7fe6c2ac
 from models_library.emails import LowerCaseEmailStr
 from pydantic import BaseModel, Field, PositiveInt, SecretStr, parse_obj_as
 from servicelib.aiohttp import status
@@ -130,11 +126,7 @@
         preference_class=user_preferences_api.TwoFAFrontendUserPreference,
     )
     if not user_2fa_preference:
-<<<<<<< HEAD
-        user_2fa_authentification_method = TwoFAAuthentificationMethod.sms
-=======
         user_2fa_authentification_method = TwoFactorAuthentificationMethod.SMS
->>>>>>> 7fe6c2ac
         preference_id = (
             user_preferences_api.TwoFAFrontendUserPreference().preference_identifier
         )
@@ -147,26 +139,15 @@
         )
     else:
         user_2fa_authentification_method = parse_obj_as(
-<<<<<<< HEAD
-            TwoFAAuthentificationMethod, user_2fa_preference.value
-        )
-
-    if user_2fa_authentification_method == TwoFAAuthentificationMethod.disabled:
-=======
             TwoFactorAuthentificationMethod, user_2fa_preference.value
         )
 
     if user_2fa_authentification_method == TwoFactorAuthentificationMethod.DISABLED:
->>>>>>> 7fe6c2ac
         return await login_granted_response(request, user=user)
 
     # Check phone for SMS authentication
     if (
-<<<<<<< HEAD
-        user_2fa_authentification_method == TwoFAAuthentificationMethod.sms
-=======
         user_2fa_authentification_method == TwoFactorAuthentificationMethod.SMS
->>>>>>> 7fe6c2ac
         and not user["phone"]
     ):
         return envelope_response(
@@ -190,11 +171,7 @@
         expiration_in_seconds=settings.LOGIN_2FA_CODE_EXPIRATION_SEC,
     )
 
-<<<<<<< HEAD
-    if user_2fa_authentification_method == TwoFAAuthentificationMethod.sms:
-=======
     if user_2fa_authentification_method == TwoFactorAuthentificationMethod.SMS:
->>>>>>> 7fe6c2ac
         # create sms 2FA
         assert user["phone"]  # nosec
         assert settings.LOGIN_2FA_REQUIRED  # nosec
@@ -232,11 +209,7 @@
 
     # otherwise create email f2a
     assert (
-<<<<<<< HEAD
-        user_2fa_authentification_method == TwoFAAuthentificationMethod.email
-=======
         user_2fa_authentification_method == TwoFactorAuthentificationMethod.EMAIL
->>>>>>> 7fe6c2ac
     )  # nosec
     await send_email_code(
         request,
@@ -290,21 +263,12 @@
     login_2fa_ = await parse_request_body_as(LoginTwoFactorAuthBody, request)
 
     # validates code
-<<<<<<< HEAD
-    _redis_2fa_code = await get_2fa_code(request.app, login_2fa_.email)
-    if not _redis_2fa_code:
-        raise web.HTTPUnauthorized(
-            reason=MSG_WRONG_2FA_CODE__EXPIRED, content_type=MIMETYPE_APPLICATION_JSON
-        )
-    if login_2fa_.code.get_secret_value() != _redis_2fa_code:
-=======
     _expected_2fa_code = await get_2fa_code(request.app, login_2fa_.email)
     if not _expected_2fa_code:
         raise web.HTTPUnauthorized(
             reason=MSG_WRONG_2FA_CODE__EXPIRED, content_type=MIMETYPE_APPLICATION_JSON
         )
     if login_2fa_.code.get_secret_value() != _expected_2fa_code:
->>>>>>> 7fe6c2ac
         raise web.HTTPUnauthorized(
             reason=MSG_WRONG_2FA_CODE__INVALID, content_type=MIMETYPE_APPLICATION_JSON
         )
