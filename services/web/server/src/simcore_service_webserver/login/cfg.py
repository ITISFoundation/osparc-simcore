--- conflicted
+++ resolved
@@ -1,10 +1,7 @@
 from aiohttp import web
 
-<<<<<<< HEAD
-=======
 APP_LOGIN_CONFIG = __name__ + ".config"
 
->>>>>>> 760a171d
 REQUIRED = object()
 DEFAULTS = {
     'COMMON_THEME': 'templates/common',
@@ -51,12 +48,7 @@
     'STORAGE': REQUIRED,
 }
 
-<<<<<<< HEAD
-APP_LOGIN_CONFIG = __name__ + ".config"
-CFG_LOGIN_STORAGE = __name__ + ".storage"
-=======
 assert 'STORAGE' in DEFAULTS.keys()
->>>>>>> 760a171d
 
 def get_storage(app: web.Application):
     return app[APP_LOGIN_CONFIG]['STORAGE']
