--- conflicted
+++ resolved
@@ -7,14 +7,11 @@
 import sqlalchemy as sa
 import sqlalchemy.sql as sql
 from aiohttp import web
-<<<<<<< HEAD
 from aiohttp_session import get_session
-=======
 from aiopg.sa import Engine
 from aiopg.sa.result import RowProxy
 from tenacity import retry
 
->>>>>>> 618c5f38
 from servicelib.aiopg_utils import PostgresRetryPolicyUponOperation
 from servicelib.application_keys import APP_DB_ENGINE_KEY
 
@@ -67,15 +64,14 @@
         uid=request[RQT_USERID_KEY], engine=request.app[APP_DB_ENGINE_KEY]
     )
 
-<<<<<<< HEAD
+
+    if not user_groups:
+        raise web.HTTPServerError(reason="could not find profile!")
+
     # Added in case a user has an active session but hasn't logged in
     session = await get_session(request)
-    session["user_email"] = row["email"]
-
-=======
-    if not user_groups:
-        raise web.HTTPServerError(reason="could not find profile!")
-
+    session["user_email"] = user_groups[0]["users_email"]
+    
     # get the primary group and the all group
     user_primary_group = all_group = {}
     other_groups = []
@@ -88,7 +84,6 @@
             other_groups.append(user_group)
 
     parts = user_primary_group["users_name"].split(".") + [""]
->>>>>>> 618c5f38
     return {
         "login": user_primary_group["users_email"],
         "first_name": parts[0],
