""" handles access to studies

    Handles a request to share a given sharable study via '/study/{id}'

    - defines '/study/{id}' routes (this route does NOT belong to restAPI)
    - access to projects management subsystem
    - access to statics
    - access to security
    - access to login

FIXME: reduce modules coupling! See all TODO: .``from ...`` comments
TODO: THIS IS A PROTOTYPE!!!

"""
import json
import logging
import uuid
from typing import Dict

from aiohttp import web

from servicelib.application_keys import APP_CONFIG_KEY

from .login.decorators import login_required
from .resources import resources
from .security_api import is_anonymous, remember
from .statics import INDEX_RESOURCE_NAME

log = logging.getLogger(__name__)

<<<<<<< HEAD

TEMPLATE_PREFIX = "template-uuid"
=======
>>>>>>> 2b06c9f6
BASE_UUID = uuid.UUID("71e0eb5e-0797-4469-89ba-00a0df4d338a")


def load_isan_template_uuids():
    with resources.stream('data/fake-template-projects.isan.json') as fp:
        data = json.load(fp)
    return [prj['uuid'] for prj in data]

SHARABLE_TEMPLATE_STUDY_IDS = load_isan_template_uuids()

# TODO: from .projects import get_template_project
async def get_template_project(app: web.Application, project_uuid: str):
    # TODO: remove projects_ prefix from name
    from .projects.projects_db import APP_PROJECT_DBAPI

    db = app[APP_PROJECT_DBAPI]

    # TODO: user search queries in DB instead
    # BUG: ensure items in project_list have unique UUIDs
    projects_list = await db.load_template_projects()

    for prj in projects_list:
        if prj.get('uuid') == project_uuid:
            return prj
    return None

# TODO: from .users import create_temporary_user
async def create_temporary_user(request: web.Request):
    """
        TODO: user should have an expiration date and limited persmissions!
    """
    from .login.cfg import get_storage
    from .login.handlers import ACTIVE, GUEST
    from .login.utils import get_client_ip, get_random_string
    from .security_api import encrypt_password
    # from .utils import generate_passphrase
    # from .utils import generate_password

    db = get_storage(request.app)

    # TODO: avatar is an icon of the hero!
    # FIXME: # username = generate_passphrase(number_of_words=2).replace(" ", "_").replace("'", "")
    username = get_random_string(min_len=5)
    email = username + "@guest-at-osparc.io"
    # TODO: temporarily while developing, a fixed password
    password = "guest" #generate_password()

    user = await db.create_user({
        'name': username,
        'email': email,
        'password_hash': encrypt_password(password),
        'status': ACTIVE,
        'role':  GUEST,
        'created_ip': get_client_ip(request),
    })

    return user

# TODO: from .users import get_user?
async def get_authorized_user(request: web.Request) -> Dict:
    from .login.cfg import get_storage
    from .security_api import authorized_userid

    db = get_storage(request.app)
    userid = await authorized_userid(request)
    user = await db.get_user({'id': userid})
    return user

# Creation of projects from templates ---
def compose_uuid(template_uuid, user_id) -> str:
    """ Creates a new uuid composing a project's and user ids such that
        any template pre-assigned to a user

        Enforces a constraint: a user CANNOT have multiple copies of the same template
        TODO: cache results
    """
    new_uuid = str( uuid.uuid5(BASE_UUID, str(template_uuid) + str(user_id)) )
    return new_uuid


# TODO: from .projects import ...?
async def copy_study_to_account(request: web.Request, template_project: Dict, user: Dict):
    """
        Creates a copy of the study to a given project in user's account

        Contrains of this method:
            - Avoids multiple copies of the same template on each account
    """

    from .projects.projects_db import APP_PROJECT_DBAPI
    from .projects.projects_exceptions import ProjectNotFoundError
    from .projects.projects_utils import clone_project_data

    # FIXME: ONLY projects should have access to db since it avoids access layer
    # TODO: move to project_api and add access layer
    db = request.config_dict[APP_PROJECT_DBAPI]

    # assign id to copy
    project_uuid = compose_uuid(template_project["uuid"], user["id"])

    try:
        # Avoids multiple copies of the same template on each account
        await db.get_user_project(user["id"], project_uuid)

    except ProjectNotFoundError:
        # new project from template
        project = clone_project_data(template_project)

        project["uuid"] = project_uuid
        await db.add_project(project, user["id"], force_project_uuid=True)

    return project_uuid


# -----------------------------------------------

async def access_study(request: web.Request) -> web.Response:
    """
        Handles requests to access a study in a given user's account

        - study must be a template
        - if user is not registered, it creates a temporary account (has an expiration date)
        -
    """
    study_id = request.match_info["id"]

    log.debug("Requested a copy of study '%s' ...", study_id)

    # FIXME: if identified user, then he can access not only to template but also his own projects!
    if study_id not in SHARABLE_TEMPLATE_STUDY_IDS:
        raise web.HTTPNotFound(reason="This study was not shared [{}]".format(study_id))

    # TODO: should copy **any** type of project is sharable -> get_sharable_project
    template_project = await get_template_project(request.app, study_id)
    if not template_project:
        raise web.HTTPNotFound(reason="Invalid study [{}]".format(study_id))

    user = None
    is_anonymous_user = await is_anonymous(request)
    if is_anonymous_user:
        log.debug("Creating temporary user ...")
        user = await create_temporary_user(request)
    else:
        user = await get_authorized_user(request)

    if not user:
        raise RuntimeError("Unable to start user session")

    msg_tail = "study {} to {} account ...".format(template_project.get('name'), user.get("email"))
    log.debug("Copying %s ...", msg_tail)

    copied_project_id = await copy_study_to_account(request, template_project, user)

    log.debug("Copied %s as %s", msg_tail, copied_project_id)


    try:
        loc = request.app.router[INDEX_RESOURCE_NAME].url_for().with_fragment("/study/{}".format(copied_project_id))
    except KeyError:
        raise RuntimeError("Unable to serve front-end. Study has been anyway copied over to user.")

    response = web.HTTPFound(location=loc)
    if is_anonymous_user:
        log.debug("Auto login for anonymous user %s", user["name"])
        identity = user['email']
        await remember(request, response, identity)

    raise response


def setup(app: web.Application):

    cfg = app[APP_CONFIG_KEY]["main"]
    # TODO: temporarily used to toggle to logged users
    study_handler = access_study
    if not cfg["studies_access_enabled"]:
        study_handler = login_required(access_study)
        log.warning("'%s' config explicitly disables anonymous users from this feature", __name__)

    # TODO: make sure that these routes are filtered properly in active middlewares
    app.router.add_routes([
        web.get(r"/study/{id}", study_handler, name="study"),
    ])

    return True


# alias
setup_studies_access = setup

__all__ = (
    'setup_studies_access'
)<|MERGE_RESOLUTION|>--- conflicted
+++ resolved
@@ -28,11 +28,6 @@
 
 log = logging.getLogger(__name__)
 
-<<<<<<< HEAD
-
-TEMPLATE_PREFIX = "template-uuid"
-=======
->>>>>>> 2b06c9f6
 BASE_UUID = uuid.UUID("71e0eb5e-0797-4469-89ba-00a0df4d338a")
 
 
