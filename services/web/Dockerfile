--- conflicted
+++ resolved
@@ -49,11 +49,7 @@
       libffi-dev
 
 RUN $SC_PIP install --upgrade \
-<<<<<<< HEAD
-      pip==19.0.3 \
-=======
       pip~=19.1.1 \
->>>>>>> 2fc729f8
       wheel \
       setuptools
 
