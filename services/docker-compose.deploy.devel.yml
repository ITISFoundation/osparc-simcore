# USAGE:  docker-compose -f docker-compose.yml -f docker-compose.deploy.yml ...
# FIXME: add secrets in production?
# FIXME: remove explicit dns
version: '3.4'
services:
  apihub:
    image: services_apihub:dev
    deploy:
      placement:
       constraints:
          - node.platform.os == linux
  director:
    #image: masu.speag.com/simcore/workbench/director:2.3
    image: services_director:dev
    dns:
      - 172.16.8.15
    deploy:
      placement:
       constraints:
          - node.platform.os == linux
          - node.role == manager
    environment:
      - POSTGRES_ENDPOINT=postgres
      - POSTGRES_USER=simcore
      - POSTGRES_PASSWORD=simcore
      - POSTGRES_DB=simcoredb
      - POSTGRES_HOST=postgres
      - POSTGRES_PORT=5432
      - RABBITMQ_USER=simcore
      - RABBITMQ_PASSWORD=simcore
      - RABBITMQ_PROGRESS_CHANNEL=comp.backend.channels.progress
      - RABBITMQ_LOG_CHANNEL=comp.backend.channels.log
      - S3_ENDPOINT=minio:9000
      - S3_ACCESS_KEY=12345678
      - S3_SECRET_KEY=12345678
      - S3_BUCKET_NAME=simcore
      - PUBLISHED_HOST_NAME=localhost
  webclient:
    image: services_webclient:dev
    deploy:
      placement:
        constraints:
          - node.platform.os == linux
  webserver:
    #image: masu.speag.com/simcore/workbench/webserver:2.3
    image: services_webserver:dev
    dns:
      - 172.16.8.15
    deploy:
      placement:
        constraints:
          - node.platform.os == linux
    environment:
      - OSPARC_PUBLIC_URL=http://osparc01.itis.ethz.ch:9081
      - POSTGRES_ENDPOINT=postgres
      - POSTGRES_USER=simcore
      - POSTGRES_PASSWORD=simcore
      - POSTGRES_DB=simcoredb
      - POSTGRES_HOST=postgres
      - POSTGRES_PORT=5432
      - RABBITMQ_USER=simcore
      - RABBITMQ_PASSWORD=simcore
      - RABBITMQ_PROGRESS_CHANNEL=comp.backend.channels.progress
      - RABBITMQ_LOG_CHANNEL=comp.backend.channels.log
      - S3_ENDPOINT=minio:9000
      - S3_ACCESS_KEY=12345678
      - S3_SECRET_KEY=12345678
      - S3_BUCKET_NAME=simcore
<<<<<<< HEAD
      - SMTP_HOST=smtp.gmail.com
      - SMTP_PORT=465
=======
      - SMTP_HOST=smtp.speag.com
      - SMTP_PORT=25
>>>>>>> 4fc45411
  rabbit:
    image: rabbitmq:3-management
    environment:
      - RABBITMQ_DEFAULT_USER=simcore
      - RABBITMQ_DEFAULT_PASS=simcore
  postgres:
    image: postgres:10
    environment:      
      - POSTGRES_USER=simcore
      - POSTGRES_PASSWORD=simcore
      - POSTGRES_DB=simcoredb
  adminer:
    image: adminer    
    depends_on:
      - postgres
  sidecar:
    image: services_sidecar:dev
    environment:
      - POSTGRES_ENDPOINT=postgres
      - POSTGRES_USER=simcore
      - POSTGRES_PASSWORD=simcore
      - POSTGRES_DB=simcoredb
      - POSTGRES_HOST=postgres
      - POSTGRES_PORT=5432
      - RABBITMQ_USER=simcore
      - RABBITMQ_PASSWORD=simcore
      - RABBITMQ_PROGRESS_CHANNEL=comp.backend.channels.progress
      - RABBITMQ_LOG_CHANNEL=comp.backend.channels.log
      - S3_ENDPOINT=minio:9000
      - S3_ACCESS_KEY=12345678
      - S3_SECRET_KEY=12345678
      - S3_BUCKET_NAME=simcore
  minio:
    environment:
      - MINIO_ACCESS_KEY=12345678
      - MINIO_SECRET_KEY=12345678<|MERGE_RESOLUTION|>--- conflicted
+++ resolved
@@ -66,13 +66,8 @@
       - S3_ACCESS_KEY=12345678
       - S3_SECRET_KEY=12345678
       - S3_BUCKET_NAME=simcore
-<<<<<<< HEAD
-      - SMTP_HOST=smtp.gmail.com
-      - SMTP_PORT=465
-=======
       - SMTP_HOST=smtp.speag.com
       - SMTP_PORT=25
->>>>>>> 4fc45411
   rabbit:
     image: rabbitmq:3-management
     environment:
