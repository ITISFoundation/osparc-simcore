#/bin/bash
<<<<<<< HEAD
# FIXME: unify scripts #281
OAS=/home/guidon/devel/src/osparc-simcore/services/storage/src/simcore_service_storage/oas3/v0/openapi.yaml
source /home/guidon/devel/src/osparc-simcore/.venv/bin/activate
pip install prance
pip install openapi_spec_validator
prance compile --backend=openapi-spec-validator $OAS output.yaml

exec /home/guidon/devel/src/osparc-simcore/scripts/openapi/openapi_codegen.sh \
    -i output.yaml \
=======

../../../scripts/openapi/openapi_codegen.sh \
    -i ../src/simcore_service_storage/oas3/v0/openapi.yaml \
>>>>>>> be1826ec
    -o . \
    -g python \
    -c ./codegen_config.json

# rm -f output.yaml<|MERGE_RESOLUTION|>--- conflicted
+++ resolved
@@ -1,19 +1,7 @@
 #/bin/bash
-<<<<<<< HEAD
-# FIXME: unify scripts #281
-OAS=/home/guidon/devel/src/osparc-simcore/services/storage/src/simcore_service_storage/oas3/v0/openapi.yaml
-source /home/guidon/devel/src/osparc-simcore/.venv/bin/activate
-pip install prance
-pip install openapi_spec_validator
-prance compile --backend=openapi-spec-validator $OAS output.yaml
-
-exec /home/guidon/devel/src/osparc-simcore/scripts/openapi/openapi_codegen.sh \
-    -i output.yaml \
-=======
 
 ../../../scripts/openapi/openapi_codegen.sh \
     -i ../src/simcore_service_storage/oas3/v0/openapi.yaml \
->>>>>>> be1826ec
     -o . \
     -g python \
     -c ./codegen_config.json
