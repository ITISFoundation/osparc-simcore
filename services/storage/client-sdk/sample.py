""" Example of how to use the client-sdk of simcore-service-storage

    pip install -v  git+https://github.com/itisfoundation/osparc-simcore.git@master#subdirectory=services/storage/client-sdk/python
"""
import asyncio
import filecmp
import tempfile
import urllib
import uuid
from contextlib import contextmanager
from pathlib import Path

from simcore_service_storage_sdk import ApiClient, Configuration, UsersApi
from simcore_service_storage_sdk.rest import ApiException

temporary_file = tempfile.NamedTemporaryFile(delete=False)
temporary_file.close()

temp_file_path = Path(temporary_file.name)
temp_file_path.write_text("Hey Klingons, greetings from down here...")

user_id = "test"
location_name = "simcore.s3"
location_id = 0
bucket_name = "testbucket"
project_id = uuid.uuid4()
node_id = uuid.uuid4()
file_id = temp_file_path.name
<<<<<<< HEAD
file_uuid = "{location_name}/{bucket_name}/{project_id}/{node_id}/{file_id}".format(location_name=location_name, bucket_name=bucket_name, project_id=project_id, node_id=node_id, file_id=file_id)    
=======
file_uuid = "{bucket_name}/{project_id}/{node_id}/{file_id}".format(bucket_name=bucket_name, project_id=project_id, node_id=node_id, file_id=file_id)
>>>>>>> dc9678a2

@contextmanager
def api_client(cfg):
    client = ApiClient(cfg)
    try:
        yield client
    except ApiException as err:
        print("%s\n" % err)
    finally:
        #NOTE: enforces to closing client session and connector.
        # this is a defect of the sdk
        del client.rest_client

async def test_health_check(api:UsersApi):
    res = await api.health_check()
    print("health check:", res)
<<<<<<< HEAD
    assert not res.error    
=======
    assert not res.error
>>>>>>> dc9678a2
    assert res.data

async def test_get_locations(api:UsersApi):
    res = await api.get_storage_locations(user_id=user_id)
    print("get locations:", res)
    assert not res.error
    assert res.data

async def test_upload_file(api:UsersApi):
    res = await api.upload_file(location_id=location_id, user_id=user_id, file_id=file_uuid)
    print("upload files:", res)
    assert not res.error
    assert res.data
    assert res.data.link
    upload_link = res.data.link
    # upload file using link
    with Path(temporary_file.name).open('rb') as fp:
        d = fp.read()
        req = urllib.request.Request(upload_link, data=d, method='PUT')
        with urllib.request.urlopen(req) as _f:
            pass

async def test_download_file(api:UsersApi):
    res = await api.download_file(location_id=location_id, user_id=user_id, file_id=file_uuid)
    print("download file:", res)
    assert not res.error
    assert res.data
    assert res.data.link
    download_link = res.data.link
    # upload file using link
    tmp_file2 = tempfile.NamedTemporaryFile(delete=False)
    tmp_file2.close()
    urllib.request.urlretrieve(download_link, tmp_file2.name)
<<<<<<< HEAD
    
=======

>>>>>>> dc9678a2
    assert filecmp.cmp(tmp_file2.name, temp_file_path)

async def test_delete_file(api:UsersApi):
    res = await api.delete_file(location_id=location_id, user_id=user_id, file_id=file_uuid)
    print("delete file:", res)
    assert not res

async def test_get_files_metada(api:UsersApi):
    res = await api.get_files_metadata(location_id=location_id, user_id=user_id)
    print("get files metadata:", res)
    assert not res.error
    assert res.data

async def test_get_file_metada(api:UsersApi):
    res = await api.get_file_metadata(user_id=user_id, location_id=location_id, file_id=file_uuid)
    print("get file metadata", res)
    assert not res.error
    assert res.data


async def run_test():
    cfg = Configuration()
    cfg.host = cfg.host.format(
        host="localhost",
        port=11111,
        basePath="v0"
    )

    with api_client(cfg) as client:
        api = UsersApi(client)

        await test_health_check(api)
        await test_get_locations(api)
        await test_upload_file(api)
        await test_get_files_metada(api)
        await test_get_file_metada(api)
        await test_download_file(api)
        await test_delete_file(api)

<<<<<<< HEAD
       
=======

>>>>>>> dc9678a2


def main():
    loop = asyncio.get_event_loop()
    loop.run_until_complete(run_test())

if __name__ == "__main__":
    main()<|MERGE_RESOLUTION|>--- conflicted
+++ resolved
@@ -26,11 +26,7 @@
 project_id = uuid.uuid4()
 node_id = uuid.uuid4()
 file_id = temp_file_path.name
-<<<<<<< HEAD
-file_uuid = "{location_name}/{bucket_name}/{project_id}/{node_id}/{file_id}".format(location_name=location_name, bucket_name=bucket_name, project_id=project_id, node_id=node_id, file_id=file_id)    
-=======
 file_uuid = "{bucket_name}/{project_id}/{node_id}/{file_id}".format(bucket_name=bucket_name, project_id=project_id, node_id=node_id, file_id=file_id)
->>>>>>> dc9678a2
 
 @contextmanager
 def api_client(cfg):
@@ -47,11 +43,7 @@
 async def test_health_check(api:UsersApi):
     res = await api.health_check()
     print("health check:", res)
-<<<<<<< HEAD
-    assert not res.error    
-=======
     assert not res.error
->>>>>>> dc9678a2
     assert res.data
 
 async def test_get_locations(api:UsersApi):
@@ -85,11 +77,7 @@
     tmp_file2 = tempfile.NamedTemporaryFile(delete=False)
     tmp_file2.close()
     urllib.request.urlretrieve(download_link, tmp_file2.name)
-<<<<<<< HEAD
-    
-=======
 
->>>>>>> dc9678a2
     assert filecmp.cmp(tmp_file2.name, temp_file_path)
 
 async def test_delete_file(api:UsersApi):
@@ -129,11 +117,7 @@
         await test_download_file(api)
         await test_delete_file(api)
 
-<<<<<<< HEAD
-       
-=======
 
->>>>>>> dc9678a2
 
 
 def main():
