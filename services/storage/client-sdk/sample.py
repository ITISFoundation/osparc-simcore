--- conflicted
+++ resolved
@@ -10,15 +10,8 @@
 from contextlib import contextmanager
 from pathlib import Path
 
-<<<<<<< HEAD
-import simcore_storage_sdk
-# FIXME: This is not working
-# from simcore_storage_sdk.models import HealthInfo
-from simcore_storage_sdk.rest import ApiException
-=======
 from simcore_service_storage_sdk import ApiClient, Configuration, UsersApi
 from simcore_service_storage_sdk.rest import ApiException
->>>>>>> e2652357
 
 temporary_file = tempfile.NamedTemporaryFile(delete=False)
 temporary_file.close()
@@ -113,25 +106,6 @@
         basePath="v0"
     )
 
-<<<<<<< HEAD
-#    with api_client(cfg) as client:
-#        session = client.rest_client.pool_manager
-#        print("LEN", len(session.cookie_jar))
-#        for cookie in session.cookie_jar:
-#            print(cookie.key)
-#        api = simcore_storage_sdk.DefaultApi(client)
-#        res = await api.health_check()
-#
-#        assert isinstance(res, HealthInfo)
-#        assert res.last_access == -1
-#
-#        last_access = 0
-#        for _ in range(5):
-#            check = await api.health_check()
-#            print(check.last_access)
-#            assert last_access < check.last_access
-#            last_access = check.last_access
-=======
     with api_client(cfg) as client:
         api = UsersApi(client)
 
@@ -144,7 +118,6 @@
         await test_delete_file(api)
 
        
->>>>>>> e2652357
 
 
 def main():
