#!/bin/sh

# This entrypoint script:
#
# - Executes *inside* of the container upon start as --user [default root]
# - Notice that the container *starts* as --user [default root] but
#   *runs* as non-root user [scu]
#
echo "Entrypoint for stage ${SC_BUILD_TARGET} ..."
echo "  User    :`id $(whoami)`"
echo "  Workdir :`pwd`"

USERNAME=scu
<<<<<<< HEAD

if [[ ${SC_BUILD_TARGET} == "development" ]]
then
    # NOTE: expects docker run ... -v $(pwd):/devel/services/storage
    DEVEL_MOUNT=/devel/services/storage
=======

if [[ ${SC_BUILD_TARGET} == "development" ]]
then
    # NOTE: expects docker run ... -v $(pwd):/devel/services/storage
    DEVEL_MOUNT=/devel/services/storage

    stat $DEVEL_MOUNT &> /dev/null || \
        (echo "ERROR: You must mount '$DEVEL_MOUNT' to deduce user and group ids" && exit 1) # FIXME: exit does not stop script

    USERID=$(stat -c %u $DEVEL_MOUNT)
    GROUPID=$(stat -c %g $DEVEL_MOUNT)
    GROUPNAME=$(getent group ${GROUPID} | cut -d: -f1)

    if [[ $USERID -eq 0 ]]
    then
        addgroup scu root
    else
        # take host's credentials in myu
        if [[ -z "$GROUPNAME" ]]
        then
            GROUPNAME=myu
            addgroup -g $GROUPID $GROUPNAME
        else
            addgroup scu $GROUPNAME
        fi

        deluser scu &> /dev/null
        adduser -u $USERID -G $GROUPNAME -D -s /bin/sh scu
    fi
fi

>>>>>>> 0f685777

    stat $DEVEL_MOUNT &> /dev/null || \
        (echo "ERROR: You must mount '$DEVEL_MOUNT' to deduce user and group ids" && exit 1) # FIXME: exit does not stop script

    USERID=$(stat -c %u $DEVEL_MOUNT)
    GROUPID=$(stat -c %g $DEVEL_MOUNT)
    GROUPNAME=$(getent group ${GROUPID} | cut -d: -f1)

    if [[ $USERID -eq 0 ]]
    then
        addgroup scu root
    else
        # take host's credentials in myu
        if [[ -z "$GROUPNAME" ]]
        then
            GROUPNAME=myu
            addgroup -g $GROUPID $GROUPNAME
        else
            addgroup scu $GROUPNAME
        fi

        deluser scu &> /dev/null
        adduser -u $USERID -G $GROUPNAME -D -s /bin/sh scu
    fi
fi


echo "Starting boot ..."
su-exec scu "$@"<|MERGE_RESOLUTION|>--- conflicted
+++ resolved
@@ -11,13 +11,6 @@
 echo "  Workdir :`pwd`"
 
 USERNAME=scu
-<<<<<<< HEAD
-
-if [[ ${SC_BUILD_TARGET} == "development" ]]
-then
-    # NOTE: expects docker run ... -v $(pwd):/devel/services/storage
-    DEVEL_MOUNT=/devel/services/storage
-=======
 
 if [[ ${SC_BUILD_TARGET} == "development" ]]
 then
@@ -49,33 +42,29 @@
     fi
 fi
 
->>>>>>> 0f685777
+stat $DEVEL_MOUNT &> /dev/null || \
+    (echo "ERROR: You must mount '$DEVEL_MOUNT' to deduce user and group ids" && exit 1) # FIXME: exit does not stop script
 
-    stat $DEVEL_MOUNT &> /dev/null || \
-        (echo "ERROR: You must mount '$DEVEL_MOUNT' to deduce user and group ids" && exit 1) # FIXME: exit does not stop script
+USERID=$(stat -c %u $DEVEL_MOUNT)
+GROUPID=$(stat -c %g $DEVEL_MOUNT)
+GROUPNAME=$(getent group ${GROUPID} | cut -d: -f1)
 
-    USERID=$(stat -c %u $DEVEL_MOUNT)
-    GROUPID=$(stat -c %g $DEVEL_MOUNT)
-    GROUPNAME=$(getent group ${GROUPID} | cut -d: -f1)
+if [[ $USERID -eq 0 ]]
+then
+    addgroup scu root
+else
+    # take host's credentials in myu
+    if [[ -z "$GROUPNAME" ]]
+    then
+        GROUPNAME=myu
+        addgroup -g $GROUPID $GROUPNAME
+    else
+        addgroup scu $GROUPNAME
+    fi
 
-    if [[ $USERID -eq 0 ]]
-    then
-        addgroup scu root
-    else
-        # take host's credentials in myu
-        if [[ -z "$GROUPNAME" ]]
-        then
-            GROUPNAME=myu
-            addgroup -g $GROUPID $GROUPNAME
-        else
-            addgroup scu $GROUPNAME
-        fi
-
-        deluser scu &> /dev/null
-        adduser -u $USERID -G $GROUPNAME -D -s /bin/sh scu
-    fi
+    deluser scu &> /dev/null
+    adduser -u $USERID -G $GROUPNAME -D -s /bin/sh scu
 fi
-
 
 echo "Starting boot ..."
 su-exec scu "$@"