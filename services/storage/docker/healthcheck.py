--- conflicted
+++ resolved
@@ -29,32 +29,9 @@
 SUCCESS, UNHEALTHY = 0, 1
 
 # Disabled if boots with debugger
-<<<<<<< HEAD
-is_debug = os.getenv("SC_BOOT_MODE", "").lower() == "debug"
-=======
 is_debug_mode = os.getenv("SC_BOOT_MODE", "").lower() == "debug"
->>>>>>> 45fa44dd
 
 
-<<<<<<< HEAD
-
-def is_service_healthy() -> bool:
-    settings = ApplicationSettings.create_from_envs()
-
-    if settings.STORAGE_WORKER_MODE:
-        return is_healthy()
-    return (
-        urlopen(
-            "{host}{baseurl}".format(
-                host=sys.argv[1], baseurl=os.environ.get("SIMCORE_NODE_BASEPATH", "")
-            )  # adds a base-path if defined in environ
-        ).getcode()
-        == 200
-    )
-
-
-sys.exit(SUCCESS if is_debug or is_service_healthy() else UNHEALTHY)
-=======
 def is_service_healthy() -> bool:
     settings = ApplicationSettings.create_from_envs()
 
@@ -72,5 +49,4 @@
     )
 
 
-sys.exit(SUCCESS if is_debug_mode or is_service_healthy() else UNHEALTHY)
->>>>>>> 45fa44dd
+sys.exit(SUCCESS if is_debug_mode or is_service_healthy() else UNHEALTHY)