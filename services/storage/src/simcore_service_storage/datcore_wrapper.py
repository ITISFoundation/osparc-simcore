--- conflicted
+++ resolved
@@ -12,10 +12,7 @@
 import execnet
 
 from .models import FileMetaData
-<<<<<<< HEAD
-=======
 from .s3 import DATCORE_STR
->>>>>>> e2652357
 
 FileMetaDataVec = List[FileMetaData]
 
@@ -101,15 +98,8 @@
 
             """%(self.api_token, self.api_secret)
 
-<<<<<<< HEAD
-        logger.info("BEFORE PYCALL")
 
         files = self._py2_call(script)
-        logger.info("AFTER PYCALL")
-=======
-
-        files = self._py2_call(script)
->>>>>>> e2652357
 
         data = []
         for f in files:
@@ -123,11 +113,7 @@
                 bucket_name = ""
                 object_name = file_name
 
-<<<<<<< HEAD
-            file_uuid = os.path.join("datcore", bucket_name, object_name)
-=======
             file_uuid = os.path.join(DATCORE_STR, bucket_name, object_name)
->>>>>>> e2652357
             # at the moment, no metadata there
             fmd = FileMetaData(bucket_name=bucket_name, file_name=file_name, object_name=object_name,
                 file_uuid=file_uuid)
