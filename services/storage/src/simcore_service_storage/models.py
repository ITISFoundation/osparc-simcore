--- conflicted
+++ resolved
@@ -36,35 +36,21 @@
 
 
 def _parse_simcore(file_uuid: str) -> Tuple[str, str]:
-<<<<<<< HEAD
-    # we should have simcore.s3/simcore/12/123123123/111.txt
-=======
     # we should have simcore/12/123123123/111.txt
->>>>>>> dc9678a2
 
     object_name = "invalid"
     bucket_name = "invalid"
 
     parts = file_uuid.split("/")
 
-<<<<<<< HEAD
-    if len(parts) > 2:
-        bucket_name = parts[1]
-        object_name = "/".join(parts[2:])
-=======
     if len(parts) > 1:
         bucket_name = parts[0]
         object_name = "/".join(parts[1:])
->>>>>>> dc9678a2
 
     return bucket_name, object_name
 
 def _parse_datcore(file_uuid: str) -> Tuple[str, str]:
-<<<<<<< HEAD
-    # we should have datcore/boom/12/123123123/111.txt
-=======
     # we should have boom/12/123123123/111.txt
->>>>>>> dc9678a2
     return _parse_simcore(file_uuid)
 
 def _locations():
@@ -105,11 +91,7 @@
 
         file_name       : display name for a file
         location_id     : storage location
-<<<<<<< HEAD
-        location_name   : storage location display name (currently used as part of the file_uuid)
-=======
         location_name   : storage location display name
->>>>>>> dc9678a2
         project_id      : project_id
         projec_name     : project display name
         node_id         : node id
@@ -121,20 +103,11 @@
 
         file_uuid       : unique identifier for a file:
 
-<<<<<<< HEAD
-            location_name/bucket_name/project_id/node_id/file_name = location_name/bucket_name/object_name
-
-            TODO: location_name should be location_id
-
-        state:  on of OK, UPLOADING, DELETED
-
-=======
             bucket_name/project_id/node_id/file_name = /bucket_name/object_name
 
 
         state:  on of OK, UPLOADING, DELETED
 
->>>>>>> dc9678a2
         """
     file_uuid: str=""
     location_id: str=""
@@ -151,17 +124,6 @@
 
     def simcore_from_uuid(self, file_uuid: str):
         parts = file_uuid.split("/")
-<<<<<<< HEAD
-        assert len(parts) > 3
-        if len(parts) > 3:
-            self.location = parts[0]
-            self.location_id = _location_from_str(self.location)
-            self.bucket_name = parts[1]
-            self.object_name = "/".join(parts[2:])
-            self.file_name = parts[-1]
-            self.project_id = parts[2]
-            self.node_id = parts[3]
-=======
         assert len(parts) > 2
         if len(parts) > 2:
             self.location = parts[0]
@@ -171,5 +133,4 @@
             self.file_name = parts[-1]
             self.project_id = parts[1]
             self.node_id = parts[2]
->>>>>>> dc9678a2
             self.file_uuid = file_uuid