""" Database models

"""
import datetime
import uuid
from pathlib import Path
from typing import Tuple

import attr
from simcore_postgres_database.storage_models import (file_meta_data, metadata,
                                                      tokens)

from simcore_service_storage.settings import (DATCORE_STR, SIMCORE_S3_ID,
                                              SIMCORE_S3_STR)

#FIXME: W0611:Unused UUID imported from sqlalchemy.dialects.postgresql
#from sqlalchemy.dialects.postgresql import UUID

#FIXME: R0902: Too many instance attributes (11/7) (too-many-instance-attributes)
#pylint: disable=R0902

<<<<<<< HEAD
metadata = sa.MetaData()

# File meta data
file_meta_data = sa.Table(
    "file_meta_data", metadata,
    sa.Column("file_uuid", sa.String, primary_key=True),
    sa.Column("location_id", sa.String),
    sa.Column("location", sa.String),
    sa.Column("bucket_name", sa.String),
    sa.Column("object_name", sa.String),
    sa.Column("project_id", sa.String),
    sa.Column("project_name", sa.String),
    sa.Column("node_id", sa.String),
    sa.Column("node_name", sa.String),
    sa.Column("file_name", sa.String),
    sa.Column("user_id", sa.String),
    sa.Column("user_name", sa.String),
    sa.Column("file_id", sa.String),
    sa.Column("raw_file_path", sa.String),
    sa.Column("display_file_path", sa.String),
    sa.Column("created_at", sa.String),
    sa.Column("last_modified", sa.String),
    sa.Column("file_size", sa.Integer)
#    sa.Column("state", sa.String())
)

=======
>>>>>>> 379b6349

def _parse_datcore(file_uuid: str) -> Tuple[str, str]:
    # we should have 12/123123123/111.txt

    object_name = "invalid"
    dataset_name = "invalid"

    parts = file_uuid.split("/")

    if len(parts) > 1:
        dataset_name = parts[0]
        object_name = "/".join(parts[1:])

    return dataset_name, object_name

def _locations():
    # TODO: so far this is hardcoded
    simcore_s3 = {
    "name" : SIMCORE_S3_STR,
    "id" : 0
    }
    datcore = {
    "name" : DATCORE_STR,
    "id"   : 1
    }
    return [simcore_s3, datcore]

def _location_from_id(location_id : str) ->str:
    # TODO create a map to sync _location_from_id and _location_from_str
    loc_str = "undefined"
    if location_id == "0":
        loc_str = SIMCORE_S3_STR
    elif location_id == "1":
        loc_str = DATCORE_STR

    return loc_str

def _location_from_str(location : str) ->str:
    intstr = "undefined"
    if location == SIMCORE_S3_STR:
        intstr = "0"
    elif location == DATCORE_STR:
        intstr = "1"

    return intstr


class FileMetaData:
    """ This is a proposal, probably no everything is needed.
        It is actually an overkill

        file_name       : display name for a file
        location_id     : storage location
        location_name   : storage location display name
        project_id      : project_id
        projec_name     : project display name
        node_id         : node id
        node_name       : display_name
        bucket_name     : name of the bucket
        object_name     : s3 object name = folder/folder/filename.ending
        user_id         : user_id
        user_name       : user_name

        file_uuid       : unique identifier for a file:

            bucket_name/project_id/node_id/file_name = /bucket_name/object_name


        state:  on of OK, UPLOADING, DELETED

        """
<<<<<<< HEAD
    file_uuid: str=""
    location_id: str=""
    location: str=""
    bucket_name: str=""
    object_name: str=""
    project_id: str=""
    project_name: str=""
    node_id: str=""
    node_name: str=""
    file_name: str=""
    user_id: str=""
    user_name: str=""

    # unique uuid for the file
    # simcore.s3: uuid created upon insertion
    # datcore: datcore uuid
    #
    file_id: str = "" # unique uuid for the file

    # raw path to file
    # simcore.s3: proj_id/node_id/filename.ending
    #             emailaddress/...
    # datcore: dataset/collection/filename.ending
    raw_file_path: str = ""
    # human readlable  path to file
    # simcore.s3: proj_name/node_name/filename.ending
    #              my_documents/...
    # datcore: dataset/collection/filename.ending
    display_file_path: str = "" # human readlable file path : , my_documents/folder/filename.ending,
    created_at: str = ""
    last_modified: str =""
    file_size: int = 0

=======
    #pylint: disable=attribute-defined-outside-init
>>>>>>> 379b6349
    def simcore_from_uuid(self, file_uuid: str, bucket_name: str):
        parts = file_uuid.split("/")
        assert len(parts) == 3
        if len(parts) == 3:
            self.location = SIMCORE_S3_STR
            self.location_id = SIMCORE_S3_ID
            self.bucket_name = bucket_name
            self.object_name = "/".join(parts[:])
            self.file_name = parts[2]
            self.project_id = parts[0]
            self.node_id = parts[1]
            self.file_uuid = file_uuid
<<<<<<< HEAD
            self.file_id = str(uuid.uuid4())
            self.raw_file_path = self.file_uuid
            self.display_file_path = str(Path("not") / Path("yet") / Path("implemented"))
            self.created_at = str(datetime.datetime.now())
            self.last_modified = self.created_at
            self.file_size = -1

    def __str__(self):
        d = attr.asdict(self)
        _str =""
        for _d in d:
            _str += "  {0: <25}: {1}\n".format(_d, str(d[_d]))
        return _str
=======


attr.s(
    these={c.name:attr.ib(default=None) for c in file_meta_data.c},
    init=True,
    kw_only=True)(FileMetaData)


__all__ = [
    "file_meta_data",
    "tokens",
    "metadata",
    "FileMetaData"
]
>>>>>>> 379b6349
<|MERGE_RESOLUTION|>--- conflicted
+++ resolved
@@ -19,35 +19,6 @@
 #FIXME: R0902: Too many instance attributes (11/7) (too-many-instance-attributes)
 #pylint: disable=R0902
 
-<<<<<<< HEAD
-metadata = sa.MetaData()
-
-# File meta data
-file_meta_data = sa.Table(
-    "file_meta_data", metadata,
-    sa.Column("file_uuid", sa.String, primary_key=True),
-    sa.Column("location_id", sa.String),
-    sa.Column("location", sa.String),
-    sa.Column("bucket_name", sa.String),
-    sa.Column("object_name", sa.String),
-    sa.Column("project_id", sa.String),
-    sa.Column("project_name", sa.String),
-    sa.Column("node_id", sa.String),
-    sa.Column("node_name", sa.String),
-    sa.Column("file_name", sa.String),
-    sa.Column("user_id", sa.String),
-    sa.Column("user_name", sa.String),
-    sa.Column("file_id", sa.String),
-    sa.Column("raw_file_path", sa.String),
-    sa.Column("display_file_path", sa.String),
-    sa.Column("created_at", sa.String),
-    sa.Column("last_modified", sa.String),
-    sa.Column("file_size", sa.Integer)
-#    sa.Column("state", sa.String())
-)
-
-=======
->>>>>>> 379b6349
 
 def _parse_datcore(file_uuid: str) -> Tuple[str, str]:
     # we should have 12/123123123/111.txt
@@ -115,47 +86,32 @@
 
             bucket_name/project_id/node_id/file_name = /bucket_name/object_name
 
+        file_id         : unique uuid for the file
 
+            simcore.s3: uuid created upon insertion
+            datcore: datcore uuid
+
+        raw_file_path   : raw path to file
+
+            simcore.s3: proj_id/node_id/filename.ending
+            emailaddress/...
+            datcore: dataset/collection/filename.ending
+
+        display_file_path: human readlable  path to file
+
+            simcore.s3: proj_name/node_name/filename.ending
+            my_documents/...
+            datcore: dataset/collection/filename.ending
+
+        created_at          : time stamp
+        last_modified       : time stamp
+        file_size           : size in bytes
+
+        TODO:
         state:  on of OK, UPLOADING, DELETED
 
         """
-<<<<<<< HEAD
-    file_uuid: str=""
-    location_id: str=""
-    location: str=""
-    bucket_name: str=""
-    object_name: str=""
-    project_id: str=""
-    project_name: str=""
-    node_id: str=""
-    node_name: str=""
-    file_name: str=""
-    user_id: str=""
-    user_name: str=""
-
-    # unique uuid for the file
-    # simcore.s3: uuid created upon insertion
-    # datcore: datcore uuid
-    #
-    file_id: str = "" # unique uuid for the file
-
-    # raw path to file
-    # simcore.s3: proj_id/node_id/filename.ending
-    #             emailaddress/...
-    # datcore: dataset/collection/filename.ending
-    raw_file_path: str = ""
-    # human readlable  path to file
-    # simcore.s3: proj_name/node_name/filename.ending
-    #              my_documents/...
-    # datcore: dataset/collection/filename.ending
-    display_file_path: str = "" # human readlable file path : , my_documents/folder/filename.ending,
-    created_at: str = ""
-    last_modified: str =""
-    file_size: int = 0
-
-=======
     #pylint: disable=attribute-defined-outside-init
->>>>>>> 379b6349
     def simcore_from_uuid(self, file_uuid: str, bucket_name: str):
         parts = file_uuid.split("/")
         assert len(parts) == 3
@@ -168,7 +124,6 @@
             self.project_id = parts[0]
             self.node_id = parts[1]
             self.file_uuid = file_uuid
-<<<<<<< HEAD
             self.file_id = str(uuid.uuid4())
             self.raw_file_path = self.file_uuid
             self.display_file_path = str(Path("not") / Path("yet") / Path("implemented"))
@@ -182,7 +137,6 @@
         for _d in d:
             _str += "  {0: <25}: {1}\n".format(_d, str(d[_d]))
         return _str
-=======
 
 
 attr.s(
@@ -196,5 +150,4 @@
     "tokens",
     "metadata",
     "FileMetaData"
-]
->>>>>>> 379b6349
+]