--- conflicted
+++ resolved
@@ -2,15 +2,11 @@
 import json
 import logging
 import urllib.parse
-from collections.abc import Callable
+from collections.abc import AsyncGenerator, Callable
 from contextlib import AsyncExitStack
 from dataclasses import dataclass
 from pathlib import Path
-<<<<<<< HEAD
 from typing import Final, TypeAlias, cast
-=======
-from typing import AsyncGenerator, Callable, Final, TypeAlias, cast
->>>>>>> cf376e0d
 
 import aioboto3
 from aiobotocore.session import ClientCreatorContext
