openapi: 3.0.0
info:
  description: API definition for simcore-service-storage service
  version: 0.1.0
  title: simcore-service-storage API
  contact:
    name: IT'IS Foundation
    email: support@simcore.io
  license:
    name: MIT
    url: https://github.com/ITISFoundation/osparc-simcore/blob/master/LICENSE
servers:
  - description: Development server
    url: 'http://{host}:{port}/{basePath}'
    variables:
      host:
        default: 'localhost'
      port:
        default: '11111'
      basePath:
        default: 'v0'
  - description: Production server
    url: 'http://storage:{port}/v0'
    variables:
      port:
        default: '8080'
tags:
- name: admins
  description: Secured Admin-only calls
- name: tests
  description: Operations available for testing
- name: users
  description: Operations available to regular users

paths:
  /:
    get:
      tags:
        - users
      summary: Service health-check endpoint
      description: Some general information on the API and state of the service behind
      operationId: health_check
      responses:
        "200":
          description: Service information
          content:
            application/json:
              schema:
                $ref: './components/schemas/health_check.yml#/components/schemas/HealthCheckEnveloped'
        default:
          $ref: '#/components/responses/DefaultErrorResponse'
  /check/{action}:
    post:
      tags:
        - users
      summary: Test checkpoint to ask server to fail or echo back the transmitted data
      parameters:
        - in: query
          name: data
          schema:
            type: string
        - in: path
          name: action
          schema:
            type: string
            default: 'echo'
            enum: ['fail', 'echo']
      requestBody:
        content:
          application/json:
            schema:
              $ref: './components/schemas/fake.yml#/components/schemas/FakeType'
      responses:
        '200':
          description: Echoes response based on action
          content:
            application/json:
              schema:
                $ref: './components/schemas/fake.yml#/components/schemas/FakeEnveloped'
        default:
          $ref: '#/components/responses/DefaultErrorResponse'
  /locations:
    get:
      tags:
        - users
      summary: Get available storage locations
      operationId : get_storage_locations
      parameters:
        - name: user_id
          in: query
          required: true
          schema:
            type: string
      responses:
        '200':
          description: 'List of available storage locations'
          content:
            application/json:
              schema:
<<<<<<< HEAD
                $ref: './components/schemas/error.yml#/ErrorEnveloped'
  /locations:
    get:
      summary: Get available storage locations
      operationId : get_storage_locations
      parameters:
        - name: user_id
          in: query
          required: true
          schema:
            type: string
      responses:
        '200':
          description: 'List of availabe storage locations'
          content:
            application/json:
              schema:
                $ref: './components/schemas/locations.yml#FileLocationArray'
        default:
          description: Unexpected error
          content:
            application/json:
              schema:
                $ref: './components/schemas/error.yml#/ErrorEnveloped'
=======
                $ref: './components/schemas/location_array.yml#/components/schemas/FileLocationArrayEnveloped'
        default:
          $ref: '#/components/responses/DefaultErrorResponse'
>>>>>>> e2652357

  /locations/{location_id}/files/metadata:
    get:
      tags:
        - users
      summary: Get Files Metadata
      operationId: get_files_metadata
      parameters:
        - name: location_id
          in : path
          required: true
          schema:
            type: string
        - name: user_id
          in: query
          required: true
          schema:
            type: string
        - name: uuid_filter
          in: query
          required: false
          schema:
            type: string
      responses:
        '200':
          description: 'list of file meta-datas'
          content:
            application/json:
              schema:
<<<<<<< HEAD
                $ref: './components/schemas/files.yml#FileMetaDataArray'
=======
                $ref: './components/schemas/file_meta_data_array.yml#/components/schemas/FileMetaDataArrayEnveloped'
>>>>>>> e2652357
        default:
          $ref: '#/components/responses/DefaultErrorResponse'

  /locations/{location_id}/files/{fileId}/metadata:
    get:
      tags:
        - users
      summary: Get File Metadata
      operationId: get_file_metadata
      parameters:
      - name: fileId
        in: path
        required: true
        schema:
          type: string
      - name: location_id
        in : path
        required: true
        schema:
          type: string
      - name: user_id
        in: query
        required: true
        schema:
          type: string
      responses:
        '200':
          $ref: '#/components/responses/FileMetaData_200'
        default:
          $ref: '#/components/responses/DefaultErrorResponse'
    patch:
      tags:
        - users
      summary: Update File Metadata
      operationId: update_file_meta_data
      parameters:
      - name: fileId
        in: path
        required: true
        schema:
          type: string
      - name: location_id
        in : path
        required: true
        schema:
          type: string
      requestBody:
        $ref: '#/components/requestBodies/FileMetaDataBody'
      responses:
        '200':
          $ref: '#/components/responses/FileMetaData_200'
        default:
          $ref: '#/components/responses/DefaultErrorResponse'

  /locations/{location_id}/files/{fileId}:
    get:
<<<<<<< HEAD
=======
      tags:
        - users
>>>>>>> e2652357
      summary: Returns download link for requested file
      operationId: download_file
      parameters:
      - name: fileId
        in: path
        required: true
        schema:
          type: string
      - name: location_id
        in : path
        required: true
        schema:
          type: string
      - name: user_id
        in: query
        required: true
        schema:
          type: string
      responses:
        '200':
          $ref: '#/components/responses/PresignedLink_200'
<<<<<<< HEAD
    put:
=======
        default:
          $ref: '#/components/responses/DefaultErrorResponse'
    put:
      tags:
        - users
>>>>>>> e2652357
      summary: Returns upload link or performs copy operation to datcore
      operationId: upload_file
      parameters:
      - name: fileId
        in: path
        required: true
        schema:
          type: string
      - name: location_id
        in : path
        required: true
        schema:
          type: string
      - name: user_id
        in: query
        required: true
        schema:
          type: string
      - name: extra_source
        in : query
        required: false
        schema:
          type: string
      responses:
        '200':
          $ref: '#/components/responses/PresignedLink_200'
<<<<<<< HEAD
    delete:
=======
        default:
          $ref: '#/components/responses/DefaultErrorResponse'
    delete:
      tags:
        - users
>>>>>>> e2652357
      summary: Deletes File
      operationId: delete_file
      parameters:
      - name: fileId
        in: path
        required: true
        schema:
          type: string
      - name: location_id
        in : path
        required: true
        schema:
          type: string
      - name: user_id
        in: query
        required: true
        schema:
          type: string
      responses:
        '204':
          $ref: '#/components/responses/OK_NoContent_204'
        default:
          $ref: '#/components/responses/DefaultErrorResponse'

components:
  responses:
    OK_NoContent_204:
      description: everything is OK, but there is no content to return

    DefaultErrorResponse:
      description: Unexpected error
      content:
        application/json:
          schema:
<<<<<<< HEAD
            $ref: './components/schemas/error.yml#/ErrorEnveloped'
=======
            $ref: './components/schemas/error.yml#/components/schemas/ErrorEnveloped'
>>>>>>> e2652357

    FileMetaData_200:
      description: 'Returns file metadata'
      content:
        application/json:
          schema:
<<<<<<< HEAD
            $ref: './components/schemas/files.yml#FileMetaData'
=======
            $ref: './components/schemas/file_meta_data.yml#/components/schemas/FileMetaDataEnveloped'
>>>>>>> e2652357

    PresignedLink_200:
      description: 'Returns presigned link'
      content:
        application/json:
          schema:
<<<<<<< HEAD
            $ref: './components/schemas/responses.yml#PresignedLink'
=======
            $ref: './components/schemas/presigned_link.yml#/components/schemas/PresignedLinkEnveloped'
>>>>>>> e2652357

  requestBodies:
    FileMetaDataBody:
        content:
          application/json:
            schema:
<<<<<<< HEAD
              $ref: './components/schemas/files.yml#FileMetaData'
=======
              $ref: './components/schemas/file_meta_data.yml#/components/schemas/FileMetaDataType'
>>>>>>> e2652357
<|MERGE_RESOLUTION|>--- conflicted
+++ resolved
@@ -97,36 +97,9 @@
           content:
             application/json:
               schema:
-<<<<<<< HEAD
-                $ref: './components/schemas/error.yml#/ErrorEnveloped'
-  /locations:
-    get:
-      summary: Get available storage locations
-      operationId : get_storage_locations
-      parameters:
-        - name: user_id
-          in: query
-          required: true
-          schema:
-            type: string
-      responses:
-        '200':
-          description: 'List of availabe storage locations'
-          content:
-            application/json:
-              schema:
-                $ref: './components/schemas/locations.yml#FileLocationArray'
-        default:
-          description: Unexpected error
-          content:
-            application/json:
-              schema:
-                $ref: './components/schemas/error.yml#/ErrorEnveloped'
-=======
                 $ref: './components/schemas/location_array.yml#/components/schemas/FileLocationArrayEnveloped'
         default:
           $ref: '#/components/responses/DefaultErrorResponse'
->>>>>>> e2652357
 
   /locations/{location_id}/files/metadata:
     get:
@@ -156,11 +129,7 @@
           content:
             application/json:
               schema:
-<<<<<<< HEAD
-                $ref: './components/schemas/files.yml#FileMetaDataArray'
-=======
                 $ref: './components/schemas/file_meta_data_array.yml#/components/schemas/FileMetaDataArrayEnveloped'
->>>>>>> e2652357
         default:
           $ref: '#/components/responses/DefaultErrorResponse'
 
@@ -217,11 +186,8 @@
 
   /locations/{location_id}/files/{fileId}:
     get:
-<<<<<<< HEAD
-=======
-      tags:
-        - users
->>>>>>> e2652357
+      tags:
+        - users
       summary: Returns download link for requested file
       operationId: download_file
       parameters:
@@ -243,15 +209,11 @@
       responses:
         '200':
           $ref: '#/components/responses/PresignedLink_200'
-<<<<<<< HEAD
+        default:
+          $ref: '#/components/responses/DefaultErrorResponse'
     put:
-=======
-        default:
-          $ref: '#/components/responses/DefaultErrorResponse'
-    put:
-      tags:
-        - users
->>>>>>> e2652357
+      tags:
+        - users
       summary: Returns upload link or performs copy operation to datcore
       operationId: upload_file
       parameters:
@@ -278,15 +240,11 @@
       responses:
         '200':
           $ref: '#/components/responses/PresignedLink_200'
-<<<<<<< HEAD
+        default:
+          $ref: '#/components/responses/DefaultErrorResponse'
     delete:
-=======
-        default:
-          $ref: '#/components/responses/DefaultErrorResponse'
-    delete:
-      tags:
-        - users
->>>>>>> e2652357
+      tags:
+        - users
       summary: Deletes File
       operationId: delete_file
       parameters:
@@ -321,41 +279,25 @@
       content:
         application/json:
           schema:
-<<<<<<< HEAD
-            $ref: './components/schemas/error.yml#/ErrorEnveloped'
-=======
             $ref: './components/schemas/error.yml#/components/schemas/ErrorEnveloped'
->>>>>>> e2652357
 
     FileMetaData_200:
       description: 'Returns file metadata'
       content:
         application/json:
           schema:
-<<<<<<< HEAD
-            $ref: './components/schemas/files.yml#FileMetaData'
-=======
             $ref: './components/schemas/file_meta_data.yml#/components/schemas/FileMetaDataEnveloped'
->>>>>>> e2652357
 
     PresignedLink_200:
       description: 'Returns presigned link'
       content:
         application/json:
           schema:
-<<<<<<< HEAD
-            $ref: './components/schemas/responses.yml#PresignedLink'
-=======
             $ref: './components/schemas/presigned_link.yml#/components/schemas/PresignedLinkEnveloped'
->>>>>>> e2652357
 
   requestBodies:
     FileMetaDataBody:
         content:
           application/json:
             schema:
-<<<<<<< HEAD
-              $ref: './components/schemas/files.yml#FileMetaData'
-=======
-              $ref: './components/schemas/file_meta_data.yml#/components/schemas/FileMetaDataType'
->>>>>>> e2652357
+              $ref: './components/schemas/file_meta_data.yml#/components/schemas/FileMetaDataType'