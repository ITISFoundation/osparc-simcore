from abc import ABC, abstractmethod
from dataclasses import dataclass, field
from typing import Callable

from aiohttp import web
from models_library.api_schemas_storage import LinkType, UploadedPart
from models_library.projects_nodes_io import LocationID, LocationName, StorageFileID
from models_library.users import UserID
from pydantic import AnyUrl, ByteSize

from .models import DatasetMetaData, FileMetaData, UploadLinks


class BaseDataManager(ABC):
    @property
    def location_id(self) -> LocationID:
        """returns the location Identifier (must be unique)"""
        return self.get_location_id()

    @classmethod
    @abstractmethod
    def get_location_id(cls) -> LocationID:
        """returns the location Identifier (must be unique)"""

    @property
    def location_name(self) -> LocationName:
        """returns the location human readable name (must be unique)"""
        return self.get_location_name()

    @classmethod
    @abstractmethod
    def get_location_name(cls) -> LocationName:
        """returns the location human readable name (must be unique)"""

    @abstractmethod
    async def authorized(self, user_id: UserID) -> bool:
        """returns True if user with user_id is authorized to access the storage"""

    @abstractmethod
    async def list_datasets(self, user_id: UserID) -> list[DatasetMetaData]:
        """returns all the top level datasets a user has access to"""

    @abstractmethod
    async def list_files_in_dataset(
<<<<<<< HEAD
        self, user_id: UserID, dataset_id: str, expand_dirs: bool
=======
        self, user_id: UserID, dataset_id: str, *, expand_dirs: bool
>>>>>>> 658645fc
    ) -> list[FileMetaData]:
        """returns all the file meta data inside dataset with dataset_id"""
        # NOTE: expand_dirs will be replaced by pagination in the future

    @abstractmethod
    async def list_files(
<<<<<<< HEAD
        self, user_id: UserID, expand_dirs: bool, uuid_filter: str = ""
=======
        self, user_id: UserID, *, expand_dirs: bool, uuid_filter: str = ""
>>>>>>> 658645fc
    ) -> list[FileMetaData]:
        """returns all the file meta data a user has access to (uuid_filter may be used)"""
        # NOTE: expand_dirs will be replaced by pagination in the future

    @abstractmethod
    async def get_file(self, user_id: UserID, file_id: StorageFileID) -> FileMetaData:
        """returns the file meta data of file_id if user_id has the rights to"""

    @abstractmethod
    async def create_file_upload_links(
        self,
        user_id: UserID,
        file_id: StorageFileID,
        link_type: LinkType,
        file_size_bytes: ByteSize,
<<<<<<< HEAD
=======
        *,
>>>>>>> 658645fc
        is_directory: bool,
    ) -> UploadLinks:
        """creates one or more upload file links if user has the rights to, expects the client to complete/abort upload"""

    @abstractmethod
    async def complete_file_upload(
        self,
        file_id: StorageFileID,
        user_id: UserID,
        uploaded_parts: list[UploadedPart],
    ) -> FileMetaData:
        """completes an upload if the user has the rights to"""

    @abstractmethod
    async def abort_file_upload(self, user_id: UserID, file_id: StorageFileID) -> None:
        """aborts an upload if user has the rights to, and reverts
        to the latest version if available, else will delete the file"""

    @abstractmethod
    async def create_file_download_link(
        self, user_id: UserID, file_id: StorageFileID, link_type: LinkType
    ) -> AnyUrl:
        """creates a download file link if user has the rights to"""

    @abstractmethod
    async def delete_file(self, user_id: UserID, file_id: StorageFileID) -> None:
        """deletes file if user has the rights to"""


@dataclass
class DataManagerProvider:
    app: web.Application
    _builders: dict[
        LocationID,
        tuple[Callable[[web.Application], BaseDataManager], type[BaseDataManager]],
    ] = field(default_factory=dict)
    _services: list[BaseDataManager] = field(default_factory=list)

    def register_builder(
        self,
        location_id: LocationID,
        builder: Callable[[web.Application], BaseDataManager],
        dsm_type: type[BaseDataManager],
    ):
        self._builders[location_id] = (builder, dsm_type)

    def _create(self, location_id: LocationID, **kwargs) -> BaseDataManager:
        builder_and_type = self._builders.get(location_id)
        if not builder_and_type:
            raise ValueError(location_id)
        builder, _dsm_type = builder_and_type
        new_dsm = builder(self.app, **kwargs)
        self._services.append(new_dsm)
        return new_dsm

    def get(self, location_id: LocationID) -> BaseDataManager:
        for dsm in self._services:
            if dsm.location_id == location_id:
                return dsm
        # try to create it
        return self._create(location_id)

    def locations(self) -> list[LocationID]:
        return list(self._builders.keys())<|MERGE_RESOLUTION|>--- conflicted
+++ resolved
@@ -42,22 +42,14 @@
 
     @abstractmethod
     async def list_files_in_dataset(
-<<<<<<< HEAD
-        self, user_id: UserID, dataset_id: str, expand_dirs: bool
-=======
         self, user_id: UserID, dataset_id: str, *, expand_dirs: bool
->>>>>>> 658645fc
     ) -> list[FileMetaData]:
         """returns all the file meta data inside dataset with dataset_id"""
         # NOTE: expand_dirs will be replaced by pagination in the future
 
     @abstractmethod
     async def list_files(
-<<<<<<< HEAD
-        self, user_id: UserID, expand_dirs: bool, uuid_filter: str = ""
-=======
         self, user_id: UserID, *, expand_dirs: bool, uuid_filter: str = ""
->>>>>>> 658645fc
     ) -> list[FileMetaData]:
         """returns all the file meta data a user has access to (uuid_filter may be used)"""
         # NOTE: expand_dirs will be replaced by pagination in the future
@@ -73,10 +65,7 @@
         file_id: StorageFileID,
         link_type: LinkType,
         file_size_bytes: ByteSize,
-<<<<<<< HEAD
-=======
         *,
->>>>>>> 658645fc
         is_directory: bool,
     ) -> UploadLinks:
         """creates one or more upload file links if user has the rights to, expects the client to complete/abort upload"""
