--- conflicted
+++ resolved
@@ -74,8 +74,7 @@
     only_files: bool,
 ) -> list[FileMetaDataAtDB]:
     stmt = sa.select(file_meta_data).where(
-        (file_meta_data.c.is_directory == (not only_files))
-        & (
+        (
             (file_meta_data.c.user_id == f"{user_id}")
             | file_meta_data.c.project_id.in_(f"{pid}" for pid in project_ids)
         )
@@ -89,16 +88,11 @@
             if partial_file_id
             else True
         )
-<<<<<<< HEAD
-        # & (file_meta_data.c.is_directory.is_(True) if only_files else True)
-        # TODO: try to have a test for this one as well!
-=======
         & (
             file_meta_data.c.is_directory.is_(False)  # noqa FBT003
             if only_files
             else True
         )
->>>>>>> 9cacf2db
     )
     return [FileMetaDataAtDB.from_orm(row) async for row in await conn.execute(stmt)]
 
