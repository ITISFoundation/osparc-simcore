import datetime
import logging
import tempfile
import urllib.parse
from collections import deque
from collections.abc import Awaitable, Callable
from contextlib import suppress
from dataclasses import dataclass
from pathlib import Path
<<<<<<< HEAD
from typing import Any
=======
from typing import Any, Final, cast
>>>>>>> cf376e0d

from aiohttp import web
from aiopg.sa import Engine
from aiopg.sa.connection import SAConnection
from models_library.api_schemas_storage import LinkType, S3BucketName, UploadedPart
from models_library.projects import ProjectID
from models_library.projects_nodes_io import (
    LocationID,
    NodeID,
    SimcoreS3FileID,
    StorageFileID,
)
from models_library.users import UserID
from pydantic import AnyUrl, ByteSize, NonNegativeInt, parse_obj_as
from servicelib.aiohttp.client_session import get_client_session
from servicelib.aiohttp.long_running_tasks.server import TaskProgress
from servicelib.utils import ensure_ends_with, logged_gather

from . import db_file_meta_data, db_projects, db_tokens
from .constants import (
    APP_CONFIG_KEY,
    APP_DB_ENGINE_KEY,
    DATCORE_ID,
    EXPAND_DIR_MAX_ITEM_COUNT,
    MAX_CONCURRENT_DB_TASKS,
    MAX_CONCURRENT_S3_TASKS,
    MAX_LINK_CHUNK_BYTE_SIZE,
    S3_UNDEFINED_OR_EXTERNAL_MULTIPART_ID,
    SIMCORE_S3_ID,
    SIMCORE_S3_STR,
)
from .datcore_adapter import datcore_adapter
from .db_access_layer import (
    AccessRights,
    get_file_access_rights,
    get_project_access_rights,
    get_readable_project_ids,
)
from .dsm_factory import BaseDataManager
from .exceptions import (
    FileAccessRightError,
    FileMetaDataNotFoundError,
    LinkAlreadyExistsError,
    ProjectAccessRightError,
    ProjectNotFoundError,
    S3KeyNotFoundError,
)
from .models import (
    DatasetMetaData,
    FileMetaData,
    FileMetaDataAtDB,
    UploadID,
    UploadLinks,
)
from .s3 import get_s3_client
from .s3_client import S3MetaData, StorageS3Client
from .s3_utils import S3TransferDataCB, update_task_progress
from .settings import Settings
from .simcore_s3_dsm_utils import expand_directory, get_simcore_directory
from .utils import (
    convert_db_to_model,
    download_to_file_or_raise,
    is_file_entry_valid,
    is_valid_managed_multipart_upload,
)

_MAX_PARALLEL_S3_CALLS: Final[NonNegativeInt] = 10
_MAX_ELEMENTS_TO_LIST: Final[int] = 1000

logger = logging.getLogger(__name__)


@dataclass
class SimcoreS3DataManager(BaseDataManager):
    engine: Engine
    simcore_bucket_name: S3BucketName
    app: web.Application
    settings: Settings

    @classmethod
    def get_location_id(cls) -> LocationID:
        return SIMCORE_S3_ID

    @classmethod
    def get_location_name(cls) -> str:
        return SIMCORE_S3_STR

    async def authorized(self, _user_id: UserID) -> bool:
        return True  # always true for now

    async def list_datasets(self, user_id: UserID) -> list[DatasetMetaData]:
        async with self.engine.acquire() as conn:
            readable_projects_ids = await get_readable_project_ids(conn, user_id)
            return [
                DatasetMetaData(
                    dataset_id=prj_data.uuid,
                    display_name=prj_data.name,
                )
                async for prj_data in db_projects.list_valid_projects_in(
                    conn, readable_projects_ids
                )
            ]

    async def list_files_in_dataset(
        self, user_id: UserID, dataset_id: str, *, expand_dirs: bool
    ) -> list[FileMetaData]:
        # NOTE: expand_dirs will be replaced by pagination in the future
        data: list[FileMetaData] = await self.list_files(
            user_id,
            expand_dirs=expand_dirs,
            uuid_filter=ensure_ends_with(dataset_id, "/"),
        )
        return data

    async def list_files(  # noqa C901
        self, user_id: UserID, *, expand_dirs: bool, uuid_filter: str = ""
    ) -> list[FileMetaData]:
        """
        expand_dirs `False`: returns one metadata entry for each directory
        expand_dirs `True`: returns all files in each directory (no directories will be included)

        NOTE: expand_dirs will be replaced by pagination in the future
        currently only {EXPAND_DIR_MAX_ITEM_COUNT} items will be returned
        The endpoint produces similar results to what it did previously
        """

        data: list[FileMetaData] = []
        accessible_projects_ids = []
        async with self.engine.acquire() as conn, conn.begin():
            accessible_projects_ids = await get_readable_project_ids(conn, user_id)
            file_and_directory_meta_data: list[
                FileMetaDataAtDB
            ] = await db_file_meta_data.list_filter_with_partial_file_id(
                conn,
                user_id=user_id,
                project_ids=accessible_projects_ids,
                file_id_prefix=None,
                partial_file_id=uuid_filter,
                only_files=False,
            )

            # add all the entries from file_meta_data without
            for metadata in file_and_directory_meta_data:
                # below checks ensures that directoris either appear as
                if metadata.is_directory and expand_dirs:
                    # avoids directory files and does not add any directory entry to the result
                    continue

                if is_file_entry_valid(metadata):
                    data.append(convert_db_to_model(metadata))
                    continue
                with suppress(S3KeyNotFoundError):
                    # 1. this was uploaded using the legacy file upload that relied on
                    # a background task checking the S3 backend unreliably, the file eventually
                    # will be uploaded and this will lazily update the database
                    # 2. this is still in upload and the file is missing and it will raise
                    updated_fmd = await self._update_database_from_storage(
                        conn, metadata
                    )
                    data.append(convert_db_to_model(updated_fmd))

            # try to expand directories the max number of files to return was not reached
            for metadata in file_and_directory_meta_data:
                if (
                    expand_dirs
                    and metadata.is_directory
                    and len(data) < EXPAND_DIR_MAX_ITEM_COUNT
                ):
                    max_items_to_include = EXPAND_DIR_MAX_ITEM_COUNT - len(data)
                    data.extend(
                        await expand_directory(
                            self.app,
                            self.simcore_bucket_name,
                            metadata,
                            max_items_to_include,
                        )
                    )

            # now parse the project to search for node/project names
            prj_names_mapping: dict[ProjectID | NodeID, str] = {}
            async for proj_data in db_projects.list_valid_projects_in(
                conn, accessible_projects_ids
            ):
                prj_names_mapping |= {proj_data.uuid: proj_data.name} | {
                    NodeID(node_id): node_data.label
                    for node_id, node_data in proj_data.workbench.items()
                }

        # FIXME: artifically fills ['project_name', 'node_name', 'file_id', 'raw_file_path', 'display_file_path']
        #        with information from the projects table!
        # also all this stuff with projects should be done in the client code not here
        # NOTE: sorry for all the FIXMEs here, but this will need further refactoring
        clean_data: list[FileMetaData] = []
        for d in data:
            if d.project_id not in prj_names_mapping:
                continue
            d.project_name = prj_names_mapping[d.project_id]
            if d.node_id in prj_names_mapping:
                d.node_name = prj_names_mapping[d.node_id]
            if d.node_name and d.project_name:
                clean_data.append(d)

            data = clean_data
        return data

    async def get_file(self, user_id: UserID, file_id: StorageFileID) -> FileMetaData:
        async with self.engine.acquire() as conn, conn.begin():
            can: AccessRights | None = await get_file_access_rights(
                conn, int(user_id), file_id
            )
            if can.read:
                fmd: FileMetaDataAtDB = await db_file_meta_data.get(
                    conn, parse_obj_as(SimcoreS3FileID, file_id)
                )
                if is_file_entry_valid(fmd):
                    return convert_db_to_model(fmd)
                fmd = await self._update_database_from_storage(conn, fmd)
                return convert_db_to_model(fmd)

            logger.debug("User %s cannot read file %s", user_id, file_id)
            raise FileAccessRightError(access_right="read", file_id=file_id)

    async def create_file_upload_links(
        self,
        user_id: UserID,
        file_id: StorageFileID,
        link_type: LinkType,
        file_size_bytes: ByteSize,
        *,
        is_directory: bool,
    ) -> UploadLinks:
        async with self.engine.acquire() as conn, conn.begin() as transaction:
            can: AccessRights | None = await get_file_access_rights(
                conn, user_id, file_id
            )
            if not can.write:
                raise FileAccessRightError(access_right="write", file_id=file_id)

            # NOTE: if this gets called successively with the same file_id, and
            # there was a multipart upload in progress beforehand, it MUST be
            # cancelled to prevent unwanted costs in AWS
            await self._clean_pending_upload(
                conn, parse_obj_as(SimcoreS3FileID, file_id)
            )

            # initiate the file meta data table
            fmd = await self._create_fmd_for_upload(
                conn,
                user_id,
                file_id,
                upload_id=S3_UNDEFINED_OR_EXTERNAL_MULTIPART_ID
                if (
                    get_s3_client(self.app).is_multipart(file_size_bytes)
                    or link_type == LinkType.S3
                )
                else None,
                is_directory=is_directory,
            )
            # NOTE: ensure the database is updated so cleaner does not pickup newly created uploads
            await transaction.commit()

            if link_type == LinkType.PRESIGNED and get_s3_client(self.app).is_multipart(
                file_size_bytes
            ):
                # create multipart links
                assert file_size_bytes  # nosec
                multipart_presigned_links = await get_s3_client(
                    self.app
                ).create_multipart_upload_links(
                    fmd.bucket_name,
                    fmd.file_id,
                    file_size_bytes,
                    expiration_secs=self.settings.STORAGE_DEFAULT_PRESIGNED_LINK_EXPIRATION_SECONDS,
                )
                # update the database so we keep the upload id
                fmd.upload_id = multipart_presigned_links.upload_id
                await db_file_meta_data.upsert(conn, fmd)
                return UploadLinks(
                    multipart_presigned_links.urls,
                    multipart_presigned_links.chunk_size,
                )
            if link_type == LinkType.PRESIGNED:
                # create single presigned link
                single_presigned_link = await get_s3_client(
                    self.app
                ).create_single_presigned_upload_link(
                    self.simcore_bucket_name,
                    fmd.file_id,
                    expiration_secs=self.settings.STORAGE_DEFAULT_PRESIGNED_LINK_EXPIRATION_SECONDS,
                )
                return UploadLinks(
                    [single_presigned_link],
                    file_size_bytes or MAX_LINK_CHUNK_BYTE_SIZE[link_type],
                )

        # user wants just the s3 link
        s3_link = get_s3_client(self.app).compute_s3_url(
            self.simcore_bucket_name, parse_obj_as(SimcoreS3FileID, file_id)
        )
        return UploadLinks(
            [s3_link], file_size_bytes or MAX_LINK_CHUNK_BYTE_SIZE[link_type]
        )

    async def abort_file_upload(
        self,
        user_id: UserID,
        file_id: StorageFileID,
    ) -> None:
        async with self.engine.acquire() as conn, conn.begin():
            can: AccessRights | None = await get_file_access_rights(
                conn, int(user_id), file_id
            )
            if not can.delete or not can.write:
                raise FileAccessRightError(access_right="write/delete", file_id=file_id)

            fmd: FileMetaDataAtDB = await db_file_meta_data.get(
                conn, parse_obj_as(SimcoreS3FileID, file_id)
            )
            if is_valid_managed_multipart_upload(fmd.upload_id):
                assert fmd.upload_id  # nosec
                await get_s3_client(self.app).abort_multipart_upload(
                    bucket=fmd.bucket_name,
                    file_id=fmd.file_id,
                    upload_id=fmd.upload_id,
                )

            try:
                # try to revert to what we had in storage if any
                await self._update_database_from_storage(conn, fmd)
            except S3KeyNotFoundError:
                # the file does not exist, so we delete the entry in the db
                async with self.engine.acquire() as conn:
                    await db_file_meta_data.delete(conn, [fmd.file_id])

    async def complete_file_upload(
        self,
        file_id: StorageFileID,
        user_id: UserID,
        uploaded_parts: list[UploadedPart],
    ) -> FileMetaData:
        async with self.engine.acquire() as conn:
            can: AccessRights | None = await get_file_access_rights(
                conn, int(user_id), file_id
            )
            if not can.write:
                raise FileAccessRightError(access_right="write", file_id=file_id)
            fmd = await db_file_meta_data.get(
                conn, parse_obj_as(SimcoreS3FileID, file_id)
            )

        if is_valid_managed_multipart_upload(fmd.upload_id):
            # NOTE: Processing of a Complete Multipart Upload request
            # could take several minutes to complete. After Amazon S3
            # begins processing the request, it sends an HTTP response
            # header that specifies a 200 OK response. While processing
            # is in progress, Amazon S3 periodically sends white space
            # characters to keep the connection from timing out. Because
            # a request could fail after the initial 200 OK response
            # has been sent, it is important that you check the response
            # body to determine whether the request succeeded.
            assert fmd.upload_id  # nosec
            await get_s3_client(self.app).complete_multipart_upload(
                bucket=self.simcore_bucket_name,
                file_id=fmd.file_id,
                upload_id=fmd.upload_id,
                uploaded_parts=uploaded_parts,
            )
        async with self.engine.acquire() as conn:
            fmd = await self._update_database_from_storage(conn, fmd)
            assert fmd  # nosec
            return convert_db_to_model(fmd)

    async def create_file_download_link(  # noqa: C901
        self, user_id: UserID, file_id: StorageFileID, link_type: LinkType
    ) -> AnyUrl:
        """
        Cases:
        1. the file_id maps 1:1 to `file_meta_data` (e.g. it is not a file inside a directory)
        2. the file_id represents a file inside a directory (its root path maps 1:1 to a `file_meta_data` defined as a directory)

        3. Raises FileNotFoundError if the file does not exist
        4. Raises FileAccessRightError if the user does not have access to the file
        """

        async def _get_fmd(
            conn: SAConnection, s3_file_id: StorageFileID
        ) -> FileMetaDataAtDB | None:
            with suppress(FileMetaDataNotFoundError):
                return await db_file_meta_data.get(
                    conn, parse_obj_as(SimcoreS3FileID, s3_file_id)
                )
            return None

        async def _ensure_access_rights(
            conn: SAConnection, storage_file_id: StorageFileID
        ) -> None:
            can: AccessRights | None = await get_file_access_rights(
                conn, user_id, storage_file_id
            )
            if not can.read:
                # NOTE: this is tricky. A user with read access can download and data!
                # If write permission would be required, then shared projects as views cannot
                # recover data in nodes (e.g. jupyter cannot pull work data)
                #
                raise FileAccessRightError(access_right="read", file_id=storage_file_id)

        async def _get_directory_objects(
            conn: SAConnection,
        ) -> tuple[SimcoreS3FileID, FileMetaDataAtDB] | tuple[None, None]:
            # if the file_meta_data is not present it could be a directory
            provided_file_id_fmd = await _get_fmd(conn, file_id)
            if provided_file_id_fmd is None and (
                directory_file_id_str := get_simcore_directory(file_id)
            ):
                directory_file_id = parse_obj_as(
                    SimcoreS3FileID, directory_file_id_str.rstrip("/")
                )

                directory_file_id_fmd = await _get_fmd(conn, directory_file_id)
                if directory_file_id_fmd:
                    return directory_file_id, directory_file_id_fmd
            return None, None

        async def _format_link(s3_file_id: SimcoreS3FileID) -> AnyUrl:
            link: AnyUrl = parse_obj_as(
                AnyUrl,
                f"s3://{self.simcore_bucket_name}/{urllib.parse.quote(s3_file_id)}",
            )
            if link_type == LinkType.PRESIGNED:
                link = await get_s3_client(
                    self.app
                ).create_single_presigned_download_link(
                    self.simcore_bucket_name,
                    s3_file_id,
                    self.settings.STORAGE_DEFAULT_PRESIGNED_LINK_EXPIRATION_SECONDS,
                )

            return link

        async with self.engine.acquire() as conn:
            # if the file_meta_data is not present it could be a directory
            directory_file_id, directory_file_id_fmd = await _get_directory_objects(
                conn
            )

            if directory_file_id and directory_file_id_fmd:
                # the file can be inside a `file_meta_data` directory entry
                await _ensure_access_rights(conn, directory_file_id)
                if not await get_s3_client(self.app).file_exists(
                    self.simcore_bucket_name, s3_object=f"{file_id}"
                ):
                    raise S3KeyNotFoundError(
                        key=file_id, bucket=self.simcore_bucket_name
                    )
                return await _format_link(parse_obj_as(SimcoreS3FileID, file_id))

            # (legacy) the file can be listed in `file_meta_data` as a file entry
            await _ensure_access_rights(conn, file_id)

            fmd = await db_file_meta_data.get(
                conn, parse_obj_as(SimcoreS3FileID, file_id)
            )
            if not is_file_entry_valid(fmd):
                # try lazy update
                fmd = await self._update_database_from_storage(conn, fmd)

            return await _format_link(fmd.object_name)

    async def delete_file(self, user_id: UserID, file_id: StorageFileID):
        async with self.engine.acquire() as conn, conn.begin():
            can: AccessRights | None = await get_file_access_rights(
                conn, user_id, file_id
            )
            if not can.delete:
                raise FileAccessRightError(access_right="delete", file_id=file_id)

            with suppress(FileMetaDataNotFoundError):
                file: FileMetaDataAtDB = await db_file_meta_data.get(
                    conn, parse_obj_as(SimcoreS3FileID, file_id)
                )
                # NOTE: since this lists the files before deleting them
                # it can be used to filter for just a single file and also
                # to delete it
                await get_s3_client(self.app).delete_files_in_path(
                    file.bucket_name,
                    prefix=(
                        ensure_ends_with(file.file_id, "/")
                        if file.is_directory
                        else file.file_id
                    ),
                )
                await db_file_meta_data.delete(conn, [file.file_id])

    async def delete_project_simcore_s3(
        self, user_id: UserID, project_id: ProjectID, node_id: NodeID | None = None
    ) -> None:
        async with self.engine.acquire() as conn, conn.begin():
            can: AccessRights | None = await get_project_access_rights(
                conn, user_id, project_id
            )
            if not can.delete:
                raise ProjectAccessRightError(
                    access_right="delete", project_id=project_id
                )

            # we can do it this way, since we are in a transaction, it will rollback in case of error
            if not node_id:
                await db_file_meta_data.delete_all_from_project(conn, project_id)
            else:
                await db_file_meta_data.delete_all_from_node(conn, node_id)
            await get_s3_client(self.app).delete_files_in_project_node(
                self.simcore_bucket_name, project_id, node_id
            )

    async def deep_copy_project_simcore_s3(
        self,
        user_id: UserID,
        src_project: dict[str, Any],
        dst_project: dict[str, Any],
        node_mapping: dict[NodeID, NodeID],
        task_progress: TaskProgress | None = None,
    ) -> None:
        src_project_uuid: ProjectID = ProjectID(src_project["uuid"])
        dst_project_uuid: ProjectID = ProjectID(dst_project["uuid"])
        # Step 1: check access rights (read of src and write of dst)
        update_task_progress(task_progress, "Checking study access rights...")
        async with self.engine.acquire() as conn:
            for prj_uuid in [src_project_uuid, dst_project_uuid]:
                if not await db_projects.project_exists(conn, prj_uuid):
                    raise ProjectNotFoundError(project_id=prj_uuid)
            source_access_rights = await get_project_access_rights(
                conn, user_id, project_id=src_project_uuid
            )
            dest_access_rights = await get_project_access_rights(
                conn, user_id, project_id=dst_project_uuid
            )
        if not source_access_rights.read:
            raise ProjectAccessRightError(
                access_right="read", project_id=src_project_uuid
            )
        if not dest_access_rights.write:
            raise ProjectAccessRightError(
                access_right="write", project_id=dst_project_uuid
            )

        # Step 2: start copying by listing what to copy
        update_task_progress(
            task_progress, f"Collecting files of '{src_project['name']}'..."
        )
        async with self.engine.acquire() as conn:
            src_project_files: list[
                FileMetaDataAtDB
            ] = await db_file_meta_data.list_fmds(conn, project_ids=[src_project_uuid])
        project_file_sizes: list[ByteSize] = await logged_gather(
            *[self._get_size(fmd) for fmd in src_project_files],
            max_concurrency=_MAX_PARALLEL_S3_CALLS,
        )
        src_project_total_data_size: ByteSize = parse_obj_as(
            ByteSize, sum(project_file_sizes)
        )
        # Step 3.1: copy: files referenced from file_metadata
        copy_tasks: deque[Awaitable] = deque()
        s3_transfered_data_cb = S3TransferDataCB(
            task_progress,
            src_project_total_data_size,
            task_progress_message_prefix=f"Copying {len(src_project_files)} files to '{dst_project['name']}'",
        )
        for src_fmd in src_project_files:
            if not src_fmd.node_id or (src_fmd.location_id != self.location_id):
                msg = (
                    "This is not foreseen, stem from old decisions, and needs to "
                    f"be implemented if needed. Faulty metadata: {src_fmd=}"
                )
                raise NotImplementedError(msg)

            if new_node_id := node_mapping.get(src_fmd.node_id):
                copy_tasks.append(
                    self._copy_path_s3_s3(
                        user_id,
                        src_fmd,
                        SimcoreS3FileID(
                            f"{dst_project_uuid}/{new_node_id}/{src_fmd.object_name.split('/', maxsplit=2)[-1]}"
                        ),
                        bytes_transfered_cb=s3_transfered_data_cb.copy_transfer_cb,
                    )
                )
        # Step 3.2: copy files referenced from file-picker from DAT-CORE
        for node_id, node in dst_project.get("workbench", {}).items():
            copy_tasks.extend(
                [
                    self._copy_file_datcore_s3(
                        user_id=user_id,
                        source_uuid=output["path"],
                        dest_project_id=dst_project_uuid,
                        dest_node_id=NodeID(node_id),
                        file_storage_link=output,
                        bytes_transfered_cb=s3_transfered_data_cb.copy_transfer_cb,
                    )
                    for output in node.get("outputs", {}).values()
                    if isinstance(output, dict)
                    and (int(output.get("store", self.location_id)) == DATCORE_ID)
                ]
            )
        await logged_gather(*copy_tasks, max_concurrency=MAX_CONCURRENT_S3_TASKS)
        # ensure the full size is reported
        s3_transfered_data_cb.finalize_transfer()

    async def _get_size(self, fmd: FileMetaDataAtDB) -> ByteSize:
        if not fmd.is_directory:
            return fmd.file_size

        # in case of directory list files and return size
        total_size: int = 0
        async for s3_objects in get_s3_client(self.app).list_all_objects_gen(
            self.simcore_bucket_name,
            prefix=f"{fmd.object_name}",
            max_yield_result_size=_MAX_ELEMENTS_TO_LIST,
        ):
            total_size += sum(x.get("Size", 0) for x in s3_objects)

        return parse_obj_as(ByteSize, total_size)

    async def search_files_starting_with(
        self, user_id: UserID, prefix: str
    ) -> list[FileMetaData]:
        # NOTE: this entrypoint is solely used by api-server. It is the exact
        # same as list_files but does not rename the found files with project
        # name/node name which filters out this files
        # TODO: unify, or use a query parameter?
        async with self.engine.acquire() as conn:
            can_read_projects_ids = await get_readable_project_ids(conn, user_id)
            file_metadatas: list[
                FileMetaDataAtDB
            ] = await db_file_meta_data.list_filter_with_partial_file_id(
                conn,
                user_id=user_id,
                project_ids=can_read_projects_ids,
                file_id_prefix=prefix,
                partial_file_id=None,
                only_files=True,
            )
            resolved_fmds = []
            for fmd in file_metadatas:
                if is_file_entry_valid(fmd):
                    resolved_fmds.append(convert_db_to_model(fmd))
                    continue
                with suppress(S3KeyNotFoundError):
                    updated_fmd = await self._update_database_from_storage(conn, fmd)
                    resolved_fmds.append(convert_db_to_model(updated_fmd))
            return resolved_fmds

    async def create_soft_link(
        self, user_id: int, target_file_id: StorageFileID, link_file_id: StorageFileID
    ) -> FileMetaData:
        async with self.engine.acquire() as conn:
            if await db_file_meta_data.exists(
                conn, parse_obj_as(SimcoreS3FileID, link_file_id)
            ):
                raise LinkAlreadyExistsError(file_id=link_file_id)
        # validate target_uuid
        target = await self.get_file(user_id, target_file_id)
        # duplicate target and change the following columns:
        target.file_uuid = link_file_id
        target.file_id = link_file_id  # NOTE: api-server relies on this id
        target.is_soft_link = True

        async with self.engine.acquire() as conn:
            return convert_db_to_model(await db_file_meta_data.insert(conn, target))

    async def synchronise_meta_data_table(
        self, *, dry_run: bool
    ) -> list[StorageFileID]:
        file_ids_to_remove = []
        async with self.engine.acquire() as conn:
            logger.warning(
                "Total number of entries to check %d",
                await db_file_meta_data.total(conn),
            )
            # iterate over all entries to check if there is a file in the S3 backend
            async for fmd in db_file_meta_data.list_valid_uploads(conn):
                if not await get_s3_client(self.app).file_exists(
                    self.simcore_bucket_name, s3_object=fmd.object_name
                ):
                    # this file does not exist in S3
                    file_ids_to_remove.append(fmd.file_id)

            if not dry_run:
                await db_file_meta_data.delete(conn, file_ids_to_remove)

            logger.info(
                "%s %d entries ",
                "Would delete" if dry_run else "Deleted",
                len(file_ids_to_remove),
            )

        return file_ids_to_remove

    async def _clean_pending_upload(self, conn: SAConnection, file_id: SimcoreS3FileID):
        with suppress(FileMetaDataNotFoundError):
            fmd = await db_file_meta_data.get(conn, file_id)
            if is_valid_managed_multipart_upload(fmd.upload_id):
                assert fmd.upload_id  # nosec
                await get_s3_client(self.app).abort_multipart_upload(
                    bucket=self.simcore_bucket_name,
                    file_id=file_id,
                    upload_id=fmd.upload_id,
                )

    async def _clean_expired_uploads(self):
        """this method will check for all incomplete updates by checking
        the upload_expires_at entry in file_meta_data table.
        1. will try to update the entry from S3 backend if exists
        2. will delete the entry if nothing exists in S3 backend.
        """
        now = datetime.datetime.utcnow()
        async with self.engine.acquire() as conn:
            list_of_expired_uploads = await db_file_meta_data.list_fmds(
                conn, expired_after=now
            )
        logger.debug(
            "found following pending uploads: [%s]",
            [fmd.file_id for fmd in list_of_expired_uploads],
        )
        if not list_of_expired_uploads:
            return

        # try first to upload these from S3 (conservative)
        updated_fmds = await logged_gather(
            *(
                self._update_database_from_storage_no_connection(fmd)
                for fmd in list_of_expired_uploads
            ),
            reraise=False,
            log=logger,
            max_concurrency=MAX_CONCURRENT_DB_TASKS,
        )
        list_of_fmds_to_delete = [
            expired_fmd
            for expired_fmd, updated_fmd in zip(
                list_of_expired_uploads, updated_fmds, strict=True
            )
            if not isinstance(updated_fmd, FileMetaDataAtDB)
        ]
        if list_of_fmds_to_delete:
            # delete the remaining ones
            logger.debug(
                "following unfinished/incomplete uploads will now be deleted : [%s]",
                [fmd.file_id for fmd in list_of_fmds_to_delete],
            )
            await logged_gather(
                *(
                    self.delete_file(fmd.user_id, fmd.file_id)
                    for fmd in list_of_fmds_to_delete
                    if fmd.user_id is not None
                ),
                log=logger,
                max_concurrency=MAX_CONCURRENT_DB_TASKS,
            )
            logger.warning(
                "pending/incomplete uploads of [%s] removed",
                [fmd.file_id for fmd in list_of_fmds_to_delete],
            )

    async def _clean_dangling_multipart_uploads(self):
        """this method removes any dangling multipart upload that
        was initiated on S3 backend if it does not exist in file_meta_data
        table.
        Use-cases:
            - presigned multipart upload: a multipart upload is created after the entry in the table (
                if the expiry date is still in the future we do not remove the upload
            )
            - S3 external or internal potentially multipart upload (using S3 direct access we do not know
            if they create multipart uploads and have no control over it, the only thing we know is the upload
            expiry date)
            --> we only remove dangling upload IDs which expiry date is in the past or that have no upload in process
            or no entry at all in the database

        """
        current_multipart_uploads: list[
            tuple[UploadID, SimcoreS3FileID]
        ] = await get_s3_client(self.app).list_ongoing_multipart_uploads(
            self.simcore_bucket_name
        )
        if not current_multipart_uploads:
            return

        # there are some multipart uploads, checking if
        # there is a counterpart in file_meta_data
        # NOTE: S3 url encode file uuid with specific characters
        async with self.engine.acquire() as conn:
            # files have a 1 to 1 entry in the file_meta_data table
            file_ids: list[SimcoreS3FileID] = [
                SimcoreS3FileID(urllib.parse.unquote(f))
                for _, f in current_multipart_uploads
            ]
            # if a file is part of directory, check if this directory is present in
            # the file_meta_data table; extracting the SimcoreS3DirectoryID from
            # the file path to find it's equivalent
            directory_and_file_ids: list[SimcoreS3FileID] = file_ids + [
                SimcoreS3FileID(get_simcore_directory(file_id)) for file_id in file_ids
            ]

            list_of_known_metadata_entries: list[
                FileMetaDataAtDB
            ] = await db_file_meta_data.list_fmds(
                conn, file_ids=list(set(directory_and_file_ids))
            )
        # known uploads do have an expiry date (regardless of upload ID that we do not always know)
        list_of_known_uploads = [
            fmd for fmd in list_of_known_metadata_entries if fmd.upload_expires_at
        ]

        # To compile the list of valid uploads, check that the s3_object is
        # part of the known uploads.
        # The known uploads is composed of entries for files or for directories.
        # checking if the s3_object is part of either one of those
        list_of_valid_upload_ids: list[str] = []
        known_directory_names: set[str] = {
            x.object_name for x in list_of_known_uploads if x.is_directory is True
        }
        known_file_names: set[str] = {
            x.object_name for x in list_of_known_uploads if x.is_directory is False
        }
        for upload_id, s3_object_name in current_multipart_uploads:
            file_id = SimcoreS3FileID(urllib.parse.unquote(s3_object_name))
            if (
                file_id in known_file_names
                or get_simcore_directory(file_id) in known_directory_names
            ):
                list_of_valid_upload_ids.append(upload_id)

        list_of_invalid_uploads = [
            (
                upload_id,
                file_id,
            )
            for upload_id, file_id in current_multipart_uploads
            if upload_id not in list_of_valid_upload_ids
        ]
        logger.debug(
            "the following %s was found and will now be aborted",
            f"{list_of_invalid_uploads=}",
        )
        await logged_gather(
            *(
                get_s3_client(self.app).abort_multipart_upload(
                    self.simcore_bucket_name, file_id, upload_id
                )
                for upload_id, file_id in list_of_invalid_uploads
            ),
            max_concurrency=MAX_CONCURRENT_S3_TASKS,
        )
        logger.warning(
            "Dangling multipart uploads '%s', were aborted. "
            "TIP: There were multipart uploads active on S3 with no counter-part in the file_meta_data database. "
            "This might indicate that something went wrong in how storage handles multipart uploads!!",
            f"{list_of_invalid_uploads}",
        )

    async def clean_expired_uploads(self) -> None:
        await self._clean_expired_uploads()
        await self._clean_dangling_multipart_uploads()

    async def _update_database_from_storage(
        self, conn: SAConnection, fmd: FileMetaDataAtDB
    ) -> FileMetaDataAtDB:
        s3_metadata: S3MetaData | None = None
        if not fmd.is_directory:
            s3_metadata = await get_s3_client(self.app).get_file_metadata(
                fmd.bucket_name, fmd.object_name
            )

        fmd = await db_file_meta_data.get(conn, fmd.file_id)
        if not fmd.is_directory and s3_metadata:
            fmd.file_size = parse_obj_as(ByteSize, s3_metadata.size)
            fmd.last_modified = s3_metadata.last_modified
            fmd.entity_tag = s3_metadata.e_tag
        fmd.upload_expires_at = None
        fmd.upload_id = None
        updated_fmd: FileMetaDataAtDB = await db_file_meta_data.upsert(
            conn, convert_db_to_model(fmd)
        )
        return updated_fmd

    async def _update_database_from_storage_no_connection(
        self, fmd: FileMetaDataAtDB
    ) -> FileMetaDataAtDB:
        async with self.engine.acquire() as conn:
            updated_fmd: FileMetaDataAtDB = await self._update_database_from_storage(
                conn, fmd
            )
        return updated_fmd

    async def _copy_file_datcore_s3(
        self,
        user_id: UserID,
        source_uuid: str,
        dest_project_id: ProjectID,
        dest_node_id: NodeID,
        file_storage_link: dict[str, Any],
        bytes_transfered_cb: Callable[[int], None],
    ) -> FileMetaData:
        session = get_client_session(self.app)
        # 2 steps: Get download link for local copy, then upload to S3
        # TODO: This should be a redirect stream!
        api_token, api_secret = await db_tokens.get_api_token_and_secret(
            self.app, user_id
        )
        dc_link = await datcore_adapter.get_file_download_presigned_link(
            self.app, api_token, api_secret, source_uuid
        )
        assert dc_link.path  # nosec
        filename = Path(dc_link.path).name
        dst_file_id = SimcoreS3FileID(f"{dest_project_id}/{dest_node_id}/{filename}")
        logger.debug("copying %s to %s", f"{source_uuid=}", f"{dst_file_id=}")

        with tempfile.TemporaryDirectory() as tmpdir:
            local_file_path = Path(tmpdir) / filename
            # Downloads DATCore -> local
            await download_to_file_or_raise(session, dc_link, local_file_path)

            # copying will happen using aioboto3, therefore multipart might happen
            async with self.engine.acquire() as conn, conn.begin() as transaction:
                new_fmd = await self._create_fmd_for_upload(
                    conn,
                    user_id,
                    dst_file_id,
                    upload_id=S3_UNDEFINED_OR_EXTERNAL_MULTIPART_ID,
                    is_directory=False,
                )
                # NOTE: ensure the database is updated so cleaner does not pickup newly created uploads
                await transaction.commit()
                # Uploads local -> S3
                await get_s3_client(self.app).upload_file(
                    self.simcore_bucket_name,
                    local_file_path,
                    dst_file_id,
                    bytes_transfered_cb,
                )
                updated_fmd = await self._update_database_from_storage(conn, new_fmd)
            file_storage_link["store"] = self.location_id
            file_storage_link["path"] = new_fmd.file_id

            logger.info("copied %s to %s", f"{source_uuid=}", f"{updated_fmd=}")

        return convert_db_to_model(updated_fmd)

    async def _copy_path_s3_s3(
        self,
        user_id: UserID,
        src_fmd: FileMetaDataAtDB,
        dst_file_id: SimcoreS3FileID,
        bytes_transfered_cb: Callable[[int], None],
    ) -> FileMetaData:
        logger.debug("copying %s to %s", f"{src_fmd=}", f"{dst_file_id=}")
        # copying will happen using aioboto3, therefore multipart might happen
        # NOTE: connection must be released to ensure database update
        async with self.engine.acquire() as conn, conn.begin() as transaction:
            new_fmd = await self._create_fmd_for_upload(
                conn,
                user_id,
                dst_file_id,
                upload_id=S3_UNDEFINED_OR_EXTERNAL_MULTIPART_ID,
                is_directory=src_fmd.is_directory,
            )
            # NOTE: ensure the database is updated so cleaner does not pickup newly created uploads
            await transaction.commit()

            s3_client: StorageS3Client = get_s3_client(self.app)

            if src_fmd.is_directory:
                async for s3_objects in s3_client.list_all_objects_gen(
                    self.simcore_bucket_name,
                    prefix=src_fmd.object_name,
                    max_yield_result_size=_MAX_ELEMENTS_TO_LIST,
                ):
                    s3_objects_src_to_new: dict[str, str] = {
                        x["Key"]: x["Key"].replace(
                            f"{src_fmd.object_name}", f"{new_fmd.object_name}"
                        )
                        for x in s3_objects
                    }

                    await logged_gather(
                        *[
                            s3_client.copy_file(
                                self.simcore_bucket_name,
                                cast(SimcoreS3FileID, src),
                                cast(SimcoreS3FileID, new),
                                bytes_transfered_cb=bytes_transfered_cb,
                            )
                            for src, new in s3_objects_src_to_new.items()
                        ],
                        max_concurrency=_MAX_PARALLEL_S3_CALLS,
                    )
            else:
                await s3_client.copy_file(
                    self.simcore_bucket_name,
                    src_fmd.object_name,
                    new_fmd.object_name,
                    bytes_transfered_cb=bytes_transfered_cb,
                )

            updated_fmd = await self._update_database_from_storage(conn, new_fmd)
        logger.info("copied %s to %s", f"{src_fmd=}", f"{updated_fmd=}")
        return convert_db_to_model(updated_fmd)

    async def _create_fmd_for_upload(
        self,
        conn: SAConnection,
        user_id: UserID,
        file_id: StorageFileID,
        upload_id: UploadID | None,
        *,
        is_directory: bool,
    ) -> FileMetaDataAtDB:
        now = datetime.datetime.utcnow()
        upload_expiration_date = now + datetime.timedelta(
            seconds=self.settings.STORAGE_DEFAULT_PRESIGNED_LINK_EXPIRATION_SECONDS
        )
        fmd = FileMetaData.from_simcore_node(
            user_id=user_id,
            file_id=parse_obj_as(SimcoreS3FileID, file_id),
            bucket=self.simcore_bucket_name,
            location_id=self.location_id,
            location_name=self.location_name,
            upload_expires_at=upload_expiration_date,
            upload_id=upload_id,
            is_directory=is_directory,
        )
        return await db_file_meta_data.upsert(conn, fmd)


def create_simcore_s3_data_manager(app: web.Application) -> SimcoreS3DataManager:
    cfg: Settings = app[APP_CONFIG_KEY]
    assert cfg.STORAGE_S3  # nosec
    return SimcoreS3DataManager(
        engine=app[APP_DB_ENGINE_KEY],
        simcore_bucket_name=parse_obj_as(S3BucketName, cfg.STORAGE_S3.S3_BUCKET_NAME),
        app=app,
        settings=cfg,
    )<|MERGE_RESOLUTION|>--- conflicted
+++ resolved
@@ -7,11 +7,7 @@
 from contextlib import suppress
 from dataclasses import dataclass
 from pathlib import Path
-<<<<<<< HEAD
-from typing import Any
-=======
 from typing import Any, Final, cast
->>>>>>> cf376e0d
 
 from aiohttp import web
 from aiopg.sa import Engine
