import datetime
import functools
import logging
import tempfile
import urllib.parse
from collections import deque
from contextlib import suppress
from dataclasses import dataclass
from pathlib import Path
from typing import Any, Awaitable, Callable

from aiohttp import web
from aiopg.sa import Engine
from aiopg.sa.connection import SAConnection
from models_library.api_schemas_storage import LinkType, S3BucketName, UploadedPart
from models_library.projects import ProjectID
from models_library.projects_nodes_io import (
    LocationID,
    NodeID,
    SimcoreS3DirectoryID,
    SimcoreS3FileID,
    StorageFileID,
)
from models_library.users import UserID
from pydantic import AnyUrl, ByteSize, NonNegativeInt, parse_obj_as
from servicelib.aiohttp.client_session import get_client_session
from servicelib.aiohttp.long_running_tasks.server import TaskProgress
from servicelib.utils import ensure_ends_with, logged_gather
<<<<<<< HEAD
from simcore_service_storage.s3_client import S3MetaData
=======
>>>>>>> 658645fc

from . import db_file_meta_data, db_projects, db_tokens
from .constants import (
    APP_CONFIG_KEY,
    APP_DB_ENGINE_KEY,
    DATCORE_ID,
    EXPAND_DIR_MAX_ITEM_COUNT,
    MAX_CONCURRENT_DB_TASKS,
    MAX_CONCURRENT_S3_TASKS,
    MAX_LINK_CHUNK_BYTE_SIZE,
    S3_UNDEFINED_OR_EXTERNAL_MULTIPART_ID,
    SIMCORE_S3_ID,
    SIMCORE_S3_STR,
)
from .datcore_adapter import datcore_adapter
from .db_access_layer import (
    AccessRights,
    get_file_access_rights,
    get_project_access_rights,
    get_readable_project_ids,
)
from .dsm_factory import BaseDataManager
from .exceptions import (
    FileAccessRightError,
    FileMetaDataNotFoundError,
    LinkAlreadyExistsError,
    ProjectAccessRightError,
    ProjectNotFoundError,
    S3KeyNotFoundError,
)
from .models import (
    DatasetMetaData,
    FileMetaData,
    FileMetaDataAtDB,
    UploadID,
    UploadLinks,
)
from .s3 import get_s3_client
from .s3_client import S3MetaData
from .s3_utils import S3TransferDataCB, update_task_progress
from .settings import Settings
from .utils import (
    convert_db_to_model,
    download_to_file_or_raise,
    is_file_entry_valid,
    is_valid_managed_multipart_upload,
)

logger = logging.getLogger(__name__)


@dataclass
class SimcoreS3DataManager(BaseDataManager):
    engine: Engine
    simcore_bucket_name: S3BucketName
    app: web.Application
    settings: Settings

    @classmethod
    def get_location_id(cls) -> LocationID:
        return SIMCORE_S3_ID

    @classmethod
    def get_location_name(cls) -> str:
        return SIMCORE_S3_STR

    async def authorized(self, _user_id: UserID) -> bool:
        return True  # always true for now

    async def list_datasets(self, user_id: UserID) -> list[DatasetMetaData]:
        async with self.engine.acquire() as conn:
            readable_projects_ids = await get_readable_project_ids(conn, user_id)
            return [
                DatasetMetaData(
                    dataset_id=prj_data.uuid,
                    display_name=prj_data.name,
                )
                async for prj_data in db_projects.list_valid_projects_in(
                    conn, readable_projects_ids
                )
            ]

    async def list_files_in_dataset(
<<<<<<< HEAD
        self, user_id: UserID, dataset_id: str, expand_dirs: bool
=======
        self, user_id: UserID, dataset_id: str, *, expand_dirs: bool
>>>>>>> 658645fc
    ) -> list[FileMetaData]:
        # NOTE: expand_dirs will be replaced by pagination in the future
        data: list[FileMetaData] = await self.list_files(
<<<<<<< HEAD
            user_id, expand_dirs, uuid_filter=ensure_ends_with(dataset_id, "/")
        )
        return data

    async def _expand_directory(self, fmd: FileMetaDataAtDB) -> list[FileMetaData]:
        """
        Scans S3 backend and returns a list S3MetaData entries which get mapped
        to FileMetaData entry.
        """
        files_in_folder: list[S3MetaData] = await get_s3_client(self.app).list_files(
            self.simcore_bucket_name,
            prefix=ensure_ends_with(fmd.file_id, "/"),
        )
        result: list[FileMetaData] = [
            convert_db_to_model(
                FileMetaDataAtDB(
                    location_id=fmd.location_id,
                    location=fmd.location,
                    bucket_name=fmd.bucket_name,
                    object_name=x.file_id,
                    user_id=fmd.user_id,
                    # NOTE `created_at` is inherited from the directory,
                    # since S3 does not provide it. This filed is
                    # inaccurate!
                    created_at=fmd.created_at,
                    file_id=x.file_id,
                    file_size=parse_obj_as(ByteSize, x.size),
                    last_modified=x.last_modified,
                    entity_tag=x.e_tag,
                    is_soft_link=False,
                    is_directory=False,
                )
            )
            for x in files_in_folder
        ]
        return result

    async def list_files(
        self, user_id: UserID, expand_dirs: bool, uuid_filter: str = ""
    ) -> list[FileMetaData]:
        """
        expand_dirs `False`: returns the one metadata entry for each directory
        expand_dirs `True`: returns all files in each directory (no directories will be included)
        """

        data: deque[FileMetaData] = deque()
        accesible_projects_ids = []
=======
            user_id,
            expand_dirs=expand_dirs,
            uuid_filter=ensure_ends_with(dataset_id, "/"),
        )
        return data

    async def _expand_directory(
        self, fmd: FileMetaDataAtDB, max_items_to_include: NonNegativeInt
    ) -> list[FileMetaData]:
        """
        Scans S3 backend and returns a list S3MetaData entries which get mapped
        to FileMetaData entry.
        """
        files_in_folder: list[S3MetaData] = await get_s3_client(self.app).list_files(
            self.simcore_bucket_name,
            prefix=ensure_ends_with(fmd.file_id, "/"),
            max_files_to_list=max_items_to_include,
        )
        result: list[FileMetaData] = [
            convert_db_to_model(
                FileMetaDataAtDB(
                    location_id=fmd.location_id,
                    location=fmd.location,
                    bucket_name=fmd.bucket_name,
                    object_name=x.file_id,
                    user_id=fmd.user_id,
                    # NOTE: to ensure users have a consistent experience the
                    # `created_at` field is inherited from the last_modified
                    # coming from S3. This way if a file is created 1 month after the
                    # creation of the directory, the file's creation date
                    # will not be 1 month in the passed.
                    created_at=x.last_modified,
                    file_id=x.file_id,
                    file_size=parse_obj_as(ByteSize, x.size),
                    last_modified=x.last_modified,
                    entity_tag=x.e_tag,
                    is_soft_link=False,
                    is_directory=False,
                )
            )
            for x in files_in_folder
        ]
        return result

    async def list_files(  # noqa C901
        self, user_id: UserID, *, expand_dirs: bool, uuid_filter: str = ""
    ) -> list[FileMetaData]:
        """
        expand_dirs `False`: returns one metadata entry for each directory
        expand_dirs `True`: returns all files in each directory (no directories will be included)

        NOTE: expand_dirs will be replaced by pagination in the future
        currently only {EXPAND_DIR_MAX_ITEM_COUNT} items will be returned
        The endpoint produces similar results to what it did previously
        """

        data: list[FileMetaData] = []
        accessible_projects_ids = []
>>>>>>> 658645fc
        async with self.engine.acquire() as conn, conn.begin():
            accessible_projects_ids = await get_readable_project_ids(conn, user_id)
            file_and_directory_meta_data: list[
                FileMetaDataAtDB
            ] = await db_file_meta_data.list_filter_with_partial_file_id(
                conn,
                user_id=user_id,
                project_ids=accessible_projects_ids,
                file_id_prefix=None,
                partial_file_id=uuid_filter,
                only_files=False,
            )

<<<<<<< HEAD
            for fmd in file_metadatas:
                if fmd.is_directory and expand_dirs:
                    # lists content of the directory
                    data.extend(await self._expand_directory(fmd))
                    continue

                if is_file_entry_valid(fmd):
                    data.append(convert_db_to_model(fmd))
=======
            # add all the entries from file_meta_data without
            for metadata in file_and_directory_meta_data:
                # below checks ensures that directoris either appear as
                if metadata.is_directory and expand_dirs:
                    # avoids directory files and does not add any directory entry to the result
                    continue

                if is_file_entry_valid(metadata):
                    data.append(convert_db_to_model(metadata))
>>>>>>> 658645fc
                    continue
                with suppress(S3KeyNotFoundError):
                    # 1. this was uploaded using the legacy file upload that relied on
                    # a background task checking the S3 backend unreliably, the file eventually
                    # will be uploaded and this will lazily update the database
                    # 2. this is still in upload and the file is missing and it will raise
                    updated_fmd = await self._update_database_from_storage(
                        conn, metadata
                    )
                    data.append(convert_db_to_model(updated_fmd))

            # try to expand directories the max number of files to return was not reached
            for metadata in file_and_directory_meta_data:
                if (
                    expand_dirs
                    and metadata.is_directory
                    and len(data) < EXPAND_DIR_MAX_ITEM_COUNT
                ):
                    max_items_to_include = EXPAND_DIR_MAX_ITEM_COUNT - len(data)
                    data.extend(
                        await self._expand_directory(metadata, max_items_to_include)
                    )

            # now parse the project to search for node/project names
            prj_names_mapping: dict[ProjectID | NodeID, str] = {}
            async for proj_data in db_projects.list_valid_projects_in(
                conn, accessible_projects_ids
            ):
                prj_names_mapping |= {proj_data.uuid: proj_data.name} | {
                    NodeID(node_id): node_data.label
                    for node_id, node_data in proj_data.workbench.items()
                }

        # FIXME: artifically fills ['project_name', 'node_name', 'file_id', 'raw_file_path', 'display_file_path']
        #        with information from the projects table!
        # also all this stuff with projects should be done in the client code not here
        # NOTE: sorry for all the FIXMEs here, but this will need further refactoring
<<<<<<< HEAD
        clean_data: deque[FileMetaData] = deque()
=======
        clean_data: list[FileMetaData] = []
>>>>>>> 658645fc
        for d in data:
            if d.project_id not in prj_names_mapping:
                continue
            d.project_name = prj_names_mapping[d.project_id]
            if d.node_id in prj_names_mapping:
                d.node_name = prj_names_mapping[d.node_id]
            if d.node_name and d.project_name:
                clean_data.append(d)

            data = clean_data
        return data

    async def get_file(self, user_id: UserID, file_id: StorageFileID) -> FileMetaData:
        async with self.engine.acquire() as conn, conn.begin():
            can: AccessRights | None = await get_file_access_rights(
                conn, int(user_id), file_id
            )
            if can.read:
                fmd: FileMetaDataAtDB = await db_file_meta_data.get(
                    conn, parse_obj_as(SimcoreS3FileID, file_id)
                )
                if is_file_entry_valid(fmd):
                    return convert_db_to_model(fmd)
                fmd = await self._update_database_from_storage(conn, fmd)
                return convert_db_to_model(fmd)

            logger.debug("User %s cannot read file %s", user_id, file_id)
            raise FileAccessRightError(access_right="read", file_id=file_id)

    async def create_file_upload_links(
        self,
        user_id: UserID,
        file_id: StorageFileID,
        link_type: LinkType,
        file_size_bytes: ByteSize,
<<<<<<< HEAD
=======
        *,
>>>>>>> 658645fc
        is_directory: bool,
    ) -> UploadLinks:
        async with self.engine.acquire() as conn, conn.begin() as transaction:
            can: AccessRights | None = await get_file_access_rights(
                conn, user_id, file_id
            )
            if not can.write:
                raise FileAccessRightError(access_right="write", file_id=file_id)

            # NOTE: if this gets called successively with the same file_id, and
            # there was a multipart upload in progress beforehand, it MUST be
            # cancelled to prevent unwanted costs in AWS
            await self._clean_pending_upload(
                conn, parse_obj_as(SimcoreS3FileID, file_id)
            )

            # initiate the file meta data table
            fmd = await self._create_fmd_for_upload(
                conn,
                user_id,
                file_id,
                upload_id=S3_UNDEFINED_OR_EXTERNAL_MULTIPART_ID
                if (
                    get_s3_client(self.app).is_multipart(file_size_bytes)
                    or link_type == LinkType.S3
                )
                else None,
                is_directory=is_directory,
            )
            # NOTE: ensure the database is updated so cleaner does not pickup newly created uploads
            await transaction.commit()

            if link_type == LinkType.PRESIGNED and get_s3_client(self.app).is_multipart(
                file_size_bytes
            ):
                # create multipart links
                assert file_size_bytes  # nosec
                multipart_presigned_links = await get_s3_client(
                    self.app
                ).create_multipart_upload_links(
                    fmd.bucket_name,
                    fmd.file_id,
                    file_size_bytes,
                    expiration_secs=self.settings.STORAGE_DEFAULT_PRESIGNED_LINK_EXPIRATION_SECONDS,
                )
                # update the database so we keep the upload id
                fmd.upload_id = multipart_presigned_links.upload_id
                await db_file_meta_data.upsert(conn, fmd)
                return UploadLinks(
                    multipart_presigned_links.urls,
                    multipart_presigned_links.chunk_size,
                )
            if link_type == LinkType.PRESIGNED:
                # create single presigned link
                single_presigned_link = await get_s3_client(
                    self.app
                ).create_single_presigned_upload_link(
                    self.simcore_bucket_name,
                    fmd.file_id,
                    expiration_secs=self.settings.STORAGE_DEFAULT_PRESIGNED_LINK_EXPIRATION_SECONDS,
                )
                return UploadLinks(
                    [single_presigned_link],
                    file_size_bytes or MAX_LINK_CHUNK_BYTE_SIZE[link_type],
                )

        # user wants just the s3 link
        s3_link = get_s3_client(self.app).compute_s3_url(
            self.simcore_bucket_name, parse_obj_as(SimcoreS3FileID, file_id)
        )
        return UploadLinks(
            [s3_link], file_size_bytes or MAX_LINK_CHUNK_BYTE_SIZE[link_type]
        )

    async def abort_file_upload(
        self,
        user_id: UserID,
        file_id: StorageFileID,
    ) -> None:
        async with self.engine.acquire() as conn, conn.begin():
            can: AccessRights | None = await get_file_access_rights(
                conn, int(user_id), file_id
            )
            if not can.delete or not can.write:
                raise FileAccessRightError(access_right="write/delete", file_id=file_id)

            fmd: FileMetaDataAtDB = await db_file_meta_data.get(
                conn, parse_obj_as(SimcoreS3FileID, file_id)
            )
            if is_valid_managed_multipart_upload(fmd.upload_id):
                assert fmd.upload_id  # nosec
                await get_s3_client(self.app).abort_multipart_upload(
                    bucket=fmd.bucket_name,
                    file_id=fmd.file_id,
                    upload_id=fmd.upload_id,
                )

            try:
                # try to revert to what we had in storage if any
                await self._update_database_from_storage(conn, fmd)
            except S3KeyNotFoundError:
                # the file does not exist, so we delete the entry in the db
                async with self.engine.acquire() as conn:
                    await db_file_meta_data.delete(conn, [fmd.file_id])

    async def complete_file_upload(
        self,
        file_id: StorageFileID,
        user_id: UserID,
        uploaded_parts: list[UploadedPart],
    ) -> FileMetaData:
        async with self.engine.acquire() as conn:
            can: AccessRights | None = await get_file_access_rights(
                conn, int(user_id), file_id
            )
            if not can.write:
                raise FileAccessRightError(access_right="write", file_id=file_id)
            fmd = await db_file_meta_data.get(
                conn, parse_obj_as(SimcoreS3FileID, file_id)
            )

        if is_valid_managed_multipart_upload(fmd.upload_id):
            # NOTE: Processing of a Complete Multipart Upload request
            # could take several minutes to complete. After Amazon S3
            # begins processing the request, it sends an HTTP response
            # header that specifies a 200 OK response. While processing
            # is in progress, Amazon S3 periodically sends white space
            # characters to keep the connection from timing out. Because
            # a request could fail after the initial 200 OK response
            # has been sent, it is important that you check the response
            # body to determine whether the request succeeded.
            assert fmd.upload_id  # nosec
            await get_s3_client(self.app).complete_multipart_upload(
                bucket=self.simcore_bucket_name,
                file_id=fmd.file_id,
                upload_id=fmd.upload_id,
                uploaded_parts=uploaded_parts,
            )
        async with self.engine.acquire() as conn:
            fmd = await self._update_database_from_storage(conn, fmd)
            assert fmd  # nosec
            return convert_db_to_model(fmd)

    async def create_file_download_link(
        self, user_id: UserID, file_id: StorageFileID, link_type: LinkType
    ) -> AnyUrl:
        async with self.engine.acquire() as conn:
            can: AccessRights | None = await get_file_access_rights(
                conn, user_id, file_id
            )
            if not can.read:
                # NOTE: this is tricky. A user with read access can download and data!
                # If write permission would be required, then shared projects as views cannot
                # recover data in nodes (e.g. jupyter cannot pull work data)
                #
                raise FileAccessRightError(access_right="read", file_id=file_id)

            fmd = await db_file_meta_data.get(
                conn, parse_obj_as(SimcoreS3FileID, file_id)
            )
            if not is_file_entry_valid(fmd):
                # try lazy update
                fmd = await self._update_database_from_storage(conn, fmd)

        link: AnyUrl = parse_obj_as(
            AnyUrl,
            f"s3://{self.simcore_bucket_name}/{urllib.parse.quote(fmd.object_name)}",
        )
        if link_type == LinkType.PRESIGNED:
            link = await get_s3_client(self.app).create_single_presigned_download_link(
                self.simcore_bucket_name,
                fmd.object_name,
                self.settings.STORAGE_DEFAULT_PRESIGNED_LINK_EXPIRATION_SECONDS,
            )

        return link

    async def delete_file(self, user_id: UserID, file_id: StorageFileID):
        async with self.engine.acquire() as conn, conn.begin():
            can: AccessRights | None = await get_file_access_rights(
                conn, user_id, file_id
            )
            if not can.delete:
                raise FileAccessRightError(access_right="delete", file_id=file_id)

            with suppress(FileMetaDataNotFoundError):
                file: FileMetaDataAtDB = await db_file_meta_data.get(
                    conn, parse_obj_as(SimcoreS3FileID, file_id)
                )
<<<<<<< HEAD
                if file.is_directory:
                    await get_s3_client(self.app).delete_files_in_path(
                        file.bucket_name, prefix=ensure_ends_with(file.file_id, "/")
                    )
                else:
                    await get_s3_client(self.app).delete_file(
                        file.bucket_name, file.file_id
                    )
=======
                # NOTE: since this lists the files before deleting them
                # it can be used to filter for just a single file and also
                # to delete it
                await get_s3_client(self.app).delete_files_in_path(
                    file.bucket_name,
                    prefix=(
                        ensure_ends_with(file.file_id, "/")
                        if file.is_directory
                        else file.file_id
                    ),
                )
>>>>>>> 658645fc
                await db_file_meta_data.delete(conn, [file.file_id])

    async def delete_project_simcore_s3(
        self, user_id: UserID, project_id: ProjectID, node_id: NodeID | None = None
    ) -> None:
        async with self.engine.acquire() as conn, conn.begin():
            can: AccessRights | None = await get_project_access_rights(
                conn, user_id, project_id
            )
            if not can.delete:
                raise ProjectAccessRightError(
                    access_right="delete", project_id=project_id
                )

            # we can do it this way, since we are in a transaction, it will rollback in case of error
            if not node_id:
                await db_file_meta_data.delete_all_from_project(conn, project_id)
            else:
                await db_file_meta_data.delete_all_from_node(conn, node_id)
            await get_s3_client(self.app).delete_files_in_project_node(
                self.simcore_bucket_name, project_id, node_id
            )

    async def deep_copy_project_simcore_s3(
        self,
        user_id: UserID,
        src_project: dict[str, Any],
        dst_project: dict[str, Any],
        node_mapping: dict[NodeID, NodeID],
        task_progress: TaskProgress | None = None,
    ) -> None:
        src_project_uuid: ProjectID = ProjectID(src_project["uuid"])
        dst_project_uuid: ProjectID = ProjectID(dst_project["uuid"])
        # Step 1: check access rights (read of src and write of dst)
        update_task_progress(task_progress, "Checking study access rights...")
        async with self.engine.acquire() as conn:
            for prj_uuid in [src_project_uuid, dst_project_uuid]:
                if not await db_projects.project_exists(conn, prj_uuid):
                    raise ProjectNotFoundError(project_id=prj_uuid)
            source_access_rights = await get_project_access_rights(
                conn, user_id, project_id=src_project_uuid
            )
            dest_access_rights = await get_project_access_rights(
                conn, user_id, project_id=dst_project_uuid
            )
        if not source_access_rights.read:
            raise ProjectAccessRightError(
                access_right="read", project_id=src_project_uuid
            )
        if not dest_access_rights.write:
            raise ProjectAccessRightError(
                access_right="write", project_id=dst_project_uuid
            )

        # Step 2: start copying by listing what to copy
        update_task_progress(
            task_progress, f"Collecting files of '{src_project['name']}'..."
        )
        async with self.engine.acquire() as conn:
            src_project_files: list[
                FileMetaDataAtDB
            ] = await db_file_meta_data.list_fmds(conn, project_ids=[src_project_uuid])
        src_project_total_data_size = parse_obj_as(
            ByteSize,
            functools.reduce(
                lambda a, b: a + b, [f.file_size for f in src_project_files], 0
            ),
        )
        # Step 3.1: copy: files referenced from file_metadata
        copy_tasks: deque[Awaitable] = deque()
        s3_transfered_data_cb = S3TransferDataCB(
            task_progress,
            src_project_total_data_size,
            task_progress_message_prefix=f"Copying {len(src_project_files)} files to '{dst_project['name']}'",
        )
        for src_fmd in src_project_files:
            if not src_fmd.node_id or (src_fmd.location_id != self.location_id):
                raise NotImplementedError(
                    "This is not foreseen, stem from old decisions"
                    f", and needs to be implemented if needed. Faulty metadata: {src_fmd=}"
                )

            if new_node_id := node_mapping.get(src_fmd.node_id):
                copy_tasks.append(
                    self._copy_file_s3_s3(
                        user_id,
                        src_fmd,
                        SimcoreS3FileID(
                            f"{dst_project_uuid}/{new_node_id}/{src_fmd.object_name.split('/', maxsplit=2)[-1]}"
                        ),
                        bytes_transfered_cb=s3_transfered_data_cb.copy_transfer_cb,
                    )
                )
        # Step 3.2: copy files referenced from file-picker from DAT-CORE
        for node_id, node in dst_project.get("workbench", {}).items():
            copy_tasks.extend(
                [
                    self._copy_file_datcore_s3(
                        user_id=user_id,
                        source_uuid=output["path"],
                        dest_project_id=dst_project_uuid,
                        dest_node_id=NodeID(node_id),
                        file_storage_link=output,
                        bytes_transfered_cb=s3_transfered_data_cb.copy_transfer_cb,
                    )
                    for output in node.get("outputs", {}).values()
                    if isinstance(output, dict)
                    and (int(output.get("store", self.location_id)) == DATCORE_ID)
                ]
            )
        await logged_gather(*copy_tasks, max_concurrency=MAX_CONCURRENT_S3_TASKS)
        # ensure the full size is reported
        s3_transfered_data_cb.finalize_transfer()

    async def search_files_starting_with(
        self, user_id: UserID, prefix: str
    ) -> list[FileMetaData]:
        # NOTE: this entrypoint is solely used by api-server. It is the exact
        # same as list_files but does not rename the found files with project
        # name/node name which filters out this files
        # TODO: unify, or use a query parameter?
        async with self.engine.acquire() as conn:
            can_read_projects_ids = await get_readable_project_ids(conn, user_id)
            file_metadatas: list[
                FileMetaDataAtDB
            ] = await db_file_meta_data.list_filter_with_partial_file_id(
                conn,
                user_id=user_id,
                project_ids=can_read_projects_ids,
                file_id_prefix=prefix,
                partial_file_id=None,
                only_files=True,
            )
            resolved_fmds = []
            for fmd in file_metadatas:
                if is_file_entry_valid(fmd):
                    resolved_fmds.append(convert_db_to_model(fmd))
                    continue
                with suppress(S3KeyNotFoundError):
                    updated_fmd = await self._update_database_from_storage(conn, fmd)
                    resolved_fmds.append(convert_db_to_model(updated_fmd))
            return resolved_fmds

    async def create_soft_link(
        self, user_id: int, target_file_id: StorageFileID, link_file_id: StorageFileID
    ) -> FileMetaData:
        async with self.engine.acquire() as conn:
            if await db_file_meta_data.exists(
                conn, parse_obj_as(SimcoreS3FileID, link_file_id)
            ):
                raise LinkAlreadyExistsError(file_id=link_file_id)
        # validate target_uuid
        target = await self.get_file(user_id, target_file_id)
        # duplicate target and change the following columns:
        target.file_uuid = link_file_id
        target.file_id = link_file_id  # NOTE: api-server relies on this id
        target.is_soft_link = True

        async with self.engine.acquire() as conn:
            return convert_db_to_model(await db_file_meta_data.insert(conn, target))

    async def synchronise_meta_data_table(self, dry_run: bool) -> list[StorageFileID]:
        file_ids_to_remove = []
        async with self.engine.acquire() as conn:
            logger.warning(
                "Total number of entries to check %d",
                await db_file_meta_data.total(conn),
            )
            # iterate over all entries to check if there is a file in the S3 backend
            async for fmd in db_file_meta_data.list_valid_uploads(conn):
                if not await get_s3_client(self.app).file_exists(
                    self.simcore_bucket_name, s3_object=fmd.object_name
                ):
                    # this file does not exist in S3
                    file_ids_to_remove.append(fmd.file_id)

            if not dry_run:
                await db_file_meta_data.delete(conn, file_ids_to_remove)

            logger.info(
                "%s %d entries ",
                "Would delete" if dry_run else "Deleted",
                len(file_ids_to_remove),
            )

        return file_ids_to_remove

    async def _clean_pending_upload(self, conn: SAConnection, file_id: SimcoreS3FileID):
        with suppress(FileMetaDataNotFoundError):
            fmd = await db_file_meta_data.get(conn, file_id)
            if is_valid_managed_multipart_upload(fmd.upload_id):
                assert fmd.upload_id  # nosec
                await get_s3_client(self.app).abort_multipart_upload(
                    bucket=self.simcore_bucket_name,
                    file_id=file_id,
                    upload_id=fmd.upload_id,
                )

    async def _clean_expired_uploads(self):
        """this method will check for all incomplete updates by checking
        the upload_expires_at entry in file_meta_data table.
        1. will try to update the entry from S3 backend if exists
        2. will delete the entry if nothing exists in S3 backend.
        """
        now = datetime.datetime.utcnow()
        async with self.engine.acquire() as conn:
            list_of_expired_uploads = await db_file_meta_data.list_fmds(
                conn, expired_after=now
            )
        logger.debug(
            "found following pending uploads: [%s]",
            [fmd.file_id for fmd in list_of_expired_uploads],
        )
        if not list_of_expired_uploads:
            return

        # try first to upload these from S3 (conservative)
        updated_fmds = await logged_gather(
            *(
                self._update_database_from_storage_no_connection(fmd)
                for fmd in list_of_expired_uploads
            ),
            reraise=False,
            log=logger,
            max_concurrency=MAX_CONCURRENT_DB_TASKS,
        )
        list_of_fmds_to_delete = [
            expired_fmd
            for expired_fmd, updated_fmd in zip(list_of_expired_uploads, updated_fmds)
            if not isinstance(updated_fmd, FileMetaDataAtDB)
        ]
        if list_of_fmds_to_delete:
            # delete the remaining ones
            logger.debug(
                "following unfinished/incomplete uploads will now be deleted : [%s]",
                [fmd.file_id for fmd in list_of_fmds_to_delete],
            )
            await logged_gather(
                *(
                    self.delete_file(fmd.user_id, fmd.file_id)
                    for fmd in list_of_fmds_to_delete
                    if fmd.user_id is not None
                ),
                log=logger,
                max_concurrency=MAX_CONCURRENT_DB_TASKS,
            )
            logger.warning(
                "pending/incomplete uploads of [%s] removed",
                [fmd.file_id for fmd in list_of_fmds_to_delete],
            )

    @staticmethod
    def __get_simcore_directory(file_id: SimcoreS3FileID) -> str:
        try:
            directory_id = SimcoreS3DirectoryID.from_simcore_s3_object(file_id)
        except ValueError:
            return ""
        return f"{directory_id}"

    async def _clean_dangling_multipart_uploads(self):
        """this method removes any dangling multipart upload that
        was initiated on S3 backend if it does not exist in file_meta_data
        table.
        Use-cases:
            - presigned multipart upload: a multipart upload is created after the entry in the table (
                if the expiry date is still in the future we do not remove the upload
            )
            - S3 external or internal potentially multipart upload (using S3 direct access we do not know
            if they create multipart uploads and have no control over it, the only thing we know is the upload
            expiry date)
            --> we only remove dangling upload IDs which expiry date is in the past or that have no upload in process
            or no entry at all in the database

        """
        current_multipart_uploads: list[
            tuple[UploadID, SimcoreS3FileID]
        ] = await get_s3_client(self.app).list_ongoing_multipart_uploads(
            self.simcore_bucket_name
        )
        if not current_multipart_uploads:
            return

        # there are some multipart uploads, checking if
        # there is a counterpart in file_meta_data
        # NOTE: S3 url encode file uuid with specific characters
        async with self.engine.acquire() as conn:
            # files have a 1 to 1 entry in the file_meta_data table
            file_ids: list[SimcoreS3FileID] = [
                SimcoreS3FileID(urllib.parse.unquote(f))
                for _, f in current_multipart_uploads
            ]
            # if a file is part of directory, check if this directory is present in
            # the file_meta_data table; extracting the SimcoreS3DirectoryID from
            # the file path to find it's equivalent
            directory_and_file_ids: list[SimcoreS3FileID] = file_ids + [
                SimcoreS3FileID(self.__get_simcore_directory(file_id))
                for file_id in file_ids
            ]

            list_of_known_metadata_entries: list[
                FileMetaDataAtDB
            ] = await db_file_meta_data.list_fmds(
                conn, file_ids=list(set(directory_and_file_ids))
            )
        # known uploads do have an expiry date (regardless of upload ID that we do not always know)
        list_of_known_uploads = [
            fmd for fmd in list_of_known_metadata_entries if fmd.upload_expires_at
        ]

        # To compile the list of valid uploads, check that the s3_object is
        # part of the known uploads.
        # The known uploads is composed of entries for files or for directories.
        # checking if the s3_object is part of either one of those
        list_of_valid_upload_ids: list[str] = []
        known_directory_names: set[str] = {
            x.object_name for x in list_of_known_uploads if x.is_directory is True
        }
        known_file_names: set[str] = {
            x.object_name for x in list_of_known_uploads if x.is_directory is False
        }
        for upload_id, s3_object_name in current_multipart_uploads:
            file_id = SimcoreS3FileID(urllib.parse.unquote(s3_object_name))
            if (
                file_id in known_file_names
                or self.__get_simcore_directory(file_id) in known_directory_names
            ):
                list_of_valid_upload_ids.append(upload_id)

        list_of_invalid_uploads = [
            (
                upload_id,
                file_id,
            )
            for upload_id, file_id in current_multipart_uploads
            if upload_id not in list_of_valid_upload_ids
        ]
        logger.debug(
            "the following %s was found and will now be aborted",
            f"{list_of_invalid_uploads=}",
        )
        await logged_gather(
            *(
                get_s3_client(self.app).abort_multipart_upload(
                    self.simcore_bucket_name, file_id, upload_id
                )
                for upload_id, file_id in list_of_invalid_uploads
            ),
            max_concurrency=MAX_CONCURRENT_S3_TASKS,
        )
        logger.warning(
            "Dangling multipart uploads '%s', were aborted. "
            "TIP: There were multipart uploads active on S3 with no counter-part in the file_meta_data database. "
            "This might indicate that something went wrong in how storage handles multipart uploads!!",
            f"{list_of_invalid_uploads}",
        )

    async def clean_expired_uploads(self) -> None:
        await self._clean_expired_uploads()
        await self._clean_dangling_multipart_uploads()

    async def _update_database_from_storage(
        self, conn: SAConnection, fmd: FileMetaDataAtDB
    ) -> FileMetaDataAtDB:
        s3_metadata: S3MetaData | None = None
        if not fmd.is_directory:
            s3_metadata = await get_s3_client(self.app).get_file_metadata(
                fmd.bucket_name, fmd.object_name
            )

        fmd = await db_file_meta_data.get(conn, fmd.file_id)
<<<<<<< HEAD
        if s3_metadata:
=======
        if fmd.is_directory is False and s3_metadata:
>>>>>>> 658645fc
            fmd.file_size = parse_obj_as(ByteSize, s3_metadata.size)
            fmd.last_modified = s3_metadata.last_modified
            fmd.entity_tag = s3_metadata.e_tag
        fmd.upload_expires_at = None
        fmd.upload_id = None
        updated_fmd = await db_file_meta_data.upsert(conn, convert_db_to_model(fmd))
        return updated_fmd

    async def _update_database_from_storage_no_connection(
        self, fmd: FileMetaDataAtDB
    ) -> FileMetaDataAtDB:
        async with self.engine.acquire() as conn:
            updated_fmd = await self._update_database_from_storage(conn, fmd)
        return updated_fmd

    async def _copy_file_datcore_s3(
        self,
        user_id: UserID,
        source_uuid: str,
        dest_project_id: ProjectID,
        dest_node_id: NodeID,
        file_storage_link: dict[str, Any],
        bytes_transfered_cb: Callable[[int], None],
    ) -> FileMetaData:
        session = get_client_session(self.app)
        # 2 steps: Get download link for local copy, then upload to S3
        # TODO: This should be a redirect stream!
        api_token, api_secret = await db_tokens.get_api_token_and_secret(
            self.app, user_id
        )
        dc_link = await datcore_adapter.get_file_download_presigned_link(
            self.app, api_token, api_secret, source_uuid
        )
        assert dc_link.path  # nosec
        filename = Path(dc_link.path).name
        dst_file_id = SimcoreS3FileID(f"{dest_project_id}/{dest_node_id}/{filename}")
        logger.debug("copying %s to %s", f"{source_uuid=}", f"{dst_file_id=}")

        with tempfile.TemporaryDirectory() as tmpdir:
            local_file_path = Path(tmpdir) / filename
            # Downloads DATCore -> local
            await download_to_file_or_raise(session, dc_link, local_file_path)

            # copying will happen using aioboto3, therefore multipart might happen
            async with self.engine.acquire() as conn, conn.begin() as transaction:
                new_fmd = await self._create_fmd_for_upload(
                    conn,
                    user_id,
                    dst_file_id,
                    upload_id=S3_UNDEFINED_OR_EXTERNAL_MULTIPART_ID,
                    is_directory=False,
                )
                # NOTE: ensure the database is updated so cleaner does not pickup newly created uploads
                await transaction.commit()
                # Uploads local -> S3
                await get_s3_client(self.app).upload_file(
                    self.simcore_bucket_name,
                    local_file_path,
                    dst_file_id,
                    bytes_transfered_cb,
                )
                updated_fmd = await self._update_database_from_storage(conn, new_fmd)
            file_storage_link["store"] = self.location_id
            file_storage_link["path"] = new_fmd.file_id

            logger.info("copied %s to %s", f"{source_uuid=}", f"{updated_fmd=}")

        return convert_db_to_model(updated_fmd)

    async def _copy_file_s3_s3(
        self,
        user_id: UserID,
        src_fmd: FileMetaDataAtDB,
        dst_file_id: SimcoreS3FileID,
        bytes_transfered_cb: Callable[[int], None],
    ) -> FileMetaData:
        logger.debug("copying %s to %s", f"{src_fmd=}", f"{dst_file_id=}")
        # copying will happen using aioboto3, therefore multipart might happen
        # NOTE: connection must be released to ensure database update
        async with self.engine.acquire() as conn, conn.begin() as transaction:
            new_fmd = await self._create_fmd_for_upload(
                conn,
                user_id,
                dst_file_id,
                upload_id=S3_UNDEFINED_OR_EXTERNAL_MULTIPART_ID,
                is_directory=False,
            )
            # NOTE: ensure the database is updated so cleaner does not pickup newly created uploads
            await transaction.commit()

            await get_s3_client(self.app).copy_file(
                self.simcore_bucket_name,
                src_fmd.object_name,
                new_fmd.object_name,
                bytes_transfered_cb=bytes_transfered_cb,
            )
            updated_fmd = await self._update_database_from_storage(conn, new_fmd)
        logger.info("copied %s to %s", f"{src_fmd=}", f"{updated_fmd=}")
        return convert_db_to_model(updated_fmd)

    async def _create_fmd_for_upload(
        self,
        conn: SAConnection,
        user_id: UserID,
        file_id: StorageFileID,
        upload_id: UploadID | None,
        is_directory: bool,
    ) -> FileMetaDataAtDB:
        now = datetime.datetime.utcnow()
        upload_expiration_date = now + datetime.timedelta(
            seconds=self.settings.STORAGE_DEFAULT_PRESIGNED_LINK_EXPIRATION_SECONDS
        )
        fmd = FileMetaData.from_simcore_node(
            user_id=user_id,
            file_id=parse_obj_as(SimcoreS3FileID, file_id),
            bucket=self.simcore_bucket_name,
            location_id=self.location_id,
            location_name=self.location_name,
            upload_expires_at=upload_expiration_date,
            upload_id=upload_id,
            is_directory=is_directory,
        )
        return await db_file_meta_data.upsert(conn, fmd)


def create_simcore_s3_data_manager(app: web.Application) -> SimcoreS3DataManager:
    cfg: Settings = app[APP_CONFIG_KEY]
    assert cfg.STORAGE_S3  # nosec
    return SimcoreS3DataManager(
        engine=app[APP_DB_ENGINE_KEY],
        simcore_bucket_name=parse_obj_as(S3BucketName, cfg.STORAGE_S3.S3_BUCKET_NAME),
        app=app,
        settings=cfg,
    )<|MERGE_RESOLUTION|>--- conflicted
+++ resolved
@@ -26,10 +26,6 @@
 from servicelib.aiohttp.client_session import get_client_session
 from servicelib.aiohttp.long_running_tasks.server import TaskProgress
 from servicelib.utils import ensure_ends_with, logged_gather
-<<<<<<< HEAD
-from simcore_service_storage.s3_client import S3MetaData
-=======
->>>>>>> 658645fc
 
 from . import db_file_meta_data, db_projects, db_tokens
 from .constants import (
@@ -113,63 +109,10 @@
             ]
 
     async def list_files_in_dataset(
-<<<<<<< HEAD
-        self, user_id: UserID, dataset_id: str, expand_dirs: bool
-=======
         self, user_id: UserID, dataset_id: str, *, expand_dirs: bool
->>>>>>> 658645fc
     ) -> list[FileMetaData]:
         # NOTE: expand_dirs will be replaced by pagination in the future
         data: list[FileMetaData] = await self.list_files(
-<<<<<<< HEAD
-            user_id, expand_dirs, uuid_filter=ensure_ends_with(dataset_id, "/")
-        )
-        return data
-
-    async def _expand_directory(self, fmd: FileMetaDataAtDB) -> list[FileMetaData]:
-        """
-        Scans S3 backend and returns a list S3MetaData entries which get mapped
-        to FileMetaData entry.
-        """
-        files_in_folder: list[S3MetaData] = await get_s3_client(self.app).list_files(
-            self.simcore_bucket_name,
-            prefix=ensure_ends_with(fmd.file_id, "/"),
-        )
-        result: list[FileMetaData] = [
-            convert_db_to_model(
-                FileMetaDataAtDB(
-                    location_id=fmd.location_id,
-                    location=fmd.location,
-                    bucket_name=fmd.bucket_name,
-                    object_name=x.file_id,
-                    user_id=fmd.user_id,
-                    # NOTE `created_at` is inherited from the directory,
-                    # since S3 does not provide it. This filed is
-                    # inaccurate!
-                    created_at=fmd.created_at,
-                    file_id=x.file_id,
-                    file_size=parse_obj_as(ByteSize, x.size),
-                    last_modified=x.last_modified,
-                    entity_tag=x.e_tag,
-                    is_soft_link=False,
-                    is_directory=False,
-                )
-            )
-            for x in files_in_folder
-        ]
-        return result
-
-    async def list_files(
-        self, user_id: UserID, expand_dirs: bool, uuid_filter: str = ""
-    ) -> list[FileMetaData]:
-        """
-        expand_dirs `False`: returns the one metadata entry for each directory
-        expand_dirs `True`: returns all files in each directory (no directories will be included)
-        """
-
-        data: deque[FileMetaData] = deque()
-        accesible_projects_ids = []
-=======
             user_id,
             expand_dirs=expand_dirs,
             uuid_filter=ensure_ends_with(dataset_id, "/"),
@@ -228,7 +171,6 @@
 
         data: list[FileMetaData] = []
         accessible_projects_ids = []
->>>>>>> 658645fc
         async with self.engine.acquire() as conn, conn.begin():
             accessible_projects_ids = await get_readable_project_ids(conn, user_id)
             file_and_directory_meta_data: list[
@@ -242,16 +184,6 @@
                 only_files=False,
             )
 
-<<<<<<< HEAD
-            for fmd in file_metadatas:
-                if fmd.is_directory and expand_dirs:
-                    # lists content of the directory
-                    data.extend(await self._expand_directory(fmd))
-                    continue
-
-                if is_file_entry_valid(fmd):
-                    data.append(convert_db_to_model(fmd))
-=======
             # add all the entries from file_meta_data without
             for metadata in file_and_directory_meta_data:
                 # below checks ensures that directoris either appear as
@@ -261,7 +193,6 @@
 
                 if is_file_entry_valid(metadata):
                     data.append(convert_db_to_model(metadata))
->>>>>>> 658645fc
                     continue
                 with suppress(S3KeyNotFoundError):
                     # 1. this was uploaded using the legacy file upload that relied on
@@ -299,11 +230,7 @@
         #        with information from the projects table!
         # also all this stuff with projects should be done in the client code not here
         # NOTE: sorry for all the FIXMEs here, but this will need further refactoring
-<<<<<<< HEAD
-        clean_data: deque[FileMetaData] = deque()
-=======
         clean_data: list[FileMetaData] = []
->>>>>>> 658645fc
         for d in data:
             if d.project_id not in prj_names_mapping:
                 continue
@@ -339,10 +266,7 @@
         file_id: StorageFileID,
         link_type: LinkType,
         file_size_bytes: ByteSize,
-<<<<<<< HEAD
-=======
         *,
->>>>>>> 658645fc
         is_directory: bool,
     ) -> UploadLinks:
         async with self.engine.acquire() as conn, conn.begin() as transaction:
@@ -532,16 +456,6 @@
                 file: FileMetaDataAtDB = await db_file_meta_data.get(
                     conn, parse_obj_as(SimcoreS3FileID, file_id)
                 )
-<<<<<<< HEAD
-                if file.is_directory:
-                    await get_s3_client(self.app).delete_files_in_path(
-                        file.bucket_name, prefix=ensure_ends_with(file.file_id, "/")
-                    )
-                else:
-                    await get_s3_client(self.app).delete_file(
-                        file.bucket_name, file.file_id
-                    )
-=======
                 # NOTE: since this lists the files before deleting them
                 # it can be used to filter for just a single file and also
                 # to delete it
@@ -553,7 +467,6 @@
                         else file.file_id
                     ),
                 )
->>>>>>> 658645fc
                 await db_file_meta_data.delete(conn, [file.file_id])
 
     async def delete_project_simcore_s3(
@@ -924,11 +837,7 @@
             )
 
         fmd = await db_file_meta_data.get(conn, fmd.file_id)
-<<<<<<< HEAD
-        if s3_metadata:
-=======
         if fmd.is_directory is False and s3_metadata:
->>>>>>> 658645fc
             fmd.file_size = parse_obj_as(ByteSize, s3_metadata.size)
             fmd.last_modified = s3_metadata.last_modified
             fmd.entity_tag = s3_metadata.e_tag
