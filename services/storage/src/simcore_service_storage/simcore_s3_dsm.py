import contextlib
import datetime
import logging
import tempfile
import urllib.parse
from collections import deque
from collections.abc import Awaitable, Callable, Coroutine
from contextlib import suppress
from dataclasses import dataclass
from pathlib import Path
from typing import Any, Final, cast

from aiohttp import web
from aiopg.sa import Engine
from aiopg.sa.connection import SAConnection
from aws_library.s3.errors import S3KeyNotFoundError
from models_library.api_schemas_storage import LinkType, S3BucketName, UploadedPart
from models_library.basic_types import SHA256Str
from models_library.projects import ProjectID
from models_library.projects_nodes_io import (
    LocationID,
    NodeID,
    SimcoreS3FileID,
    StorageFileID,
)
from models_library.users import UserID
from pydantic import AnyUrl, ByteSize, NonNegativeInt, parse_obj_as
from servicelib.aiohttp.client_session import get_client_session
from servicelib.aiohttp.long_running_tasks.server import TaskProgress
from servicelib.logging_utils import log_context
from servicelib.sequences_utils import partition_gen
from servicelib.utils import ensure_ends_with, logged_gather

from . import db_file_meta_data, db_projects, db_tokens
from .constants import (
    APP_CONFIG_KEY,
    APP_DB_ENGINE_KEY,
    DATCORE_ID,
    EXPAND_DIR_MAX_ITEM_COUNT,
    MAX_CONCURRENT_DB_TASKS,
    MAX_CONCURRENT_S3_TASKS,
    MAX_LINK_CHUNK_BYTE_SIZE,
    S3_UNDEFINED_OR_EXTERNAL_MULTIPART_ID,
    SIMCORE_S3_ID,
    SIMCORE_S3_STR,
)
from .datcore_adapter import datcore_adapter
from .db_access_layer import (
    AccessRights,
    get_file_access_rights,
    get_project_access_rights,
    get_readable_project_ids,
)
from .dsm_factory import BaseDataManager
from .exceptions import (
    FileAccessRightError,
    FileMetaDataNotFoundError,
    LinkAlreadyExistsError,
    ProjectAccessRightError,
    ProjectNotFoundError,
)
from .models import (
    DatasetMetaData,
    FileMetaData,
    FileMetaDataAtDB,
    UploadID,
    UploadLinks,
    UserOrProjectFilter,
)
from .s3 import get_s3_client
from .s3_client import S3MetaData, StorageS3Client
from .s3_utils import S3TransferDataCB, update_task_progress
from .settings import Settings
from .simcore_s3_dsm_utils import (
    expand_directory,
    get_directory_file_id,
    get_simcore_directory,
)
from .utils import (
    convert_db_to_model,
    download_to_file_or_raise,
    is_file_entry_valid,
    is_valid_managed_multipart_upload,
)

_MAX_PARALLEL_S3_CALLS: Final[NonNegativeInt] = 10

_logger = logging.getLogger(__name__)


@dataclass
class SimcoreS3DataManager(BaseDataManager):
    engine: Engine
    simcore_bucket_name: S3BucketName
    app: web.Application
    settings: Settings

    @classmethod
    def get_location_id(cls) -> LocationID:
        return SIMCORE_S3_ID

    @classmethod
    def get_location_name(cls) -> str:
        return SIMCORE_S3_STR

    async def authorized(self, _user_id: UserID) -> bool:
        return True  # always true for now

    async def list_datasets(self, user_id: UserID) -> list[DatasetMetaData]:
        async with self.engine.acquire() as conn:
            readable_projects_ids = await get_readable_project_ids(conn, user_id)
            return [
                DatasetMetaData(
                    dataset_id=prj_data.uuid,
                    display_name=prj_data.name,
                )
                async for prj_data in db_projects.list_valid_projects_in(
                    conn, readable_projects_ids
                )
            ]

    async def list_files_in_dataset(
        self, user_id: UserID, dataset_id: str, *, expand_dirs: bool
    ) -> list[FileMetaData]:
        # NOTE: expand_dirs will be replaced by pagination in the future
        data: list[FileMetaData] = await self.list_files(
            user_id,
            expand_dirs=expand_dirs,
            uuid_filter=ensure_ends_with(dataset_id, "/"),
            project_id=None,
        )
        return data

    async def list_files(  # noqa C901
        self,
        user_id: UserID,
        *,
        expand_dirs: bool,
        uuid_filter: str,
        project_id: ProjectID | None,
    ) -> list[FileMetaData]:
        """
        expand_dirs `False`: returns one metadata entry for each directory
        expand_dirs `True`: returns all files in each directory (no directories will be included)
        project_id: If passed, only list files associated with that project_id
        uuid_filter: If passed, only list files whose 'object_name' match (ilike) the passed string

        NOTE: expand_dirs will be replaced by pagination in the future
        currently only {EXPAND_DIR_MAX_ITEM_COUNT} items will be returned
        The endpoint produces similar results to what it did previously
        """

        data: list[FileMetaData] = []
        accessible_projects_ids = []
        uid = UserID | None
        async with self.engine.acquire() as conn, conn.begin():
            if project_id is not None:
                project_access_rights = await get_project_access_rights(
                    conn=conn, user_id=user_id, project_id=project_id
                )
                if not project_access_rights.read:
                    raise ProjectAccessRightError(
                        access_right="read", project_id=project_id
                    )
                accessible_projects_ids = [project_id]
                uid = None
            else:
                accessible_projects_ids = await get_readable_project_ids(conn, user_id)
                uid = user_id
            file_and_directory_meta_data: list[
                FileMetaDataAtDB
            ] = await db_file_meta_data.list_filter_with_partial_file_id(
                conn,
                user_or_project_filter=UserOrProjectFilter(
                    user_id=uid, project_ids=accessible_projects_ids
                ),
                file_id_prefix=None,
                partial_file_id=uuid_filter,
                only_files=False,
                sha256_checksum=None,
            )

            # add all the entries from file_meta_data without
            for metadata in file_and_directory_meta_data:
                # below checks ensures that directoris either appear as
                if metadata.is_directory and expand_dirs:
                    # avoids directory files and does not add any directory entry to the result
                    continue

                if is_file_entry_valid(metadata):
                    data.append(convert_db_to_model(metadata))
                    continue
                with suppress(S3KeyNotFoundError):
                    updated_fmd = await self._update_database_from_storage(
                        conn, metadata
                    )
                    data.append(convert_db_to_model(updated_fmd))

            # now parse the project to search for node/project names
            prj_names_mapping: dict[ProjectID | NodeID, str] = {}
            async for proj_data in db_projects.list_valid_projects_in(
                conn, accessible_projects_ids
            ):
                prj_names_mapping |= {proj_data.uuid: proj_data.name} | {
                    NodeID(node_id): node_data.label
                    for node_id, node_data in proj_data.workbench.items()
                }

        # expand directories until the max number of files to return is reached
        directory_expands: list[Coroutine] = []
        for metadata in file_and_directory_meta_data:
            if (
                expand_dirs
                and metadata.is_directory
                and len(data) < EXPAND_DIR_MAX_ITEM_COUNT
            ):
                max_items_to_include = EXPAND_DIR_MAX_ITEM_COUNT - len(data)
                directory_expands.append(
                    expand_directory(
                        self.app,
                        self.simcore_bucket_name,
                        metadata,
                        max_items_to_include,
                    )
                )
        for files_in_directory in await logged_gather(
            *directory_expands, max_concurrency=_MAX_PARALLEL_S3_CALLS
        ):
            data.extend(files_in_directory)

        # artifically fills ['project_name', 'node_name', 'file_id', 'raw_file_path', 'display_file_path']
        #   with information from the projects table!
        # NOTE: This part with the projects, should be done in the client code not here!
        clean_data: list[FileMetaData] = []
        for d in data:
            if d.project_id not in prj_names_mapping:
                continue
            d.project_name = prj_names_mapping[d.project_id]
            if d.node_id in prj_names_mapping:
                d.node_name = prj_names_mapping[d.node_id]
            if d.node_name and d.project_name:
                clean_data.append(d)

            data = clean_data
        return data

    async def get_file(self, user_id: UserID, file_id: StorageFileID) -> FileMetaData:
        async with self.engine.acquire() as conn, conn.begin():
            can: AccessRights = await get_file_access_rights(
                conn, int(user_id), file_id
            )
            if can.read:
                fmd: FileMetaDataAtDB = await db_file_meta_data.get(
                    conn, parse_obj_as(SimcoreS3FileID, file_id)
                )
                if is_file_entry_valid(fmd):
                    return convert_db_to_model(fmd)
                fmd = await self._update_database_from_storage(conn, fmd)
                return convert_db_to_model(fmd)

            _logger.debug("User %s cannot read file %s", user_id, file_id)
            raise FileAccessRightError(access_right="read", file_id=file_id)

    async def create_file_upload_links(
        self,
        user_id: UserID,
        file_id: StorageFileID,
        link_type: LinkType,
        file_size_bytes: ByteSize,
        *,
        sha256_checksum: SHA256Str | None,
        is_directory: bool,
    ) -> UploadLinks:
        async with self.engine.acquire() as conn, conn.begin() as transaction:
            can: AccessRights = await get_file_access_rights(conn, user_id, file_id)
            if not can.write:
                raise FileAccessRightError(access_right="write", file_id=file_id)

            # NOTE: if this gets called successively with the same file_id, and
            # there was a multipart upload in progress beforehand, it MUST be
            # cancelled to prevent unwanted costs in AWS
            await self._clean_pending_upload(
                conn, parse_obj_as(SimcoreS3FileID, file_id)
            )

            # ensure file is deleted first in case it already exists
            await self.delete_file(
                user_id=user_id,
                file_id=file_id,
                # NOTE: bypassing check since the project access rights don't play well
                # with collaborators
                # SEE https://github.com/ITISFoundation/osparc-simcore/issues/5159
                enforce_access_rights=False,
            )

            # initiate the file meta data table
            fmd = await self._create_fmd_for_upload(
                conn,
                user_id,
                file_id,
                upload_id=(
                    S3_UNDEFINED_OR_EXTERNAL_MULTIPART_ID
                    if (
                        get_s3_client(self.app).is_multipart(file_size_bytes)
                        or link_type == LinkType.S3
                    )
                    else None
                ),
                is_directory=is_directory,
                sha256_checksum=sha256_checksum,
            )
            # NOTE: ensure the database is updated so cleaner does not pickup newly created uploads
            await transaction.commit()

            if link_type == LinkType.PRESIGNED and get_s3_client(self.app).is_multipart(
                file_size_bytes
            ):
                # create multipart links
                assert file_size_bytes  # nosec
                multipart_presigned_links = await get_s3_client(
                    self.app
                ).create_multipart_upload_links(
                    fmd.bucket_name,
                    fmd.file_id,
                    file_size_bytes,
                    expiration_secs=self.settings.STORAGE_DEFAULT_PRESIGNED_LINK_EXPIRATION_SECONDS,
                    sha256_checksum=fmd.sha256_checksum,
                )
                # update the database so we keep the upload id
                fmd.upload_id = multipart_presigned_links.upload_id
                await db_file_meta_data.upsert(conn, fmd)
                return UploadLinks(
                    multipart_presigned_links.urls,
                    multipart_presigned_links.chunk_size,
                )
            if link_type == LinkType.PRESIGNED:
                # create single presigned link
                single_presigned_link = await get_s3_client(
                    self.app
                ).create_single_presigned_upload_link(
                    self.simcore_bucket_name,
                    fmd.file_id,
                    expiration_secs=self.settings.STORAGE_DEFAULT_PRESIGNED_LINK_EXPIRATION_SECONDS,
                )
                return UploadLinks(
                    [single_presigned_link],
                    file_size_bytes or MAX_LINK_CHUNK_BYTE_SIZE[link_type],
                )

        # user wants just the s3 link
        s3_link = get_s3_client(self.app).compute_s3_url(
            self.simcore_bucket_name, parse_obj_as(SimcoreS3FileID, file_id)
        )
        return UploadLinks(
            [s3_link], file_size_bytes or MAX_LINK_CHUNK_BYTE_SIZE[link_type]
        )

    async def abort_file_upload(
        self,
        user_id: UserID,
        file_id: StorageFileID,
    ) -> None:
        async with self.engine.acquire() as conn, conn.begin():
            can: AccessRights = await get_file_access_rights(
                conn, int(user_id), file_id
            )
            if not can.delete or not can.write:
                raise FileAccessRightError(access_right="write/delete", file_id=file_id)

            fmd: FileMetaDataAtDB = await db_file_meta_data.get(
                conn, parse_obj_as(SimcoreS3FileID, file_id)
            )
            if is_valid_managed_multipart_upload(fmd.upload_id):
                assert fmd.upload_id  # nosec
                await get_s3_client(self.app).abort_multipart_upload(
                    bucket=fmd.bucket_name,
                    file_id=fmd.file_id,
                    upload_id=fmd.upload_id,
                )
            # try to recover a file if it existed
            with contextlib.suppress(S3KeyNotFoundError):
                await get_s3_client(self.app).undelete_file(
                    bucket=fmd.bucket_name, file_id=fmd.file_id
                )

            try:
                # try to revert to what we had in storage if any
                await self._update_database_from_storage(conn, fmd)
            except S3KeyNotFoundError:
                # the file does not exist, so we delete the entry in the db
                await db_file_meta_data.delete(conn, [fmd.file_id])

    async def complete_file_upload(
        self,
        file_id: StorageFileID,
        user_id: UserID,
        uploaded_parts: list[UploadedPart],
    ) -> FileMetaData:
        async with self.engine.acquire() as conn:
            can: AccessRights = await get_file_access_rights(
                conn, int(user_id), file_id
            )
            if not can.write:
                raise FileAccessRightError(access_right="write", file_id=file_id)
            fmd = await db_file_meta_data.get(
                conn, parse_obj_as(SimcoreS3FileID, file_id)
            )

        if is_valid_managed_multipart_upload(fmd.upload_id):
            # NOTE: Processing of a Complete Multipart Upload request
            # could take several minutes to complete. After Amazon S3
            # begins processing the request, it sends an HTTP response
            # header that specifies a 200 OK response. While processing
            # is in progress, Amazon S3 periodically sends white space
            # characters to keep the connection from timing out. Because
            # a request could fail after the initial 200 OK response
            # has been sent, it is important that you check the response
            # body to determine whether the request succeeded.
            assert fmd.upload_id  # nosec
            await get_s3_client(self.app).complete_multipart_upload(
                bucket=self.simcore_bucket_name,
                file_id=fmd.file_id,
                upload_id=fmd.upload_id,
                uploaded_parts=uploaded_parts,
            )
        async with self.engine.acquire() as conn:
            fmd = await self._update_database_from_storage(conn, fmd)
            assert fmd  # nosec
            return convert_db_to_model(fmd)

    async def create_file_download_link(
        self, user_id: UserID, file_id: StorageFileID, link_type: LinkType
    ) -> AnyUrl:
        """
        Cases:
        1. the file_id maps 1:1 to `file_meta_data` (e.g. it is not a file inside a directory)
        2. the file_id represents a file inside a directory (its root path maps 1:1 to a `file_meta_data` defined as a directory)

        3. Raises FileNotFoundError if the file does not exist
        4. Raises FileAccessRightError if the user does not have access to the file
        """
        async with self.engine.acquire() as conn:
            directory_file_id: SimcoreS3FileID | None = await get_directory_file_id(
                conn, cast(SimcoreS3FileID, file_id)
            )
            return (
                await self._get_link_for_directory_fmd(
                    conn, user_id, directory_file_id, file_id, link_type
                )
                if directory_file_id
                else await self._get_link_for_file_fmd(
                    conn, user_id, file_id, link_type
                )
            )

    @staticmethod
    async def __ensure_read_access_rights(
        conn: SAConnection, user_id: UserID, storage_file_id: StorageFileID
    ) -> None:
        can: AccessRights = await get_file_access_rights(conn, user_id, storage_file_id)
        if not can.read:
            # NOTE: this is tricky. A user with read access can download and data!
            # If write permission would be required, then shared projects as views cannot
            # recover data in nodes (e.g. jupyter cannot pull work data)
            #
            raise FileAccessRightError(access_right="read", file_id=storage_file_id)

    async def __get_link(
        self, s3_file_id: SimcoreS3FileID, link_type: LinkType
    ) -> AnyUrl:
        link: AnyUrl = parse_obj_as(
            AnyUrl,
            f"s3://{self.simcore_bucket_name}/{urllib.parse.quote(s3_file_id)}",
        )
        if link_type == LinkType.PRESIGNED:
            link = await get_s3_client(self.app).create_single_presigned_download_link(
                self.simcore_bucket_name,
                s3_file_id,
                self.settings.STORAGE_DEFAULT_PRESIGNED_LINK_EXPIRATION_SECONDS,
            )

        return link

    async def _get_link_for_file_fmd(
        self,
        conn: SAConnection,
        user_id: UserID,
        file_id: StorageFileID,
        link_type: LinkType,
    ) -> AnyUrl:
        # 1. the file_id maps 1:1 to `file_meta_data`
        await self.__ensure_read_access_rights(conn, user_id, file_id)

        fmd = await db_file_meta_data.get(conn, parse_obj_as(SimcoreS3FileID, file_id))
        if not is_file_entry_valid(fmd):
            # try lazy update
            fmd = await self._update_database_from_storage(conn, fmd)

        return await self.__get_link(fmd.object_name, link_type)

    async def _get_link_for_directory_fmd(
        self,
        conn: SAConnection,
        user_id: UserID,
        directory_file_id: SimcoreS3FileID,
        file_id: StorageFileID,
        link_type: LinkType,
    ) -> AnyUrl:
        # 2. the file_id represents a file inside a directory
        await self.__ensure_read_access_rights(conn, user_id, directory_file_id)
        if not await get_s3_client(self.app).file_exists(
            self.simcore_bucket_name, s3_object=f"{file_id}"
        ):
            raise S3KeyNotFoundError(key=file_id, bucket=self.simcore_bucket_name)
        return await self.__get_link(parse_obj_as(SimcoreS3FileID, file_id), link_type)

    async def delete_file(
        self,
        user_id: UserID,
        file_id: StorageFileID,
        *,
        enforce_access_rights: bool = True,
    ):
        #   _   _  ___ _____ _____
        #  | \ | |/ _ \_   _| ____|
        #  |  \| | | | || | |  _|
        #  | |\  | |_| || | | |___
        #  |_| \_|\___/ |_| |_____|
        # NOTE: (a very big one)
        # `enforce_access_rights` is set to False because permissions are based on "project access rights"
        # they should be based on data access rights (which is currently not present)
        # Only use this in those circumstances where a collaborator requires to delete a file (the current
        # permissions model will not allow him to do so, even though this is a legitimate action)
        # SEE https://github.com/ITISFoundation/osparc-simcore/issues/5159
        async with self.engine.acquire() as conn, conn.begin():
            if enforce_access_rights:
                can: AccessRights = await get_file_access_rights(conn, user_id, file_id)
                if not can.delete:
                    raise FileAccessRightError(access_right="delete", file_id=file_id)

            with suppress(FileMetaDataNotFoundError):
                file: FileMetaDataAtDB = await db_file_meta_data.get(
                    conn, parse_obj_as(SimcoreS3FileID, file_id)
                )
                # NOTE: since this lists the files before deleting them
                # it can be used to filter for just a single file and also
                # to delete it
                await get_s3_client(self.app).delete_files_in_path(
                    file.bucket_name,
                    prefix=(
                        ensure_ends_with(file.file_id, "/")
                        if file.is_directory
                        else file.file_id
                    ),
                )
                await db_file_meta_data.delete(conn, [file.file_id])

    async def delete_project_simcore_s3(
        self, user_id: UserID, project_id: ProjectID, node_id: NodeID | None = None
    ) -> None:
        async with self.engine.acquire() as conn, conn.begin():
            can: AccessRights | None = await get_project_access_rights(
                conn, user_id, project_id
            )
            if not can.delete:
                raise ProjectAccessRightError(
                    access_right="delete", project_id=project_id
                )

            # we can do it this way, since we are in a transaction, it will rollback in case of error
            if not node_id:
                await db_file_meta_data.delete_all_from_project(conn, project_id)
            else:
                await db_file_meta_data.delete_all_from_node(conn, node_id)

            await get_s3_client(self.app).delete_files_in_project_node(
                self.simcore_bucket_name, project_id, node_id
            )

    async def deep_copy_project_simcore_s3(
        self,
        user_id: UserID,
        src_project: dict[str, Any],
        dst_project: dict[str, Any],
        node_mapping: dict[NodeID, NodeID],
        task_progress: TaskProgress | None = None,
    ) -> None:
        src_project_uuid: ProjectID = ProjectID(src_project["uuid"])
        dst_project_uuid: ProjectID = ProjectID(dst_project["uuid"])
        _logger.info(
            "%s -> %s: Step 1: check access rights (read of src and write of dst)",
            src_project_uuid,
            dst_project_uuid,
        )
        update_task_progress(task_progress, "Checking study access rights...")
        async with self.engine.acquire() as conn:
            for prj_uuid in [src_project_uuid, dst_project_uuid]:
                if not await db_projects.project_exists(conn, prj_uuid):
                    raise ProjectNotFoundError(project_id=prj_uuid)
            source_access_rights = await get_project_access_rights(
                conn, user_id, project_id=src_project_uuid
            )
            dest_access_rights = await get_project_access_rights(
                conn, user_id, project_id=dst_project_uuid
            )
        if not source_access_rights.read:
            raise ProjectAccessRightError(
                access_right="read", project_id=src_project_uuid
            )
        if not dest_access_rights.write:
            raise ProjectAccessRightError(
                access_right="write", project_id=dst_project_uuid
            )

        _logger.info(
            "%s -> %s: Step 2: start copying by listing what to copy",
            src_project_uuid,
            dst_project_uuid,
        )
        update_task_progress(
            task_progress, f"Collecting files of '{src_project['name']}'..."
        )
        async with self.engine.acquire() as conn:
            src_project_files: list[
                FileMetaDataAtDB
            ] = await db_file_meta_data.list_fmds(conn, project_ids=[src_project_uuid])

        with log_context(
            _logger,
            logging.INFO,
            (
                f"{src_project_uuid} -> {dst_project_uuid}: getting total file size for "
                f"{len(src_project_files)} files"
            ),
            log_duration=True,
        ):
            sizes_and_num_files: list[tuple[ByteSize, int]] = []
            for src_project_files_slice in partition_gen(
                src_project_files, slice_size=_MAX_PARALLEL_S3_CALLS
            ):
                sizes_and_num_files.extend(
                    await logged_gather(
                        *[
                            self._get_size_and_num_files(fmd)
                            for fmd in src_project_files_slice
                        ]
                    )
                )

            total_bytes_to_copy = sum(n for n, _ in sizes_and_num_files)
            total_num_of_files = sum(n for _, n in sizes_and_num_files)
        src_project_total_data_size: ByteSize = parse_obj_as(
            ByteSize, total_bytes_to_copy
        )
        _logger.info(
            "%s -> %s: Step 3.1: copy: files referenced from file_metadata",
            src_project_uuid,
            dst_project_uuid,
        )
        copy_tasks: deque[Awaitable] = deque()
        s3_transfered_data_cb = S3TransferDataCB(
            task_progress,
            src_project_total_data_size,
            task_progress_message_prefix=f"Copying {total_num_of_files} files to '{dst_project['name']}'",
        )
        for src_fmd in src_project_files:
            if not src_fmd.node_id or (src_fmd.location_id != self.location_id):
                msg = (
                    "This is not foreseen, stem from old decisions, and needs to "
                    f"be implemented if needed. Faulty metadata: {src_fmd=}"
                )
                raise NotImplementedError(msg)

            if new_node_id := node_mapping.get(src_fmd.node_id):
                copy_tasks.append(
                    self._copy_path_s3_s3(
                        user_id,
                        src_fmd,
                        SimcoreS3FileID(
                            f"{dst_project_uuid}/{new_node_id}/{src_fmd.object_name.split('/', maxsplit=2)[-1]}"
                        ),
                        bytes_transfered_cb=s3_transfered_data_cb.copy_transfer_cb,
                    )
                )
        _logger.info(
            "%s -> %s: Step 3.2: copy files referenced from file-picker from DAT-CORE",
            src_project_uuid,
            dst_project_uuid,
        )
        for node_id, node in dst_project.get("workbench", {}).items():
            copy_tasks.extend(
                [
                    self._copy_file_datcore_s3(
                        user_id=user_id,
                        source_uuid=output["path"],
                        dest_project_id=dst_project_uuid,
                        dest_node_id=NodeID(node_id),
                        file_storage_link=output,
                        bytes_transfered_cb=s3_transfered_data_cb.copy_transfer_cb,
                    )
                    for output in node.get("outputs", {}).values()
                    if isinstance(output, dict)
                    and (int(output.get("store", self.location_id)) == DATCORE_ID)
                ]
            )
        for copy_tasks_slice in partition_gen(
            copy_tasks, slice_size=MAX_CONCURRENT_S3_TASKS
        ):
            await logged_gather(*copy_tasks_slice)
        # ensure the full size is reported
        s3_transfered_data_cb.finalize_transfer()
        _logger.info(
            "%s -> %s: completed copy",
            src_project_uuid,
            dst_project_uuid,
        )

    async def _get_size_and_num_files(
        self, fmd: FileMetaDataAtDB
    ) -> tuple[ByteSize, int]:
        if not fmd.is_directory:
            return fmd.file_size, 1

        # in case of directory list files and return size
        total_size: int = 0
        total_num_s3_objects = 0
        async for s3_objects in get_s3_client(self.app).list_all_objects_gen(
            self.simcore_bucket_name,
            prefix=f"{fmd.object_name}",
        ):
            total_size += sum(x.get("Size", 0) for x in s3_objects)
            total_num_s3_objects += len(s3_objects)

        return parse_obj_as(ByteSize, total_size), total_num_s3_objects

    async def search_owned_files(
        self,
        *,
        user_id: UserID,
        file_id_prefix: str | None,
        sha256_checksum: SHA256Str | None = None,
        limit: int | None = None,
        offset: int | None = None,
    ) -> list[FileMetaData]:
        async with self.engine.acquire() as conn:
            file_metadatas: list[
                FileMetaDataAtDB
            ] = await db_file_meta_data.list_filter_with_partial_file_id(
                conn,
<<<<<<< HEAD
                user_id=user_id,
                project_ids=[],
=======
                user_or_project_filter=UserOrProjectFilter(
                    user_id=user_id, project_ids=project_ids
                ),
>>>>>>> a647ed57
                file_id_prefix=file_id_prefix,
                partial_file_id=None,
                only_files=True,
                sha256_checksum=sha256_checksum,
                limit=limit,
                offset=offset,
            )
            resolved_fmds = []
            for fmd in file_metadatas:
                if is_file_entry_valid(fmd):
                    resolved_fmds.append(convert_db_to_model(fmd))
                    continue
                with suppress(S3KeyNotFoundError):
                    updated_fmd = await self._update_database_from_storage(conn, fmd)
                    resolved_fmds.append(convert_db_to_model(updated_fmd))
            return resolved_fmds

    async def create_soft_link(
        self, user_id: int, target_file_id: StorageFileID, link_file_id: StorageFileID
    ) -> FileMetaData:
        async with self.engine.acquire() as conn:
            if await db_file_meta_data.exists(
                conn, parse_obj_as(SimcoreS3FileID, link_file_id)
            ):
                raise LinkAlreadyExistsError(file_id=link_file_id)
        # validate target_uuid
        target = await self.get_file(user_id, target_file_id)
        # duplicate target and change the following columns:
        target.file_uuid = link_file_id
        target.file_id = link_file_id  # NOTE: api-server relies on this id
        target.is_soft_link = True

        async with self.engine.acquire() as conn:
            return convert_db_to_model(await db_file_meta_data.insert(conn, target))

    async def synchronise_meta_data_table(
        self, *, dry_run: bool
    ) -> list[StorageFileID]:
        file_ids_to_remove = []
        async with self.engine.acquire() as conn:
            _logger.warning(
                "Total number of entries to check %d",
                await db_file_meta_data.total(conn),
            )
            # iterate over all entries to check if there is a file in the S3 backend
            async for fmd in db_file_meta_data.list_valid_uploads(conn):
                if not await get_s3_client(self.app).file_exists(
                    self.simcore_bucket_name, s3_object=fmd.object_name
                ):
                    # this file does not exist in S3
                    file_ids_to_remove.append(fmd.file_id)

            if not dry_run:
                await db_file_meta_data.delete(conn, file_ids_to_remove)

            _logger.info(
                "%s %d entries ",
                "Would delete" if dry_run else "Deleted",
                len(file_ids_to_remove),
            )

        return file_ids_to_remove

    async def _clean_pending_upload(
        self, conn: SAConnection, file_id: SimcoreS3FileID
    ) -> None:
        with suppress(FileMetaDataNotFoundError):
            fmd = await db_file_meta_data.get(conn, file_id)
            if is_valid_managed_multipart_upload(fmd.upload_id):
                assert fmd.upload_id  # nosec
                await get_s3_client(self.app).abort_multipart_upload(
                    bucket=self.simcore_bucket_name,
                    file_id=file_id,
                    upload_id=fmd.upload_id,
                )

    async def _clean_expired_uploads(self) -> None:
        """this method will check for all incomplete updates by checking
        the upload_expires_at entry in file_meta_data table.
        1. will try to update the entry from S3 backend if exists
        2. will delete the entry if nothing exists in S3 backend.
        """
        now = datetime.datetime.utcnow()
        async with self.engine.acquire() as conn:
            list_of_expired_uploads = await db_file_meta_data.list_fmds(
                conn, expired_after=now
            )

        if not list_of_expired_uploads:
            return
        _logger.debug(
            "found following expired uploads: [%s]",
            [fmd.file_id for fmd in list_of_expired_uploads],
        )

        # try first to upload these from S3, they might have finished and the client forgot to tell us (conservative)
        updated_fmds = await logged_gather(
            *(
                self._update_database_from_storage_no_connection(fmd)
                for fmd in list_of_expired_uploads
            ),
            reraise=False,
            log=_logger,
            max_concurrency=MAX_CONCURRENT_DB_TASKS,
        )
        list_of_fmds_to_delete = [
            expired_fmd
            for expired_fmd, updated_fmd in zip(
                list_of_expired_uploads, updated_fmds, strict=True
            )
            if not isinstance(updated_fmd, FileMetaDataAtDB)
        ]

        # try to revert the files if they exist
        async def _revert_file(
            conn: SAConnection, fmd: FileMetaDataAtDB
        ) -> FileMetaDataAtDB:
            await s3_client.undelete_file(fmd.bucket_name, fmd.file_id)
            return await self._update_database_from_storage(conn, fmd)

        s3_client = get_s3_client(self.app)
        async with self.engine.acquire() as conn:
            reverted_fmds = await logged_gather(
                *(_revert_file(conn, fmd) for fmd in list_of_fmds_to_delete),
                reraise=False,
                log=_logger,
                max_concurrency=MAX_CONCURRENT_DB_TASKS,
            )
        list_of_fmds_to_delete = [
            fmd
            for fmd, reverted_fmd in zip(
                list_of_fmds_to_delete, reverted_fmds, strict=True
            )
            if not isinstance(reverted_fmd, FileMetaDataAtDB)
        ]

        if list_of_fmds_to_delete:
            # delete the remaining ones
            _logger.debug(
                "following unfinished/incomplete uploads will now be deleted : [%s]",
                [fmd.file_id for fmd in list_of_fmds_to_delete],
            )
            await logged_gather(
                *(
                    self.delete_file(fmd.user_id, fmd.file_id)
                    for fmd in list_of_fmds_to_delete
                    if fmd.user_id is not None
                ),
                log=_logger,
                max_concurrency=MAX_CONCURRENT_DB_TASKS,
            )
            _logger.warning(
                "pending/incomplete uploads of [%s] removed",
                [fmd.file_id for fmd in list_of_fmds_to_delete],
            )

    async def _clean_dangling_multipart_uploads(self):
        """this method removes any dangling multipart upload that
        was initiated on S3 backend if it does not exist in file_meta_data
        table.
        Use-cases:
            - presigned multipart upload: a multipart upload is created after the entry in the table (
                if the expiry date is still in the future we do not remove the upload
            )
            - S3 external or internal potentially multipart upload (using S3 direct access we do not know
            if they create multipart uploads and have no control over it, the only thing we know is the upload
            expiry date)
            --> we only remove dangling upload IDs which expiry date is in the past or that have no upload in process
            or no entry at all in the database

        """
        current_multipart_uploads: list[
            tuple[UploadID, SimcoreS3FileID]
        ] = await get_s3_client(self.app).list_ongoing_multipart_uploads(
            self.simcore_bucket_name
        )
        if not current_multipart_uploads:
            return
        _logger.debug("found %s", f"{current_multipart_uploads=}")

        # there are some multipart uploads, checking if
        # there is a counterpart in file_meta_data
        # NOTE: S3 url encode file uuid with specific characters
        async with self.engine.acquire() as conn:
            # files have a 1 to 1 entry in the file_meta_data table
            file_ids: list[SimcoreS3FileID] = [
                SimcoreS3FileID(urllib.parse.unquote(f))
                for _, f in current_multipart_uploads
            ]
            # if a file is part of directory, check if this directory is present in
            # the file_meta_data table; extracting the SimcoreS3DirectoryID from
            # the file path to find it's equivalent
            directory_and_file_ids: list[SimcoreS3FileID] = file_ids + [
                SimcoreS3FileID(get_simcore_directory(file_id)) for file_id in file_ids
            ]

            list_of_known_metadata_entries: list[
                FileMetaDataAtDB
            ] = await db_file_meta_data.list_fmds(
                conn, file_ids=list(set(directory_and_file_ids))
            )
            _logger.debug("metadata entries %s", f"{list_of_known_metadata_entries=}")

        # known uploads do have an expiry date (regardless of upload ID that we do not always know)
        list_of_known_uploads = [
            fmd for fmd in list_of_known_metadata_entries if fmd.upload_expires_at
        ]

        # To compile the list of valid uploads, check that the s3_object is
        # part of the known uploads.
        # The known uploads is composed of entries for files or for directories.
        # checking if the s3_object is part of either one of those
        list_of_valid_upload_ids: list[str] = []
        known_directory_names: set[str] = {
            x.object_name for x in list_of_known_uploads if x.is_directory is True
        }
        known_file_names: set[str] = {
            x.object_name for x in list_of_known_uploads if x.is_directory is False
        }
        for upload_id, s3_object_name in current_multipart_uploads:
            file_id = SimcoreS3FileID(urllib.parse.unquote(s3_object_name))
            if (
                file_id in known_file_names
                or get_simcore_directory(file_id) in known_directory_names
            ):
                list_of_valid_upload_ids.append(upload_id)

        _logger.debug("found the following %s", f"{list_of_valid_upload_ids=}")
        if list_of_invalid_uploads := [
            (
                upload_id,
                file_id,
            )
            for upload_id, file_id in current_multipart_uploads
            if upload_id not in list_of_valid_upload_ids
        ]:
            _logger.debug(
                "the following %s was found and will now be aborted",
                f"{list_of_invalid_uploads=}",
            )
            await logged_gather(
                *(
                    get_s3_client(self.app).abort_multipart_upload(
                        self.simcore_bucket_name, file_id, upload_id
                    )
                    for upload_id, file_id in list_of_invalid_uploads
                ),
                max_concurrency=MAX_CONCURRENT_S3_TASKS,
            )
            _logger.warning(
                "Dangling multipart uploads '%s', were aborted. "
                "TIP: There were multipart uploads active on S3 with no counter-part in the file_meta_data database. "
                "This might indicate that something went wrong in how storage handles multipart uploads!!",
                f"{list_of_invalid_uploads}",
            )

    async def clean_expired_uploads(self) -> None:
        await self._clean_expired_uploads()
        await self._clean_dangling_multipart_uploads()

    async def _update_database_from_storage(
        self, conn: SAConnection, fmd: FileMetaDataAtDB
    ) -> FileMetaDataAtDB:
        s3_metadata: S3MetaData | None = None
        if not fmd.is_directory:
            s3_metadata = await get_s3_client(self.app).get_file_metadata(
                fmd.bucket_name, fmd.object_name
            )

        fmd = await db_file_meta_data.get(conn, fmd.file_id)
        if not fmd.is_directory and s3_metadata:
            fmd.file_size = parse_obj_as(ByteSize, s3_metadata.size)
            fmd.last_modified = s3_metadata.last_modified
            fmd.entity_tag = s3_metadata.e_tag
        elif fmd.is_directory:
            s3_folder_metadata = await get_s3_client(self.app).get_directory_metadata(
                fmd.bucket_name, prefix=fmd.object_name
            )
            fmd.file_size = parse_obj_as(ByteSize, s3_folder_metadata.size)
        fmd.upload_expires_at = None
        fmd.upload_id = None
        updated_fmd: FileMetaDataAtDB = await db_file_meta_data.upsert(
            conn, convert_db_to_model(fmd)
        )
        return updated_fmd

    async def _update_database_from_storage_no_connection(
        self, fmd: FileMetaDataAtDB
    ) -> FileMetaDataAtDB:
        async with self.engine.acquire() as conn:
            updated_fmd: FileMetaDataAtDB = await self._update_database_from_storage(
                conn, fmd
            )
        return updated_fmd

    async def _copy_file_datcore_s3(
        self,
        user_id: UserID,
        source_uuid: str,
        dest_project_id: ProjectID,
        dest_node_id: NodeID,
        file_storage_link: dict[str, Any],
        bytes_transfered_cb: Callable[[int], None],
    ) -> FileMetaData:
        session = get_client_session(self.app)
        # 2 steps: Get download link for local copy, then upload to S3
        api_token, api_secret = await db_tokens.get_api_token_and_secret(
            self.app, user_id
        )
        dc_link = await datcore_adapter.get_file_download_presigned_link(
            self.app, api_token, api_secret, source_uuid
        )
        assert dc_link.path  # nosec
        filename = Path(dc_link.path).name
        dst_file_id = SimcoreS3FileID(f"{dest_project_id}/{dest_node_id}/{filename}")
        _logger.debug("copying %s to %s", f"{source_uuid=}", f"{dst_file_id=}")

        with tempfile.TemporaryDirectory() as tmpdir:
            local_file_path = Path(tmpdir) / filename
            # Downloads DATCore -> local
            await download_to_file_or_raise(session, dc_link, local_file_path)

            # copying will happen using aioboto3, therefore multipart might happen
            async with self.engine.acquire() as conn, conn.begin() as transaction:
                new_fmd = await self._create_fmd_for_upload(
                    conn,
                    user_id,
                    dst_file_id,
                    upload_id=S3_UNDEFINED_OR_EXTERNAL_MULTIPART_ID,
                    is_directory=False,
                    sha256_checksum=None,
                )
                # NOTE: ensure the database is updated so cleaner does not pickup newly created uploads
                await transaction.commit()
                # Uploads local -> S3
                await get_s3_client(self.app).upload_file(
                    self.simcore_bucket_name,
                    local_file_path,
                    dst_file_id,
                    bytes_transfered_cb,
                )
                updated_fmd = await self._update_database_from_storage(conn, new_fmd)
            file_storage_link["store"] = self.location_id
            file_storage_link["path"] = new_fmd.file_id

            _logger.info("copied %s to %s", f"{source_uuid=}", f"{updated_fmd=}")

        return convert_db_to_model(updated_fmd)

    async def _copy_path_s3_s3(
        self,
        user_id: UserID,
        src_fmd: FileMetaDataAtDB,
        dst_file_id: SimcoreS3FileID,
        bytes_transfered_cb: Callable[[int], None],
    ) -> FileMetaData:
        _logger.debug(
            "copying %s to %s, %s",
            f"{src_fmd=}",
            f"{dst_file_id=}",
            f"{src_fmd.is_directory=}",
        )
        # copying will happen using aioboto3, therefore multipart might happen
        # NOTE: connection must be released to ensure database update
        async with self.engine.acquire() as conn, conn.begin() as transaction:
            new_fmd = await self._create_fmd_for_upload(
                conn,
                user_id,
                dst_file_id,
                upload_id=S3_UNDEFINED_OR_EXTERNAL_MULTIPART_ID,
                is_directory=src_fmd.is_directory,
                sha256_checksum=src_fmd.sha256_checksum,
            )
            # NOTE: ensure the database is updated so cleaner does not pickup newly created uploads
            await transaction.commit()

            s3_client: StorageS3Client = get_s3_client(self.app)

            if src_fmd.is_directory:
                async for s3_objects in s3_client.list_all_objects_gen(
                    self.simcore_bucket_name,
                    prefix=src_fmd.object_name,
                ):
                    s3_objects_src_to_new: dict[str, str] = {
                        x["Key"]: x["Key"].replace(
                            f"{src_fmd.object_name}", f"{new_fmd.object_name}"
                        )
                        for x in s3_objects
                    }

                    for src, new in s3_objects_src_to_new.items():
                        # NOTE: copy_file cannot be called concurrently or it will hang.
                        # test this with copying multiple 1GB files if you do not believe me
                        await s3_client.copy_file(
                            self.simcore_bucket_name,
                            cast(SimcoreS3FileID, src),
                            cast(SimcoreS3FileID, new),
                            bytes_transfered_cb=bytes_transfered_cb,
                        )
            else:
                await s3_client.copy_file(
                    self.simcore_bucket_name,
                    src_fmd.object_name,
                    new_fmd.object_name,
                    bytes_transfered_cb=bytes_transfered_cb,
                )

            updated_fmd = await self._update_database_from_storage(conn, new_fmd)
        _logger.info("copied %s to %s", f"{src_fmd=}", f"{updated_fmd=}")
        return convert_db_to_model(updated_fmd)

    async def _create_fmd_for_upload(
        self,
        conn: SAConnection,
        user_id: UserID,
        file_id: StorageFileID,
        upload_id: UploadID | None,
        *,
        is_directory: bool,
        sha256_checksum: SHA256Str | None,
    ) -> FileMetaDataAtDB:
        now = datetime.datetime.utcnow()
        upload_expiration_date = now + datetime.timedelta(
            seconds=self.settings.STORAGE_DEFAULT_PRESIGNED_LINK_EXPIRATION_SECONDS
        )
        fmd = FileMetaData.from_simcore_node(
            user_id=user_id,
            file_id=parse_obj_as(SimcoreS3FileID, file_id),
            bucket=self.simcore_bucket_name,
            location_id=self.location_id,
            location_name=self.location_name,
            upload_expires_at=upload_expiration_date,
            upload_id=upload_id,
            is_directory=is_directory,
            sha256_checksum=sha256_checksum,
        )
        return await db_file_meta_data.upsert(conn, fmd)


def create_simcore_s3_data_manager(app: web.Application) -> SimcoreS3DataManager:
    cfg: Settings = app[APP_CONFIG_KEY]
    assert cfg.STORAGE_S3  # nosec
    return SimcoreS3DataManager(
        engine=app[APP_DB_ENGINE_KEY],
        simcore_bucket_name=parse_obj_as(S3BucketName, cfg.STORAGE_S3.S3_BUCKET_NAME),
        app=app,
        settings=cfg,
    )<|MERGE_RESOLUTION|>--- conflicted
+++ resolved
@@ -747,14 +747,9 @@
                 FileMetaDataAtDB
             ] = await db_file_meta_data.list_filter_with_partial_file_id(
                 conn,
-<<<<<<< HEAD
-                user_id=user_id,
-                project_ids=[],
-=======
                 user_or_project_filter=UserOrProjectFilter(
-                    user_id=user_id, project_ids=project_ids
+                    user_id=user_id, project_ids=[]
                 ),
->>>>>>> a647ed57
                 file_id_prefix=file_id_prefix,
                 partial_file_id=None,
                 only_files=True,
