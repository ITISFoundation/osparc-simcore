--- conflicted
+++ resolved
@@ -105,10 +105,7 @@
 
     async def ping_datcore(self, user_id: str):
         api_token, api_secret = await self._get_datcore_tokens(user_id)
-<<<<<<< HEAD
-=======
         logger.info("token: %s, secret %s", api_token, api_secret)
->>>>>>> be1826ec
         if api_token:
             dcw = DatcoreWrapper(api_token, api_secret, self.python27_exec, self.loop, self.pool)
             profile = await dcw.ping()
@@ -232,17 +229,12 @@
             #_fmd = await conn.execute(query)
             # FIXME: load from app[APP_CONFIG_KEY]["test_datcore"]
             _aa = user_id
-<<<<<<< HEAD
-            api_token = os.environ.get("BF_API_KEY", "none")
-            api_secret = os.environ.get("BF_API_SECRET", "none")
-=======
             api_token = os.environ.get("BF_API_KEY", "none").strip("\"'")
             api_secret = os.environ.get("BF_API_SECRET", "none").strip("\"'")
             #FIXME: SAN this is a hack to prevent crashes. should be fixed together with accessing the DB correctly
             if api_token == "none":
                 return (None, None)
 
->>>>>>> be1826ec
             return (api_token, api_secret)
 
 
