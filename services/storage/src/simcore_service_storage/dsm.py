--- conflicted
+++ resolved
@@ -21,10 +21,7 @@
 from .datcore_wrapper import DatcoreWrapper
 from .models import (FileMetaData, _location_from_id, _parse_datcore,
                      _parse_simcore, file_meta_data)
-<<<<<<< HEAD
-=======
 from .s3 import DATCORE_ID, DATCORE_STR, SIMCORE_S3_ID, SIMCORE_S3_STR
->>>>>>> e2652357
 from .settings import APP_CONFIG_KEY, APP_DSM_THREADPOOL
 
 #pylint: disable=W0212
@@ -83,35 +80,22 @@
     engine: Engine
     loop: object
     pool: ThreadPoolExecutor
-<<<<<<< HEAD
-=======
     s3_bucket: str
->>>>>>> e2652357
 
     # pylint: disable=R0201
     async def locations(self, user_id: str):
         locs = []
         simcore_s3 = {
-<<<<<<< HEAD
-            "name" : "simcore.s3",
-            "id" : 0
-=======
             "name" : SIMCORE_S3_STR,
             "id" : SIMCORE_S3_ID
->>>>>>> e2652357
         }
         locs.append(simcore_s3)
 
         ping_ok = await self.ping_datcore(user_id=user_id)
         if ping_ok:
             datcore = {
-<<<<<<< HEAD
-            "name" : "datcore",
-            "id"   : 1
-=======
             "name" : DATCORE_STR,
             "id"   : DATCORE_ID
->>>>>>> e2652357
             }
             locs.append(datcore)
 
@@ -123,10 +107,7 @@
 
     async def ping_datcore(self, user_id: str):
         api_token, api_secret = await self._get_datcore_tokens(user_id)
-<<<<<<< HEAD
-=======
         logger.info("token: %s, secret %s", api_token, api_secret)
->>>>>>> e2652357
         if api_token:
             dcw = DatcoreWrapper(api_token, api_secret, self.python27_exec, self.loop, self.pool)
             profile = await dcw.ping()
@@ -151,22 +132,14 @@
             order is: sort by key, filter by uuid or regex
         """
         data = []
-<<<<<<< HEAD
-        if location == "simcore.s3":
-=======
         if location == SIMCORE_S3_STR:
->>>>>>> e2652357
             async with self.engine.acquire() as conn:
                 query = sa.select([file_meta_data]).where(file_meta_data.c.user_id == user_id)
                 async for row in conn.execute(query):
                     result_dict = dict(zip(row._result_proxy.keys, row._row))
                     d = FileMetaData(**result_dict)
                     data.append(d)
-<<<<<<< HEAD
-        elif location == "datcore":
-=======
         elif location == DATCORE_STR:
->>>>>>> e2652357
             api_token, api_secret = await self._get_datcore_tokens(user_id)
             logger.info("Datcore query %s %s %s", api_token, api_secret, self.python27_exec)
             dcw = DatcoreWrapper(api_token, api_secret, self.python27_exec, self.loop, self.pool)
@@ -199,11 +172,7 @@
         return data
 
     async def list_file(self, user_id: str, location: str, file_uuid: str) -> FileMetaData:
-<<<<<<< HEAD
-        if location == "simcore.s3":
-=======
         if location == SIMCORE_S3_STR:
->>>>>>> e2652357
             # TODO: get engine from outside
             async with self.engine.acquire() as conn:
                 query = sa.select([file_meta_data]).where(and_(file_meta_data.c.user_id == user_id,
@@ -212,11 +181,7 @@
                     result_dict = dict(zip(row._result_proxy.keys, row._row))
                     d = FileMetaData(**result_dict)
                     return d
-<<<<<<< HEAD
-        elif location == "datcore":
-=======
         elif location == DATCORE_STR:
->>>>>>> e2652357
             api_token, api_secret = await self._get_datcore_tokens(user_id)
             _dcw = DatcoreWrapper(api_token, api_secret, self.python27_exec, self.loop, self.pool)
             raise NotImplementedError
@@ -234,11 +199,7 @@
             For datcore we need the full path
         """
         # TODO: const strings
-<<<<<<< HEAD
-        if location == "simcore.s3":
-=======
         if location == SIMCORE_S3_STR:
->>>>>>> e2652357
             async with self.engine.acquire() as conn:
                 query = sa.select([file_meta_data]).where(file_meta_data.c.file_uuid == file_uuid)
                 async for row in conn.execute(query):
@@ -250,11 +211,7 @@
                             stmt = file_meta_data.delete().where(file_meta_data.c.file_uuid == file_uuid)
                             await conn.execute(stmt)
 
-<<<<<<< HEAD
-        elif location == "datcore":
-=======
         elif location == DATCORE_STR:
->>>>>>> e2652357
             api_token, api_secret = await self._get_datcore_tokens(user_id)
             dcw = DatcoreWrapper(api_token, api_secret, self.python27_exec, self.loop, self.pool)
             dataset, filename = _parse_datcore(file_uuid)
@@ -274,17 +231,12 @@
             #_fmd = await conn.execute(query)
             # FIXME: load from app[APP_CONFIG_KEY]["test_datcore"]
             _aa = user_id
-<<<<<<< HEAD
-            api_token = os.environ.get("BF_API_KEY", "none")
-            api_secret = os.environ.get("BF_API_SECRET", "none")
-=======
             api_token = os.environ.get("BF_API_KEY", "none").strip("\"'")
             api_secret = os.environ.get("BF_API_SECRET", "none").strip("\"'")
             #FIXME: SAN this is a hack to prevent crashes. should be fixed together with accessing the DB correctly
             if api_token == "none":
                 return (None, None)
 
->>>>>>> e2652357
             return (api_token, api_secret)
 
 
@@ -293,54 +245,6 @@
             fmd = FileMetaData()
             fmd.simcore_from_uuid(file_uuid)
             fmd.user_id = user_id
-<<<<<<< HEAD
-            ins = file_meta_data.insert().values(**vars(fmd))
-            await conn.execute(ins)
-            bucket_name, object_name = _parse_simcore(file_uuid)
-            return self.s3_client.create_presigned_put_url(bucket_name, object_name)
-
-    async def copy_file(self, user_id: str, location: str, file_uuid: str, source_uuid: str):
-        if location == "datcore":
-            # source is s3, get link
-            bucket_name, object_name = _parse_simcore(source_uuid)
-            datcore_bucket, file_path = _parse_datcore(file_uuid)
-            filename = file_path.split("/")[-1]
-            tmp_dirpath = tempfile.mkdtemp()
-            local_file_path = os.path.join(tmp_dirpath,filename)
-            url = self.s3_client.create_presigned_get_url(bucket_name, object_name)
-            async with aiohttp.ClientSession() as session:
-                async with session.get(url) as resp:
-                    if resp.status == 200:
-                        f = await aiofiles.open(local_file_path, mode='wb')
-                        await f.write(await resp.read())
-                        await f.close()
-                        # and then upload
-                        await self.upload_file_to_datcore(user_id=user_id, local_file_path=local_file_path,
-                            datcore_bucket=datcore_bucket)
-            shutil.rmtree(tmp_dirpath)
-        elif location == "simcore.s3":
-            # source is s3, location is s3
-            to_bucket_name, to_object_name = _parse_simcore(file_uuid)
-            from_bucket, from_object_name = _parse_simcore(source_uuid)
-            from_bucket_object_name = os.path.join(from_bucket, from_object_name)
-            # FIXME: This is not async!
-            self.s3_client.copy_object(to_bucket_name, to_object_name, from_bucket_object_name)
-            # update db
-            async with self.engine.acquire() as conn:
-                fmd = FileMetaData()
-                fmd.simcore_from_uuid(file_uuid)
-                fmd.user_id = user_id
-                ins = file_meta_data.insert().values(**vars(fmd))
-                await conn.execute(ins)
-
-
-    async def download_link(self, user_id: str, location: str, file_uuid: str)->str:
-        link = None
-        if location == "simcore.s3":
-            bucket_name, object_name = _parse_simcore(file_uuid)
-            link = self.s3_client.create_presigned_get_url(bucket_name, object_name)
-        elif location == "datcore":
-=======
             query = sa.select([file_meta_data]).where(file_meta_data.c.file_uuid == file_uuid)
             # if file already exists, we might want to update a time-stamp
             rows = await conn.execute(query)
@@ -392,7 +296,6 @@
             bucket_name, object_name = _parse_simcore(file_uuid)
             link = self.s3_client.create_presigned_get_url(bucket_name, object_name)
         elif location == DATCORE_STR:
->>>>>>> e2652357
             api_token, api_secret = await self._get_datcore_tokens(user_id)
             dcw = DatcoreWrapper(api_token, api_secret, self.python27_exec, self.loop, self.pool)
             dataset, filename = _parse_datcore(file_uuid)
