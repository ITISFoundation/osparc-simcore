--- conflicted
+++ resolved
@@ -473,18 +473,12 @@
                         new_node_id = node_mapping.get(old_node_id)
                         if new_node_id is not None:
                             old_filename = source_object_parts[2]
-<<<<<<< HEAD
-                            dest_object_name = str(Path(dest_folder) / Path(new_node_id) / Path(old_filename))
-                            copy_source = {'Bucket' : self.simcore_bucket_name, 'Key': source_object_name}
-                            response = await client.copy_object(CopySource=copy_source, Bucket=self.simcore_bucket_name, Key=dest_object_name)
-=======
                             dest_object_name = str(Path(dest_folder) / new_node_id / old_filename)
                             copy_source = {'Bucket' : self.simcore_bucket_name, 'Key': source_object_name}
                             response = await client.copy_object(CopySource=copy_source, Bucket=self.simcore_bucket_name, Key=dest_object_name)
                     else:
                         # This may happen once we have shared/home folders
                         logger.info("len(object.parts != 3")
->>>>>>> 1777706c
 
 
             # Step 2: List all references in outputs that point to datcore and copy over
@@ -492,11 +486,7 @@
                 outputs = node.get("outputs")
                 if outputs is not None:
                     for _output_key, output in outputs.items():
-<<<<<<< HEAD
-                        if "store" in output and output["store"]==1:
-=======
                         if "store" in output and output["store"]==DATCORE_ID:
->>>>>>> 1777706c
                             src = output["path"]
                             dest = str(Path(dest_folder) / Path(node_id) / Path(src).name)
                             logger.info("Need to copy %s to %s", src, dest)
