""" Configuration of simcore_service_storage

The application can consume settings revealed at different
stages of the development workflow. This submodule gives access
to all of them.


Naming convention:

APP_*_KEY: is a key in app-storage
RQT_*_KEY: is a key in request-storage
RSP_*_KEY: is a key in response-storage

See https://docs.aiohttp.org/en/stable/web_advanced.html#data-sharing-aka-no-singletons-please
"""

import logging

from servicelib import application_keys

# IMPORTANT: lowest level module
#   I order to avoid cyclic dependences, please
#   DO NOT IMPORT ANYTHING from . (except for __version__)
from .__version__ import get_version_object


log = logging.getLogger(__name__)


## CONSTANTS--------------------
RETRY_WAIT_SECS = 2
RETRY_COUNT = 20
CONNECT_TIMEOUT_SECS = 30

## VERSION-----------------------------
service_version = get_version_object()


<<<<<<< HEAD
APP_DSM_KEY = "DSM"
APP_S3_KEY ="S3_CLIENT"
=======
## CONFIGURATION FILES------------------
DEFAULT_CONFIG='docker-prod-config.yaml'
>>>>>>> 0b92c753

APP_CONFIG_KEY = application_keys.APP_CONFIG_KEY # app-storage-key for config object
RSC_CONFIG_DIR_KEY  = "data"  # resource folder

<<<<<<< HEAD

# DSM specific constants
SIMCORE_S3_ID    = 0
SIMCORE_S3_STR   = "simcore.s3"

DATCORE_ID      = 1
DATCORE_STR     = "datcore"


# RSC=resource
RSC_OPENAPI_DIR_KEY = "oas3/{}".format(API_URL_VERSION)
RSC_OPENAPI_ROOTFILE_KEY = "{}/openapi.yaml".format(RSC_OPENAPI_DIR_KEY)
RSC_CONFIG_DIR_KEY  = "data"
RSC_CONFIG_SCHEMA_KEY = RSC_CONFIG_DIR_KEY + "/config-schema-v1.json"
=======
>>>>>>> 0b92c753

# REST API ----------------------------
API_MAJOR_VERSION = service_version.major # NOTE: syncs with service key
API_VERSION_TAG = "v{:.0f}".format(API_MAJOR_VERSION)

APP_OPENAPI_SPECS_KEY = application_keys.APP_OPENAPI_SPECS_KEY # app-storage-key for openapi specs object


# DATABASE ----------------------------
APP_DB_ENGINE_KEY  = __name__ + '.db_engine'
APP_DB_SESSION_KEY = __name__ + '.db_session'


# DATA STORAGE MANAGER ----------------------------------
APP_DSM_THREADPOOL = __name__ + '.dsm_threadpool'

RQT_DSM_KEY = "DSM" # request-storage-key<|MERGE_RESOLUTION|>--- conflicted
+++ resolved
@@ -35,19 +35,12 @@
 ## VERSION-----------------------------
 service_version = get_version_object()
 
-
-<<<<<<< HEAD
-APP_DSM_KEY = "DSM"
-APP_S3_KEY ="S3_CLIENT"
-=======
 ## CONFIGURATION FILES------------------
 DEFAULT_CONFIG='docker-prod-config.yaml'
->>>>>>> 0b92c753
+
 
 APP_CONFIG_KEY = application_keys.APP_CONFIG_KEY # app-storage-key for config object
 RSC_CONFIG_DIR_KEY  = "data"  # resource folder
-
-<<<<<<< HEAD
 
 # DSM specific constants
 SIMCORE_S3_ID    = 0
@@ -57,13 +50,14 @@
 DATCORE_STR     = "datcore"
 
 
+
+
 # RSC=resource
 RSC_OPENAPI_DIR_KEY = "oas3/{}".format(API_URL_VERSION)
 RSC_OPENAPI_ROOTFILE_KEY = "{}/openapi.yaml".format(RSC_OPENAPI_DIR_KEY)
 RSC_CONFIG_DIR_KEY  = "data"
 RSC_CONFIG_SCHEMA_KEY = RSC_CONFIG_DIR_KEY + "/config-schema-v1.json"
-=======
->>>>>>> 0b92c753
+
 
 # REST API ----------------------------
 API_MAJOR_VERSION = service_version.major # NOTE: syncs with service key
@@ -79,5 +73,5 @@
 
 # DATA STORAGE MANAGER ----------------------------------
 APP_DSM_THREADPOOL = __name__ + '.dsm_threadpool'
-
-RQT_DSM_KEY = "DSM" # request-storage-key+APP_DSM_KEY = __name__ + ".DSM"
+APP_S3_KEY = __name__ + ".S3_CLIENT"