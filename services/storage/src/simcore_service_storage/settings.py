--- conflicted
+++ resolved
@@ -1,4 +1,3 @@
-<<<<<<< HEAD
 from typing import Self
 
 from pydantic import (
@@ -9,12 +8,7 @@
     field_validator,
     model_validator,
 )
-=======
-from typing import Any
-
-from pydantic import Field, PositiveInt, root_validator, validator
 from servicelib.logging_utils_filtering import LoggerName, MessageSubstring
->>>>>>> 0bc2185f
 from settings_library.base import BaseCustomSettings
 from settings_library.basic_types import LogLevel, PortInt
 from settings_library.postgres import PostgresSettings
