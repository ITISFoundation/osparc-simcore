import logging

import sqlalchemy as sa
from aiohttp import web
from aiopg.sa import create_engine
from tenacity import retry

from servicelib.aiopg_utils import (DBAPIError,
                                    PostgresRetryPolicyUponInitialization)

from .models import metadata
from .settings import APP_CONFIG_KEY, APP_DB_ENGINE_KEY

log = logging.getLogger(__name__)

THIS_SERVICE_NAME = 'postgres'
DSN = "postgresql://{user}:{password}@{host}:{port}/{database}"



@retry(**PostgresRetryPolicyUponInitialization(log).kwargs)
async def __create_tables(**params):
    try:
        url = DSN.format(**params) + f"?application_name={__name__}_init"
        sa_engine = sa.create_engine(url)
        metadata.create_all(sa_engine)
    finally:
        sa_engine.dispose()

async def pg_engine(app: web.Application):
    cfg = app[APP_CONFIG_KEY][THIS_SERVICE_NAME]
    params = {key:cfg[key] for key in 'database user password host port minsize maxsize'.split()}

<<<<<<< HEAD
    if cfg.get("init_tables"):
=======
    if app[APP_CONFIG_KEY]["main"]["testing"]:
        log.info("Init tables for testing")
>>>>>>> 123ad713
        await __create_tables(**params)

    async with create_engine(application_name=f'{__name__}_{id(app)}', **params) as engine:
        app[APP_DB_ENGINE_KEY] = engine

        yield # ----------

        if engine is not app.get(APP_DB_ENGINE_KEY):
            log.error("app does not hold right db engine")

async def is_service_responsive(app:web.Application):
    """ Returns true if the app can connect to db service

    """
    engine = app[APP_DB_ENGINE_KEY]
    try:
        async with engine.acquire() as conn:
            await conn.execute("SELECT 1 as is_alive")
            log.debug("%s is alive", THIS_SERVICE_NAME)
            return True
    except DBAPIError as err:
        log.debug("%s is NOT responsive: %s", THIS_SERVICE_NAME, err)
        return False

def setup_db(app: web.Application):
    disable_services = app[APP_CONFIG_KEY].get("main", {}).get("disable_services",[])

    if THIS_SERVICE_NAME in disable_services:
        app[APP_DB_ENGINE_KEY] = None
        log.warning("Service '%s' explicitly disabled in config", THIS_SERVICE_NAME)
        return

    app[APP_DB_ENGINE_KEY] = None

    # app is created at this point but not yet started
    log.debug("Setting up %s [service: %s] ...", __name__, THIS_SERVICE_NAME)

    # async connection to db
    app.cleanup_ctx.append(pg_engine)<|MERGE_RESOLUTION|>--- conflicted
+++ resolved
@@ -31,12 +31,8 @@
     cfg = app[APP_CONFIG_KEY][THIS_SERVICE_NAME]
     params = {key:cfg[key] for key in 'database user password host port minsize maxsize'.split()}
 
-<<<<<<< HEAD
-    if cfg.get("init_tables"):
-=======
     if app[APP_CONFIG_KEY]["main"]["testing"]:
         log.info("Init tables for testing")
->>>>>>> 123ad713
         await __create_tables(**params)
 
     async with create_engine(application_name=f'{__name__}_{id(app)}', **params) as engine:
