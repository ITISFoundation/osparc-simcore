--- conflicted
+++ resolved
@@ -255,26 +255,11 @@
                 )
             )
 
-<<<<<<< HEAD
-    if row.prj_owner == user_id:
-        return AccessRights.all()
-
-    # determine user's access rights by aggregating AR of all groups
-    return _aggregate_access_rights(row.access_rights, user_group_ids)
-
-
-async def get_file_access_rights(  # pylint:disable=too-many-return-statements  # noqa: PLR0911
-    conn: AsyncConnection, user_id: UserID, file_id: StorageFileID
-) -> AccessRights:
-    """
-    Returns access-rights of user (user_id) over data file resource (file_id)
-=======
             combined_query = sa.union_all(
                 private_workspace_query, shared_workspace_query
             )
             result = await conn.execute(combined_query)
             row = result.one_or_none()
->>>>>>> 72ed036a
 
         if not row:
             # Either project does not exists OR user_id has NO access
@@ -289,7 +274,7 @@
         # determine user's access rights by aggregating AR of all groups
         return _aggregate_access_rights(row.access_rights, user_group_ids)
 
-    async def get_file_access_rights(
+    async def get_file_access_rights(  # pylint:disable=too-many-return-statements # noqa: PLR0911
         self,
         *,
         connection: AsyncConnection | None = None,
@@ -303,13 +288,7 @@
         """
 
         #
-<<<<<<< HEAD
-        #       - project's data: {project_id}/{node_id}/{filename/with/possible/folders}
-        #       - API data:       api/{file_id}/{filename/with/possible/folders}
-        #       - Exporter data:  exporter/{user_id}/{filename/with/possible/folders}
-=======
         # 1. file registered in file_meta_data table
->>>>>>> 72ed036a
         #
         stmt = sa.select(file_meta_data.c.project_id, file_meta_data.c.user_id).where(
             file_meta_data.c.file_id == f"{file_id}"
@@ -323,15 +302,6 @@
                 # is owner
                 return AccessRights.all()
 
-<<<<<<< HEAD
-            if parent == "exports":
-                # ownership still not defined, so we assume it is user_id
-                return AccessRights.all()
-
-            # otherwise assert 'parent' string corresponds to a valid UUID
-            access_rights = await get_project_access_rights(
-                conn, user_id, project_id=ProjectID(parent)
-=======
             if not row.project_id:
                 # not owner and not shared via project
                 return AccessRights.none()
@@ -339,7 +309,6 @@
             # has associated project
             access_rights = await self.get_project_access_rights(
                 user_id=user_id, project_id=row.project_id
->>>>>>> 72ed036a
             )
             if not access_rights:
                 _logger.warning(
@@ -357,11 +326,16 @@
             #
             #       - project's data: {project_id}/{node_id}/{filename/with/possible/folders}
             #       - API data:       api/{file_id}/{filename/with/possible/folders}
+            #       - Exporter data:  exporter/{user_id}/{filename/with/possible/folders}
             #
             try:
                 parent, _, _ = file_id.split("/", maxsplit=2)
 
                 if parent == "api":
+                    # ownership still not defined, so we assume it is user_id
+                    return AccessRights.all()
+
+                if parent == "exports":
                     # ownership still not defined, so we assume it is user_id
                     return AccessRights.all()
 
