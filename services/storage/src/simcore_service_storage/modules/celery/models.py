from enum import StrEnum, auto
<<<<<<< HEAD
from typing import Any, Final, Protocol, Self, TypeAlias
=======
from typing import Any, Self, TypeAlias
>>>>>>> af8e6831
from uuid import UUID

from models_library.progress_bar import ProgressReport
from pydantic import BaseModel, model_validator

TaskContext: TypeAlias = dict[str, Any]
TaskID: TypeAlias = str
TaskUUID: TypeAlias = UUID

<<<<<<< HEAD
_MIN_PROGRESS: Final[float] = 0.0
_MAX_PROGRESS: Final[float] = 100.0

_CELERY_TASK_ID_KEY_SEPARATOR: Final[str] = ":"


def build_task_id_prefix(task_context: TaskContext) -> str:
    return _CELERY_TASK_ID_KEY_SEPARATOR.join(
        [f"{task_context[key]}" for key in sorted(task_context)]
    )


def build_task_id(task_context: TaskContext, task_uuid: TaskUUID) -> TaskID:
    return _CELERY_TASK_ID_KEY_SEPARATOR.join(
        [build_task_id_prefix(task_context), f"{task_uuid}"]
    )

=======
>>>>>>> af8e6831

class TaskState(StrEnum):
    PENDING = auto()
    RUNNING = auto()
    SUCCESS = auto()
    ERROR = auto()
    ABORTED = auto()


class TaskData(BaseModel):
    status: str


_TASK_DONE = {TaskState.SUCCESS, TaskState.ERROR, TaskState.ABORTED}


class TaskStore(Protocol):
    async def get_task_uuids(self, task_context: TaskContext) -> set[TaskUUID]: ...

    async def task_exists(self, task_id: TaskID) -> bool: ...

    async def set_task(self, task_id: TaskID, task_data: TaskData) -> None: ...


class TaskStatus(BaseModel):
    task_uuid: TaskUUID
    task_state: TaskState
    progress_report: ProgressReport

    @property
    def is_done(self) -> bool:
        return self.task_state in _TASK_DONE

    @model_validator(mode="after")
    def _check_consistency(self) -> Self:
        value = self.progress_report.actual_value
        min_value = 0.0
        max_value = self.progress_report.total

        valid_states = {
            TaskState.PENDING: value == min_value,
            TaskState.RUNNING: min_value <= value <= max_value,
            TaskState.SUCCESS: value == max_value,
            TaskState.ABORTED: value == max_value,
            TaskState.ERROR: value == max_value,
        }

        if not valid_states.get(self.task_state, True):
            msg = f"Inconsistent progress actual value for state={self.task_state}: {value}"
            raise ValueError(msg)

        return self


class TaskError(BaseModel):
    exc_type: str
    exc_msg: str


TaskId: TypeAlias = str<|MERGE_RESOLUTION|>--- conflicted
+++ resolved
@@ -1,9 +1,5 @@
 from enum import StrEnum, auto
-<<<<<<< HEAD
 from typing import Any, Final, Protocol, Self, TypeAlias
-=======
-from typing import Any, Self, TypeAlias
->>>>>>> af8e6831
 from uuid import UUID
 
 from models_library.progress_bar import ProgressReport
@@ -13,7 +9,6 @@
 TaskID: TypeAlias = str
 TaskUUID: TypeAlias = UUID
 
-<<<<<<< HEAD
 _MIN_PROGRESS: Final[float] = 0.0
 _MAX_PROGRESS: Final[float] = 100.0
 
@@ -31,8 +26,6 @@
         [build_task_id_prefix(task_context), f"{task_uuid}"]
     )
 
-=======
->>>>>>> af8e6831
 
 class TaskState(StrEnum):
     PENDING = auto()
