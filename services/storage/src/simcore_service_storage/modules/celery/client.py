--- conflicted
+++ resolved
@@ -4,13 +4,8 @@
 from uuid import uuid4
 
 from celery import Celery  # type: ignore[import-untyped]
-<<<<<<< HEAD
-from celery.contrib.abortable import (
-    AbortableAsyncResult,  # type: ignore[import-untyped]
-=======
 from celery.contrib.abortable import (  # type: ignore[import-untyped]
     AbortableAsyncResult,
->>>>>>> 8918afb3
 )
 from common_library.async_tools import make_async
 from models_library.progress_bar import ProgressReport
@@ -137,7 +132,6 @@
     def get_task_uuids(self, task_context: TaskContext) -> set[TaskUUID]:
         task_uuids = self._get_completed_task_uuids(task_context)
 
-<<<<<<< HEAD
         task_id_prefix = _build_task_id_prefix(task_context)
         inspect = self._celery_app.control.inspect()
         for task_inspect_status in _CELERY_INSPECT_TASK_STATUSES:
@@ -154,22 +148,4 @@
                 if "id" in task_info
             )
 
-        return task_uuids
-=======
-        search_key = _CELERY_TASK_META_PREFIX + _build_task_id_prefix(task_context)
-        for task_inspect_status in _CELERY_INSPECT_TASK_STATUSES:
-            if task_ids := getattr(
-                self._celery_app.control.inspect(), task_inspect_status
-            )():
-                for values in task_ids.values():
-                    for value in values:
-                        all_task_ids.add(
-                            TaskUUID(
-                                value.removeprefix(
-                                    search_key + _CELERY_TASK_ID_KEY_SEPARATOR
-                                )
-                            )
-                        )
-
-        return all_task_ids
->>>>>>> 8918afb3
+        return task_uuids