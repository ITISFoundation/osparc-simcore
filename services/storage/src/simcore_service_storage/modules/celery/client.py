--- conflicted
+++ resolved
@@ -13,7 +13,6 @@
 from pydantic import ValidationError
 from servicelib.logging_utils import log_context
 
-<<<<<<< HEAD
 from .models import (
     TaskContext,
     TaskData,
@@ -23,10 +22,6 @@
     TaskUUID,
     build_task_id,
 )
-=======
-from ...exceptions.errors import ConfigurationError
-from .models import TaskContext, TaskID, TaskState, TaskStatus, TaskUUID
->>>>>>> af8e6831
 
 _logger = logging.getLogger(__name__)
 
@@ -45,46 +40,23 @@
 _MAX_PROGRESS_VALUE = 1.0
 
 
-<<<<<<< HEAD
-class CeleryTaskQueueClient:
-    def __init__(self, celery_app: Celery, task_store: TaskStore) -> None:
-        self._celery_app = celery_app
-        self._task_store = task_store
-=======
-def _build_context_prefix(task_context: TaskContext) -> list[str]:
-    return [f"{task_context[key]}" for key in sorted(task_context)]
-
-
-def _build_task_id_prefix(task_context: TaskContext) -> str:
-    return _CELERY_TASK_ID_KEY_SEPARATOR.join(_build_context_prefix(task_context))
-
-
-def _build_task_id(task_context: TaskContext, task_uuid: TaskUUID) -> TaskID:
-    return _CELERY_TASK_ID_KEY_SEPARATOR.join(
-        [_build_task_id_prefix(task_context), f"{task_uuid}"]
-    )
-
-
 @dataclass
 class CeleryTaskQueueClient:
     _celery_app: Celery
->>>>>>> af8e6831
+    _task_store: TaskStore
 
     async def send_task(
         self, task_name: str, *, task_context: TaskContext, **task_params
     ) -> TaskUUID:
-<<<<<<< HEAD
         task_uuid = uuid4()
         task_id = build_task_id(task_context, task_uuid)
-=======
->>>>>>> af8e6831
         with log_context(
             _logger,
             logging.DEBUG,
             msg=f"Submit {task_name=}: {task_context=} {task_params=}",
         ):
             task_uuid = uuid4()
-            task_id = _build_task_id(task_context, task_uuid)
+            task_id = build_task_id(task_context, task_uuid)
             self._celery_app.send_task(task_name, task_id=task_id, kwargs=task_params)
             await self._task_store.set_task(
                 task_id, TaskData(status=TaskState.PENDING.name)
@@ -93,7 +65,6 @@
 
     @staticmethod
     @make_async()
-<<<<<<< HEAD
     def abort_task(  # pylint: disable=R6301
         self, task_context: TaskContext, task_uuid: TaskUUID
     ) -> None:
@@ -105,26 +76,6 @@
     def get_task_result(self, task_context: TaskContext, task_uuid: TaskUUID) -> Any:
         task_id = build_task_id(task_context, task_uuid)
         return self._celery_app.AsyncResult(task_id).result
-=======
-    def abort_task(task_context: TaskContext, task_uuid: TaskUUID) -> None:
-        with log_context(
-            _logger,
-            logging.DEBUG,
-            msg=f"Abort task {task_uuid=}: {task_context=}",
-        ):
-            task_id = _build_task_id(task_context, task_uuid)
-            AbortableAsyncResult(task_id).abort()
-
-    @make_async()
-    def get_task_result(self, task_context: TaskContext, task_uuid: TaskUUID) -> Any:
-        with log_context(
-            _logger,
-            logging.DEBUG,
-            msg=f"Get task {task_uuid=}: {task_context=} result",
-        ):
-            task_id = _build_task_id(task_context, task_uuid)
-            return self._celery_app.AsyncResult(task_id).result
->>>>>>> af8e6831
 
     def _get_progress_report(
         self, task_context: TaskContext, task_uuid: TaskUUID
@@ -162,56 +113,5 @@
             progress_report=self._get_progress_report(task_context, task_uuid),
         )
 
-<<<<<<< HEAD
     async def get_task_uuids(self, task_context: TaskContext) -> set[TaskUUID]:
-        return await self._task_store.get_task_uuids(task_context)
-=======
-    def _get_completed_task_uuids(self, task_context: TaskContext) -> set[TaskUUID]:
-        search_key = _CELERY_TASK_META_PREFIX + _build_task_id_prefix(task_context)
-        backend_client = self._celery_app.backend.client
-        if hasattr(backend_client, "keys"):
-            if keys := backend_client.keys(f"{search_key}*"):
-                return {
-                    TaskUUID(
-                        f"{key.decode(_CELERY_TASK_ID_KEY_ENCODING).removeprefix(search_key + _CELERY_TASK_ID_KEY_SEPARATOR)}"
-                    )
-                    for key in keys
-                }
-            return set()
-        if hasattr(backend_client, "cache"):
-            # NOTE: backend used in testing. It is a dict-like object
-            found_keys = set()
-            for key in backend_client.cache:
-                str_key = key.decode(_CELERY_TASK_ID_KEY_ENCODING)
-                if str_key.startswith(search_key):
-                    found_keys.add(
-                        TaskUUID(
-                            f"{str_key.removeprefix(search_key + _CELERY_TASK_ID_KEY_SEPARATOR)}"
-                        )
-                    )
-            return found_keys
-        msg = f"Unsupported backend {self._celery_app.backend.__class__.__name__}"
-        raise ConfigurationError(msg=msg)
-
-    @make_async()
-    def get_task_uuids(self, task_context: TaskContext) -> set[TaskUUID]:
-        task_uuids = self._get_completed_task_uuids(task_context)
-
-        task_id_prefix = _build_task_id_prefix(task_context)
-        inspect = self._celery_app.control.inspect()
-        for task_inspect_status in _CELERY_INSPECT_TASK_STATUSES:
-            tasks = getattr(inspect, task_inspect_status)() or {}
-
-            task_uuids.update(
-                TaskUUID(
-                    task_info["id"].removeprefix(
-                        task_id_prefix + _CELERY_TASK_ID_KEY_SEPARATOR
-                    )
-                )
-                for tasks_per_worker in tasks.values()
-                for task_info in tasks_per_worker
-                if "id" in task_info
-            )
-
-        return task_uuids
->>>>>>> af8e6831
+        return await self._task_store.get_task_uuids(task_context)