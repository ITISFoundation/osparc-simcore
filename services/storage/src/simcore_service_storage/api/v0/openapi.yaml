--- conflicted
+++ resolved
@@ -7,13 +7,8 @@
     email: support@simcore.io
   license:
     name: MIT
-<<<<<<< HEAD
-    url: 'https://github.com/ITISFoundation/osparc-simcore/blob/master/LICENSE'
-  version: 0.3.0
-=======
     url: https://github.com/ITISFoundation/osparc-simcore/blob/master/LICENSE
   version: 0.4.0
->>>>>>> 2607f34c
 servers:
   - url: /
     description: 'Default server: requests directed to serving url'
