from celery.exceptions import CeleryError  # type: ignore[import-untyped]
from fastapi import FastAPI
from models_library.api_schemas_rpc_async_jobs.async_jobs import (
    AsyncJobGet,
    AsyncJobNameData,
)
from models_library.api_schemas_rpc_async_jobs.exceptions import JobSchedulerError
from models_library.api_schemas_storage.data_export_async_jobs import (
    AccessRightError,
    DataExportTaskStartInput,
    InvalidFileIdentifierError,
)
from servicelib.rabbitmq import RPCRouter

from ...datcore_dsm import DatCoreDataManager
from ...dsm import get_dsm_provider
from ...exceptions.errors import FileAccessRightError
from ...modules.celery import get_celery_client
from ...modules.datcore_adapter.datcore_adapter_exceptions import DatcoreAdapterError
from ...simcore_s3_dsm import SimcoreS3DataManager
from .._worker_tasks._data_export import data_export

router = RPCRouter()


@router.expose(
    reraise_if_error_type=(
        InvalidFileIdentifierError,
        AccessRightError,
        JobSchedulerError,
    )
)
async def start_data_export(
    app: FastAPI,
    data_export_start: DataExportTaskStartInput,
    job_id_data: AsyncJobNameData,
) -> AsyncJobGet:
    assert app  # nosec

    dsm = get_dsm_provider(app).get(data_export_start.location_id)

    try:
        for _id in data_export_start.file_and_folder_ids:
            if isinstance(dsm, DatCoreDataManager):
                _ = await dsm.get_file(user_id=job_id_data.user_id, file_id=_id)
            elif isinstance(dsm, SimcoreS3DataManager):
                await dsm.can_read_file(user_id=job_id_data.user_id, file_id=_id)

    except (FileAccessRightError, DatcoreAdapterError) as err:
        raise AccessRightError(
            user_id=job_id_data.user_id,
            file_id=_id,
            location_id=data_export_start.location_id,
        ) from err

<<<<<<< HEAD
    task_uuid = await get_celery_client(app).send_task(
        data_export.__name__,
        task_context=job_id_data.model_dump(),
        user_id=job_id_data.user_id,
        paths_to_export=data_export_start.file_and_folder_ids,
    )

=======
    try:
        task_uuid = await get_celery_client(app).send_task(
            "export_data",
            task_context=job_id_data.model_dump(),
            files=data_export_start.file_and_folder_ids,  # ANE: adapt here your signature
        )
    except CeleryError as exc:
        raise JobSchedulerError(exc=f"{exc}") from exc
>>>>>>> b5230f15
    return AsyncJobGet(
        job_id=task_uuid,
    )<|MERGE_RESOLUTION|>--- conflicted
+++ resolved
@@ -53,24 +53,15 @@
             location_id=data_export_start.location_id,
         ) from err
 
-<<<<<<< HEAD
-    task_uuid = await get_celery_client(app).send_task(
-        data_export.__name__,
-        task_context=job_id_data.model_dump(),
-        user_id=job_id_data.user_id,
-        paths_to_export=data_export_start.file_and_folder_ids,
-    )
-
-=======
     try:
         task_uuid = await get_celery_client(app).send_task(
-            "export_data",
+            data_export.__name__,
             task_context=job_id_data.model_dump(),
-            files=data_export_start.file_and_folder_ids,  # ANE: adapt here your signature
+            user_id=job_id_data.user_id,
+            paths_to_export=data_export_start.file_and_folder_ids,
         )
     except CeleryError as exc:
         raise JobSchedulerError(exc=f"{exc}") from exc
->>>>>>> b5230f15
     return AsyncJobGet(
         job_id=task_uuid,
     )