--- conflicted
+++ resolved
@@ -1,3 +1,5 @@
+from uuid import uuid4
+
 from fastapi import FastAPI
 from models_library.api_schemas_rpc_async_jobs.async_jobs import (
     AsyncJobGet,
@@ -12,16 +14,11 @@
 )
 from servicelib.rabbitmq import RPCRouter
 
-<<<<<<< HEAD
-from ...modules.celery.client import CeleryTaskQueueClient, TaskContext
-from ...modules.celery.utils import get_celery_client
-=======
 from ...datcore_dsm import DatCoreDataManager
 from ...dsm import get_dsm_provider
 from ...exceptions.errors import FileAccessRightError
 from ...modules.datcore_adapter.datcore_adapter_exceptions import DatcoreAdapterError
 from ...simcore_s3_dsm import SimcoreS3DataManager
->>>>>>> 0e9c52d9
 
 router = RPCRouter()
 
@@ -40,21 +37,6 @@
 ) -> AsyncJobGet:
     assert app  # nosec
 
-<<<<<<< HEAD
-    client: CeleryTaskQueueClient = get_celery_client(app)
-
-    task_id = await client.send_task(
-        task_name="sync_archive",
-        task_context=TaskContext(
-            user_id=paths.user_id, product_name=paths.product_name
-        ),
-        files=paths.paths,
-    )
-
-    return AsyncJobGet(
-        job_id=AsyncJobId(task_id),
-        job_name=", ".join(str(p) for p in paths.paths),
-=======
     dsm = get_dsm_provider(app).get(data_export_start.location_id)
 
     try:
@@ -73,5 +55,4 @@
 
     return AsyncJobGet(
         job_id=AsyncJobId(f"{uuid4()}"),
->>>>>>> 0e9c52d9
     )