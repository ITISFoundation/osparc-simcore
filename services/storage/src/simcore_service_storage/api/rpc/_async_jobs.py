--- conflicted
+++ resolved
@@ -32,14 +32,6 @@
     assert app  # nosec
     assert job_id_data  # nosec
     try:
-<<<<<<< HEAD
-        await _assert_job_exists(
-            job_id=job_id,
-            job_id_data=job_id_data,
-            celery_client=get_celery_client(app),
-        )
-=======
->>>>>>> 72023153
         await get_celery_client(app).abort_task(
             task_context=job_id_data.model_dump(),
             task_uuid=job_id,
@@ -56,14 +48,6 @@
     assert job_id_data  # nosec
 
     try:
-<<<<<<< HEAD
-        await _assert_job_exists(
-            job_id=job_id,
-            job_id_data=job_id_data,
-            celery_client=get_celery_client(app),
-        )
-=======
->>>>>>> 72023153
         task_status = await get_celery_client(app).get_task_status(
             task_context=job_id_data.model_dump(),
             task_uuid=job_id,
