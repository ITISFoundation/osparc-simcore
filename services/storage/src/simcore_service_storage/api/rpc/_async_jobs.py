--- conflicted
+++ resolved
@@ -47,19 +47,18 @@
 async def cancel(app: FastAPI, job_id: AsyncJobId, job_id_data: AsyncJobNameData):
     assert app  # nosec
     assert job_id_data  # nosec
-    with log_catch(logger=_logger):
-        try:
-            await _assert_job_exists(
-                job_id=job_id,
-                job_id_data=job_id_data,
-                celery_client=get_celery_client(app),
-            )
-            await get_celery_client(app).abort_task(
-                task_context=job_id_data.model_dump(),
-                task_uuid=job_id,
-            )
-        except CeleryError as exc:
-            raise JobSchedulerError(exc=f"{exc}") from exc
+    try:
+        await _assert_job_exists(
+            job_id=job_id,
+            job_id_data=job_id_data,
+            celery_client=get_celery_client(app),
+        )
+        await get_celery_client(app).abort_task(
+            task_context=job_id_data.model_dump(),
+            task_uuid=job_id,
+        )
+    except CeleryError as exc:
+        raise JobSchedulerError(exc=f"{exc}") from exc
 
 
 @router.expose(reraise_if_error_type=(JobSchedulerError, JobMissingError))
@@ -69,25 +68,24 @@
     assert app  # nosec
     assert job_id_data  # nosec
 
-    with log_catch(logger=_logger):
-        try:
-            await _assert_job_exists(
-                job_id=job_id,
-                job_id_data=job_id_data,
-                celery_client=get_celery_client(app),
-            )
-            task_status = await get_celery_client(app).get_task_status(
-                task_context=job_id_data.model_dump(),
-                task_uuid=job_id,
-            )
-        except CeleryError as exc:
-            raise JobSchedulerError(exc=f"{exc}") from exc
+    try:
+        await _assert_job_exists(
+            job_id=job_id,
+            job_id_data=job_id_data,
+            celery_client=get_celery_client(app),
+        )
+        task_status = await get_celery_client(app).get_task_status(
+            task_context=job_id_data.model_dump(),
+            task_uuid=job_id,
+        )
+    except CeleryError as exc:
+        raise JobSchedulerError(exc=f"{exc}") from exc
 
-        return AsyncJobStatus(
-            job_id=job_id,
-            progress=task_status.progress_report,
-            done=task_status.is_done,
-        )
+    return AsyncJobStatus(
+        job_id=job_id,
+        progress=task_status.progress_report,
+        done=task_status.is_done,
+    )
 
 
 @router.expose(
@@ -106,40 +104,6 @@
     assert job_id  # nosec
     assert job_id_data  # nosec
 
-<<<<<<< HEAD
-    with log_catch(logger=_logger):
-        try:
-            await _assert_job_exists(
-                job_id=job_id,
-                job_id_data=job_id_data,
-                celery_client=get_celery_client(app),
-            )
-            _status = await get_celery_client(app).get_task_status(
-                task_context=job_id_data.model_dump(),
-                task_uuid=job_id,
-            )
-            if not _status.is_done:
-                raise JobNotDoneError(job_id=job_id)
-            _result = await get_celery_client(app).get_task_result(
-                task_context=job_id_data.model_dump(),
-                task_uuid=job_id,
-            )
-        except CeleryError as exc:
-            raise JobSchedulerError(exc=f"{exc}") from exc
-
-        if _status.task_state == TaskState.ABORTED:
-            raise JobAbortedError(job_id=job_id)
-        if _status.task_state == TaskState.ERROR:
-            exc_type = ""
-            exc_msg = ""
-            with log_catch(logger=_logger, reraise=False):
-                task_error = TaskError.model_validate(_result)
-                exc_type = task_error.exc_type
-                exc_msg = task_error.exc_msg
-            raise JobError(job_id=job_id, exc_type=exc_type, exc_msg=exc_msg)
-
-        return AsyncJobResult(result=_result)
-=======
     try:
         await _assert_job_exists(
             job_id=job_id, job_id_data=job_id_data, celery_client=get_celery_client(app)
@@ -169,7 +133,6 @@
         raise JobError(job_id=job_id, exc_type=exc_type, exc_msg=exc_msg)
 
     return AsyncJobResult(result=_result)
->>>>>>> 96791e72
 
 
 @router.expose(reraise_if_error_type=(JobSchedulerError,))
@@ -178,12 +141,11 @@
 ) -> list[AsyncJobGet]:
     assert app  # nosec
     assert filter_  # nosec
-    with log_catch(logger=_logger):
-        try:
-            task_uuids = await get_celery_client(app).get_task_uuids(
-                task_context=job_id_data.model_dump(),
-            )
-        except CeleryError as exc:
-            raise JobSchedulerError(exc=f"{exc}") from exc
+    try:
+        task_uuids = await get_celery_client(app).get_task_uuids(
+            task_context=job_id_data.model_dump(),
+        )
+    except CeleryError as exc:
+        raise JobSchedulerError(exc=f"{exc}") from exc
 
-        return [AsyncJobGet(job_id=task_uuid) for task_uuid in task_uuids]+    return [AsyncJobGet(job_id=task_uuid) for task_uuid in task_uuids]