import logging
from pathlib import Path

from models_library.api_schemas_rpc_async_jobs.async_jobs import (
    AsyncJobFilter,
    AsyncJobGet,
)
from models_library.projects_nodes_io import LocationID
<<<<<<< HEAD
=======
from servicelib.celery.models import TaskFilter, TaskMetadata
>>>>>>> 3e05de41
from servicelib.celery.task_manager import TaskManager
from servicelib.rabbitmq import RPCRouter

from .._worker_tasks._paths import compute_path_size as remote_compute_path_size
from .._worker_tasks._paths import delete_paths as remote_delete_paths

_logger = logging.getLogger(__name__)
router = RPCRouter()


@router.expose(reraise_if_error_type=None)
async def compute_path_size(
    task_manager: TaskManager,
    job_filter: AsyncJobFilter,
    location_id: LocationID,
    path: Path,
) -> AsyncJobGet:
    task_name = remote_compute_path_size.__name__
<<<<<<< HEAD
    task_uuid = await task_manager.send_task(
        name=task_name,
        context=job_id_data.model_dump(),
        user_id=job_id_data.user_id,
=======
    task_filter = TaskFilter.model_validate(job_filter.model_dump())
    task_uuid = await task_manager.submit_task(
        task_metadata=TaskMetadata(
            name=task_name,
        ),
        task_filter=task_filter,
        user_id=job_filter.user_id,
>>>>>>> 3e05de41
        location_id=location_id,
        path=path,
    )

    return AsyncJobGet(job_id=task_uuid, job_name=task_name)


@router.expose(reraise_if_error_type=None)
async def delete_paths(
    task_manager: TaskManager,
    job_filter: AsyncJobFilter,
    location_id: LocationID,
    paths: set[Path],
) -> AsyncJobGet:
    task_name = remote_delete_paths.__name__
<<<<<<< HEAD
    task_uuid = await task_manager.send_task(
        name=task_name,
        context=job_id_data.model_dump(),
        user_id=job_id_data.user_id,
=======
    task_filter = TaskFilter.model_validate(job_filter.model_dump())
    task_uuid = await task_manager.submit_task(
        task_metadata=TaskMetadata(
            name=task_name,
        ),
        task_filter=task_filter,
        user_id=job_filter.user_id,
>>>>>>> 3e05de41
        location_id=location_id,
        paths=paths,
    )
    return AsyncJobGet(job_id=task_uuid, job_name=task_name)<|MERGE_RESOLUTION|>--- conflicted
+++ resolved
@@ -6,10 +6,7 @@
     AsyncJobGet,
 )
 from models_library.projects_nodes_io import LocationID
-<<<<<<< HEAD
-=======
-from servicelib.celery.models import TaskFilter, TaskMetadata
->>>>>>> 3e05de41
+from servicelib.celery.models import TaskFilter
 from servicelib.celery.task_manager import TaskManager
 from servicelib.rabbitmq import RPCRouter
 
@@ -28,20 +25,11 @@
     path: Path,
 ) -> AsyncJobGet:
     task_name = remote_compute_path_size.__name__
-<<<<<<< HEAD
+    task_filter = TaskFilter.model_validate(job_filter.model_dump())
     task_uuid = await task_manager.send_task(
-        name=task_name,
-        context=job_id_data.model_dump(),
-        user_id=job_id_data.user_id,
-=======
-    task_filter = TaskFilter.model_validate(job_filter.model_dump())
-    task_uuid = await task_manager.submit_task(
-        task_metadata=TaskMetadata(
-            name=task_name,
-        ),
+        task_name=task_name,
         task_filter=task_filter,
         user_id=job_filter.user_id,
->>>>>>> 3e05de41
         location_id=location_id,
         path=path,
     )
@@ -57,20 +45,11 @@
     paths: set[Path],
 ) -> AsyncJobGet:
     task_name = remote_delete_paths.__name__
-<<<<<<< HEAD
+    task_filter = TaskFilter.model_validate(job_filter.model_dump())
     task_uuid = await task_manager.send_task(
-        name=task_name,
-        context=job_id_data.model_dump(),
-        user_id=job_id_data.user_id,
-=======
-    task_filter = TaskFilter.model_validate(job_filter.model_dump())
-    task_uuid = await task_manager.submit_task(
-        task_metadata=TaskMetadata(
-            name=task_name,
-        ),
+        task_name=task_name,
         task_filter=task_filter,
         user_id=job_filter.user_id,
->>>>>>> 3e05de41
         location_id=location_id,
         paths=paths,
     )
