from models_library.api_schemas_rpc_async_jobs.async_jobs import (
    AsyncJobFilter,
    AsyncJobGet,
)
from models_library.api_schemas_storage.storage_schemas import FoldersBody
from models_library.api_schemas_webserver.storage import PathToExport
<<<<<<< HEAD
=======
from servicelib.celery.models import TaskFilter, TaskMetadata, TasksQueue
>>>>>>> 3e05de41
from servicelib.celery.task_manager import TaskManager
from servicelib.rabbitmq import RPCRouter

from ...modules.celery.tasks import TaskQueue
from .._worker_tasks._simcore_s3 import deep_copy_files_from_project, export_data

router = RPCRouter()


@router.expose(reraise_if_error_type=None)
async def copy_folders_from_project(
    task_manager: TaskManager,
    job_filter: AsyncJobFilter,
    body: FoldersBody,
) -> AsyncJobGet:
    task_name = deep_copy_files_from_project.__name__
<<<<<<< HEAD
    task_uuid = await task_manager.send_task(
        name=task_name,
        context=job_id_data.model_dump(),
        user_id=job_id_data.user_id,
=======
    task_filter = TaskFilter.model_validate(job_filter.model_dump())
    task_uuid = await task_manager.submit_task(
        task_metadata=TaskMetadata(
            name=task_name,
        ),
        task_filter=task_filter,
        user_id=job_filter.user_id,
>>>>>>> 3e05de41
        body=body,
    )

    return AsyncJobGet(job_id=task_uuid, job_name=task_name)


@router.expose()
async def start_export_data(
    task_manager: TaskManager,
    job_filter: AsyncJobFilter,
    paths_to_export: list[PathToExport],
) -> AsyncJobGet:
    task_name = export_data.__name__
<<<<<<< HEAD
    task_uuid = await task_manager.send_task(
        name=task_name,
        ephemeral=False,
        queue=TaskQueue.CPU_BOUND,
        context=job_id_data.model_dump(),
        user_id=job_id_data.user_id,
=======
    task_filter = TaskFilter.model_validate(job_filter.model_dump())
    task_uuid = await task_manager.submit_task(
        task_metadata=TaskMetadata(
            name=task_name,
            ephemeral=False,
            queue=TasksQueue.CPU_BOUND,
        ),
        task_filter=task_filter,
        user_id=job_filter.user_id,
>>>>>>> 3e05de41
        paths_to_export=paths_to_export,
    )
    return AsyncJobGet(job_id=task_uuid, job_name=task_name)<|MERGE_RESOLUTION|>--- conflicted
+++ resolved
@@ -4,10 +4,7 @@
 )
 from models_library.api_schemas_storage.storage_schemas import FoldersBody
 from models_library.api_schemas_webserver.storage import PathToExport
-<<<<<<< HEAD
-=======
-from servicelib.celery.models import TaskFilter, TaskMetadata, TasksQueue
->>>>>>> 3e05de41
+from servicelib.celery.models import TaskFilter
 from servicelib.celery.task_manager import TaskManager
 from servicelib.rabbitmq import RPCRouter
 
@@ -24,20 +21,12 @@
     body: FoldersBody,
 ) -> AsyncJobGet:
     task_name = deep_copy_files_from_project.__name__
-<<<<<<< HEAD
+    task_filter = TaskFilter.model_validate(job_filter.model_dump())
+
     task_uuid = await task_manager.send_task(
-        name=task_name,
-        context=job_id_data.model_dump(),
-        user_id=job_id_data.user_id,
-=======
-    task_filter = TaskFilter.model_validate(job_filter.model_dump())
-    task_uuid = await task_manager.submit_task(
-        task_metadata=TaskMetadata(
-            name=task_name,
-        ),
+        task_name=task_name,
         task_filter=task_filter,
         user_id=job_filter.user_id,
->>>>>>> 3e05de41
         body=body,
     )
 
@@ -51,24 +40,14 @@
     paths_to_export: list[PathToExport],
 ) -> AsyncJobGet:
     task_name = export_data.__name__
-<<<<<<< HEAD
+
+    task_filter = TaskFilter.model_validate(job_filter.model_dump())
     task_uuid = await task_manager.send_task(
-        name=task_name,
-        ephemeral=False,
-        queue=TaskQueue.CPU_BOUND,
-        context=job_id_data.model_dump(),
-        user_id=job_id_data.user_id,
-=======
-    task_filter = TaskFilter.model_validate(job_filter.model_dump())
-    task_uuid = await task_manager.submit_task(
-        task_metadata=TaskMetadata(
-            name=task_name,
-            ephemeral=False,
-            queue=TasksQueue.CPU_BOUND,
-        ),
+        task_name=task_name,
         task_filter=task_filter,
+        task_ephemeral=False,
+        task_queue=TaskQueue.CPU_BOUND,
         user_id=job_filter.user_id,
->>>>>>> 3e05de41
         paths_to_export=paths_to_export,
     )
     return AsyncJobGet(job_id=task_uuid, job_name=task_name)