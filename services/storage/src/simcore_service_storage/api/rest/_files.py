import logging
from typing import Annotated, Final, cast
from urllib.parse import quote

from fastapi import APIRouter, Depends, Header, Request
from models_library.api_schemas_rpc_async_jobs.async_jobs import AsyncJobFilter
from models_library.api_schemas_storage.storage_schemas import (
    FileMetaDataGet,
    FileMetaDataGetv010,
    FileUploadCompleteFutureResponse,
    FileUploadCompleteLinks,
    FileUploadCompleteResponse,
    FileUploadCompleteState,
    FileUploadCompletionBody,
    FileUploadLinks,
    FileUploadSchema,
    SoftCopyBody,
)
from models_library.generics import Envelope
from models_library.projects_nodes_io import LocationID, StorageFileID
from pydantic import AnyUrl, ByteSize, TypeAdapter
from servicelib.aiohttp import status
<<<<<<< HEAD
from servicelib.celery.models import TaskUUID
=======
from servicelib.celery.models import TaskFilter, TaskMetadata, TaskUUID
>>>>>>> 3e05de41
from servicelib.celery.task_manager import TaskManager
from servicelib.logging_utils import log_context
from yarl import URL

from ...dsm import get_dsm_provider
from ...exceptions.errors import FileMetaDataNotFoundError
from ...models import (
    FileDownloadQueryParams,
    FileDownloadResponse,
    FileMetaData,
    FileMetadataListQueryParams,
    FileUploadQueryParams,
    FileUploadResponseV1,
    StorageQueryParamsBase,
    UploadLinks,
)
from ...simcore_s3_dsm import SimcoreS3DataManager
from .._worker_tasks._files import complete_upload_file as remote_complete_upload_file
from .dependencies.celery import get_task_manager

_ASYNC_JOB_CLIENT_NAME: Final[str] = "STORAGE"


_logger = logging.getLogger(__name__)

router = APIRouter(
    tags=[
        "files",
    ],
)


@router.get(
    "/locations/{location_id}/files/metadata",
    response_model=Envelope[list[FileMetaDataGet]],
)
async def list_files_metadata(
    query_params: Annotated[FileMetadataListQueryParams, Depends()],
    location_id: LocationID,
    request: Request,
):
    dsm = get_dsm_provider(request.app).get(location_id)
    data: list[FileMetaData] = await dsm.list_files(
        user_id=query_params.user_id,
        expand_dirs=query_params.expand_dirs,
        uuid_filter=query_params.uuid_filter
        or f"{query_params.project_id or ''}",  # NOTE: https://github.com/ITISFoundation/osparc-issues/issues/1593
        project_id=query_params.project_id,
    )
    return Envelope[list[FileMetaDataGet]](
        data=[FileMetaDataGet(**d.model_dump()) for d in data]
    )


@router.get(
    "/locations/{location_id}/files/{file_id:path}/metadata",
    response_model=Envelope[FileMetaDataGet]
    | Envelope[FileMetaDataGetv010]
    | Envelope[dict],
)
async def get_file_metadata(
    query_params: Annotated[StorageQueryParamsBase, Depends()],
    location_id: LocationID,
    file_id: StorageFileID,
    user_agent: Annotated[str | None, Header()],
    request: Request,
):
    # NOTE: Used by legacy dynamic services -> MUST BE BACKWARDS COMPATIBLE
    dsm = get_dsm_provider(request.app).get(location_id)
    try:
        data = await dsm.get_file(
            user_id=query_params.user_id,
            file_id=file_id,
        )
    except FileMetaDataNotFoundError:
        # NOTE: LEGACY compatibility
        # This is what happens Larry... data must be an empty {} or else some old dynamic services will FAIL (sic)
        # Cannot remove until we retire all legacy services
        # https://github.com/ITISFoundation/osparc-simcore/issues/5676
        # https://github.com/ITISFoundation/osparc-simcore/blob/cfdf4f86d844ebb362f4f39e9c6571d561b72897/services/storage/client-sdk/python/simcore_service_storage_sdk/models/file_meta_data_enveloped.py#L34
        return Envelope[dict](
            data={},
            error="No result found",  # NOTE: LEGACY compatibility
        )

    if user_agent == "OpenAPI-Generator/0.1.0/python":
        # NOTE: LEGACY compatiblity with API v0.1.0
        # SEE models used in sdk in:
        # https://github.com/ITISFoundation/osparc-simcore/blob/cfdf4f86d844ebb362f4f39e9c6571d561b72897/services/storage/client-sdk/python/simcore_service_storage_sdk/models/file_meta_data_enveloped.py#L34
        # https://github.com/ITISFoundation/osparc-simcore/blob/cfdf4f86d844ebb362f4f39e9c6571d561b72897/services/storage/client-sdk/python/simcore_service_storage_sdk/models/file_meta_data_type.py#L34
        return Envelope[FileMetaDataGetv010](
            data=FileMetaDataGetv010(
                file_uuid=data.file_uuid,
                location_id=data.location_id,
                location=data.location,
                bucket_name=data.bucket_name,
                object_name=data.object_name,
                project_id=data.project_id,
                project_name=data.project_name,
                node_id=data.node_id,
                node_name=data.node_name,
                file_name=data.file_name,
                user_id=data.user_id,
                user_name=None,
            )
        )

    return Envelope[FileMetaDataGet](data=FileMetaDataGet(**data.model_dump()))


@router.get(
    "/locations/{location_id}/files/{file_id:path}",
    response_model=Envelope[FileDownloadResponse],
)
async def download_file(
    location_id: LocationID,
    file_id: StorageFileID,
    query_params: Annotated[FileDownloadQueryParams, Depends()],
    request: Request,
) -> Envelope[FileDownloadResponse]:
    # NOTE: Used by legacy dynamic services -> MUST BE BACKWARDS COMPATIBLE
    dsm = get_dsm_provider(request.app).get(location_id)
    link = await dsm.create_file_download_link(
        query_params.user_id, file_id, query_params.link_type
    )
    return Envelope[FileDownloadResponse](data=FileDownloadResponse(link=link))


@router.put(
    "/locations/{location_id}/files/{file_id:path}",
    response_model=Envelope[FileUploadResponseV1] | Envelope[FileUploadSchema],
)
async def upload_file(
    location_id: LocationID,
    file_id: StorageFileID,
    query_params: Annotated[FileUploadQueryParams, Depends()],
    request: Request,
):
    """creates upload file links:

    This function covers v1 and v2 versions of the handler.
    Note: calling this entrypoint on an already existing file will overwrite that file. That file will be deleted
    before the upload takes place.

    v1 rationale:
        - client calls this handler, which returns a single link (either direct S3 or presigned) to the S3 backend
        - client uploads the file
        - storage relies on lazy update to find if the file is finished uploaded (when client calls get_file_meta_data, or if the dsm_cleaner goes over it after the upload time is expired)

    v2 rationale:
        - client calls this handler, which returns a FileUploadSchema object containing 1 or more links (either S3/presigned links)
        - client uploads the file (by chunking it if there are more than 1 presigned link)
        - client calls complete_upload handle which will reconstruct the file on S3 backend
        - client waits for completion to finish and then the file is accessible on S3 backend


    Use-case v1: query.file_size is not defined, returns a PresignedLink model (backward compatibility)
    Use-case v1.1: if query.link_type=presigned or None, returns a presigned link (limited to a single 5GB file)
    Use-case v1.2: if query.link_type=s3, returns a s3 direct link (limited to a single 5TB file)

    User-case v2: query.is_directory is True (query.file_size is forced to -1), returns an s3 path where to upload all the content of the directory
    User-case v2: if query.file_size is defined, returns a FileUploadSchema model, expects client to call "complete_upload" when the file is finished uploading
    Use-case v2.1: if query.file_size == 0 and query.link_type=presigned or None, returns a single presigned link inside FileUploadSchema (limited to a single 5Gb file)
    Use-case v2.2: if query.file_size > 0 and query.link_type=presigned or None, returns 1 or more presigned links depending on the file size (limited to a single 5TB file)
    Use-case v2.3: if query.link_type=s3 and query.file_size>=0, returns a single s3 direct link (limited to a single 5TB file)
    """
    # NOTE: Used by legacy dynamic services with single presigned link -> MUST BE BACKWARDS COMPATIBLE
    dsm = get_dsm_provider(request.app).get(location_id)
    with log_context(
        logger=_logger, level=logging.DEBUG, msg=f"Creating upload links for {file_id=}"
    ):
        links: UploadLinks = await dsm.create_file_upload_links(
            user_id=query_params.user_id,
            file_id=file_id,
            link_type=query_params.link_type,
            file_size_bytes=query_params.file_size or ByteSize(0),
            is_directory=query_params.is_directory,
            sha256_checksum=query_params.sha256_checksum,
        )
    if query_params.is_v1_upload:
        # return v1 response
        assert len(links.urls) == 1  # nosec
        return Envelope[FileUploadResponseV1](
            data=FileUploadResponseV1(link=links.urls[0])
        )

    # v2 response

    abort_url = (
        URL(f"{request.url}")
        .with_path(
            quote(
                request.app.url_path_for(
                    "abort_upload_file",
                    location_id=f"{location_id}",
                    file_id=file_id,
                ),
                safe=":/",
            ),
            encoded=True,
        )
        .with_query(user_id=query_params.user_id)
    )

    complete_url = (
        URL(f"{request.url}")
        .with_path(
            quote(
                request.app.url_path_for(
                    "complete_upload_file",
                    location_id=f"{location_id}",
                    file_id=file_id,
                ),
                safe=":/",
            ),
            encoded=True,
        )
        .with_query(user_id=query_params.user_id)
    )

    v2_response = FileUploadSchema(
        chunk_size=links.chunk_size,
        urls=links.urls,
        links=FileUploadLinks(
            abort_upload=TypeAdapter(AnyUrl).validate_python(f"{abort_url}"),
            complete_upload=TypeAdapter(AnyUrl).validate_python(f"{complete_url}"),
        ),
    )
    return Envelope[FileUploadSchema](data=v2_response)


@router.post(
    "/locations/{location_id}/files/{file_id:path}:abort",
    status_code=status.HTTP_204_NO_CONTENT,
)
async def abort_upload_file(
    location_id: LocationID,
    file_id: StorageFileID,
    query_params: Annotated[StorageQueryParamsBase, Depends()],
    request: Request,
):
    dsm = get_dsm_provider(request.app).get(location_id)
    await dsm.abort_file_upload(query_params.user_id, file_id)


_UNDEFINED_PRODUCT_NAME_FOR_WORKER_TASKS: Final[str] = (
    "undefinedproduct"  # NOTE: this is used to keep backwards compatibility with user of these APIs
)


@router.post(
    "/locations/{location_id}/files/{file_id:path}:complete",
    response_model=Envelope[FileUploadCompleteResponse],
    status_code=status.HTTP_202_ACCEPTED,
)
async def complete_upload_file(
    task_manager: Annotated[TaskManager, Depends(get_task_manager)],
    query_params: Annotated[StorageQueryParamsBase, Depends()],
    location_id: LocationID,
    file_id: StorageFileID,
    body: FileUploadCompletionBody,
    request: Request,
):
    # NOTE: completing a multipart upload on AWS can take up to several minutes
    # if it returns slow we return a 202 - Accepted, the client will have to check later
    # for completeness
    job_filter = AsyncJobFilter(
        user_id=query_params.user_id,
        product_name=_UNDEFINED_PRODUCT_NAME_FOR_WORKER_TASKS,  # NOTE: I would need to change the API here
        client_name=_ASYNC_JOB_CLIENT_NAME,
    )
<<<<<<< HEAD
    task_uuid = await task_manager.send_task(
        name=remote_complete_upload_file.__name__,
        context=async_job_name_data.model_dump(),
        user_id=async_job_name_data.user_id,
=======
    task_filter = TaskFilter.model_validate(job_filter.model_dump())
    task_uuid = await task_manager.submit_task(
        TaskMetadata(
            name=remote_complete_upload_file.__name__,
        ),
        task_filter=task_filter,
        user_id=job_filter.user_id,
>>>>>>> 3e05de41
        location_id=location_id,
        file_id=file_id,
        body=body,
    )

    route = (
        URL(f"{request.url}")
        .with_path(
            quote(
                request.app.url_path_for(
                    "is_completed_upload_file",
                    location_id=f"{location_id}",
                    file_id=file_id,
                    future_id=f"{task_uuid}",
                ),
                safe=":/",
            ),
            encoded=True,
        )
        .with_query(user_id=query_params.user_id)
    )
    complete_task_state_url = f"{route}"

    response = FileUploadCompleteResponse(
        links=FileUploadCompleteLinks(
            state=TypeAdapter(AnyUrl).validate_python(complete_task_state_url)
        )
    )
    return Envelope[FileUploadCompleteResponse](data=response)


@router.post(
    "/locations/{location_id}/files/{file_id:path}:complete/futures/{future_id}",
    response_model=Envelope[FileUploadCompleteFutureResponse],
)
async def is_completed_upload_file(
    task_manager: Annotated[TaskManager, Depends(get_task_manager)],
    query_params: Annotated[StorageQueryParamsBase, Depends()],
    location_id: LocationID,
    file_id: StorageFileID,
    future_id: str,
):
    # NOTE: completing a multipart upload on AWS can take up to several minutes
    # therefore we wait a bit to see if it completes fast and return a 204
    # if it returns slow we return a 202 - Accepted, the client will have to check later
    # for completeness
    job_filter = AsyncJobFilter(
        user_id=query_params.user_id,
        product_name=_UNDEFINED_PRODUCT_NAME_FOR_WORKER_TASKS,  # NOTE: I would need to change the API here
        client_name=_ASYNC_JOB_CLIENT_NAME,
    )
    task_filter = TaskFilter.model_validate(job_filter.model_dump())
    task_status = await task_manager.get_task_status(
<<<<<<< HEAD
        context=async_job_name_data.model_dump(),
        task_uuid=TaskUUID(future_id),
=======
        task_filter=task_filter, task_uuid=TaskUUID(future_id)
>>>>>>> 3e05de41
    )
    # first check if the task is in the app
    if task_status.is_done:
        task_result = TypeAdapter(FileMetaData).validate_python(
            await task_manager.get_task_result(
<<<<<<< HEAD
                context=async_job_name_data.model_dump(),
=======
                task_filter=task_filter,
>>>>>>> 3e05de41
                task_uuid=TaskUUID(future_id),
            )
        )
        new_fmd = task_result
        assert new_fmd.location_id == location_id  # nosec
        assert new_fmd.file_id == file_id  # nosec
        response = FileUploadCompleteFutureResponse(
            state=FileUploadCompleteState.OK,
            e_tag=new_fmd.entity_tag,
        )
    else:
        # the task is still running
        response = FileUploadCompleteFutureResponse(state=FileUploadCompleteState.NOK)
    return Envelope[FileUploadCompleteFutureResponse](data=response)


@router.delete(
    "/locations/{location_id}/files/{file_id:path}",
    status_code=status.HTTP_204_NO_CONTENT,
)
async def delete_file(
    query_params: Annotated[StorageQueryParamsBase, Depends()],
    location_id: LocationID,
    file_id: StorageFileID,
    request: Request,
):
    dsm = get_dsm_provider(request.app).get(location_id)
    await dsm.delete_file(query_params.user_id, file_id)


@router.post(
    "/files/{file_id:path}:soft-copy", response_model=Envelope[FileMetaDataGet]
)
async def copy_as_soft_link(
    query_params: Annotated[StorageQueryParamsBase, Depends()],
    file_id: StorageFileID,
    body: SoftCopyBody,
    request: Request,
):
    dsm = cast(
        SimcoreS3DataManager,
        get_dsm_provider(request.app).get(SimcoreS3DataManager.get_location_id()),
    )
    file_link = await dsm.create_soft_link(query_params.user_id, file_id, body.link_id)

    return Envelope[FileMetaDataGet](data=FileMetaDataGet(**file_link.model_dump()))<|MERGE_RESOLUTION|>--- conflicted
+++ resolved
@@ -20,11 +20,7 @@
 from models_library.projects_nodes_io import LocationID, StorageFileID
 from pydantic import AnyUrl, ByteSize, TypeAdapter
 from servicelib.aiohttp import status
-<<<<<<< HEAD
-from servicelib.celery.models import TaskUUID
-=======
-from servicelib.celery.models import TaskFilter, TaskMetadata, TaskUUID
->>>>>>> 3e05de41
+from servicelib.celery.models import TaskFilter, TaskUUID
 from servicelib.celery.task_manager import TaskManager
 from servicelib.logging_utils import log_context
 from yarl import URL
@@ -296,20 +292,11 @@
         product_name=_UNDEFINED_PRODUCT_NAME_FOR_WORKER_TASKS,  # NOTE: I would need to change the API here
         client_name=_ASYNC_JOB_CLIENT_NAME,
     )
-<<<<<<< HEAD
+    task_filter = TaskFilter.model_validate(job_filter.model_dump())
     task_uuid = await task_manager.send_task(
-        name=remote_complete_upload_file.__name__,
-        context=async_job_name_data.model_dump(),
-        user_id=async_job_name_data.user_id,
-=======
-    task_filter = TaskFilter.model_validate(job_filter.model_dump())
-    task_uuid = await task_manager.submit_task(
-        TaskMetadata(
-            name=remote_complete_upload_file.__name__,
-        ),
+        task_name=remote_complete_upload_file.__name__,
         task_filter=task_filter,
         user_id=job_filter.user_id,
->>>>>>> 3e05de41
         location_id=location_id,
         file_id=file_id,
         body=body,
@@ -363,22 +350,14 @@
     )
     task_filter = TaskFilter.model_validate(job_filter.model_dump())
     task_status = await task_manager.get_task_status(
-<<<<<<< HEAD
-        context=async_job_name_data.model_dump(),
+        task_filter=task_filter,
         task_uuid=TaskUUID(future_id),
-=======
-        task_filter=task_filter, task_uuid=TaskUUID(future_id)
->>>>>>> 3e05de41
     )
     # first check if the task is in the app
     if task_status.is_done:
         task_result = TypeAdapter(FileMetaData).validate_python(
             await task_manager.get_task_result(
-<<<<<<< HEAD
-                context=async_job_name_data.model_dump(),
-=======
                 task_filter=task_filter,
->>>>>>> 3e05de41
                 task_uuid=TaskUUID(future_id),
             )
         )
