import logging
from pathlib import Path

from celery import Task  # type: ignore[import-untyped]
from models_library.projects_nodes_io import LocationID, StorageFileID
from models_library.users import UserID
from pydantic import ByteSize, TypeAdapter
from servicelib.logging_utils import log_context
from servicelib.utils import limited_gather

from ...constants import MAX_CONCURRENT_S3_TASKS
from ...dsm import get_dsm_provider
from ...modules.celery.models import TaskId
from ...modules.celery.utils import get_fastapi_app

_logger = logging.getLogger(__name__)


async def compute_path_size(
    task: Task, task_id: TaskId, user_id: UserID, location_id: LocationID, path: Path
) -> ByteSize:
    assert task_id  # nosec
    with log_context(
        _logger,
        logging.INFO,
        msg=f"computing path size {user_id=}, {location_id=}, {path=}",
    ):
        dsm = get_dsm_provider(get_fastapi_app(task.app)).get(location_id)
        return await dsm.compute_path_size(user_id, path=Path(path))


async def delete_paths(
    task: Task,
    task_id: TaskId,
    user_id: UserID,
    location_id: LocationID,
    paths: set[Path],
) -> None:
    assert task_id  # nosec
    with log_context(
        _logger,
        logging.INFO,
        msg=f"delete {paths=} in {location_id=} for {user_id=}",
    ):
        dsm = get_dsm_provider(get_fastapi_app(task.app)).get(location_id)
<<<<<<< HEAD
        files_ids = {
=======
        files_ids: set[StorageFileID] = {
>>>>>>> 452cc75f
            TypeAdapter(StorageFileID).validate_python(f"{path}") for path in paths
        }
        await limited_gather(
            *[dsm.delete_file(user_id, file_id) for file_id in files_ids],
            limit=MAX_CONCURRENT_S3_TASKS,
        )<|MERGE_RESOLUTION|>--- conflicted
+++ resolved
@@ -43,11 +43,7 @@
         msg=f"delete {paths=} in {location_id=} for {user_id=}",
     ):
         dsm = get_dsm_provider(get_fastapi_app(task.app)).get(location_id)
-<<<<<<< HEAD
-        files_ids = {
-=======
         files_ids: set[StorageFileID] = {
->>>>>>> 452cc75f
             TypeAdapter(StorageFileID).validate_python(f"{path}") for path in paths
         }
         await limited_gather(
