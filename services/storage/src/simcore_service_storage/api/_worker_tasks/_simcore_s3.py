--- conflicted
+++ resolved
@@ -18,16 +18,12 @@
 from models_library.projects_nodes_io import StorageFileID
 from models_library.users import UserID
 from pydantic import TypeAdapter
-<<<<<<< HEAD
 from servicelib.celery.models import (
     TaskDataEvent,
-    TaskID,
+    TaskKey,
     TaskStatusEvent,
     TaskStatusValue,
 )
-=======
-from servicelib.celery.models import TaskKey
->>>>>>> c9f3e5e5
 from servicelib.logging_utils import log_context
 from servicelib.progress_bar import ProgressBarData
 
@@ -144,7 +140,7 @@
 
 async def search(
     task: Task,
-    task_id: TaskID,
+    task_key: TaskKey,
     *,
     user_id: UserID,
     project_id: ProjectID | None,
@@ -155,7 +151,7 @@
     with log_context(
         _logger,
         logging.INFO,
-        f"'{task_id}' search file {name_pattern=}",
+        f"'{task_key}' search file {name_pattern=}",
     ):
         app_server = get_app_server(task.app)
         dsm = get_dsm_provider(app_server.app).get(
@@ -184,13 +180,13 @@
                 for item in page
             ]
 
-            await app_server.task_manager.publish_task_event(
-                task_id,
+            await app_server.task_manager.push_task_result(
+                task_key,
                 TaskDataEvent(
                     data=[r.model_dump(mode="json", by_alias=True) for r in data]
-                ),
+                ).model_dump_json(),
             )
 
-        await app_server.task_manager.publish_task_event(
-            task_id, TaskStatusEvent(data=TaskStatusValue.SUCCESS)
+        await app_server.task_manager.push_task_result(
+            task_key, TaskStatusEvent(data=TaskStatusValue.SUCCESS).model_dump_json()
         )