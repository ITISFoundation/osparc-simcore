--- conflicted
+++ resolved
@@ -84,19 +84,10 @@
     assert dsm
 
     locs = await dsm.locations(user_id=user_id)
-<<<<<<< HEAD
-
-    envelope = {
+    return {
         'error': None,
         'data': locs
         }
-    return envelope
-=======
-    return {
-        'error': None,
-        'data': locs
-        }
->>>>>>> e2652357
 
 
 async def get_files_metadata(request: web.Request):
@@ -105,19 +96,11 @@
     assert params, "params %s" % params
     assert query, "query %s" % query
     assert not body, "body %s" % body
-<<<<<<< HEAD
-
-    assert params["location_id"]
-    assert query["user_id"]
-    dsm = request[RQT_DSM_KEY]
-
-=======
-
-    assert params["location_id"]
-    assert query["user_id"]
-    dsm = request[RQT_DSM_KEY]
-
->>>>>>> e2652357
+
+    assert params["location_id"]
+    assert query["user_id"]
+    dsm = request[RQT_DSM_KEY]
+
     location_id = params["location_id"]
     location = dsm.location_from_id(location_id)
     user_id = query["user_id"]
@@ -210,18 +193,11 @@
 
     link = await dsm.download_link(user_id=user_id, location=location, file_uuid=file_uuid)
 
-<<<<<<< HEAD
-    data = { "link:" : link }
-    envelope = {
-        'error': None,
-        'data': data
-=======
     envelope = {
         'error': None,
         'data': {
             "link": link
         }
->>>>>>> e2652357
         }
 
     return envelope
@@ -248,20 +224,6 @@
         link = await dsm.copy_file(user_id=user_id, location=location,
             file_uuid=file_uuid, source_uuid=source_uuid)
 
-<<<<<<< HEAD
-        data = { "link:" : link }
-        envelope = {
-            'error': None,
-            'data': data
-            }
-    else:
-        link = await dsm.download_link(user_id=user_id, location=location, file_uuid=file_uuid)
-
-        data = { "link:" : link }
-        envelope = {
-            'error': None,
-            'data': data
-=======
         envelope = {
             'error': None,
             'data': {
@@ -276,7 +238,6 @@
             'data': {
                     "link":link
                 }
->>>>>>> e2652357
             }
 
     return envelope
