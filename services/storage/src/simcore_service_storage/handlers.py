import json
import logging

import attr
from aiohttp import web

from servicelib.rest_utils import extract_and_validate

from . import __version__
from .db_tokens import get_api_token_and_secret
from .dsm import DataStorageManager, DatCoreApiToken
from .rest_models import FileMetaDataSchema
from .settings import APP_DSM_KEY, DATCORE_STR, SIMCORE_S3_ID

log = logging.getLogger(__name__)

file_schema  = FileMetaDataSchema()
files_schema = FileMetaDataSchema(many=True)



async def check_health(request: web.Request):
    log.info("CHECK HEALTH INCOMING PATH %s",request.path)
    params, query, body = await extract_and_validate(request)

    assert not params
    assert not query
    assert not body

    return {
        'name':__name__.split('.')[0],
        'version': __version__,
        'status': 'SERVICE_RUNNING'
    }


async def check_action(request: web.Request):
    params, query, body = await extract_and_validate(request)

    assert params, "params %s" % params
    assert query, "query %s" % query
    assert body, "body %s" % body

    if params['action'] == 'fail':
        raise ValueError("some randome failure")

    # echo's input FIXME: convert to dic
    # FIXME: output = fake_schema.dump(body)
    output = {
    "path_value" : params.get('action'),
    "query_value": query.get('data'),
    "body_value" :{
        "key1": 1, #body.body_value.key1,
        "key2": 0  #body.body_value.key2,
        }
    }
    return output


async def get_storage_locations(request: web.Request):
    log.debug("CHECK LOCATION PATH %s %s",request.path, request.url)

    params, query, body = await extract_and_validate(request)

    assert not params, "params %s" % params
    assert query, "query %s" % query
    assert not body, "body %s" % body

    assert query["user_id"]
    user_id = query["user_id"]

    dsm = await _prepare_storage_manager(params, query, request)
    locs = await dsm.locations(user_id)

    return {
        'error': None,
        'data': locs
        }


async def get_files_metadata(request: web.Request):
    log.debug("GET FILES METADATA %s %s",request.path, request.url)

    params, query, body = await extract_and_validate(request)

    assert params, "params %s" % params
    assert query, "query %s" % query
    assert not body, "body %s" % body

    assert params["location_id"]
    assert query["user_id"]

    location_id = params["location_id"]
    user_id = query["user_id"]
    uuid_filter = query.get("uuid_filter", "")

    dsm = await _prepare_storage_manager(params, query, request)
    location = dsm.location_from_id(location_id)

    log.debug("list files %s %s %s", user_id, location, uuid_filter)

    data = await dsm.list_files(user_id=user_id, location=location, uuid_filter=uuid_filter)

    data_as_dict = []
    for d in data:
        log.info("DATA %s",attr.asdict(d))
        data_as_dict.append(attr.asdict(d))

    envelope = {
        'error': None,
        'data': data_as_dict
        }

    return envelope


async def get_file_metadata(request: web.Request):
    params, query, body = await extract_and_validate(request)

    assert params, "params %s" % params
    assert query, "query %s" % query
    assert not body, "body %s" % body

    assert params["location_id"]
    assert params["fileId"]
    assert query["user_id"]

    location_id = params["location_id"]
    user_id = query["user_id"]
    file_uuid = params["fileId"]

    dsm = await _prepare_storage_manager(params, query, request)
    location = dsm.location_from_id(location_id)

    data = await dsm.list_file(user_id=user_id, location=location, file_uuid=file_uuid)

    envelope = {
        'error': None,
        'data': attr.asdict(data)
        }

    return envelope


async def update_file_meta_data(request: web.Request):
    params, query, body = await extract_and_validate(request)

    assert params, "params %s" % params
    assert query, "query %s" % query
    assert not body, "body %s" % body

    assert params["location_id"]
    assert params["fileId"]
    assert query["user_id"]

    location_id = params["location_id"]
    _user_id = query["user_id"]
    _file_uuid = params["fileId"]

    dsm = await _prepare_storage_manager(params, query, request)
    _location = dsm.location_from_id(location_id)


async def download_file(request: web.Request):
    params, query, body = await extract_and_validate(request)

    assert params, "params %s" % params
    assert query, "query %s" % query
    assert not body, "body %s" % body

    assert params["location_id"]
    assert params["fileId"]
    assert query["user_id"]

    location_id = params["location_id"]
    user_id = query["user_id"]
    file_uuid = params["fileId"]

    dsm = await _prepare_storage_manager(params, query, request)
    location = dsm.location_from_id(location_id)

    link = await dsm.download_link(user_id=user_id, location=location, file_uuid=file_uuid)

    return {
        'error': None,
        'data': {
            "link": link
            }
        }


async def upload_file(request: web.Request):
    params, query, body = await extract_and_validate(request)

    assert params, "params %s" % params
    assert query, "query %s" % query
    assert not body, "body %s" % body

    location_id = params["location_id"]
    user_id = query["user_id"]
    file_uuid = params["fileId"]

    dsm = await _prepare_storage_manager(params, query, request)
    location = dsm.location_from_id(location_id)

    if query.get("extra_source") and query.get("extra_location"):
        source_uuid = query["extra_source"]
        source_id = query["extra_location"]
        source_location = dsm.location_from_id(source_id)

        link = await dsm.copy_file(user_id=user_id, dest_location=location,
            dest_uuid=file_uuid, source_location=source_location, source_uuid=source_uuid)
    else:
        link = await dsm.upload_link(user_id=user_id, file_uuid=file_uuid)

    return {
            'error': None,
            'data': {
                    "link":link
                }
            }


async def delete_file(request: web.Request):
    params, query, body = await extract_and_validate(request)

    assert params, "params %s" % params
    assert query, "query %s" % query
    assert not body, "body %s" % body

    assert params["location_id"]
    assert params["fileId"]
    assert query["user_id"]

    location_id = params["location_id"]
    user_id = query["user_id"]
    file_uuid = params["fileId"]

    dsm = await _prepare_storage_manager(params, query, request)
    location = dsm.location_from_id(location_id)
    _discard = await dsm.delete_file(user_id=user_id, location=location, file_uuid=file_uuid)

    return {
        'error': None,
        'data': None
        }


async def create_folders_from_project(request: web.Request):
    #FIXME: Update openapi-core. Fails with additionalProperties https://github.com/p1c2u/openapi-core/issues/124. Fails with project
    # params, query, body = await extract_and_validate(request)

    user_id = request.query.get("user_id")

    body = await request.json()
    source_project = body.get('source', {})
    destination_project = body.get('destination', {})
    nodes_map = body.get('nodes_map', {})

    # TODO: remove this for production
    assert set(nodes_map.keys()) == set(source_project['workbench'].keys())
    assert set(nodes_map.values()) == set(destination_project['workbench'].keys())

    # TODO: validate project with jsonschema instead??

    params = { "location_id" : SIMCORE_S3_ID }
    query = { "user_id": user_id}
    dsm = await _prepare_storage_manager(params, query, request)
    await dsm.deep_copy_project_simcore_s3(user_id, source_project, destination_project, nodes_map)

    raise web.HTTPCreated(text=json.dumps(destination_project),
                                content_type='application/json')

async def delete_folders_of_project(request: web.Request):
    folder_id = request.match_info['folder_id']
    user_id = request.query.get("user_id")

<<<<<<< HEAD
    # TODO: implement
=======
>>>>>>> 1777706c
    params = { "location_id" : SIMCORE_S3_ID }
    query = { "user_id": user_id}
    dsm = await _prepare_storage_manager(params, query, request)
    await dsm.delete_project_simcore_s3(user_id, folder_id)

    raise web.HTTPNoContent(content_type='application/json')





# HELPERS -----------------------------------------------------
INIT_STR = "init"

async def _prepare_storage_manager(params, query, request: web.Request) -> DataStorageManager:
    dsm = request.app[APP_DSM_KEY]

    user_id = query.get("user_id")
    location_id = params.get("location_id")
    location = dsm.location_from_id(location_id) if location_id else INIT_STR

    if user_id and location in (INIT_STR, DATCORE_STR):
        # TODO: notify from db instead when tokens changed, then invalidate resource which enforces
        # re-query when needed.

        # updates from db
        token_info = await get_api_token_and_secret(request, user_id)
        if all(token_info):
            dsm.datcore_tokens[user_id] = DatCoreApiToken(*token_info)
        else:
            dsm.datcore_tokens.pop(user_id, None)
    return dsm<|MERGE_RESOLUTION|>--- conflicted
+++ resolved
@@ -275,10 +275,6 @@
     folder_id = request.match_info['folder_id']
     user_id = request.query.get("user_id")
 
-<<<<<<< HEAD
-    # TODO: implement
-=======
->>>>>>> 1777706c
     params = { "location_id" : SIMCORE_S3_ID }
     query = { "user_id": user_id}
     dsm = await _prepare_storage_manager(params, query, request)
