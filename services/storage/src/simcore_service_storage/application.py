--- conflicted
+++ resolved
@@ -5,12 +5,8 @@
 import logging
 
 from aiohttp import web
-
-<<<<<<< HEAD
 from servicelib.monitoring import setup_monitoring
 
-=======
->>>>>>> 1d413ed1
 from .db import setup_db
 from .dsm import setup_dsm
 from .rest import setup_rest
