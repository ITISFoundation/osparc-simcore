# Shortcut to install all packages for the contigous integration (CI) of 'storage'
#
# - As ci.txt but w/ tests
#
# Usage:
#   pip install -r requirements/ci.txt
#

# installs base + tests requirements
--requirement _base.txt
--requirement _test.txt

# installs this repo's packages
<<<<<<< HEAD
../../packages/aws-library/
../../packages/models-library/
../../packages/postgres-database/
../../packages/pytest-simcore/
../../packages/service-library[aiohttp]
../../packages/settings-library/
=======
simcore-models-library @ ../../packages/models-library/
simcore-postgres-database @ ../../packages/postgres-database/
pytest-simcore @ ../../packages/pytest-simcore/
simcore-service-library[aiohttp] @ ../../packages/service-library
simcore-settings-library @ ../../packages/settings-library/
>>>>>>> d6082360

# installs current package
simcore-service-storage @ .
<|MERGE_RESOLUTION|>--- conflicted
+++ resolved
@@ -1,30 +1,21 @@
-# Shortcut to install all packages for the contigous integration (CI) of 'storage'
-#
-# - As ci.txt but w/ tests
-#
-# Usage:
-#   pip install -r requirements/ci.txt
-#
-
-# installs base + tests requirements
---requirement _base.txt
---requirement _test.txt
-
-# installs this repo's packages
-<<<<<<< HEAD
-../../packages/aws-library/
-../../packages/models-library/
-../../packages/postgres-database/
-../../packages/pytest-simcore/
-../../packages/service-library[aiohttp]
-../../packages/settings-library/
-=======
-simcore-models-library @ ../../packages/models-library/
-simcore-postgres-database @ ../../packages/postgres-database/
-pytest-simcore @ ../../packages/pytest-simcore/
-simcore-service-library[aiohttp] @ ../../packages/service-library
-simcore-settings-library @ ../../packages/settings-library/
->>>>>>> d6082360
-
-# installs current package
-simcore-service-storage @ .
+# Shortcut to install all packages for the contigous integration (CI) of 'storage'
+#
+# - As ci.txt but w/ tests
+#
+# Usage:
+#   pip install -r requirements/ci.txt
+#
+
+# installs base + tests requirements
+--requirement _base.txt
+--requirement _test.txt
+
+# installs this repo's packages
+simcore-models-library @ ../../packages/models-library/
+simcore-postgres-database @ ../../packages/postgres-database/
+pytest-simcore @ ../../packages/pytest-simcore/
+simcore-service-library[aiohttp] @ ../../packages/service-library
+simcore-settings-library @ ../../packages/settings-library/
+
+# installs current package
+simcore-service-storage @ .