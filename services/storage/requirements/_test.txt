--- conflicted
+++ resolved
@@ -88,7 +88,6 @@
     #   click-plugins
     #   click-repl
     #   flask
-<<<<<<< HEAD
 click-didyoumean==0.3.1
     # via
     #   -c requirements/_base.txt
@@ -101,10 +100,7 @@
     # via
     #   -c requirements/_base.txt
     #   celery
-coverage==7.6.11
-=======
 coverage==7.6.12
->>>>>>> 5075fe01
     # via
     #   -r requirements/_test.in
     #   pytest-cov
@@ -119,13 +115,9 @@
     # via
     #   -r requirements/_test.in
     #   moto
-<<<<<<< HEAD
     #   pytest-celery
     #   pytest-docker-tools
-faker==36.1.0
-=======
 faker==36.1.1
->>>>>>> 5075fe01
     # via -r requirements/_test.in
 fakeredis==2.27.0
     # via -r requirements/_test.in
@@ -378,15 +370,11 @@
     # via
     #   -c requirements/_base.txt
     #   boto3
-<<<<<<< HEAD
-setuptools==75.8.0
+setuptools==75.8.2
     # via
     #   moto
     #   pytest-celery
-=======
-setuptools==75.8.2
-    # via moto
->>>>>>> 5075fe01
+    # via moto
 simcore-service-storage-sdk @ git+https://github.com/ITISFoundation/osparc-simcore.git@cfdf4f86d844ebb362f4f39e9c6571d561b72897#subdirectory=services/storage/client-sdk/python
     # via -r requirements/_test.in
 six==1.17.0
