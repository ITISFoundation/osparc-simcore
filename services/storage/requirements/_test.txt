--- conflicted
+++ resolved
@@ -24,11 +24,7 @@
     #   aiohttp
     #   jsonschema
     #   referencing
-<<<<<<< HEAD
-aws-sam-translator==1.90.0
-=======
 aws-sam-translator==1.91.0
->>>>>>> 4fc39bb6
     # via cfn-lint
 aws-xray-sdk==2.14.0
     # via moto
@@ -298,11 +294,7 @@
     # via
     #   -c requirements/_base.txt
     #   boto3
-<<<<<<< HEAD
-setuptools==72.2.0
-=======
 setuptools==73.0.0
->>>>>>> 4fc39bb6
     # via moto
 simcore-service-storage-sdk @ git+https://github.com/ITISFoundation/osparc-simcore.git@cfdf4f86d844ebb362f4f39e9c6571d561b72897#subdirectory=services/storage/client-sdk/python
     # via -r requirements/_test.in
