aiohappyeyeballs==2.4.6
    # via
    #   -c requirements/_base.txt
    #   aiohttp
aiohttp==3.11.12
    # via
    #   -c requirements/../../../requirements/constraints.txt
    #   -c requirements/_base.txt
    #   simcore-service-storage-sdk
aiosignal==1.3.2
    # via
    #   -c requirements/_base.txt
    #   aiohttp
annotated-types==0.7.0
    # via
    #   -c requirements/_base.txt
    #   pydantic
antlr4-python3-runtime==4.13.2
    # via moto
anyio==4.8.0
    # via
    #   -c requirements/_base.txt
    #   httpx
asyncpg==0.30.0
    # via
    #   -c requirements/_base.txt
    #   asyncpg-stubs
asyncpg-stubs==0.30.0
    # via -r requirements/_test.in
attrs==25.1.0
    # via
    #   -c requirements/_base.txt
    #   aiohttp
    #   jsonschema
    #   referencing
aws-sam-translator==1.94.0
    # via cfn-lint
aws-xray-sdk==2.14.0
    # via moto
blinker==1.9.0
    # via flask
boto3==1.35.81
    # via
    #   -c requirements/../../../requirements/constraints.txt
    #   -c requirements/_base.txt
    #   aws-sam-translator
    #   moto
botocore==1.35.81
    # via
    #   -c requirements/_base.txt
    #   aws-xray-sdk
    #   boto3
    #   moto
    #   s3transfer
certifi==2025.1.31
    # via
    #   -c requirements/../../../requirements/constraints.txt
    #   -c requirements/_base.txt
    #   httpcore
    #   httpx
    #   requests
    #   simcore-service-storage-sdk
cffi==1.17.1
    # via cryptography
cfn-lint==1.24.0
    # via moto
charset-normalizer==3.4.1
    # via
    #   -c requirements/_base.txt
    #   requests
click==8.1.8
    # via
    #   -c requirements/_base.txt
    #   flask
coverage==7.6.11
    # via
    #   -r requirements/_test.in
    #   pytest-cov
cryptography==44.0.0
    # via
    #   -c requirements/../../../requirements/constraints.txt
    #   joserfc
    #   moto
docker==7.1.0
    # via
    #   -r requirements/_test.in
    #   moto
faker==36.1.0
    # via -r requirements/_test.in
fakeredis==2.26.2
    # via -r requirements/_test.in
flask==3.1.0
    # via
    #   flask-cors
    #   moto
flask-cors==5.0.0
    # via moto
frozenlist==1.5.0
    # via
    #   -c requirements/_base.txt
    #   aiohttp
    #   aiosignal
graphql-core==3.2.6
    # via moto
greenlet==3.1.1
    # via
    #   -c requirements/_base.txt
    #   sqlalchemy
h11==0.14.0
    # via
    #   -c requirements/_base.txt
    #   httpcore
httpcore==1.0.7
    # via
    #   -c requirements/_base.txt
    #   httpx
httpx==0.28.1
    # via
    #   -c requirements/../../../requirements/constraints.txt
    #   -c requirements/_base.txt
    #   respx
icdiff==2.0.7
    # via pytest-icdiff
idna==3.10
    # via
    #   -c requirements/_base.txt
    #   anyio
    #   httpx
    #   requests
    #   yarl
iniconfig==2.0.0
    # via pytest
itsdangerous==2.2.0
    # via
    #   -c requirements/_base.txt
    #   flask
jinja2==3.1.5
    # via
    #   -c requirements/../../../requirements/constraints.txt
    #   -c requirements/_base.txt
    #   flask
    #   moto
jmespath==1.0.1
    # via
    #   -c requirements/_base.txt
    #   boto3
    #   botocore
joserfc==1.0.3
    # via moto
jsondiff==2.2.1
    # via moto
jsonpatch==1.33
    # via cfn-lint
jsonpath-ng==1.7.0
    # via moto
jsonpointer==3.0.0
    # via jsonpatch
jsonref==1.1.0
    # via -r requirements/_test.in
jsonschema==4.23.0
    # via
    #   -c requirements/_base.txt
    #   aws-sam-translator
    #   openapi-schema-validator
    #   openapi-spec-validator
jsonschema-path==0.3.4
    # via openapi-spec-validator
jsonschema-specifications==2024.10.1
    # via
    #   -c requirements/_base.txt
    #   jsonschema
    #   openapi-schema-validator
lazy-object-proxy==1.10.0
    # via openapi-spec-validator
lupa==2.4
    # via fakeredis
markupsafe==3.0.2
    # via
    #   -c requirements/_base.txt
    #   jinja2
    #   werkzeug
moto==5.0.20
    # via
    #   -c requirements/../../../requirements/constraints.txt
    #   -r requirements/_test.in
mpmath==1.3.0
    # via sympy
multidict==6.1.0
    # via
    #   -c requirements/_base.txt
    #   aiohttp
    #   yarl
mypy==1.15.0
    # via sqlalchemy
mypy-extensions==1.0.0
    # via mypy
networkx==3.4.2
    # via cfn-lint
numpy==2.2.2
    # via pandas
openapi-schema-validator==0.6.3
    # via openapi-spec-validator
openapi-spec-validator==0.7.1
    # via moto
packaging==24.2
    # via
    #   -c requirements/_base.txt
    #   pytest
    #   pytest-sugar
pandas==2.2.3
    # via -r requirements/_test.in
pathable==0.4.4
    # via jsonschema-path
pluggy==1.5.0
    # via pytest
ply==3.11
    # via jsonpath-ng
pprintpp==0.4.0
    # via pytest-icdiff
propcache==0.2.1
    # via
    #   -c requirements/_base.txt
    #   aiohttp
    #   yarl
py-partiql-parser==0.5.6
    # via moto
pycparser==2.22
    # via cffi
pydantic==2.10.6
    # via
    #   -c requirements/../../../requirements/constraints.txt
    #   -c requirements/_base.txt
    #   aws-sam-translator
pydantic-core==2.27.2
    # via
    #   -c requirements/_base.txt
    #   pydantic
pyparsing==3.2.1
    # via moto
pytest==8.3.4
    # via
    #   -r requirements/_test.in
    #   pytest-asyncio
    #   pytest-cov
    #   pytest-icdiff
    #   pytest-instafail
    #   pytest-mock
    #   pytest-sugar
pytest-asyncio==0.23.8
    # via
    #   -c requirements/../../../requirements/constraints.txt
    #   -r requirements/_test.in
pytest-cov==6.0.0
    # via -r requirements/_test.in
pytest-icdiff==0.9
    # via -r requirements/_test.in
pytest-instafail==0.5.0
    # via -r requirements/_test.in
pytest-mock==3.14.0
    # via -r requirements/_test.in
pytest-runner==6.0.1
    # via -r requirements/_test.in
pytest-sugar==1.0.0
    # via -r requirements/_test.in
python-dateutil==2.9.0.post0
    # via
    #   -c requirements/_base.txt
    #   botocore
    #   moto
    #   pandas
    #   simcore-service-storage-sdk
python-dotenv==1.0.1
    # via
    #   -c requirements/_base.txt
    #   -r requirements/_test.in
pytz==2025.1
    # via pandas
pyyaml==6.0.2
    # via
    #   -c requirements/../../../requirements/constraints.txt
    #   -c requirements/_base.txt
    #   cfn-lint
    #   jsondiff
    #   jsonschema-path
    #   moto
    #   responses
redis==5.2.1
    # via
    #   -c requirements/../../../requirements/constraints.txt
    #   -c requirements/_base.txt
    #   fakeredis
referencing==0.35.1
    # via
    #   -c requirements/../../../requirements/constraints.txt
    #   -c requirements/_base.txt
    #   jsonschema
    #   jsonschema-path
    #   jsonschema-specifications
regex==2024.11.6
    # via cfn-lint
requests==2.32.3
    # via
    #   -c requirements/_base.txt
    #   docker
    #   jsonschema-path
    #   moto
    #   responses
responses==0.25.6
    # via moto
respx==0.22.0
    # via -r requirements/_test.in
rfc3339-validator==0.1.4
    # via openapi-schema-validator
rpds-py==0.22.3
    # via
    #   -c requirements/_base.txt
    #   jsonschema
    #   referencing
s3transfer==0.10.4
    # via
    #   -c requirements/_base.txt
    #   boto3
setuptools==75.8.0
    # via moto
simcore-service-storage-sdk @ git+https://github.com/ITISFoundation/osparc-simcore.git@cfdf4f86d844ebb362f4f39e9c6571d561b72897#subdirectory=services/storage/client-sdk/python
    # via -r requirements/_test.in
six==1.17.0
    # via
    #   -c requirements/_base.txt
    #   python-dateutil
    #   rfc3339-validator
    #   simcore-service-storage-sdk
sniffio==1.3.1
    # via
    #   -c requirements/_base.txt
    #   anyio
sortedcontainers==2.4.0
    # via fakeredis
sqlalchemy==1.4.54
    # via
    #   -c requirements/../../../requirements/constraints.txt
    #   -c requirements/_base.txt
    #   -r requirements/_test.in
sqlalchemy2-stubs==0.0.2a38
    # via sqlalchemy
sympy==1.13.3
    # via cfn-lint
termcolor==2.5.0
    # via pytest-sugar
types-aiofiles==24.1.0.20241221
    # via -r requirements/_test.in
typing-extensions==4.12.2
    # via
    #   -c requirements/_base.txt
    #   anyio
    #   asyncpg-stubs
    #   aws-sam-translator
    #   cfn-lint
    #   mypy
    #   pydantic
    #   pydantic-core
    #   sqlalchemy2-stubs
tzdata==2025.1
    # via
<<<<<<< HEAD
    #   -c requirements/_base.txt
=======
    #   faker
>>>>>>> 73eff715
    #   pandas
urllib3==2.3.0
    # via
    #   -c requirements/../../../requirements/constraints.txt
    #   -c requirements/_base.txt
    #   botocore
    #   docker
    #   requests
    #   responses
    #   simcore-service-storage-sdk
werkzeug==3.1.3
    # via
    #   flask
    #   moto
wrapt==1.17.2
    # via
    #   -c requirements/_base.txt
    #   aws-xray-sdk
xmltodict==0.14.2
    # via moto
yarl==1.18.3
    # via
    #   -c requirements/_base.txt
    #   aiohttp<|MERGE_RESOLUTION|>--- conflicted
+++ resolved
@@ -362,11 +362,8 @@
     #   sqlalchemy2-stubs
 tzdata==2025.1
     # via
-<<<<<<< HEAD
-    #   -c requirements/_base.txt
-=======
+    #   -c requirements/_base.txt
     #   faker
->>>>>>> 73eff715
     #   pandas
 urllib3==2.3.0
     # via
