aiohappyeyeballs==2.4.6
    # via
    #   -c requirements/_base.txt
    #   aiohttp
aiohttp==3.11.12
    # via
    #   -c requirements/../../../requirements/constraints.txt
    #   -c requirements/_base.txt
    #   simcore-service-storage-sdk
aiosignal==1.3.2
    # via
    #   -c requirements/_base.txt
    #   aiohttp
amqp==5.3.1
    # via
    #   -c requirements/_base.txt
    #   kombu
annotated-types==0.7.0
    # via
    #   -c requirements/_base.txt
    #   pydantic
antlr4-python3-runtime==4.13.2
    # via moto
anyio==4.8.0
    # via
    #   -c requirements/_base.txt
    #   httpx
asyncpg==0.30.0
    # via
    #   -c requirements/_base.txt
    #   asyncpg-stubs
asyncpg-stubs==0.30.0
    # via -r requirements/_test.in
attrs==25.1.0
    # via
    #   -c requirements/_base.txt
    #   aiohttp
    #   jsonschema
    #   referencing
aws-sam-translator==1.95.0
    # via cfn-lint
aws-xray-sdk==2.14.0
    # via moto
billiard==4.2.1
    # via
    #   -c requirements/_base.txt
    #   celery
blinker==1.9.0
    # via flask
boto3==1.35.81
    # via
    #   -c requirements/../../../requirements/constraints.txt
    #   -c requirements/_base.txt
    #   aws-sam-translator
    #   moto
botocore==1.35.81
    # via
    #   -c requirements/_base.txt
    #   aws-xray-sdk
    #   boto3
    #   moto
    #   s3transfer
celery==5.4.0
    # via
    #   -c requirements/_base.txt
    #   pytest-celery
certifi==2025.1.31
    # via
    #   -c requirements/../../../requirements/constraints.txt
    #   -c requirements/_base.txt
    #   httpcore
    #   httpx
    #   requests
    #   simcore-service-storage-sdk
cffi==1.17.1
    # via cryptography
cfn-lint==1.27.0
    # via moto
charset-normalizer==3.4.1
    # via
    #   -c requirements/_base.txt
    #   requests
click==8.1.8
    # via
    #   -c requirements/_base.txt
    #   celery
    #   click-didyoumean
    #   click-plugins
    #   click-repl
    #   flask
click-didyoumean==0.3.1
    # via
    #   -c requirements/_base.txt
    #   celery
click-plugins==1.1.1
    # via
    #   -c requirements/_base.txt
    #   celery
click-repl==0.3.0
    # via
    #   -c requirements/_base.txt
    #   celery
coverage==7.6.12
    # via
    #   -r requirements/_test.in
    #   pytest-cov
cryptography==44.0.2
    # via
    #   -c requirements/../../../requirements/constraints.txt
    #   joserfc
    #   moto
debugpy==1.8.12
    # via pytest-celery
docker==7.1.0
    # via
    #   -r requirements/_test.in
    #   moto
    #   pytest-celery
    #   pytest-docker-tools
faker==36.1.1
    # via -r requirements/_test.in
fakeredis==2.27.0
    # via -r requirements/_test.in
flask==3.1.0
    # via
    #   flask-cors
    #   moto
flask-cors==5.0.1
    # via moto
frozenlist==1.5.0
    # via
    #   -c requirements/_base.txt
    #   aiohttp
    #   aiosignal
graphql-core==3.2.6
    # via moto
greenlet==3.1.1
    # via
    #   -c requirements/_base.txt
    #   sqlalchemy
h11==0.14.0
    # via
    #   -c requirements/_base.txt
    #   httpcore
httpcore==1.0.7
    # via
    #   -c requirements/_base.txt
    #   httpx
httpx==0.28.1
    # via
    #   -c requirements/../../../requirements/constraints.txt
    #   -c requirements/_base.txt
    #   respx
icdiff==2.0.7
    # via pytest-icdiff
idna==3.10
    # via
    #   -c requirements/_base.txt
    #   anyio
    #   httpx
    #   requests
    #   yarl
iniconfig==2.0.0
    # via pytest
itsdangerous==2.2.0
    # via
    #   -c requirements/_base.txt
    #   flask
jinja2==3.1.5
    # via
    #   -c requirements/../../../requirements/constraints.txt
    #   -c requirements/_base.txt
    #   flask
    #   moto
jmespath==1.0.1
    # via
    #   -c requirements/_base.txt
    #   boto3
    #   botocore
joserfc==1.0.4
    # via moto
jsondiff==2.2.1
    # via moto
jsonpatch==1.33
    # via cfn-lint
jsonpath-ng==1.7.0
    # via moto
jsonpointer==3.0.0
    # via jsonpatch
jsonref==1.1.0
    # via -r requirements/_test.in
jsonschema==4.23.0
    # via
    #   -c requirements/_base.txt
    #   aws-sam-translator
    #   openapi-schema-validator
    #   openapi-spec-validator
jsonschema-path==0.3.4
    # via openapi-spec-validator
jsonschema-specifications==2024.10.1
    # via
    #   -c requirements/_base.txt
    #   jsonschema
    #   openapi-schema-validator
kombu==5.4.2
    # via
    #   -c requirements/_base.txt
    #   celery
lazy-object-proxy==1.10.0
    # via openapi-spec-validator
lupa==2.4
    # via fakeredis
markupsafe==3.0.2
    # via
    #   -c requirements/_base.txt
    #   jinja2
    #   werkzeug
moto==5.0.20
    # via
    #   -c requirements/../../../requirements/constraints.txt
    #   -r requirements/_test.in
mpmath==1.3.0
    # via sympy
multidict==6.1.0
    # via
    #   -c requirements/_base.txt
    #   aiohttp
    #   yarl
mypy==1.15.0
    # via sqlalchemy
mypy-extensions==1.0.0
    # via mypy
networkx==3.4.2
    # via cfn-lint
numpy==2.2.3
    # via pandas
openapi-schema-validator==0.6.3
    # via openapi-spec-validator
openapi-spec-validator==0.7.1
    # via moto
packaging==24.2
    # via
    #   -c requirements/_base.txt
    #   pytest
    #   pytest-sugar
pandas==2.2.3
    # via -r requirements/_test.in
pathable==0.4.4
    # via jsonschema-path
pluggy==1.5.0
    # via pytest
ply==3.11
    # via jsonpath-ng
pprintpp==0.4.0
    # via pytest-icdiff
prompt-toolkit==3.0.50
    # via
    #   -c requirements/_base.txt
    #   click-repl
propcache==0.2.1
    # via
    #   -c requirements/_base.txt
    #   aiohttp
    #   yarl
psutil==6.1.1
    # via
    #   -c requirements/_base.txt
    #   pytest-celery
py-partiql-parser==0.5.6
    # via moto
pycparser==2.22
    # via cffi
pydantic==2.10.6
    # via
    #   -c requirements/../../../requirements/constraints.txt
    #   -c requirements/_base.txt
    #   aws-sam-translator
pydantic-core==2.27.2
    # via
    #   -c requirements/_base.txt
    #   pydantic
pyparsing==3.2.1
    # via moto
pytest==8.3.5
    # via
    #   -r requirements/_test.in
    #   pytest-asyncio
    #   pytest-cov
    #   pytest-docker-tools
    #   pytest-icdiff
    #   pytest-instafail
    #   pytest-mock
    #   pytest-sugar
pytest-asyncio==0.23.8
    # via
    #   -c requirements/../../../requirements/constraints.txt
    #   -r requirements/_test.in
pytest-celery==1.1.3
    # via -r requirements/_test.in
pytest-cov==6.0.0
    # via -r requirements/_test.in
pytest-docker-tools==3.1.3
    # via pytest-celery
pytest-icdiff==0.9
    # via -r requirements/_test.in
pytest-instafail==0.5.0
    # via -r requirements/_test.in
pytest-mock==3.14.0
    # via -r requirements/_test.in
pytest-runner==6.0.1
    # via -r requirements/_test.in
pytest-sugar==1.0.0
    # via -r requirements/_test.in
python-dateutil==2.9.0.post0
    # via
    #   -c requirements/_base.txt
    #   botocore
    #   celery
    #   moto
    #   pandas
    #   simcore-service-storage-sdk
python-dotenv==1.0.1
    # via
    #   -c requirements/_base.txt
    #   -r requirements/_test.in
pytz==2025.1
    # via pandas
pyyaml==6.0.2
    # via
    #   -c requirements/../../../requirements/constraints.txt
    #   -c requirements/_base.txt
    #   cfn-lint
    #   jsondiff
    #   jsonschema-path
    #   moto
    #   responses
redis==5.2.1
    # via
    #   -c requirements/../../../requirements/constraints.txt
    #   -c requirements/_base.txt
    #   fakeredis
referencing==0.35.1
    # via
    #   -c requirements/../../../requirements/constraints.txt
    #   -c requirements/_base.txt
    #   jsonschema
    #   jsonschema-path
    #   jsonschema-specifications
regex==2024.11.6
    # via cfn-lint
requests==2.32.3
    # via
    #   -c requirements/_base.txt
    #   docker
    #   jsonschema-path
    #   moto
    #   responses
responses==0.25.6
    # via moto
respx==0.22.0
    # via -r requirements/_test.in
rfc3339-validator==0.1.4
    # via openapi-schema-validator
rpds-py==0.22.3
    # via
    #   -c requirements/_base.txt
    #   jsonschema
    #   referencing
s3transfer==0.10.4
    # via
    #   -c requirements/_base.txt
    #   boto3
setuptools==75.8.2
    # via
    #   moto
    #   pytest-celery
simcore-service-storage-sdk @ git+https://github.com/ITISFoundation/osparc-simcore.git@cfdf4f86d844ebb362f4f39e9c6571d561b72897#subdirectory=services/storage/client-sdk/python
    # via -r requirements/_test.in
six==1.17.0
    # via
    #   -c requirements/_base.txt
    #   python-dateutil
    #   rfc3339-validator
    #   simcore-service-storage-sdk
sniffio==1.3.1
    # via
    #   -c requirements/_base.txt
    #   anyio
sortedcontainers==2.4.0
    # via fakeredis
sqlalchemy==1.4.54
    # via
    #   -c requirements/../../../requirements/constraints.txt
    #   -c requirements/_base.txt
    #   -r requirements/_test.in
sqlalchemy2-stubs==0.0.2a38
    # via sqlalchemy
sympy==1.13.3
    # via cfn-lint
tenacity==9.0.0
    # via
    #   -c requirements/_base.txt
    #   pytest-celery
termcolor==2.5.0
    # via pytest-sugar
types-aiofiles==24.1.0.20241221
    # via -r requirements/_test.in
types-requests==2.32.0.20241016
    # via types-tqdm
types-tqdm==4.67.0.20241221
    # via -r requirements/_test.in
typing-extensions==4.12.2
    # via
    #   -c requirements/_base.txt
    #   anyio
    #   asyncpg-stubs
    #   aws-sam-translator
    #   cfn-lint
    #   mypy
    #   pydantic
    #   pydantic-core
    #   sqlalchemy2-stubs
tzdata==2025.1
    # via
    #   -c requirements/_base.txt
    #   celery
    #   faker
    #   kombu
    #   pandas
urllib3==2.3.0
    # via
    #   -c requirements/../../../requirements/constraints.txt
    #   -c requirements/_base.txt
    #   botocore
    #   docker
    #   requests
    #   responses
    #   simcore-service-storage-sdk
<<<<<<< HEAD
    #   types-requests
=======
vine==5.1.0
    # via
    #   -c requirements/_base.txt
    #   amqp
    #   celery
    #   kombu
wcwidth==0.2.13
    # via
    #   -c requirements/_base.txt
    #   prompt-toolkit
>>>>>>> 72ed036a
werkzeug==3.1.3
    # via
    #   flask
    #   flask-cors
    #   moto
wrapt==1.17.2
    # via
    #   -c requirements/_base.txt
    #   aws-xray-sdk
xmltodict==0.14.2
    # via moto
yarl==1.18.3
    # via
    #   -c requirements/_base.txt
    #   aiohttp<|MERGE_RESOLUTION|>--- conflicted
+++ resolved
@@ -436,9 +436,7 @@
     #   requests
     #   responses
     #   simcore-service-storage-sdk
-<<<<<<< HEAD
     #   types-requests
-=======
 vine==5.1.0
     # via
     #   -c requirements/_base.txt
@@ -449,7 +447,6 @@
     # via
     #   -c requirements/_base.txt
     #   prompt-toolkit
->>>>>>> 72ed036a
 werkzeug==3.1.3
     # via
     #   flask
