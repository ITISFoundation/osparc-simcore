# List of packages for setup.install_requires
#   Outsourced here so can be installed in base-stage of the web/Dockerfile
<<<<<<< HEAD
urllib3==1.21.1
aioboto3
=======
urllib3==1.24.1
>>>>>>> df3bafec
aiofiles==0.4.0
aiohttp==3.3.2
aiohttp_session[secure]==2.5.1
aiohttp-security==0.2.0
aiopg[sa]==0.14.0
aio-pika==2.9.0
celery==4.1.0
execnet
kombu==4.1.0
marshmallow
minio==4.0.0
networkx==2.1
passlib==1.7.1
# See http://initd.org/psycopg/docs/install.html#binary-install-from-pypi
psycopg2-binary
python-socketio==1.9.0
requests==2.20.1
sqlalchemy==1.2.9
tenacity==4.12.0
trafaret-config==2.0.1
semantic_version<|MERGE_RESOLUTION|>--- conflicted
+++ resolved
@@ -1,11 +1,7 @@
 # List of packages for setup.install_requires
 #   Outsourced here so can be installed in base-stage of the web/Dockerfile
-<<<<<<< HEAD
-urllib3==1.21.1
 aioboto3
-=======
 urllib3==1.24.1
->>>>>>> df3bafec
 aiofiles==0.4.0
 aiohttp==3.3.2
 aiohttp_session[secure]==2.5.1
