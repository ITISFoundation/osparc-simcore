--- conflicted
+++ resolved
@@ -51,11 +51,7 @@
 typing-extensions==3.7.2  # via aiohttp
 urllib3==1.24.3
 websocket-client==0.56.0  # via blackfynn
-<<<<<<< HEAD
 wrapt==1.11.1             # via aiobotocore, deprecated
-=======
-wrapt==1.11.1             # via deprecated
->>>>>>> 61bd8767
 yarl==1.3.0               # via aiohttp
 
 # The following packages are considered to be unsafe in a requirements file:
