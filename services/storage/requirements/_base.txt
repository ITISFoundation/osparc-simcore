--- conflicted
+++ resolved
@@ -1105,7 +1105,6 @@
     #   types-aiobotocore-ec2
     #   types-aiobotocore-s3
     #   types-aiobotocore-ssm
-<<<<<<< HEAD
 tzdata==2025.2
     # via kombu
 ujson==5.10.0
@@ -1149,12 +1148,6 @@
     #   -c requirements/../../../packages/settings-library/requirements/../../../requirements/constraints.txt
     #   -c requirements/../../../requirements/constraints.txt
     #   fastapi
-=======
-tzdata==2025.1
-    # via
-    #   celery
-    #   kombu
->>>>>>> 87fc3e79
 urllib3==2.3.0
     # via
     #   -c requirements/../../../packages/aws-library/requirements/../../../packages/common-library/requirements/../../../requirements/constraints.txt
