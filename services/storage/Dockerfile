--- conflicted
+++ resolved
@@ -44,11 +44,7 @@
       linux-headers
 
 RUN $SC_PIP install --upgrade \
-<<<<<<< HEAD
-      pip==19.0.3  \
-=======
       pip~=19.1.1  \
->>>>>>> 2fc729f8
       wheel \
       setuptools
 
