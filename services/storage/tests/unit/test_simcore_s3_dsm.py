# pylint:disable=protected-access
# pylint:disable=redefined-outer-name
# pylint:disable=unused-argument

<<<<<<< HEAD
import math
import random
from collections.abc import AsyncIterable, Awaitable, Callable
from contextlib import AbstractAsyncContextManager
=======
from collections.abc import Awaitable, Callable
>>>>>>> 72ed036a
from pathlib import Path

import pytest
from faker import Faker
from models_library.basic_types import SHA256Str
<<<<<<< HEAD
from models_library.progress_bar import ProgressReport
from models_library.projects_nodes_io import SimcoreS3FileID, StorageFileID
from models_library.storage_schemas import FileUploadSchema
from models_library.users import UserID
from pydantic import ByteSize, TypeAdapter
from pytest_mock import MockerFixture
from simcore_service_storage.constants import LinkType
=======
from models_library.projects import ProjectID
from models_library.projects_nodes_io import NodeID, SimcoreS3FileID
from models_library.users import UserID
from pydantic import ByteSize, TypeAdapter
from pytest_simcore.helpers.storage_utils import FileIDDict
>>>>>>> 72ed036a
from simcore_service_storage.models import FileMetaData
from simcore_service_storage.modules.db.file_meta_data import FileMetaDataRepository
from simcore_service_storage.modules.s3 import get_s3_client
from simcore_service_storage.simcore_s3_dsm import SimcoreS3DataManager
from sqlalchemy.ext.asyncio import AsyncEngine

pytest_simcore_core_services_selection = ["postgres"]
pytest_simcore_ops_services_selection = ["adminer"]


@pytest.fixture
def file_size() -> ByteSize:
    return TypeAdapter(ByteSize).validate_python("1")


@pytest.fixture
def mock_copy_transfer_cb() -> Callable[..., None]:
    def copy_transfer_cb(total_bytes_copied: int, *, file_name: str) -> None: ...

    return copy_transfer_cb


<<<<<<< HEAD
@pytest.fixture
async def cleanup_when_done(
    simcore_s3_dsm: SimcoreS3DataManager, user_id: UserID
) -> AsyncIterable[Callable[[SimcoreS3FileID], None]]:
    to_remove: set[SimcoreS3FileID] = set()

    def _(file_id: SimcoreS3FileID) -> None:
        to_remove.add(file_id)

    yield _

    for file_id in to_remove:
        await simcore_s3_dsm.delete_file(user_id, file_id)


=======
@pytest.mark.parametrize(
    "location_id",
    [SimcoreS3DataManager.get_location_id()],
    ids=[SimcoreS3DataManager.get_location_name()],
    indirect=True,
)
>>>>>>> 72ed036a
async def test__copy_path_s3_s3(
    simcore_s3_dsm: SimcoreS3DataManager,
    create_directory_with_files: Callable[
        [str, ByteSize, int, int, ProjectID, NodeID],
        Awaitable[
            tuple[SimcoreS3FileID, tuple[NodeID, dict[SimcoreS3FileID, FileIDDict]]]
        ],
    ],
    upload_file: Callable[[ByteSize, str], Awaitable[tuple[Path, SimcoreS3FileID]]],
    file_size: ByteSize,
    user_id: UserID,
    project_id: ProjectID,
    node_id: NodeID,
    mock_copy_transfer_cb: Callable[..., None],
    sqlalchemy_async_engine: AsyncEngine,
    cleanup_when_done: Callable[[SimcoreS3FileID], None],
):
    def _get_dest_file_id(src: SimcoreS3FileID) -> SimcoreS3FileID:
        copy_file_id = TypeAdapter(SimcoreS3FileID).validate_python(
            f"{Path(src).parent}/the-copy"
        )
        cleanup_when_done(copy_file_id)
        return copy_file_id

    async def _copy_s3_path(s3_file_id_to_copy: SimcoreS3FileID) -> None:
        existing_fmd = await FileMetaDataRepository.instance(
            sqlalchemy_async_engine
        ).get(file_id=s3_file_id_to_copy)

        await simcore_s3_dsm._copy_path_s3_s3(  # noqa: SLF001
            user_id=user_id,
            src_fmd=existing_fmd,
            dst_file_id=_get_dest_file_id(s3_file_id_to_copy),
            bytes_transfered_cb=mock_copy_transfer_cb,
        )

    async def _count_files(s3_file_id: SimcoreS3FileID, expected_count: int) -> None:
        s3_client = get_s3_client(simcore_s3_dsm.app)
        counted_files = 0
        async for s3_objects in s3_client.list_objects_paginated(
            bucket=simcore_s3_dsm.simcore_bucket_name, prefix=s3_file_id
        ):
            counted_files += len(s3_objects)

        assert counted_files == expected_count

    # using directory

    FILE_COUNT = 20
    SUBDIR_COUNT = 5
    s3_object, _ = await create_directory_with_files(
        dir_name="some-random",
        file_size_in_dir=file_size,
        subdir_count=SUBDIR_COUNT,
        file_count=FILE_COUNT,
        project_id=project_id,
        node_id=node_id,
    )

    s3_file_id_dir_src = TypeAdapter(SimcoreS3FileID).validate_python(s3_object)
    s3_file_id_dir_dst = _get_dest_file_id(s3_file_id_dir_src)

    await _count_files(s3_file_id_dir_dst, expected_count=0)
    await _copy_s3_path(s3_file_id_dir_src)
    await _count_files(s3_file_id_dir_dst, expected_count=FILE_COUNT)

    # using a single file

    _, simcore_file_id = await upload_file(file_size, "a_file_name")
    await _copy_s3_path(simcore_file_id)


@pytest.mark.parametrize(
    "location_id",
    [SimcoreS3DataManager.get_location_id()],
    ids=[SimcoreS3DataManager.get_location_name()],
    indirect=True,
)
async def test_upload_and_search(
    simcore_s3_dsm: SimcoreS3DataManager,
    upload_file: Callable[..., Awaitable[tuple[Path, SimcoreS3FileID]]],
    file_size: ByteSize,
    user_id: UserID,
    faker: Faker,
):
    checksum: SHA256Str = TypeAdapter(SHA256Str).validate_python(faker.sha256())
    _, _ = await upload_file(file_size, "file1", sha256_checksum=checksum)
    _, _ = await upload_file(file_size, "file2", sha256_checksum=checksum)

    files: list[FileMetaData] = await simcore_s3_dsm.search_owned_files(
        user_id=user_id, file_id_prefix="", sha256_checksum=checksum
    )
    assert len(files) == 2
    for file in files:
        assert file.sha256_checksum == checksum
        assert file.file_name in {"file1", "file2"}


@pytest.fixture
async def paths_for_export(
    create_empty_directory: Callable[..., Awaitable[FileUploadSchema]],
    populate_directory: Callable[..., Awaitable[set[SimcoreS3FileID]]],
    delete_directory: Callable[..., Awaitable[None]],
) -> AsyncIterable[set[StorageFileID]]:
    dir_name = "data_to_export"

    directory_file_upload: FileUploadSchema = await create_empty_directory(
        dir_name=dir_name
    )

    uploaded_files: set[StorageFileID] = await populate_directory(
        TypeAdapter(ByteSize).validate_python("10MiB"), dir_name, 10, 4
    )

    yield uploaded_files

    await delete_directory(directory_file_upload=directory_file_upload)


def _get_folder_and_files_selection(
    paths_for_export: set[StorageFileID],
) -> list[StorageFileID]:
    # select 10 % of files

    random_files: list[StorageFileID] = [
        random.choice(list(paths_for_export))  # noqa: S311
        for _ in range(math.ceil(0.1 * len(paths_for_export)))
    ]

    all_containing_folders: set[StorageFileID] = {
        TypeAdapter(StorageFileID).validate_python(f"{Path(f).parent}")
        for f in random_files
    }

    element_selection = random_files + list(all_containing_folders)

    # ensure all elements are duplicated and shuffled
    duplicate_selection = [*element_selection, *element_selection]
    random.shuffle(duplicate_selection)  # type: ignore
    return duplicate_selection


async def _assert_meta_data_entries_count(
    connection: AsyncEngine, *, count: int
) -> None:
    async with connection.connect() as conn:
        result = await file_meta_data.list_fmds(conn)
        assert len(result) == count


async def test_create_s3_export(
    simcore_s3_dsm: SimcoreS3DataManager,
    user_id: UserID,
    paths_for_export: set[StorageFileID],
    sqlalchemy_async_engine: AsyncEngine,
    cleanup_when_done: Callable[[SimcoreS3FileID], None],
):
    selection_to_export = _get_folder_and_files_selection(paths_for_export)

    reports: list[ProgressReport] = []

    async def _progress_cb(report: ProgressReport) -> None:
        reports.append(report)

    await _assert_meta_data_entries_count(sqlalchemy_async_engine, count=1)
    file_id = await simcore_s3_dsm.create_s3_export(
        user_id, selection_to_export, progress_cb=_progress_cb
    )
    cleanup_when_done(file_id)
    # count=2 -> the direcotory and the .zip export
    await _assert_meta_data_entries_count(sqlalchemy_async_engine, count=2)

    download_link = await simcore_s3_dsm.create_file_download_link(
        user_id, file_id, LinkType.PRESIGNED
    )

    assert file_id in f"{download_link}"

    assert reports[-1].actual_value == 1


@pytest.fixture
def mock_create_and_upload_export_raises_error(mocker: MockerFixture) -> None:
    async def _raise_error(*args, **kwarts) -> None:
        msg = "failing as expected"
        raise RuntimeError(msg)

    mocker.patch(
        "simcore_service_storage.simcore_s3_dsm.create_and_upload_export",
        side_effect=_raise_error,
    )


async def test_create_s3_export_abort_upload_upon_error(
    mock_create_and_upload_export_raises_error: None,
    simcore_s3_dsm: SimcoreS3DataManager,
    user_id: UserID,
    sqlalchemy_async_engine: AsyncEngine,
):
    await _assert_meta_data_entries_count(sqlalchemy_async_engine, count=0)
    with pytest.raises(RuntimeError, match="failing as expected"):
        await simcore_s3_dsm.create_s3_export(user_id, [], progress_cb=None)
    await _assert_meta_data_entries_count(sqlalchemy_async_engine, count=0)<|MERGE_RESOLUTION|>--- conflicted
+++ resolved
@@ -2,34 +2,23 @@
 # pylint:disable=redefined-outer-name
 # pylint:disable=unused-argument
 
-<<<<<<< HEAD
 import math
 import random
 from collections.abc import AsyncIterable, Awaitable, Callable
-from contextlib import AbstractAsyncContextManager
-=======
-from collections.abc import Awaitable, Callable
->>>>>>> 72ed036a
 from pathlib import Path
 
 import pytest
 from faker import Faker
+from models_library.api_schemas_storage.storage_schemas import FileUploadSchema
 from models_library.basic_types import SHA256Str
-<<<<<<< HEAD
 from models_library.progress_bar import ProgressReport
-from models_library.projects_nodes_io import SimcoreS3FileID, StorageFileID
-from models_library.storage_schemas import FileUploadSchema
-from models_library.users import UserID
-from pydantic import ByteSize, TypeAdapter
-from pytest_mock import MockerFixture
-from simcore_service_storage.constants import LinkType
-=======
 from models_library.projects import ProjectID
 from models_library.projects_nodes_io import NodeID, SimcoreS3FileID
 from models_library.users import UserID
 from pydantic import ByteSize, TypeAdapter
+from pytest_mock import MockerFixture
 from pytest_simcore.helpers.storage_utils import FileIDDict
->>>>>>> 72ed036a
+from simcore_service_storage.constants import LinkType
 from simcore_service_storage.models import FileMetaData
 from simcore_service_storage.modules.db.file_meta_data import FileMetaDataRepository
 from simcore_service_storage.modules.s3 import get_s3_client
@@ -52,7 +41,6 @@
     return copy_transfer_cb
 
 
-<<<<<<< HEAD
 @pytest.fixture
 async def cleanup_when_done(
     simcore_s3_dsm: SimcoreS3DataManager, user_id: UserID
@@ -68,14 +56,12 @@
         await simcore_s3_dsm.delete_file(user_id, file_id)
 
 
-=======
 @pytest.mark.parametrize(
     "location_id",
     [SimcoreS3DataManager.get_location_id()],
     ids=[SimcoreS3DataManager.get_location_name()],
     indirect=True,
 )
->>>>>>> 72ed036a
 async def test__copy_path_s3_s3(
     simcore_s3_dsm: SimcoreS3DataManager,
     create_directory_with_files: Callable[
@@ -176,37 +162,53 @@
 
 @pytest.fixture
 async def paths_for_export(
-    create_empty_directory: Callable[..., Awaitable[FileUploadSchema]],
-    populate_directory: Callable[..., Awaitable[set[SimcoreS3FileID]]],
+    create_empty_directory: Callable[
+        [str, ProjectID, NodeID], Awaitable[SimcoreS3FileID]
+    ],
+    populate_directory: Callable[
+        [ByteSize, str, ProjectID, NodeID, int, int],
+        Awaitable[tuple[NodeID, dict[SimcoreS3FileID, FileIDDict]]],
+    ],
     delete_directory: Callable[..., Awaitable[None]],
-) -> AsyncIterable[set[StorageFileID]]:
+    project_id: ProjectID,
+    node_id: NodeID,
+) -> AsyncIterable[set[SimcoreS3FileID]]:
     dir_name = "data_to_export"
 
     directory_file_upload: FileUploadSchema = await create_empty_directory(
         dir_name=dir_name
     )
 
-    uploaded_files: set[StorageFileID] = await populate_directory(
-        TypeAdapter(ByteSize).validate_python("10MiB"), dir_name, 10, 4
-    )
-
-    yield uploaded_files
+    upload_result: tuple[NodeID, dict[SimcoreS3FileID, FileIDDict]] = (
+        await populate_directory(
+            TypeAdapter(ByteSize).validate_python("10MiB"),
+            dir_name,
+            project_id,
+            node_id,
+            10,
+            4,
+        )
+    )
+
+    _, uploaded_files_data = upload_result
+
+    yield set(uploaded_files_data.keys())
 
     await delete_directory(directory_file_upload=directory_file_upload)
 
 
 def _get_folder_and_files_selection(
-    paths_for_export: set[StorageFileID],
-) -> list[StorageFileID]:
+    paths_for_export: set[SimcoreS3FileID],
+) -> list[SimcoreS3FileID]:
     # select 10 % of files
 
-    random_files: list[StorageFileID] = [
+    random_files: list[SimcoreS3FileID] = [
         random.choice(list(paths_for_export))  # noqa: S311
         for _ in range(math.ceil(0.1 * len(paths_for_export)))
     ]
 
-    all_containing_folders: set[StorageFileID] = {
-        TypeAdapter(StorageFileID).validate_python(f"{Path(f).parent}")
+    all_containing_folders: set[SimcoreS3FileID] = {
+        TypeAdapter(SimcoreS3FileID).validate_python(f"{Path(f).parent}")
         for f in random_files
     }
 
@@ -221,15 +223,14 @@
 async def _assert_meta_data_entries_count(
     connection: AsyncEngine, *, count: int
 ) -> None:
-    async with connection.connect() as conn:
-        result = await file_meta_data.list_fmds(conn)
-        assert len(result) == count
+    result = await FileMetaDataRepository.instance(connection).list_fmds()
+    assert len(result) == count
 
 
 async def test_create_s3_export(
     simcore_s3_dsm: SimcoreS3DataManager,
     user_id: UserID,
-    paths_for_export: set[StorageFileID],
+    paths_for_export: set[SimcoreS3FileID],
     sqlalchemy_async_engine: AsyncEngine,
     cleanup_when_done: Callable[[SimcoreS3FileID], None],
 ):
