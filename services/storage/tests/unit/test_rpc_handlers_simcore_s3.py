# pylint:disable=no-name-in-module
# pylint:disable=protected-access
# pylint:disable=redefined-outer-name
# pylint:disable=too-many-arguments
# pylint:disable=too-many-positional-arguments
# pylint:disable=unused-argument
# pylint:disable=unused-variable

import asyncio
import datetime
import logging
import re
from collections.abc import Awaitable, Callable
from copy import deepcopy
from pathlib import Path
from typing import Any, Literal
from unittest.mock import Mock

import httpx
import pytest
import sqlalchemy as sa
from celery.contrib.testing.worker import TestWorkController
from celery_library.task_manager import CeleryTaskManager
from faker import Faker
from fastapi import FastAPI
from fastapi.encoders import jsonable_encoder
from models_library.api_schemas_rpc_async_jobs.async_jobs import (
    AsyncJobResult,
)
from models_library.api_schemas_rpc_async_jobs.exceptions import JobError
from models_library.api_schemas_storage import STORAGE_RPC_NAMESPACE
from models_library.api_schemas_storage.storage_schemas import (
    FileMetaDataGet,
    FoldersBody,
    PresignedLink,
)
from models_library.api_schemas_webserver.storage import PathToExport
from models_library.basic_types import SHA256Str
from models_library.products import ProductName
from models_library.projects_nodes_io import NodeID, SimcoreS3FileID
from models_library.users import UserID
from pydantic import ByteSize, TypeAdapter
from pytest_mock import MockerFixture
from pytest_simcore.helpers.fastapi import url_from_operation_id
from pytest_simcore.helpers.httpx_assert_checks import assert_status
from pytest_simcore.helpers.logging_tools import log_context
from pytest_simcore.helpers.storage_utils import (
    FileIDDict,
    ProjectWithFilesParams,
    get_updated_project,
)
from pytest_simcore.helpers.storage_utils_file_meta_data import (
    assert_file_meta_data_in_db,
)
from pytest_simcore.helpers.storage_utils_project import clone_project_data
from servicelib.aiohttp import status
from servicelib.celery.models import OwnerMetadata
from servicelib.rabbitmq._client_rpc import RabbitMQRPCClient
from servicelib.rabbitmq._errors import RPCServerError
from servicelib.rabbitmq.rpc_interfaces.async_jobs.async_jobs import wait_and_get_result
from servicelib.rabbitmq.rpc_interfaces.storage.simcore_s3 import (
    copy_folders_from_project,
    start_export_data,
)
from simcore_postgres_database.storage_models import file_meta_data
from simcore_service_storage.simcore_s3_dsm import SimcoreS3DataManager
from sqlalchemy.ext.asyncio import AsyncEngine
from yarl import URL

pytest_simcore_core_services_selection = ["postgres", "rabbit"]
pytest_simcore_ops_services_selection = ["adminer"]


class _TestOwnerMetadata(OwnerMetadata):
    user_id: UserID
    product_name: ProductName
    owner: str = "PYTEST_CLIENT_NAME"


async def _request_copy_folders(
    rpc_client: RabbitMQRPCClient,
    user_id: UserID,
    product_name: ProductName,
    src_project: dict[str, Any],
    src_project_nodes: dict[NodeID, dict[str, Any]],
    dst_project: dict[str, Any],
    dst_project_nodes: dict[NodeID, dict[str, Any]],
    nodes_map: dict[NodeID, NodeID],
    *,
    client_timeout: datetime.timedelta = datetime.timedelta(seconds=60),
) -> dict[str, Any]:
    with log_context(
        logging.INFO,
        f"Copying folders from {src_project['uuid']} to {dst_project['uuid']}",
    ) as ctx:
<<<<<<< HEAD
        source = src_project | {
            "workbench": {
                f"{node_id}": node for node_id, node in src_project_nodes.items()
            }
        }
        destination = dst_project | {
            "workbench": {
                f"{node_id}": node for node_id, node in dst_project_nodes.items()
            }
        }

        async_job_get, async_job_name = await copy_folders_from_project(
=======
        async_job_get, owner_metadata = await copy_folders_from_project(
>>>>>>> b24fbf50
            rpc_client,
            body=FoldersBody(
                source=source, destination=destination, nodes_map=nodes_map
            ),
            owner_metadata=_TestOwnerMetadata(
                user_id=user_id,
                product_name=product_name,
                owner="PYTEST_CLIENT_NAME",
            ),
            user_id=user_id,
        )

        async for async_job_result in wait_and_get_result(
            rpc_client,
            rpc_namespace=STORAGE_RPC_NAMESPACE,
            method_name=copy_folders_from_project.__name__,
            job_id=async_job_get.job_id,
            owner_metadata=owner_metadata,
            client_timeout=client_timeout,
        ):
            ctx.logger.info("%s", f"<-- current state is {async_job_result=}")
            if async_job_result.done:
                result = await async_job_result.result()
                assert isinstance(result, AsyncJobResult)
                assert isinstance(result.result, dict)
                result.result.pop("workbench", None)  # remove workbench from the data
                return result.result

    pytest.fail(reason="Copy folders failed!")


async def test_copy_folders_from_non_existing_project(
    initialized_app: FastAPI,
    storage_rabbitmq_rpc_client: RabbitMQRPCClient,
    user_id: UserID,
    product_name: ProductName,
    create_project: Callable[..., Awaitable[dict[str, Any]]],
    faker: Faker,
    with_storage_celery_worker: TestWorkController,
):
    src_project = await create_project()
    incorrect_src_project = deepcopy(src_project)
    incorrect_src_project["uuid"] = faker.uuid4()
    dst_project = await create_project()
    incorrect_dst_project = deepcopy(dst_project)
    incorrect_dst_project["uuid"] = faker.uuid4()

    with pytest.raises(
        JobError, match=f"Project {incorrect_src_project['uuid']} was not found"
    ):
        await _request_copy_folders(
            storage_rabbitmq_rpc_client,
            user_id,
            product_name,
            incorrect_src_project,
            {},
            dst_project,
            {},
            nodes_map={},
        )

    with pytest.raises(
        JobError, match=f"Project {incorrect_dst_project['uuid']} was not found"
    ):
        await _request_copy_folders(
            storage_rabbitmq_rpc_client,
            user_id,
            product_name,
            src_project,
            {},
            incorrect_dst_project,
            {},
            nodes_map={},
        )


async def test_copy_folders_from_empty_project(
    initialized_app: FastAPI,
    storage_rabbitmq_rpc_client: RabbitMQRPCClient,
    user_id: UserID,
    product_name: ProductName,
    create_project: Callable[[], Awaitable[dict[str, Any]]],
    sqlalchemy_async_engine: AsyncEngine,
    with_storage_celery_worker: TestWorkController,
):
    # we will copy from src to dst
    src_project = await create_project()
    dst_project = await create_project()

    data = await _request_copy_folders(
        storage_rabbitmq_rpc_client,
        user_id,
        product_name,
        src_project,
        {},
        dst_project,
        {},
        nodes_map={},
    )
    assert data == jsonable_encoder(dst_project)
    # check there is nothing in the dst project
    async with sqlalchemy_async_engine.connect() as conn:
        num_entries = await conn.scalar(
            sa.select(sa.func.count())
            .select_from(file_meta_data)
            .where(file_meta_data.c.project_id == dst_project["uuid"])
        )
        assert num_entries == 0


@pytest.fixture
def short_dsm_cleaner_interval(monkeypatch: pytest.MonkeyPatch) -> int:
    monkeypatch.setenv("STORAGE_CLEANER_INTERVAL_S", "1")
    return 1


@pytest.mark.parametrize(
    "location_id",
    [SimcoreS3DataManager.get_location_id()],
    ids=[SimcoreS3DataManager.get_location_name()],
    indirect=True,
)
@pytest.mark.parametrize(
    "project_params",
    [
        ProjectWithFilesParams(
            num_nodes=1,
            allowed_file_sizes=(TypeAdapter(ByteSize).validate_python("210Mib"),),
            allowed_file_checksums=(
                TypeAdapter(SHA256Str).validate_python(
                    "0b3216d95ec5a36c120ba16c88911dcf5ff655925d0fbdbc74cf95baf86de6fc"
                ),
            ),
            workspace_files_count=0,
        ),
    ],
    ids=str,
)
async def test_copy_folders_from_valid_project_with_one_large_file(
    initialized_app: FastAPI,
    short_dsm_cleaner_interval: int,
    storage_rabbitmq_rpc_client: RabbitMQRPCClient,
    user_id: UserID,
    product_name: ProductName,
    create_project: Callable[[], Awaitable[dict[str, Any]]],
    sqlalchemy_async_engine: AsyncEngine,
    random_project_with_files: Callable[
        [ProjectWithFilesParams],
        Awaitable[
            tuple[
                dict[str, Any],
                dict[NodeID, dict[str, Any]],
                dict[NodeID, dict[SimcoreS3FileID, FileIDDict]],
            ]
        ],
    ],
    project_params: ProjectWithFilesParams,
):
    # 1. create a src project with 1 large file
    src_project, src_project_nodes, src_projects_list = await random_project_with_files(
        project_params
    )
    # 2. create a dst project without files
    dst_project, dst_project_nodes, nodes_map = clone_project_data(
        src_project, src_project_nodes
    )
    dst_project = await create_project(**dst_project)

    data = await _request_copy_folders(
        storage_rabbitmq_rpc_client,
        user_id,
        product_name,
        src_project,
        src_project_nodes,
        dst_project,
        dst_project_nodes,
        nodes_map=nodes_map,
    )
    assert data == jsonable_encoder(
        await get_updated_project(sqlalchemy_async_engine, dst_project["uuid"])
    )
    # check that file meta data was effectively copied
    for src_node_id in src_projects_list:
        dst_node_id = nodes_map.get(src_node_id)
        assert dst_node_id
        for src_file_id, src_file in src_projects_list[src_node_id].items():
            path: Any = src_file["path"]
            assert isinstance(path, Path)
            checksum: Any = src_file["sha256_checksum"]
            assert isinstance(checksum, str)
            await assert_file_meta_data_in_db(
                sqlalchemy_async_engine,
                file_id=TypeAdapter(SimcoreS3FileID).validate_python(
                    f"{src_file_id}".replace(
                        f"{src_project['uuid']}", dst_project["uuid"]
                    ).replace(f"{src_node_id}", f"{dst_node_id}")
                ),
                expected_entry_exists=True,
                expected_file_size=path.stat().st_size,
                expected_upload_id=None,
                expected_upload_expiration_date=None,
                expected_sha256_checksum=TypeAdapter(SHA256Str).validate_python(
                    checksum
                ),
            )


@pytest.mark.parametrize(
    "location_id",
    [SimcoreS3DataManager.get_location_id()],
    ids=[SimcoreS3DataManager.get_location_name()],
    indirect=True,
)
@pytest.mark.parametrize(
    "project_params",
    [
        ProjectWithFilesParams(
            num_nodes=12,
            allowed_file_sizes=(
                TypeAdapter(ByteSize).validate_python("7Mib"),
                TypeAdapter(ByteSize).validate_python("110Mib"),
                TypeAdapter(ByteSize).validate_python("1Mib"),
            ),
            allowed_file_checksums=(
                TypeAdapter(SHA256Str).validate_python(
                    "311e2e130d83cfea9c3b7560699c221b0b7f9e5d58b02870bd52b695d8b4aabd"
                ),
                TypeAdapter(SHA256Str).validate_python(
                    "08e297db979d3c84f6b072c2a1e269e8aa04e82714ca7b295933a0c9c0f62b2e"
                ),
                TypeAdapter(SHA256Str).validate_python(
                    "488f3b57932803bbf644593bd46d95599b1d4da1d63bc020d7ebe6f1c255f7f3"
                ),
            ),
            workspace_files_count=0,
        ),
    ],
    ids=str,
)
async def test_copy_folders_from_valid_project(
    short_dsm_cleaner_interval: int,
    initialized_app: FastAPI,
    storage_rabbitmq_rpc_client: RabbitMQRPCClient,
    user_id: UserID,
    product_name: ProductName,
    create_project: Callable[[], Awaitable[dict[str, Any]]],
    sqlalchemy_async_engine: AsyncEngine,
    random_project_with_files: Callable[
        [ProjectWithFilesParams],
        Awaitable[
            tuple[
                dict[str, Any],
                dict[NodeID, dict[str, Any]],
                dict[NodeID, dict[SimcoreS3FileID, FileIDDict]],
            ]
        ],
    ],
    project_params: ProjectWithFilesParams,
):
    # 1. create a src project with some files
    src_project, src_project_nodes, src_projects_list = await random_project_with_files(
        project_params
    )
    # 2. create a dst project without files
    dst_project, dst_project_nodes, nodes_map = clone_project_data(
        src_project, src_project_nodes
    )
    dst_project = await create_project(**dst_project)
    # copy the project files
    data = await _request_copy_folders(
        storage_rabbitmq_rpc_client,
        user_id,
        product_name,
        src_project,
        src_project_nodes,
        dst_project,
        dst_project_nodes,
        nodes_map=nodes_map,
    )
    assert data == jsonable_encoder(
        await get_updated_project(sqlalchemy_async_engine, dst_project["uuid"])
    )

    # check that file meta data was effectively copied
    for src_node_id in src_projects_list:
        dst_node_id = nodes_map.get(src_node_id)
        assert dst_node_id
        for src_file_id, src_file in src_projects_list[src_node_id].items():
            path: Any = src_file["path"]
            assert isinstance(path, Path)
            checksum: Any = src_file["sha256_checksum"]
            assert isinstance(checksum, str)
            await assert_file_meta_data_in_db(
                sqlalchemy_async_engine,
                file_id=TypeAdapter(SimcoreS3FileID).validate_python(
                    f"{src_file_id}".replace(
                        f"{src_project['uuid']}", dst_project["uuid"]
                    ).replace(f"{src_node_id}", f"{dst_node_id}")
                ),
                expected_entry_exists=True,
                expected_file_size=path.stat().st_size,
                expected_upload_id=None,
                expected_upload_expiration_date=None,
                expected_sha256_checksum=TypeAdapter(SHA256Str).validate_python(
                    checksum
                ),
            )


async def _create_and_delete_folders_from_project(
    rpc_client: RabbitMQRPCClient,
    client: httpx.AsyncClient,
    user_id: UserID,
    product_name: ProductName,
    project: dict[str, Any],
    project_nodes: dict[NodeID, dict[str, Any]],
    initialized_app: FastAPI,
    project_db_creator: Callable,
    check_list_files: bool,
    *,
    client_timeout: datetime.timedelta = datetime.timedelta(seconds=60),
) -> None:
    dst_project, dst_project_nodes, nodes_map = clone_project_data(
        project, project_nodes
    )
    await project_db_creator(**dst_project)

    # creating a copy
    data = await _request_copy_folders(
        rpc_client,
        user_id,
        product_name,
        project,
        project_nodes,
        dst_project,
        dst_project_nodes,
        nodes_map=nodes_map,
        client_timeout=client_timeout,
    )
    # data should be equal to the destination project, and all store entries should point to simcore.s3
    # NOTE: data is jsonized where destination project is not!
    assert jsonable_encoder(dst_project) == data

    project_id = data["uuid"]

    # list data to check all is here

    if check_list_files:
        url = url_from_operation_id(
            client,
            initialized_app,
            "list_files_metadata",
            location_id=f"{SimcoreS3DataManager.get_location_id()}",
        ).with_query(user_id=f"{user_id}", uuid_filter=f"{project_id}")

        resp = await client.get(f"{url}")
        data, error = assert_status(resp, status.HTTP_200_OK, list[FileMetaDataGet])
        assert not error
    # DELETING
    url = url_from_operation_id(
        client,
        initialized_app,
        "delete_folders_of_project",
        folder_id=project_id,
    ).with_query(user_id=f"{user_id}")
    resp = await client.delete(f"{url}")
    assert_status(resp, status.HTTP_204_NO_CONTENT, None)

    # list data is gone
    if check_list_files:
        url = url_from_operation_id(
            client,
            initialized_app,
            "list_files_metadata",
            location_id=f"{SimcoreS3DataManager.get_location_id()}",
        ).with_query(user_id=f"{user_id}", uuid_filter=f"{project_id}")
        resp = await client.get(f"{url}")
        data, error = assert_status(resp, status.HTTP_200_OK, list[FileMetaDataGet])
        assert not error
        assert not data


@pytest.fixture
def mock_datcore_download(mocker: MockerFixture, client: httpx.AsyncClient) -> None:
    # Use to mock downloading from DATCore
    async def _fake_download_to_file_or_raise(session, url, dest_path):
        with log_context(logging.INFO, f"Faking download:  {url} -> {dest_path}"):
            Path(dest_path).write_text(
                "FAKE: test_create_and_delete_folders_from_project"
            )

    mocker.patch(
        "simcore_service_storage.simcore_s3_dsm.download_to_file_or_raise",
        side_effect=_fake_download_to_file_or_raise,
        autospec=True,
    )

    mocker.patch(
        "simcore_service_storage.simcore_s3_dsm.datcore_adapter.get_file_download_presigned_link",
        autospec=True,
        return_value=URL("https://httpbin.org/image"),
    )


@pytest.mark.parametrize(
    "location_id",
    [SimcoreS3DataManager.get_location_id()],
    ids=[SimcoreS3DataManager.get_location_name()],
    indirect=True,
)
@pytest.mark.parametrize(
    "project_params",
    [
        ProjectWithFilesParams(
            num_nodes=3,
            allowed_file_sizes=(
                TypeAdapter(ByteSize).validate_python("7Mib"),
                TypeAdapter(ByteSize).validate_python("110Mib"),
                TypeAdapter(ByteSize).validate_python("1Mib"),
            ),
            workspace_files_count=0,
        )
    ],
)
@pytest.mark.parametrize("num_concurrent_calls", [1], ids=str)
async def test_create_and_delete_folders_from_project(
    set_log_levels_for_noisy_libraries: None,
    initialized_app: FastAPI,
    storage_rabbitmq_rpc_client: RabbitMQRPCClient,
    client: httpx.AsyncClient,
    user_id: UserID,
    product_name: ProductName,
    with_random_project_with_files: tuple[
        dict[str, Any],
        dict[NodeID, dict[str, Any]],
        dict[NodeID, dict[SimcoreS3FileID, dict[str, Path | str]]],
    ],
    create_project: Callable[..., Awaitable[dict[str, Any]]],
    mock_datcore_download,
    num_concurrent_calls: int,
):
    project_in_db, project_nodes_in_db, _ = with_random_project_with_files
    # NOTE: here the point is to NOT have a limit on the number of calls!!
    await asyncio.gather(
        *[
            _create_and_delete_folders_from_project(
                storage_rabbitmq_rpc_client,
                client,
                user_id,
                product_name,
                project_in_db,
                project_nodes_in_db,
                initialized_app,
                create_project,
                check_list_files=False,
                client_timeout=datetime.timedelta(seconds=300),
            )
            for _ in range(num_concurrent_calls)
        ]
    )


async def _request_start_export_data(
    rpc_client: RabbitMQRPCClient,
    user_id: UserID,
    product_name: ProductName,
    paths_to_export: list[PathToExport],
    export_as: Literal["path", "download_link"],
    *,
    client_timeout: datetime.timedelta = datetime.timedelta(seconds=60),
) -> str:
    with log_context(
        logging.INFO,
        f"Data export form {paths_to_export=}",
    ) as ctx:
        async_job_get, owner_metadata = await start_export_data(
            rpc_client,
            paths_to_export=paths_to_export,
            export_as=export_as,
            owner_metadata=_TestOwnerMetadata(
                user_id=user_id,
                product_name=product_name,
                owner="PYTEST_CLIENT_NAME",
            ),
            user_id=user_id,
        )

        async for async_job_result in wait_and_get_result(
            rpc_client,
            rpc_namespace=STORAGE_RPC_NAMESPACE,
            method_name=start_export_data.__name__,
            job_id=async_job_get.job_id,
            owner_metadata=owner_metadata,
            client_timeout=client_timeout,
        ):
            ctx.logger.info("%s", f"<-- current state is {async_job_result=}")
            if async_job_result.done:
                result = await async_job_result.result()
                assert isinstance(result, AsyncJobResult)
                return result.result

    pytest.fail(reason="data export failed!")


@pytest.fixture
def task_progress_spy(mocker: MockerFixture) -> Mock:
    return mocker.spy(CeleryTaskManager, "set_task_progress")


@pytest.mark.parametrize(
    "location_id",
    [SimcoreS3DataManager.get_location_id()],
    ids=[SimcoreS3DataManager.get_location_name()],
    indirect=True,
)
@pytest.mark.parametrize(
    "project_params",
    [
        ProjectWithFilesParams(
            num_nodes=4,
            allowed_file_sizes=(TypeAdapter(ByteSize).validate_python("1KiB"),),
            allowed_file_checksums=(
                TypeAdapter(SHA256Str).validate_python(
                    "0b3216d95ec5a36c120ba16c88911dcf5ff655925d0fbdbc74cf95baf86de6fc"
                ),
            ),
            workspace_files_count=10,
        ),
    ],
    ids=str,
)
@pytest.mark.parametrize(
    "export_as",
    ["path", "download_link"],
)
async def test_start_export_data(
    initialized_app: FastAPI,
    short_dsm_cleaner_interval: int,
    with_storage_celery_worker: TestWorkController,
    storage_rabbitmq_rpc_client: RabbitMQRPCClient,
    user_id: UserID,
    product_name: ProductName,
    create_project: Callable[[], Awaitable[dict[str, Any]]],
    sqlalchemy_async_engine: AsyncEngine,
    random_project_with_files: Callable[
        [ProjectWithFilesParams],
        Awaitable[
            tuple[
                dict[str, Any],
                dict[NodeID, dict[str, Any]],
                dict[NodeID, dict[SimcoreS3FileID, FileIDDict]],
            ]
        ],
    ],
    project_params: ProjectWithFilesParams,
    task_progress_spy: Mock,
    export_as: Literal["path", "download_link"],
):
    _, _, src_projects_list = await random_project_with_files(project_params)

    all_available_files: set[SimcoreS3FileID] = set()
    for x in src_projects_list.values():
        all_available_files |= x.keys()

    nodes_in_project_to_export = {
        TypeAdapter(PathToExport).validate_python("/".join(Path(x).parts[0:2]))
        for x in all_available_files
    }

    result = await _request_start_export_data(
        storage_rabbitmq_rpc_client,
        user_id,
        product_name,
        paths_to_export=list(nodes_in_project_to_export),
        export_as=export_as,
    )

    if export_as == "path":
        assert re.fullmatch(
            rf"^exports/{user_id}/[0-9a-fA-F]{{8}}-[0-9a-fA-F]{{4}}-[0-9a-fA-F]{{4}}-[0-9a-fA-F]{{4}}-[0-9a-fA-F]{{12}}\.zip$",
            result,
        )
    elif export_as == "download_link":
        link = PresignedLink.model_validate(result).link
        assert re.search(
            rf"exports/{user_id}/[0-9a-fA-F]{{8}}-[0-9a-fA-F]{{4}}-[0-9a-fA-F]{{4}}-[0-9a-fA-F]{{4}}-[0-9a-fA-F]{{12}}\.zip",
            f"{link}",
        )
    else:
        pytest.fail(f"Unexpected export_as value: {export_as}")

    progress_updates = [x[0][2].actual_value for x in task_progress_spy.call_args_list]
    assert progress_updates[0] == 0
    assert progress_updates[-1] == 1


@pytest.mark.parametrize(
    "export_as",
    ["path", "download_link"],
)
async def test_start_export_data_access_error(
    initialized_app: FastAPI,
    short_dsm_cleaner_interval: int,
    with_storage_celery_worker: TestWorkController,
    storage_rabbitmq_rpc_client: RabbitMQRPCClient,
    user_id: UserID,
    product_name: ProductName,
    faker: Faker,
    export_as: Literal["path", "download_link"],
):
    path_to_export = TypeAdapter(PathToExport).validate_python(
        f"{faker.uuid4()}/{faker.uuid4()}/{faker.file_name()}"
    )
    with pytest.raises(JobError) as exc:
        await _request_start_export_data(
            storage_rabbitmq_rpc_client,
            user_id,
            product_name,
            paths_to_export=[path_to_export],
            client_timeout=datetime.timedelta(seconds=60),
            export_as=export_as,
        )

    assert isinstance(exc.value, JobError)
    assert exc.value.exc_type == "AccessRightError"
    assert f" {user_id} " in f"{exc.value}"
    assert f" {path_to_export} " in f"{exc.value}"


async def test_start_export_invalid_export_format(
    initialized_app: FastAPI,
    short_dsm_cleaner_interval: int,
    with_storage_celery_worker: TestWorkController,
    storage_rabbitmq_rpc_client: RabbitMQRPCClient,
    user_id: UserID,
    product_name: ProductName,
    faker: Faker,
):
    path_to_export = TypeAdapter(PathToExport).validate_python(
        f"{faker.uuid4()}/{faker.uuid4()}/{faker.file_name()}"
    )
    with pytest.raises(RPCServerError) as exc:
        await _request_start_export_data(
            storage_rabbitmq_rpc_client,
            user_id,
            product_name,
            paths_to_export=[path_to_export],
            client_timeout=datetime.timedelta(seconds=60),
            export_as="invalid_format",  # type: ignore
        )

    assert exc.value.exc_type == "builtins.ValueError"<|MERGE_RESOLUTION|>--- conflicted
+++ resolved
@@ -93,7 +93,6 @@
         logging.INFO,
         f"Copying folders from {src_project['uuid']} to {dst_project['uuid']}",
     ) as ctx:
-<<<<<<< HEAD
         source = src_project | {
             "workbench": {
                 f"{node_id}": node for node_id, node in src_project_nodes.items()
@@ -106,9 +105,6 @@
         }
 
         async_job_get, async_job_name = await copy_folders_from_project(
-=======
-        async_job_get, owner_metadata = await copy_folders_from_project(
->>>>>>> b24fbf50
             rpc_client,
             body=FoldersBody(
                 source=source, destination=destination, nodes_map=nodes_map
