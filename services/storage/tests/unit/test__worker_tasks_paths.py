# pylint:disable=no-name-in-module
# pylint:disable=protected-access
# pylint:disable=redefined-outer-name
# pylint:disable=too-many-arguments
# pylint:disable=too-many-positional-arguments
# pylint:disable=unused-argument
# pylint:disable=unused-variable


import random
from pathlib import Path
from typing import Any, TypeAlias

import httpx
import pytest
from celery import Celery, Task
from faker import Faker
from fastapi import FastAPI
from models_library.projects_nodes_io import LocationID, NodeID, SimcoreS3FileID
from models_library.users import UserID
from pydantic import ByteSize, TypeAdapter
from pytest_simcore.helpers.storage_utils import FileIDDict, ProjectWithFilesParams
from simcore_service_storage.api._worker_tasks._paths import compute_path_size
from simcore_service_storage.modules.celery.models import TaskId
from simcore_service_storage.modules.celery.utils import set_fastapi_app
from simcore_service_storage.simcore_s3_dsm import SimcoreS3DataManager

pytest_simcore_core_services_selection = ["postgres"]
pytest_simcore_ops_services_selection = ["adminer"]

_IsFile: TypeAlias = bool


def _filter_and_group_paths_one_level_deeper(
    paths: list[Path], prefix: Path
) -> list[tuple[Path, _IsFile]]:
    relative_paths = (path for path in paths if path.is_relative_to(prefix))
    return sorted(
        {
            (
                (path, len(path.relative_to(prefix).parts) == 1)
                if len(path.relative_to(prefix).parts) == 1
                else (prefix / path.relative_to(prefix).parts[0], False)
            )
            for path in relative_paths
        },
        key=lambda x: x[0],
    )


async def _assert_compute_path_size(
    *,
    celery_task: Task,
    task_id: TaskId,
    location_id: LocationID,
    user_id: UserID,
    path: Path,
    expected_total_size: int,
) -> ByteSize:
    response = await compute_path_size(
        celery_task,
<<<<<<< HEAD
        task_id=celery_task.id,
=======
        task_id=task_id,
>>>>>>> 72023153
        user_id=user_id,
        location_id=location_id,
        path=path,
    )
    assert isinstance(response, ByteSize)
    assert response == expected_total_size
    return response


@pytest.fixture
def fake_celery_task(celery_app: Celery, initialized_app: FastAPI) -> Task:
    celery_task = Task()
    celery_task.app = celery_app
    set_fastapi_app(celery_app, initialized_app)
    return celery_task


@pytest.mark.parametrize(
    "location_id",
    [SimcoreS3DataManager.get_location_id()],
    ids=[SimcoreS3DataManager.get_location_name()],
    indirect=True,
)
@pytest.mark.parametrize(
    "project_params",
    [
        ProjectWithFilesParams(
            num_nodes=5,
            allowed_file_sizes=(TypeAdapter(ByteSize).validate_python("1b"),),
            workspace_files_count=10,
        )
    ],
    ids=str,
)
async def test_path_compute_size(
    fake_celery_task: Task,
    location_id: LocationID,
    user_id: UserID,
    with_random_project_with_files: tuple[
        dict[str, Any],
        dict[NodeID, dict[SimcoreS3FileID, FileIDDict]],
    ],
    project_params: ProjectWithFilesParams,
):
    assert (
        len(project_params.allowed_file_sizes) == 1
    ), "test preconditions are not filled! allowed file sizes should have only 1 option for this test"
    project, list_of_files = with_random_project_with_files

    total_num_files = sum(
        len(files_in_node) for files_in_node in list_of_files.values()
    )

    # get size of a full project
    expected_total_size = project_params.allowed_file_sizes[0] * total_num_files
    path = Path(project["uuid"])
    await _assert_compute_path_size(
        celery_task=fake_celery_task,
        task_id=TaskId("fake_task"),
        location_id=location_id,
        user_id=user_id,
        path=path,
        expected_total_size=expected_total_size,
    )

    # get size of one of the nodes
    selected_node_id = NodeID(random.choice(list(project["workbench"])))  # noqa: S311
    path = Path(project["uuid"]) / f"{selected_node_id}"
    selected_node_s3_keys = [
        Path(s3_object_id) for s3_object_id in list_of_files[selected_node_id]
    ]
    expected_total_size = project_params.allowed_file_sizes[0] * len(
        selected_node_s3_keys
    )
    await _assert_compute_path_size(
        celery_task=fake_celery_task,
        task_id=TaskId("fake_task"),
        location_id=location_id,
        user_id=user_id,
        path=path,
        expected_total_size=expected_total_size,
    )

    # get size of the outputs of one of the nodes
    path = Path(project["uuid"]) / f"{selected_node_id}" / "outputs"
    selected_node_s3_keys = [
        Path(s3_object_id)
        for s3_object_id in list_of_files[selected_node_id]
        if s3_object_id.startswith(f"{path}")
    ]
    expected_total_size = project_params.allowed_file_sizes[0] * len(
        selected_node_s3_keys
    )
    await _assert_compute_path_size(
        celery_task=fake_celery_task,
        task_id=TaskId("fake_task"),
        location_id=location_id,
        user_id=user_id,
        path=path,
        expected_total_size=expected_total_size,
    )

    # get size of workspace in one of the nodes (this is semi-cached in the DB)
    path = Path(project["uuid"]) / f"{selected_node_id}" / "workspace"
    selected_node_s3_keys = [
        Path(s3_object_id)
        for s3_object_id in list_of_files[selected_node_id]
        if s3_object_id.startswith(f"{path}")
    ]
    expected_total_size = project_params.allowed_file_sizes[0] * len(
        selected_node_s3_keys
    )
    workspace_total_size = await _assert_compute_path_size(
        celery_task=fake_celery_task,
        task_id=TaskId("fake_task"),
        location_id=location_id,
        user_id=user_id,
        path=path,
        expected_total_size=expected_total_size,
    )

    # get size of folders inside the workspace
    folders_inside_workspace = [
        p[0]
        for p in _filter_and_group_paths_one_level_deeper(selected_node_s3_keys, path)
        if p[1] is False
    ]
    accumulated_subfolder_size = 0
    for workspace_subfolder in folders_inside_workspace:
        selected_node_s3_keys = [
            Path(s3_object_id)
            for s3_object_id in list_of_files[selected_node_id]
            if s3_object_id.startswith(f"{workspace_subfolder}")
        ]
        expected_total_size = project_params.allowed_file_sizes[0] * len(
            selected_node_s3_keys
        )
        accumulated_subfolder_size += await _assert_compute_path_size(
            celery_task=fake_celery_task,
            task_id=TaskId("fake_task"),
            location_id=location_id,
            user_id=user_id,
            path=workspace_subfolder,
            expected_total_size=expected_total_size,
        )

    assert workspace_total_size == accumulated_subfolder_size


async def test_path_compute_size_inexistent_path(
    fake_celery_task: Task,
    initialized_app: FastAPI,
    client: httpx.AsyncClient,
    location_id: LocationID,
    user_id: UserID,
    faker: Faker,
    fake_datcore_tokens: tuple[str, str],
):
    await _assert_compute_path_size(
        celery_task=fake_celery_task,
        task_id=TaskId("fake_task"),
        location_id=location_id,
        user_id=user_id,
        path=Path(faker.file_path(absolute=False)),
        expected_total_size=0,
    )<|MERGE_RESOLUTION|>--- conflicted
+++ resolved
@@ -59,11 +59,7 @@
 ) -> ByteSize:
     response = await compute_path_size(
         celery_task,
-<<<<<<< HEAD
-        task_id=celery_task.id,
-=======
         task_id=task_id,
->>>>>>> 72023153
         user_id=user_id,
         location_id=location_id,
         path=path,
