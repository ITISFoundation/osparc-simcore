# pylint:disable=unused-variable
# pylint:disable=unused-argument
# pylint:disable=redefined-outer-name
# pylint:disable=too-many-arguments
# pylint:disable=no-name-in-module


import asyncio
import filecmp
import json
import urllib.parse
from collections import deque
from contextlib import asynccontextmanager
from dataclasses import dataclass
from pathlib import Path
from time import perf_counter
from typing import AsyncContextManager, AsyncIterator, Awaitable, Callable, Literal
from uuid import uuid4

import pytest
from aiohttp import ClientSession, web
from aiohttp.test_utils import TestClient
from aiopg.sa import Engine
from faker import Faker
from models_library.api_schemas_storage import (
    FileMetaDataGet,
    FileUploadCompleteFutureResponse,
    FileUploadCompleteResponse,
    FileUploadCompleteState,
    FileUploadCompletionBody,
    FileUploadSchema,
    LinkType,
    PresignedLink,
    SoftCopyBody,
    UploadedPart,
)
from models_library.projects import ProjectID
from models_library.projects_nodes_io import LocationID, NodeID, SimcoreS3FileID
from models_library.users import UserID
from models_library.utils.fastapi_encoders import jsonable_encoder
from pydantic import ByteSize, parse_obj_as
from pytest_mock import MockerFixture
from pytest_simcore.helpers.utils_assert import assert_status
from pytest_simcore.helpers.utils_parametrizations import byte_size_ids
from simcore_service_storage.constants import (
    MULTIPART_UPLOADS_MIN_TOTAL_SIZE,
    S3_UNDEFINED_OR_EXTERNAL_MULTIPART_ID,
)
from simcore_service_storage.exceptions import S3KeyNotFoundError
from simcore_service_storage.handlers_files import UPLOAD_TASKS_KEY
from simcore_service_storage.models import S3BucketName, UploadID
from simcore_service_storage.s3_client import StorageS3Client
from tenacity._asyncio import AsyncRetrying
from tenacity.retry import retry_if_exception_type
from tenacity.stop import stop_after_delay
from tenacity.wait import wait_fixed
from tests.helpers.file_utils import upload_file_part, upload_file_to_presigned_link
from tests.helpers.utils_file_meta_data import assert_file_meta_data_in_db
from yarl import URL

pytest_simcore_core_services_selection = ["postgres"]
pytest_simcore_ops_services_selection = ["adminer"]


_HTTP_PRESIGNED_LINK_QUERY_KEYS = [
    "X-Amz-Algorithm",
    "X-Amz-Credential",
    "X-Amz-Date",
    "X-Amz-Expires",
    "X-Amz-Signature",
    "X-Amz-SignedHeaders",
]


async def assert_multipart_uploads_in_progress(
    storage_s3_client: StorageS3Client,
    storage_s3_bucket: S3BucketName,
    file_id: SimcoreS3FileID,
    *,
    expected_upload_ids: list[str] | None,
):
    """if None is passed, then it checks that no uploads are in progress"""
    list_uploads: list[
        tuple[UploadID, SimcoreS3FileID]
    ] = await storage_s3_client.list_ongoing_multipart_uploads(bucket=storage_s3_bucket)
    if expected_upload_ids is None:
        assert (
            not list_uploads
        ), f"expected NO multipart uploads in progress, got {list_uploads}"
    else:
        for upload_id, _ in list_uploads:
            assert (
                upload_id in expected_upload_ids
            ), f"{upload_id=} is in progress but was not expected!"


@dataclass
class SingleLinkParam:
    url_query: dict[str, str]
    expected_link_scheme: Literal["s3"] | Literal["http"]
    expected_link_query_keys: list[str]
    expected_chunk_size: ByteSize


@pytest.mark.parametrize(
    "single_link_param",
    [
        pytest.param(
            SingleLinkParam(
                {},
                "http",
                _HTTP_PRESIGNED_LINK_QUERY_KEYS,
                parse_obj_as(ByteSize, "5GiB"),
            ),
            id="default_returns_single_presigned",
        ),
        pytest.param(
            SingleLinkParam(
                {"link_type": "presigned"},
                "http",
                _HTTP_PRESIGNED_LINK_QUERY_KEYS,
                parse_obj_as(ByteSize, "5GiB"),
            ),
            id="presigned_returns_single_presigned",
        ),
        pytest.param(
            SingleLinkParam(
                {"link_type": "s3"}, "s3", [], parse_obj_as(ByteSize, "5TiB")
            ),
            id="s3_returns_single_s3_link",
        ),
    ],
)
async def test_create_upload_file_with_file_size_0_returns_single_link(
    storage_s3_client: StorageS3Client,
    storage_s3_bucket: S3BucketName,
    simcore_file_id: SimcoreS3FileID,
    single_link_param: SingleLinkParam,
    aiopg_engine: Engine,
    create_upload_file_link_v2: Callable[..., Awaitable[FileUploadSchema]],
    cleanup_user_projects_file_metadata: None,
):
    # create upload file link
    received_file_upload = await create_upload_file_link_v2(
        simcore_file_id, **(single_link_param.url_query | {"file_size": 0})
    )
    # check links, there should be only 1
    assert len(received_file_upload.urls) == 1
    assert received_file_upload.urls[0].scheme == single_link_param.expected_link_scheme
    assert received_file_upload.urls[0].path
    assert received_file_upload.urls[0].path.endswith(
        f"{urllib.parse.quote(simcore_file_id, safe='/')}"
    )
    # the chunk_size
    assert received_file_upload.chunk_size == single_link_param.expected_chunk_size
    if single_link_param.expected_link_query_keys:
        assert received_file_upload.urls[0].query
        query = {
            query_str.split("=")[0]: query_str.split("=")[1]
            for query_str in received_file_upload.urls[0].query.split("&")
        }
        for key in single_link_param.expected_link_query_keys:
            assert key in query
    else:
        assert not received_file_upload.urls[0].query

    # now check the entry in the database is correct, there should be only one
    await assert_file_meta_data_in_db(
        aiopg_engine,
        file_id=simcore_file_id,
        expected_entry_exists=True,
        expected_file_size=-1,
        expected_upload_id=bool(single_link_param.expected_link_scheme == "s3"),
        expected_upload_expiration_date=True,
    )
    # check that no s3 multipart upload was initiated
    await assert_multipart_uploads_in_progress(
        storage_s3_client,
        storage_s3_bucket,
        simcore_file_id,
        expected_upload_ids=None,
    )


@pytest.mark.parametrize(
    "single_link_param",
    [
        pytest.param(
            SingleLinkParam(
                {},
                "http",
                _HTTP_PRESIGNED_LINK_QUERY_KEYS,
                parse_obj_as(ByteSize, "5GiB"),
            ),
            id="default_returns_single_presigned",
        ),
        pytest.param(
            SingleLinkParam(
                {"link_type": "presigned"},
                "http",
                _HTTP_PRESIGNED_LINK_QUERY_KEYS,
                parse_obj_as(ByteSize, "5GiB"),
            ),
            id="presigned_returns_single_presigned",
        ),
        pytest.param(
            SingleLinkParam(
                {"link_type": "s3"}, "s3", [], parse_obj_as(ByteSize, "5TiB")
            ),
            id="s3_returns_single_s3_link",
        ),
    ],
)
async def test_create_upload_file_with_no_file_size_query_returns_v1_structure(
    storage_s3_client: StorageS3Client,
    storage_s3_bucket: S3BucketName,
    simcore_file_id: SimcoreS3FileID,
    single_link_param: SingleLinkParam,
    aiopg_engine: Engine,
    create_upload_file_link_v1: Callable[..., Awaitable[PresignedLink]],
    cleanup_user_projects_file_metadata: None,
):
    # create upload file link
    received_file_upload_link = await create_upload_file_link_v1(
        simcore_file_id, **(single_link_param.url_query)
    )
    # check links, there should be only 1
    assert received_file_upload_link.link
    assert (
        received_file_upload_link.link.scheme == single_link_param.expected_link_scheme
    )
    assert received_file_upload_link.link.path
    assert received_file_upload_link.link.path.endswith(
        f"{urllib.parse.quote(simcore_file_id, safe='/')}"
    )
    # now check the entry in the database is correct, there should be only one
    await assert_file_meta_data_in_db(
        aiopg_engine,
        file_id=simcore_file_id,
        expected_entry_exists=True,
        expected_file_size=-1,
        expected_upload_id=bool(single_link_param.expected_link_scheme == "s3"),
        expected_upload_expiration_date=True,
    )
    # check that no s3 multipart upload was initiated
    await assert_multipart_uploads_in_progress(
        storage_s3_client,
        storage_s3_bucket,
        simcore_file_id,
        expected_upload_ids=None,
    )


@dataclass(frozen=True)
class MultiPartParam:
    link_type: LinkType
    file_size: ByteSize
    expected_response: type[web.HTTPException]
    expected_num_links: int
    expected_chunk_size: ByteSize


@pytest.mark.parametrize(
    "test_param",
    [
        pytest.param(
            MultiPartParam(
                link_type=LinkType.PRESIGNED,
                file_size=parse_obj_as(ByteSize, "10MiB"),
                expected_response=web.HTTPOk,
                expected_num_links=1,
                expected_chunk_size=parse_obj_as(ByteSize, "10MiB"),
            ),
            id="10MiB file,presigned",
        ),
        pytest.param(
            MultiPartParam(
                link_type=LinkType.PRESIGNED,
                file_size=parse_obj_as(ByteSize, "100MiB"),
                expected_response=web.HTTPOk,
                expected_num_links=10,
                expected_chunk_size=parse_obj_as(ByteSize, "10MiB"),
            ),
            id="100MiB file,presigned",
        ),
        pytest.param(
            MultiPartParam(
                link_type=LinkType.PRESIGNED,
                file_size=parse_obj_as(ByteSize, "5TiB"),
                expected_response=web.HTTPOk,
                expected_num_links=8739,
                expected_chunk_size=parse_obj_as(ByteSize, "600MiB"),
            ),
            id="5TiB file,presigned",
        ),
        pytest.param(
            MultiPartParam(
                link_type=LinkType.PRESIGNED,
                file_size=parse_obj_as(ByteSize, "9431773844"),
                expected_response=web.HTTPOk,
                expected_num_links=900,
                expected_chunk_size=parse_obj_as(ByteSize, "10MiB"),
            ),
            id="9431773844B (8.8Gib) file,presigned",
        ),
        pytest.param(
            MultiPartParam(
                link_type=LinkType.S3,
                file_size=parse_obj_as(ByteSize, "255GiB"),
                expected_response=web.HTTPOk,
                expected_num_links=1,
                expected_chunk_size=parse_obj_as(ByteSize, "255GiB"),
            ),
            id="5TiB file,s3",
        ),
    ],
)
async def test_create_upload_file_presigned_with_file_size_returns_multipart_links_if_bigger_than_99MiB(
    storage_s3_client: StorageS3Client,
    storage_s3_bucket: S3BucketName,
    simcore_file_id: SimcoreS3FileID,
    test_param: MultiPartParam,
    aiopg_engine: Engine,
    create_upload_file_link_v2: Callable[..., Awaitable[FileUploadSchema]],
    cleanup_user_projects_file_metadata: None,
):
    # create upload file link
    received_file_upload = await create_upload_file_link_v2(
        simcore_file_id,
        link_type=test_param.link_type.value.lower(),
        file_size=f"{test_param.file_size}",
    )
    # number of links
    assert (
        len(received_file_upload.urls) == test_param.expected_num_links
    ), f"{len(received_file_upload.urls)} vs {test_param.expected_num_links=}"
    # all links are unique
    assert len(set(received_file_upload.urls)) == len(received_file_upload.urls)
    assert received_file_upload.chunk_size == test_param.expected_chunk_size

    # now check the entry in the database is correct, there should be only one
    expect_upload_id = bool(test_param.file_size >= MULTIPART_UPLOADS_MIN_TOTAL_SIZE)
    upload_id: UploadID | None = await assert_file_meta_data_in_db(
        aiopg_engine,
        file_id=simcore_file_id,
        expected_entry_exists=True,
        expected_file_size=-1,
        expected_upload_id=expect_upload_id,
        expected_upload_expiration_date=True,
    )

    # check that the s3 multipart upload was initiated properly
    await assert_multipart_uploads_in_progress(
        storage_s3_client,
        storage_s3_bucket,
        simcore_file_id,
        expected_upload_ids=([upload_id] if upload_id else None),
    )


@pytest.mark.parametrize(
    "link_type, file_size",
    [
        (LinkType.PRESIGNED, parse_obj_as(ByteSize, "1000Mib")),
        (LinkType.S3, parse_obj_as(ByteSize, "1000Mib")),
    ],
    ids=byte_size_ids,
)
async def test_delete_unuploaded_file_correctly_cleans_up_db_and_s3(
    aiopg_engine: Engine,
    client: TestClient,
    storage_s3_client: StorageS3Client,
    storage_s3_bucket: S3BucketName,
    simcore_file_id: SimcoreS3FileID,
    link_type: LinkType,
    file_size: ByteSize,
    create_upload_file_link_v2: Callable[..., Awaitable[FileUploadSchema]],
    user_id: UserID,
    location_id: LocationID,
):
    assert client.app
    # create upload file link
    upload_link = await create_upload_file_link_v2(
        simcore_file_id, link_type=link_type.value.lower(), file_size=file_size
    )
    expect_upload_id = bool(file_size >= MULTIPART_UPLOADS_MIN_TOTAL_SIZE)
    # we shall have an entry in the db, waiting for upload
    upload_id = await assert_file_meta_data_in_db(
        aiopg_engine,
        file_id=simcore_file_id,
        expected_entry_exists=True,
        expected_file_size=-1,
        expected_upload_id=expect_upload_id,
        expected_upload_expiration_date=True,
    )

    # check that the s3 multipart upload was initiated properly
    await assert_multipart_uploads_in_progress(
        storage_s3_client,
        storage_s3_bucket,
        simcore_file_id,
        expected_upload_ids=([upload_id] if upload_id else None),
    )
    # delete/abort file upload
    abort_url = URL(upload_link.links.abort_upload).relative()
    response = await client.post(f"{abort_url}")
    await assert_status(response, web.HTTPNoContent)

    # the DB shall be cleaned up
    await assert_file_meta_data_in_db(
        aiopg_engine,
        file_id=simcore_file_id,
        expected_entry_exists=False,
        expected_file_size=None,
        expected_upload_id=None,
        expected_upload_expiration_date=None,
    )
    # the multipart upload shall be aborted
    await assert_multipart_uploads_in_progress(
        storage_s3_client,
        storage_s3_bucket,
        simcore_file_id,
        expected_upload_ids=None,
    )


@pytest.mark.parametrize(
    "link_type, file_size",
    [
        (LinkType.PRESIGNED, parse_obj_as(ByteSize, "10Mib")),
        (LinkType.PRESIGNED, parse_obj_as(ByteSize, "1000Mib")),
        (LinkType.S3, parse_obj_as(ByteSize, "10Mib")),
        (LinkType.S3, parse_obj_as(ByteSize, "1000Mib")),
    ],
    ids=byte_size_ids,
)
async def test_upload_same_file_uuid_aborts_previous_upload(
    aiopg_engine: Engine,
    client: TestClient,
    storage_s3_client: StorageS3Client,
    storage_s3_bucket: S3BucketName,
    simcore_file_id: SimcoreS3FileID,
    link_type: LinkType,
    file_size: ByteSize,
    create_upload_file_link_v2: Callable[..., Awaitable[FileUploadSchema]],
):
    assert client.app
    # create upload file link
    file_upload_link = await create_upload_file_link_v2(
        simcore_file_id, link_type=link_type.value.lower(), file_size=file_size
    )
    expect_upload_id = bool(
        file_size >= MULTIPART_UPLOADS_MIN_TOTAL_SIZE or link_type == LinkType.S3
    )
    # we shall have an entry in the db, waiting for upload
    upload_id = await assert_file_meta_data_in_db(
        aiopg_engine,
        file_id=simcore_file_id,
        expected_entry_exists=True,
        expected_file_size=-1,
        expected_upload_id=expect_upload_id,
        expected_upload_expiration_date=True,
    )

    # check that the s3 multipart upload was initiated properly
    await assert_multipart_uploads_in_progress(
        storage_s3_client,
        storage_s3_bucket,
        simcore_file_id,
        expected_upload_ids=([upload_id] if upload_id else None),
    )

    # now we create a new upload, in case it was a multipart,
    # we should abort the previous upload to prevent unwanted costs
    await asyncio.sleep(1)
    new_file_upload_link = await create_upload_file_link_v2(
        simcore_file_id, link_type=link_type.value.lower(), file_size=file_size
    )
    if link_type == LinkType.PRESIGNED:
        assert file_upload_link != new_file_upload_link
    else:
        assert file_upload_link == new_file_upload_link
    # we shall have an entry in the db, waiting for upload
    new_upload_id = await assert_file_meta_data_in_db(
        aiopg_engine,
        file_id=simcore_file_id,
        expected_entry_exists=True,
        expected_file_size=-1,
        expected_upload_id=expect_upload_id,
        expected_upload_expiration_date=True,
    )
    if expect_upload_id and link_type == LinkType.PRESIGNED:
        assert (
            upload_id != new_upload_id
        ), "There shall be a new upload id after a new call to create_upload_file"
    elif expect_upload_id and link_type == LinkType.S3:
        assert upload_id == new_upload_id
        assert upload_id == S3_UNDEFINED_OR_EXTERNAL_MULTIPART_ID

    # check that the s3 multipart upload was initiated properly
    await assert_multipart_uploads_in_progress(
        storage_s3_client,
        storage_s3_bucket,
        simcore_file_id,
        expected_upload_ids=([new_upload_id] if new_upload_id else None),
    )


@pytest.fixture
def complex_file_name(faker: Faker) -> str:
    return f"subfolder_1/sub_folder 2/some file name with spaces and special characters  -_ü!öäàé+|}} {{3245_{faker.file_name()}"


@pytest.mark.parametrize(
    "file_size",
    [
        (parse_obj_as(ByteSize, "1Mib")),
        (parse_obj_as(ByteSize, "500Mib")),
        pytest.param(parse_obj_as(ByteSize, "7Gib"), marks=pytest.mark.heavy_load),
    ],
    ids=byte_size_ids,
)
async def test_upload_real_file(
    complex_file_name: str,
    file_size: ByteSize,
    upload_file: Callable[[ByteSize, str], Awaitable[Path]],
):
    await upload_file(file_size, complex_file_name)


@pytest.mark.parametrize(
    "file_size",
    [
        (parse_obj_as(ByteSize, "1Mib")),
        (parse_obj_as(ByteSize, "117Mib")),
    ],
    ids=byte_size_ids,
)
async def test_upload_real_file_with_emulated_storage_restart_after_completion_was_called(
    complex_file_name: str,
    file_size: ByteSize,
    client: TestClient,
    user_id: UserID,
    project_id: ProjectID,
    node_id: NodeID,
    location_id: LocationID,
    create_simcore_file_id: Callable[[ProjectID, NodeID, str], SimcoreS3FileID],
    create_file_of_size: Callable[[ByteSize, str | None], Path],
    create_upload_file_link_v2: Callable[..., Awaitable[FileUploadSchema]],
    aiopg_engine: Engine,
    storage_s3_client: StorageS3Client,
    storage_s3_bucket: S3BucketName,
):
    """what does that mean?
    storage runs the completion tasks in the background,
    if after running the completion task, storage restarts then the task is lost.
    Nevertheless the client still has a reference to the completion future and shall be able
    to ask for its status"""
    assert client.app
    file = create_file_of_size(file_size, complex_file_name)
    file_id = create_simcore_file_id(project_id, node_id, complex_file_name)
    file_upload_link = await create_upload_file_link_v2(
        file_id, link_type="presigned", file_size=file_size
    )
    # upload the file
    part_to_etag: list[UploadedPart] = await upload_file_to_presigned_link(
        file, file_upload_link
    )
    # complete the upload
    complete_url = URL(file_upload_link.links.complete_upload).relative()
    response = await client.post(
        f"{complete_url}",
        json=jsonable_encoder(FileUploadCompletionBody(parts=part_to_etag)),
    )
    response.raise_for_status()
    data, error = await assert_status(response, web.HTTPAccepted)
    assert not error
    assert data
    file_upload_complete_response = FileUploadCompleteResponse.parse_obj(data)
    state_url = URL(file_upload_complete_response.links.state).relative()

    # here we do not check now for the state completion. instead we simulate a restart where the tasks disappear
    client.app[UPLOAD_TASKS_KEY].clear()
    # now check for the completion
    completion_etag = None
    async for attempt in AsyncRetrying(
        reraise=True,
        wait=wait_fixed(1),
        stop=stop_after_delay(60),
        retry=retry_if_exception_type(AssertionError),
    ):
        with attempt:
            print(
                f"--> checking for upload {state_url=}, {attempt.retry_state.attempt_number}..."
            )
            response = await client.post(f"{state_url}")
            data, error = await assert_status(response, web.HTTPOk)
            assert not error
            assert data
            future = FileUploadCompleteFutureResponse.parse_obj(data)
            assert future.state == FileUploadCompleteState.OK
            assert future.e_tag is not None
            completion_etag = future.e_tag
            print(
                f"--> done waiting, data is completely uploaded [{attempt.retry_state.retry_object.statistics}]"
            )
    # check the entry in db now has the correct file size, and the upload id is gone
    await assert_file_meta_data_in_db(
        aiopg_engine,
        file_id=file_id,
        expected_entry_exists=True,
        expected_file_size=file_size,
        expected_upload_id=False,
        expected_upload_expiration_date=False,
    )
    # check the file is in S3 for real
    s3_metadata = await storage_s3_client.get_file_metadata(storage_s3_bucket, file_id)
    assert s3_metadata.size == file_size
    assert s3_metadata.last_modified
    assert s3_metadata.e_tag == completion_etag


async def test_upload_of_single_presigned_link_lazily_update_database_on_get(
    aiopg_engine: Engine,
    storage_s3_client: StorageS3Client,
    storage_s3_bucket: S3BucketName,
    client: TestClient,
    create_upload_file_link_v2: Callable[..., Awaitable[FileUploadSchema]],
    create_file_of_size: Callable[[ByteSize, str | None], Path],
    create_simcore_file_id: Callable[[ProjectID, NodeID, str], SimcoreS3FileID],
    project_id: ProjectID,
    node_id: NodeID,
    faker: Faker,
    get_file_meta_data: Callable[..., Awaitable[FileMetaDataGet]],
):
    assert client.app
    file_size = parse_obj_as(ByteSize, "500Mib")
    file_name = faker.file_name()
    # create a file
    file = create_file_of_size(file_size, file_name)
    simcore_file_id = create_simcore_file_id(project_id, node_id, file_name)
    # get an S3 upload link
    file_upload_link = await create_upload_file_link_v2(
        simcore_file_id, link_type="s3", file_size=file_size
    )
    # let's use the storage s3 internal client to upload
    with file.open("rb") as fp:
        response = await storage_s3_client.client.put_object(
            Bucket=storage_s3_bucket, Key=simcore_file_id, Body=fp
        )
        assert "ETag" in response
        upload_e_tag = json.loads(response["ETag"])
    # check the file is now on S3
    s3_metadata = await storage_s3_client.get_file_metadata(
        storage_s3_bucket, simcore_file_id
    )
    assert s3_metadata.size == file_size
    assert s3_metadata.last_modified
    assert s3_metadata.e_tag == upload_e_tag
    # check getting the file actually lazily updates the table and returns the expected values
    received_fmd: FileMetaDataGet = await get_file_meta_data(simcore_file_id)
    assert received_fmd.entity_tag == upload_e_tag


async def test_upload_real_file_with_s3_client(
    aiopg_engine: Engine,
    storage_s3_client: StorageS3Client,
    storage_s3_bucket: S3BucketName,
    client: TestClient,
    create_upload_file_link_v2: Callable[..., Awaitable[FileUploadSchema]],
    create_file_of_size: Callable[[ByteSize, str | None], Path],
    create_simcore_file_id: Callable[[ProjectID, NodeID, str], SimcoreS3FileID],
    project_id: ProjectID,
    node_id: NodeID,
    faker: Faker,
    get_file_meta_data: Callable[..., Awaitable[FileMetaDataGet]],
):
    assert client.app
    file_size = parse_obj_as(ByteSize, "500Mib")
    file_name = faker.file_name()
    # create a file
    file = create_file_of_size(file_size, file_name)
    simcore_file_id = create_simcore_file_id(project_id, node_id, file_name)
    # get an S3 upload link
    file_upload_link = await create_upload_file_link_v2(
        simcore_file_id, link_type="s3", file_size=file_size
    )
    # let's use the storage s3 internal client to upload
    with file.open("rb") as fp:
        response = await storage_s3_client.client.put_object(
            Bucket=storage_s3_bucket, Key=simcore_file_id, Body=fp
        )
        assert "ETag" in response
        upload_e_tag = json.loads(response["ETag"])
    # check the file is now on S3
    s3_metadata = await storage_s3_client.get_file_metadata(
        storage_s3_bucket, simcore_file_id
    )
    assert s3_metadata.size == file_size
    assert s3_metadata.last_modified
    assert s3_metadata.e_tag == upload_e_tag

    # complete the upload
    complete_url = URL(file_upload_link.links.complete_upload).relative()
    start = perf_counter()
    print(f"--> completing upload of {file=}")
    response = await client.post(f"{complete_url}", json={"parts": []})
    response.raise_for_status()
    data, error = await assert_status(response, web.HTTPAccepted)
    assert not error
    assert data
    file_upload_complete_response = FileUploadCompleteResponse.parse_obj(data)
    state_url = URL(file_upload_complete_response.links.state).relative()
    completion_etag = None
    async for attempt in AsyncRetrying(
        reraise=True,
        wait=wait_fixed(1),
        stop=stop_after_delay(60),
        retry=retry_if_exception_type(ValueError),
    ):
        with attempt:
            print(
                f"--> checking for upload {state_url=}, {attempt.retry_state.attempt_number}..."
            )
            response = await client.post(f"{state_url}")
            response.raise_for_status()
            data, error = await assert_status(response, web.HTTPOk)
            assert not error
            assert data
            future = FileUploadCompleteFutureResponse.parse_obj(data)
            if future.state != FileUploadCompleteState.OK:
                raise ValueError(f"{data=}")
            assert future.state == FileUploadCompleteState.OK
            assert future.e_tag is not None
            completion_etag = future.e_tag
            print(
                f"--> done waiting, data is completely uploaded [{attempt.retry_state.retry_object.statistics}]"
            )

    print(f"--> completed upload in {perf_counter() - start}")

    # check the entry in db now has the correct file size, and the upload id is gone
    await assert_file_meta_data_in_db(
        aiopg_engine,
        file_id=simcore_file_id,
        expected_entry_exists=True,
        expected_file_size=file_size,
        expected_upload_id=False,
        expected_upload_expiration_date=False,
    )
    # check the file is in S3 for real
    s3_metadata = await storage_s3_client.get_file_metadata(
        storage_s3_bucket, simcore_file_id
    )
    assert s3_metadata.size == file_size
    assert s3_metadata.last_modified
    assert s3_metadata.e_tag == completion_etag


@pytest.mark.parametrize(
    "file_size",
    [parse_obj_as(ByteSize, "160Mib"), parse_obj_as(ByteSize, "1Mib")],
    ids=byte_size_ids,
)
async def test_upload_twice_and_fail_second_time_shall_keep_first_version(
    aiopg_engine: Engine,
    client: TestClient,
    storage_s3_client: StorageS3Client,
    storage_s3_bucket: S3BucketName,
    file_size: ByteSize,
    upload_file: Callable[[ByteSize, str], Awaitable[tuple[Path, SimcoreS3FileID]]],
    faker: Faker,
    create_file_of_size: Callable[[ByteSize, str | None], Path],
    create_upload_file_link_v2: Callable[..., Awaitable[FileUploadSchema]],
    user_id: UserID,
    location_id: LocationID,
):
    assert client.app
    # 1. upload a valid file
    file_name = faker.file_name()
    _, uploaded_file_id = await upload_file(file_size, file_name)

    # 2. create an upload link for the second file
    upload_link = await create_upload_file_link_v2(
        uploaded_file_id, link_type="presigned", file_size=file_size
    )
    # we shall have an entry in the db, waiting for upload
    await assert_file_meta_data_in_db(
        aiopg_engine,
        file_id=uploaded_file_id,
        expected_entry_exists=True,
        expected_file_size=-1,
        expected_upload_id=bool(file_size >= MULTIPART_UPLOADS_MIN_TOTAL_SIZE),
        expected_upload_expiration_date=True,
    )

    # 3. upload part of the file to simulate a network issue in the upload
    new_file = create_file_of_size(file_size, file_name)
    with pytest.raises(RuntimeError):
        async with ClientSession() as session:
            await upload_file_part(
                session,
                new_file,
                part_index=1,
                file_offset=0,
                this_file_chunk_size=file_size,
                num_parts=1,
                upload_url=upload_link.urls[0],
                raise_while_uploading=True,
            )

    # 4. abort file upload
    abort_url = URL(upload_link.links.abort_upload).relative()
    response = await client.post(f"{abort_url}")
    await assert_status(response, web.HTTPNoContent)

    # we should have the original file still in now...
    await assert_file_meta_data_in_db(
        aiopg_engine,
        file_id=uploaded_file_id,
        expected_entry_exists=True,
        expected_file_size=file_size,
        expected_upload_id=False,
        expected_upload_expiration_date=False,
    )
    # check the file is in S3 for real
    s3_metadata = await storage_s3_client.get_file_metadata(
        storage_s3_bucket, uploaded_file_id
    )
    assert s3_metadata.size == file_size


@pytest.mark.parametrize(
    "file_size",
    [
        pytest.param(parse_obj_as(ByteSize, "1Mib")),
    ],
    ids=byte_size_ids,
)
async def test_download_file(
    client: TestClient,
    file_size: ByteSize,
    upload_file: Callable[[ByteSize, str], Awaitable[tuple[Path, SimcoreS3FileID]]],
    location_id: int,
    user_id: UserID,
    tmp_path: Path,
    faker: Faker,
):
    assert client.app
    uploaded_file, uploaded_file_uuid = await upload_file(file_size, faker.file_name())

    download_url = (
        client.app.router["download_file"]
        .url_for(
            location_id=f"{location_id}",
            file_id=urllib.parse.quote(uploaded_file_uuid, safe=""),
        )
        .with_query(user_id=user_id)
    )
    response = await client.get(f"{download_url}")
    data, error = await assert_status(response, web.HTTPOk)
    assert not error
    assert data
    assert "link" in data
    # now download the link from S3
    dest_file = tmp_path / faker.file_name()
    async with ClientSession() as session:
        response = await session.get(data["link"])
        response.raise_for_status()
        with dest_file.open("wb") as fp:
            fp.write(await response.read())
    assert dest_file.exists()
    # compare files
    assert filecmp.cmp(uploaded_file, dest_file)


@pytest.mark.parametrize(
    "file_size",
    [
        pytest.param(parse_obj_as(ByteSize, "1Mib")),
    ],
    ids=byte_size_ids,
)
async def test_delete_file(
    aiopg_engine: Engine,
    storage_s3_client: StorageS3Client,
    storage_s3_bucket: S3BucketName,
    client: TestClient,
    file_size: ByteSize,
    upload_file: Callable[[ByteSize, str], Awaitable[tuple[Path, SimcoreS3FileID]]],
    location_id: int,
    user_id: UserID,
    faker: Faker,
):
    assert client.app
    _, uploaded_file_uuid = await upload_file(file_size, faker.file_name())

    delete_url = (
        client.app.router["delete_file"]
        .url_for(
            location_id=f"{location_id}",
            file_id=urllib.parse.quote(uploaded_file_uuid, safe=""),
        )
        .with_query(user_id=user_id)
    )
    response = await client.delete(f"{delete_url}")
    await assert_status(response, web.HTTPNoContent)

    # check the entry in db is removed
    await assert_file_meta_data_in_db(
        aiopg_engine,
        file_id=uploaded_file_uuid,
        expected_entry_exists=False,
        expected_file_size=None,
        expected_upload_id=None,
        expected_upload_expiration_date=None,
    )
    # check the file is gone from S3
    with pytest.raises(S3KeyNotFoundError):
        await storage_s3_client.get_file_metadata(storage_s3_bucket, uploaded_file_uuid)


async def test_copy_as_soft_link(
    client: TestClient,
    user_id: UserID,
    project_id: ProjectID,
    node_id: NodeID,
    upload_file: Callable[[ByteSize, str], Awaitable[tuple[Path, SimcoreS3FileID]]],
    create_simcore_file_id: Callable[[ProjectID, NodeID, str], SimcoreS3FileID],
    faker: Faker,
):
    assert client.app

    # missing simcore_file_id returns 404
    missing_file_uuid = create_simcore_file_id(project_id, node_id, faker.file_name())
    invalid_link_id = create_simcore_file_id(uuid4(), uuid4(), faker.file_name())
    url = (
        client.app.router["copy_as_soft_link"]
        .url_for(
            file_id=urllib.parse.quote(missing_file_uuid, safe=""),
        )
        .with_query(user_id=user_id)
    )
    response = await client.post(
        f"{url}", json=jsonable_encoder(SoftCopyBody(link_id=invalid_link_id))
    )
    await assert_status(response, web.HTTPNotFound)

    # now let's try with whatever link id
    file, original_file_uuid = await upload_file(
        parse_obj_as(ByteSize, "10Mib"), faker.file_name()
    )
    url = (
        client.app.router["copy_as_soft_link"]
        .url_for(
            file_id=urllib.parse.quote(original_file_uuid, safe=""),
        )
        .with_query(user_id=user_id)
    )
    link_id = SimcoreS3FileID(f"api/{node_id}/{faker.file_name()}")
    response = await client.post(
        f"{url}", json=jsonable_encoder(SoftCopyBody(link_id=link_id))
    )
    data, error = await assert_status(response, web.HTTPOk)
    assert not error
    fmd = parse_obj_as(FileMetaDataGet, data)
    assert fmd.file_id == link_id


@pytest.fixture
async def create_empty_directory(
    create_simcore_file_id: Callable[[ProjectID, NodeID, str], SimcoreS3FileID],
    create_upload_file_link_v2: Callable[..., Awaitable[FileUploadSchema]],
    client: TestClient,
    project_id: ProjectID,
    node_id: NodeID,
) -> Callable[..., Awaitable[FileUploadSchema]]:
    async def _directory_creator(dir_name: str):
        # creating an empty directory goes through the same procedure as uploading a multipart file
        # done by using 3 calls:
        # 1. create the link as a directory
        # 2. call complete_upload link
        # 3. call file_upload_complete_response until it replies OK

        directory_file_id = create_simcore_file_id(project_id, node_id, dir_name)
        directory_file_upload: FileUploadSchema = await create_upload_file_link_v2(
            directory_file_id, link_type="s3", is_directory="true", file_size=-1
        )
        # always returns a v2 link when dealing with directories
        assert isinstance(directory_file_upload, FileUploadSchema)
        assert len(directory_file_upload.urls) == 1

        # complete the upload
        complete_url = URL(directory_file_upload.links.complete_upload).relative()
        response = await client.post(
            f"{complete_url}",
            json=jsonable_encoder(FileUploadCompletionBody(parts=[])),
        )
        response.raise_for_status()
        data, error = await assert_status(response, web.HTTPAccepted)
        assert not error
        assert data
        file_upload_complete_response = FileUploadCompleteResponse.parse_obj(data)
        state_url = URL(file_upload_complete_response.links.state).relative()

        # check that it finished updating

        client.app[UPLOAD_TASKS_KEY].clear()
        # now check for the completion
        async for attempt in AsyncRetrying(
            reraise=True,
            wait=wait_fixed(1),
            stop=stop_after_delay(60),
            retry=retry_if_exception_type(AssertionError),
        ):
            with attempt:
                print(
                    f"--> checking for upload {state_url=}, {attempt.retry_state.attempt_number}..."
                )
                response = await client.post(f"{state_url}")
                data, error = await assert_status(response, web.HTTPOk)
                assert not error
                assert data
                future = FileUploadCompleteFutureResponse.parse_obj(data)
                assert future.state == FileUploadCompleteState.OK
                assert future.e_tag is None
                print(
                    f"--> done waiting, data is completely uploaded [{attempt.retry_state.retry_object.statistics}]"
                )

        return directory_file_upload

    return _directory_creator


@pytest.fixture
async def populate_directory(
    create_file_of_size: Callable[[ByteSize, str | None], Path],
    storage_s3_client: StorageS3Client,
    storage_s3_bucket: S3BucketName,
    project_id: ProjectID,
    node_id: NodeID,
) -> Callable[..., Awaitable[None]]:
    async def _create_content(
        file_size_in_dir: ByteSize,
        dir_name: str,
        subdir_count: int = 4,
        file_count: int = 5,
    ) -> None:
        file = create_file_of_size(file_size_in_dir, "some_file")

        async def _create_file(s: int, f: int):
            file_name = f"{dir_name}/sub-dir-{s}/file-{f}"
            clean_path = Path(f"{project_id}/{node_id}/{file_name}")
            await storage_s3_client.upload_file(
                storage_s3_bucket, file, SimcoreS3FileID(f"{clean_path}"), None
            )

        tasks: deque = deque()
        for s in range(subdir_count):
            for f in range(file_count):
                tasks.append(_create_file(s, f))

        await asyncio.gather(*tasks)

        file.unlink()

    return _create_content


@pytest.fixture
async def delete_directory(
<<<<<<< HEAD
    client: TestClient, user_id: UserID, location_id: LocationID
=======
    client: TestClient,
    storage_s3_client: StorageS3Client,
    storage_s3_bucket: S3BucketName,
    user_id: UserID,
    location_id: LocationID,
>>>>>>> 658645fc
) -> Callable[..., Awaitable[None]]:
    async def _dir_remover(directory_file_upload: FileUploadSchema) -> None:
        directory_file_id = directory_file_upload.urls[0].path.strip("/")
        delete_url = (
            client.app.router["delete_file"]
            .url_for(
                location_id=f"{location_id}",
                file_id=urllib.parse.quote(directory_file_id, safe=""),
            )
            .with_query(user_id=user_id)
        )
        response = await client.delete(f"{delete_url}")
        await assert_status(response, web.HTTPNoContent)

<<<<<<< HEAD
=======
        # NOTE: ensures no more files are left in the directory,
        # even if one file is left this will detect it
        files = await storage_s3_client.list_files(
            bucket=storage_s3_bucket, prefix=directory_file_id
        )
        assert len(files) == 0

>>>>>>> 658645fc
    return _dir_remover


@pytest.fixture
async def directory_with_files(
    create_empty_directory: Callable[..., Awaitable[FileUploadSchema]],
    populate_directory: Callable[..., Awaitable[None]],
    delete_directory: Callable[..., Awaitable[None]],
) -> Callable[..., AsyncContextManager[FileUploadSchema]]:
    @asynccontextmanager
    async def _context_manager(
        dir_name: str, file_size_in_dir: ByteSize, subdir_count: int, file_count: int
    ) -> AsyncIterator[FileUploadSchema]:
        directory_file_upload: FileUploadSchema = await create_empty_directory(
            dir_name=dir_name
        )

        await populate_directory(
            file_size_in_dir=file_size_in_dir,
            dir_name=dir_name,
            subdir_count=subdir_count,
            file_count=file_count,
        )

        yield directory_file_upload

        await delete_directory(directory_file_upload=directory_file_upload)

    return _context_manager


async def __list_files(
    client: TestClient,
    user_id: UserID,
    location_id: LocationID,
    *,
    path: str,
    expand_dirs: bool,
) -> list[FileMetaDataGet]:
    get_url = (
        client.app.router["get_files_metadata"]
        .url_for(
            location_id=f"{location_id}",
            file_id=urllib.parse.quote(path, safe=""),
        )
        .with_query(**{"user_id": user_id, "expand_dirs": f"{expand_dirs}".lower()})
    )
    response = await client.get(f"{get_url}")
    data, error = await assert_status(response, web.HTTPOk)
    assert not error
    list_files_metadata = parse_obj_as(list[FileMetaDataGet], data)
    return list_files_metadata


async def _list_files_legacy(
    client: TestClient,
    user_id: UserID,
    location_id: LocationID,
    directory_file_upload: FileUploadSchema,
) -> list[FileMetaDataGet]:
    directory_file_id = directory_file_upload.urls[0].path.strip("/")
    return await __list_files(
        client, user_id, location_id, path=directory_file_id, expand_dirs=True
    )


async def _list_files_and_directories(
    client: TestClient,
    user_id: UserID,
    location_id: LocationID,
    directory_file_upload: FileUploadSchema,
) -> list[FileMetaDataGet]:
    directory_parent_path = Path(directory_file_upload.urls[0].path).parent
    directory_file_id = f"{directory_parent_path}".strip("/")
    return await __list_files(
        client, user_id, location_id, path=directory_file_id, expand_dirs=False
    )


@pytest.mark.parametrize("link_type", LinkType)
@pytest.mark.parametrize(
    "file_size",
    [
        parse_obj_as(ByteSize, "-1"),
        parse_obj_as(ByteSize, "0"),
        parse_obj_as(ByteSize, "1TB"),
    ],
)
async def test_is_directory_link_forces_link_type_and_size(
    project_id: ProjectID,
    node_id: NodeID,
    create_simcore_file_id: Callable[[ProjectID, NodeID, str], SimcoreS3FileID],
    create_upload_file_link_v2: Callable[..., Awaitable[FileUploadSchema]],
    client: TestClient,
    location_id: LocationID,
    user_id: UserID,
    link_type: LinkType,
    file_size: ByteSize,
):
    DIR_NAME = "some-dir"
    directory_file_id = create_simcore_file_id(project_id, node_id, DIR_NAME)
    directory_file_upload: FileUploadSchema = await create_upload_file_link_v2(
        directory_file_id,
        link_type=link_type.value.lower(),
        is_directory="true",
        file_size=file_size,
    )
    # only gets 1 link regardless of size
    assert len(directory_file_upload.urls) == 1

    files_and_directories: list[FileMetaDataGet] = await _list_files_and_directories(
        client, user_id, location_id, directory_file_upload
    )
    assert len(files_and_directories) == 1
    assert files_and_directories[0].is_directory is True
    # file size is -1 meaning unknown
    assert files_and_directories[0].file_size == -1


async def test_ensure_expand_dirs_defaults_true(
    mocker: MockerFixture,
    client: TestClient,
    user_id: UserID,
    location_id: int,
):
    mocked_object = mocker.patch(
        "simcore_service_storage.simcore_s3_dsm.SimcoreS3DataManager.list_files",
        autospec=True,
    )

    get_url = (
        client.app.router["get_files_metadata"]
        .url_for(
            location_id=f"{location_id}",
            file_id=urllib.parse.quote("mocked_path", safe=""),
        )
<<<<<<< HEAD
        .with_query(**{"user_id": user_id})
=======
        .with_query(user_id=user_id)
>>>>>>> 658645fc
    )
    await client.get(f"{get_url}")

    assert len(mocked_object.call_args_list) == 1
    call_args_list = mocked_object.call_args_list[0]
    assert "expand_dirs" in call_args_list.kwargs
    assert call_args_list.kwargs["expand_dirs"] is True


async def test_upload_file_is_directory_and_remove_content(
    create_empty_directory: Callable[..., Awaitable[FileUploadSchema]],
    populate_directory: Callable[..., Awaitable[None]],
    delete_directory: Callable[..., Awaitable[None]],
    client: TestClient,
    location_id: LocationID,
    user_id: UserID,
):
    FILE_SIZE_IN_DIR = parse_obj_as(ByteSize, "1Mib")
    DIR_NAME = "some-dir"
    SUBDIR_COUNT = 4
    FILE_COUNT = 5

    # DIRECTORY CREATION (is empty)

    directory_file_upload: FileUploadSchema = await create_empty_directory(
        dir_name=DIR_NAME
    )

    files_and_directories: list[FileMetaDataGet] = await _list_files_and_directories(
        client, user_id, location_id, directory_file_upload
    )
    assert len(files_and_directories) == 1

    list_of_files: list[FileMetaDataGet] = await _list_files_legacy(
        client, user_id, location_id, directory_file_upload
    )
    assert len(list_of_files) == 0

    # DIRECTORY WITH CONTENT

    await populate_directory(
        file_size_in_dir=FILE_SIZE_IN_DIR,
        dir_name=DIR_NAME,
        subdir_count=SUBDIR_COUNT,
        file_count=FILE_COUNT,
    )

    files_and_directories: list[FileMetaDataGet] = await _list_files_and_directories(
        client, user_id, location_id, directory_file_upload
    )
    assert len(files_and_directories) == 1

    list_of_files: list[FileMetaDataGet] = await _list_files_legacy(
        client, user_id, location_id, directory_file_upload
    )
    assert len(list_of_files) == SUBDIR_COUNT * FILE_COUNT

    # DIRECTORY REMOVAL

    await delete_directory(directory_file_upload=directory_file_upload)

    list_of_files: list[FileMetaDataGet] = await _list_files_legacy(
        client, user_id, location_id, directory_file_upload
    )
    assert len(list_of_files) == 0

    files_and_directories: list[FileMetaDataGet] = await _list_files_and_directories(
        client, user_id, location_id, directory_file_upload
    )
    assert len(files_and_directories) == 0


@pytest.mark.parametrize("files_in_dir", [1002])
async def test_listing_more_than_1000_objects_in_bucket(
    directory_with_files: Callable[..., AsyncContextManager[FileUploadSchema]],
    client: TestClient,
    location_id: LocationID,
    user_id: UserID,
    files_in_dir: int,
):
    async with directory_with_files(
        dir_name="some-random",
        file_size_in_dir=parse_obj_as(ByteSize, "1"),
        subdir_count=1,
        file_count=files_in_dir,
    ) as directory_file_upload:
        list_of_files: list[FileMetaDataGet] = await _list_files_legacy(
            client, user_id, location_id, directory_file_upload
        )
        # for now no more than 1000 objects will be returned
        assert len(list_of_files) == 1000<|MERGE_RESOLUTION|>--- conflicted
+++ resolved
@@ -1070,15 +1070,11 @@
 
 @pytest.fixture
 async def delete_directory(
-<<<<<<< HEAD
-    client: TestClient, user_id: UserID, location_id: LocationID
-=======
     client: TestClient,
     storage_s3_client: StorageS3Client,
     storage_s3_bucket: S3BucketName,
     user_id: UserID,
     location_id: LocationID,
->>>>>>> 658645fc
 ) -> Callable[..., Awaitable[None]]:
     async def _dir_remover(directory_file_upload: FileUploadSchema) -> None:
         directory_file_id = directory_file_upload.urls[0].path.strip("/")
@@ -1093,8 +1089,6 @@
         response = await client.delete(f"{delete_url}")
         await assert_status(response, web.HTTPNoContent)
 
-<<<<<<< HEAD
-=======
         # NOTE: ensures no more files are left in the directory,
         # even if one file is left this will detect it
         files = await storage_s3_client.list_files(
@@ -1102,7 +1096,6 @@
         )
         assert len(files) == 0
 
->>>>>>> 658645fc
     return _dir_remover
 
 
@@ -1239,11 +1232,7 @@
             location_id=f"{location_id}",
             file_id=urllib.parse.quote("mocked_path", safe=""),
         )
-<<<<<<< HEAD
-        .with_query(**{"user_id": user_id})
-=======
         .with_query(user_id=user_id)
->>>>>>> 658645fc
     )
     await client.get(f"{get_url}")
 
