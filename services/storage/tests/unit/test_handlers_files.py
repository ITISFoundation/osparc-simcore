--- conflicted
+++ resolved
@@ -9,13 +9,7 @@
 import filecmp
 import json
 import urllib.parse
-<<<<<<< HEAD
-from collections import deque
-from collections.abc import AsyncIterator, Awaitable, Callable
-from contextlib import asynccontextmanager
-=======
 from collections.abc import Awaitable, Callable
->>>>>>> cf376e0d
 from dataclasses import dataclass
 from pathlib import Path
 from time import perf_counter
