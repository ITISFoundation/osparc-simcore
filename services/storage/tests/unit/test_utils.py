--- conflicted
+++ resolved
@@ -16,12 +16,8 @@
 from models_library.api_schemas_storage import UNDEFINED_SIZE_TYPE
 from models_library.projects import ProjectID
 from models_library.projects_nodes_io import NodeID, SimcoreS3FileID
-<<<<<<< HEAD
 from pydantic import ByteSize, HttpUrl, TypeAdapter
-=======
-from pydantic import ByteSize, HttpUrl, parse_obj_as
 from pytest_simcore.helpers.faker_factories import DEFAULT_FAKER
->>>>>>> 927319c4
 from simcore_service_storage.constants import S3_UNDEFINED_OR_EXTERNAL_MULTIPART_ID
 from simcore_service_storage.models import ETag, FileMetaData, S3BucketName, UploadID
 from simcore_service_storage.simcore_s3_dsm import SimcoreS3DataManager
@@ -51,41 +47,25 @@
     [
         (-1, None, None, None, False),
         (0, None, None, None, False),
-<<<<<<< HEAD
-        (random.randint(1, 1000000), None, None, None, False),  # noqa: S311
-        (-1, "some_valid_entity_tag", None, None, False),
-        (0, "some_valid_entity_tag", None, None, False),
-        (
-            random.randint(1, 1000000),  # noqa: S311
-=======
         (DEFAULT_FAKER.random_int(1, 1000000), None, None, None, False),
         (-1, "some_valid_entity_tag", None, None, False),
         (0, "some_valid_entity_tag", None, None, False),
         (
             DEFAULT_FAKER.random_int(1, 1000000),
->>>>>>> 927319c4
             "some_valid_entity_tag",
             "som_upload_id",
             None,
             False,
         ),
         (
-<<<<<<< HEAD
-            random.randint(1, 1000000),  # noqa: S311
-=======
             DEFAULT_FAKER.random_int(1, 1000000),
->>>>>>> 927319c4
             "some_valid_entity_tag",
             None,
             datetime.datetime.now(datetime.UTC),
             False,
         ),
         (
-<<<<<<< HEAD
-            random.randint(1, 1000000),  # noqa: S311
-=======
             DEFAULT_FAKER.random_int(1, 1000000),
->>>>>>> 927319c4
             "some_valid_entity_tag",
             None,
             None,
