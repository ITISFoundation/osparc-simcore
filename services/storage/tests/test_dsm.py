--- conflicted
+++ resolved
@@ -458,32 +458,10 @@
     assert new_path != path_in_datcore
     files = await dsm.list_files(user_id=user_id, location=SIMCORE_S3_STR)
     assert len(files) == 3
-<<<<<<< HEAD
-    found = False
-    for f in files:
-        if f.file_uuid == new_path:
-            found = True
-
-    assert found
-=======
     assert any(f.file_uuid == new_path for f in files)
->>>>>>> 1777706c
 
     response = await dsm.delete_project_simcore_s3(user_id, destination_project["uuid"])
     print(response)
 
     files = await dsm.list_files(user_id=user_id, location=SIMCORE_S3_STR)
-<<<<<<< HEAD
-    assert len(files) == 0
-
-async def test_mock(mocker, dsm_fixture):
-    mock_dsm = mocker.patch.object(dsm_fixture,"copy_file")
-    mock_dsm.return_value = Future()
-    mock_dsm.return_value.set_result("Howdie")
-
-    res = await dsm_fixture.copy_file(user_id ="1", dest_location ="", dest_uuid ="", source_location="", source_uuid ="")
-
-    assert res == "Howdie"
-=======
-    assert len(files) == 0
->>>>>>> 1777706c
+    assert len(files) == 0