# TODO: W0611:Unused import ...
# pylint: disable=W0611
# TODO: W0613:Unused argument ...
# pylint: disable=W0613
#
# pylint: disable=W0621
import asyncio
import os
import subprocess
import sys
import uuid
from collections import namedtuple
from concurrent.futures import ThreadPoolExecutor
from pathlib import Path
from random import randrange

import pytest
from aiopg.sa import create_engine

import simcore_service_storage
import utils
from simcore_service_storage.datcore_wrapper import DatcoreWrapper
from simcore_service_storage.dsm import DataStorageManager
from simcore_service_storage.models import FileMetaData
from utils import ACCESS_KEY, BUCKET_NAME, DATABASE, PASS, SECRET_KEY, USER

# fixtures -------------------------------------------------------

@pytest.fixture(scope='session')
def here():
    return Path(sys.argv[0] if __name__ == "__main__" else __file__).resolve().parent

@pytest.fixture(scope='session')
def package_dir(here):
    dirpath = Path(simcore_service_storage.__file__).parent
    assert dirpath.exists()
    return dirpath

@pytest.fixture(scope='session')
def osparc_simcore_root_dir(here):
    root_dir = here.parent.parent.parent
    assert root_dir.exists(), "Is this service within osparc-simcore repo?"
    return root_dir

@pytest.fixture(scope='session')
def python27_exec(osparc_simcore_root_dir, tmpdir_factory, here):
    # Assumes already created with make .venv27
    venv27 = osparc_simcore_root_dir / ".venv27"

    if not venv27.exists():
        # create its own virtualenv
        venv27 = tmpdir_factory.mktemp("virtualenv") / ".venv27"
        cmd = "virtualenv --python=python2 %s"%(venv27) # TODO: how to split in command safely?
        assert subprocess.check_call(cmd.split()) == 0, "Unable to run %s" %cmd

        # installs python2 requirements
        pip_exec = venv27 / "bin" / "pip"
        assert pip_exec.exists()
        requirements_py2 = here.parent / "requirements/py27.txt"
        cmd = "{} install -r {}".format(pip_exec, requirements_py2)
        assert subprocess.check_call(cmd.split()) == 0, "Unable to run %s" %cmd


    python27_exec = venv27 / "bin" / "python2.7"
    assert python27_exec.exists()
    return python27_exec


@pytest.fixture(scope='session')
def python27_path(python27_exec):
    return Path(python27_exec).parent.parent
    # Assumes already created with make .venv27

@pytest.fixture(scope='session')
def docker_compose_file(here):
    """ Overrides pytest-docker fixture
    """
    old = os.environ.copy()

    # docker-compose reads these environs
    os.environ['POSTGRES_DB']=DATABASE
    os.environ['POSTGRES_USER']=USER
    os.environ['POSTGRES_PASSWORD']=PASS
    os.environ['POSTGRES_ENDPOINT']="FOO" # TODO: update config schema!!
    os.environ['MINIO_ACCESS_KEY']=ACCESS_KEY
    os.environ['MINIO_SECRET_KEY']=SECRET_KEY

    dc_path = here / 'docker-compose.yml'

    assert dc_path.exists()
    yield str(dc_path)

    os.environ = old

@pytest.fixture(scope='session')
def postgres_service(docker_services, docker_ip):
    url = 'postgresql://{user}:{password}@{host}:{port}/{database}'.format(
        user = USER,
        password = PASS,
        database = DATABASE,
        host=docker_ip,
        port=docker_services.port_for('postgres', 5432),
    )

    # Wait until service is responsive.
    docker_services.wait_until_responsive(
        check=lambda: utils.is_postgres_responsive(url),
        timeout=30.0,
        pause=0.1,
    )

    postgres_service = {
        'user' : USER,
        'password' : PASS,
        'database' : DATABASE,
        'host' : docker_ip,
        'port' : docker_services.port_for('postgres', 5432)
    }

    return postgres_service

@pytest.fixture(scope='session')
def postgres_service_url(postgres_service, docker_services, docker_ip):
    postgres_service_url = 'postgresql://{user}:{password}@{host}:{port}/{database}'.format(
        user = USER,
        password = PASS,
        database = DATABASE,
        host=docker_ip,
        port=docker_services.port_for('postgres', 5432),
    )

    return postgres_service_url

@pytest.fixture(scope='function')
async def postgres_engine(loop, postgres_service_url):
    postgres_engine = await create_engine(postgres_service_url)

    yield postgres_engine

    if postgres_engine:
        postgres_engine.close()
        await postgres_engine.wait_closed()


@pytest.fixture(scope='session')
def minio_service(docker_services, docker_ip):

   # Build URL to service listening on random port.
    url = 'http://%s:%d/' % (
        docker_ip,
        docker_services.port_for('minio', 9000),
    )

    # Wait until service is responsive.
    docker_services.wait_until_responsive(
        check=lambda: utils.is_responsive(url, 403),
        timeout=30.0,
        pause=0.1,
    )

    return {
        'endpoint': '{ip}:{port}'.format(ip=docker_ip, port=docker_services.port_for('minio', 9000)),
        'access_key': ACCESS_KEY,
        'secret_key' : SECRET_KEY,
        }

@pytest.fixture(scope="module")
def s3_client(minio_service):
    from s3wrapper.s3_client import S3Client

    s3_client = S3Client(**minio_service)
    return s3_client

@pytest.fixture(scope="function")
def mock_files_factory(tmpdir_factory):
    def _create_files(count):
        filepaths = []
        for _i in range(count):
            name = str(uuid.uuid4())
            filepath = os.path.normpath(str(tmpdir_factory.mktemp('data').join(name + ".txt")))
            with open(filepath, 'w') as fout:
                fout.write("Hello world\n")
            filepaths.append(filepath)

        return filepaths
    return _create_files


@pytest.fixture(scope="function")
def dsm_mockup_db(postgres_service_url, s3_client, mock_files_factory):
    # db
    utils.create_tables(url=postgres_service_url)

    # s3 client
    bucket_name = BUCKET_NAME
    s3_client.create_bucket(bucket_name, delete_contents_if_exists=True)

    #TODO: use pip install Faker
    users = [ 'alice', 'bob', 'chuck', 'dennis']

    projects = ['astronomy', 'biology', 'chemistry', 'dermatology', 'economics', 'futurology', 'geology']
    location = "simcore.s3"

    nodes = ['alpha', 'beta', 'gamma', 'delta']

    N = 100
    files = mock_files_factory(count=N)
    counter = 0
    data = {}
    for _file in files:
        idx = randrange(len(users))
        user_name = users[idx]
        user_id = idx + 10
        idx =  randrange(len(projects))
        project_name = projects[idx]
        project_id = idx + 100
        idx =  randrange(len(nodes))
        node = nodes[idx]
        node_id = idx + 10000
        file_uuid = str(uuid.uuid4())
        file_name = str(counter)
<<<<<<< HEAD
        object_name = os.path.join(str(project_id), str(node_id), str(counter))
        file_uuid = os.path.join(location, bucket_name, object_name)
=======
        object_name = Path(str(project_id), str(node_id), str(counter)).as_posix()
        file_uuid = Path(location, bucket_name, object_name).as_posix()
>>>>>>> be1826ec
        file_id = file_name

        assert s3_client.upload_file(bucket_name, object_name, _file)

        d = { 'file_uuid' : file_uuid,
              'location_id' : "0",
              'location' : location,
              'bucket_name' : bucket_name,
              'object_name' : object_name,
              'project_id' : str(project_id),
              'project_name' : project_name,
              'node_id' : str(node_id),
              'node_name' : node,
              'file_id' : file_id,
              'file_name' : file_name,
              'user_id' : str(user_id),
              'user_name' : user_name
            }

        counter = counter + 1

        data[object_name] = FileMetaData(**d)

<<<<<<< HEAD
        utils.insert_metadata(postgres_service_url, data[object_name])
=======
        utils.insert_metadata(postgres_service_url, data[object_name]) #pylint: disable=no-member
>>>>>>> be1826ec


    total_count = 0
    for _obj in s3_client.list_objects_v2(bucket_name, recursive = True):
        total_count = total_count + 1

    assert total_count == N
    yield data

    # s3 client
    s3_client.remove_bucket(bucket_name, delete_contents=True)

    # db
    utils.drop_tables(url=postgres_service_url)

# This is weird, somehow the default loop gives problems with pytest asyncio, so lets override it
@pytest.fixture
def loop(event_loop):
    return event_loop

@pytest.fixture(scope="function")
async def datcore_testbucket(loop, python27_exec, mock_files_factory):
    # TODO: what if I do not have an app to the the config from?
    api_token = os.environ.get("BF_API_KEY", "none")
    api_secret = os.environ.get("BF_API_SECRET", "none")

    pool = ThreadPoolExecutor(2)
    dcw = DatcoreWrapper(api_token, api_secret, python27_exec, loop, pool)

    await dcw.create_test_dataset(BUCKET_NAME)

    tmp_files = mock_files_factory(2)
    for f in tmp_files:
        await dcw.upload_file(BUCKET_NAME, os.path.normpath(f))

    ready = False
    counter = 0
    while not ready and counter<5:
        data = await dcw.list_files()
        ready = len(data) == 2
        await asyncio.sleep(10)
        counter = counter + 1


    yield BUCKET_NAME

    await dcw.delete_test_dataset(BUCKET_NAME)

@pytest.fixture(scope="function")
def dsm_fixture(s3_client, python27_exec, postgres_engine, loop):
    pool = ThreadPoolExecutor(3)
    dsm_fixture = DataStorageManager(s3_client, python27_exec, postgres_engine, loop, pool)
    return dsm_fixture<|MERGE_RESOLUTION|>--- conflicted
+++ resolved
@@ -219,13 +219,8 @@
         node_id = idx + 10000
         file_uuid = str(uuid.uuid4())
         file_name = str(counter)
-<<<<<<< HEAD
-        object_name = os.path.join(str(project_id), str(node_id), str(counter))
-        file_uuid = os.path.join(location, bucket_name, object_name)
-=======
         object_name = Path(str(project_id), str(node_id), str(counter)).as_posix()
         file_uuid = Path(location, bucket_name, object_name).as_posix()
->>>>>>> be1826ec
         file_id = file_name
 
         assert s3_client.upload_file(bucket_name, object_name, _file)
@@ -249,11 +244,7 @@
 
         data[object_name] = FileMetaData(**d)
 
-<<<<<<< HEAD
-        utils.insert_metadata(postgres_service_url, data[object_name])
-=======
         utils.insert_metadata(postgres_service_url, data[object_name]) #pylint: disable=no-member
->>>>>>> be1826ec
 
 
     total_count = 0
