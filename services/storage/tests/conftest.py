--- conflicted
+++ resolved
@@ -173,20 +173,9 @@
         s3_settings = S3Settings.create_from_envs(**external_envfile_dict)
         if s3_settings.S3_ENDPOINT is None:
             monkeypatch.delenv("S3_ENDPOINT")
-<<<<<<< HEAD
-            setenvs_from_dict(
-                monkeypatch,
-                s3_settings.model_dump(exclude={"S3_ENDPOINT"}),
-            )
+            s3_settings_dict = s3_settings.model_dump(exclude={"S3_ENDPOINT"})
         else:
-            setenvs_from_dict(
-                monkeypatch,
-                s3_settings.model_dump(),
-            )
-=======
-            s3_settings_dict = s3_settings.dict(exclude={"S3_ENDPOINT"})
-        else:
-            s3_settings_dict = s3_settings.dict()
+            s3_settings_dict = s3_settings.model_dump()
     setenvs_from_dict(
         monkeypatch,
         {
@@ -194,7 +183,6 @@
             "STORAGE_TRACING": "null",
         },
     )
->>>>>>> cb74ff72
     test_app_settings = Settings.create_from_envs()
     print(f"{test_app_settings.model_dump_json(indent=2)=}")
     return test_app_settings
