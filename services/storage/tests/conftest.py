# TODO: W0611:Unused import ...
# pylint: disable=W0611
# TODO: W0613:Unused argument ...
# pylint: disable=W0613
#
# pylint: disable=W0621
import asyncio
import os
import subprocess
import sys
import uuid
from collections import namedtuple
from concurrent.futures import ThreadPoolExecutor
from pathlib import Path
from random import randrange

import pytest
from aiopg.sa import create_engine

import simcore_service_storage
import utils
from simcore_service_storage.datcore_wrapper import DatcoreWrapper
from simcore_service_storage.dsm import DataStorageManager
from simcore_service_storage.models import FileMetaData
from utils import ACCESS_KEY, BUCKET_NAME, DATABASE, PASS, SECRET_KEY, USER

# fixtures -------------------------------------------------------

@pytest.fixture(scope='session')
def here():
    return Path(sys.argv[0] if __name__ == "__main__" else __file__).resolve().parent

@pytest.fixture(scope='session')
def package_dir(here):
    dirpath = Path(simcore_service_storage.__file__).parent
    assert dirpath.exists()
    return dirpath

@pytest.fixture(scope='session')
def osparc_simcore_root_dir(here):
    root_dir = here.parent.parent.parent
    assert root_dir.exists(), "Is this service within osparc-simcore repo?"
    return root_dir

@pytest.fixture(scope='session')
def python27_exec(osparc_simcore_root_dir, tmpdir_factory, here):
    # Assumes already created with make .venv27
    venv27 = osparc_simcore_root_dir / ".venv27"

    if not venv27.exists():
        # create its own virtualenv
        venv27 = tmpdir_factory.mktemp("virtualenv") / ".venv27"
        cmd = "virtualenv --python=python2 %s"%(venv27) # TODO: how to split in command safely?
        assert subprocess.check_call(cmd.split()) == 0, "Unable to run %s" %cmd

        # installs python2 requirements
        pip_exec = venv27 / "bin" / "pip"
        assert pip_exec.exists()
        requirements_py2 = here.parent / "requirements/py27.txt"
        cmd = "{} install -r {}".format(pip_exec, requirements_py2)
        assert subprocess.check_call(cmd.split()) == 0, "Unable to run %s" %cmd


    python27_exec = venv27 / "bin" / "python2.7"
    assert python27_exec.exists()
    return python27_exec


@pytest.fixture(scope='session')
def python27_path(python27_exec):
    return Path(python27_exec).parent.parent
    # Assumes already created with make .venv27

@pytest.fixture(scope='session')
def docker_compose_file(here):
    """ Overrides pytest-docker fixture
    """
    old = os.environ.copy()

    # docker-compose reads these environs
    os.environ['POSTGRES_DB']=DATABASE
    os.environ['POSTGRES_USER']=USER
    os.environ['POSTGRES_PASSWORD']=PASS
    os.environ['POSTGRES_ENDPOINT']="FOO" # TODO: update config schema!!
    os.environ['MINIO_ACCESS_KEY']=ACCESS_KEY
    os.environ['MINIO_SECRET_KEY']=SECRET_KEY

    dc_path = here / 'docker-compose.yml'

    assert dc_path.exists()
    yield str(dc_path)

    os.environ = old

@pytest.fixture(scope='session')
def postgres_service(docker_services, docker_ip):
    url = 'postgresql://{user}:{password}@{host}:{port}/{database}'.format(
        user = USER,
        password = PASS,
        database = DATABASE,
        host=docker_ip,
        port=docker_services.port_for('postgres', 5432),
    )

    # Wait until service is responsive.
    docker_services.wait_until_responsive(
        check=lambda: utils.is_postgres_responsive(url),
        timeout=30.0,
        pause=0.1,
    )

    postgres_service = {
        'user' : USER,
        'password' : PASS,
        'database' : DATABASE,
        'host' : docker_ip,
        'port' : docker_services.port_for('postgres', 5432)
    }

    return postgres_service

@pytest.fixture(scope='session')
def postgres_service_url(postgres_service, docker_services, docker_ip):
    postgres_service_url = 'postgresql://{user}:{password}@{host}:{port}/{database}'.format(
        user = USER,
        password = PASS,
        database = DATABASE,
        host=docker_ip,
        port=docker_services.port_for('postgres', 5432),
    )

    return postgres_service_url

@pytest.fixture(scope='function')
async def postgres_engine(loop, postgres_service_url):
    postgres_engine = await create_engine(postgres_service_url)

    yield postgres_engine

    if postgres_engine:
        postgres_engine.close()
        await postgres_engine.wait_closed()


@pytest.fixture(scope='session')
def minio_service(docker_services, docker_ip):

   # Build URL to service listening on random port.
    url = 'http://%s:%d/' % (
        docker_ip,
        docker_services.port_for('minio', 9000),
    )

    # Wait until service is responsive.
    docker_services.wait_until_responsive(
        check=lambda: utils.is_responsive(url, 403),
        timeout=30.0,
        pause=0.1,
    )

    return {
        'endpoint': '{ip}:{port}'.format(ip=docker_ip, port=docker_services.port_for('minio', 9000)),
        'access_key': ACCESS_KEY,
        'secret_key' : SECRET_KEY,
        }

@pytest.fixture(scope="module")
def s3_client(minio_service):
    from s3wrapper.s3_client import S3Client

    s3_client = S3Client(**minio_service)
    return s3_client

@pytest.fixture(scope="function")
def mock_files_factory(tmpdir_factory):
    def _create_files(count):
        filepaths = []
        for _i in range(count):
            name = str(uuid.uuid4())
            filepath = os.path.normpath(str(tmpdir_factory.mktemp('data').join(name + ".txt")))
            with open(filepath, 'w') as fout:
                fout.write("Hello world\n")
            filepaths.append(filepath)

        return filepaths
    return _create_files


@pytest.fixture(scope="function")
def dsm_mockup_db(postgres_service_url, s3_client, mock_files_factory):
    # db
    utils.create_tables(url=postgres_service_url)

    # s3 client
    bucket_name = BUCKET_NAME
    s3_client.create_bucket(bucket_name, delete_contents_if_exists=True)

    #TODO: use pip install Faker
    users = [ 'alice', 'bob', 'chuck', 'dennis']

    projects = ['astronomy', 'biology', 'chemistry', 'dermatology', 'economics', 'futurology', 'geology']
    location = "simcore.s3"

    nodes = ['alpha', 'beta', 'gamma', 'delta']

    N = 100

    files = mock_files_factory(count=N)
    counter = 0
    data = {}
    for _file in files:
        idx = randrange(len(users))
        user_name = users[idx]
        user_id = idx + 10
        idx =  randrange(len(projects))
        project_name = projects[idx]
        project_id = idx + 100
        idx =  randrange(len(nodes))
        node = nodes[idx]
        node_id = idx + 10000
        file_uuid = str(uuid.uuid4())
        file_name = str(counter)
        object_name = os.path.join(str(project_id), str(node_id), str(counter))
        file_uuid = os.path.join(location, bucket_name, object_name)
        file_id = file_name

        assert s3_client.upload_file(bucket_name, object_name, _file)

        d = { 'file_uuid' : file_uuid,
              'location_id' : "0",
              'location' : location,
              'bucket_name' : bucket_name,
              'object_name' : object_name,
              'project_id' : str(project_id),
              'project_name' : project_name,
              'node_id' : str(node_id),
              'node_name' : node,
              'file_id' : file_id,
              'file_name' : file_name,
              'user_id' : str(user_id),
              'user_name' : user_name
            }

        counter = counter + 1

        data[object_name] = FileMetaData(**d)

<<<<<<< HEAD

        utils.insert_metadata(postgres_service_url, data[object_name])
=======
        #FIXME: don't know why this is necessary
        #pylint: disable=E1101
        utils.insert_metadata(postgres_service, object_name, bucket_name, file_id, file_name, user_id,
            user, location, project_id, project, node_id, node)
>>>>>>> dfdd594c


    total_count = 0
    for _obj in s3_client.list_objects_v2(bucket_name, recursive = True):
        total_count = total_count + 1

    assert total_count == N
    yield data

    # s3 client
    s3_client.remove_bucket(bucket_name, delete_contents=True)

    # db
    utils.drop_tables(url=postgres_service_url)

# This is weird, somehow the default loop gives problems with pytest asyncio, so lets override it
@pytest.fixture
def loop(event_loop):
    return event_loop

@pytest.fixture(scope="function")
async def datcore_testbucket(loop, python27_exec, mock_files_factory):
    # TODO: what if I do not have an app to the the config from?
    api_token = os.environ.get("BF_API_KEY", "none")
    api_secret = os.environ.get("BF_API_SECRET", "none")

    pool = ThreadPoolExecutor(2)
    dcw = DatcoreWrapper(api_token, api_secret, python27_exec, loop, pool)

    await dcw.create_test_dataset(BUCKET_NAME)

    tmp_files = mock_files_factory(2)
    for f in tmp_files:
        await dcw.upload_file(BUCKET_NAME, os.path.normpath(f))

    ready = False
    counter = 0
    while not ready and counter<5:
        data = await dcw.list_files()
        ready = len(data) == 2
        await asyncio.sleep(10)
        counter = counter + 1


    yield BUCKET_NAME

    await dcw.delete_test_dataset(BUCKET_NAME)

@pytest.fixture(scope="function")
def dsm_fixture(s3_client, python27_exec, postgres_engine, loop):
    pool = ThreadPoolExecutor(3)
    dsm_fixture = DataStorageManager(s3_client, python27_exec, postgres_engine, loop, pool)
    return dsm_fixture<|MERGE_RESOLUTION|>--- conflicted
+++ resolved
@@ -245,15 +245,7 @@
 
         data[object_name] = FileMetaData(**d)
 
-<<<<<<< HEAD
-
         utils.insert_metadata(postgres_service_url, data[object_name])
-=======
-        #FIXME: don't know why this is necessary
-        #pylint: disable=E1101
-        utils.insert_metadata(postgres_service, object_name, bucket_name, file_id, file_name, user_id,
-            user, location, project_id, project, node_id, node)
->>>>>>> dfdd594c
 
 
     total_count = 0
