--- conflicted
+++ resolved
@@ -849,14 +849,7 @@
     project_params: ProjectWithFilesParams,
     faker: Faker,
 ) -> tuple[dict[str, Any], dict[NodeID, dict[SimcoreS3FileID, FileIDDict]],]:
-<<<<<<< HEAD
-    return await random_project_with_files(
-        file_sizes=(
-            TypeAdapter(ByteSize).validate_python("1Mib"),
-            TypeAdapter(ByteSize).validate_python("2Mib"),
-            TypeAdapter(ByteSize).validate_python("5Mib"),
-        )
-    )
+    return await random_project_with_files(project_params)
 
 
 @pytest.fixture()
@@ -893,7 +886,4 @@
     async with sqlalchemy_async_engine.begin() as conn:
         result = await conn.execute(
             file_meta_data.delete().where(file_meta_data.c.file_id == row.file_id)
-        )
-=======
-    return await random_project_with_files(project_params)
->>>>>>> 387826fd
+        )