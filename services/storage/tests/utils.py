from contextlib import contextmanager

import requests
import sqlalchemy as sa

<<<<<<< HEAD
import simcore_storage_sdk
=======
import simcore_service_storage_sdk
>>>>>>> e2652357
from simcore_service_storage.models import FileMetaData, file_meta_data

DATABASE = 'aio_login_tests'
USER = 'admin'
PASS = 'admin'

ACCESS_KEY = '12345678'
SECRET_KEY = '12345678'

BUCKET_NAME ="simcore-testing"


def is_responsive(url, code=200):
    """Check if something responds to ``url`` syncronously"""
    try:
        response = requests.get(url)
        if response.status_code == code:
            return True
    except requests.exceptions.RequestException as _e:
        pass

    return False

def is_postgres_responsive(url):
    """Check if something responds to ``url`` """
    try:
        engine = sa.create_engine(url)
        conn = engine.connect()
        conn.close()
    except sa.exc.OperationalError:
        return False
    return True

def create_tables(url, engine=None):
    meta = sa.MetaData()
    if not engine:
        engine = sa.create_engine(url)

    meta.drop_all(bind=engine, tables=[file_meta_data])
    meta.create_all(bind=engine, tables=[file_meta_data])

@contextmanager
def api_client(cfg: simcore_service_storage_sdk.Configuration) -> simcore_service_storage_sdk.ApiClient:
    from simcore_service_storage_sdk.rest import ApiException

    client = simcore_service_storage_sdk.ApiClient(cfg)
    try:
        yield client
    except ApiException as err:
        print("%s\n" % err)
    finally:
        #NOTE: enforces to closing client session and connector.
        # this is a defect of the sdk
        del client.rest_client

def drop_tables(url, engine=None):
    meta = sa.MetaData()
    if not engine:
        engine = sa.create_engine(url)

    meta.drop_all(bind=engine, tables=[file_meta_data])

def insert_metadata(url: str, fmd: FileMetaData):
    #FIXME: E1120:No value for argument 'dml' in method call
    # pylint: disable=E1120
    ins = file_meta_data.insert().values(
        file_uuid = fmd.file_uuid,
        location_id = fmd.location_id,
        location = fmd.location,
        bucket_name = fmd.bucket_name,
        object_name = fmd.object_name,
        project_id = fmd.project_id,
        project_name = fmd.project_name,
        node_id = fmd.node_id,
        node_name = fmd.node_name,
<<<<<<< HEAD
        file_id = fmd.file_id,
=======
>>>>>>> e2652357
        file_name = fmd.file_name,
        user_id = fmd.user_id,
        user_name= fmd.user_name)

    engine = sa.create_engine(url)
    conn = engine.connect()
    conn.execute(ins)<|MERGE_RESOLUTION|>--- conflicted
+++ resolved
@@ -3,11 +3,7 @@
 import requests
 import sqlalchemy as sa
 
-<<<<<<< HEAD
-import simcore_storage_sdk
-=======
 import simcore_service_storage_sdk
->>>>>>> e2652357
 from simcore_service_storage.models import FileMetaData, file_meta_data
 
 DATABASE = 'aio_login_tests'
@@ -83,10 +79,6 @@
         project_name = fmd.project_name,
         node_id = fmd.node_id,
         node_name = fmd.node_name,
-<<<<<<< HEAD
-        file_id = fmd.file_id,
-=======
->>>>>>> e2652357
         file_name = fmd.file_name,
         user_id = fmd.user_id,
         user_name= fmd.user_name)
