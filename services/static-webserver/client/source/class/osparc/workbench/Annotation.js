--- conflicted
+++ resolved
@@ -277,11 +277,7 @@
         type: this.getType(),
         attributes: this.getAttributes(),
         color: this.getColor(), // TYPES.NOTE and TYPES.CONVERSATION do not need a color but backend expects it
-<<<<<<< HEAD
-      }
-=======
       };
->>>>>>> 98458358
       return serializeData;
     }
   }
