--- conflicted
+++ resolved
@@ -31,46 +31,6 @@
     this.__lowDiskThreshold = lowDiskSpacePreferencesSettings.getLowDiskSpaceThreshold();
     this.__prevDiskUsageStateList = [];
     const layout = this.__layout = new qx.ui.layout.VBox(2);
-<<<<<<< HEAD
-    const testIndicator = this.__indicator = new qx.ui.container.Composite(
-      new qx.ui.layout.VBox().set({
-        alignY: "middle",
-        alignX: "center"
-      })
-    ).set({
-      decorator: "indicator-border",
-      padding: [2, 10],
-      margin: 4,
-      alignY: "middle",
-      allowShrinkX: false,
-      allowShrinkY: false,
-      allowGrowX: true,
-      allowGrowY: false,
-      toolTipText: this.tr("Disk usage"),
-      visibility: "excluded"
-    });
-    const label = this.__label = new qx.ui.basic.Label().set({
-      value: "5GB",
-      font: "text-13",
-      textColor: "contrasted-text-light",
-      alignX: "center",
-      alignY: "middle",
-      rich: false
-    })
-    // eslint-disable-next-line no-underscore-dangle
-    testIndicator._add(label);
-    this.__buildLayout();
-
-    // layout.add(indicator, 0, {
-    //   flex: 1
-    // });
-    this._setLayout(layout);
-    // this._applyCurrentNode(this.getCurrentNode());
-
-
-    this.addListener("changeSelectedNode", e => this.__applyCurrentNode(e.getData()), this);
-    // Subscribe to node selection changes
-=======
 
     this._setLayout(layout);
     // Subscribe to disk space threshold - Default 5GB
@@ -80,7 +40,6 @@
     // Subscribe to node selected node
     this.addListener("changeSelectedNode", e => this.__applySelectedNode(e.getData()), this);
     // Subscribe to nodes in the workbench
->>>>>>> c2bb8d2f
     this.addListener("changeCurrentNode", e => this.__applyCurrentNode(e.getData()), this);
   },
 
@@ -152,14 +111,7 @@
     __applyCurrentNode: function(node, prevNode) {
       // Unsubscribe from previous node's disk usage data
       if (prevNode) {
-<<<<<<< HEAD
-        osparc.workbench.DiskUsageController.getInstance().unsubscribe(prevNode.getNodeId(), e => {
-          console.log("unsubscribe", e)
-          this.__updateDiskIndicator(e)
-        });
-=======
         this._unsubscribe(prevNode.getNodeId())
->>>>>>> c2bb8d2f
       }
 
       // Subscribe to disk usage data for the new node
@@ -204,12 +156,7 @@
     },
 
     __updateDiskIndicator: function(diskUsage) {
-<<<<<<< HEAD
-      if (!diskUsage || !this.__lastDiskUsage) {
-        console.log("return")
-=======
       if (!diskUsage) {
->>>>>>> c2bb8d2f
         return;
       }
       if (!diskUsage) {
