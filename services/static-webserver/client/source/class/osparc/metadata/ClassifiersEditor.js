--- conflicted
+++ resolved
@@ -99,13 +99,8 @@
     },
 
     __createClassifiersTree: function() {
-<<<<<<< HEAD
       const resourceData = this.__resourceData;
       const classifiers = resourceData.classifiers && resourceData.classifiers ? resourceData.classifiers : [];
-=======
-      const studyData = this.__resourceData;
-      const classifiers = studyData.classifiers && studyData.classifiers ? studyData.classifiers : [];
->>>>>>> 34163414
       const classifiersTree = this.__classifiersTree = new osparc.filter.ClassifiersFilter("classifiersEditor", "searchBarFilter", classifiers);
       osparc.store.Store.getInstance().addListener("changeClassifiers", e => {
         classifiersTree.recreateTree();
@@ -162,23 +157,9 @@
             osparc.FlashMessenger.getInstance().logAs(this.tr("Something went wrong editing Classifiers"), "ERROR");
           });
       } else {
-<<<<<<< HEAD
-        const params = {
-          url: osparc.data.Resources.getServiceUrl(
-            this.__resourceData["key"],
-            this.__resourceData["version"]
-          ),
-          data: {
-            "classifiers": newClassifiers
-          }
-        };
-        osparc.data.Resources.fetch("services", "patch", params)
-          .then(updatedService => {
-=======
         const serviceDataCopy = osparc.utils.Utils.deepCloneObject(this.__resourceData);
         osparc.info.ServiceUtils.patchServiceData(serviceDataCopy, "classifiers", newClassifiers)
           .then(() => {
->>>>>>> 34163414
             osparc.FlashMessenger.getInstance().logAs(this.tr("Classifiers successfully edited"));
             saveBtn.setFetching(false);
             this.fireDataEvent("updateClassifiers", serviceDataCopy);
