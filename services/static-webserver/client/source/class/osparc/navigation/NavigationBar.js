/* ************************************************************************

   osparc - the simcore frontend

   https://osparc.io

   Copyright:
     2018 IT'IS Foundation, https://itis.swiss

   License:
     MIT: https://opensource.org/licenses/MIT

   Authors:
     * Odei Maiz (odeimaiz)

************************************************************************ */

/**
 * Widget containing:
 * - LogoOnOff
 * - Dashboard (button)
 * - List of buttons for node navigation (only study editing)
 * - User menu
 *   - Preferences
 *   - Help
 *   - About
 *   - Logout
 *
 * *Example*
 *
 * Here is a little example of how to use the widget.
 *
 * <pre class='javascript'>
 *   let navBar = new osparc.navigation.NavigationBar();
 *   this.getRoot().add(navBar);
 * </pre>
 */

qx.Class.define("osparc.navigation.NavigationBar", {
  extend: qx.ui.core.Widget,

  construct: function() {
    this.base(arguments);

    this._setLayout(new qx.ui.layout.HBox(20).set({
      alignY: "middle"
    }));

    this.set({
      paddingLeft: 10,
      paddingRight: 10,
      height: this.self().HEIGHT,
      backgroundColor: "background-main-1"
    });
  },

  events: {
    "backToDashboardPressed": "qx.event.type.Event",
    "downloadStudyLogs": "qx.event.type.Event"
  },

  properties: {
    study: {
      check: "osparc.data.model.Study",
      nullable: true,
      event: "changeStudy",
      apply: "_applyStudy"
    },

    pageContext: {
      check: ["dashboard", "workbench", "guided", "app"],
      nullable: false,
      apply: "_applyPageContext"
    }
  },

  statics: {
    HEIGHT: 50,
    SMALL_SCREEN_BREAKPOINT: 800,

    BUTTON_OPTIONS: {
      font: "text-14",
      allowGrowY: false,
      minWidth: 32,
      minHeight: 32
    },

    PAGE_CONTEXT: {
      0: "dashboard",
      1: "workbench",
      2: "app"
    }
  },

  members: {
    __tabButtons: null,

    populateLayout: function() {
      return new Promise(resolve => {
        osparc.data.Resources.get("notifications")
          .then(notifications => {
            osparc.notification.Notifications.getInstance().addNotifications(notifications);
            this.__buildLayout();
            this.setPageContext("dashboard");
            osparc.WindowSizeTracker.getInstance().addListener("changeCompactVersion", () => this.__navBarResized(), this);
            resolve();
          })
          .catch(err => console.error(err));
      });
    },

    __buildLayout: function() {
      this.getChildControl("left-items");
      this.getChildControl("center-items");
      this.getChildControl("right-items");

      // left-items
      this.getChildControl("logo");
      if (!osparc.product.Utils.isProduct("osparc")) {
        this.getChildControl("logo-powered");
      }

      this.getChildControl("dashboard-label");
      this.getChildControl("dashboard-button");

      // center-items
      this.getChildControl("read-only-info");

      // right-items
      this.getChildControl("tasks-button");
      this.getChildControl("notifications-button");
      this.getChildControl("expiration-icon");
      this.getChildControl("help");
      if (osparc.desktop.credits.Utils.areWalletsEnabled()) {
<<<<<<< HEAD
=======
        this.getChildControl("current-usage-indicator");
>>>>>>> a245b66f
        this.getChildControl("credits-menu-button");
      }
      this.getChildControl("log-in-button");
      this.getChildControl("user-menu");
    },

    _createChildControlImpl: function(id) {
      let control;
      switch (id) {
        case "left-items":
          control = new qx.ui.container.Composite(new qx.ui.layout.HBox(20).set({
            alignY: "middle",
            alignX: "left"
          }));
          this._addAt(control, 0);
          break;
        case "center-items":
          control = new qx.ui.container.Composite(new qx.ui.layout.HBox(10).set({
            alignY: "middle",
            alignX: "center"
          }));
          this._addAt(control, 1, {
            flex: 1
          });
          break;
        case "right-items":
          control = new qx.ui.container.Composite(new qx.ui.layout.HBox(10).set({
            alignY: "middle",
            alignX: "right"
          }));
          this._addAt(control, 2);
          break;
        case "logo":
          control = osparc.navigation.LogoOnOff.getInstance().set({
            alignY: "middle"
          });
          control.getChildControl("off-logo").set({
            width: 100,
            height: 35
          });
          control.getChildControl("on-logo").setSize({
            width: osparc.product.Utils.getProductName() === "s4l" ? 150 : 100,
            height: osparc.navigation.NavigationBar.HEIGHT
          });
          this.getChildControl("left-items").add(control);
          break;
        case "logo-powered":
          control = new osparc.ui.basic.PoweredByOsparc().set({
            padding: 3,
            paddingTop: 2,
            maxHeight: this.self().HEIGHT - 5
          });
          this.getChildControl("left-items").add(control);
          break;
        case "dashboard-button":
          control = new osparc.ui.form.FetchButton(this.tr("Dashboard"), "@FontAwesome5Solid/home/16").set({
            ...this.self().BUTTON_OPTIONS
          });
          osparc.utils.Utils.setIdToWidget(control, "dashboardBtn");
          control.addListener("execute", () => this.fireEvent("backToDashboardPressed"), this);
          this.getChildControl("left-items").add(control);
          break;
        case "dashboard-label":
          control = new qx.ui.basic.Label(this.tr("Dashboard")).set({
            paddingLeft: 10,
            font: "text-14"
          });
          osparc.utils.Utils.setIdToWidget(control, "dashboardLabel");
          this.getChildControl("left-items").add(control);
          break;
        case "study-title-options":
          control = new osparc.navigation.StudyTitleWOptions();
          control.addListener("downloadStudyLogs", () => this.fireEvent("downloadStudyLogs"));
          this.getChildControl("left-items").add(control);
          break;
        case "read-only-info": {
          control = new qx.ui.basic.Atom().set({
            label: this.tr("Read only"),
            icon: "@FontAwesome5Solid/eye/22",
            gap: 10,
            font: "text-14",
            visibility: "excluded"
          });
          const hint = new osparc.ui.hint.Hint(control, osparc.desktop.StudyEditor.READ_ONLY_TEXT).set({
            active: false
          });
          hint.getLabel().set({
            maxWidth: 300,
            font: "text-14"
          });
          control.addListenerOnce("appear", () => hint.attachShowHideHandlers());
          this.getChildControl("center-items").add(control);
          break;
        }
        case "credits-menu-button": {
          const currentUsage = new osparc.desktop.credits.CurrentUsage();
          control = new osparc.navigation.CreditsMenuButton().set({
            currentUsage,
            maxHeight: this.self().HEIGHT
          });
          this.getChildControl("right-items").add(control);
          break;
        }
        case "credits-menu-button":
          control = new osparc.navigation.CreditsMenuButton().set({
            maxHeight: this.self().HEIGHT
          });
          this.getChildControl("right-items").add(control);
          break;
        case "wallets-viewer":
          control = new osparc.desktop.credits.WalletsMiniViewer().set({
            maxHeight: this.self().HEIGHT
          });
          this.getChildControl("right-items").add(control);
          break;
        case "tasks-button":
          control = new osparc.task.TasksButton();
          this.getChildControl("right-items").add(control);
          break;
        case "notifications-button":
          control = new osparc.notification.NotificationsButton();
          this.getChildControl("right-items").add(control);
          break;
        case "expiration-icon": {
          control = new qx.ui.basic.Image("@FontAwesome5Solid/hourglass-end/22").set({
            visibility: "excluded",
            textColor: "danger-red",
            cursor: "pointer"
          });
          control.addListener("tap", () => osparc.desktop.credits.MyAccountWindow.openWindow(), this);
          const authData = osparc.auth.Data.getInstance();
          authData.bind("expirationDate", control, "visibility", {
            converter: expirationDay => {
              if (expirationDay && !authData.isGuest()) {
                const now = new Date();
                const today = new Date(now.toISOString().slice(0, 10));
                const daysToExpiration = osparc.utils.Utils.daysBetween(today, expirationDay);
                if (daysToExpiration < 7) {
                  const msg = osparc.utils.Utils.expirationMessage(daysToExpiration);
                  control.setToolTipText(msg);
                  return "visible";
                }
              }
              return "excluded";
            }
          });
          this.getChildControl("right-items").add(control);
          break;
        }
        case "help":
          control = this.__createHelpMenuBtn();
          control.set(this.self().BUTTON_OPTIONS);
          this.getChildControl("right-items").add(control);
          break;
        case "log-in-button": {
          control = this.__createLoginBtn().set({
            visibility: "excluded"
          });
          control.set(this.self().BUTTON_OPTIONS);
          const authData = osparc.auth.Data.getInstance();
          authData.bind("guest", control, "visibility", {
            converter: isGuest => isGuest ? "visible" : "excluded"
          });
          this.getChildControl("right-items").add(control);
          break;
        }
        case "user-menu":
          control = new osparc.navigation.UserMenuButton();
          control.populateMenu();
          control.set(this.self().BUTTON_OPTIONS);
          this.getChildControl("right-items").add(control);
          break;
        case "user-menu-compact":
          control = new osparc.navigation.UserMenuButton();
          control.populateMenuCompact();
          control.set(this.self().BUTTON_OPTIONS);
          this.getChildControl("right-items").add(control);
          break;
      }
      return control || this.base(arguments, id);
    },

    _applyPageContext: function(newCtxt) {
      switch (newCtxt) {
        case "dashboard":
          this.getChildControl("dashboard-label").show();
          this.getChildControl("dashboard-button").exclude();
          this.getChildControl("study-title-options").exclude();
          this.getChildControl("read-only-info").exclude();
          if (this.__tabButtons) {
            this.__tabButtons.show();
          }
          break;
        case "workbench":
        case "guided":
        case "app":
          this.getChildControl("dashboard-label").exclude();
          this.getChildControl("dashboard-button").show();
          this.getChildControl("study-title-options").show();
          if (this.__tabButtons) {
            this.__tabButtons.exclude();
          }
          break;
      }
    },

    __createHelpMenuBtn: function() {
      const menu = new qx.ui.menu.Menu().set({
        position: "top-right"
      });
      const menuButton = new qx.ui.form.MenuButton(null, "@FontAwesome5Regular/question-circle/22", menu).set({
        backgroundColor: "transparent"
      });

      // menus
      osparc.store.Support.addQuickStartToMenu(menu);
      osparc.store.Support.addGuidedToursToMenu(menu);
      osparc.store.Support.addManualButtonsToMenu(menu, menuButton);
      menu.addSeparator();

      // feedback
      osparc.store.Support.addSupportButtonsToMenu(menu, menuButton);

      osparc.utils.Utils.prettifyMenu(menu);

      return menuButton;
    },

    __createLoginBtn: function() {
      const registerButton = new qx.ui.form.Button(this.tr("Log in"), "@FontAwesome5Solid/edit/14");
      registerButton.addListener("execute", () => window.open(window.location.href, "_blank"));
      return registerButton;
    },

    addDashboardTabButtons: function(tabButtons) {
      this.__tabButtons = tabButtons;
      this.getChildControl("center-items").add(tabButtons);
      this.__navBarResized();
    },

    _applyStudy: function(study) {
      if (study) {
        study.bind("readOnly", this.getChildControl("read-only-info"), "visibility", {
          converter: value => value ? "visible" : "excluded"
        });
        this.getChildControl("study-title-options").setStudy(study);
      }
    },

    __navBarResized: function() {
      let tabButtons = [];
      if (this.__tabButtons) {
        tabButtons = this.__tabButtons.getChildControl("content").getChildren();
      }
      if (osparc.WindowSizeTracker.getInstance().isCompactVersion()) {
        // left-items
        this.getChildControl("logo").getChildControl("on-logo").setSize({
          width: 100,
          height: osparc.navigation.NavigationBar.HEIGHT
        });
        if (!osparc.product.Utils.isProduct("osparc")) {
          this.getChildControl("logo-powered").exclude();
        }

        // center-items
        tabButtons.forEach(tabButton => {
          tabButton.getChildControl("icon").show();
          tabButton.getChildControl("label").exclude();
          tabButton.setToolTipText(tabButton.ttt);
        });

        // right-items
        this.getChildControl("user-menu").exclude();
        this.getChildControl("help").exclude();
        this.getChildControl("user-menu-compact").show();
      } else {
        // left-items
        this.getChildControl("logo").getChildControl("on-logo").setSize({
          width: osparc.product.Utils.getProductName() === "s4l" ? 150 : 100,
          height: osparc.navigation.NavigationBar.HEIGHT
        });
        if (!osparc.product.Utils.isProduct("osparc")) {
          this.getChildControl("logo-powered").show();
        }

        // center-items
        tabButtons.forEach(tabButton => {
          tabButton.getChildControl("label").show();
          tabButton.getChildControl("icon").exclude();
          tabButton.resetToolTipText();
        });

        // right-items
        this.getChildControl("user-menu-compact").exclude();
        this.getChildControl("help").show();
        this.getChildControl("user-menu").show();
      }
    }
  }
});<|MERGE_RESOLUTION|>--- conflicted
+++ resolved
@@ -132,10 +132,6 @@
       this.getChildControl("expiration-icon");
       this.getChildControl("help");
       if (osparc.desktop.credits.Utils.areWalletsEnabled()) {
-<<<<<<< HEAD
-=======
-        this.getChildControl("current-usage-indicator");
->>>>>>> a245b66f
         this.getChildControl("credits-menu-button");
       }
       this.getChildControl("log-in-button");
