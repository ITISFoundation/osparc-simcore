--- conflicted
+++ resolved
@@ -36,16 +36,10 @@
     if (allowMultiselection) {
       multiSelectButton = this.getChildControl("multi-select-button");
     }
-<<<<<<< HEAD
-    const iconsButton = this.getChildControl("view-options-icons");
-    const listButton = this.getChildControl("view-options-list");
-    const folderContent = this.getChildControl("folder-content");
-=======
     const gridViewButton = this.getChildControl("view-options-icons");
     const listViewButton = this.getChildControl("view-options-list");
     const folderContent = this.getChildControl("folder-content");
     const selectedFileLayout = this.getChildControl("selected-file-layout");
->>>>>>> 116a6c02
 
     this.bind("folder", this.getChildControl("folder-up"), "enabled", {
       converter: folder => Boolean(folder && folder.getPathLabel && folder.getPathLabel().length > 1)
@@ -58,16 +52,6 @@
     this.bind("folder", folderContent, "folder");
 
     if (allowMultiselection) {
-<<<<<<< HEAD
-      multiSelectButton.addListener("changeValue", e => folderContent.setMultiSelect(e.getData()));
-    }
-    iconsButton.addListener("execute", () => folderContent.setMode("icons"));
-    listButton.addListener("execute", () => folderContent.setMode("list"));
-
-    folderContent.addListener("selectionChanged", e => this.fireDataEvent("selectionChanged", e.getData()));
-    folderContent.addListener("itemSelected", e => this.fireDataEvent("itemSelected", e.getData()));
-    folderContent.addListener("requestDatasetFiles", e => this.fireDataEvent("requestDatasetFiles", e.getData()));
-=======
       multiSelectButton.addListener("changeValue", e => {
         folderContent.setMultiSelect(e.getData());
         selectedFileLayout.setMultiSelect(e.getData());
@@ -98,7 +82,6 @@
         this.setFolder(entry);
       }
     });
->>>>>>> 116a6c02
   },
 
   properties: {
@@ -107,10 +90,7 @@
       init: null,
       nullable: true,
       event: "changeFolder",
-<<<<<<< HEAD
-=======
       apply: "__applyFolder",
->>>>>>> 116a6c02
     },
   },
 
@@ -150,11 +130,7 @@
           });
           break;
         }
-<<<<<<< HEAD
-        case "multi-select-button":
-=======
         case "multi-select-button": {
->>>>>>> 116a6c02
           control = new qx.ui.form.ToggleButton(this.tr("Multiselect")).set({
             value: false,
             marginRight: 10,
@@ -162,10 +138,7 @@
           const header = this.getChildControl("header");
           header.addAt(control, 2);
           break;
-<<<<<<< HEAD
-=======
         }
->>>>>>> 116a6c02
         case "view-options-rgroup":
           control = new qx.ui.form.RadioGroup();
           break;
@@ -192,11 +165,6 @@
           });
           break;
         }
-<<<<<<< HEAD
-      }
-      return control || this.base(arguments, id);
-    },
-=======
         case "selected-file-layout":
           control = new osparc.file.FileLabelWithActions().set({
             alignY: "middle"
@@ -210,6 +178,5 @@
     __applyFolder: function() {
       this.getChildControl("selected-file-layout").resetItemSelected();
     }
->>>>>>> 116a6c02
   }
 });