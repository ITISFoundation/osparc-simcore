--- conflicted
+++ resolved
@@ -308,7 +308,6 @@
     },
 
     __checkCookiesAccepted: function() {
-<<<<<<< HEAD
       if (!osparc.CookiePolicy.areCookiesAccepted()) {
         const cookiePolicy = new osparc.CookiePolicy();
         const title = this.tr("Cookie Policy");
@@ -318,31 +317,6 @@
           clickAwayClose: false,
           resizable: false,
           showClose: false
-=======
-      osparc.store.StaticInfo.getInstance().getPlatformName()
-        .then(platformName => {
-          if (platformName !== "master") {
-            if (!osparc.CookiePolicy.areCookiesAccepted()) {
-              const cookiePolicy = new osparc.CookiePolicy();
-              const title = this.tr("Cookie Policy");
-              // "tis" and "s4llite" include the license agreement
-              const height = (osparc.utils.Utils.isProduct("tis") || osparc.utils.Utils.isProduct("s4llite")) ? 180 : 145;
-              const win = osparc.ui.window.Window.popUpInWindow(cookiePolicy, title, 400, height).set({
-                clickAwayClose: false,
-                resizable: false,
-                showClose: false
-              });
-              cookiePolicy.addListener("cookiesAccepted", () => {
-                osparc.CookiePolicy.acceptCookies();
-                win.close();
-              }, this);
-              cookiePolicy.addListener("cookiesDeclined", () => {
-                osparc.CookiePolicy.declineCookies();
-                win.close();
-              }, this);
-            }
-          }
->>>>>>> 98295133
         });
         win.center();
         cookiePolicy.addListener("cookiesAccepted", () => {
