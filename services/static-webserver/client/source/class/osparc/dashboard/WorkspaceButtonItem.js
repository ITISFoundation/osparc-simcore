/* ************************************************************************

   osparc - the simcore frontend

   https://osparc.io

   Copyright:
     2024 IT'IS Foundation, https://itis.swiss

   License:
     MIT: https://opensource.org/licenses/MIT

   Authors:
     * Odei Maiz (odeimaiz)

************************************************************************ */

/**
 * Widget used for displaying a Workspace in the Study Browser
 *
 */

qx.Class.define("osparc.dashboard.WorkspaceButtonItem", {
  extend: osparc.dashboard.WorkspaceButtonBase,

  /**
    * @param workspace {osparc.data.model.Workspace}
    */
  construct: function(workspace) {
    this.base(arguments);

    this.set({
      appearance: "pb-listitem"
    });

    this.addListener("changeValue", e => this.__itemSelected(e.getData()), this);

    this.setPriority(osparc.dashboard.CardBase.CARD_PRIORITY.ITEM);

    this.set({
      workspace: workspace
    });
  },

  events: {
    "workspaceSelected": "qx.event.type.Data",
    "workspaceUpdated": "qx.event.type.Data",
    "deleteWorkspaceRequested": "qx.event.type.Data"
  },

  properties: {
    workspace: {
      check: "osparc.data.model.Workspace",
      nullable: false,
      init: null,
      apply: "__applyWorkspace"
    },

    workspaceId: {
      check: "Number",
      nullable: false
    },

    title: {
      check: "String",
      nullable: true,
      apply: "__applyTitle"
    },

    description: {
      check: "String",
      nullable: true,
      apply: "__applyDescription"
    },

    myAccessRights: {
      check: "Object",
      nullable: true,
      apply: "__applyMyAccessRights"
    },

    accessRights: {
      check: "Object",
      nullable: true,
      apply: "__applyAccessRights"
    },

    modifiedAt: {
      check: "Date",
      nullable: true,
      apply: "__applyModifiedAt"
    }
  },

  statics: {
    MENU_BTN_DIMENSIONS: 24
  },

  members: {
    _createChildControlImpl: function(id) {
      let control;
      let layout;
      switch (id) {
        case "shared-icon":
          control = new qx.ui.basic.Image().set({
            alignY: "middle",
            allowGrowX: false,
            allowShrinkX: false
          });
          layout = this.getChildControl("header");
          layout.addAt(control, osparc.dashboard.WorkspaceButtonBase.HPOS.SHARED);
          break;
        case "menu-button":
          control = new qx.ui.form.MenuButton().set({
            appearance: "form-button-outlined",
            minWidth: this.self().MENU_BTN_DIMENSIONS,
            minHeight: this.self().MENU_BTN_DIMENSIONS,
            width: this.self().MENU_BTN_DIMENSIONS,
            height: this.self().MENU_BTN_DIMENSIONS,
            padding: [0, 8, 0, 8],
            alignX: "center",
            alignY: "middle",
            icon: "@FontAwesome5Solid/ellipsis-v/14",
            focusable: false
          });
          // make it circular
          control.getContentElement().setStyles({
            "border-radius": `${this.self().MENU_BTN_DIMENSIONS / 2}px`
          });
          layout = this.getChildControl("header");
          layout.addAt(control, osparc.dashboard.WorkspaceButtonBase.HPOS.MENU);
          break;
        case "modified-text":
          control = new qx.ui.basic.Label().set({
            textColor: "contrasted-text-dark",
            alignY: "middle",
            rich: true,
            anonymous: true,
            font: "text-12",
            allowGrowY: false
          });
          layout = this.getChildControl("footer");
          layout.addAt(control, osparc.dashboard.WorkspaceButtonBase.FPOS.MODIFIED);
          break;
      }
      return control || this.base(arguments, id);
    },

    __applyWorkspace: function(workspace) {
      this.set({
        cardKey: "workspace-" + workspace.getWorkspaceId()
      });
      workspace.bind("workspaceId", this, "workspaceId");
      workspace.bind("name", this, "title");
      workspace.bind("description", this, "description");
      workspace.bind("thumbnail", this, "icon", {
        converter: thumbnail => thumbnail ? thumbnail : osparc.store.Workspaces.iconPath(-1)
      });
      workspace.bind("accessRights", this, "accessRights");
      workspace.bind("modifiedAt", this, "modifiedAt");
      workspace.bind("myAccessRights", this, "myAccessRights");
    },

    __applyTitle: function(value) {
      const label = this.getChildControl("title");
      label.setValue(value);
      this.__updateTooltip();
    },

    __applyDescription: function() {
      this.__updateTooltip();
    },

    __applyMyAccessRights: function(value) {
      if (value && value["delete"]) {
        const menuButton = this.getChildControl("menu-button");
        menuButton.setVisibility("visible");

        const menu = new qx.ui.menu.Menu().set({
          position: "bottom-right"
        });

        const editButton = new qx.ui.menu.Button(this.tr("Edit..."), "@FontAwesome5Solid/pencil-alt/12");
        editButton.addListener("execute", () => {
          const workspace = this.getWorkspace();
          const workspaceEditor = new osparc.editor.WorkspaceEditor(workspace);
          const title = this.tr("Edit Workspace");
          const win = osparc.ui.window.Window.popUpInWindow(workspaceEditor, title, 300, 200);
          workspaceEditor.addListener("workspaceUpdated", () => {
            win.close();
            this.fireDataEvent("workspaceUpdated", workspace.getWorkspaceId());
          });
          workspaceEditor.addListener("cancel", () => win.close());
        });
        menu.add(editButton);

        const shareButton = new qx.ui.menu.Button(this.tr("Share..."), "@FontAwesome5Solid/share-alt/12");
        shareButton.addListener("execute", () => this.__openShareWith(), this);
        menu.add(shareButton);

        menu.addSeparator();

        const deleteButton = new qx.ui.menu.Button(this.tr("Delete"), "@FontAwesome5Solid/trash/12");
        deleteButton.addListener("execute", () => this.__deleteWorkspaceRequested(), this);
        menu.add(deleteButton);

        menuButton.setMenu(menu);
      }
    },

    __applyAccessRights: function(value) {
      if (value && Object.keys(value).length) {
        const shareIcon = this.getChildControl("shared-icon");
        shareIcon.addListener("tap", e => {
          e.stopPropagation();
          this.__openShareWith();
        }, this);
        shareIcon.addListener("pointerdown", e => e.stopPropagation());
        osparc.dashboard.CardBase.populateShareIcon(shareIcon, value);
      }
    },

    __applyModifiedAt: function(value) {
      const label = this.getChildControl("modified-text");
      label.setValue(osparc.utils.Utils.formatDateAndTime(value));
    },

    __updateTooltip: function() {
      const toolTipText = this.getTitle() + (this.getDescription() ? "<br>" + this.getDescription() : "");
      this.set({
        toolTipText
      })
    },

    __itemSelected: function(newVal) {
      if (newVal) {
        this.fireDataEvent("workspaceSelected", this.getWorkspaceId());
      }
      this.setValue(false);
    },

    __openShareWith: function() {
      const permissionsView = new osparc.share.CollaboratorsWorkspace(this.getWorkspace());
      const title = this.tr("Share Workspace");
      osparc.ui.window.Window.popUpInWindow(permissionsView, title, 500, 400);
      permissionsView.addListener("updateAccessRights", () => this.__applyAccessRights(this.getWorkspace().getAccessRights()), this);
    },

    __deleteWorkspaceRequested: function() {
      let msg = this.tr("Are you sure you want to delete") + " <b>" + this.getTitle() + "</b>?";
      msg += "<br>" + this.tr("All the content of the workspace will be deleted.");
      const confirmationWin = new osparc.ui.window.Confirmation(msg).set({
<<<<<<< HEAD
        caption: this.tr("Delete"),
=======
        caption: this.tr("Delete Workspace"),
>>>>>>> d904673c
        confirmText: this.tr("Delete"),
        confirmAction: "delete"
      });
      confirmationWin.center();
      confirmationWin.open();
      confirmationWin.addListener("close", () => {
        if (confirmationWin.getConfirmed()) {
          this.fireDataEvent("deleteWorkspaceRequested", this.getWorkspaceId());
        }
      }, this);
    }
  }
});<|MERGE_RESOLUTION|>--- conflicted
+++ resolved
@@ -250,11 +250,7 @@
       let msg = this.tr("Are you sure you want to delete") + " <b>" + this.getTitle() + "</b>?";
       msg += "<br>" + this.tr("All the content of the workspace will be deleted.");
       const confirmationWin = new osparc.ui.window.Confirmation(msg).set({
-<<<<<<< HEAD
-        caption: this.tr("Delete"),
-=======
         caption: this.tr("Delete Workspace"),
->>>>>>> d904673c
         confirmText: this.tr("Delete"),
         confirmAction: "delete"
       });
