/* ************************************************************************

   osparc - the simcore frontend

   https://osparc.io

   Copyright:
     2021 IT'IS Foundation, https://itis.swiss

   License:
     MIT: https://opensource.org/licenses/MIT

   Authors:
     * Odei Maiz (odeimaiz)

************************************************************************ */

qx.Class.define("osparc.dashboard.CardBase", {
  extend: qx.ui.form.ToggleButton,
  implement: [qx.ui.form.IModel, osparc.filter.IFilterable],
  include: [qx.ui.form.MModelProperty, osparc.filter.MFilterable],
  type: "abstract",

  construct: function() {
    this.base(arguments);

    [
      "pointerover",
      "focus"
    ].forEach(e => this.addListener(e, this._onPointerOver, this));

    [
      "pointerout",
      "focusout"
    ].forEach(e => this.addListener(e, this._onPointerOut, this));
  },

  events: {
    "updateStudy": "qx.event.type.Data",
    "updateTemplate": "qx.event.type.Data",
    "updateService": "qx.event.type.Data",
    "publishTemplate": "qx.event.type.Data",
    "tagClicked": "qx.event.type.Data",
    "emptyStudyClicked": "qx.event.type.Data"
  },

  statics: {
    SHARE_ICON: "@FontAwesome5Solid/share-alt/13",
    SHARED_USER: "@FontAwesome5Solid/user/13",
    SHARED_ORGS: "@FontAwesome5Solid/users/13",
    SHARED_ALL: "@FontAwesome5Solid/globe/13",
    PERM_READ: "@FontAwesome5Solid/eye/13",
    MODE_APP: "@FontAwesome5Solid/desktop/13",
    NEW_ICON: "@FontAwesome5Solid/plus/",
    LOADING_ICON: "@FontAwesome5Solid/circle-notch/",
    // Get the default thumbnail for each product else add the image and extension osparc.product.Utils.getProductThumbUrl(Thumbnail-01.png)
    PRODUCT_ICON: osparc.product.Utils.getProductThumbUrl(),

    CARD_PRIORITY: {
      NEW: 0,
      PLACEHOLDER: 1,
      ITEM: 2,
      LOADER: 3
    },

    createTSRLayout: function() {
      const layout = new qx.ui.container.Composite(new qx.ui.layout.HBox(2).set({
        alignY: "middle"
      })).set({
        toolTipText: qx.locale.Manager.tr("Ten Simple Rules"),
        minWidth: 85
      });
      const tsrLabel = new qx.ui.basic.Label(qx.locale.Manager.tr("TSR:")).set({
        alignY: "middle"
      });
      layout.add(tsrLabel);
      const tsrRating = new osparc.ui.basic.StarsRating().set({
        alignY: "middle"
      });
      layout.add(tsrRating);
      return layout;
    },

    filterText: function(checks, text) {
      if (text) {
        const includesSome = checks.some(check => check.toLowerCase().trim().includes(text.toLowerCase()));
        return !includesSome;
      }
      return false;
    },

    filterTags: function(checks, tags) {
      if (tags && tags.length) {
        const includesAll = tags.every(tag => checks.includes(tag));
        return !includesAll;
      }
      return false;
    },

    filterSharedWith: function(checks, sharedWith) {
      if (sharedWith && sharedWith !== "show-all") {
        const myGroupId = osparc.auth.Data.getInstance().getGroupId();
        if (checks && myGroupId in checks) {
          const myAccessRights = checks[myGroupId];
          const totalAccess = "delete" in myAccessRights ? myAccessRights["delete"] : myAccessRights["write"];
          if (sharedWith === "my-resources") {
            return !totalAccess;
          } else if (sharedWith === "shared-with-me") {
            return totalAccess;
          } else if (sharedWith === "shared-with-everyone") {
            const store = osparc.store.Store.getInstance();
            const everyoneGroupIds = [
              store.getEveryoneProductGroup()["gid"],
              store.getEveryoneGroup()["gid"]
            ];
            const found = Object.keys(checks).some(gId => everyoneGroupIds.includes(parseInt(gId)));
            return !found;
          }
          return false;
        }
        // if we get here, it means that it was shared-with-me via an organization
        if (sharedWith === "shared-with-me") {
          return false;
        }
        return true;
      }
      return false;
    },

    filterServiceType: function(resourceType, metadata, serviceType) {
      if (serviceType && resourceType === "service") {
        if (metadata && metadata.type) {
          const matches = metadata.type === serviceType;
          return !matches;
        }
        return false;
      }
      return false;
    },

    filterClassifiers: function(checks, classifiers) {
      if (classifiers && classifiers.length) {
        const includesAll = classifiers.every(classifier => checks.includes(classifier));
        return !includesAll;
      }
      return false;
    },

    // groups -> [orgMembs, orgs, [productEveryone], [everyone]];
    setIconAndTooltip: function(shareIcon, accessRights, groups) {
      shareIcon.setSource(osparc.dashboard.CardBase.SHARE_ICON);
      if (osparc.data.model.Study.canIWrite(accessRights)) {
        shareIcon.set({
          toolTipText: qx.locale.Manager.tr("Share")
        });
      }
      let sharedGrps = [];
      const myGroupId = osparc.auth.Data.getInstance().getGroupId();
      for (let i=0; i<groups.length; i++) {
        if (groups[i].length === 0) {
          // user has no read access to the productEveryone
          continue;
        }
        const sharedGrp = [];
        const gids = Object.keys(accessRights);
        for (let j=0; j<gids.length; j++) {
          const gid = parseInt(gids[j]);
          if (gid === myGroupId) {
            continue;
          }
          const grp = groups[i].find(group => group["gid"] === gid);
          if (grp) {
            sharedGrp.push(grp);
          }
        }
        if (sharedGrp.length === 0) {
          continue;
        } else {
          sharedGrps = sharedGrps.concat(sharedGrp);
        }
        switch (i) {
          case 0:
            shareIcon.setSource(osparc.dashboard.CardBase.SHARED_USER);
            break;
          case 1:
            shareIcon.setSource(osparc.dashboard.CardBase.SHARED_ORGS);
            break;
          case 2:
          case 3:
            shareIcon.setSource(osparc.dashboard.CardBase.SHARED_ALL);
            break;
        }
      }

      // tooltip
      if (sharedGrps.length === 0) {
        return;
      }
      const sharedGrpLabels = [];
      const maxItems = 6;
      for (let i=0; i<sharedGrps.length; i++) {
        if (i > maxItems) {
          sharedGrpLabels.push("...");
          break;
        }
        const sharedGrpLabel = sharedGrps[i]["label"];
        if (!sharedGrpLabels.includes(sharedGrpLabel)) {
          sharedGrpLabels.push(sharedGrpLabel);
        }
      }
      const hintText = sharedGrpLabels.join("<br>");
      const hint = new osparc.ui.hint.Hint(shareIcon, hintText);
      shareIcon.addListener("mouseover", () => hint.show(), this);
      shareIcon.addListener("mouseout", () => hint.exclude(), this);
    },

    // groups -> [orgMembs, orgs, [productEveryone], [everyone]];
    populateShareIcon: function(shareIcon, accessRights) {
      const store = osparc.store.Store.getInstance();
      Promise.all([
        store.getGroupEveryone(),
        store.getProductEveryone(),
        store.getReachableMembers(),
        store.getGroupsOrganizations()
      ])
        .then(values => {
          const everyone = values[0] ? [values[0]] : [];
          const productEveryone = values[1] ? [values[1]] : [];
          const orgMembs = [];
          const orgMembers = values[2];
          for (const gid of Object.keys(orgMembers)) {
            orgMembs.push(orgMembers[gid]);
          }
          const orgs = values.length === 4 ? values[3] : [];
          const groups = [orgMembs, orgs, productEveryone, everyone];
          osparc.dashboard.CardBase.setIconAndTooltip(shareIcon, accessRights, groups);
        });
    },
  },

  properties: {
    appearance: {
      refine : true,
      init : "pb-listitem"
    },

    cardKey: {
      check: "String",
      nullable: true
    },

    resourceData: {
      check: "Object",
      nullable: false,
      init: null,
      apply: "__applyResourceData"
    },

    resourceType: {
      check: ["study", "template", "service"],
      nullable: false,
      event: "changeResourceType"
    },

    uuid: {
      check: "String",
      apply: "__applyUuid"
    },

    title: {
      check: "String",
      apply: "_applyTitle",
      nullable: true
    },

    description: {
      check: "String",
      apply: "_applyDescription",
      nullable: true
    },

    owner: {
      check: "String",
      apply: "_applyOwner",
      nullable: true
    },

    accessRights: {
      check: "Object",
      apply: "_applyAccessRights",
      nullable: true
    },

    lastChangeDate: {
      check: "Date",
      apply: "_applyLastChangeDate",
      nullable: true
    },

    classifiers: {
      check: "Array"
    },

    tags: {
      check: "Array",
      apply: "_applyTags"
    },

    quality: {
      check: "Object",
      nullable: true,
      apply: "__applyQuality"
    },

    workbench: {
      check: "osparc.data.model.Workbench",
      nullable: true,
      apply: "__applyWorkbench"
    },

    uiMode: {
      check: ["workbench", "guided", "app"],
      nullable: true,
      apply: "__applyUiMode"
    },

    emptyWorkbench: {
      check: "Boolean",
      nullable: false,
      init: null,
      event: "changeEmptyWorkbench",
      apply: "__applyEmptyWorkbench"
    },

    updatable: {
      check: [null, "retired", "deprecated", "updatable"],
      nullable: false,
      init: null,
      event: "changeUpdatable",
      apply: "__applyUpdatable"
    },

    hits: {
      check: "Number",
      nullable: true,
      apply: "__applyHits"
    },

    state: {
      check: "Object",
      nullable: false,
      apply: "_applyState"
    },

    projectState: {
      check: ["NOT_STARTED", "STARTED", "SUCCESS", "FAILED", "UNKNOWN"],
      nullable: false,
      init: "UNKNOWN",
      apply: "_applyProjectState"
    },

    locked: {
      check: "Boolean",
      init: false,
      nullable: false,
      apply: "_applyLocked"
    },

    menu: {
      check: "qx.ui.menu.Menu",
      nullable: true,
      apply: "_applyMenu",
      event: "changeMenu"
    },

    multiSelectionMode: {
      check: "Boolean",
      init: false,
      nullable: false,
      apply: "_applyMultiSelectionMode"
    },

    fetching: {
      check: "Boolean",
      init: false,
      nullable: false,
      apply: "_applyFetching"
    },

    priority: {
      check: "Number",
      init: null,
      nullable: false
    }
  },

  members: { // eslint-disable-line qx-rules/no-refs-in-members
    // overridden
    _forwardStates: {
      focused : true,
      hovered : true,
      selected : true,
      dragover : true
    },

    __resourceModel: null,

    isResourceType: function(resourceType) {
      return this.getResourceType() === resourceType;
    },

    __applyResourceData: function(resourceData) {
      if (resourceData["resourceType"]) {
        this.set({
          resourceType: resourceData.resourceType
        });

        let model = null;
        switch (resourceData["resourceType"]) {
          case "study":
          case "template":
            model = new osparc.data.model.Study(resourceData);
            model["resourceType"] = resourceData["resourceType"];
            break;
          case "service":
            model = new osparc.data.model.Service(resourceData);
            model["resourceType"] = resourceData["resourceType"];
            break;
        }
        if (model) {
          this.__bindModelToCard(model);
        }
      }
    },

    getResourceModel: function() {
      return this.__resourceModel;
    },

    __bindModelToCard: function(model) {
      this.__resourceModel = model;
      if (model instanceof osparc.data.model.Study) {
        model.bind("uuid", this, "uuid");
        model.bind("name", this, "title");
        model.bind("description", this, "description");
        model.bind("workbench", this, "workbench");
        model.bind("prjOwner", this, "owner");
        model.bind("accessRights", this, "accessRights");
        model.bind("lastChangeDate", this, "lastChangeDate");
        model.bind("thumbnail", this, "icon", {
          converter: t => t || this.self().PRODUCT_ICON
        });
        model.bind("state", this, "state");
        model.bind("classifiers", this, "classifiers");
        model.bind("quality", this, "quality");
        model.getUi().bind("mode", this, "uiMode");
      } else if (model instanceof osparc.data.model.Service) {
        model.bind("key", this, "uuid");
        model.bind("name", this, "title");
        model.bind("description", this, "description");
        model.bind("owner", this, "owner");
        model.bind("accessRights", this, "accessRights");
        model.bind("thumbnail", this, "icon", {
          converter: t => t || this.self().PRODUCT_ICON
        });
        model.bind("classifiers", this, "classifiers");
        model.bind("quality", this, "quality");
        model.bind("hits", this, "hits");
      }
    },

    __applyUuid: function(value, old) {
      osparc.utils.Utils.setIdToWidget(this, "studyBrowserListItem_"+value);

      this.setCardKey(value);
    },

    _applyIcon: function(value, old) {
      throw new Error("Abstract method called!");
    },

    _applyTitle: function(value, old) {
      throw new Error("Abstract method called!");
    },

    _applyDescription: function(value, old) {
      throw new Error("Abstract method called!");
    },

    _applyOwner: function(value, old) {
      throw new Error("Abstract method called!");
    },

    _applyLastChangeDate: function(value, old) {
      throw new Error("Abstract method called!");
    },

    _applyAccessRights: function(value, old) {
      throw new Error("Abstract method called!");
    },

    _applyTags: function(tags) {
      throw new Error("Abstract method called!");
    },

    __applyQuality: function(quality) {
      if (osparc.product.Utils.showQuality() && osparc.metadata.Quality.isEnabled(quality)) {
        const tsrRatingLayout = this.getChildControl("tsr-rating");
        const tsrRating = tsrRatingLayout.getChildren()[1];
        tsrRating.set({
          nStars: 4,
          showScore: true
        });
        osparc.ui.basic.StarsRating.scoreToStarsRating(quality["tsr_current"], quality["tsr_target"], tsrRating);
        // Stop propagation of the pointer event in case the tag is inside a button that we don't want to trigger
        tsrRating.addListener("tap", e => {
          e.stopPropagation();
          this.__openQualityEditor();
        }, this);
        tsrRating.addListener("pointerdown", e => e.stopPropagation());
      }
    },

    __applyUiMode: function(uiMode) {
      let source = null;
      let toolTipText = null;
      switch (uiMode) {
        case "guided":
        case "app":
          source = osparc.dashboard.CardBase.MODE_APP;
          toolTipText = this.tr("App mode");
          break;
      }
      if (source) {
        const uiModeIcon = this.getChildControl("workbench-mode");
        uiModeIcon.set({
          source,
          toolTipText,
          alignY: "bottom"
        });
      }
    },

    __applyHits: function(hits) {
      if (hits !== null) {
        const hitsLabel = this.getChildControl("hits-service");
        hitsLabel.setValue(this.tr("Hits: ") + String(hits));
      }
    },

    __applyWorkbench: function(workbench) {
      if (workbench === null) {
        // it is a service
        return;
      }

      const workbenchData = workbench.serialize();
      if (this.isResourceType("study") || this.isResourceType("template")) {
        this.setEmptyWorkbench(Object.keys(workbenchData).length === 0);
      }

      // Updatable study
      if (osparc.study.Utils.isWorkbenchRetired(workbenchData)) {
        this.setUpdatable("retired");
      } else if (osparc.study.Utils.isWorkbenchDeprecated(workbenchData)) {
        this.setUpdatable("deprecated");
      } else {
<<<<<<< HEAD
        osparc.study.Utils.isWorkbenchUpdatable(workbenchData)
          .then(updatable => {
            if (updatable) {
              this.setUpdatable("updatable");
            }
          });
      }

      // Block card
      osparc.study.Utils.getInaccessibleServices(workbenchData)
        .then(unaccessibleServices => {
          if (unaccessibleServices.length) {
            this.__enableCard(false);
            const image = "@FontAwesome5Solid/ban/";
            let toolTipText = this.tr("Service info missing");
            unaccessibleServices.forEach(unSrv => {
              toolTipText += "<br>" + unSrv.key + ":" + unSrv.version;
            });
            this.__showBlockedCard(image, toolTipText);
          }
=======
        const updatable = osparc.study.Utils.isWorkbenchUpdatable(workbench)
        if (updatable) {
          this.setUpdatable("updatable");
        }
      }

      // Block card
      const unaccessibleServices = osparc.study.Utils.getInaccessibleServices(workbench)
      if (unaccessibleServices.length) {
        this.__enableCard(false);
        const image = "@FontAwesome5Solid/ban/";
        let toolTipText = this.tr("Service info missing");
        unaccessibleServices.forEach(unSrv => {
          toolTipText += "<br>" + unSrv.key + ":" + unSrv.version;
>>>>>>> db963849
        });
        this.__showBlockedCard(image, toolTipText);
      }
    },

    __applyEmptyWorkbench: function(isEmpty) {
      const emptyWorkbench = this.getChildControl("empty-workbench");
      emptyWorkbench.setVisibility(isEmpty ? "visible" : "excluded");
    },

    __applyUpdatable: function(updatable) {
      const updateStudy = this.getChildControl("update-study");
      updateStudy.addListener("pointerdown", e => e.stopPropagation());
      updateStudy.addListener("tap", e => {
        e.stopPropagation();
        this.__openUpdateServices();
      }, this);

      let toolTipText = null;
      let textColor = null;
      switch (updatable) {
        case "retired":
          toolTipText = this.tr("Service(s) retired, please update");
          textColor = osparc.service.StatusUI.getColor("retired");
          break;
        case "deprecated":
          toolTipText = this.tr("Service(s) deprecated, please update");
          textColor = osparc.service.StatusUI.getColor("deprecated");
          break;
        case "updatable":
          toolTipText = this.tr("Update available");
          textColor = "text";
          break;
      }
      if (toolTipText || textColor) {
        updateStudy.show();
        updateStudy.set({
          toolTipText,
          textColor
        });
      }
    },

    _applyState: function(state) {
      const locked = ("locked" in state) ? state["locked"]["value"] : false;
      const projectState = ("state" in state) ? state["state"]["value"] : undefined;
      if (locked) {
        this.__showBlockedCardFromStatus(state["locked"]);
      }
      if (projectState) {
        this._applyProjectState(state["state"]);
      }
      this.setLocked(locked);
    },

    _applyProjectState: function(projectStatus) {
      const status = projectStatus["value"];
      let icon;
      let toolTip;
      let border;
      switch (status) {
        case "STARTED":
          icon = "@FontAwesome5Solid/spinner/10";
          toolTip = this.tr("Running");
          border = "info";
          break;
        case "SUCCESS":
          icon = "@FontAwesome5Solid/check/10";
          toolTip = this.tr("Ran successfully");
          border = "success";
          break;
        case "ABORTED":
          icon = "@FontAwesome5Solid/exclamation/10";
          toolTip = this.tr("Run aborted");
          border = "warning";
          break;
        case "FAILED":
          icon = "@FontAwesome5Solid/exclamation/10";
          toolTip = this.tr("Ran with error");
          border = "error";
          break;
        default:
          icon = null;
          toolTip = null;
          border = null;
          break;
      }
      this.__applyProjectLabel(icon, toolTip, border);
    },

    __applyProjectLabel: function(icn, toolTipText, bdr) {
      const border = new qx.ui.decoration.Decorator().set({
        radius: 10,
        width: 1,
        style: "solid",
        color: bdr,
        backgroundColor: bdr ? bdr + "-bg" : null
      });
      const projectStatusLabel = this.getChildControl("project-status");
      projectStatusLabel.set({
        decorator: border,
        textColor: bdr,
        alignX: "center",
        alignY: "middle",
        height: 17,
        width: 17,
        padding: 3
      });

      projectStatusLabel.set({
        visibility: icn && toolTipText && bdr ? "visible" : "excluded",
        source: icn,
        toolTipIcon: icn,
        toolTipText
      });
    },

    __showBlockedCardFromStatus: function(lockedStatus) {
      const status = lockedStatus["status"];
      const owner = lockedStatus["owner"];
      let toolTip = osparc.utils.Utils.firstsUp(owner["first_name"] || this.tr("A user"), owner["last_name"] || "");
      let image = null;
      switch (status) {
        case "CLOSING":
          image = "@FontAwesome5Solid/key/";
          toolTip += this.tr(" is closing it...");
          break;
        case "CLONING":
          image = "@FontAwesome5Solid/clone/";
          toolTip += this.tr(" is cloning it...");
          break;
        case "EXPORTING":
          image = osparc.task.Export.ICON+"/";
          toolTip += this.tr(" is exporting it...");
          break;
        case "OPENING":
          image = "@FontAwesome5Solid/key/";
          toolTip += this.tr(" is opening it...");
          break;
        case "OPENED":
          image = "@FontAwesome5Solid/lock/";
          toolTip += this.tr(" is using it.");
          break;
        default:
          image = "@FontAwesome5Solid/lock/";
          break;
      }
      this.__showBlockedCard(image, toolTip);
    },

    __showBlockedCard: function(lockImageSrc, toolTipText) {
      this.getChildControl("lock-status").set({
        opacity: 1.0,
        visibility: "visible"
      });
      const lockImage = this.getChildControl("lock-status").getChildControl("image");
      lockImageSrc += this.classname.includes("Grid") ? "32" : "22";
      lockImage.setSource(lockImageSrc);
      if (toolTipText) {
        this.set({
          toolTipText
        });
      }
    },

    _applyLocked: function(locked) {
      this.__enableCard(!locked);
      this.getChildControl("lock-status").set({
        appearance: "form-button-outlined/disabled",
        textColor: "text-disabled",
        opacity: 1.0,
        visibility: locked ? "visible" : "excluded"
      });

      this.set({
        cursor: locked ? "not-allowed" : "pointer"
      });

      [
        "tick-selected",
        "tick-unselected",
        "menu-button"
      ].forEach(childName => {
        const child = this.getChildControl(childName);
        child.set({
          enabled: !locked
        });
      });
    },

    __enableCard: function(enabled) {
      if (enabled) {
        this.resetToolTipText();
      }

      this._getChildren().forEach(item => {
        if (item) {
          item.setOpacity(enabled ? 1.0 : 0.7);
        }
      });

      if (this.getMenu() && this.getMenu().getChildren()) {
        const openButton = this.getMenu().getChildren().find(menuBtn => "openResource" in menuBtn);
        if (openButton) {
          openButton.setEnabled(enabled);
        }
      }
    },

    _applyFetching: function(value) {
      throw new Error("Abstract method called!");
    },

    _applyMenu: function(value, old) {
      throw new Error("Abstract method called!");
    },

    _setStudyPermissions: function(accessRights) {
      const permissionIcon = this.getChildControl("permission-icon");
      if (osparc.data.model.Study.canIWrite(accessRights)) {
        permissionIcon.exclude();
      } else {
        permissionIcon.setSource(osparc.dashboard.CardBase.PERM_READ);
        this.addListener("mouseover", () => permissionIcon.show(), this);
        this.addListener("mouseout", () => permissionIcon.exclude(), this);
      }
    },

    __openMoreOptions: function() {
      const resourceData = this.__resourceModel.serialize();
      const resourceDetails = new osparc.dashboard.ResourceDetails(resourceData);
      const win = osparc.dashboard.ResourceDetails.popUpInWindow(resourceDetails);
      [
        "updateStudy",
        "updateTemplate",
        "updateService"
      ].forEach(ev => {
        resourceDetails.addListener(ev, e => this.fireDataEvent(ev, e.getData()));
      });
      resourceDetails.addListener("publishTemplate", e => {
        win.close();
        this.fireDataEvent("publishTemplate", e.getData());
      });
      resourceDetails.addListener("openStudy", e => {
        const openCB = () => win.close();
        const studyId = e.getData()["uuid"];
        const isStudyCreation = false;
        this._startStudyById(studyId, openCB, null, isStudyCreation);
      });
      return resourceDetails;
    },

    _startStudyById: function(studyId, openCB, cancelCB, isStudyCreation = false) {
      osparc.dashboard.ResourceBrowserBase.startStudyById(studyId, openCB, cancelCB, isStudyCreation);
    },

    openData: function() {
      const moreOpts = this.__openMoreOptions();
      moreOpts.openData();
    },

    openBilling: function() {
      const moreOpts = this.__openMoreOptions();
      moreOpts.openBillingSettings();
    },

    openAccessRights: function() {
      const moreOpts = this.__openMoreOptions();
      moreOpts.openAccessRights();
    },

    openTags: function() {
      const moreOpts = this.__openMoreOptions();
      moreOpts.openTags();
    },

    __openQualityEditor: function() {
      const moreOpts = this.__openMoreOptions();
      moreOpts.openQuality();
    },

    __openUpdateServices: function() {
      const moreOpts = this.__openMoreOptions();
      moreOpts.openUpdateServices();
    },

    _getEmptyWorkbenchIcon: function() {
      let toolTipText = this.tr("Empty") + " ";
      if (this.isResourceType("study")) {
        toolTipText += osparc.product.Utils.getStudyAlias();
      } else if (this.isResourceType("template")) {
        toolTipText += osparc.product.Utils.getTemplateAlias();
      }
      const control = new qx.ui.basic.Image().set({
        source: "@FontAwesome5Solid/times-circle/14",
        alignY: "bottom",
        toolTipText
      });
      control.addListener("tap", e => {
        e.stopPropagation();
        this.setValue(false);
        this.fireDataEvent("emptyStudyClicked", this.getUuid());
      }, this);
      return control;
    },

    /**
     * Event handler for the pointer over event.
     */
    _onPointerOver: function() {
      this.addState("hovered");
    },

    /**
     * Event handler for the pointer out event.
     */
    _onPointerOut : function() {
      this.removeState("hovered");
    },

    /**
     * Event handler for filtering events.
     */
    _filter: function() {
      this.exclude();
    },

    _unfilter: function() {
      this.show();
    },

    _filterText: function(text) {
      const checks = [
        this.getUuid(),
        this.getTitle(),
        this.getDescription(),
        this.getOwner()
      ];
      return this.self().filterText(checks, text);
    },

    _filterTags: function(tags) {
      const checks = this.getTags().map(tag => tag.id);
      return this.self().filterTags(checks, tags);
    },

    _filterSharedWith: function(sharedWith) {
      const checks = this.getAccessRights();
      return this.self().filterSharedWith(checks, sharedWith);
    },

    _filterServiceType: function(serviceType) {
      const resourceType = this.getResourceType();
      const resourceData = this.getResourceData();
      return this.self().filterServiceType(resourceType, resourceData, serviceType);
    },

    _filterClassifiers: function(classifiers) {
      const checks = this.getClassifiers();
      return this.self().filterClassifiers(checks, classifiers);
    },

    _shouldApplyFilter: function(data) {
      let filterId = "searchBarFilter";
      if (this.isPropertyInitialized("resourceType")) {
        filterId += "-" + this.getResourceType();
      }
      data = filterId in data ? data[filterId] : data;
      if (this._filterText(data.text)) {
        return true;
      }
      if (this._filterTags(data.tags)) {
        return true;
      }
      if (this._filterSharedWith(data.sharedWith)) {
        return true;
      }
      if (this._filterServiceType(data.serviceType)) {
        return true;
      }
      if (this._filterClassifiers(data.classifiers)) {
        return true;
      }
      return false;
    },

    _shouldReactToFilter: function(data) {
      let filterId = "searchBarFilter";
      if (this.isPropertyInitialized("resourceType")) {
        filterId += "-" + this.getResourceType();
      }
      data = filterId in data ? data[filterId] : data;
      if (data.text && data.text.length > 1) {
        return true;
      }
      if (data.tags && data.tags.length) {
        return true;
      }
      if (data.sharedWith) {
        return true;
      }
      if ("serviceType" in data) {
        return true;
      }
      if (data.classifiers && data.classifiers.length) {
        return true;
      }
      return false;
    }
  },

  destruct: function() {
    this.removeListener("pointerover", this._onPointerOver, this);
    this.removeListener("pointerout", this._onPointerOut, this);
  }
});<|MERGE_RESOLUTION|>--- conflicted
+++ resolved
@@ -565,28 +565,6 @@
       } else if (osparc.study.Utils.isWorkbenchDeprecated(workbenchData)) {
         this.setUpdatable("deprecated");
       } else {
-<<<<<<< HEAD
-        osparc.study.Utils.isWorkbenchUpdatable(workbenchData)
-          .then(updatable => {
-            if (updatable) {
-              this.setUpdatable("updatable");
-            }
-          });
-      }
-
-      // Block card
-      osparc.study.Utils.getInaccessibleServices(workbenchData)
-        .then(unaccessibleServices => {
-          if (unaccessibleServices.length) {
-            this.__enableCard(false);
-            const image = "@FontAwesome5Solid/ban/";
-            let toolTipText = this.tr("Service info missing");
-            unaccessibleServices.forEach(unSrv => {
-              toolTipText += "<br>" + unSrv.key + ":" + unSrv.version;
-            });
-            this.__showBlockedCard(image, toolTipText);
-          }
-=======
         const updatable = osparc.study.Utils.isWorkbenchUpdatable(workbench)
         if (updatable) {
           this.setUpdatable("updatable");
@@ -601,7 +579,6 @@
         let toolTipText = this.tr("Service info missing");
         unaccessibleServices.forEach(unSrv => {
           toolTipText += "<br>" + unSrv.key + ":" + unSrv.version;
->>>>>>> db963849
         });
         this.__showBlockedCard(image, toolTipText);
       }
