/* ************************************************************************

   osparc - the simcore frontend

   https://osparc.io

   Copyright:
     2018 IT'IS Foundation, https://itis.swiss

   License:
     MIT: https://opensource.org/licenses/MIT

   Authors:
     * Odei Maiz (odeimaiz)

************************************************************************ */

/**
 * @asset(osparc/new_studies.json")
 */

/**
 * Widget that shows lists user's studies.
 *
 * It is the entry point to start editing or creating a new study.
 *
 * Also takes care of retrieving the list of services and pushing the changes in the metadata.
 *
 * *Example*
 *
 * Here is a little example of how to use the widget.
 *
 * <pre class='javascript'>
 *   let studyBrowser = new osparc.dashboard.StudyBrowser();
 *   this.getRoot().add(studyBrowser);
 * </pre>
 */

qx.Class.define("osparc.dashboard.StudyBrowser", {
  extend: osparc.dashboard.ResourceBrowserBase,

  construct: function() {
    this._resourceType = "study";
    this.base(arguments);
  },

  events: {
    "publishTemplate": "qx.event.type.Data"
  },

  properties: {
    multiSelection: {
      check: "Boolean",
      init: false,
      nullable: false,
      event: "changeMultiSelection",
      apply: "__applyMultiSelection"
    },
    // Ordering by Possibilities:
    // field: type | uuid | name | description | prj_owner | creation_date | last_change_date
    // direction: asc | desc
    orderBy: {
      check: "Object",
      init: {
        field: "last_change_date",
        direction: "desc"
      }
    }
  },

  members: {
    // overridden
    initResources: function() {
      this._resourcesList = [];
      this.__getActiveStudy()
        .then(() => {
          this.getChildControl("resources-layout");
          this.__attachEventHandlers();
          // set by the url or active study
          const loadStudyId = osparc.store.Store.getInstance().getCurrentStudyId();
          if (loadStudyId) {
            const cancelCB = () => this.reloadResources();
            const isStudyCreation = false;
            this._startStudyById(loadStudyId, null, cancelCB, isStudyCreation);
          } else {
            this.reloadResources();
          }
          // "Starting..." page
          this._hideLoadingPage();
        })
        .catch(console.error);
    },

    __getActiveStudy: function() {
      const params = {
        url: {
          tabId: osparc.utils.Utils.getClientSessionID()
        }
      };
      return osparc.data.Resources.fetch("studies", "getActive", params)
        .then(studyData => {
          if (studyData) {
            osparc.store.Store.getInstance().setCurrentStudyId(studyData["uuid"]);
          }
        })
        .catch(err => console.error(err));
    },

    reloadResources: function() {
      if (osparc.data.Permissions.getInstance().canDo("studies.user.read")) {
        this.__reloadStudies();
      } else {
        this.__resetStudiesList();
      }
    },

    __reloadStudies: function() {
      if (this._loadingResourcesBtn.isFetching()) {
        return;
      }
      osparc.data.Resources.get("tasks")
        .then(tasks => {
          if (tasks && tasks.length) {
            this.__tasksReceived(tasks);
          }
        });
      this._loadingResourcesBtn.setFetching(true);
      this._loadingResourcesBtn.setVisibility("visible");
      const request = this.__getNextRequest();
      request
        .then(resp => {
          const resources = resp["data"];
          this._resourcesContainer.getFlatList().nextRequest = resp["_links"]["next"];
          this.__addResourcesToList(resources);

          const nStudies = "_meta" in resp ? resp["_meta"]["total"] : 0;
          // Show "Contact Us" message if studies.length === 0 && templates.length === 0 && services.length === 0
          // Most probably is a product-stranger user (it can also be that the catalog is down)
          if (nStudies === 0) {
            Promise.all([
              osparc.store.Store.getInstance().getTemplates(),
              osparc.service.Store.getServicesLatest()
            ]).then(values => {
              const templates = values[0];
              const services = values[1];
              if (templates.length === 0 && Object.keys(services).length === 0) {
                const noAccessText = new qx.ui.basic.Label().set({
                  selectable: true,
                  rich: true,
                  font: "text-18",
                  paddingTop: 20
                });
                let msg = this.tr("It seems you don't have access to this product.");
                msg += "</br>";
                msg += "</br>";
                msg += this.tr("Please contact us:");
                msg += "</br>";
                const supportEmail = osparc.store.VendorInfo.getInstance().getSupportEmail();
                noAccessText.setValue(msg + supportEmail);
                this._addAt(noAccessText, 2);
              }
            });
          }

          // Show Quick Start if studies.length === 0
          const quickStart = osparc.product.quickStart.Utils.getQuickStart();
          if (quickStart) {
            const dontShow = osparc.utils.Utils.localCache.getLocalStorageItem(quickStart.localStorageStr);
            if (dontShow === "true") {
              return;
            }
            if (nStudies === 0) {
              const tutorialWindow = quickStart.tutorial();
              tutorialWindow.center();
              tutorialWindow.open();
            }
          }
        })
        .catch(err => console.error(err))
        .finally(() => {
          this._loadingResourcesBtn.setFetching(false);
          this._loadingResourcesBtn.setVisibility(this._resourcesContainer.getFlatList().nextRequest === null ? "excluded" : "visible");
          this._moreResourcesRequired();
        });
    },

    __reloadFilteredStudies: function(text) {
      if (this._loadingResourcesBtn.isFetching()) {
        return;
      }
      this.__resetStudiesList();
      this._loadingResourcesBtn.setFetching(true);
      this._loadingResourcesBtn.setVisibility("visible");
      const request = this.__getTextFilteredNextRequest(text);
      request
        .then(resp => {
          console.log("filteredStudies", resp);
          const filteredStudies = resp["data"];
          this._resourcesContainer.getFlatList().nextRequest = resp["_links"]["next"];
          this.__addResourcesToList(filteredStudies);
        })
        .catch(err => console.error(err))
        .finally(() => {
          this._loadingResourcesBtn.setFetching(false);
          this._loadingResourcesBtn.setVisibility(this._resourcesContainer.getFlatList().nextRequest === null ? "excluded" : "visible");
          this._moreResourcesRequired();
        });
    },

    __reloadSortedByStudies: function() {
      if (this._loadingResourcesBtn.isFetching()) {
        return;
      }
      this.__resetStudiesList();
      this._loadingResourcesBtn.setFetching(true);
      this._loadingResourcesBtn.setVisibility("visible");
      const request = this.__getSortedByNextRequest();
      request
        .then(resp => {
          const sortedStudies = resp["data"];
          this._resourcesContainer.getFlatList().nextRequest = resp["_links"]["next"];
          this.__addResourcesToList(sortedStudies);
        })
        .catch(err => console.error(err))
        .finally(() => {
          this._loadingResourcesBtn.setFetching(false);
          this._loadingResourcesBtn.setVisibility(this._resourcesContainer.getFlatList().nextRequest === null ? "excluded" : "visible");
          this._moreResourcesRequired();
        });
    },

    __resetStudiesList: function() {
      this._resourcesList = [];
      const sortByValue = this.getOrderBy().field;
      osparc.dashboard.ResourceBrowserBase.sortStudyList(this._resourcesList, sortByValue);
      this._reloadCards();
    },

    __addResourcesToList: function(studiesList) {
      studiesList.forEach(study => study["resourceType"] = "study");
      studiesList.forEach(study => {
        const idx = this._resourcesList.findIndex(std => std["uuid"] === study["uuid"]);
        if (idx === -1) {
          this._resourcesList.push(study);
        }
      });
      const sortByValue = this.getOrderBy().field;
      osparc.dashboard.ResourceBrowserBase.sortStudyList(this._resourcesList, sortByValue);
      this._reloadNewCards();

      studiesList.forEach(study => {
        const state = study["state"];
        if (state && "locked" in state && state["locked"]["value"] && state["locked"]["status"] === "CLOSING") {
          // websocket might have already notified that the state was closed.
          // But the /projects calls response got after the ws message. Ask again to make sure
          const delay = 2000;
          const studyId = study["uuid"];
          setTimeout(() => {
            const params = {
              url: {
                studyId
              }
            };
            osparc.data.Resources.getOne("studies", params)
              .then(studyData => {
                this.__studyStateReceived(study["uuid"], studyData["state"]);
              });
          }, delay);
        }
      });
    },

    _reloadCards: function() {
      const fetching = this._loadingResourcesBtn ? this._loadingResourcesBtn.getFetching() : false;
      const visibility = this._loadingResourcesBtn ? this._loadingResourcesBtn.getVisibility() : "excluded";

      this._resourcesContainer.setResourcesToList(this._resourcesList);
      const cards = this._resourcesContainer.reloadCards("studiesList");
      this.__configureCards(cards);

      this.__addNewStudyButtons();

      const loadMoreBtn = this.__createLoadMoreButton();
      loadMoreBtn.set({
        fetching,
        visibility
      });
      loadMoreBtn.addListener("appear", () => this._moreResourcesRequired());
      this._resourcesContainer.addNonResourceCard(loadMoreBtn);

      osparc.filter.UIFilterController.dispatch("searchBarFilter");
    },

    _reloadNewCards: function() {
      this._resourcesContainer.setResourcesToList(this._resourcesList);
      const cards = this._resourcesContainer.reloadNewCards();
      this.__configureCards(cards);

      osparc.filter.UIFilterController.dispatch("searchBarFilter");
    },

    __configureCards: function(cards) {
      cards.forEach(card => {
        card.setMultiSelectionMode(this.getMultiSelection());
        card.addListener("tap", e => {
          if (card.isLocked()) {
            card.setValue(false);
          } else {
            this.__itemClicked(card, e.getNativeEvent().shiftKey);
          }
        }, this);
        this._populateCardMenu(card);
      });
    },

    __itemClicked: function(item, isShiftPressed) {
      const studiesCont = this._resourcesContainer.getFlatList();

      if (isShiftPressed) {
        const lastIdx = studiesCont.getLastSelectedIndex();
        const currentIdx = studiesCont.getIndex(item);
        const minMax = [Math.min(lastIdx, currentIdx), Math.max(lastIdx, currentIdx)];
        for (let i=minMax[0]; i<=minMax[1]; i++) {
          const card = studiesCont.getChildren()[i];
          if (card.isVisible()) {
            card.setValue(true);
          }
        }
      }
      studiesCont.setLastSelectedIndex(studiesCont.getIndex(item));

      if (!item.isMultiSelectionMode()) {
        const studyData = this.__getStudyData(item.getUuid(), false);
        this._openResourceDetails(studyData);
        this.resetSelection();
      }
    },

    __attachEventHandlers: function() {
      const socket = osparc.wrapper.WebSocket.getInstance();
      socket.on("projectStateUpdated", data => {
        if (data) {
          const studyId = data["project_uuid"];
          const state = ("data" in data) ? data.data : {};
          const errors = ("errors" in data) ? data.errors : [];
          this.__studyStateReceived(studyId, state, errors);
        }
      }, this);

      const commandEsc = new qx.ui.command.Command("Esc");
      commandEsc.addListener("execute", e => {
        this.resetSelection();
        this.setMultiSelection(false);
      });
      osparc.store.Store.getInstance().addListener("changeTags", () => {
        this.invalidateStudies();
        this.reloadResources();
      }, this);

      qx.event.message.Bus.subscribe("reloadStudies", () => {
        this.invalidateStudies();
        this.reloadResources();
      }, this);
    },

    __getNextRequestParams: function() {
      if ("nextRequest" in this._resourcesContainer.getFlatList() &&
        this._resourcesContainer.getFlatList().nextRequest !== null &&
        osparc.utils.Utils.hasParamFromURL(this._resourcesContainer.getFlatList().nextRequest, "offset") &&
        osparc.utils.Utils.hasParamFromURL(this._resourcesContainer.getFlatList().nextRequest, "limit")
      ) {
        return {
          offset: osparc.utils.Utils.getParamFromURL(this._resourcesContainer.getFlatList().nextRequest, "offset"),
          limit: osparc.utils.Utils.getParamFromURL(this._resourcesContainer.getFlatList().nextRequest, "limit")
        };
      }
      return null;
    },

    __getNextRequest: function() {
      const params = {
        url: {
          offset: 0,
          limit: osparc.dashboard.ResourceBrowserBase.PAGINATED_STUDIES,
          orderBy: JSON.stringify(this.getOrderBy()),
        }
      };
      const nextRequestParams = this.__getNextRequestParams();
      if (nextRequestParams) {
        params.url.offset = nextRequestParams.offset;
        params.url.limit = nextRequestParams.limit;
      }
      const options = {
        resolveWResponse: true
      };

      if (params.url.orderBy) {
        return osparc.data.Resources.fetch("studies", "getPageSortBySearch", params, undefined, options);
      } else if (params.url.search) {
        return osparc.data.Resources.fetch("studies", "getPageFilterSearch", params, undefined, options);
      }
      return osparc.data.Resources.fetch("studies", "getPage", params, undefined, options);
    },

    __getTextFilteredNextRequest: function(text) {
      const params = {
        url: {
          offset: 0,
          limit: osparc.dashboard.ResourceBrowserBase.PAGINATED_STUDIES,
          text
        }
      };
      const nextRequestParams = this.__getNextRequestParams();
      if (nextRequestParams) {
        params.url.offset = nextRequestParams.offset;
        params.url.limit = nextRequestParams.limit;
      }
      const options = {
        resolveWResponse: true
      };
      return osparc.data.Resources.fetch("studies", "getPageFilterSearch", params, undefined, options);
    },

    __getSortedByNextRequest: function() {
      const params = {
        url: {
          offset: 0,
          limit: osparc.dashboard.ResourceBrowserBase.PAGINATED_STUDIES,
          orderBy: JSON.stringify(this.getOrderBy())
        }
      };
      const nextRequestParams = this.__getNextRequestParams();
      if (nextRequestParams) {
        params.url.offset = nextRequestParams.offset;
        params.url.limit = nextRequestParams.limit;
      }
      const options = {
        resolveWResponse: true
      };
      return osparc.data.Resources.fetch("studies", "getPageSortBySearch", params, undefined, options);
    },

    invalidateStudies: function() {
      osparc.store.Store.getInstance().invalidate("studies");
      this.__resetStudiesList();
      this._resourcesContainer.getFlatList().nextRequest = null;
    },

    __addNewStudyButtons: function() {
      switch (osparc.product.Utils.getProductName()) {
        case "osparc":
          this.__addEmptyStudyPlusButton();
          break;
        case "tis":
          this.__addTIPPlusButtons();
          break;
        case "s4l":
        case "s4lacad":
        case "s4llite":
          this.__addPlusButtonsFromServices();
          break;
      }
    },

    __addEmptyStudyPlusButton: function() {
      const mode = this._resourcesContainer.getMode();
      const title = this.tr("Empty") + " " + osparc.product.Utils.getStudyAlias({
        firstUpperCase: true
      })
      const desc = this.tr("Start with an empty study");
      const newStudyBtn = (mode === "grid") ? new osparc.dashboard.GridButtonNew(title, desc) : new osparc.dashboard.ListButtonNew(title, desc);
      newStudyBtn.setCardKey("new-study");
      newStudyBtn.subscribeToFilterGroup("searchBarFilter");
      osparc.utils.Utils.setIdToWidget(newStudyBtn, "newStudyBtn");
      newStudyBtn.addListener("execute", () => this.__newStudyBtnClicked(newStudyBtn));
      if (this._resourcesContainer.getMode() === "list") {
        const width = this._resourcesContainer.getBounds().width - 15;
        newStudyBtn.setWidth(width);
      }
      this._resourcesContainer.addNonResourceCard(newStudyBtn);
    },

    __addTIPPlusButtons: function() {
      osparc.data.Resources.get("templates")
        .then(templates => {
          if (templates) {
            osparc.utils.Utils.fetchJSON("/resource/osparc/new_studies.json")
              .then(newStudiesData => {
                const product = osparc.product.Utils.getProductName()
                if (product in newStudiesData) {
                  const newButtonsInfo = newStudiesData[product].resources;
                  const mode = this._resourcesContainer.getMode();
                  const title = this.tr("New Plan");
                  const desc = this.tr("Choose Plan in pop-up");
                  const newStudyBtn = (mode === "grid") ? new osparc.dashboard.GridButtonNew(title, desc) : new osparc.dashboard.ListButtonNew(title, desc);
                  newStudyBtn.setCardKey("new-study");
                  newStudyBtn.subscribeToFilterGroup("searchBarFilter");
                  osparc.utils.Utils.setIdToWidget(newStudyBtn, "newStudyBtn");
                  if (this._resourcesContainer.getMode() === "list") {
                    const width = this._resourcesContainer.getBounds().width - 15;
                    newStudyBtn.setWidth(width);
                  }
                  this._resourcesContainer.addNonResourceCard(newStudyBtn);
                  newStudyBtn.addListener("execute", () => {
                    newStudyBtn.setValue(false);

                    const foundTemplates = newButtonsInfo.filter(newButtonInfo => templates.find(t => t.name === newButtonInfo.expectedTemplateLabel));
                    const groups = newStudiesData[product].categories;
                    const newStudies = new osparc.dashboard.NewStudies(foundTemplates, groups);
                    newStudies.setGroupBy("category");
                    const winTitle = this.tr("New Plan");
                    const win = osparc.ui.window.Window.popUpInWindow(newStudies, winTitle, osparc.dashboard.NewStudies.WIDTH+40, 300).set({
                      clickAwayClose: false,
                      resizable: true
                    });
                    newStudies.addListener("newStudyClicked", e => {
                      win.close();
                      const templateInfo = e.getData();
                      const templateData = templates.find(t => t.name === templateInfo.expectedTemplateLabel);
                      if (templateData) {
                        this.__newPlanBtnClicked(templateData, templateInfo.newStudyLabel);
                      }
                    });
                    osparc.utils.Utils.setIdToWidget(win, "newStudiesWindow");
                  });
                }
              });
          }
        });
    },

<<<<<<< HEAD
    __addNewStudyFromServiceButtons: function(serviceKey, newButtonInfo) {
      // Make sure we have access to that service
      const versions = osparc.service.Utils.getVersions(serviceKey);
      if (versions.length && newButtonInfo) {
        const mode = this._resourcesContainer.getMode();
        const title = newButtonInfo.title;
        const desc = newButtonInfo.description;
        const newStudyFromServiceButton = (mode === "grid") ? new osparc.dashboard.GridButtonNew(title, desc) : new osparc.dashboard.ListButtonNew(title, desc);
        newStudyFromServiceButton.setCardKey("new-"+serviceKey);
        osparc.utils.Utils.setIdToWidget(newStudyFromServiceButton, newButtonInfo.idToWidget);
        newStudyFromServiceButton.addListener("execute", () => this.__newStudyFromServiceBtnClicked(newStudyFromServiceButton, serviceKey, versions[0], newButtonInfo.newStudyLabel));
        if (this._resourcesContainer.getMode() === "list") {
          const width = this._resourcesContainer.getBounds().width - 15;
          newStudyFromServiceButton.setWidth(width);
        }
        this._resourcesContainer.addNonResourceCard(newStudyFromServiceButton);
=======
    __addNewStudyFromServiceButtons: function(key, newButtonInfo) {
      const versions = osparc.service.Utils.getVersions(key);
      if (versions.length && newButtonInfo) {
        // scale to latest compatible
        const latestVersion = versions[0];
        const latestCompatible = osparc.service.Utils.getLatestCompatible(key, latestVersion);
        osparc.service.Store.getService(latestCompatible["key"], latestCompatible["version"])
          .then(latestMetadata => {
            const title = newButtonInfo.title + " " + osparc.service.Utils.extractVersionDisplay(latestMetadata);
            const desc = newButtonInfo.description;
            const mode = this._resourcesContainer.getMode();
            const newStudyFromServiceButton = (mode === "grid") ? new osparc.dashboard.GridButtonNew(title, desc) : new osparc.dashboard.ListButtonNew(title, desc);
            newStudyFromServiceButton.setCardKey("new-"+key);
            osparc.utils.Utils.setIdToWidget(newStudyFromServiceButton, newButtonInfo.idToWidget);
            newStudyFromServiceButton.addListener("execute", () => this.__newStudyFromServiceBtnClicked(newStudyFromServiceButton, latestMetadata["key"], latestMetadata["version"], newButtonInfo.newStudyLabel));
            if (this._resourcesContainer.getMode() === "list") {
              const width = this._resourcesContainer.getBounds().width - 15;
              newStudyFromServiceButton.setWidth(width);
            }
            this._resourcesContainer.addNonResourceCard(newStudyFromServiceButton);
          })
>>>>>>> ee178bba
      }
    },

    __addPlusButtonsFromServices: function() {
      // add new plus buttons if key services exists
      osparc.utils.Utils.fetchJSON("/resource/osparc/new_studies.json")
        .then(newStudiesData => {
          const product = osparc.product.Utils.getProductName()
          if (product in newStudiesData) {
            const newButtonsInfo = newStudiesData[product].resources;
            newButtonsInfo.forEach(newButtonInfo => {
              this.__addNewStudyFromServiceButtons(newButtonInfo.expectedKey, newButtonInfo);
            });
          }
        });
    },

    // LAYOUT //
    _createLayout: function() {
      this._createResourcesLayout();
      const list = this._resourcesContainer.getFlatList();
      if (list) {
        osparc.utils.Utils.setIdToWidget(list, "studiesList");
      }

      const importStudyButton = this.__createImportButton();
      const isDisabled = osparc.utils.DisabledPlugins.isImportDisabled();
      importStudyButton.setVisibility(isDisabled ? "excluded" : "visible");
      this._toolbar.add(importStudyButton);

      const selectStudiesButton = this.__createSelectButton();
      this._toolbar.add(selectStudiesButton);

      const studiesDeleteButton = this.__createDeleteButton(false);
      this._toolbar.add(studiesDeleteButton);

      this._toolbar.add(new qx.ui.core.Spacer(), {
        flex: 1
      });

      this.__addSortByButton();
      this._addViewModeButton();

      this._addResourceFilter();

      this.__addNewStudyButtons();

      const loadMoreBtn = this.__createLoadMoreButton();
      this._resourcesContainer.addNonResourceCard(loadMoreBtn);

      this.addListener("changeMultiSelection", e => {
        const multiEnabled = e.getData();
        const cards = this._resourcesContainer.getCards();
        cards.forEach(card => {
          if (!osparc.dashboard.ResourceBrowserBase.isCardButtonItem(card)) {
            card.setEnabled(!multiEnabled);
          }
        });
        importStudyButton.setEnabled(!multiEnabled);
      });

      this._resourcesContainer.addListener("changeSelection", e => {
        const selection = e.getData();
        studiesDeleteButton.set({
          appearance: "danger-button",
          visibility: selection.length ? "visible" : "excluded",
          label: selection.length > 1 ? this.tr("Delete selected")+" ("+selection.length+")" : this.tr("Delete")
        });
      });

      this._resourcesContainer.addListener("changeVisibility", () => this._moreResourcesRequired());

      return this._resourcesContainer;
    },

    __addSortByButton: function() {
      const sortByButton = new osparc.dashboard.SortedByMenuButton();
      sortByButton.set({
        appearance: "form-button-outlined"
      });
      osparc.utils.Utils.setIdToWidget(sortByButton, "sortByButton");
      sortByButton.addListener("sortByChanged", e => {
        this.setOrderBy(e.getData())
        this.__reloadSortedByStudies();
      }, this);
      this._toolbar.add(sortByButton);
    },

    __addShowSharedWithButton: function() {
      const sharedWithButton = new osparc.dashboard.SharedWithMenuButton("study");
      sharedWithButton.set({
        appearance: "form-button-outlined"
      });
      osparc.utils.Utils.setIdToWidget(sharedWithButton, "sharedWithButton");

      sharedWithButton.addListener("sharedWith", e => {
        const option = e.getData();
        this._searchBarFilter.setSharedWithActiveFilter(option.id, option.label);
      }, this);
      this._searchBarFilter.addListener("filterChanged", e => {
        const filterData = e.getData();
        if (filterData.text) {
          this.__reloadFilteredStudies(filterData.text);
        } else {
          this.__reloadStudies();
        }
        sharedWithButton.filterChanged(filterData);
      }, this);

      this._toolbar.add(sharedWithButton);
    },

    __createLoadMoreButton: function() {
      const mode = this._resourcesContainer.getMode();
      const loadMoreBtn = this._loadingResourcesBtn = (mode === "grid") ? new osparc.dashboard.GridButtonLoadMore() : new osparc.dashboard.ListButtonLoadMore();
      loadMoreBtn.setCardKey("load-more");
      osparc.utils.Utils.setIdToWidget(loadMoreBtn, "studiesLoading");
      loadMoreBtn.addListener("execute", () => {
        loadMoreBtn.setValue(false);
        this._moreResourcesRequired();
      });
      return loadMoreBtn;
    },

    __createImportButton: function() {
      const importButton = new qx.ui.form.Button(this.tr("Import"));
      importButton.set({
        appearance: "form-button-outlined"
      });
      importButton.addListener("execute", () => {
        const importStudy = new osparc.study.Import();
        const win = osparc.ui.window.Window.popUpInWindow(importStudy, this.tr("Import Study"), 400, 125);
        win.set({
          clickAwayClose: false
        });
        importStudy.addListener("fileReady", e => {
          win.close();
          const file = e.getData();
          if (file === null || file === undefined) {
            return;
          }
          const size = file.size;
          const maxSize = 10 * 1000 * 1000 * 1000; // 10 GB
          if (size > maxSize) {
            osparc.FlashMessenger.logAs(`The file is too big. Maximum size is ${maxSize}MB. Please provide with a smaller file or a repository URL.`, "ERROR");
            return;
          }
          this.__importStudy(file);
        }, this);
      }, this);
      return importButton;
    },

    __createDeleteButton: function() {
      const deleteButton = new qx.ui.form.Button(this.tr("Delete"), "@FontAwesome5Solid/trash/14").set({
        visibility: "excluded"
      });
      osparc.utils.Utils.setIdToWidget(deleteButton, "deleteStudiesBtn");
      deleteButton.addListener("execute", () => {
        const selection = this._resourcesContainer.getSelection();
        const preferencesSettings = osparc.Preferences.getInstance();
        if (preferencesSettings.getConfirmDeleteStudy()) {
          const win = this.__createConfirmWindow(selection.map(button => button.getTitle()));
          win.center();
          win.open();
          win.addListener("close", () => {
            if (win.getConfirmed()) {
              this.__doDeleteStudies(selection.map(button => this.__getStudyData(button.getUuid(), false)), false);
            }
          }, this);
        } else {
          this.__doDeleteStudies(selection.map(button => this.__getStudyData(button.getUuid(), false)), false);
        }
      }, this);
      return deleteButton;
    },

    __createSelectButton: function() {
      const selectButton = new qx.ui.form.ToggleButton().set({
        appearance: "form-button-outlined",
        marginRight: 8
      });
      selectButton.bind("value", this, "multiSelection");
      selectButton.bind("value", selectButton, "label", {
        converter: val => val ? this.tr("Cancel Selection") : (this.tr("Select ") + osparc.product.Utils.getStudyAlias({
          plural: true,
          firstUpperCase: true
        }))
      });
      this.bind("multiSelection", selectButton, "value");
      return selectButton;
    },

    __applyMultiSelection: function(value) {
      this._resourcesContainer.getCards().forEach(studyItem => {
        if (osparc.dashboard.ResourceBrowserBase.isCardButtonItem(studyItem)) {
          studyItem.setMultiSelectionMode(value);
          if (value === false) {
            studyItem.setValue(false);
          }
        }
      });
    },
    // LAYOUT //

    __studyStateReceived: function(studyId, state, errors) {
      osparc.store.Store.getInstance().setStudyState(studyId, state);
      const idx = this._resourcesList.findIndex(study => study["uuid"] === studyId);
      if (idx > -1) {
        this._resourcesList[idx]["state"] = state;
      }
      const studyItem = this._resourcesContainer.getCards().find(card => osparc.dashboard.ResourceBrowserBase.isCardButtonItem(card) && card.getUuid() === studyId);
      if (studyItem) {
        studyItem.setState(state);
      }
      if (errors && errors.length) {
        console.error(errors);
      }
    },

    __newStudyBtnClicked: function(button) {
      button.setValue(false);
      const minStudyData = osparc.data.model.Study.createMyNewStudyObject();
      const title = osparc.utils.Utils.getUniqueStudyName(minStudyData.name, this._resourcesList);
      minStudyData["name"] = title;
      minStudyData["description"] = "";
      this.__createStudy(minStudyData, null);
    },

    __newPlanBtnClicked: function(templateData, newStudyName) {
      // do not override cached template data
      const templateCopyData = osparc.utils.Utils.deepCloneObject(templateData);
      const title = osparc.utils.Utils.getUniqueStudyName(newStudyName, this._resourcesList);
      templateCopyData.name = title;
      this._showLoadingPage(this.tr("Creating ") + (newStudyName || osparc.product.Utils.getStudyAlias()));
      osparc.study.Utils.createStudyFromTemplate(templateCopyData, this._loadingPage)
        .then(studyId => {
          const openCB = () => this._hideLoadingPage();
          const cancelCB = () => {
            this._hideLoadingPage();
            const params = {
              url: {
                "studyId": studyId
              }
            };
            osparc.data.Resources.fetch("studies", "delete", params, studyId);
          };
          const isStudyCreation = true;
          this._startStudyById(studyId, openCB, cancelCB, isStudyCreation);
        })
        .catch(err => {
          this._hideLoadingPage();
          osparc.FlashMessenger.getInstance().logAs(err.message, "ERROR");
          console.error(err);
        });
    },

    __newStudyFromServiceBtnClicked: function(button, key, version, newStudyLabel) {
      button.setValue(false);
      this._showLoadingPage(this.tr("Creating ") + osparc.product.Utils.getStudyAlias());
      osparc.study.Utils.createStudyFromService(key, version, this._resourcesList, newStudyLabel)
        .then(studyId => {
          const openCB = () => this._hideLoadingPage();
          const cancelCB = () => {
            this._hideLoadingPage();
            const params = {
              url: {
                "studyId": studyId
              }
            };
            osparc.data.Resources.fetch("studies", "delete", params, studyId);
          };
          const isStudyCreation = true;
          this._startStudyById(studyId, openCB, cancelCB, isStudyCreation);
        })
        .catch(err => {
          this._hideLoadingPage();
          osparc.FlashMessenger.getInstance().logAs(err.message, "ERROR");
          console.error(err);
        });
    },

    __createStudy: function(minStudyData) {
      this._showLoadingPage(this.tr("Creating ") + (minStudyData.name || osparc.product.Utils.getStudyAlias()));

      const params = {
        data: minStudyData
      };
      osparc.study.Utils.createStudyAndPoll(params)
        .then(studyData => {
          const openCB = () => this._hideLoadingPage();
          const cancelCB = () => {
            this._hideLoadingPage();
            const params2 = {
              url: {
                "studyId": studyData["uuid"]
              }
            };
            osparc.data.Resources.fetch("studies", "delete", params2, studyData["uuid"]);
          };
          const isStudyCreation = true;
          this._startStudyById(studyData["uuid"], openCB, cancelCB, isStudyCreation);
        })
        .catch(err => {
          this._hideLoadingPage();
          osparc.FlashMessenger.getInstance().logAs(err.message, "ERROR");
          console.error(err);
        });
    },

    _updateStudyData: function(studyData) {
      studyData["resourceType"] = "study";
      const studies = this._resourcesList;
      const index = studies.findIndex(study => study["uuid"] === studyData["uuid"]);
      if (index === -1) {
        // add it in first position, most likely it's a new study
        studies.unshift(studyData);
      } else {
        studies[index] = studyData;
      }
      this._reloadCards();
    },

    __removeFromStudyList: function(studyId) {
      const idx = this._resourcesList.findIndex(study => study["uuid"] === studyId);
      if (idx > -1) {
        this._resourcesList.splice(idx, 1);
      }
      this._resourcesContainer.removeCard(studyId);
    },

    _populateCardMenu: function(card) {
      const menu = card.getMenu();
      const studyData = card.getResourceData();

      const writeAccess = osparc.data.model.Study.canIWrite(studyData["accessRights"]);
      const deleteAccess = osparc.data.model.Study.canIDelete(studyData["accessRights"]);

      const openButton = this._getOpenMenuButton(studyData);
      if (openButton) {
        menu.add(openButton);
      }

      if (writeAccess) {
        const renameStudyButton = this.__getRenameStudyMenuButton(studyData);
        menu.add(renameStudyButton);
      }

      if (writeAccess) {
        const editThumbnailButton = this.__getThumbnailStudyMenuButton(studyData);
        menu.add(editThumbnailButton);
      }

      const duplicateStudyButton = this.__getDuplicateMenuButton(studyData);
      menu.add(duplicateStudyButton);

      if (osparc.product.Utils.isProduct("osparc")) {
        const exportStudyButton = this.__getExportMenuButton(studyData);
        menu.add(exportStudyButton);
      }

      menu.addSeparator();

      if (writeAccess) {
        const shareButton = this._getShareMenuButton(card);
        if (shareButton) {
          menu.add(shareButton);
        }

        const tagsButton = this._getTagsMenuButton(card);
        if (tagsButton) {
          menu.add(tagsButton);
        }
      }

      const studyDataButton = this.__getStudyDataMenuButton(card);
      menu.add(studyDataButton);

      if (osparc.desktop.credits.Utils.areWalletsEnabled()) {
        const billingsSettingsButton = this.__getBillingMenuButton(card);
        menu.add(billingsSettingsButton);
      }

      if (deleteAccess) {
        const deleteButton = this.__getDeleteStudyMenuButton(studyData, false);
        if (deleteButton) {
          menu.addSeparator();
          menu.add(deleteButton);
        }
      }
    },

    __getRenameStudyMenuButton: function(studyData) {
      const renameButton = new qx.ui.menu.Button(this.tr("Rename..."));
      renameButton.addListener("execute", () => {
        const renamer = new osparc.widget.Renamer(studyData["name"]);
        renamer.addListener("labelChanged", e => {
          renamer.close();
          const newLabel = e.getData()["newLabel"];
          this.__updateName(studyData, newLabel);
        }, this);
        renamer.center();
        renamer.open();
      }, this);
      return renameButton;
    },

    __getThumbnailStudyMenuButton: function(studyData) {
      const thumbButton = new qx.ui.menu.Button(this.tr("Thumbnail..."));
      thumbButton.addListener("execute", () => {
        osparc.editor.ThumbnailSuggestions.extractThumbnailSuggestions(studyData)
          .then(suggestions => {
            const title = this.tr("Edit Thumbnail");
            const oldThumbnail = studyData.thumbnail;
            const thumbnailEditor = new osparc.editor.ThumbnailEditor(oldThumbnail, suggestions);
            const win = osparc.ui.window.Window.popUpInWindow(thumbnailEditor, title, suggestions.length > 2 ? 500 : 350, 280);
            thumbnailEditor.addListener("updateThumbnail", e => {
              win.close();
              const newUrl = e.getData();
              this.__updateThumbnail(studyData, newUrl);
            }, this);
            thumbnailEditor.addListener("cancel", () => win.close());
          })
          .catch(err => console.error(err));
      }, this);
      return thumbButton;
    },

    __updateName: function(studyData, name) {
      osparc.info.StudyUtils.patchStudyData(studyData, "name", name)
        .then(() => this._updateStudyData(studyData))
        .catch(err => {
          console.error(err);
          const msg = this.tr("Something went wrong Renaming");
          osparc.FlashMessenger.logAs(msg, "ERROR");
        });
    },

    __updateThumbnail: function(studyData, url) {
      osparc.info.StudyUtils.patchStudyData(studyData, "thumbnail", url)
        .then(() => this._updateStudyData(studyData))
        .catch(err => {
          console.error(err);
          const msg = this.tr("Something went wrong updating the Thumbnail");
          osparc.FlashMessenger.logAs(msg, "ERROR");
        });
    },

    __getStudyDataMenuButton: function(card) {
      const text = osparc.utils.Utils.capitalize(osparc.product.Utils.getStudyAlias()) + this.tr(" files...");
      const studyDataButton = new qx.ui.menu.Button(text);
      studyDataButton.addListener("tap", () => card.openData(), this);
      return studyDataButton;
    },

    __getBillingMenuButton: function(card) {
      const text = osparc.utils.Utils.capitalize(this.tr("Billing Settings..."));
      const studyBillingSettingsButton = new qx.ui.menu.Button(text);
      studyBillingSettingsButton.addListener("tap", () => card.openBilling(), this);
      return studyBillingSettingsButton;
    },

    __getDuplicateMenuButton: function(studyData) {
      const duplicateButton = new qx.ui.menu.Button(this.tr("Duplicate"));
      duplicateButton.addListener("execute", () => this.__duplicateStudy(studyData), this);
      return duplicateButton;
    },

    __getExportMenuButton: function(studyData) {
      const exportButton = new qx.ui.menu.Button(this.tr("Export cMIS"));
      const isDisabled = osparc.utils.DisabledPlugins.isExportDisabled();
      exportButton.setVisibility(isDisabled ? "excluded" : "visible");
      exportButton.addListener("execute", () => this.__exportStudy(studyData), this);
      return exportButton;
    },

    _deleteResourceRequested: function(studyId) {
      this.__deleteStudyRequested(this.__getStudyData(studyId));
    },

    __deleteStudyRequested: function(studyData) {
      const preferencesSettings = osparc.Preferences.getInstance();
      if (preferencesSettings.getConfirmDeleteStudy()) {
        const win = this.__createConfirmWindow([studyData.name]);
        win.center();
        win.open();
        win.addListener("close", () => {
          if (win.getConfirmed()) {
            this.__doDeleteStudy(studyData);
          }
        }, this);
      } else {
        this.__doDeleteStudy(studyData);
      }
    },

    __getDeleteStudyMenuButton: function(studyData) {
      const deleteButton = new qx.ui.menu.Button(this.tr("Delete"));
      deleteButton.set({
        appearance: "menu-button"
      });
      osparc.utils.Utils.setIdToWidget(deleteButton, "studyItemMenuDelete");
      deleteButton.addListener("execute", () => this.__deleteStudyRequested(studyData), this);
      return deleteButton;
    },

    __getStudyData: function(id) {
      return this._resourcesList.find(study => study.uuid === id);
    },

    __createDuplicateCard: function(studyName) {
      const isGrid = this._resourcesContainer.getMode() === "grid";
      const duplicatingStudyCard = isGrid ? new osparc.dashboard.GridButtonPlaceholder() : new osparc.dashboard.ListButtonPlaceholder();
      duplicatingStudyCard.buildLayout(
        this.tr("Duplicating ") + studyName,
        osparc.task.Duplicate.ICON + (isGrid ? "60" : "24"),
        null,
        true
      );

      if (this._resourcesContainer.getMode() === "list") {
        const width = this._resourcesContainer.getBounds().width - 15;
        duplicatingStudyCard.setWidth(width);
      }
      return duplicatingStudyCard;
    },

    __duplicateStudy: function(studyData) {
      const text = this.tr("Duplicate process started and added to the background tasks");
      osparc.FlashMessenger.getInstance().logAs(text, "INFO");

      const params = {
        url: {
          "studyId": studyData["uuid"]
        }
      };
      const fetchPromise = osparc.data.Resources.fetch("studies", "duplicate", params, null, {"pollTask": true});
      const interval = 1000;
      const pollTasks = osparc.data.PollTasks.getInstance();
      pollTasks.createPollingTask(fetchPromise, interval)
        .then(task => this.__taskDuplicateReceived(task, studyData["name"]))
        .catch(errMsg => {
          const msg = this.tr("Something went wrong Duplicating the study<br>") + errMsg;
          osparc.FlashMessenger.logAs(msg, "ERROR");
        });
    },

    __exportStudy: function(studyData) {
      const exportTask = new osparc.task.Export(studyData);
      exportTask.start();
      exportTask.setSubtitle(this.tr("Preparing files"));
      const text = this.tr("Exporting process started and added to the background tasks");
      osparc.FlashMessenger.getInstance().logAs(text, "INFO");

      const url = window.location.href + "v0/projects/" + studyData["uuid"] + ":xport";
      const progressCB = () => {
        const textSuccess = this.tr("Download started");
        exportTask.setSubtitle(textSuccess);
      };
      osparc.utils.Utils.downloadLink(url, "POST", null, progressCB)
        .catch(e => {
          const msg = osparc.data.Resources.getErrorMsg(JSON.parse(e.response)) || this.tr("Something went wrong Exporting the study");
          osparc.FlashMessenger.logAs(msg, "ERROR");
        })
        .finally(() => {
          exportTask.stop();
        });
    },

    __importStudy: function(file) {
      const uploadingLabel = this.tr("Uploading file");
      const importTask = new osparc.task.Import();
      importTask.start();
      importTask.setSubtitle(uploadingLabel);

      const text = this.tr("Importing process started and added to the background tasks");
      osparc.FlashMessenger.getInstance().logAs(text, "INFO");

      const isGrid = this._resourcesContainer.getMode() === "grid";
      const importingStudyCard = isGrid ? new osparc.dashboard.GridButtonPlaceholder() : new osparc.dashboard.ListButtonPlaceholder();
      importingStudyCard.buildLayout(
        this.tr("Importing Study..."),
        "@FontAwesome5Solid/cloud-upload-alt/" + (isGrid ? "60" : "24"),
        uploadingLabel,
        true
      );
      importingStudyCard.subscribeToFilterGroup("searchBarFilter");
      this._resourcesContainer.addNonResourceCard(importingStudyCard);

      const body = new FormData();
      body.append("fileName", file);

      const req = new XMLHttpRequest();
      req.upload.addEventListener("progress", ep => {
        // updateProgress
        if (ep.lengthComputable) {
          const percentComplete = ep.loaded / ep.total * 100;
          importingStudyCard.getChildControl("progress-bar").setValue(percentComplete);
          if (percentComplete === 100) {
            const processingLabel = this.tr("Processing study");
            importingStudyCard.getChildControl("state-label").setValue(processingLabel);
            importTask.setSubtitle(processingLabel);
            importingStudyCard.getChildControl("progress-bar").exclude();
          }
        } else {
          console.log("Unable to compute progress information since the total size is unknown");
        }
      }, false);
      req.addEventListener("load", e => {
        // transferComplete
        if (req.status == 200) {
          const processingLabel = this.tr("Processing study");
          importingStudyCard.getChildControl("state-label").setValue(processingLabel);
          importTask.setSubtitle(processingLabel);
          importingStudyCard.getChildControl("progress-bar").exclude();
          const data = JSON.parse(req.responseText);
          const params = {
            url: {
              "studyId": data["data"]["uuid"]
            }
          };
          osparc.data.Resources.getOne("studies", params)
            .then(studyData => this._updateStudyData(studyData))
            .catch(err => {
              console.error(err);
              const msg = this.tr("Something went wrong Fetching the study");
              osparc.FlashMessenger.logAs(msg, "ERROR");
            })
            .finally(() => {
              importTask.stop();
              this._resourcesContainer.removeNonResourceCard(importingStudyCard);
            });
        } else if (req.status == 400) {
          importTask.stop();
          this._resourcesContainer.removeNonResourceCard(importingStudyCard);
          const msg = osparc.data.Resources.getErrorMsg(JSON.parse(req.response)) || this.tr("Something went wrong Importing the study");
          osparc.FlashMessenger.logAs(msg, "ERROR");
        }
      });
      req.addEventListener("error", e => {
        // transferFailed
        importTask.stop();
        this._resourcesContainer.removeNonResourceCard(importingStudyCard);
        const msg = osparc.data.Resources.getErrorMsg(e) || this.tr("Something went wrong Importing the study");
        osparc.FlashMessenger.logAs(msg, "ERROR");
      });
      req.addEventListener("abort", e => {
        // transferAborted
        importTask.stop();
        this._resourcesContainer.removeNonResourceCard(importingStudyCard);
        const msg = osparc.data.Resources.getErrorMsg(e) || this.tr("Something went wrong Importing the study");
        osparc.FlashMessenger.logAs(msg, "ERROR");
      });
      req.open("POST", "/v0/projects:import", true);
      req.send(body);
    },

    __doDeleteStudy: function(studyData) {
      const myGid = osparc.auth.Data.getInstance().getGroupId();
      const collabGids = Object.keys(studyData["accessRights"]);
      const amICollaborator = collabGids.indexOf(myGid) > -1;

      let operationPromise = null;
      if (collabGids.length > 1 && amICollaborator) {
        const arCopy = osparc.utils.Utils.deepCloneObject(studyData["accessRights"]);
        // remove collaborator
        delete arCopy[myGid];
        operationPromise = osparc.info.StudyUtils.patchStudyData(studyData, "accessRights", arCopy);
      } else {
        // delete study
        operationPromise = osparc.store.Store.getInstance().deleteStudy(studyData.uuid);
      }
      operationPromise
        .then(() => this.__removeFromStudyList(studyData.uuid, false))
        .catch(err => {
          console.error(err);
          osparc.FlashMessenger.getInstance().logAs(err, "ERROR");
        })
        .finally(() => this.resetSelection());
    },

    __doDeleteStudies: function(studiesData) {
      studiesData.forEach(studyData => this.__doDeleteStudy(studyData));
    },

    __createConfirmWindow: function(studyNames) {
      const rUSure = this.tr("Are you sure you want to delete ");
      const msg = studyNames.length > 1 ? rUSure + studyNames.length + this.tr(" studies?") : rUSure + "<b>" + studyNames[0] + "</b>?";
      const confirmationWin = new osparc.ui.window.Confirmation(msg).set({
        confirmText: this.tr("Delete"),
        confirmAction: "delete"
      });
      osparc.utils.Utils.setIdToWidget(confirmationWin.getConfirmButton(), "confirmDeleteStudyBtn");
      return confirmationWin;
    },

    // TASKS //
    __tasksReceived: function(tasks) {
      tasks.forEach(taskData => this._taskDataReceived(taskData));
    },

    _taskDataReceived: function(taskData) {
      // a bit hacky
      if (taskData["task_id"].includes("from_study") && !taskData["task_id"].includes("as_template")) {
        const interval = 1000;
        const pollTasks = osparc.data.PollTasks.getInstance();
        const task = pollTasks.addTask(taskData, interval);
        if (task === null) {
          return;
        }
        // ask backend for studyData?
        const studyName = "";
        this.__taskDuplicateReceived(task, studyName);
      }
    },

    __taskDuplicateReceived: function(task, studyName) {
      const duplicateTaskUI = new osparc.task.Duplicate(studyName);
      duplicateTaskUI.setTask(task);
      duplicateTaskUI.start();
      const duplicatingStudyCard = this.__createDuplicateCard(studyName);
      duplicatingStudyCard.setTask(task);
      duplicatingStudyCard.subscribeToFilterGroup("searchBarFilter");
      this._resourcesContainer.addNonResourceCard(duplicatingStudyCard);
      this.__attachDuplicateEventHandler(task, duplicateTaskUI, duplicatingStudyCard);
    },

    __attachDuplicateEventHandler: function(task, taskUI, duplicatingStudyCard) {
      const finished = (msg, msgLevel) => {
        if (msg) {
          osparc.FlashMessenger.logAs(msg, msgLevel);
        }
        taskUI.stop();
        this._resourcesContainer.removeNonResourceCard(duplicatingStudyCard);
      };

      task.addListener("taskAborted", () => {
        const msg = this.tr("Duplication cancelled");
        finished(msg, "INFO");
      });
      task.addListener("resultReceived", e => {
        finished();
        const duplicatedStudyData = e.getData();
        this._updateStudyData(duplicatedStudyData);
      });
      task.addListener("pollingError", e => {
        const errMsg = e.getData();
        const msg = this.tr("Something went wrong Duplicating the study<br>") + errMsg;
        finished(msg, "ERROR");
      });
    }
    // TASKS //
  }
});<|MERGE_RESOLUTION|>--- conflicted
+++ resolved
@@ -529,24 +529,6 @@
         });
     },
 
-<<<<<<< HEAD
-    __addNewStudyFromServiceButtons: function(serviceKey, newButtonInfo) {
-      // Make sure we have access to that service
-      const versions = osparc.service.Utils.getVersions(serviceKey);
-      if (versions.length && newButtonInfo) {
-        const mode = this._resourcesContainer.getMode();
-        const title = newButtonInfo.title;
-        const desc = newButtonInfo.description;
-        const newStudyFromServiceButton = (mode === "grid") ? new osparc.dashboard.GridButtonNew(title, desc) : new osparc.dashboard.ListButtonNew(title, desc);
-        newStudyFromServiceButton.setCardKey("new-"+serviceKey);
-        osparc.utils.Utils.setIdToWidget(newStudyFromServiceButton, newButtonInfo.idToWidget);
-        newStudyFromServiceButton.addListener("execute", () => this.__newStudyFromServiceBtnClicked(newStudyFromServiceButton, serviceKey, versions[0], newButtonInfo.newStudyLabel));
-        if (this._resourcesContainer.getMode() === "list") {
-          const width = this._resourcesContainer.getBounds().width - 15;
-          newStudyFromServiceButton.setWidth(width);
-        }
-        this._resourcesContainer.addNonResourceCard(newStudyFromServiceButton);
-=======
     __addNewStudyFromServiceButtons: function(key, newButtonInfo) {
       const versions = osparc.service.Utils.getVersions(key);
       if (versions.length && newButtonInfo) {
@@ -568,7 +550,6 @@
             }
             this._resourcesContainer.addNonResourceCard(newStudyFromServiceButton);
           })
->>>>>>> ee178bba
       }
     },
 
