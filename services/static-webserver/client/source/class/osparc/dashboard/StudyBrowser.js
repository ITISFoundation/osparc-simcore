--- conflicted
+++ resolved
@@ -876,25 +876,6 @@
           this.__changeContext(workspaceId, folderId);
         }, this);
 
-<<<<<<< HEAD
-      const workspacesAndFoldersTree = this._resourceFilter.getWorkspacesAndFoldersTree();
-      workspacesAndFoldersTree.addListener("contextChanged", e => {
-        const context = e.getData();
-        const workspaceId = context["workspaceId"];
-        const folderId = context["folderId"];
-        this.__changeContext(workspaceId, folderId);
-      }, this);
-
-      this._searchBarFilter.addListener("filterChanged", e => {
-        const filterData = e.getData();
-        if (filterData.text) {
-          this.__changeContext(-2, null);
-        } else {
-          // Back to My Workspace
-          this.__changeContext(null, null);
-        }
-      });
-=======
         const workspacesAndFoldersTree = this._resourceFilter.getWorkspacesAndFoldersTree();
         workspacesAndFoldersTree.addListener("contextChanged", e => {
           const context = e.getData();
@@ -902,8 +883,17 @@
           const folderId = context["folderId"];
           this.__changeContext(workspaceId, folderId);
         }, this);
-      }
->>>>>>> f3e838b7
+
+        this._searchBarFilter.addListener("filterChanged", e => {
+          const filterData = e.getData();
+          if (filterData.text) {
+            this.__changeContext(-2, null);
+          } else {
+            // Back to My Workspace
+            this.__changeContext(null, null);
+          }
+        });
+      }
     },
 
     __changeContext: function(workspaceId, folderId) {
