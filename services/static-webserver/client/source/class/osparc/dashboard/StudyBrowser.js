--- conflicted
+++ resolved
@@ -409,32 +409,6 @@
     },
     // /WORKSPACES
 
-<<<<<<< HEAD
-    _changeContext: function(workspaceId, folderId) {
-      if (osparc.utils.DisabledPlugins.isFoldersEnabled()) {
-        this.resetSelection();
-        this.setMultiSelection(false);
-        this.set({
-          currentWorkspaceId: workspaceId,
-          currentFolderId: folderId,
-        });
-        this.invalidateStudies();
-        this._resourcesContainer.setResourcesToList([]);
-
-        if (workspaceId === -1) {
-          this.__reloadWorkspaces();
-        } else if (workspaceId === -2) {
-          this.__setFoldersToList([]);
-          this.__reloadStudies();
-        } else {
-          this.__reloadFolders();
-          this.__reloadStudies();
-        }
-      }
-    },
-
-=======
->>>>>>> 672f2e86
     // FOLDERS
     __reloadFolderCards: function() {
       this._resourcesContainer.setFoldersToList(this.__foldersList);
@@ -927,8 +901,12 @@
 
         if (workspaceId === -1) {
           this.__reloadWorkspaces();
+        } else if (workspaceId === -2) {
+          this.__setFoldersToList([]);
+          this.__reloadStudies();
         } else {
-          this.__reloadFoldersAndStudies();
+          this.__reloadFolders();
+          this.__reloadStudies();
         }
 
         // notify workspaceHeader
