/* ************************************************************************

   osparc - the simcore frontend

   https://osparc.io

   Copyright:
     2018 IT'IS Foundation, https://itis.swiss

   License:
     MIT: https://opensource.org/licenses/MIT

   Authors:
     * Odei Maiz (odeimaiz)

************************************************************************ */

/**
 * @asset(osparc/new_studies.json")
 */

/**
 * Widget that shows lists user's studies.
 *
 * It is the entry point to start editing or creating a new study.
 *
 * Also takes care of retrieving the list of services and pushing the changes in the metadata.
 *
 * *Example*
 *
 * Here is a little example of how to use the widget.
 *
 * <pre class='javascript'>
 *   let studyBrowser = new osparc.dashboard.StudyBrowser();
 *   this.getRoot().add(studyBrowser);
 * </pre>
 */

qx.Class.define("osparc.dashboard.StudyBrowser", {
  extend: osparc.dashboard.ResourceBrowserBase,

  construct: function() {
    this._resourceType = "study";
    this.base(arguments);
  },

  events: {
    "publishTemplate": "qx.event.type.Data"
  },

  properties: {
    currentContext: {
      check: ["studiesAndFolders", "workspaces", "search", "trash"],
      nullable: false,
      init: "studiesAndFolders",
      event: "changeCurrentContext"
    },

    currentWorkspaceId: {
      check: "Number",
      nullable: true,
      init: null,
      event: "changeCurrentWorkspaceId"
    },

    currentFolderId: {
      check: "Number",
      nullable: true,
      init: null,
      event: "changeCurrentFolderId"
    },

    multiSelection: {
      check: "Boolean",
      init: false,
      nullable: false,
      event: "changeMultiSelection",
      apply: "__applyMultiSelection"
    },

    // Ordering by Possibilities:
    // field: type | uuid | name | description | prj_owner | creation_date | last_change_date
    // direction: asc | desc
    orderBy: {
      check: "Object",
      init: {
        field: "last_change_date",
        direction: "desc"
      }
    }
  },

  members: {
    __dontShowTutorial: null,
    __header: null,
    __workspacesList: null,
    __foldersList: null,
    __loadingFolders: null,

    // overridden
    initResources: function() {
      this._resourcesList = [];
      this.__getActiveStudy()
        .then(() => {
          this.getChildControl("resources-layout");
          this.__attachEventHandlers();
          // set by the url or active study
          const loadStudyId = osparc.store.Store.getInstance().getCurrentStudyId();
          if (loadStudyId) {
            const cancelCB = () => this.reloadResources();
            const isStudyCreation = false;
            this._startStudyById(loadStudyId, null, cancelCB, isStudyCreation);
          } else {
            this.reloadResources();
          }
          // "Starting..." page
          this._hideLoadingPage();

          // since all the resources (templates, users, orgs...) were already loaded, notifications can be built
          osparc.data.Resources.get("notifications")
            .then(notifications => {
              osparc.notification.Notifications.getInstance().addNotifications(notifications);
            });
        })
        .catch(err => {
          console.error(err);
          osparc.FlashMessenger.logAs(err.message, "ERROR");
        });
    },

    __getActiveStudy: function() {
      const params = {
        url: {
          tabId: osparc.utils.Utils.getClientSessionID()
        }
      };
      return osparc.data.Resources.fetch("studies", "getActive", params)
        .then(studyData => {
          if (studyData) {
            osparc.store.Store.getInstance().setCurrentStudyId(studyData["uuid"]);
          }
        })
        .catch(err => console.error(err));
    },

    reloadResources: function() {
      if (
        osparc.data.Permissions.getInstance().canDo("studies.user.read") &&
        osparc.auth.Manager.getInstance().isLoggedIn()
      ) {
        this.__reloadFolders();
        this.__reloadStudies();
      } else {
        this.__resetStudiesList();
      }
    },

    reloadMoreResources: function() {
      this.__reloadStudies();
    },

    __reloadWorkspaces: function() {
      this.__setWorkspacesToList([]);
      osparc.store.Workspaces.getInstance().fetchWorkspaces()
        .then(workspaces => {
          this.__setWorkspacesToList(workspaces);
        });
    },

    __reloadFolders: function() {
      if (
        !osparc.auth.Manager.getInstance().isLoggedIn() ||
        !osparc.utils.DisabledPlugins.isFoldersEnabled() ||
        this.getCurrentContext() !== "studiesAndFolders" ||
        this.__loadingFolders
      ) {
        return;
      }

      const workspaceId = this.getCurrentWorkspaceId();
      const folderId = this.getCurrentFolderId();
      this.__loadingFolders = true;
      this.__setFoldersToList([]);
      osparc.store.Folders.getInstance().fetchFolders(folderId, workspaceId, this.getOrderBy())
        .then(folders => {
          this.__setFoldersToList(folders);
        })
        .catch(console.error)
        .finally(() => this.__loadingFolders = null);
    },

    __reloadStudies: function() {
      if (
        !osparc.auth.Manager.getInstance().isLoggedIn() ||
        this.getCurrentContext() === "workspaces" ||
        this._loadingResourcesBtn.isFetching()
      ) {
        return;
      }

      osparc.data.Resources.get("tasks")
        .then(tasks => {
          if (tasks && tasks.length) {
            this.__tasksReceived(tasks);
          }
        });

      // Show "Contact Us" message if services.length === 0
      // Most probably is a product-stranger user (it can also be that the catalog is down)
      osparc.store.Services.getServicesLatest()
        .then(services => {
          if (Object.keys(services).length === 0) {
            const noAccessText = new qx.ui.basic.Label().set({
              selectable: true,
              rich: true,
              font: "text-18",
              paddingTop: 20
            });
            let msg = this.tr("It seems you don't have access to this product.");
            msg += "</br>";
            msg += "</br>";
            msg += this.tr("Please contact us:");
            msg += "</br>";
            const supportEmail = osparc.store.VendorInfo.getInstance().getSupportEmail();
            noAccessText.setValue(msg + supportEmail);
            this._addToLayout(noAccessText);
          }
        });

      this._loadingResourcesBtn.setFetching(true);
      this._loadingResourcesBtn.setVisibility("visible");
      this.__getNextStudiesRequest()
        .then(resp => {
          // Context might have been changed while waiting for the response.
          // The new call is on the way, therefore this response can be ignored.
          const contextChanged = this.__didContextChange(resp["params"]["url"]);
          if (contextChanged) {
            return;
          }

          const studies = resp["data"];
          this.__addStudiesToList(studies);
          if (this._resourcesContainer.getFlatList()) {
            this._resourcesContainer.getFlatList().nextRequest = resp["_links"]["next"];
          }

          if (this.getCurrentContext() === "trash") {
            this.__header.getChildControl("empty-trash-button").setVisibility(this._resourcesList.length ? "visible" : "excluded");
          }

          // Show Quick Start if there are no studies in the root folder of the personal workspace
          const quickStartInfo = osparc.product.quickStart.Utils.getQuickStart();
          if (quickStartInfo) {
            const dontShow = osparc.utils.Utils.localCache.getLocalStorageItem(quickStartInfo.localStorageStr);
            if (dontShow === "true" || this.__dontShowTutorial) {
              return;
            }
            const nStudies = "_meta" in resp ? resp["_meta"]["total"] : 0;
            if (
              nStudies === 0 &&
              this.getCurrentWorkspaceId() === null &&
              this.getCurrentFolderId() === null
            ) {
              const quickStartWindow = quickStartInfo.tutorial();
              quickStartWindow.center();
              quickStartWindow.open();
              quickStartWindow.addListener("close", () => {
                this.__dontShowTutorial = true;
              }, this);
            }
          }
        })
        .catch(err => {
          console.error(err);
          osparc.FlashMessenger.logAs(err.message, "ERROR");
          // stop fetching
          if (this._resourcesContainer.getFlatList()) {
            this._resourcesContainer.getFlatList().nextRequest = null;
          }
        })
        .finally(() => {
          this._loadingResourcesBtn.setFetching(false);
          if (this._resourcesContainer.getFlatList()) {
            this._loadingResourcesBtn.setVisibility(this._resourcesContainer.getFlatList().nextRequest === null ? "excluded" : "visible");
          }
          this._moreResourcesRequired();
        });
    },

    __resetStudiesList: function() {
      this._resourcesList = [];
      // It will remove the study cards
      this._reloadCards();
    },

    __addStudiesToList: function(studiesList) {
      studiesList.forEach(study => study["resourceType"] = "study");
      studiesList.forEach(study => {
        const idx = this._resourcesList.findIndex(std => std["uuid"] === study["uuid"]);
        if (idx === -1) {
          this._resourcesList.push(study);
        }
      });
      this.__reloadNewCards();

      studiesList.forEach(study => {
        const state = study["state"];
        if (state && "locked" in state && state["locked"]["value"] && state["locked"]["status"] === "CLOSING") {
          // websocket might have already notified that the state was closed.
          // But the /projects calls response got after the ws message. Ask again to make sure
          const delay = 2000;
          const studyId = study["uuid"];
          setTimeout(() => {
            const params = {
              url: {
                studyId
              }
            };
            osparc.data.Resources.getOne("studies", params)
              .then(studyData => {
                this.__studyStateReceived(study["uuid"], studyData["state"]);
              });
          }, delay);
        }
      });
    },

    __setFoldersToList: function(folders) {
      this.__foldersList = folders;
      folders.forEach(folder => folder["resourceType"] = "folder");
      this.__reloadFolderCards();
    },

    __setWorkspacesToList: function(workspaces) {
      this.__workspacesList = workspaces;
      workspaces.forEach(workspace => workspace["resourceType"] = "workspace");
      this.__reloadWorkspaceCards();
    },

    _reloadCards: function() {
      const fetching = this._loadingResourcesBtn ? this._loadingResourcesBtn.getFetching() : false;
      const visibility = this._loadingResourcesBtn ? this._loadingResourcesBtn.getVisibility() : "excluded";

      this._resourcesContainer.setResourcesToList(this._resourcesList);
      const cards = this._resourcesContainer.reloadCards("studies");
      this.__configureStudyCards(cards);

      // they were removed in the above reloadCards
      this.__reloadFolders();

      this.__addNewStudyButtons();

      const loadMoreBtn = this.__createLoadMoreButton();
      loadMoreBtn.set({
        fetching,
        visibility
      });
      loadMoreBtn.addListener("appear", () => this._moreResourcesRequired());
      this._resourcesContainer.addNonResourceCard(loadMoreBtn);

      osparc.filter.UIFilterController.dispatch("searchBarFilter");
    },

    __reloadNewCards: function() {
      this._resourcesContainer.setResourcesToList(this._resourcesList);
      const cards = this._resourcesContainer.reloadNewCards();
      this.__configureStudyCards(cards);

      osparc.filter.UIFilterController.dispatch("searchBarFilter");
    },

    // WORKSPACES
    __reloadWorkspaceCards: function() {
      this._resourcesContainer.setWorkspacesToList(this.__workspacesList);
      this._resourcesContainer.reloadWorkspaces();

      const newWorkspaceCard = new osparc.dashboard.WorkspaceButtonNew();
      newWorkspaceCard.setCardKey("new-workspace");
      newWorkspaceCard.subscribeToFilterGroup("searchBarFilter");
      [
        "createWorkspace",
        "updateWorkspace"
      ].forEach(e => {
        newWorkspaceCard.addListener(e, () => {
          this.__reloadWorkspaces();
        });
      });
      this._resourcesContainer.addNewWorkspaceCard(newWorkspaceCard);
    },

    _workspaceSelected: function(workspaceId) {
      this.__changeContext("studiesAndFolders", workspaceId, null);
    },

    _workspaceUpdated: function() {
      this.__reloadWorkspaceCards();
    },

    _deleteWorkspaceRequested: function(workspaceId) {
      osparc.store.Workspaces.getInstance().deleteWorkspace(workspaceId)
        .then(() => {
          this.__reloadWorkspaces();
        })
        .catch(err => {
          console.error(err);
          osparc.FlashMessenger.logAs(err.message, "ERROR");
        })
    },
    // /WORKSPACES

    // FOLDERS
    __reloadFolderCards: function() {
      this._resourcesContainer.setFoldersToList(this.__foldersList);
      this._resourcesContainer.reloadFolders();

      this.__addNewFolderButton();
    },

    __addNewFolderButton: function() {
      if (this.getCurrentContext() !== "studiesAndFolders") {
        return;
      }
      const currentWorkspaceId = this.getCurrentWorkspaceId();
      if (currentWorkspaceId) {
        const currentWorkspace = osparc.store.Workspaces.getInstance().getWorkspace(this.getCurrentWorkspaceId());
        if (currentWorkspace && !currentWorkspace.getMyAccessRights()["write"]) {
          // If user can't write in workspace, do not show plus button
          return;
        }
      }

      const newFolderCard = new osparc.dashboard.FolderButtonNew();
      newFolderCard.setCardKey("new-folder");
      newFolderCard.subscribeToFilterGroup("searchBarFilter");
      newFolderCard.addListener("createFolder", e => {
        const data = e.getData();
        this.__createFolder(data);
      }, this);
      this._resourcesContainer.addNewFolderCard(newFolderCard);
    },

    __createFolder: function(data) {
      const currentFolder = osparc.store.Folders.getInstance().getFolder(this.getCurrentFolderId())
      const parentFolderId = currentFolder ? currentFolder.getFolderId() : null;
      const currentWorkspaceId = this.getCurrentWorkspaceId();
      osparc.store.Folders.getInstance().postFolder(data.name, parentFolderId, currentWorkspaceId)
        .then(() => this.__reloadFolders())
        .catch(err => console.error(err));
    },

    _folderSelected: function(folderId) {
      this.__changeContext("studiesAndFolders", this.getCurrentWorkspaceId(), folderId);
    },

    _folderUpdated: function() {
      this.__reloadFolders();
    },

    __showMoveToWorkspaceWarningMessage: function() {
      const msg = this.tr("The permissions will be taken from the new workspace.");
      const win = new osparc.ui.window.Confirmation(msg).set({
        caption: this.tr("Move"),
        confirmText: this.tr("Move"),
      });
      win.open();
      return win;
    },

    _moveFolderToRequested: function(folderId) {
      const currentWorkspaceId = this.getCurrentWorkspaceId();
      const currentFolderId = this.getCurrentFolderId();
      const moveFolderTo = new osparc.dashboard.MoveResourceTo(currentWorkspaceId, currentFolderId);
      const title = this.tr("Move to...");
      const win = osparc.ui.window.Window.popUpInWindow(moveFolderTo, title, 400, 400);
      moveFolderTo.addListener("moveTo", e => {
        win.close();
        const data = e.getData();
        const destWorkspaceId = data["workspaceId"];
        const destFolderId = data["folderId"];
        if (destWorkspaceId !== currentWorkspaceId) {
          const msg = this.tr("Moving folders to Shared Workspaces are coming soon");
          osparc.FlashMessenger.getInstance().logAs(msg, "WARNING");
          return;
        }
        const moveFolder = () => {
          Promise.all([
            this.__moveFolderToWorkspace(folderId, destWorkspaceId),
            this.__moveFolderToFolder(folderId, destFolderId),
          ])
            .then(() => this.__reloadFolders())
            .catch(err => console.error(err));
        }
        if (destWorkspaceId === currentWorkspaceId) {
          moveFolder();
        } else {
          const confirmationWin = this.__showMoveToWorkspaceWarningMessage();
          confirmationWin.addListener("close", () => {
            if (confirmationWin.getConfirmed()) {
              moveFolder();
            }
          }, this);
        }
      });
      moveFolderTo.addListener("cancel", () => win.close());
    },

    __moveFolderToWorkspace: function(folderId, destWorkspaceId) {
      const folder = osparc.store.Folders.getInstance().getFolder(folderId);
      if (folder.getWorkspaceId() === destWorkspaceId) {
        // resolve right away
        return new Promise(resolve => resolve());
      }
      const params = {
        url: {
          folderId,
          workspaceId: destWorkspaceId,
        }
      };
      return osparc.data.Resources.fetch("folders", "moveToWorkspace", params)
        .then(() => folder.setWorkspaceId(destWorkspaceId))
        .catch(err => console.error(err));
    },

    __moveFolderToFolder: function(folderId, destFolderId) {
      if (folderId === destFolderId) {
        // resolve right away
        return new Promise(resolve => resolve());
      }
      const folder = osparc.store.Folders.getInstance().getFolder(folderId);
      const updatedData = {
        name: folder.getName(),
        parentFolderId: destFolderId,
      };
      return osparc.store.Folders.getInstance().putFolder(folderId, updatedData)
        .then(() => folder.setParentFolderId(destFolderId))
        .catch(err => console.error(err));
    },

    _deleteFolderRequested: function(folderId) {
      osparc.store.Folders.getInstance().deleteFolder(folderId, this.getCurrentWorkspaceId())
        .then(() => this.__reloadFolders())
        .catch(err => console.error(err));
    },
    // /FOLDERS

    __configureStudyCards: function(cards) {
      cards.forEach(card => {
        card.setMultiSelectionMode(this.getMultiSelection());
        card.addListener("tap", e => {
          if (card.getBlocked() === true) {
            card.setValue(false);
          } else {
            this.__itemClicked(card, e.getNativeEvent().shiftKey);
          }
        }, this);
        this._populateCardMenu(card);
      });
    },

    __itemClicked: function(item, isShiftPressed) {
      const studiesCont = this._resourcesContainer.getFlatList();

      if (isShiftPressed) {
        const lastIdx = studiesCont.getLastSelectedIndex();
        const currentIdx = studiesCont.getIndex(item);
        const minMax = [Math.min(lastIdx, currentIdx), Math.max(lastIdx, currentIdx)];
        for (let i=minMax[0]; i<=minMax[1]; i++) {
          const card = studiesCont.getChildren()[i];
          if (card.isVisible()) {
            card.setValue(true);
          }
        }
      }
      studiesCont.setLastSelectedIndex(studiesCont.getIndex(item));

      if (!item.isMultiSelectionMode()) {
        const studyData = this.__getStudyData(item.getUuid(), false);
        this._openResourceDetails(studyData);
        this.resetSelection();
      }
    },

    __attachEventHandlers: function() {
      const socket = osparc.wrapper.WebSocket.getInstance();
      socket.on("projectStateUpdated", data => {
        if (data) {
          const studyId = data["project_uuid"];
          const state = ("data" in data) ? data.data : {};
          const errors = ("errors" in data) ? data.errors : [];
          this.__studyStateReceived(studyId, state, errors);
        }
      }, this);

      const commandEsc = new qx.ui.command.Command("Esc");
      commandEsc.addListener("execute", e => {
        this.resetSelection();
        this.setMultiSelection(false);
      });
      osparc.store.Store.getInstance().addListener("changeTags", () => {
        this.invalidateStudies();
        this.__reloadStudies();
      }, this);

      qx.event.message.Bus.subscribe("reloadStudies", () => {
        this.invalidateStudies();
        this.__reloadStudies();
      }, this);
    },

    __didContextChange: function(reqParams) {
      // not needed for the comparison
      delete reqParams["type"];
      delete reqParams["limit"];
      delete reqParams["offset"];

      const cParams = this.__getRequestParams();
      const currentParams = {};
      Object.entries(cParams).forEach(([snakeKey, value]) => {
        const key = osparc.utils.Utils.snakeToCamel(snakeKey);
        currentParams[key] = value === "null" ? null : value;
      });

      // check the entries in currentParams are the same as the reqParams
      let sameContext = true;
      Object.entries(currentParams).forEach(([key, value]) => {
        sameContext &= key in reqParams && reqParams[key] === value;
      });
      return !sameContext;
    },

    __getNextPageParams: function() {
      if (this._resourcesContainer.getFlatList() && this._resourcesContainer.getFlatList().nextRequest) {
        // Context might have been changed while waiting for the response.
        // The new call is on the way, therefore this response can be ignored.
        const url = new URL(this._resourcesContainer.getFlatList().nextRequest);
        const urlSearchParams = new URLSearchParams(url.search);
        const urlParams = {};
        for (const [snakeKey, value] of urlSearchParams.entries()) {
          const key = osparc.utils.Utils.snakeToCamel(snakeKey);
          urlParams[key] = value === "null" ? null : value;
        }
        const contextChanged = this.__didContextChange(urlParams);
        if (
          !contextChanged &&
          osparc.utils.Utils.hasParamFromURL(this._resourcesContainer.getFlatList().nextRequest, "offset") &&
          osparc.utils.Utils.hasParamFromURL(this._resourcesContainer.getFlatList().nextRequest, "limit")
        ) {
          return {
            offset: osparc.utils.Utils.getParamFromURL(this._resourcesContainer.getFlatList().nextRequest, "offset"),
            limit: osparc.utils.Utils.getParamFromURL(this._resourcesContainer.getFlatList().nextRequest, "limit")
          };
        }
      }
      return null;
    },

    __getRequestParams: function() {
      const requestParams = {};
      requestParams.orderBy = JSON.stringify(this.getOrderBy());

      switch (this.getCurrentContext()) {
        case "studiesAndFolders":
          requestParams.workspaceId = this.getCurrentWorkspaceId();
          requestParams.folderId = this.getCurrentFolderId();
          break;
        case "search": {
          // Use the ``search`` functionality only if the user types some text
          // tags should only be used to filter the current context (search context ot workspace/folder context)
          const filterData = this._searchBarFilter.getFilterData();
          if (filterData.text) {
            requestParams.text = filterData.text ? encodeURIComponent(filterData.text) : ""; // name, description and uuid
            requestParams["tagIds"] = filterData.tags.length ? filterData.tags.join(",") : "";
          }
          break;
        }
      }

      return requestParams;
    },

    __getNextStudiesRequest: function() {
      const params = {
        url: {
          offset: 0,
          limit: osparc.dashboard.ResourceBrowserBase.PAGINATED_STUDIES,
        }
      };
      const nextPageParams = this.__getNextPageParams();
      if (nextPageParams) {
        params.url.offset = nextPageParams.offset;
        params.url.limit = nextPageParams.limit;
      }
      const requestParams = this.__getRequestParams();
      Object.entries(requestParams).forEach(([key, value]) => {
        params.url[key] = value;
      });

      const options = {
        resolveWResponse: true
      };

      let request = null;
      switch (this.getCurrentContext()) {
        case "trash":
          request = osparc.data.Resources.fetch("studies", "getPageTrashed", params, options);
          break;
        case "search":
          request = osparc.data.Resources.fetch("studies", "getPageSearch", params, options);
          break;
        case "studiesAndFolders":
          request = osparc.data.Resources.fetch("studies", "getPage", params, options);
          break;
      }
      return request;
    },

    invalidateStudies: function() {
      osparc.store.Store.getInstance().invalidate("studies");
      this.__resetStudiesList();
      if (this._resourcesContainer.getFlatList()) {
        this._resourcesContainer.getFlatList().nextRequest = null;
      }
    },

    __addNewStudyButtons: function() {
      if (this.getCurrentContext() !== "studiesAndFolders") {
        return;
      }
      const currentWorkspaceId = this.getCurrentWorkspaceId();
      if (currentWorkspaceId) {
        const currentWorkspace = osparc.store.Workspaces.getInstance().getWorkspace(currentWorkspaceId);
        if (currentWorkspace && !currentWorkspace.getMyAccessRights()["write"]) {
          // If user can't write in workspace, do not show plus buttons
          return;
        }
      }

      switch (osparc.product.Utils.getProductName()) {
        case "osparc":
          this.__addEmptyStudyPlusButton();
          break;
        case "tis":
        case "tiplite":
          this.__addTIPPlusButtons();
          break;
        case "s4l":
        case "s4lacad":
        case "s4llite":
          this.__addPlusButtonsFromServices();
          break;
      }
    },

    __addEmptyStudyPlusButton: function() {
      const mode = this._resourcesContainer.getMode();
      const title = this.tr("Empty") + " " + osparc.product.Utils.getStudyAlias({
        firstUpperCase: true
      })
      const desc = this.tr("Start with an empty study");
      const newStudyBtn = (mode === "grid") ? new osparc.dashboard.GridButtonNew(title, desc) : new osparc.dashboard.ListButtonNew(title, desc);
      newStudyBtn.setCardKey("new-study");
      newStudyBtn.subscribeToFilterGroup("searchBarFilter");
      osparc.utils.Utils.setIdToWidget(newStudyBtn, "newStudyBtn");
      newStudyBtn.addListener("execute", () => this.__newStudyBtnClicked(newStudyBtn));
      this._resourcesContainer.addNonResourceCard(newStudyBtn);
    },

    __addTIPPlusButtons: function() {
      osparc.data.Resources.get("templates")
        .then(templates => {
          if (templates) {
            osparc.utils.Utils.fetchJSON("/resource/osparc/new_studies.json")
              .then(newStudiesData => {
                const product = osparc.product.Utils.getProductName()
                if (product in newStudiesData) {
                  const mode = this._resourcesContainer.getMode();
                  const title = this.tr("New Plan");
                  const newStudyBtn = (mode === "grid") ? new osparc.dashboard.GridButtonNew(title) : new osparc.dashboard.ListButtonNew(title);
                  newStudyBtn.setCardKey("new-study");
                  newStudyBtn.subscribeToFilterGroup("searchBarFilter");
                  osparc.utils.Utils.setIdToWidget(newStudyBtn, "newStudyBtn");
                  this._resourcesContainer.addNonResourceCard(newStudyBtn);
                  newStudyBtn.addListener("execute", () => {
                    newStudyBtn.setValue(false);

                    const newStudies = new osparc.dashboard.NewStudies(newStudiesData[product]);
                    newStudies.addListener("templatesLoaded", () => {
                      newStudies.setGroupBy("category");
                      const winTitle = this.tr("New Plan");
                      const win = osparc.ui.window.Window.popUpInWindow(newStudies, winTitle, osparc.dashboard.NewStudies.WIDTH+40, 300).set({
                        clickAwayClose: false,
                        resizable: true
                      });
                      newStudies.addListener("newStudyClicked", e => {
                        win.close();
                        const templateInfo = e.getData();
                        const templateData = templates.find(t => t.name === templateInfo.expectedTemplateLabel);
                        if (templateData) {
                          this.__newPlanBtnClicked(templateData, templateInfo.newStudyLabel);
                        }
                      });
                      osparc.utils.Utils.setIdToWidget(win, "newStudiesWindow");
                    });
                  });
                }
              });
          }
        });
    },

    // Used in S4L products
    __addNewStudyFromServiceButtons: function(key, newButtonInfo) {
      // Include deprecated versions, they should all be updatable to a non deprecated version
      const versions = osparc.service.Utils.getVersions(key, false);
      if (versions.length && newButtonInfo) {
        // scale to latest compatible
        const latestVersion = versions[0];
        const latestCompatible = osparc.service.Utils.getLatestCompatible(key, latestVersion);
        osparc.store.Services.getService(latestCompatible["key"], latestCompatible["version"])
          .then(latestMetadata => {
            // make sure this one is not deprecated
            if (osparc.service.Utils.isDeprecated(latestMetadata)) {
              return;
            }
            const title = newButtonInfo.title + " " + osparc.service.Utils.extractVersionDisplay(latestMetadata);
            const desc = newButtonInfo.description;
            const mode = this._resourcesContainer.getMode();
            const newStudyFromServiceButton = (mode === "grid") ? new osparc.dashboard.GridButtonNew(title, desc) : new osparc.dashboard.ListButtonNew(title, desc);
            newStudyFromServiceButton.setCardKey("new-"+key);
            osparc.utils.Utils.setIdToWidget(newStudyFromServiceButton, newButtonInfo.idToWidget);
            newStudyFromServiceButton.addListener("execute", () => this.__newStudyFromServiceBtnClicked(newStudyFromServiceButton, latestMetadata["key"], latestMetadata["version"], newButtonInfo.newStudyLabel));
            this._resourcesContainer.addNonResourceCard(newStudyFromServiceButton);
          })
      }
    },

    __addPlusButtonsFromServices: function() {
      // add new plus buttons if key services exists
      osparc.utils.Utils.fetchJSON("/resource/osparc/new_studies.json")
        .then(newStudiesData => {
          const product = osparc.product.Utils.getProductName()
          if (product in newStudiesData) {
            const newButtonsInfo = newStudiesData[product].resources;
            newButtonsInfo.forEach(newButtonInfo => {
              this.__addNewStudyFromServiceButtons(newButtonInfo.expectedKey, newButtonInfo);
            });
          }
        });
    },

    // LAYOUT //
    _createLayout: function() {
      this._createSearchBar();

      if (osparc.utils.DisabledPlugins.isFoldersEnabled()) {
        const header = this.__header = new osparc.dashboard.StudyBrowserHeader();
        this.__header.addListener("emptyTrashRequested", () => this.__emptyTrash(), this);
        this._addToLayout(header);
      }

      this._createResourcesLayout();

      const list = this._resourcesContainer.getFlatList();
      if (list) {
        osparc.utils.Utils.setIdToWidget(list, "studiesList");
      }

      const importStudyButton = this.__createImportButton();
      const isDisabled = osparc.utils.DisabledPlugins.isImportDisabled();
      importStudyButton.setVisibility(isDisabled ? "excluded" : "visible");
      this._toolbar.add(importStudyButton);

      const selectStudiesButton = this.__createSelectButton();
      this._toolbar.add(selectStudiesButton);

      const studiesMoveButton = this.__createMoveStudiesButton();
      this._toolbar.add(studiesMoveButton);

      const studiesTrashButton = this.__createTrashButton();
      this._toolbar.add(studiesTrashButton);

      const studiesDeleteButton = this.__createDeleteButton();
      this._toolbar.add(studiesDeleteButton);

      this._toolbar.add(new qx.ui.core.Spacer(), {
        flex: 1
      });

      this.__addSortByButton();
      this._addViewModeButton();

      this._addResourceFilter();

      this.__connectContexts();

      this.__addNewStudyButtons();

      const loadMoreBtn = this.__createLoadMoreButton();
      this._resourcesContainer.addNonResourceCard(loadMoreBtn);

      this.addListener("changeMultiSelection", e => {
        const multiEnabled = e.getData();
        const cards = this._resourcesContainer.getCards();
        cards.forEach(card => {
          if (!osparc.dashboard.ResourceBrowserBase.isCardButtonItem(card)) {
            card.setEnabled(!multiEnabled);
          }
        });
        importStudyButton.setEnabled(!multiEnabled);
      });

      this._resourcesContainer.addListener("changeSelection", e => {
        const currentContext = this.getCurrentContext();
        const selection = e.getData();

        studiesMoveButton.set({
          visibility: selection.length && currentContext === "studiesAndFolders" ? "visible" : "excluded",
          label: selection.length > 1 ? this.tr("Move selected")+" ("+selection.length+")" : this.tr("Move")
        });

        studiesTrashButton.set({
          visibility: selection.length && currentContext === "studiesAndFolders" ? "visible" : "excluded",
          label: selection.length > 1 ? this.tr("Trash selected")+" ("+selection.length+")" : this.tr("Trash")
        });

        studiesDeleteButton.set({
          visibility: selection.length && currentContext === "trash" ? "visible" : "excluded",
          label: selection.length > 1 ? this.tr("Delete selected")+" ("+selection.length+")" : this.tr("Delete")
        });
      });

      this._resourcesContainer.addListener("changeVisibility", () => this._moreResourcesRequired());

      return this._resourcesContainer;
    },

    __connectContexts: function() {
      if (osparc.utils.DisabledPlugins.isFoldersEnabled()) {
        const header = this.__header;
        header.addListener("locationChanged", () => {
          const workspaceId = header.getCurrentWorkspaceId();
          const folderId = header.getCurrentFolderId();
          this.__changeContext("studiesAndFolders", workspaceId, folderId);
        }, this);

        const workspacesAndFoldersTree = this._resourceFilter.getWorkspacesAndFoldersTree();
        workspacesAndFoldersTree.addListener("locationChanged", e => {
          const context = e.getData();
          const workspaceId = context["workspaceId"];
          if (workspaceId === -1) {
            this.__changeContext("workspaces");
          } else {
            const folderId = context["folderId"];
            this.__changeContext("studiesAndFolders", workspaceId, folderId);
          }
        }, this);

        this._resourceFilter.addListener("trashContext", () => {
          this.__changeContext("trash");
        });

        this._searchBarFilter.addListener("filterChanged", e => {
          const filterData = e.getData();
          if (filterData.text) {
            this.__changeContext("search");
          } else {
            const workspaceId = this.getCurrentWorkspaceId();
            const folderId = this.getCurrentFolderId();
            this.__changeContext("studiesAndFolders", workspaceId, folderId);
          }
        });
      }
    },

    __changeContext: function(context, workspaceId = null, folderId = null) {
      if (osparc.utils.DisabledPlugins.isFoldersEnabled()) {
        if (
          context !== "search" && // reload studies for a new search
          context === this.getCurrentContext() &&
          workspaceId === this.getCurrentWorkspaceId() &&
          folderId === this.getCurrentFolderId()
        ) {
          // didn't really change
          return;
        }

        this.set({
          currentContext: context,
          currentWorkspaceId: workspaceId,
          currentFolderId: folderId,
        });
        this._loadingResourcesBtn.setFetching(false);
        this.resetSelection();
        this.setMultiSelection(false);
        this.invalidateStudies();
        this._resourcesContainer.setResourcesToList([]);

        if (context === "search") {
          this.__setFoldersToList([]);
          this.__reloadStudies();
        } else if (context === "trash") {
          // for now, studies only
          this.__setFoldersToList([]);
          this.__reloadStudies();
        } else if (context === "workspaces") {
          this._searchBarFilter.resetFilters();
          this.__reloadWorkspaces();
        } else if (context === "studiesAndFolders") {
          this._searchBarFilter.resetFilters();
          this.__reloadFolders();
          this.__reloadStudies();
        }

        // notify header
        const header = this.__header;
        header.set({
          currentContext: context,
          currentWorkspaceId: workspaceId,
          currentFolderId: folderId,
        });

        // notify Filters on the left
        this._resourceFilter.contextChanged(context, workspaceId, folderId);
      }
    },

    __addSortByButton: function() {
      const sortByButton = new osparc.dashboard.SortedByMenuButton();
      sortByButton.set({
        appearance: "form-button-outlined"
      });
      osparc.utils.Utils.setIdToWidget(sortByButton, "sortByButton");
      sortByButton.addListener("sortByChanged", e => {
        this.setOrderBy(e.getData());
        this.invalidateStudies();
        this.reloadResources();
      }, this);
      this._toolbar.add(sortByButton);
    },

    __createLoadMoreButton: function() {
      const mode = this._resourcesContainer.getMode();
      const loadMoreBtn = this._loadingResourcesBtn = (mode === "grid") ? new osparc.dashboard.GridButtonLoadMore() : new osparc.dashboard.ListButtonLoadMore();
      loadMoreBtn.setCardKey("load-more");
      osparc.utils.Utils.setIdToWidget(loadMoreBtn, "studiesLoading");
      loadMoreBtn.addListener("execute", () => {
        loadMoreBtn.setValue(false);
        this._moreResourcesRequired();
      });
      return loadMoreBtn;
    },

    __createImportButton: function() {
      const importButton = new qx.ui.form.Button(this.tr("Import"));
      importButton.set({
        appearance: "form-button-outlined"
      });
      importButton.addListener("execute", () => {
        const importStudy = new osparc.study.Import();
        const win = osparc.ui.window.Window.popUpInWindow(importStudy, this.tr("Import Study"), 400, 125);
        win.set({
          clickAwayClose: false
        });
        importStudy.addListener("fileReady", e => {
          win.close();
          const file = e.getData();
          if (file === null || file === undefined) {
            return;
          }
          const size = file.size;
          const maxSize = 10 * 1000 * 1000 * 1000; // 10 GB
          if (size > maxSize) {
            osparc.FlashMessenger.logAs(`The file is too big. Maximum size is ${maxSize}MB. Please provide with a smaller file or a repository URL.`, "ERROR");
            return;
          }
          this.__importStudy(file);
        }, this);
      }, this);
      return importButton;
    },

    __createMoveStudiesButton: function() {
      const moveStudiesButton = new qx.ui.form.Button(this.tr("Move to")).set({
        appearance: "form-button-outlined",
        visibility: "excluded",
      });
      moveStudiesButton.addListener("execute", () => {
        const currentWorkspaceId = this.getCurrentWorkspaceId();
        const currentFolderId = this.getCurrentFolderId();
        const moveStudyTo = new osparc.dashboard.MoveResourceTo(currentWorkspaceId, currentFolderId);
        const title = this.tr("Move to...");
        const win = osparc.ui.window.Window.popUpInWindow(moveStudyTo, title, 400, 400);
        moveStudyTo.addListener("moveTo", e => {
          win.close();
          const data = e.getData();
          const destWorkspaceId = data["workspaceId"];
          const destFolderId = data["folderId"];
          const moveStudies = () => {
            const selection = this._resourcesContainer.getSelection();
            selection.forEach(button => {
              const studyData = button.getResourceData();
              Promise.all([
                this.__moveStudyToWorkspace(studyData, destWorkspaceId),
                this.__moveStudyToFolder(studyData, destFolderId),
              ])
                .then(() => this.__removeFromStudyList(studyData["uuid"]))
                .catch(err => {
                  console.error(err);
                  osparc.FlashMessenger.logAs(err.message, "ERROR");
                });
            });
            this.resetSelection();
            this.setMultiSelection(false);
          }
          if (destWorkspaceId === currentWorkspaceId) {
            moveStudies();
          } else {
            const confirmationWin = this.__showMoveToWorkspaceWarningMessage();
            confirmationWin.addListener("close", () => {
              if (confirmationWin.getConfirmed()) {
                moveStudies();
              }
            }, this);
          }
        }, this);
        moveStudyTo.addListener("cancel", () => win.close());
      }, this);
      return moveStudiesButton;
    },

    __createTrashButton: function() {
      const trashButton = new qx.ui.form.Button(this.tr("Trash"), "@FontAwesome5Solid/trash/14").set({
        appearance: "danger-button",
        visibility: "excluded"
      });
      osparc.utils.Utils.setIdToWidget(trashButton, "deleteStudiesBtn");
      trashButton.addListener("execute", () => {
        const selection = this._resourcesContainer.getSelection();
        const preferencesSettings = osparc.Preferences.getInstance();
        if (preferencesSettings.getConfirmDeleteStudy()) {
          const win = this.__createConfirmTrashWindow(selection.map(button => button.getTitle()));
          win.center();
          win.open();
          win.addListener("close", () => {
            if (win.getConfirmed()) {
              this.__trashStudies(selection.map(button => this.__getStudyData(button.getUuid(), false)), false);
            }
          }, this);
        } else {
          this.__trashStudies(selection.map(button => this.__getStudyData(button.getUuid(), false)), false);
        }
      }, this);
      return trashButton;
    },

    __createDeleteButton: function() {
      const deleteButton = new qx.ui.form.Button(this.tr("Delete"), "@FontAwesome5Solid/trash/14").set({
        appearance: "danger-button",
        visibility: "excluded"
      });
      osparc.utils.Utils.setIdToWidget(deleteButton, "deleteStudiesBtn");
      deleteButton.addListener("execute", () => {
        const selection = this._resourcesContainer.getSelection();
        const preferencesSettings = osparc.Preferences.getInstance();
        if (preferencesSettings.getConfirmDeleteStudy()) {
          const win = this.__createConfirmDeleteWindow(selection.map(button => button.getTitle()));
          win.center();
          win.open();
          win.addListener("close", () => {
            if (win.getConfirmed()) {
              this.__doDeleteStudies(selection.map(button => this.__getStudyData(button.getUuid(), false)), false);
            }
          }, this);
        } else {
          this.__doDeleteStudies(selection.map(button => this.__getStudyData(button.getUuid(), false)), false);
        }
      }, this);
      return deleteButton;
    },

    __emptyTrash: function() {
      const win = this.__createConfirmEmptyTrashWindow();
      win.center();
      win.open();
      win.addListener("close", () => {
        if (win.getConfirmed()) {
          osparc.data.Resources.fetch("trash", "delete")
            .then(() => {
              this.__resetStudiesList();
            });
        }
      }, this);
    },

    __createSelectButton: function() {
      const selectButton = new qx.ui.form.ToggleButton().set({
        appearance: "form-button-outlined",
        marginRight: 8
      });
      selectButton.bind("value", this, "multiSelection");
      selectButton.bind("value", selectButton, "label", {
        converter: val => val ? this.tr("Cancel Selection") : (this.tr("Select ") + osparc.product.Utils.getStudyAlias({
          plural: true,
          firstUpperCase: true
        }))
      });
      this.bind("multiSelection", selectButton, "value");
      this.bind("currentContext", selectButton, "visibility", {
        converter: currentContext => currentContext === "studiesAndFolders" ? "visible" : "excluded"
      });
      return selectButton;
    },

    __applyMultiSelection: function(value) {
      this._resourcesContainer.getCards().forEach(studyItem => {
        if (osparc.dashboard.ResourceBrowserBase.isCardButtonItem(studyItem)) {
          studyItem.setMultiSelectionMode(value);
          if (value === false) {
            studyItem.setValue(false);
          }
        }
      });
    },
    // LAYOUT //

    __studyStateReceived: function(studyId, state, errors) {
      osparc.store.Store.getInstance().setStudyState(studyId, state);
      const idx = this._resourcesList.findIndex(study => study["uuid"] === studyId);
      if (idx > -1) {
        this._resourcesList[idx]["state"] = state;
      }
      const studyItem = this._resourcesContainer.getCards().find(card => osparc.dashboard.ResourceBrowserBase.isCardButtonItem(card) && card.getUuid() === studyId);
      if (studyItem) {
        studyItem.setState(state);
      }
      if (errors && errors.length) {
        console.error(errors);
      }
    },

    __newStudyBtnClicked: function(button) {
      button.setValue(false);
      const minStudyData = osparc.data.model.Study.createMinStudyObject();
      const title = osparc.utils.Utils.getUniqueStudyName(minStudyData.name, this._resourcesList);
      minStudyData["name"] = title;
      minStudyData["workspaceId"] = this.getCurrentWorkspaceId();
      minStudyData["folderId"] = this.getCurrentFolderId();
      this._showLoadingPage(this.tr("Creating ") + (minStudyData.name || osparc.product.Utils.getStudyAlias()));
      const params = {
        data: minStudyData
      };
      osparc.study.Utils.createStudyAndPoll(params)
        .then(studyData => this.__startStudyAfterCreating(studyData["uuid"]))
        .catch(err => {
          this._hideLoadingPage();
          osparc.FlashMessenger.getInstance().logAs(err.message, "ERROR");
          console.error(err);
        });
    },

    __newPlanBtnClicked: function(templateData, newStudyName) {
      // do not override cached template data
      const templateCopyData = osparc.utils.Utils.deepCloneObject(templateData);
      const title = osparc.utils.Utils.getUniqueStudyName(newStudyName, this._resourcesList);
      templateCopyData.name = title;
      this._showLoadingPage(this.tr("Creating ") + (newStudyName || osparc.product.Utils.getStudyAlias()));
      const contextProps = {
        workspaceId: this.getCurrentWorkspaceId(),
        folderId: this.getCurrentFolderId(),
      };
      osparc.study.Utils.createStudyFromTemplate(templateCopyData, this._loadingPage, contextProps)
        .then(studyId => this.__startStudyAfterCreating(studyId))
        .catch(err => {
          this._hideLoadingPage();
          osparc.FlashMessenger.getInstance().logAs(err.message, "ERROR");
          console.error(err);
        });
    },

    __newStudyFromServiceBtnClicked: function(button, key, version, newStudyLabel) {
      button.setValue(false);
      this._showLoadingPage(this.tr("Creating ") + osparc.product.Utils.getStudyAlias());
      const contextProps = {
        workspaceId: this.getCurrentWorkspaceId(),
        folderId: this.getCurrentFolderId(),
      };
      osparc.study.Utils.createStudyFromService(key, version, this._resourcesList, newStudyLabel, contextProps)
        .then(studyId => this.__startStudyAfterCreating(studyId))
        .catch(err => {
          this._hideLoadingPage();
          osparc.FlashMessenger.getInstance().logAs(err.message, "ERROR");
          console.error(err);
        });
    },

    __startStudyAfterCreating: function(studyId) {
      const openCB = () => this._hideLoadingPage();
      const cancelCB = () => {
        this._hideLoadingPage();
        const params = {
          url: {
            studyId
          }
        };
        osparc.data.Resources.fetch("studies", "delete", params);
      };
      const isStudyCreation = true;
      this._startStudyById(studyId, openCB, cancelCB, isStudyCreation);
    },

    _updateStudyData: function(studyData) {
      studyData["resourceType"] = "study";
      const index = this._resourcesList.findIndex(study => study["uuid"] === studyData["uuid"]);
      if (index === -1) {
        // add it in first position, most likely it's a new study
        this._resourcesList.unshift(studyData);
      } else {
        this._resourcesList[index] = studyData;
      }
      // it will render the studies in the right order
      this._reloadCards();
    },

    __removeFromStudyList: function(studyId) {
      const idx = this._resourcesList.findIndex(study => study["uuid"] === studyId);
      if (idx > -1) {
        this._resourcesList.splice(idx, 1);
      }
      this._resourcesContainer.removeCard(studyId);
    },

    _populateCardMenu: function(card) {
      const menu = card.getMenu();
      const studyData = card.getResourceData();

      const trashed = Boolean(studyData["trashedAt"]);
      const writeAccess = osparc.data.model.Study.canIWrite(studyData["accessRights"]);
      const deleteAccess = osparc.data.model.Study.canIDelete(studyData["accessRights"]);

      if (this.getCurrentContext() === "trash") {
        if (trashed) {
          if (writeAccess) {
            const untrashButton = this.__getUntrashStudyMenuButton(studyData);
            menu.add(untrashButton);
          }
          if (deleteAccess) {
            const deleteButton = this.__getDeleteStudyMenuButton(studyData, false);
            menu.addSeparator();
            menu.add(deleteButton);
          }
        }
        return;
      }

      const openButton = this._getOpenMenuButton(studyData);
      if (openButton) {
        menu.add(openButton);
      }

      if (this.getCurrentContext() === "search") {
        const renameStudyButton = this.__getOpenLocationMenuButton(studyData);
        menu.add(renameStudyButton);
      }

      if (writeAccess) {
        const renameStudyButton = this.__getRenameStudyMenuButton(studyData);
        menu.add(renameStudyButton);
      }

      if (writeAccess) {
        const editThumbnailButton = this.__getThumbnailStudyMenuButton(studyData);
        menu.add(editThumbnailButton);
      }

      const duplicateStudyButton = this.__getDuplicateMenuButton(studyData);
      menu.add(duplicateStudyButton);

      if (osparc.product.Utils.isProduct("osparc")) {
        const exportStudyButton = this.__getExportMenuButton(studyData);
        menu.add(exportStudyButton);
      }

      menu.addSeparator();

      // Access Rights are set at workspace level)
      if (writeAccess && this.getCurrentWorkspaceId() === null) {
        const shareButton = this._getShareMenuButton(card);
        if (shareButton) {
          menu.add(shareButton);
        }
      }

      if (writeAccess) {
        const tagsButton = this._getTagsMenuButton(card);
        if (tagsButton) {
          menu.add(tagsButton);
        }
      }

      const studyDataButton = this.__getStudyDataMenuButton(card);
      menu.add(studyDataButton);

      if (osparc.desktop.credits.Utils.areWalletsEnabled()) {
        const billingsSettingsButton = this.__getBillingMenuButton(card);
        menu.add(billingsSettingsButton);
      }

      if (writeAccess && osparc.utils.DisabledPlugins.isFoldersEnabled()) {
        menu.addSeparator();

        const moveToButton = this.__getMoveStudyToMenuButton(studyData);
        if (moveToButton) {
          menu.add(moveToButton);
        }
      }

      if (deleteAccess) {
        const trashButton = this.__getTrashStudyMenuButton(studyData, false);
        menu.addSeparator();
        menu.add(trashButton);
      }

      card.evaluateMenuButtons();
    },

    __getOpenLocationMenuButton: function(studyData) {
      const openLocationButton = new qx.ui.menu.Button(this.tr("Open location"), "@FontAwesome5Solid/external-link-alt/12");
      openLocationButton.addListener("execute", () => {
        this.__changeContext("studiesAndFolders", studyData["workspaceId"], studyData["folderId"]);
      }, this);
      return openLocationButton;
    },

    __getRenameStudyMenuButton: function(studyData) {
      const renameButton = new qx.ui.menu.Button(this.tr("Rename..."), "@FontAwesome5Solid/pencil-alt/12");
      renameButton.addListener("execute", () => {
        const renamer = new osparc.widget.Renamer(studyData["name"]);
        renamer.addListener("labelChanged", e => {
          renamer.close();
          const newLabel = e.getData()["newLabel"];
          this.__updateName(studyData, newLabel);
        }, this);
        renamer.center();
        renamer.open();
      }, this);
      return renameButton;
    },

    __getThumbnailStudyMenuButton: function(studyData) {
      const thumbButton = new qx.ui.menu.Button(this.tr("Thumbnail..."), "@FontAwesome5Solid/image/12");
      thumbButton.addListener("execute", () => {
        osparc.editor.ThumbnailSuggestions.extractThumbnailSuggestions(studyData)
          .then(suggestions => {
            const title = this.tr("Edit Thumbnail");
            const oldThumbnail = studyData.thumbnail;
            const thumbnailEditor = new osparc.editor.ThumbnailEditor(oldThumbnail, suggestions);
            const win = osparc.ui.window.Window.popUpInWindow(thumbnailEditor, title, suggestions.length > 2 ? 500 : 350, 280);
            thumbnailEditor.addListener("updateThumbnail", e => {
              win.close();
              const newUrl = e.getData();
              this.__updateThumbnail(studyData, newUrl);
            }, this);
            thumbnailEditor.addListener("cancel", () => win.close());
          })
          .catch(err => console.error(err));
      }, this);
      return thumbButton;
    },

    __updateName: function(studyData, name) {
      osparc.info.StudyUtils.patchStudyData(studyData, "name", name)
        .then(() => this._updateStudyData(studyData))
        .catch(err => {
          console.error(err);
          const msg = err.message || this.tr("Something went wrong Renaming");
          osparc.FlashMessenger.logAs(msg, "ERROR");
        });
    },

    __updateThumbnail: function(studyData, url) {
      osparc.info.StudyUtils.patchStudyData(studyData, "thumbnail", url)
        .then(() => this._updateStudyData(studyData))
        .catch(err => {
          console.error(err);
          const msg = err.message || this.tr("Something went wrong updating the Thumbnail");
          osparc.FlashMessenger.logAs(msg, "ERROR");
        });
    },

    __getStudyDataMenuButton: function(card) {
      const text = osparc.utils.Utils.capitalize(osparc.product.Utils.getStudyAlias()) + this.tr(" files...");
      const studyDataButton = new qx.ui.menu.Button(text, "@FontAwesome5Solid/file/12");
      studyDataButton["studyDataButton"] = true;
      studyDataButton.addListener("tap", () => card.openData(), this);
      return studyDataButton;
    },

    __getBillingMenuButton: function(card) {
      const text = osparc.utils.Utils.capitalize(this.tr("Billing Settings..."));
      const studyBillingSettingsButton = new qx.ui.menu.Button(text);
      studyBillingSettingsButton["billingSettingsButton"] = true;
      studyBillingSettingsButton.addListener("tap", () => card.openBilling(), this);
      return studyBillingSettingsButton;
    },

    __getMoveStudyToMenuButton: function(studyData) {
      const moveToButton = new qx.ui.menu.Button(this.tr("Move to..."), "@FontAwesome5Solid/folder/12");
      moveToButton["moveToButton"] = true;
      moveToButton.addListener("tap", () => {
        const currentWorkspaceId = this.getCurrentWorkspaceId();
        const currentFolderId = this.getCurrentFolderId();
        const moveStudyTo = new osparc.dashboard.MoveResourceTo(currentWorkspaceId, currentFolderId);
        const title = this.tr("Move to...");
        const win = osparc.ui.window.Window.popUpInWindow(moveStudyTo, title, 400, 400);
        moveStudyTo.addListener("moveTo", e => {
          win.close();
          const data = e.getData();
          const destWorkspaceId = data["workspaceId"];
          const destFolderId = data["folderId"];
          const moveStudy = () => {
            Promise.all([
              this.__moveStudyToWorkspace(studyData, destWorkspaceId),
              this.__moveStudyToFolder(studyData, destFolderId),
            ])
              .then(() => this.__removeFromStudyList(studyData["uuid"]))
              .catch(err => {
                console.error(err);
                osparc.FlashMessenger.logAs(err.message, "ERROR");
              });
          };
          if (destWorkspaceId === currentWorkspaceId) {
            moveStudy();
          } else {
            const confirmationWin = this.__showMoveToWorkspaceWarningMessage();
            confirmationWin.addListener("close", () => {
              if (confirmationWin.getConfirmed()) {
                moveStudy();
              }
            }, this);
          }
        }, this);
        moveStudyTo.addListener("cancel", () => win.close());
      }, this);
      return moveToButton;
    },

    __moveStudyToWorkspace: function(studyData, destWorkspaceId) {
      if (studyData["workspaceId"] === destWorkspaceId) {
        // resolve right away
        return new Promise(resolve => resolve());
      }
      const params = {
        url: {
          studyId: studyData["uuid"],
          workspaceId: destWorkspaceId,
        }
      };
      return osparc.data.Resources.fetch("studies", "moveToWorkspace", params)
        .then(() => studyData["workspaceId"] = destWorkspaceId)
        .catch(err => {
          console.error(err);
          osparc.FlashMessenger.logAs(err.message, "ERROR");
        });
    },

    __moveStudyToFolder: function(studyData, destFolderId) {
      if (studyData["folderId"] === destFolderId) {
        // resolve right away
        return new Promise(resolve => resolve());
      }
      const params = {
        url: {
          studyId: studyData["uuid"],
          folderId: destFolderId,
        }
      };
      return osparc.data.Resources.fetch("studies", "moveToFolder", params)
        .then(() => studyData["folderId"] = destFolderId)
        .catch(err => {
          console.error(err);
          osparc.FlashMessenger.logAs(err.message, "ERROR");
        });
    },

    __getDuplicateMenuButton: function(studyData) {
      const duplicateButton = new qx.ui.menu.Button(this.tr("Duplicate"), "@FontAwesome5Solid/copy/12");
      duplicateButton["duplicateButton"] = true;
      duplicateButton.addListener("execute", () => this.__duplicateStudy(studyData), this);
      return duplicateButton;
    },

    __getExportMenuButton: function(studyData) {
      const exportButton = new qx.ui.menu.Button(this.tr("Export cMIS"), "@FontAwesome5Solid/cloud-download-alt/12");
      exportButton["exportCMISButton"] = true;
      const isDisabled = osparc.utils.DisabledPlugins.isExportDisabled();
      exportButton.setVisibility(isDisabled ? "excluded" : "visible");
      exportButton.addListener("execute", () => this.__exportStudy(studyData), this);
      return exportButton;
    },

    _deleteResourceRequested: function(studyId) {
      if (this.getCurrentContext() === "trash") {
        this.__deleteStudyRequested(this.__getStudyData(studyId));
      } else {
        this.__trashStudyRequested(this.__getStudyData(studyId));
      }
    },

    __trashStudyRequested: function(studyData) {
      const preferencesSettings = osparc.Preferences.getInstance();
      if (preferencesSettings.getConfirmDeleteStudy()) {
        const win = this.__createConfirmTrashWindow([studyData.name]);
        win.center();
        win.open();
        win.addListener("close", () => {
          if (win.getConfirmed()) {
            this.__trashStudy(studyData);
          }
        }, this);
      } else {
        this.__trashStudy(studyData);
      }
    },

    __deleteStudyRequested: function(studyData) {
      const preferencesSettings = osparc.Preferences.getInstance();
      if (preferencesSettings.getConfirmDeleteStudy()) {
        const win = this.__createConfirmDeleteWindow([studyData.name]);
        win.center();
        win.open();
        win.addListener("close", () => {
          if (win.getConfirmed()) {
            this.__doDeleteStudy(studyData);
          }
        }, this);
      } else {
        this.__doDeleteStudy(studyData);
      }
    },

    __getTrashStudyMenuButton: function(studyData) {
      const trashButton = new qx.ui.menu.Button(this.tr("Trash"), "@FontAwesome5Solid/trash/12");
      trashButton["trashButton"] = true;
      trashButton.set({
        appearance: "menu-button"
      });
      osparc.utils.Utils.setIdToWidget(trashButton, "studyItemMenuDelete");
      trashButton.addListener("execute", () => this.__trashStudyRequested(studyData), this);
      return trashButton;
    },

    __getUntrashStudyMenuButton: function(studyData) {
      const trashButton = new qx.ui.menu.Button(this.tr("Restore"), "@MaterialIcons/restore_from_trash/16");
      trashButton["untrashButton"] = true;
      trashButton.set({
        appearance: "menu-button"
      });
      trashButton.addListener("execute", () => this.__untrashStudy(studyData), this);
      return trashButton;
    },

    __getDeleteStudyMenuButton: function(studyData) {
      const deleteButton = new qx.ui.menu.Button(this.tr("Delete"), "@FontAwesome5Solid/trash/12");
      deleteButton["deleteButton"] = true;
      deleteButton.set({
        appearance: "menu-button"
      });
      osparc.utils.Utils.setIdToWidget(deleteButton, "studyItemMenuDelete");
      deleteButton.addListener("execute", () => this.__deleteStudyRequested(studyData), this);
      return deleteButton;
    },

    __getStudyData: function(id) {
      return this._resourcesList.find(study => study.uuid === id);
    },

    __createDuplicateCard: function(studyName) {
      const isGrid = this._resourcesContainer.getMode() === "grid";
      const duplicatingStudyCard = isGrid ? new osparc.dashboard.GridButtonPlaceholder() : new osparc.dashboard.ListButtonPlaceholder();
      duplicatingStudyCard.buildLayout(
        this.tr("Duplicating ") + studyName,
        osparc.task.Duplicate.ICON + (isGrid ? "60" : "24"),
        null,
        true
      );
      return duplicatingStudyCard;
    },

    __duplicateStudy: function(studyData) {
      const text = this.tr("Duplicate process started and added to the background tasks");
      osparc.FlashMessenger.getInstance().logAs(text, "INFO");

      const params = {
        url: {
          "studyId": studyData["uuid"]
        }
      };
      const options = {
        pollTask: true
      };
      const fetchPromise = osparc.data.Resources.fetch("studies", "duplicate", params, options);
      const interval = 1000;
      const pollTasks = osparc.data.PollTasks.getInstance();
      pollTasks.createPollingTask(fetchPromise, interval)
        .then(task => this.__taskDuplicateReceived(task, studyData["name"]))
        .catch(err => {
          console.error(err);
          const msg = err.message || this.tr("Something went wrong Duplicating");
          osparc.FlashMessenger.logAs(msg, "ERROR");
        });
    },

    __exportStudy: function(studyData) {
      const exportTask = new osparc.task.Export(studyData);
      exportTask.start();
      exportTask.setSubtitle(this.tr("Preparing files"));
      const text = this.tr("Exporting process started and added to the background tasks");
      osparc.FlashMessenger.getInstance().logAs(text, "INFO");

      const url = window.location.href + "v0/projects/" + studyData["uuid"] + ":xport";
      const progressCB = () => {
        const textSuccess = this.tr("Download started");
        exportTask.setSubtitle(textSuccess);
      };
      osparc.utils.Utils.downloadLink(url, "POST", null, progressCB)
        .catch(err => {
          console.error(err);
          const msg = osparc.data.Resources.getErrorMsg(JSON.parse(err.response)) || this.tr("Something went wrong Exporting the study");
          osparc.FlashMessenger.logAs(msg, "ERROR");
        })
        .finally(() => {
          exportTask.stop();
        });
    },

    __importStudy: function(file) {
      const uploadingLabel = this.tr("Uploading file");
      const importTask = new osparc.task.Import();
      importTask.start();
      importTask.setSubtitle(uploadingLabel);

      const text = this.tr("Importing process started and added to the background tasks");
      osparc.FlashMessenger.getInstance().logAs(text, "INFO");

      const isGrid = this._resourcesContainer.getMode() === "grid";
      const importingStudyCard = isGrid ? new osparc.dashboard.GridButtonPlaceholder() : new osparc.dashboard.ListButtonPlaceholder();
      importingStudyCard.buildLayout(
        this.tr("Importing Study..."),
        "@FontAwesome5Solid/cloud-upload-alt/" + (isGrid ? "60" : "24"),
        uploadingLabel,
        true
      );
      importingStudyCard.subscribeToFilterGroup("searchBarFilter");
      this._resourcesContainer.addNonResourceCard(importingStudyCard);

      const body = new FormData();
      body.append("fileName", file);

      const req = new XMLHttpRequest();
      req.upload.addEventListener("progress", ep => {
        // updateProgress
        if (ep.lengthComputable) {
          const percentComplete = ep.loaded / ep.total * 100;
          importingStudyCard.getChildControl("progress-bar").setValue(percentComplete);
          if (percentComplete === 100) {
            const processingLabel = this.tr("Processing study");
            importingStudyCard.getChildControl("state-label").setValue(processingLabel);
            importTask.setSubtitle(processingLabel);
            importingStudyCard.getChildControl("progress-bar").exclude();
          }
        } else {
          console.log("Unable to compute progress information since the total size is unknown");
        }
      }, false);
      req.addEventListener("load", e => {
        // transferComplete
        if (req.status == 200) {
          const processingLabel = this.tr("Processing study");
          importingStudyCard.getChildControl("state-label").setValue(processingLabel);
          importTask.setSubtitle(processingLabel);
          importingStudyCard.getChildControl("progress-bar").exclude();
          const data = JSON.parse(req.responseText);
          const params = {
            url: {
              "studyId": data["data"]["uuid"]
            }
          };
          osparc.data.Resources.getOne("studies", params)
            .then(studyData => this._updateStudyData(studyData))
            .catch(err => {
              console.error(err);
              const msg = this.tr("Something went wrong Fetching the study");
              osparc.FlashMessenger.logAs(msg, "ERROR");
            })
            .finally(() => {
              importTask.stop();
              this._resourcesContainer.removeNonResourceCard(importingStudyCard);
            });
        } else if (req.status == 400) {
          importTask.stop();
          this._resourcesContainer.removeNonResourceCard(importingStudyCard);
          const msg = osparc.data.Resources.getErrorMsg(JSON.parse(req.response)) || this.tr("Something went wrong Importing the study");
          osparc.FlashMessenger.logAs(msg, "ERROR");
        }
      });
      req.addEventListener("error", e => {
        // transferFailed
        importTask.stop();
        this._resourcesContainer.removeNonResourceCard(importingStudyCard);
        const msg = osparc.data.Resources.getErrorMsg(e) || this.tr("Something went wrong Importing the study");
        osparc.FlashMessenger.logAs(msg, "ERROR");
      });
      req.addEventListener("abort", e => {
        // transferAborted
        importTask.stop();
        this._resourcesContainer.removeNonResourceCard(importingStudyCard);
        const msg = osparc.data.Resources.getErrorMsg(e) || this.tr("Something went wrong Importing the study");
        osparc.FlashMessenger.logAs(msg, "ERROR");
      });
      req.open("POST", "/v0/projects:import", true);
      req.send(body);
    },

    __untrashStudy: function(studyData) {
      osparc.store.Store.getInstance().untrashStudy(studyData.uuid)
        .then(() => this.__removeFromStudyList(studyData.uuid))
        .catch(err => {
          console.error(err);
          osparc.FlashMessenger.getInstance().logAs(err, "ERROR");
        })
        .finally(() => this.resetSelection());
    },

    __trashStudy: function(studyData) {
      const myGid = osparc.auth.Data.getInstance().getGroupId();
      const collabGids = Object.keys(studyData["accessRights"]);
      const amICollaborator = collabGids.indexOf(myGid) > -1;

      let operationPromise = null;
      if (collabGids.length > 1 && amICollaborator) {
        const arCopy = osparc.utils.Utils.deepCloneObject(studyData["accessRights"]);
        // remove collaborator
        delete arCopy[myGid];
        operationPromise = osparc.info.StudyUtils.patchStudyData(studyData, "accessRights", arCopy);
      } else {
        // trash study
        operationPromise = osparc.store.Store.getInstance().trashStudy(studyData.uuid);
      }
      operationPromise
        .then(() => this.__removeFromStudyList(studyData.uuid))
        .catch(err => {
          console.error(err);
          osparc.FlashMessenger.getInstance().logAs(err, "ERROR");
        })
        .finally(() => this.resetSelection());
    },

    __trashStudies: function(studiesData) {
      studiesData.forEach(studyData => this.__trashStudy(studyData));
    },

    __doDeleteStudy: function(studyData) {
      const myGid = osparc.auth.Data.getInstance().getGroupId();
      const collabGids = Object.keys(studyData["accessRights"]);
      const amICollaborator = collabGids.indexOf(myGid) > -1;

      let operationPromise = null;
      if (collabGids.length > 1 && amICollaborator) {
        const arCopy = osparc.utils.Utils.deepCloneObject(studyData["accessRights"]);
        // remove collaborator
        delete arCopy[myGid];
        operationPromise = osparc.info.StudyUtils.patchStudyData(studyData, "accessRights", arCopy);
      } else {
        // delete study
        operationPromise = osparc.store.Store.getInstance().deleteStudy(studyData.uuid);
      }
      operationPromise
        .then(() => this.__removeFromStudyList(studyData.uuid))
        .catch(err => {
          console.error(err);
          osparc.FlashMessenger.getInstance().logAs(err, "ERROR");
        })
        .finally(() => this.resetSelection());
    },

    __doDeleteStudies: function(studiesData) {
      studiesData.forEach(studyData => this.__doDeleteStudy(studyData));
    },

<<<<<<< HEAD
    __createConfirmTrashWindow: function(studyNames) {
      let msg = this.tr("Are you sure you want to move to the trash");
      const studiesText = osparc.product.Utils.getStudyAlias({plural: true});
      msg += (studyNames.length > 1 ? ` ${studyNames.length} ${studiesText}?` : ` <b>${studyNames[0]}</b>?`);
      const trashDays = osparc.store.StaticInfo.getInstance().getTrashRetentionDays();
      msg += "<br><br>" + (studyNames.length > 1 ? "They" : "It") + this.tr(` will be permanently deleted after ${trashDays} days.`);
      const confirmationWin = new osparc.ui.window.Confirmation(msg).set({
        caption: this.tr("Move to Trash"),
        confirmText: this.tr("Move to Trash"),
        confirmAction: "delete"
      });
      osparc.utils.Utils.setIdToWidget(confirmationWin.getConfirmButton(), "confirmDeleteStudyBtn");
      return confirmationWin;
    },

    __createConfirmDeleteWindow: function(studyNames) {
      let msg = this.tr("Are you sure you want to delete");
      const studiesText = osparc.product.Utils.getStudyAlias({plural: true});
      msg += (studyNames.length > 1 ? ` ${studyNames.length} ${studiesText}?` : ` <b>${studyNames[0]}</b>?`);
      const confirmationWin = new osparc.ui.window.Confirmation(msg).set({
        caption: this.tr("Delete"),
=======
    __createConfirmWindow: function(studyNames) {
      const rUSure = this.tr("Are you sure you want to delete");
      const studyAlias = osparc.product.Utils.getStudyAlias({plural: studyNames.length > 1});
      const msg = rUSure + (studyNames.length > 1 ? ` ${studyNames.length} ${studyAlias}?` : ` <b>${studyNames[0]}</b>?`)
      const confirmationWin = new osparc.ui.window.Confirmation(msg).set({
        caption: this.tr("Delete") + " " + studyAlias,
>>>>>>> d904673c
        confirmText: this.tr("Delete"),
        confirmAction: "delete"
      });
      osparc.utils.Utils.setIdToWidget(confirmationWin.getConfirmButton(), "confirmDeleteStudyBtn");
      return confirmationWin;
    },

    __createConfirmEmptyTrashWindow: function() {
      const msg = this.tr("Items in the bin will be permanently deleted");
      const confirmationWin = new osparc.ui.window.Confirmation(msg).set({
        caption: this.tr("Delete"),
        confirmText: this.tr("Delete forever"),
        confirmAction: "delete"
      });
      return confirmationWin;
    },

    // TASKS //
    __tasksReceived: function(tasks) {
      tasks.forEach(taskData => this._taskDataReceived(taskData));
    },

    _taskDataReceived: function(taskData) {
      // a bit hacky
      if (taskData["task_id"].includes("from_study") && !taskData["task_id"].includes("as_template")) {
        const interval = 1000;
        const pollTasks = osparc.data.PollTasks.getInstance();
        const task = pollTasks.addTask(taskData, interval);
        if (task === null) {
          return;
        }
        // ask backend for studyData?
        const studyName = "";
        this.__taskDuplicateReceived(task, studyName);
      }
    },

    __taskDuplicateReceived: function(task, studyName) {
      const duplicateTaskUI = new osparc.task.Duplicate(studyName);
      duplicateTaskUI.setTask(task);
      duplicateTaskUI.start();
      const duplicatingStudyCard = this.__createDuplicateCard(studyName);
      duplicatingStudyCard.setTask(task);
      duplicatingStudyCard.subscribeToFilterGroup("searchBarFilter");
      this._resourcesContainer.addNonResourceCard(duplicatingStudyCard);
      this.__attachDuplicateEventHandler(task, duplicateTaskUI, duplicatingStudyCard);
    },

    __attachDuplicateEventHandler: function(task, taskUI, duplicatingStudyCard) {
      const finished = (msg, msgLevel) => {
        if (msg) {
          osparc.FlashMessenger.logAs(msg, msgLevel);
        }
        taskUI.stop();
        this._resourcesContainer.removeNonResourceCard(duplicatingStudyCard);
      };

      task.addListener("taskAborted", () => {
        const msg = this.tr("Duplication cancelled");
        finished(msg, "INFO");
      });
      task.addListener("resultReceived", e => {
        finished();
        const duplicatedStudyData = e.getData();
        this._updateStudyData(duplicatedStudyData);
      });
      task.addListener("pollingError", e => {
        const err = e.getData();
        const msg = this.tr("Something went wrong Duplicating the study<br>") + err.message;
        finished(msg, "ERROR");
      });
    }
    // TASKS //
  }
});<|MERGE_RESOLUTION|>--- conflicted
+++ resolved
@@ -1887,7 +1887,6 @@
       studiesData.forEach(studyData => this.__doDeleteStudy(studyData));
     },
 
-<<<<<<< HEAD
     __createConfirmTrashWindow: function(studyNames) {
       let msg = this.tr("Are you sure you want to move to the trash");
       const studiesText = osparc.product.Utils.getStudyAlias({plural: true});
@@ -1905,18 +1904,10 @@
 
     __createConfirmDeleteWindow: function(studyNames) {
       let msg = this.tr("Are you sure you want to delete");
-      const studiesText = osparc.product.Utils.getStudyAlias({plural: true});
-      msg += (studyNames.length > 1 ? ` ${studyNames.length} ${studiesText}?` : ` <b>${studyNames[0]}</b>?`);
-      const confirmationWin = new osparc.ui.window.Confirmation(msg).set({
-        caption: this.tr("Delete"),
-=======
-    __createConfirmWindow: function(studyNames) {
-      const rUSure = this.tr("Are you sure you want to delete");
       const studyAlias = osparc.product.Utils.getStudyAlias({plural: studyNames.length > 1});
-      const msg = rUSure + (studyNames.length > 1 ? ` ${studyNames.length} ${studyAlias}?` : ` <b>${studyNames[0]}</b>?`)
+      msg += (studyNames.length > 1 ? ` ${studyNames.length} ${studyAlias}?` : ` <b>${studyNames[0]}</b>?`);
       const confirmationWin = new osparc.ui.window.Confirmation(msg).set({
         caption: this.tr("Delete") + " " + studyAlias,
->>>>>>> d904673c
         confirmText: this.tr("Delete"),
         confirmAction: "delete"
       });
