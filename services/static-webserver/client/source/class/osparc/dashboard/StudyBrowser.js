--- conflicted
+++ resolved
@@ -346,11 +346,7 @@
 
       if (!item.isMultiSelectionMode()) {
         const studyData = this.__getStudyData(item.getUuid(), false);
-<<<<<<< HEAD
         this._openResourceDetails(studyData, item.getResourceModel());
-=======
-        this._openResourceDetails(studyData);
->>>>>>> 34163414
         this.resetSelection();
       }
     },
@@ -993,22 +989,8 @@
       osparc.info.StudyUtils.patchStudyData(studyData, "name", name)
         .then(() => this._updateStudyData(studyData))
         .catch(err => {
-<<<<<<< HEAD
-          const msg = this.tr("Something went wrong Renaming");
-          osparc.FlashMessenger.logAs(msg, "ERROR");
-          console.error(err);
-        });
-    },
-
-    __updateThumbnail: function(studyData, url) {
-      osparc.info.StudyUtils.patchStudyData(studyData, "thumbnail", url)
-        .then(() => this._updateStudyData(studyData))
-        .catch(err => {
-          const msg = this.tr("Something went wrong updating the Thumbnail");
-=======
           console.error(err);
           const msg = this.tr("Something went wrong Renaming");
->>>>>>> 34163414
           osparc.FlashMessenger.logAs(msg, "ERROR");
         });
     },
