--- conflicted
+++ resolved
@@ -171,24 +171,6 @@
     },
 
     __reloadFolders: function() {
-<<<<<<< HEAD
-      if (!osparc.auth.Manager.getInstance().isLoggedIn()) {
-        return;
-      }
-
-      if (osparc.utils.DisabledPlugins.isFoldersEnabled()) {
-        const folderId = this.getCurrentFolderId();
-        const workspaceId = this.getCurrentWorkspaceId();
-        if (workspaceId === -1 || workspaceId === -2) {
-          return;
-        }
-        this.__setFoldersToList([]);
-        osparc.store.Folders.getInstance().fetchFolders(folderId, workspaceId, this.getOrderBy())
-          .then(folders => {
-            this.__setFoldersToList(folders);
-          })
-          .catch(console.error);
-=======
       if (
         !osparc.auth.Manager.getInstance().isLoggedIn() ||
         !osparc.utils.DisabledPlugins.isFoldersEnabled() ||
@@ -198,7 +180,6 @@
       const workspaceId = this.getCurrentWorkspaceId();
       if (workspaceId === -1 || workspaceId === -2) {
         return;
->>>>>>> 6bfab60a
       }
 
       this.__loadingFolders = true;
@@ -213,12 +194,6 @@
     },
 
     __reloadStudies: function() {
-<<<<<<< HEAD
-      if (this._loadingResourcesBtn.isFetching() || !osparc.auth.Manager.getInstance().isLoggedIn()) {
-        return;
-      }
-=======
->>>>>>> 6bfab60a
       const workspaceId = this.getCurrentWorkspaceId();
       if (
         !osparc.auth.Manager.getInstance().isLoggedIn() ||
