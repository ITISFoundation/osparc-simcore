--- conflicted
+++ resolved
@@ -263,12 +263,8 @@
       // add Open service button
       [
         this.__getInfoPage,
-<<<<<<< HEAD
-        this.__getScenePage,
-=======
         this.__getCommentsPage,
         this.__getDataPage,
->>>>>>> 8fcf17df
         this.__getPermissionsPage,
         this.__getTagsPage,
         this.__getServicesUpdatePage,
