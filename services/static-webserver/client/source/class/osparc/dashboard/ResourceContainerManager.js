/* ************************************************************************

   osparc - the simcore frontend

   https://osparc.io

   Copyright:
     2022 IT'IS Foundation, https://itis.swiss

   License:
     MIT: https://opensource.org/licenses/MIT

   Authors:
     * Odei Maiz (odeimaiz)

************************************************************************ */

qx.Class.define("osparc.dashboard.ResourceContainerManager", {
  extend: qx.ui.core.Widget,

  construct: function(resourceType) {
    this.base(arguments);

    this._setLayout(new qx.ui.layout.VBox(15));

    this.set({
      paddingBottom: 60
    });

    this.__workspacesList = [];
    this.__foldersList = [];
    this.__resourcesList = [];
    this.__groupedContainersList = [];

    if (resourceType === "study") {
      const workspacesContainer = this.__workspacesContainer = new osparc.dashboard.ToggleButtonContainer();
      this._add(workspacesContainer);
      workspacesContainer.setVisibility(osparc.utils.DisabledPlugins.isFoldersEnabled() ? "visible" : "excluded");

      const foldersContainer = this.__foldersContainer = new osparc.dashboard.ToggleButtonContainer();
      this._add(foldersContainer);
      foldersContainer.setVisibility(osparc.utils.DisabledPlugins.isFoldersEnabled() ? "visible" : "excluded");
    }

    const nonGroupedContainer = this.__nonGroupedContainer = this.__createFlatList();
    this._add(nonGroupedContainer);

    const groupedContainers = this.__groupedContainers = new qx.ui.container.Composite(new qx.ui.layout.VBox(10));
    this._add(groupedContainers);
  },

  properties: {
    mode: {
      check: ["grid", "list"],
      init: "grid",
      nullable: false,
      event: "changeMode"
    },

    groupBy: {
      check: [null, "tags", "shared"],
      init: null,
      nullable: true
    }
  },

  events: {
    "updateStudy": "qx.event.type.Data",
    "updateTemplate": "qx.event.type.Data",
    "updateService": "qx.event.type.Data",
    "publishTemplate": "qx.event.type.Data",
    "tagClicked": "qx.event.type.Data",
    "emptyStudyClicked": "qx.event.type.Data",
    "changeSelection": "qx.event.type.Data",
    "changeVisibility": "qx.event.type.Data",
    "folderSelected": "qx.event.type.Data",
    "folderUpdated": "qx.event.type.Data",
    "moveFolderToRequested": "qx.event.type.Data",
    "trashFolderRequested": "qx.event.type.Data",
    "untrashFolderRequested": "qx.event.type.Data",
    "deleteFolderRequested": "qx.event.type.Data",
    "workspaceSelected": "qx.event.type.Data",
    "workspaceUpdated": "qx.event.type.Data",
    "trashWorkspaceRequested": "qx.event.type.Data",
    "untrashWorkspaceRequested": "qx.event.type.Data",
    "deleteWorkspaceRequested": "qx.event.type.Data",
    "changeContext": "qx.event.type.Data",
  },

  statics: {
    sortListByPriority: function(list) {
      if (list) {
        list.getChildren().sort((a, b) => {
          let sortingValue = a.getPriority() - b.getPriority();
          return sortingValue;
        });
      }
    },

    cardExists: function(container, newCard) {
      const cardKey = newCard.isPropertyInitialized("cardKey") ? newCard.getCardKey() : null;
      if (cardKey) {
        const idx = container.getChildren().findIndex(card => card.isPropertyInitialized("cardKey") && newCard.getCardKey() === card.getCardKey());
        if (idx > -1) {
          return true;
        }
      }
      return false;
    }
  },

  members: {
    __foldersList: null,
    __workspacesList: null,
    __resourcesList: null,
    __groupedContainersList: null,
    __foldersContainer: null,
    __workspacesContainer: null,
    __nonGroupedContainer: null,
    __groupedContainers: null,

    addNonResourceCard: function(card) {
      if (card instanceof qx.ui.form.ToggleButton) {
        if (this.getGroupBy()) {
          // it will always go to the no-group group
          const noGroupContainer = this.__getGroupContainer("no-group");
          this.__addCardToContainer(card, noGroupContainer);
          this.self().sortListByPriority(noGroupContainer.getContentContainer());
        } else {
          this.__addCardToContainer(card, this.__nonGroupedContainer);
          this.self().sortListByPriority(this.__nonGroupedContainer);
        }
      } else {
        console.error("ToggleButtonContainer only allows ToggleButton as its children.");
      }
    },

    removeNonResourceCard: function(card) {
      if (card instanceof qx.ui.form.ToggleButton) {
        if (this.getGroupBy()) {
          const noGroupContainer = this.__getGroupContainer("no-group");
          if (noGroupContainer.getContentContainer().getChildren().indexOf(card) > -1) {
            noGroupContainer.getContentContainer().remove(card);
          }
        } else if (this.__nonGroupedContainer.getChildren().indexOf(card) > -1) {
          this.__nonGroupedContainer.remove(card);
        }
      } else {
        console.error("ToggleButtonContainer only allows ToggleButton as its children.");
      }
    },

    removeCard: function(uuid) {
      if (this.getGroupBy()) {
        this.__groupedContainersList.forEach(groupedContainer => groupedContainer.removeCard(uuid));
      } else {
        this.__nonGroupedContainer.removeCard(uuid);
      }
    },

    getFlatList: function() {
      return this.__nonGroupedContainer;
    },

    __createGroupContainer: function(groupId, headerLabel, headerColor = "text") {
      const groupContainer = new osparc.dashboard.GroupedToggleButtonContainer().set({
        groupId: groupId.toString(),
        headerLabel,
        headerIcon: "",
        headerColor,
        visibility: "excluded"
      });
      this.__groupedContainersList.push(groupContainer);
      return groupContainer;
    },

    areMoreResourcesRequired: function(loadingResourcesBtn) {
      if (this.__nonGroupedContainer) {
        return this.__nonGroupedContainer.areMoreResourcesRequired(loadingResourcesBtn);
      }
      // If containers are grouped all the resources are expected to be fetched
      return false;
    },

    getCards: function() {
      if (this.__nonGroupedContainer) {
        return this.__nonGroupedContainer.getChildren();
      }
      const cards = [];
      this.__groupedContainersList.forEach(groupedContainer => cards.push(...groupedContainer.getCards()));
      return cards;
    },

    getSelection: function() {
      if (this.getGroupBy() === null) {
        return this.__nonGroupedContainer.getSelection();
      }
      return [];
    },

    resetSelection: function() {
      if (this.getGroupBy() === null && this.__nonGroupedContainer) {
        this.__nonGroupedContainer.resetSelection();
      }
    },

    __getGroupContainer: function(gid) {
      const idx = this.__groupedContainersList.findIndex(groupContainer => groupContainer.getGroupId() === gid.toString());
      if (idx > -1) {
        return this.__groupedContainersList[idx];
      }
      return null;
    },

    __createCard: function(resourceData) {
      const tags = resourceData.tags ? osparc.store.Tags.getInstance().getTags().filter(tag => resourceData.tags.includes(tag.getTagId())) : [];
      const card = this.getMode() === "grid" ? new osparc.dashboard.GridButtonItem() : new osparc.dashboard.ListButtonItem();
      card.set({
        appearance: resourceData.type ? `pb-${resourceData.type}` : `pb-${resourceData.resourceType}`,
        resourceData: resourceData,
        tags
      });
      const menu = new qx.ui.menu.Menu().set({
        position: "bottom-right"
      });
      card.setMenu(menu);
      if (resourceData.type !== "study") {
        // the backend will do the projects:search
        card.subscribeToFilterGroup("searchBarFilter");
      }

      [
        "updateStudy",
        "updateTemplate",
        "updateService",
        "publishTemplate",
        "tagClicked",
        "emptyStudyClicked"
      ].forEach(eName => card.addListener(eName, e => this.fireDataEvent(eName, e.getData())));
      return card;
    },

    __addCardToContainer: function(card, container) {
      if (container == null) {
        return;
      }

      container.add(card);

      if (this.getMode() === "list") {
        [
          "appear",
          "resize",
        ].forEach(ev => {
          container.addListener(ev, () => {
            const bounds = container.getBounds() || container.getSizeHint();
            card.setWidth(bounds.width);
          });
        });
      }
    },

    setResourcesToList: function(resourcesList) {
      this.__resourcesList = resourcesList;
    },

    __cleanAll: function() {
      if (this._getChildren().includes(this.__nonGroupedContainer)) {
        this._remove(this.__nonGroupedContainer);
      }
      if (this._getChildren().includes(this.__groupedContainers)) {
        this._remove(this.__groupedContainers);
      }

      if (this.__nonGroupedContainer) {
        this.__nonGroupedContainer.removeAll();
        this.__nonGroupedContainer = null;
      }
      if (this.__groupedContainers) {
        this.__groupedContainers.removeAll();
      }
      this.__groupedContainersList.forEach(groupedContainer => {
        groupedContainer.getContentContainer().removeAll();
      });
      this.__groupedContainersList = [];
    },

    __addFoldersContainer: function() {
      // add foldersContainer dynamically
      [
        "addChildWidget",
        "removeChildWidget"
      ].forEach(ev => {
        this.__foldersContainer.addListener(ev, () => {
          const children = this.__foldersContainer.getChildren();
          if (children.length && !children.includes(this.__foldersContainer)) {
            this._addAt(this.__foldersContainer, 0);
            return;
          }
          if (children.length === 0 && children.includes(this.__foldersContainer)) {
            this._remove(this.__foldersContainer);
            return;
          }
        })
      });
    },

    __rebuildLayout: function(resourceType) {
      this.__cleanAll();
      if (this.getGroupBy()) {
        const noGroupContainer = this.__createGroupContainer("no-group", "No Group", "transparent");
        this.__groupedContainers.add(noGroupContainer);
        this._add(this.__groupedContainers);
      } else {
        const flatList = this.__nonGroupedContainer = this.__createFlatList();
        osparc.utils.Utils.setIdToWidget(flatList, resourceType + "List");
        this._add(flatList);
      }
    },

    __createFlatList: function() {
      const flatList = new osparc.dashboard.ToggleButtonContainer();
      const setContainerSpacing = () => {
        const spacing = this.getMode() === "grid" ? osparc.dashboard.GridButtonBase.SPACING : osparc.dashboard.ListButtonBase.SPACING;
        flatList.getLayout().set({
          spacingX: spacing,
          spacingY: spacing
        });
      };
      setContainerSpacing();
      this.addListener("changeMode", () => setContainerSpacing());
      [
        "changeSelection",
        "changeVisibility"
      ].forEach(signalName => {
        flatList.addListener(signalName, e => this.fireDataEvent(signalName, e.getData()), this);
      });
      return flatList;
    },

    reloadCards: function(resourceType) {
      this.__rebuildLayout(resourceType);

      const cards = [];
      this.__resourcesList.forEach(resourceData => {
        Array.prototype.push.apply(cards, this.__resourceToCards(resourceData));
      });
      return cards;
    },

    reloadNewCards: function() {
      let newCards = [];
      const currentCards = this.getCards();
      this.__resourcesList.forEach(resourceData => {
        const idx = currentCards.findIndex(card => card.isPropertyInitialized("uuid") && resourceData["uuid"] === card.getUuid());
        if (idx === -1) {
          Array.prototype.push.apply(newCards, this.__resourceToCards(resourceData));
        }
      });
      return newCards;
    },

    // WORKSPACES
    setWorkspacesToList: function(workspacesList) {
      this.__workspacesList = workspacesList;
    },

    reloadWorkspaces: function() {
      if (this.__workspacesContainer) {
        this.__workspacesContainer.removeAll();
      }
      let workspacesCards = [];
      this.__workspacesList.forEach(workspaceData => workspacesCards.push(this.__workspaceToCard(workspaceData)));
      return workspacesCards;
    },

    addNewWorkspaceCard: function(newWorkspaceCard) {
      this.__workspacesContainer.addAt(newWorkspaceCard, 0);
    },

    __workspaceToCard: function(workspaceData) {
      const card = this.__createWorkspaceCard(workspaceData);
      this.__workspacesContainer.add(card);
      return card;
    },

    __createWorkspaceCard: function(workspace) {
      const card = new osparc.dashboard.WorkspaceButtonItem(workspace);
      [
        "workspaceSelected",
        "workspaceUpdated",
        "trashWorkspaceRequested",
        "untrashWorkspaceRequested",
        "deleteWorkspaceRequested",
      ].forEach(eName => card.addListener(eName, e => this.fireDataEvent(eName, e.getData())));
      return card;
    },
    // /WORKSPACES

    // FOLDERS
    setFoldersToList: function(foldersList) {
      this.__foldersList = foldersList;
    },

    reloadFolders: function() {
      if (this.__foldersContainer) {
        this.__foldersContainer.removeAll();
      }
      let folderCards = [];
      this.__foldersList.forEach(folderData => folderCards.push(this.__folderToCard(folderData)));
      return folderCards;
    },

    addNewFolderCard: function(newFolderCard) {
      this.__foldersContainer.addAt(newFolderCard, 0);
    },

    __folderToCard: function(folderData) {
      const card = this.__createFolderCard(folderData);
      this.__foldersContainer.add(card);
      return card;
    },

    __createFolderCard: function(folder) {
      const card = new osparc.dashboard.FolderButtonItem(folder);
      [
        "folderSelected",
        "folderUpdated",
        "moveFolderToRequested",
        "trashFolderRequested",
        "untrashFolderRequested",
        "deleteFolderRequested",
        "changeContext",
      ].forEach(eName => card.addListener(eName, e => this.fireDataEvent(eName, e.getData())));
      return card;
    },
    // /FOLDERS

    __moveNoGroupToLast: function() {
      const idx = this.__groupedContainers.getChildren().findIndex(grpContainer => grpContainer === this.__getGroupContainer("no-group"));
      if (idx > -1) {
        this.__groupedContainers.getChildren().push(this.__groupedContainers.getChildren().splice(idx, 1)[0]);
      }
    },

    __groupByTags: function(cards, resourceData) {
      const tags = resourceData.tags ? osparc.store.Tags.getInstance().getTags().filter(tag => resourceData.tags.includes(tag.getTagId())) : [];
      if (tags.length === 0) {
        let noGroupContainer = this.__getGroupContainer("no-group");
        const card = this.__createCard(resourceData);
        this.__addCardToContainer(card, noGroupContainer);
        this.self().sortListByPriority(noGroupContainer.getContentContainer());
        cards.push(card);
      } else {
        tags.forEach(tag => {
          let groupContainer = this.__getGroupContainer(tag.getTagId());
          if (groupContainer === null) {
            groupContainer = this.__createGroupContainer(tag.getTagId(), tag.getName(), tag.getColor());
            tag.bind("name", groupContainer, "headerLabel");
            tag.bind("color", groupContainer, "headerColor");
            groupContainer.setHeaderIcon("@FontAwesome5Solid/tag/24");
            this.__groupedContainers.add(groupContainer);
            this.__groupedContainers.getChildren().sort((a, b) => a.getHeaderLabel().localeCompare(b.getHeaderLabel()));
            this.__moveNoGroupToLast();
          }
          const card = this.__createCard(resourceData);
          this.__addCardToContainer(card, groupContainer);
          this.self().sortListByPriority(groupContainer.getContentContainer());
          cards.push(card);
        });
      }
    },

    __groupByShareWith: function(cards, resourceData) {
      const orgIds = resourceData.accessRights ? Object.keys(resourceData["accessRights"]) : [];
      if (orgIds.length === 0) {
        let noGroupContainer = this.__getGroupContainer("no-group");
        const card = this.__createCard(resourceData);
        this.__addCardToContainer(card, noGroupContainer);
        this.self().sortListByPriority(noGroupContainer.getContentContainer());
        cards.push(card);
      } else {
        orgIds.forEach(orgId => {
          let groupContainer = this.__getGroupContainer(orgId);
          if (groupContainer === null) {
            groupContainer = this.__createGroupContainer(orgId, "loading-label");
<<<<<<< HEAD
            osparc.store.Store.getInstance().getOrganizationOrUser(orgId)
              .then(org => {
                if (org && org["collabType"] !== 2) {
                  let icon = "";
                  if (org.thumbnail) {
                    icon = org.thumbnail;
                  } else if (org["collabType"] === 0) {
                    icon = "@FontAwesome5Solid/globe/24";
                  } else if (org["collabType"] === 1) {
                    icon = "@FontAwesome5Solid/users/24";
                  }
                  groupContainer.set({
                    headerIcon: icon,
                    headerLabel: org.label
                  });
                } else {
                  groupContainer.exclude();
                }
              })
              .finally(() => {
                this.__groupedContainers.add(groupContainer);
                this.__moveNoGroupToLast();
=======
            const groupsStore = osparc.store.Groups.getInstance();
            const group = groupsStore.getGroup(orgId);
            if (group) {
              let icon = "";
              if (group.getThumbnail()) {
                icon = group.getThumbnail();
              } else if (group["collabType"] === 0) {
                icon = "@FontAwesome5Solid/globe/24";
              } else if (group["collabType"] === 1) {
                icon = "@FontAwesome5Solid/users/24";
              } else if (group["collabType"] === 2) {
                icon = "@FontAwesome5Solid/user/24";
              }
              groupContainer.set({
                headerIcon: icon,
                headerLabel: group.getLabel(),
>>>>>>> 1f18a84b
              });
            } else {
              groupContainer.exclude();
            }
            this._add(groupContainer);
            this.__moveNoGroupToLast();
          }
          const card = this.__createCard(resourceData);
          this.__addCardToContainer(card, groupContainer);
          this.self().sortListByPriority(groupContainer.getContentContainer());
          cards.push(card);
        });
      }
    },

    __resourceToCards: function(resourceData) {
      const cardsCreated = [];
      if (this.getGroupBy() === "tags") {
        this.__groupByTags(cardsCreated, resourceData);
      } else if (this.getGroupBy() === "shared") {
        this.__groupByShareWith(cardsCreated, resourceData);
      } else {
        const card = this.__createCard(resourceData);
        this.__addCardToContainer(card, this.__nonGroupedContainer);
        this.self().sortListByPriority(this.__nonGroupedContainer);
        cardsCreated.push(card);
      }
      return cardsCreated;
    }
  }
});<|MERGE_RESOLUTION|>--- conflicted
+++ resolved
@@ -484,30 +484,6 @@
           let groupContainer = this.__getGroupContainer(orgId);
           if (groupContainer === null) {
             groupContainer = this.__createGroupContainer(orgId, "loading-label");
-<<<<<<< HEAD
-            osparc.store.Store.getInstance().getOrganizationOrUser(orgId)
-              .then(org => {
-                if (org && org["collabType"] !== 2) {
-                  let icon = "";
-                  if (org.thumbnail) {
-                    icon = org.thumbnail;
-                  } else if (org["collabType"] === 0) {
-                    icon = "@FontAwesome5Solid/globe/24";
-                  } else if (org["collabType"] === 1) {
-                    icon = "@FontAwesome5Solid/users/24";
-                  }
-                  groupContainer.set({
-                    headerIcon: icon,
-                    headerLabel: org.label
-                  });
-                } else {
-                  groupContainer.exclude();
-                }
-              })
-              .finally(() => {
-                this.__groupedContainers.add(groupContainer);
-                this.__moveNoGroupToLast();
-=======
             const groupsStore = osparc.store.Groups.getInstance();
             const group = groupsStore.getGroup(orgId);
             if (group) {
@@ -524,12 +500,11 @@
               groupContainer.set({
                 headerIcon: icon,
                 headerLabel: group.getLabel(),
->>>>>>> 1f18a84b
               });
             } else {
               groupContainer.exclude();
             }
-            this._add(groupContainer);
+            this.__groupedContainers.add(groupContainer);
             this.__moveNoGroupToLast();
           }
           const card = this.__createCard(resourceData);
