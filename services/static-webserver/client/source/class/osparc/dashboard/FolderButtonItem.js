/* ************************************************************************

   osparc - the simcore frontend

   https://osparc.io

   Copyright:
     2024 IT'IS Foundation, https://itis.swiss

   License:
     MIT: https://opensource.org/licenses/MIT

   Authors:
     * Odei Maiz (odeimaiz)

************************************************************************ */

/**
 * Widget used for displaying a Folder in the Study Browser
 *
 */

qx.Class.define("osparc.dashboard.FolderButtonItem", {
  extend: osparc.dashboard.FolderButtonBase,

  /**
    * @param folder {osparc.data.model.Folder}
    */
  construct: function(folder) {
    this.base(arguments);

    this.set({
      appearance: "pb-study"
    });

    this.addListener("changeValue", e => this.__itemSelected(e.getData()), this);

    this.setPriority(osparc.dashboard.CardBase.CARD_PRIORITY.ITEM);

    this.set({
      folder: folder
    });
  },

  events: {
    "folderSelected": "qx.event.type.Data",
    "folderUpdated": "qx.event.type.Data",
    "moveFolderToRequested": "qx.event.type.Data",
<<<<<<< HEAD
    "trashFolderRequested": "qx.event.type.Data",
    "untrashFolderRequested": "qx.event.type.Data",
    "deleteFolderRequested": "qx.event.type.Data",
=======
    "deleteFolderRequested": "qx.event.type.Data",
    "changeContext": "qx.event.type.Data",
>>>>>>> 0718e142
  },

  properties: {
    folder: {
      check: "osparc.data.model.Folder",
      nullable: false,
      init: null,
      apply: "__applyFolder"
    },

    workspaceId: {
      check: "Number",
      nullable: true,
      apply: "__applyWorkspaceId"
    },

    folderId: {
      check: "Number",
      nullable: false
    },

    parentFolderId: {
      check: "Number",
      nullable: true,
      init: true
    },

    title: {
      check: "String",
      nullable: true,
      apply: "__applyTitle"
    },

    lastModified: {
      check: "Date",
      nullable: true,
      apply: "__applyLastModified"
    },
  },

  members: {
    _createChildControlImpl: function(id) {
      let control;
      switch (id) {
        case "icon": {
          control = new osparc.dashboard.FolderWithSharedIcon().set({
            anonymous: true,
            height: 40,
            padding: 5
          });
          this._add(control, osparc.dashboard.FolderButtonBase.POS.ICON);
          break;
        }
        case "title":
          control = new qx.ui.basic.Label().set({
            anonymous: true,
            font: "text-14",
          });
          this._add(control, osparc.dashboard.FolderButtonBase.POS.TITLE);
          break;
        case "last-modified":
          control = new qx.ui.basic.Label().set({
            anonymous: true,
            font: "text-12",
          });
          this._add(control, osparc.dashboard.FolderButtonBase.POS.SUBTITLE);
          break;
        case "menu-button": {
          control = new qx.ui.form.MenuButton().set({
            appearance: "form-button-outlined",
            padding: [0, 8],
            maxWidth: osparc.dashboard.ListButtonItem.MENU_BTN_DIMENSIONS,
            maxHeight: osparc.dashboard.ListButtonItem.MENU_BTN_DIMENSIONS,
            icon: "@FontAwesome5Solid/ellipsis-v/14",
            focusable: false
          });
          // make it circular
          control.getContentElement().setStyles({
            "border-radius": `${osparc.dashboard.ListButtonItem.MENU_BTN_DIMENSIONS / 2}px`
          });
          this._add(control, osparc.dashboard.FolderButtonBase.POS.MENU);
          break;
        }
      }
      return control || this.base(arguments, id);
    },

    __applyFolder: function(folder) {
      this.getChildControl("icon");
      this.set({
        cardKey: "folder-" + folder.getFolderId()
      });
      folder.bind("workspaceId", this, "workspaceId");
      folder.bind("folderId", this, "folderId");
      folder.bind("parentFolderId", this, "parentFolderId");
      folder.bind("name", this, "title");
      folder.bind("lastModified", this, "lastModified");

      this.__addMenuButton();
    },

    __applyWorkspaceId: function(workspaceId) {
      const workspace = osparc.store.Workspaces.getInstance().getWorkspace(workspaceId);
      const accessRights = workspace ? workspace.getAccessRights() : {};
      if (accessRights && Object.keys(accessRights).length) {
        const shareIcon = this.getChildControl("icon").getChildControl("shared-icon");
        // if it's not shared don't show the share icon
        shareIcon.addListener("changeSource", e => {
          const newSource = e.getData();
          shareIcon.set({
            visibility: newSource.includes(osparc.dashboard.CardBase.SHARE_ICON) ? "hidden" : "visible"
          });
        });
        osparc.dashboard.CardBase.populateShareIcon(shareIcon, accessRights);
      }
    },

    __applyTitle: function(value) {
      const label = this.getChildControl("title");
      label.setValue(value);

      this.setToolTipText(value);
    },

    __applyLastModified: function(value) {
      if (value) {
        const label = this.getChildControl("last-modified");
        label.setValue(osparc.utils.Utils.formatDateAndTime(value));
      }
    },

    __addMenuButton: function() {
      const menuButton = this.getChildControl("menu-button");
      menuButton.setVisibility("visible");

      const menu = new qx.ui.menu.Menu().set({
        position: "bottom-right"
      });

      const studyBrowserContext = osparc.store.Store.getInstance().getStudyBrowserContext();
<<<<<<< HEAD
      if (studyBrowserContext === "trash") {
        const trashButton = new qx.ui.menu.Button(this.tr("Restore"), "@MaterialIcons/restore_from_trash/16");
        trashButton.addListener("execute", () => this.fireDataEvent("untrashFolderRequested", this.getFolder()), this);
        menu.add(trashButton);

        menu.addSeparator();

        const deleteButton = new qx.ui.menu.Button(this.tr("Delete"), "@FontAwesome5Solid/trash/12");
        deleteButton.addListener("execute", () => this.__deleteFolderRequested(), this);
        menu.add(deleteButton);
      } else {
        const editButton = new qx.ui.menu.Button(this.tr("Rename..."), "@FontAwesome5Solid/pencil-alt/12");
        editButton.addListener("execute", () => this.__editFolder(), this);
        menu.add(editButton);
=======
      if (
        studyBrowserContext === "search" ||
        studyBrowserContext === "studiesAndFolders"
      ) {
        const editButton = new qx.ui.menu.Button(this.tr("Rename..."), "@FontAwesome5Solid/pencil-alt/12");
        editButton.addListener("execute", () => this.__editFolder(), this);
        menu.add(editButton);

        if (studyBrowserContext === "search") {
          const openLocationButton = new qx.ui.menu.Button(this.tr("Open location"), "@FontAwesome5Solid/external-link-alt/12");
          openLocationButton.addListener("execute", () => {
            const folder = this.getFolder();
            this.fireDataEvent("changeContext", {
              context: "studiesAndFolders",
              workspaceId: folder.getWorkspaceId(),
              folderId: folder.getParentFolderId(),
            });
          }, this);
          menu.add(openLocationButton);
        }
>>>>>>> 0718e142

        const moveToButton = new qx.ui.menu.Button(this.tr("Move to..."), "@FontAwesome5Solid/folder/12");
        moveToButton.addListener("execute", () => this.fireDataEvent("moveFolderToRequested", this.getFolderId()), this);
        menu.add(moveToButton);

        menu.addSeparator();

<<<<<<< HEAD
        const trashButton = new qx.ui.menu.Button(this.tr("Trash"), "@FontAwesome5Solid/trash/12");
        trashButton.addListener("execute", () => this.__trashFolderRequested(), this);
        menu.add(trashButton);
=======
        const deleteButton = new qx.ui.menu.Button(this.tr("Delete"), "@FontAwesome5Solid/trash/12");
        deleteButton.addListener("execute", () => this.__deleteFolderRequested(), this);
        menu.add(deleteButton);
>>>>>>> 0718e142
      }

      menuButton.setMenu(menu);
    },

    __itemSelected: function(newVal) {
      if (newVal) {
        this.fireDataEvent("folderSelected", this.getFolderId());
      }
      this.setValue(false);
    },

    __editFolder: function() {
      const folder = this.getFolder();
      const newFolder = false;
      const folderEditor = new osparc.editor.FolderEditor(newFolder).set({
        label: folder.getName(),
      });
      const title = this.tr("Edit Folder");
      const win = osparc.ui.window.Window.popUpInWindow(folderEditor, title, 300, 120);
      folderEditor.addListener("updateFolder", () => {
        const newName = folderEditor.getLabel();
        const updateData = {
          "name": newName,
          "parentFolderId": folder.getParentFolderId(),
        };
        osparc.store.Folders.getInstance().putFolder(this.getFolderId(), updateData)
          .then(() => {
            folder.set({
              name: newName,
            });
            this.fireDataEvent("folderUpdated", folder.getFolderId());
          })
          .catch(err => console.error(err));
        win.close();
      });
      folderEditor.addListener("cancel", () => win.close());
    },

    __trashFolderRequested: function() {
      const trashDays = osparc.store.StaticInfo.getInstance().getTrashRetentionDays();
      let msg = this.tr("Are you sure you want to move the Folder and all its content to the trash?");
      msg += "<br><br>" + this.tr("It will be permanently deleted after ") + trashDays + " days.";
      const confirmationWin = new osparc.ui.window.Confirmation(msg).set({
        caption: this.tr("Move to Trash"),
        confirmText: this.tr("Move to Trash"),
        confirmAction: "delete"
      });
      confirmationWin.center();
      confirmationWin.open();
      confirmationWin.addListener("close", () => {
        if (confirmationWin.getConfirmed()) {
          this.fireDataEvent("trashFolderRequested", this.getFolderId());
        }
      }, this);
    },

    __deleteFolderRequested: function() {
      const msg = this.tr("Are you sure you want to delete") + " <b>" + this.getTitle() + "</b>?";
      const confirmationWin = new osparc.ui.window.Confirmation(msg).set({
        caption: this.tr("Delete Folder"),
        confirmText: this.tr("Delete"),
        confirmAction: "delete"
      });
      confirmationWin.center();
      confirmationWin.open();
      confirmationWin.addListener("close", () => {
        if (confirmationWin.getConfirmed()) {
          this.fireDataEvent("deleteFolderRequested", this.getFolderId());
        }
      }, this);
    }
  }
});<|MERGE_RESOLUTION|>--- conflicted
+++ resolved
@@ -46,14 +46,10 @@
     "folderSelected": "qx.event.type.Data",
     "folderUpdated": "qx.event.type.Data",
     "moveFolderToRequested": "qx.event.type.Data",
-<<<<<<< HEAD
     "trashFolderRequested": "qx.event.type.Data",
     "untrashFolderRequested": "qx.event.type.Data",
     "deleteFolderRequested": "qx.event.type.Data",
-=======
-    "deleteFolderRequested": "qx.event.type.Data",
     "changeContext": "qx.event.type.Data",
->>>>>>> 0718e142
   },
 
   properties: {
@@ -194,22 +190,6 @@
       });
 
       const studyBrowserContext = osparc.store.Store.getInstance().getStudyBrowserContext();
-<<<<<<< HEAD
-      if (studyBrowserContext === "trash") {
-        const trashButton = new qx.ui.menu.Button(this.tr("Restore"), "@MaterialIcons/restore_from_trash/16");
-        trashButton.addListener("execute", () => this.fireDataEvent("untrashFolderRequested", this.getFolder()), this);
-        menu.add(trashButton);
-
-        menu.addSeparator();
-
-        const deleteButton = new qx.ui.menu.Button(this.tr("Delete"), "@FontAwesome5Solid/trash/12");
-        deleteButton.addListener("execute", () => this.__deleteFolderRequested(), this);
-        menu.add(deleteButton);
-      } else {
-        const editButton = new qx.ui.menu.Button(this.tr("Rename..."), "@FontAwesome5Solid/pencil-alt/12");
-        editButton.addListener("execute", () => this.__editFolder(), this);
-        menu.add(editButton);
-=======
       if (
         studyBrowserContext === "search" ||
         studyBrowserContext === "studiesAndFolders"
@@ -230,7 +210,6 @@
           }, this);
           menu.add(openLocationButton);
         }
->>>>>>> 0718e142
 
         const moveToButton = new qx.ui.menu.Button(this.tr("Move to..."), "@FontAwesome5Solid/folder/12");
         moveToButton.addListener("execute", () => this.fireDataEvent("moveFolderToRequested", this.getFolderId()), this);
@@ -238,15 +217,19 @@
 
         menu.addSeparator();
 
-<<<<<<< HEAD
         const trashButton = new qx.ui.menu.Button(this.tr("Trash"), "@FontAwesome5Solid/trash/12");
         trashButton.addListener("execute", () => this.__trashFolderRequested(), this);
         menu.add(trashButton);
-=======
+      } else if (studyBrowserContext === "trash") {
+        const trashButton = new qx.ui.menu.Button(this.tr("Restore"), "@MaterialIcons/restore_from_trash/16");
+        trashButton.addListener("execute", () => this.fireDataEvent("untrashFolderRequested", this.getFolder()), this);
+        menu.add(trashButton);
+
+        menu.addSeparator();
+
         const deleteButton = new qx.ui.menu.Button(this.tr("Delete"), "@FontAwesome5Solid/trash/12");
         deleteButton.addListener("execute", () => this.__deleteFolderRequested(), this);
         menu.add(deleteButton);
->>>>>>> 0718e142
       }
 
       menuButton.setMenu(menu);
