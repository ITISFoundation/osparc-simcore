/* ************************************************************************

   osparc - the simcore frontend

   https://osparc.io

   Copyright:
     2024 IT'IS Foundation, https://itis.swiss

   License:
     MIT: https://opensource.org/licenses/MIT

   Authors:
     * Odei Maiz (odeimaiz)

************************************************************************ */

/**
 * Widget used for displaying a Folder in the Study Browser
 *
 */

qx.Class.define("osparc.dashboard.FolderButtonItem", {
  extend: osparc.dashboard.FolderButtonBase,

  /**
    * @param folder {osparc.data.model.Folder}
    */
  construct: function(folder) {
    this.base(arguments);

    this.set({
      appearance: "pb-study"
    });

    this.addListener("changeValue", e => this.__itemSelected(e.getData()), this);

    this.setPriority(osparc.dashboard.CardBase.CARD_PRIORITY.ITEM);

    this.set({
      folder: folder
    });
  },

  events: {
    "folderSelected": "qx.event.type.Data",
    "folderUpdated": "qx.event.type.Data",
    "moveFolderToRequested": "qx.event.type.Data",
    "deleteFolderRequested": "qx.event.type.Data"
  },

  properties: {
    folder: {
      check: "osparc.data.model.Folder",
      nullable: false,
      init: null,
      apply: "__applyFolder"
    },

    workspaceId: {
      check: "Number",
      nullable: true,
      apply: "__applyWorkspaceId"
    },

    folderId: {
      check: "Number",
      nullable: false
    },

    parentFolderId: {
      check: "Number",
      nullable: true,
      init: true
    },

    title: {
      check: "String",
      nullable: true,
      apply: "__applyTitle"
    },

    lastModified: {
      check: "Date",
      nullable: true,
      apply: "__applyLastModified"
    }
  },

  members: {
    _createChildControlImpl: function(id) {
      let control;
      switch (id) {
        case "icon": {
          control = new osparc.dashboard.FolderWithSharedIcon().set({
            anonymous: true,
            height: 40,
            padding: 5
          });
          this._add(control, osparc.dashboard.FolderButtonBase.POS.ICON);
          break;
        }
        case "title":
          control = new qx.ui.basic.Label().set({
            anonymous: true,
            font: "text-14",
          });
          this._add(control, osparc.dashboard.FolderButtonBase.POS.TITLE);
          break;
        case "last-modified":
          control = new qx.ui.basic.Label().set({
            anonymous: true,
            font: "text-12",
          });
          this._add(control, osparc.dashboard.FolderButtonBase.POS.SUBTITLE);
          break;
        case "menu-button": {
          control = new qx.ui.form.MenuButton().set({
            appearance: "form-button-outlined",
            padding: [0, 8],
            maxWidth: osparc.dashboard.ListButtonItem.MENU_BTN_DIMENSIONS,
            maxHeight: osparc.dashboard.ListButtonItem.MENU_BTN_DIMENSIONS,
            icon: "@FontAwesome5Solid/ellipsis-v/14",
            focusable: false
          });
          // make it circular
          control.getContentElement().setStyles({
            "border-radius": `${osparc.dashboard.ListButtonItem.MENU_BTN_DIMENSIONS / 2}px`
          });
          this._add(control, osparc.dashboard.FolderButtonBase.POS.MENU);
          break;
        }
      }
      return control || this.base(arguments, id);
    },

    __applyFolder: function(folder) {
      this.getChildControl("icon");
      this.set({
        cardKey: "folder-" + folder.getFolderId()
      });
      folder.bind("workspaceId", this, "workspaceId");
      folder.bind("folderId", this, "folderId");
      folder.bind("parentFolderId", this, "parentFolderId");
      folder.bind("name", this, "title");
      folder.bind("lastModified", this, "lastModified");

      this.__addMenuButton();
    },

    __applyWorkspaceId: function(workspaceId) {
      const workspace = osparc.store.Workspaces.getInstance().getWorkspace(workspaceId);
      const accessRights = workspace ? workspace.getAccessRights() : {};
      if (accessRights && Object.keys(accessRights).length) {
        const shareIcon = this.getChildControl("icon").getChildControl("shared-icon");
        // if it's not shared don't show the share icon
        shareIcon.addListener("changeSource", e => {
          const newSource = e.getData();
          shareIcon.set({
            visibility: newSource.includes(osparc.dashboard.CardBase.SHARE_ICON) ? "hidden" : "visible"
          });
        });
        osparc.dashboard.CardBase.populateShareIcon(shareIcon, accessRights);
      }
    },

    __applyTitle: function(value) {
      const label = this.getChildControl("title");
      label.setValue(value);

      this.setToolTipText(value);
    },

    __applyLastModified: function(value) {
      if (value) {
        const label = this.getChildControl("last-modified");
        label.setValue(osparc.utils.Utils.formatDateAndTime(value));
      }
    },

    __addMenuButton: function() {
      const menuButton = this.getChildControl("menu-button");
      menuButton.setVisibility("visible");

      const menu = new qx.ui.menu.Menu().set({
        position: "bottom-right"
      });

      const editButton = new qx.ui.menu.Button(this.tr("Rename..."), "@FontAwesome5Solid/pencil-alt/12");
      editButton.addListener("execute", () => this.__editFolder(), this);
      menu.add(editButton);

      const moveToButton = new qx.ui.menu.Button(this.tr("Move to..."), "@FontAwesome5Solid/folder/12");
      moveToButton.addListener("execute", () => this.fireDataEvent("moveFolderToRequested", this.getFolderId()), this);
      menu.add(moveToButton);

      menu.addSeparator();

      const deleteButton = new qx.ui.menu.Button(this.tr("Delete"), "@FontAwesome5Solid/trash/12");
      deleteButton.addListener("execute", () => this.__deleteFolderRequested(), this);
      menu.add(deleteButton);

      menuButton.setMenu(menu);
    },

    __itemSelected: function(newVal) {
      if (newVal) {
        this.fireDataEvent("folderSelected", this.getFolderId());
      }
      this.setValue(false);
    },

    __editFolder: function() {
      const folder = this.getFolder();
      const newFolder = false;
      const folderEditor = new osparc.editor.FolderEditor(newFolder).set({
        label: folder.getName(),
      });
      const title = this.tr("Edit Folder");
      const win = osparc.ui.window.Window.popUpInWindow(folderEditor, title, 300, 120);
      folderEditor.addListener("updateFolder", () => {
        const newName = folderEditor.getLabel();
        const updateData = {
          "name": newName,
          "parentFolderId": folder.getParentFolderId(),
        };
        osparc.store.Folders.getInstance().putFolder(this.getFolderId(), updateData)
          .then(() => {
            folder.set({
              name: newName,
            });
            this.fireDataEvent("folderUpdated", folder.getFolderId());
          })
          .catch(err => console.error(err));
        win.close();
      });
      folderEditor.addListener("cancel", () => win.close());
    },

    __deleteFolderRequested: function() {
      const msg = this.tr("Are you sure you want to delete") + " <b>" + this.getTitle() + "</b>?";
      const confirmationWin = new osparc.ui.window.Confirmation(msg).set({
<<<<<<< HEAD
        caption: this.tr("Delete"),
=======
        caption: this.tr("Delete Folder"),
>>>>>>> d904673c
        confirmText: this.tr("Delete"),
        confirmAction: "delete"
      });
      confirmationWin.center();
      confirmationWin.open();
      confirmationWin.addListener("close", () => {
        if (confirmationWin.getConfirmed()) {
          this.fireDataEvent("deleteFolderRequested", this.getFolderId());
        }
      }, this);
    }
  }
});<|MERGE_RESOLUTION|>--- conflicted
+++ resolved
@@ -240,11 +240,7 @@
     __deleteFolderRequested: function() {
       const msg = this.tr("Are you sure you want to delete") + " <b>" + this.getTitle() + "</b>?";
       const confirmationWin = new osparc.ui.window.Confirmation(msg).set({
-<<<<<<< HEAD
-        caption: this.tr("Delete"),
-=======
         caption: this.tr("Delete Folder"),
->>>>>>> d904673c
         confirmText: this.tr("Delete"),
         confirmAction: "delete"
       });
