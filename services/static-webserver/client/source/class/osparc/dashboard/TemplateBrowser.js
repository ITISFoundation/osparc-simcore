/* ************************************************************************

   osparc - the simcore frontend

   https://osparc.io

   Copyright:
     2022 IT'IS Foundation, https://itis.swiss

   License:
     MIT: https://opensource.org/licenses/MIT

   Authors:
     * Odei Maiz (odeimaiz)

************************************************************************ */

qx.Class.define("osparc.dashboard.TemplateBrowser", {
  extend: osparc.dashboard.ResourceBrowserBase,

  construct: function() {
    this._resourceType = "template";
    this.base(arguments);
  },

  properties: {
    multiSelection: {
      check: "Boolean",
      init: false,
      nullable: false,
      event: "changeMultiSelection",
      apply: "__applyMultiSelection"
    }
  },

  members: {
    __updateAllButton: null,

    // overridden
    initResources: function() {
      this._resourcesList = [];
      this.getChildControl("resources-layout");
      this.reloadResources();
      this.__attachEventHandlers();
      this._hideLoadingPage();
    },

    reloadResources: function() {
      if (osparc.data.Permissions.getInstance().canDo("studies.templates.read")) {
        this.__reloadTemplates();
      } else {
        this.__setResourcesToList([]);
      }
    },

    invalidateTemplates: function() {
      osparc.store.Store.getInstance().invalidate("templates");
    },

    __attachEventHandlers: function() {
      const socket = osparc.wrapper.WebSocket.getInstance();
      socket.on("projectStateUpdated", data => {
        if (data) {
          const templateId = data["project_uuid"];
          const state = ("data" in data) ? data.data : {};
          const errors = ("errors" in data) ? data.errors : [];
          this.__templateStateReceived(templateId, state, errors);
        }
      }, this);
    },

    __templateStateReceived: function(templateId, state, errors) {
      osparc.store.Store.getInstance().setTemplateState(templateId, state);
      const idx = this._resourcesList.findIndex(study => study["uuid"] === templateId);
      if (idx > -1) {
        this._resourcesList[idx]["state"] = state;
      }
      const templateItem = this._resourcesContainer.getCards().find(card => osparc.dashboard.ResourceBrowserBase.isCardButtonItem(card) && card.getUuid() === templateId);
      if (templateItem) {
        templateItem.setState(state);
      }
      if (errors.length) {
        console.error(errors);
      }
    },

    __reloadTemplates: function() {
      osparc.data.Resources.getInstance().getAllPages("templates")
        .then(templates => this.__setResourcesToList(templates))
        .catch(err => {
          console.error(err);
          this.__setResourcesToList([]);
        });
    },

    _updateTemplateData: function(templateData) {
      templateData["resourceType"] = "template";
      const templatesList = this._resourcesList;
      const index = templatesList.findIndex(template => template["uuid"] === templateData["uuid"]);
      if (index !== -1) {
        templatesList[index] = templateData;
        this._reloadCards();
      }
    },

    __setResourcesToList: function(templatesList) {
      templatesList.forEach(template => template["resourceType"] = "template");
      this._resourcesList = templatesList;
      this._reloadCards();
    },

    _reloadCards: function() {
      this._resourcesContainer.setResourcesToList(this._resourcesList);
      const cards = this._resourcesContainer.reloadCards("templates");
      cards.forEach(card => {
        card.setMultiSelectionMode(this.getMultiSelection());
        card.addListener("tap", () => this.__itemClicked(card), this);
        card.addListener("changeUpdatable", () => this.__evaluateUpdateAllButton(), this);
        card.addListener("changeVisibility", () => this.__evaluateUpdateAllButton(), this);
        this._populateCardMenu(card);
      });
      this.__evaluateUpdateAllButton();
      osparc.filter.UIFilterController.dispatch("searchBarFilter");
    },

    __itemClicked: function(card) {
      if (!card.getBlocked()) {
        card.setValue(false);
        const templateData = this.__getTemplateData(card.getUuid());
        this._openResourceDetails(templateData);
      }
      this.resetSelection();
    },

    _createStudyFromTemplate: function(templateData) {
      if (!this._checkLoggedIn()) {
        return;
      }

      this._showLoadingPage(this.tr("Creating ") + (templateData.name || osparc.product.Utils.getStudyAlias({firstUpperCase: true})));
      osparc.study.Utils.createStudyFromTemplate(templateData, this._loadingPage)
        .then(studyId => {
          const openCB = () => this._hideLoadingPage();
          const cancelCB = () => {
            this._hideLoadingPage();
            const params = {
              url: {
                studyId
              }
            };
            osparc.data.Resources.fetch("studies", "delete", params);
          };
          const isStudyCreation = true;
          this._startStudyById(studyId, openCB, cancelCB, isStudyCreation);
        })
        .catch(err => {
          this._hideLoadingPage();
          osparc.FlashMessenger.getInstance().logAs(err.message, "ERROR");
          console.error(err);
        });
    },

    // LAYOUT //
    _createLayout: function() {
      this._createSearchBar();
      this._createResourcesLayout();
      const list = this._resourcesContainer.getFlatList();
      if (list) {
        osparc.utils.Utils.setIdToWidget(list, "templatesList");
      }

      const updateAllButton = this.__createUpdateAllButton();
      if (updateAllButton) {
        this._toolbar.add(updateAllButton);
      }

      this._toolbar.add(new qx.ui.core.Spacer(), {
        flex: 1
      });
      this._addGroupByButton();
      this._addViewModeButton();

      this._addResourceFilter();

      this._resourcesContainer.addListener("changeVisibility", () => this.__evaluateUpdateAllButton());

      return this._resourcesContainer;
    },

    __createUpdateAllButton: function() {
      const updateAllButton = this.__updateAllButton = new osparc.ui.form.FetchButton(this.tr("Update all")).set({
        appearance: "form-button-outlined"
      });
      updateAllButton.exclude();
      updateAllButton.addListener("tap", () => {
        const templatesAlias = osparc.product.Utils.getTemplateAlias({plural: true});
        const msg = this.tr("Are you sure you want to update all ") + templatesAlias + "?";
        const win = new osparc.ui.window.Confirmation(msg).set({
<<<<<<< HEAD
          caption: this.tr("Update"),
=======
          caption: this.tr("Update") + " " + templatesAlias,
>>>>>>> d904673c
          confirmText: this.tr("Update all"),
          confirmAction: "create"
        });
        win.center();
        win.open();
        win.addListener("close", () => {
          if (win.getConfirmed()) {
            this.__updateAllTemplates();
          }
        }, this);
      });
      return updateAllButton;
    },

    __evaluateUpdateAllButton: function() {
      if (this._resourcesContainer) {
        const visibleCards = this._resourcesContainer.getCards().filter(card => card.isVisible());
        const anyUpdatable = visibleCards.some(card => (card.getUpdatable() !== null && osparc.data.model.Study.canIWrite(card.getResourceData()["accessRights"])));
        this.__updateAllButton.setVisibility(anyUpdatable ? "visible" : "excluded");
      }
    },

    __updateAllTemplates: async function() {
      if (this._resourcesContainer) {
        this.__updateAllButton.setFetching(true);
        const visibleCards = this._resourcesContainer.getCards().filter(card => card.isVisible());
        const updatableCards = visibleCards.filter(card => (card.getUpdatable() !== null && osparc.data.model.Study.canIWrite(card.getResourceData()["accessRights"])));
        const templatesData = [];
        updatableCards.forEach(card => templatesData.push(card.getResourceData()));
        const uniqueTemplatesUuids = [];
        const uniqueTemplatesData = templatesData.filter(templateData => {
          const isDuplicate = uniqueTemplatesUuids.includes(templateData.uuid);
          if (!isDuplicate) {
            uniqueTemplatesUuids.push(templateData.uuid);
            return true;
          }
          return false;
        });
        await this.__updateTemplates(uniqueTemplatesData);

        this.__updateAllButton.setFetching(false);
      }
    },

    __updateTemplates: async function(uniqueTemplatesData) {
      for (const uniqueTemplateData of uniqueTemplatesData) {
        const studyData = osparc.data.model.Study.deepCloneStudyObject(uniqueTemplateData);
        const templatePromises = [];
        for (const nodeId in studyData["workbench"]) {
          const node = studyData["workbench"][nodeId];
          const latestCompatible = osparc.service.Utils.getLatestCompatible(node["key"], node["version"]);
          if (latestCompatible && (node["key"] !== latestCompatible["key"] || node["version"] !== latestCompatible["version"])) {
            const patchData = {};
            if (node["key"] !== latestCompatible["key"]) {
              patchData["key"] = latestCompatible["key"];
            }
            if (node["version"] !== latestCompatible["version"]) {
              patchData["version"] = latestCompatible["version"];
            }
            templatePromises.push(osparc.info.StudyUtils.patchNodeData(uniqueTemplateData, nodeId, patchData));
          }
        }
        Promise.all(templatePromises)
          .then(() => this._updateTemplateData(uniqueTemplateData))
          .catch(err => {
            if ("message" in err) {
              osparc.FlashMessenger.getInstance().logAs(err.message, "ERROR");
            } else {
              osparc.FlashMessenger.getInstance().logAs(this.tr("Something went wrong"), "ERROR");
            }
          });
      }
    },
    // LAYOUT //

    // MENU //
    _populateCardMenu: function(card) {
      const menu = card.getMenu();
      const templateData = card.getResourceData();

      const editButton = this.__getEditTemplateMenuButton(templateData);
      if (editButton) {
        menu.add(editButton);
        menu.addSeparator();
      }

      const openButton = this._getOpenMenuButton(templateData);
      if (openButton) {
        menu.add(openButton);
      }

      const shareButton = this._getShareMenuButton(card);
      if (shareButton) {
        menu.add(shareButton);
      }

      const tagsButton = this._getTagsMenuButton(card);
      if (tagsButton) {
        menu.add(tagsButton);
      }

      const deleteButton = this.__getDeleteTemplateMenuButton(templateData);
      if (deleteButton && editButton) {
        menu.addSeparator();
        menu.add(deleteButton);
      }
    },

    __getEditTemplateMenuButton: function(templateData) {
      const isCurrentUserOwner = osparc.data.model.Study.canIWrite(templateData["accessRights"]);
      if (!isCurrentUserOwner) {
        return null;
      }

      const editButton = new qx.ui.menu.Button(this.tr("Edit"));
      editButton.addListener("execute", () => this.__editTemplate(templateData), this);
      return editButton;
    },

    __getTemplateData: function(id) {
      return this._resourcesList.find(template => template.uuid === id);
    },

    _deleteResourceRequested: function(templateId) {
      this.__deleteTemplateRequested(this.__getTemplateData(templateId));
    },

    __deleteTemplateRequested: function(templateData) {
      const rUSure = this.tr("Are you sure you want to delete ");
      const msg = rUSure + "<b>" + templateData.name + "</b>?";
      const win = new osparc.ui.window.Confirmation(msg).set({
        caption: this.tr("Delete"),
        confirmText: this.tr("Delete"),
        confirmAction: "delete"
      });
      win.center();
      win.open();
      win.addListener("close", () => {
        if (win.getConfirmed()) {
          this.__doDeleteTemplate(templateData);
        }
      }, this);
    },

    __getDeleteTemplateMenuButton: function(templateData) {
      const isCurrentUserOwner = osparc.data.model.Study.canIDelete(templateData["accessRights"]);
      if (!isCurrentUserOwner) {
        return null;
      }

      const deleteButton = new qx.ui.menu.Button(this.tr("Delete"), "@FontAwesome5Solid/trash/12");
      deleteButton.set({
        appearance: "menu-button"
      });
      osparc.utils.Utils.setIdToWidget(deleteButton, "studyItemMenuDelete");
      deleteButton.addListener("execute", () => this.__deleteTemplateRequested(templateData), this);
      return deleteButton;
    },

    __editTemplate: function(studyData) {
      const isStudyCreation = false;
      this._startStudyById(studyData.uuid, null, null, isStudyCreation);
    },

    __doDeleteTemplate: function(studyData) {
      const myGid = osparc.auth.Data.getInstance().getGroupId();
      const collabGids = Object.keys(studyData["accessRights"]);
      const amICollaborator = collabGids.indexOf(myGid) > -1;

      let operationPromise = null;
      if (collabGids.length > 1 && amICollaborator) {
        const arCopy = osparc.utils.Utils.deepCloneObject(studyData["accessRights"]);
        // remove collaborator
        delete arCopy[myGid];
        operationPromise = osparc.info.StudyUtils.patchStudyData(studyData, "accessRights", arCopy);
      } else {
        // delete study
        operationPromise = osparc.store.Store.getInstance().deleteStudy(studyData.uuid);
      }
      operationPromise
        .then(() => this.__removeFromTemplateList(studyData.uuid))
        .catch(err => {
          console.error(err);
          osparc.FlashMessenger.getInstance().logAs(err, "ERROR");
        });
    },

    __removeFromTemplateList: function(templateId) {
      const idx = this._resourcesList.findIndex(study => study["uuid"] === templateId);
      if (idx > -1) {
        this._resourcesList.splice(idx, 1);
      }
      this._resourcesContainer.removeCard(templateId);
    },
    // MENU //

    // TASKS //
    __attachToTemplateEventHandler: function(task, taskUI, toTemplateCard) {
      const finished = (msg, msgLevel) => {
        if (msg) {
          osparc.FlashMessenger.logAs(msg, msgLevel);
        }
        taskUI.stop();
        this._resourcesContainer.removeNonResourceCard(toTemplateCard);
      };

      task.addListener("taskAborted", () => {
        const msg = this.tr("Study to Template cancelled");
        finished(msg, "INFO");
      });
      task.addListener("updateReceived", e => {
        const updateData = e.getData();
        if ("task_progress" in updateData && toTemplateCard) {
          const progress = updateData["task_progress"];
          toTemplateCard.getChildControl("progress-bar").set({
            value: progress["percent"]*100
          });
          toTemplateCard.getChildControl("state-label").set({
            value: progress["message"]
          });
        }
      }, this);
      task.addListener("resultReceived", e => {
        finished();
        this.reloadResources();
      });
      task.addListener("pollingError", e => {
        const err = e.getData();
        const msg = this.tr("Something went wrong Publishing the study<br>") + err.message;
        finished(msg, "ERROR");
      });
    },

    _taskDataReceived: function(taskData) {
      // a bit hacky
      if (taskData["task_id"].includes("from_study") && taskData["task_id"].includes("as_template")) {
        const interval = 1000;
        const pollTasks = osparc.data.PollTasks.getInstance();
        const task = pollTasks.addTask(taskData, interval);
        if (task === null) {
          return;
        }
        // ask backend for studyData?
        const studyName = "";
        this.taskToTemplateReceived(task, studyName);
      }
    },

    taskToTemplateReceived: function(task, studyName) {
      const toTemplateTaskUI = new osparc.task.ToTemplate(studyName);
      toTemplateTaskUI.setTask(task);
      toTemplateTaskUI.start();
      const toTemplateCard = this.__createToTemplateCard(studyName);
      toTemplateCard.setTask(task);
      this.__attachToTemplateEventHandler(task, toTemplateTaskUI, toTemplateCard);
    },

    __createToTemplateCard: function(studyName) {
      const isGrid = this._resourcesContainer.getMode() === "grid";
      const toTemplateCard = isGrid ? new osparc.dashboard.GridButtonPlaceholder() : new osparc.dashboard.ListButtonPlaceholder();
      toTemplateCard.buildLayout(
        this.tr("Publishing ") + studyName,
        osparc.task.ToTemplate.ICON + (isGrid ? "60" : "24"),
        null,
        true
      );
      toTemplateCard.subscribeToFilterGroup("searchBarFilter");
      this._resourcesContainer.addNonResourceCard(toTemplateCard);
      return toTemplateCard;
    }
    // TASKS //
  }
});<|MERGE_RESOLUTION|>--- conflicted
+++ resolved
@@ -196,11 +196,7 @@
         const templatesAlias = osparc.product.Utils.getTemplateAlias({plural: true});
         const msg = this.tr("Are you sure you want to update all ") + templatesAlias + "?";
         const win = new osparc.ui.window.Confirmation(msg).set({
-<<<<<<< HEAD
-          caption: this.tr("Update"),
-=======
           caption: this.tr("Update") + " " + templatesAlias,
->>>>>>> d904673c
           confirmText: this.tr("Update all"),
           confirmAction: "create"
         });
