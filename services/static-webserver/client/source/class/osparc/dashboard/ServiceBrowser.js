--- conflicted
+++ resolved
@@ -191,12 +191,8 @@
 
       const addServiceButton = new qx.ui.form.Button(this.tr("Submit new service"), "@FontAwesome5Solid/plus-circle/14");
       addServiceButton.set({
-<<<<<<< HEAD
-        appearance: "form-button-outlined"
-=======
         appearance: "form-button-outlined",
         visibility: hasRights ? "visible" : "excluded"
->>>>>>> 1be42dd1
       });
       addServiceButton.addListener("execute", () => this.__displayServiceSubmissionForm());
       this._toolbar.add(addServiceButton);
