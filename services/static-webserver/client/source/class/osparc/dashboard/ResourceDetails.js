/* ************************************************************************

   osparc - the simcore frontend

   https://osparc.io

   Copyright:
     2022 IT'IS Foundation, https://itis.swiss

   License:
     MIT: https://opensource.org/licenses/MIT

   Authors:
     * Odei Maiz (odeimaiz)

************************************************************************ */

qx.Class.define("osparc.dashboard.ResourceDetails", {
  extend: osparc.ui.window.TabbedView,

  construct: function(resourceData) {
    this.base(arguments);

    this.__resourceData = resourceData;

    this.__resourceModel = null;
    switch (resourceData["resourceType"]) {
      case "study":
      case "template":
        this.__resourceModel = new osparc.data.model.Study(resourceData);
        break;
      case "service":
        this.__resourceModel = new osparc.data.model.Service(resourceData);
        break;
    }
    this.__resourceModel["resourceType"] = resourceData["resourceType"];

    this.__addPages();
  },

  events: {
    "openStudy": "qx.event.type.Data",
    "openTemplate": "qx.event.type.Data",
    "openService": "qx.event.type.Data",
    "updateStudy": "qx.event.type.Data",
    "updateTemplate": "qx.event.type.Data",
    "updateService": "qx.event.type.Data",
    "publishTemplate": "qx.event.type.Data"
  },


  statics: {
    WIDTH: 830,
    HEIGHT: 700,

    popUpInWindow: function(resourceDetails) {
      // eslint-disable-next-line no-underscore-dangle
      const resourceAlias = osparc.utils.Utils.resourceTypeToAlias(resourceDetails.__resourceData["resourceType"]);
      // eslint-disable-next-line no-underscore-dangle
      const title = `${resourceAlias} ${qx.locale.Manager.tr("Details")} - ${resourceDetails.__resourceData.name}`;
      const win = osparc.ui.window.Window.popUpInWindow(resourceDetails, title, this.WIDTH, this.HEIGHT).set({
        layout: new qx.ui.layout.Grow(),
      });
      win.set(osparc.ui.window.TabbedWindow.DEFAULT_PROPS);
      win.set({
        width: this.WIDTH,
        height: this.HEIGHT,
      });
      return win;
    },

    createToolbar: function() {
      const toolbar = new qx.ui.container.Composite(new qx.ui.layout.HBox(20).set({
        alignX: "right",
        alignY: "top"
      })).set({
        maxHeight: 40
      });
      return toolbar;
    }
  },

  properties: {
    showOpenButton: {
      check: "Boolean",
      init: true,
      nullable: false,
      event: "changeShowOpenButton"
    }
  },

  members: {
    __resourceData: null,
    __resourceModel: null,
    __infoPage: null,
    __dataPage: null,
    __servicesUpdatePage: null,
    __permissionsPage: null,
    __tagsPage: null,
    __billingSettings: null,
    __classifiersPage: null,
    __qualityPage: null,

    __addOpenButton: function(page) {
      const resourceData = this.__resourceData;

      const toolbar = this.self().createToolbar();
      page.addToHeader(toolbar);

      if (this.__resourceData["resourceType"] === "study") {
        const payDebtButton = new qx.ui.form.Button(this.tr("Credits required"));
        page.payDebtButton = payDebtButton;
        osparc.dashboard.resources.pages.BasePage.decorateHeaderButton(payDebtButton);
        payDebtButton.addListener("execute", () => this.openBillingSettings());
        if (this.__resourceData["resourceType"] === "study") {
          const studyData = this.__resourceData;
          payDebtButton.set({
            visibility: osparc.study.Utils.isInDebt(studyData) ? "visible" : "excluded"
          });
        }
        toolbar.add(payDebtButton);
      }

      if (osparc.utils.Resources.isService(resourceData)) {
        const serviceVersionSelector = this.__createServiceVersionSelector();
        toolbar.add(serviceVersionSelector);
      }

      const studyAlias = osparc.product.Utils.getStudyAlias({firstUpperCase: true});
      const openText = (this.__resourceData["resourceType"] === "study") ? this.tr("Open") : this.tr("New") + " " + studyAlias;
      const openButton = new osparc.ui.form.FetchButton(openText).set({
        enabled: true
      });
      page.openButton = openButton;
      osparc.dashboard.resources.pages.BasePage.decorateHeaderButton(openButton);
      osparc.utils.Utils.setIdToWidget(openButton, "openResource");
      const store = osparc.store.Store.getInstance();
      store.bind("currentStudy", openButton, "visibility", {
        converter: study => (study === null && this.isShowOpenButton()) ? "visible" : "excluded"
      });
      this.bind("showOpenButton", openButton, "visibility", {
        converter: show => (store.getCurrentStudy() === null && show) ? "visible" : "excluded"
      });
      openButton.addListener("execute", () => this.__openTapped(openButton));

      if (this.__resourceData["resourceType"] === "study") {
        const studyData = this.__resourceData;
        const canBeOpened = osparc.study.Utils.canBeOpened(studyData);
        openButton.setEnabled(canBeOpened);
      }

      toolbar.add(openButton);
    },

    __openTapped: function(openButton) {
      if (this.__resourceData["resourceType"] !== "study") {
        // Template or Service, nothing to pre-check
        this.__openResource();
        return;
      }
      openButton.setFetching(true);
      const params = {
        url: {
          "studyId": this.__resourceData["uuid"]
        }
      };
      osparc.data.Resources.getOne("studies", params)
        .then(updatedStudyData => {
          openButton.setFetching(false);
          const updatableServices = osparc.metadata.ServicesInStudyUpdate.updatableNodeIds(updatedStudyData.workbench);
          if (updatableServices.length && osparc.data.model.Study.canIWrite(updatedStudyData["accessRights"])) {
            this.__confirmUpdate();
          } else {
            this.__openResource();
          }
        })
        .catch(err => {
          console.error(err);
          osparc.FlashMessenger.logAs(err.message, "ERROR");
          openButton.setFetching(false);
        });
    },

    __confirmUpdate: function() {
      const msg = this.tr("Some of your services are outdated. Please update to the latest version for better performance.\n\nDo you want to update now?");
      const win = new osparc.dashboard.ResourceUpgradeHelper(msg).set({
        primaryAction: "create",
        secondaryAction: "primary"
      });
      win.center();
      win.open();
      win.addListenerOnce("close", () => {
        if (win.getConfirmed()) {
          this.openUpdateServices();
        } else {
          this.__openResource();
        }
      });
    },

    __openResource: function() {
      switch (this.__resourceData["resourceType"]) {
        case "study":
          this.fireDataEvent("openStudy", this.__resourceData);
          break;
        case "template":
          this.fireDataEvent("openTemplate", this.__resourceData);
          break;
        case "service":
          this.fireDataEvent("openService", this.__resourceData);
          break;
      }
    },

    __openInfo: function() {
      this._openPage(this.__infoPage);
    },

    openData: function() {
      this._openPage(this.__dataPage);
    },

    openUpdateServices: function() {
      this._openPage(this.__servicesUpdatePage);
    },

    openAccessRights: function() {
      this._openPage(this.__permissionsPage);
    },

    openTags: function() {
      this._openPage(this.__tagsPage);
    },

    openClassifiers: function() {
      this._openPage(this.__classifiersPage);
    },

    openQuality: function() {
      this._openPage(this.__qualityPage);
    },

    openBillingSettings: function() {
      this._openPage(this.__billingSettings);
    },

    __createServiceVersionSelector: function() {
      const hBox = new qx.ui.container.Composite(new qx.ui.layout.HBox().set({
        alignY: "middle"
      }));

      const versionLabel = new qx.ui.basic.Label(this.tr("Version")).set({
        font: "text-14"
      });
      hBox.add(versionLabel);
      const versionsBox = new osparc.ui.toolbar.SelectBox();
      osparc.utils.Utils.setIdToWidget(versionsBox, "serviceSelectBox");
      hBox.add(versionsBox);


      const versions = osparc.service.Utils.getVersions(this.__resourceData["key"]);
      let selectedItem = null;

      // first setSelection
      versions.forEach(version => {
        selectedItem = osparc.service.Utils.versionToListItem(this.__resourceData["key"], version);
        versionsBox.add(selectedItem);
        if (this.__resourceData["version"] === version) {
          versionsBox.setSelection([selectedItem]);
        }
      });
      osparc.utils.Utils.growSelectBox(versionsBox, 200);

      // then listen to changes
      versionsBox.addListener("changeSelection", e => {
        const selection = e.getData();
        if (selection.length) {
          const serviceVersion = selection[0].version;
          if (serviceVersion !== this.__resourceData["version"]) {
            osparc.store.Services.getService(this.__resourceData["key"], serviceVersion)
              .then(serviceData => {
                serviceData["resourceType"] = "service";
                this.__resourceData = serviceData;
                this.__addPages();
              });
          }
        }
      }, this);

      return hBox;
    },

    __addPages: function() {
      const tabsView = this.getChildControl("tabs-view");

      // keep selected page
      const selection = tabsView.getSelection();
      const selectedTabId = selection.length ? selection[0]["tabId"] : null;

      // removeAll
      osparc.utils.Utils.removeAllChildren(tabsView);

      // add Open service button
      [
        this.__getInfoPage,
        this.__getBillingPage,
        this.__getServicesUpdatePage,
        this.__getServicesBootOptionsPage,
        this.__getDataPage,
        this.__getCommentsPage,
        this.__getPermissionsPage,
        this.__getSaveAsTemplatePage,
        this.__getTagsPage,
        this.__getQualityPage,
        this.__getClassifiersPage,
        this.__getPreviewPage
      ].forEach(pageCallee => {
        if (pageCallee) {
          const page = pageCallee.call(this);
          if (page) {
            tabsView.add(page);
          }
        }
      });

      if (selectedTabId) {
        const pageFound = tabsView.getChildren().find(page => page.tabId === selectedTabId);
        if (pageFound) {
          tabsView.setSelection([pageFound]);
        }
      }
    },

    __getInfoPage: function() {
      const id = "Information";
      const title = this.tr("Overview");
      const iconSrc = "@FontAwesome5Solid/info/22";
      const page = this.__infoPage = new osparc.dashboard.resources.pages.BasePage(title, iconSrc, id);
      this.__addOpenButton(page);

      const lazyLoadContent = () => {
        const resourceData = this.__resourceData;
        const resourceModel = this.__resourceModel;
        let infoCard = null;
        if (osparc.utils.Resources.isService(resourceData)) {
          infoCard = new osparc.info.ServiceLarge(resourceData, null, false);
          infoCard.addListener("updateService", e => {
            const updatedData = e.getData();
            if (osparc.utils.Resources.isService(resourceData)) {
              this.fireDataEvent("updateService", updatedData);
            }
          });
        } else {
          infoCard = new osparc.info.StudyLarge(resourceModel, false);
          infoCard.addListener("updateStudy", e => {
            const updatedData = e.getData();
            if (osparc.utils.Resources.isStudy(resourceData)) {
              this.fireDataEvent("updateStudy", updatedData);
            } else if (osparc.utils.Resources.isTemplate(resourceData)) {
              this.fireDataEvent("updateTemplate", updatedData);
            }
          });
          infoCard.addListener("openTags", () => this.openTags());
        }
        infoCard.addListener("openAccessRights", () => this.openAccessRights());
        infoCard.addListener("openClassifiers", () => this.openClassifiers());
        infoCard.addListener("openQuality", () => this.openQuality());
        page.addToContent(infoCard);
      }
      page.addListenerOnce("appear", lazyLoadContent, this);

      return page;
    },

    __getBillingPage: function() {
      if (!osparc.desktop.credits.Utils.areWalletsEnabled()) {
        return null;
      }

      const resourceData = this.__resourceData;
      if (osparc.utils.Resources.isStudy(resourceData)) {
        const id = "Billing";
        const title = this.tr("Billing Settings");
        const iconSrc = "@FontAwesome5Solid/cogs/22";
        const page = this.__billingSettings = new osparc.dashboard.resources.pages.BasePage(title, iconSrc, id);
        this.__addOpenButton(page);

        if (resourceData["resourceType"] === "study") {
          const canBeOpened = osparc.study.Utils.canShowBillingOptions(resourceData);
          page.setEnabled(canBeOpened);
        }

        const lazyLoadContent = () => {
          const billingSettings = new osparc.study.BillingSettings(resourceData);
          billingSettings.addListener("debtPayed", () => {
            if (resourceData["resourceType"] === "study") {
              page.payDebtButton.set({
                visibility: osparc.study.Utils.isInDebt(resourceData) ? "visible" : "excluded"
              });
              const canBeOpened = osparc.study.Utils.canBeOpened(resourceData);
              page.openButton.setEnabled(canBeOpened);
            }
          })
          const billingScroll = new qx.ui.container.Scroll(billingSettings);
          page.addToContent(billingScroll);
        }
        page.addListenerOnce("appear", lazyLoadContent, this);

        return page;
      } else if (osparc.utils.Resources.isService(resourceData)) {
        const id = "Tiers";
        const title = this.tr("Tiers");
        const iconSrc = "@FontAwesome5Solid/server/22";
        const page = new osparc.dashboard.resources.pages.BasePage(title, iconSrc, id);
        this.__addOpenButton(page);

        const lazyLoadContent = () => {
          const pricingUnitsList = new osparc.service.PricingUnitsList(resourceData);
          const pricingUnitsListScroll = new qx.ui.container.Scroll(pricingUnitsList);
          page.addToContent(pricingUnitsListScroll);
        }
        page.addListenerOnce("appear", lazyLoadContent, this);

        return page;
      }
      return null;
    },

    __getPreviewPage: function() {
      const resourceData = this.__resourceData;
      if (
        osparc.utils.Resources.isService(resourceData) ||
        !osparc.product.Utils.showStudyPreview() ||
<<<<<<< HEAD
        osparc.study.Utils.getUiMode(resourceData) === "app"
=======
        !osparc.data.model.Study.getUiMode(resourceData) === "workbench"
>>>>>>> 1dcd3697
      ) {
        // there is no pipelining or don't show it
        return null;
      }

      const id = "Pipeline";
      const title = this.tr("Pipeline View");
      const iconSrc = "@FontAwesome5Solid/eye/22";
      const page = new osparc.dashboard.resources.pages.BasePage(title, iconSrc, id);
      this.__addOpenButton(page);

      if (this.__resourceData["resourceType"] === "study") {
        const studyData = this.__resourceData;
        const canBeOpened = osparc.study.Utils.canShowPreview(studyData);
        page.setEnabled(canBeOpened);
      }

      const lazyLoadContent = () => {
        const resourceModel = this.__resourceModel;
        const preview = new osparc.study.StudyPreview(resourceModel);
        page.addToContent(preview);
      }
      page.addListenerOnce("appear", lazyLoadContent, this);

      return page;
    },

    __getCommentsPage: function() {
      const resourceData = this.__resourceData;
      if (osparc.utils.Resources.isService(resourceData)) {
        return null;
      }

      const id = "Comments";
      const title = this.tr("Comments");
      const iconSrc = "@FontAwesome5Solid/comments/22";
      const page = new osparc.dashboard.resources.pages.BasePage(title, iconSrc, id);
      this.__addOpenButton(page);

      const lazyLoadContent = () => {
        const commentsList = new osparc.info.CommentsList(resourceData["uuid"]);
        page.addToContent(commentsList);
        if (osparc.data.model.Study.canIWrite(resourceData["accessRights"])) {
          const addComment = new osparc.info.CommentAdd(resourceData["uuid"]);
          addComment.setPaddingLeft(10);
          addComment.addListener("commentAdded", () => commentsList.fetchComments());
          page.addToFooter(addComment);
        }
      }
      page.addListenerOnce("appear", lazyLoadContent, this);

      return page;
    },

    __getDataPage: function() {
      const resourceData = this.__resourceData;
      if (osparc.utils.Resources.isService(resourceData)) {
        return null;
      }

      const id = "Data";
      const title = osparc.product.Utils.getStudyAlias({firstUpperCase: true}) + this.tr(" Files");
      const iconSrc = "@FontAwesome5Solid/file/22";
      const page = this.__dataPage = new osparc.dashboard.resources.pages.BasePage(title, iconSrc, id);
      this.__addOpenButton(page);

      if (this.__resourceData["resourceType"] === "study") {
        const studyData = this.__resourceData;
        const canBeOpened = osparc.study.Utils.canShowStudyData(studyData);
        page.setEnabled(canBeOpened);
      }

      const lazyLoadContent = () => {
        const studyDataManager = new osparc.widget.NodeDataManager(resourceData["uuid"]);
        page.addToContent(studyDataManager);
      }
      page.addListenerOnce("appear", lazyLoadContent, this);

      return page;
    },

    __getPermissionsPage: function() {
      const id = "Permissions";
      const title = this.tr("Sharing");
      const iconSrc = "@FontAwesome5Solid/share-alt/22";
      const page = this.__permissionsPage = new osparc.dashboard.resources.pages.BasePage(title, iconSrc, id);
      this.__addOpenButton(page);

      const lazyLoadContent = () => {
        const resourceData = this.__resourceData;
        let permissionsView = null;
        if (osparc.utils.Resources.isService(resourceData)) {
          permissionsView = new osparc.share.CollaboratorsService(resourceData);
          permissionsView.addListener("updateAccessRights", e => {
            const updatedData = e.getData();
            if (osparc.utils.Resources.isService(resourceData)) {
              this.fireDataEvent("updateService", updatedData);
            }
          }, this);
        } else {
          permissionsView = new osparc.share.CollaboratorsStudy(resourceData);
          if (osparc.utils.Resources.isStudy(resourceData)) {
            permissionsView.getChildControl("study-link").show();
          } else if (osparc.utils.Resources.isTemplate(resourceData)) {
            permissionsView.getChildControl("template-link").show();
          }
          permissionsView.addListener("updateAccessRights", e => {
            const updatedData = e.getData();
            if (osparc.utils.Resources.isStudy(resourceData)) {
              this.fireDataEvent("updateStudy", updatedData);
            } else if (osparc.utils.Resources.isTemplate(resourceData)) {
              this.fireDataEvent("updateTemplate", updatedData);
            }
          }, this);
        }
        page.addToContent(permissionsView);
      }
      page.addListenerOnce("appear", lazyLoadContent, this);

      return page;
    },

    __getClassifiersPage: function() {
      if (!osparc.product.Utils.showClassifiers()) {
        return null;
      }
      const id = "Classifiers";
      if (!osparc.data.Permissions.getInstance().canDo("study.classifier")) {
        return null;
      }
      const title = this.tr("Classifiers");
      const iconSrc = "@FontAwesome5Solid/search/22";
      const page = this.__classifiersPage = new osparc.dashboard.resources.pages.BasePage(title, iconSrc, id);
      this.__addOpenButton(page);

      const lazyLoadContent = () => {
        const resourceData = this.__resourceData;
        let classifiers = null;
        if (
          (osparc.utils.Resources.isStudy(resourceData) || osparc.utils.Resources.isTemplate(resourceData)) && osparc.data.model.Study.canIWrite(resourceData["accessRights"]) ||
          osparc.utils.Resources.isService(resourceData) && osparc.service.Utils.canIWrite(resourceData["accessRights"])
        ) {
          classifiers = new osparc.metadata.ClassifiersEditor(resourceData);
          classifiers.addListener("updateClassifiers", e => {
            const updatedData = e.getData();
            if (osparc.utils.Resources.isStudy(resourceData)) {
              this.fireDataEvent("updateStudy", updatedData);
            } else if (osparc.utils.Resources.isTemplate(resourceData)) {
              this.fireDataEvent("updateTemplate", updatedData);
            } else if (osparc.utils.Resources.isService(resourceData)) {
              this.fireDataEvent("updateService", updatedData);
            }
          }, this);
        } else {
          classifiers = new osparc.metadata.ClassifiersViewer(resourceData);
        }
        page.addToContent(classifiers);
      }
      page.addListenerOnce("appear", lazyLoadContent, this);

      return page;
    },

    __getQualityPage: function() {
      if (!osparc.product.Utils.showQuality()) {
        return null;
      }

      const resourceData = this.__resourceData;
      if (
        "quality" in resourceData &&
        (!osparc.utils.Resources.isService(resourceData) || osparc.data.model.Node.isComputational(resourceData))
      ) {
        const id = "Quality";
        const title = this.tr("Quality");
        const iconSrc = "@FontAwesome5Solid/star-half/22";
        const page = this.__qualityPage = new osparc.dashboard.resources.pages.BasePage(title, iconSrc, id);
        this.__addOpenButton(page);

        const lazyLoadContent = () => {
          const qualityEditor = new osparc.metadata.QualityEditor(resourceData);
          qualityEditor.addListener("updateQuality", e => {
            const updatedData = e.getData();
            if (osparc.utils.Resources.isStudy(resourceData)) {
              this.fireDataEvent("updateStudy", updatedData);
            } else if (osparc.utils.Resources.isTemplate(resourceData)) {
              this.fireDataEvent("updateTemplate", updatedData);
            }
          });
          page.addToContent(qualityEditor);
        }
        page.addListenerOnce("appear", lazyLoadContent, this);

        return page;
      }
      return null;
    },

    __getTagsPage: function() {
      const resourceData = this.__resourceData;
      if (osparc.utils.Resources.isService(resourceData)) {
        return null;
      }
      if (!osparc.data.model.Study.canIWrite(resourceData["accessRights"])) {
        return null;
      }

      const id = "Tags";
      const title = this.tr("Tags");
      const iconSrc = "@FontAwesome5Solid/tags/22";
      const page = this.__tagsPage = new osparc.dashboard.resources.pages.BasePage(title, iconSrc, id);
      this.__addOpenButton(page);

      const lazyLoadContent = () => {
        const tagManager = new osparc.form.tag.TagManager(resourceData);
        tagManager.addListener("updateTags", e => {
          const updatedData = e.getData();
          tagManager.setStudyData(updatedData);
          if (osparc.utils.Resources.isStudy(resourceData)) {
            this.fireDataEvent("updateStudy", updatedData);
          } else if (osparc.utils.Resources.isTemplate(resourceData)) {
            this.fireDataEvent("updateTemplate", updatedData);
          }
        }, this);
        page.addToContent(tagManager);
      }
      page.addListenerOnce("appear", lazyLoadContent, this);

      return page;
    },

    __getServicesUpdatePage: function() {
      const resourceData = this.__resourceData;
      if (osparc.utils.Resources.isService(resourceData)) {
        return null;
      }

      const id = "ServicesUpdate";
      const title = this.tr("Services Updates");
      const iconSrc = "@MaterialIcons/update/22";
      const page = this.__servicesUpdatePage = new osparc.dashboard.resources.pages.BasePage(title, iconSrc, id);
      this.__addOpenButton(page);

      if (this.__resourceData["resourceType"] === "study") {
        const studyData = this.__resourceData;
        const canBeOpened = osparc.study.Utils.canShowServiceUpdates(studyData);
        page.setEnabled(canBeOpened);
      }

      const lazyLoadContent = () => {
        const servicesUpdate = new osparc.metadata.ServicesInStudyUpdate(resourceData);
        servicesUpdate.addListener("updateService", e => {
          const updatedData = e.getData();
          if (osparc.utils.Resources.isStudy(resourceData)) {
            this.fireDataEvent("updateStudy", updatedData);
          } else if (osparc.utils.Resources.isTemplate(resourceData)) {
            this.fireDataEvent("updateTemplate", updatedData);
          }
        });
        page.addToContent(servicesUpdate);
      }
      page.addListenerOnce("appear", lazyLoadContent, this);

      return page;
    },

    __getServicesBootOptionsPage: function() {
      const resourceData = this.__resourceData;
      if (
        osparc.utils.Resources.isService(resourceData) ||
        !osparc.data.Permissions.getInstance().canDo("study.node.bootOptions.read")
      ) {
        return null;
      }

      const id = "ServicesBootOptions";
      const title = this.tr("Boot Options");
      const iconSrc = "@FontAwesome5Solid/play-circle/22";
      const page = new osparc.dashboard.resources.pages.BasePage(title, iconSrc, id);
      this.__addOpenButton(page);

      if (this.__resourceData["resourceType"] === "study") {
        const studyData = this.__resourceData;
        const canBeOpened = osparc.study.Utils.canShowServiceBootOptions(studyData);
        page.setEnabled(canBeOpened);
      }

      const lazyLoadContent = () => {
        const servicesBootOpts = new osparc.metadata.ServicesInStudyBootOpts(resourceData);
        servicesBootOpts.addListener("updateService", e => {
          const updatedData = e.getData();
          if (osparc.utils.Resources.isStudy(resourceData)) {
            this.fireDataEvent("updateStudy", updatedData);
          } else if (osparc.utils.Resources.isTemplate(resourceData)) {
            this.fireDataEvent("updateTemplate", updatedData);
          }
        });
        page.addToContent(servicesBootOpts);

        if (osparc.utils.Resources.isStudy(resourceData) || osparc.utils.Resources.isTemplate(resourceData)) {
          if (osparc.product.Utils.showDisableServiceAutoStart()) {
            const study = new osparc.data.model.Study(resourceData);
            const autoStartButton = osparc.info.StudyUtils.createDisableServiceAutoStart(study).set({
              enabled: osparc.data.model.Study.canIWrite(this.__resourceData["accessRights"])
            });
            // eslint-disable-next-line no-underscore-dangle
            servicesBootOpts._add(new qx.ui.core.Spacer(null, 15));
            // eslint-disable-next-line no-underscore-dangle
            servicesBootOpts._add(autoStartButton);
          }
        }
      }
      page.addListenerOnce("appear", lazyLoadContent, this);

      return page;
    },

    __getSaveAsTemplatePage: function() {
      if (!osparc.utils.Resources.isStudy(this.__resourceData)) {
        return null;
      }

      const canIWrite = osparc.data.model.Study.canIWrite(this.__resourceData["accessRights"]);
      const canCreateTemplate = osparc.data.Permissions.getInstance().canDo("studies.template.create");
      if (canIWrite && canCreateTemplate) {
        const id = "SaveAsTemplate";
        const iconSrc = "@FontAwesome5Solid/copy/22";
        const title = this.tr("Publish ") + osparc.product.Utils.getTemplateAlias({firstUpperCase: true});
        const page = new osparc.dashboard.resources.pages.BasePage(title, iconSrc, id);

        if (this.__resourceData["resourceType"] === "study") {
          const studyData = this.__resourceData;
          const canBeOpened = osparc.study.Utils.canBeDuplicated(studyData);
          page.setEnabled(canBeOpened);
        }

        const lazyLoadContent = () => {
          const saveAsTemplate = new osparc.study.SaveAsTemplate(this.__resourceData);
          saveAsTemplate.addListener("publishTemplate", e => this.fireDataEvent("publishTemplate", e.getData()));

          const publishTemplateButton = saveAsTemplate.getPublishTemplateButton();
          osparc.dashboard.resources.pages.BasePage.decorateHeaderButton(publishTemplateButton);
          const toolbar = this.self().createToolbar();
          toolbar.add(publishTemplateButton);
          page.addToHeader(toolbar);
          page.addToContent(saveAsTemplate);
        }
        page.addListenerOnce("appear", lazyLoadContent, this);

        return page;
      }
      return null;
    }
  }
});<|MERGE_RESOLUTION|>--- conflicted
+++ resolved
@@ -431,11 +431,7 @@
       if (
         osparc.utils.Resources.isService(resourceData) ||
         !osparc.product.Utils.showStudyPreview() ||
-<<<<<<< HEAD
-        osparc.study.Utils.getUiMode(resourceData) === "app"
-=======
-        !osparc.data.model.Study.getUiMode(resourceData) === "workbench"
->>>>>>> 1dcd3697
+        !osparc.study.Utils.getUiMode(resourceData) === "workbench"
       ) {
         // there is no pipelining or don't show it
         return null;
