--- conflicted
+++ resolved
@@ -19,14 +19,11 @@
   extend: qx.core.Object,
   type: "singleton",
 
-<<<<<<< HEAD
   events: {
     "studyStateChanged": "qx.event.type.Data",
     "studyDebtChanged": "qx.event.type.Data",
   },
 
-=======
->>>>>>> 6acc97b5
   members: {
     __nodeResources: null,
     __nodePricingUnit: null,
@@ -177,7 +174,6 @@
       return osparc.data.Resources.fetch("studies", "updateMetadata", params);
     },
 
-<<<<<<< HEAD
     getStudyState: function(studyId) {
       osparc.data.Resources.fetch("studies", "state", {
         url: {
@@ -245,13 +241,10 @@
       return Boolean(this.getStudyDebt(studyId));
     },
 
-=======
->>>>>>> 6acc97b5
     trashStudy: function(studyId) {
       const params = {
         url: {
           studyId
-<<<<<<< HEAD
         }
       };
       return osparc.data.Resources.fetch("studies", "trash", params)
@@ -270,9 +263,6 @@
           studyId
         }
       };
-=======
-        }
-      };
       return osparc.data.Resources.fetch("studies", "trash", params)
         .then(() => {
           osparc.store.Store.getInstance().remove("studies", "uuid", studyId);
@@ -289,7 +279,6 @@
           studyId
         }
       };
->>>>>>> 6acc97b5
       return osparc.data.Resources.fetch("studies", "untrash", params)
         .catch(err => {
           console.error(err);
