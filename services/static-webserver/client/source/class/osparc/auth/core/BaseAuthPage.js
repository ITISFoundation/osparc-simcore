/* ************************************************************************

   osparc - the simcore frontend

   https://osparc.io

   Copyright:
     2018 IT'IS Foundation, https://itis.swiss

   License:
     MIT: https://opensource.org/licenses/MIT

   Authors:
     * Pedro Crespo (pcrespov)

************************************************************************ */

/**
 * This is a basic Auth-Page with common functionality
 *
 *  - Fixed-size widget with header (title/logo), body and footer (buttons)
 *  - Positioned at the upper center of the root document's window
 */
qx.Class.define("osparc.auth.core.BaseAuthPage", {
  extend: qx.ui.container.Composite,
  type: "abstract",

  /*
  *****************************************************************************
     CONSTRUCTOR
  *****************************************************************************
  */

  construct: function() {
    this.base(arguments);

    // TODO: remove fix dimensions for the outer container?
    this.set({
      layout: new qx.ui.layout.VBox(20),
      width: this.self().FORM_WIDTH,
      height: 300
    });

    this._form = new qx.ui.form.Form();
    this._buildPage();

    this.addListener("appear", this._onAppear, this);
    this.addListener("disappear", this._onDisappear, this);
  },

  /*
  *****************************************************************************
     EVENTS
  *****************************************************************************
  */

  events:{
    "done": "qx.event.type.Data"
  },

  statics: {
    FORM_WIDTH: 300
  },

  /*
  *****************************************************************************
     MEMBERS
  *****************************************************************************
  */

  members: {
    /**
     * when all is said and done we should remove the form so that the password manager
     * knows to save the content of the form. so we save it here.
     */
    _form: null,

    /**
     * This method gets called upon construction and
     * must be overriden in a subclass
     *
     * @signature function()
     */
    _buildPage: null,

    beautifyFormFields: function() {
<<<<<<< HEAD
      Object.values(this._form.getItems()).forEach(formItem => {
=======
      const formItems = this._form.getItems();
      Object.keys(formItems).forEach(fieldKey => {
        const formItem = formItems[fieldKey];
>>>>>>> 95fc32b1
        formItem.set({
          width: this.self().FORM_WIDTH,
          backgroundColor: "transparent"
        });
<<<<<<< HEAD
=======
        if (formItem.classname === "osparc.ui.form.PasswordField") {
          formItem.getChildControl("passwordField").set({
            backgroundColor: "transparent"
          });
        }
>>>>>>> 95fc32b1
      });
    },

    /**
     * This method needs to be implemented in subclass
     * and should reset all field values
    */
    resetValues: function() {
      this.getChildren().forEach(item => {
        // FIXME: should check is subclass of AbstractField
        if (qx.Class.implementsInterface(item, qx.ui.form.IForm) && qx.Class.implementsInterface(item, qx.ui.form.IField)) {
          item.resetValue();
        }
      });
    },

    /**
     * Creates and adds an underlined title at the header
     */
    _addTitleHeader: function(txt) {
      const lbl = new qx.ui.basic.Label(txt).set({
        font: "text-18",
        alignX: "center"
      });
      this.add(lbl, {
        flex:1
      });
    },

    _onAppear: function() {
      return;
    },

    _onDisappear: function() {
      return;
    }
  }
});<|MERGE_RESOLUTION|>--- conflicted
+++ resolved
@@ -84,25 +84,18 @@
     _buildPage: null,
 
     beautifyFormFields: function() {
-<<<<<<< HEAD
-      Object.values(this._form.getItems()).forEach(formItem => {
-=======
       const formItems = this._form.getItems();
       Object.keys(formItems).forEach(fieldKey => {
         const formItem = formItems[fieldKey];
->>>>>>> 95fc32b1
         formItem.set({
           width: this.self().FORM_WIDTH,
           backgroundColor: "transparent"
         });
-<<<<<<< HEAD
-=======
         if (formItem.classname === "osparc.ui.form.PasswordField") {
           formItem.getChildControl("passwordField").set({
             backgroundColor: "transparent"
           });
         }
->>>>>>> 95fc32b1
       });
     },
 
