/* ************************************************************************

   osparc - the simcore frontend

   https://osparc.io

   Copyright:
     2018 IT'IS Foundation, https://itis.swiss

   License:
     MIT: https://opensource.org/licenses/MIT

   Authors:
     * Pedro Crespo (pcrespov)

************************************************************************ */

/** Authentication data
 *
 *  - Keeps data and state of current authenticated (logged in) user
*/

qx.Class.define("osparc.auth.Data", {
  extend: qx.core.Object,
  type: "singleton",

  properties: {
    /**
     *  User Id
     */
    userId: {
      init: null,
      nullable: false,
      check: "Number"
    },

    /**
     *  Group ID
     */
    groupId: {
      init: null,
      nullable: false,
      check: "Number"
    },

    /**
     *  org IDs
     */
    orgIds: {
      init: [],
      nullable: false,
      check: "Array"
    },

    /**
     *  Basic authentification with a token
    */
    auth: {
      init: null,
      nullable: true,
      check: "osparc.io.request.authentication.Token"
    },

    /**
     *  Email of logged in user, otherwise null
    */
    email: {
      init: null,
      nullable: true,
      check: "String"
    },

    firstName: {
      init: "",
      nullable: true,
      check: "String",
      event: "changeFirstName"
    },

    lastName: {
      init: "",
      nullable: true,
      check: "String"
    },

<<<<<<< HEAD
    // used for adding "tester" info to the request's headers
    testerUserName: {
      init: null,
      nullable: true,
      check: "String"
=======
    expirationDate: {
      init: null,
      nullable: true,
      check: "Date",
      event: "changeExpirationDate"
>>>>>>> 3033106d
    }
  },

  members: {

    setToken: function(token) {
      if (token) {
        osparc.utils.Utils.cookie.setCookie("user", token);
        this.setAuth(new osparc.io.request.authentication.Token(token));
      }
    },

    resetToken: function() {
      osparc.utils.Utils.cookie.setCookie("user", "logout");
      this.resetAuth();
    },

    isLogout: function() {
      return osparc.utils.Utils.cookie.getCookie("user") === "logout";
    },

    getUserName: function() {
      const firstName = this.getFirstName();
      if (firstName) {
        return firstName;
      }
      const email = this.getEmail();
      if (email) {
        return osparc.utils.Utils.getNameFromEmail(email);
      }
      return "user";
    }
  }
});<|MERGE_RESOLUTION|>--- conflicted
+++ resolved
@@ -83,19 +83,18 @@
       check: "String"
     },
 
-<<<<<<< HEAD
+    expirationDate: {
+      init: null,
+      nullable: true,
+      check: "Date",
+      event: "changeExpirationDate"
+    },
+  
     // used for adding "tester" info to the request's headers
     testerUserName: {
       init: null,
       nullable: true,
       check: "String"
-=======
-    expirationDate: {
-      init: null,
-      nullable: true,
-      check: "Date",
-      event: "changeExpirationDate"
->>>>>>> 3033106d
     }
   },
 
