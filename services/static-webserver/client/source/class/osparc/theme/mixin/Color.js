--- conflicted
+++ resolved
@@ -21,10 +21,7 @@
     "default-button-text": "rgba(255, 255, 255, 1)",
     "default-button-text-outline": "rgba(229, 229, 229, 1)",
     "default-button-text-disabled": "rgba(113, 157, 181, 1)",
-<<<<<<< HEAD
-=======
     "default-button-disabled-background": "transparent",
->>>>>>> 1be42dd1
     "default-button": "rgba(10, 182, 255, 1)",
     "default-button-hover": "rgba(4, 73, 102, 1)",
     "default-button-active": "rgba(9, 89, 122, 1)",
