/* ************************************************************************

   osparc - the simcore frontend

   https://osparc.io

   Copyright:
     2018 IT'IS Foundation, https://itis.swiss

   License:
     MIT: https://opensource.org/licenses/MIT

   Authors:
     * Tobias Oetiker (oetiker)
     * Odei Maiz (odeimaiz)

************************************************************************ */

qx.Theme.define("osparc.theme.Decoration", {
  extend: osparc.theme.common.Decoration,

  decorations: {
    "material-button": {
      style: {
        radius: 4,
        backgroundColor: "material-button-background",
        transitionProperty: ["all"],
        transitionDuration: "0s",
        shadowColor: "transparent"
      }
    },

    "form-input": {
      style: {
        radius: [4, 4, 0, 0],
        width: [0, 0, 1, 0],
        style: "solid",
        color: "info"
      }
    },

    "form-password": {
      include: "form-input",
      style: {
        radius: 0,
        width: 0,
        backgroundColor: "transparent"
      }
    },

    "form-focus": {
      include: "form-input",
      style: {
        color: "success"
      }
    },

    "form-array-container": {
      style: {
        radius: 2,
        width: 1
      }
    },

    "service-tree": {
      decorator: qx.ui.decoration.MSingleBorder,
      style: {
        width: 0
      }
    },

    "panelview": {
      style: {
        transitionProperty: "top",
        transitionDuration: "0.2s",
        transitionTimingFunction: "ease-in"
      }
    },

    "panelview-content": {
      style: {
        transitionProperty: "height",
        transitionDuration: "0.2s",
        transitionTimingFunction: "ease-in"
      }
    },

    "outputPortHighlighted": {
      style: {
        backgroundColor: "background-main-2"
      }
    },

    "window-small-cap": {
      include: "service-window",
      style: {
        shadowBlurRadius: 0,
        shadowLength: 0,
        width: 0,
        radius: 3,
        transitionProperty: "opacity",
        transitionDuration: "0.05s",
        transitionTimingFunction: "ease-in"
      }
    },

    "window-small-cap-maximized": {
      include: "service-window-maximized",
      style: {
        width: 0,
        transitionProperty: "opacity",
        transitionDuration: "0.05s",
        transitionTimingFunction: "ease-in"
      }
    },

    "workbench-small-cap-captionbar": {
      style: {
        width: 0
      }
    },

    "service-window": {
      include: "window",
      style: {
        radius: 3,
        width: 1
      }
    },

    "service-window-maximized": {
      include: "window",
      style: {
        width: 1
      }
    },

    "sidepanel": {
      style: {
        transitionProperty: ["left", "width"],
        transitionDuration: "0.2s",
        transitionTimingFunction: "ease-in"
      }
    },

    "service-browser": {
      style: {
        color: "background-main-2"
      }
    },

    "flash": {
      style: {
        radius: 3,
        transitionProperty: "top",
        transitionDuration: "0.2s",
        transitionTimingFunction: "ease-in"
      }
    },

    "flash-message": {
      style: {
        width: 1,
        style: "solid"
      }
    },

    "flash-info": {
      include: "flash-message",
      style: {
        color: "info"
      }
    },

    "flash-success": {
      include: "flash-message",
      style: {
        color: "success"
      }
    },

    "flash-warning": {
      include: "flash-message",
      style: {
        color: "warning"
      }
    },

    "flash-error": {
      include: "flash-message",
      style: {
        color: "error"
      }
    },

    "flash-badge": {
      style: {
        radius: 5
      }
    },

    "flash-container-transitioned": {
      style: {
        transitionProperty: "height",
        transitionDuration: "0.2s",
        transitionTimingFunction: "ease-in"
      }
    },

    "no-border": {
      style: {
        radius: 4,
        width: 1,
        color: "transparent"
      }
    },

    "border-status": {
      decorator: qx.ui.decoration.MSingleBorder,
      style: {
        width: 1
      }
    },

    "border-ok": {
      include: "border-status",
      style: {
        color: "ready-green"
      }
    },

    "border-warning": {
      include: "border-status",
      style: {
        color: "warning-yellow"
      }
    },

    "border-error": {
      include: "border-status",
      style: {
        color: "failed-red"
      }
    },

    "border-busy": {
      include: "border-status",
      style: {
        color: "busy-orange"
      }
    },

    "border-editable": {
      style: {
        width: 1,
        radius: 3,
        color: "text-disabled"
      }
    },

    "hint": {
      style: {
        radius: 3
      }
    },

    "chip": {
      style: {
        radius: 9
      }
    },

    "pb-listitem": {
      style: {
        radius: 5
      }
    },

    "no-radius-button": {
      style: {
        radius: 0
      }
    },

    "tag": {
      style: {
        radius: 2
      }
    },
    "tagitem": {
      style: {
        radius: 2
      }
    },
    "tagitem-colorbutton": {
      include: "material-button",
      style: {
        radiusBottomRight: 0,
        radiusTopRight: 0
      }
    },
    "tagbutton": {
      include: "material-button",
      style: {
        backgroundColor: "transparent",
        shadowColor: "transparent",
        radius: 0
      }
    },
    "bordered-button": {
      include: "material-button",
      style: {
        width: 1,
        color:  "background-main-4"
      }
    },
    "strong-bordered-button": {
      include: "material-button",
      style: {
        width: 1,
        color: "text"
      }
    },
<<<<<<< HEAD
    /*
    ---------------------------------------------------------------------------
      Appmotion
    ---------------------------------------------------------------------------
    */
    "appmotion-buy-credits-input": {
      style: {
        radius: 8
=======
    "form-button": {
      style: {
        style: "solid",
        width: 1,
        color: "default-button",
        radius: 5
      }
    },
    "form-button-outlined": {
      include: "form-button",
      style: {
        color: "default-button",
        backgroundColor: "transparent"
      }
    },
    "form-button-danger": {
      include:"form-button-outlined",
      style: {
        color: "error",
        width: 1,
        style: "solid"
      }
    },
    "form-button-danger-hover": {
      include:"form-button-outlined",
      style: {
        color: "error",
        width: 1,
        style: "solid"
      }
    },
    "form-button-hover": {
      include: "form-button",
      style: {
        color: "default-button-hover",
        backgroundColor: "default-button-hover-background"
      }
    },
    "form-button-focus": {
      include: "form-button",
      style: {
        color: "default-button-focus",
        backgroundColor: "default-button-focus"
      }
    },
    "form-button-active": {
      include: "form-button",
      style: {
        color: "default-button-active"
      }
    },
    "form-button-disabled": {
      include: "form-button",
      style: {
        color: "transparent"
      }
    },
    "text-button": {
      style: {
        width: 0,
        radius: 0
      }
    },

    "toolbar-button": {
      include: "form-button-outlined",
      style: {
        backgroundColor: "default-button"
      }
    },

    "toolbar-button-hovered": {
      include: "form-button-outlined",
      style: {
        backgroundColor: "default-button-hover-background"
      }
    },

    "fab-button": {
      include: "form-button",
      style: {
        width: 1,
        color: "transparent",
        backgroundColor: "background-card-overlay"
>>>>>>> 7cb561e2
      }
    }
  }
});<|MERGE_RESOLUTION|>--- conflicted
+++ resolved
@@ -321,7 +321,92 @@
         color: "text"
       }
     },
-<<<<<<< HEAD
+    "form-button": {
+      style: {
+        style: "solid",
+        width: 1,
+        color: "default-button",
+        radius: 5
+      }
+    },
+    "form-button-outlined": {
+      include: "form-button",
+      style: {
+        color: "default-button",
+        backgroundColor: "transparent"
+      }
+    },
+    "form-button-danger": {
+      include:"form-button-outlined",
+      style: {
+        color: "error",
+        width: 1,
+        style: "solid"
+      }
+    },
+    "form-button-danger-hover": {
+      include:"form-button-outlined",
+      style: {
+        color: "error",
+        width: 1,
+        style: "solid"
+      }
+    },
+    "form-button-hover": {
+      include: "form-button",
+      style: {
+        color: "default-button-hover",
+        backgroundColor: "default-button-hover-background"
+      }
+    },
+    "form-button-focus": {
+      include: "form-button",
+      style: {
+        color: "default-button-focus",
+        backgroundColor: "default-button-focus"
+      }
+    },
+    "form-button-active": {
+      include: "form-button",
+      style: {
+        color: "default-button-active"
+      }
+    },
+    "form-button-disabled": {
+      include: "form-button",
+      style: {
+        color: "transparent"
+      }
+    },
+    "text-button": {
+      style: {
+        width: 0,
+        radius: 0
+      }
+    },
+
+    "toolbar-button": {
+      include: "form-button-outlined",
+      style: {
+        backgroundColor: "default-button"
+      }
+    },
+
+    "toolbar-button-hovered": {
+      include: "form-button-outlined",
+      style: {
+        backgroundColor: "default-button-hover-background"
+      }
+    },
+
+    "fab-button": {
+      include: "form-button",
+      style: {
+        width: 1,
+        color: "transparent",
+        backgroundColor: "background-card-overlay"
+      }
+    },
     /*
     ---------------------------------------------------------------------------
       Appmotion
@@ -330,92 +415,6 @@
     "appmotion-buy-credits-input": {
       style: {
         radius: 8
-=======
-    "form-button": {
-      style: {
-        style: "solid",
-        width: 1,
-        color: "default-button",
-        radius: 5
-      }
-    },
-    "form-button-outlined": {
-      include: "form-button",
-      style: {
-        color: "default-button",
-        backgroundColor: "transparent"
-      }
-    },
-    "form-button-danger": {
-      include:"form-button-outlined",
-      style: {
-        color: "error",
-        width: 1,
-        style: "solid"
-      }
-    },
-    "form-button-danger-hover": {
-      include:"form-button-outlined",
-      style: {
-        color: "error",
-        width: 1,
-        style: "solid"
-      }
-    },
-    "form-button-hover": {
-      include: "form-button",
-      style: {
-        color: "default-button-hover",
-        backgroundColor: "default-button-hover-background"
-      }
-    },
-    "form-button-focus": {
-      include: "form-button",
-      style: {
-        color: "default-button-focus",
-        backgroundColor: "default-button-focus"
-      }
-    },
-    "form-button-active": {
-      include: "form-button",
-      style: {
-        color: "default-button-active"
-      }
-    },
-    "form-button-disabled": {
-      include: "form-button",
-      style: {
-        color: "transparent"
-      }
-    },
-    "text-button": {
-      style: {
-        width: 0,
-        radius: 0
-      }
-    },
-
-    "toolbar-button": {
-      include: "form-button-outlined",
-      style: {
-        backgroundColor: "default-button"
-      }
-    },
-
-    "toolbar-button-hovered": {
-      include: "form-button-outlined",
-      style: {
-        backgroundColor: "default-button-hover-background"
-      }
-    },
-
-    "fab-button": {
-      include: "form-button",
-      style: {
-        width: 1,
-        color: "transparent",
-        backgroundColor: "background-card-overlay"
->>>>>>> 7cb561e2
       }
     }
   }
