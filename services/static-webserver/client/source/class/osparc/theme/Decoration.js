--- conflicted
+++ resolved
@@ -336,8 +336,6 @@
         backgroundColor: "transparent"
       }
     },
-<<<<<<< HEAD
-=======
     "form-button-danger": {
       include:"form-button-outlined",
       style: {
@@ -354,16 +352,11 @@
         style: "solid"
       }
     },
->>>>>>> 1be42dd1
     "form-button-hover": {
       include: "form-button",
       style: {
         color: "default-button-hover",
-<<<<<<< HEAD
-        backgroundColor: "default-button-hover"
-=======
         backgroundColor: "default-button-hover-background"
->>>>>>> 1be42dd1
       }
     },
     "form-button-focus": {
