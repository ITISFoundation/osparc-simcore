--- conflicted
+++ resolved
@@ -81,17 +81,10 @@
     // material-button
     "material-button-background":  "fab_background",
     "material-button-background-disabled":  "transparent",
-<<<<<<< HEAD
-    "material-button-background-hovered":  "default-button-hover",
-    "material-button-background-pressed":  "default-button-active",
-    "material-button-text-disabled": "default-button-text-disabled",
-    "material-button-text": "text",
-=======
     "material-button-background-hovered":  "default-button-hover-background",
     "material-button-background-pressed":  "default-button-active-background",
     "material-button-text-disabled": "default-button-text-disabled",
     "material-button-text": "default-button-text",
->>>>>>> 1be42dd1
 
     // material-textfield
     "material-textfield": "input_background",
