/* ************************************************************************

   osparc - the simcore frontend

   https://osparc.io

   Copyright:
     2025 IT'IS Foundation, https://itis.swiss

   License:
     MIT: https://opensource.org/licenses/MIT

   Authors:
     * Odei Maiz (odeimaiz)

************************************************************************ */


qx.Class.define("osparc.support.ConversationPage", {
  extend: qx.ui.core.Widget,

  construct: function() {
    this.base(arguments);

    this.__messages = [];

    this._setLayout(new qx.ui.layout.VBox(5));

    this.getChildControl("back-button");

    const conversation = this.getChildControl("conversation-content");
    this.bind("conversation", conversation, "conversation");
    conversation.bind("conversation", this, "conversation");
  },

  properties: {
    conversation: {
      check: "osparc.data.model.Conversation",
      init: null,
      nullable: true,
      event: "changeConversation",
      apply: "__applyConversation",
    },
  },

  events: {
    "showConversations": "qx.event.type.Event",
  },

  members: {
    _createChildControlImpl: function(id) {
      let control;
      switch (id) {
        case "conversation-header-layout": {
          const headerLayout = new qx.ui.layout.HBox(5).set({
            alignY: "middle",
          })
          control = new qx.ui.container.Composite(headerLayout).set({
            padding: 5,
          });
          this._add(control);
          break;
        }
        case "back-button":
          control = new qx.ui.form.Button().set({
            toolTipText: this.tr("Return to Messages"),
            icon: "@FontAwesome5Solid/arrow-left/16",
            backgroundColor: "transparent"
          });
          control.addListener("execute", () => this.fireEvent("showConversations"));
          this.getChildControl("conversation-header-layout").addAt(control, 0);
          break;
        case "conversation-header-center-layout":
          control = new qx.ui.container.Composite(new qx.ui.layout.VBox(5));
          this.getChildControl("conversation-header-layout").addAt(control, 1, {
            flex: 1,
          });
          break;
        case "conversation-title":
          control = new qx.ui.basic.Label().set({
            font: "text-14",
            alignY: "middle",
            allowGrowX: true,
            });
          this.getChildControl("conversation-header-center-layout").addAt(control, 0);
          break;
        case "conversation-extra-layout":
          control = new qx.ui.container.Composite(new qx.ui.layout.VBox(2));
          this.getChildControl("conversation-header-center-layout").addAt(control, 1);
          break;
        case "open-project-button":
          control = new qx.ui.form.Button().set({
            maxWidth: 26,
            maxHeight: 24,
            alignX: "center",
            alignY: "middle",
            icon: "@FontAwesome5Solid/external-link-alt/12",
          });
          control.addListener("execute", () => this.__openProjectDetails());
          this.getChildControl("conversation-header-layout").addAt(control, 2);
          break;
        case "set-appointment-button": {
          control = new qx.ui.form.Button().set({
            maxWidth: 26,
            maxHeight: 24,
            padding: [0, 6],
            alignX: "center",
            alignY: "middle",
            icon: "@FontAwesome5Solid/clock/12",
          });
          control.addListener("execute", () => this.__openAppointmentDetails());
          this.getChildControl("conversation-header-layout").addAt(control, 3);
          break;
        }
        case "conversation-options": {
          control = new qx.ui.form.MenuButton().set({
            maxWidth: 24,
            maxHeight: 24,
            alignX: "center",
            alignY: "middle",
            icon: "@FontAwesome5Solid/ellipsis-v/12",
          });
          const menu = new qx.ui.menu.Menu().set({
            position: "bottom-right",
          });
          control.setMenu(menu);
          const renameButton = new qx.ui.menu.Button().set({
            label: this.tr("Rename"),
            icon: "@FontAwesome5Solid/i-cursor/10"
          });
          renameButton.addListener("execute", () => this.__renameConversation());
          menu.add(renameButton);
          this.getChildControl("conversation-header-layout").addAt(control, 4);
          break;
        }
        case "conversation-content":
          control = new osparc.support.Conversation();
          const scroll = new qx.ui.container.Scroll();
          scroll.add(control);
          this._add(scroll, {
            flex: 1,
          });
          break;
      }
      return control || this.base(arguments, id);
    },

    __applyConversation: function(conversation) {
      const title = this.getChildControl("conversation-title");
      if (conversation) {
        conversation.bind("nameAlias", title, "value");
      } else {
        title.setValue(this.tr("Ask a Question"));
      }

<<<<<<< HEAD
      const extraContextLabel = this.getChildControl("conversation-extra-content");
      const amISupporter = osparc.store.Groups.getInstance().amIASupportUser();
      if (conversation && amISupporter) {
        const extraContext = conversation.getExtraContext();
        if (extraContext && Object.keys(extraContext).length) {
          let extraContextText = `Ticket ID: ${conversation.getConversationId()}`;
          const contextProjectId = conversation.getContextProjectId();
          if (contextProjectId) {
            extraContextText += `<br>Project ID: ${contextProjectId}`;
=======
      const extraContextLayout = this.getChildControl("conversation-extra-layout");
      const amISupporter = osparc.store.Products.getInstance().amIASupportUser();
      if (conversation) {
        const createExtraContextLabel = text => {
          return new qx.ui.basic.Label(text).set({
            font: "text-12",
            textColor: "text-disabled",
            rich: true,
            allowGrowX: true,
            selectable: true,
          });
        };
        const updateExtraContext = () => {
          extraContextLayout.removeAll();
          const extraContext = conversation.getExtraContext();
          if (extraContext && Object.keys(extraContext).length) {
            const ticketIdLabel = createExtraContextLabel(`Ticket ID: ${conversation.getConversationId()}`);
            extraContextLayout.add(ticketIdLabel);
            const contextProjectId = conversation.getContextProjectId();
            if (contextProjectId && amISupporter) {
              const projectIdLabel = createExtraContextLabel(`Project ID: ${contextProjectId}`);
              extraContextLayout.add(projectIdLabel);
            }
            const appointment = conversation.getAppointment();
            if (appointment) {
              const appointmentLabel = createExtraContextLabel();
              let appointmentText = "Appointment: ";
              if (appointment === "requested") {
                // still pending
                appointmentText += appointment;
              } else {
                // already set
                appointmentText += osparc.utils.Utils.formatDateAndTime(new Date(appointment));
                appointmentLabel.set({
                  cursor: "pointer",
                  toolTipText: osparc.utils.Utils.formatDateWithCityAndTZ(new Date(appointment)),
                });
              }
              appointmentLabel.setValue(appointmentText);
              extraContextLayout.add(appointmentLabel);
            }
>>>>>>> 3a35a33a
          }
        };
        updateExtraContext();
        conversation.addListener("changeExtraContext", () => updateExtraContext(), this);
      }

      const openProjectButton = this.getChildControl("open-project-button");
      if (conversation && conversation.getContextProjectId()) {
        openProjectButton.show();
      } else {
        openProjectButton.exclude();
      }

      const setAppointmentButton = this.getChildControl("set-appointment-button");
      if (conversation && conversation.getAppointment() && amISupporter) {
        setAppointmentButton.show();
      } else {
        setAppointmentButton.exclude();
      }

      const options = this.getChildControl("conversation-options");
      if (conversation && conversation.amIOwner()) {
        options.show();
      } else {
        options.exclude();
      }
    },

    __openProjectDetails: function() {
      const projectId = this.getConversation().getContextProjectId();
      if (projectId) {
        osparc.store.Study.getInstance().getOne(projectId)
          .then(studyData => {
            if (studyData) {
              const studyDataCopy = osparc.data.model.Study.deepCloneStudyObject(studyData);
              studyDataCopy["resourceType"] = "study";
              osparc.dashboard.ResourceDetails.popUpInWindow(studyDataCopy);
            }
          })
          .catch(err => console.warn(err));
      }
    },

    __openAppointmentDetails: function() {
      const win = new osparc.widget.DateTimeChooser();
      win.addListener("dateChanged", e => {
        const newValue = e.getData()["newValue"];
        this.getConversation().setAppointment(newValue)
          .catch(err => console.error(err));
        win.close();
      }, this);
      win.open();
    },

    __renameConversation: function() {
      let oldName = this.getConversation().getName();
      if (oldName === "null") {
        oldName = "";
      }
      const renamer = new osparc.widget.Renamer(oldName);
      renamer.addListener("labelChanged", e => {
        renamer.close();
        const newLabel = e.getData()["newLabel"];
        this.getConversation().renameConversation(newLabel);
      }, this);
      renamer.center();
      renamer.open();
    },

    __getAddMessageField: function() {
      return this.getChildControl("conversation-content") &&
        this.getChildControl("conversation-content").getChildControl("add-message");
    },

    postMessage: function(message) {
      const addMessage = this.__getAddMessageField();
      if (addMessage && addMessage.getChildControl("comment-field")) {
        addMessage.getChildControl("comment-field").setText(message);
        return addMessage.addComment();
      }
      return Promise.reject();
    },
  }
});<|MERGE_RESOLUTION|>--- conflicted
+++ resolved
@@ -153,19 +153,8 @@
         title.setValue(this.tr("Ask a Question"));
       }
 
-<<<<<<< HEAD
-      const extraContextLabel = this.getChildControl("conversation-extra-content");
+      const extraContextLayout = this.getChildControl("conversation-extra-layout");
       const amISupporter = osparc.store.Groups.getInstance().amIASupportUser();
-      if (conversation && amISupporter) {
-        const extraContext = conversation.getExtraContext();
-        if (extraContext && Object.keys(extraContext).length) {
-          let extraContextText = `Ticket ID: ${conversation.getConversationId()}`;
-          const contextProjectId = conversation.getContextProjectId();
-          if (contextProjectId) {
-            extraContextText += `<br>Project ID: ${contextProjectId}`;
-=======
-      const extraContextLayout = this.getChildControl("conversation-extra-layout");
-      const amISupporter = osparc.store.Products.getInstance().amIASupportUser();
       if (conversation) {
         const createExtraContextLabel = text => {
           return new qx.ui.basic.Label(text).set({
@@ -205,7 +194,6 @@
               appointmentLabel.setValue(appointmentText);
               extraContextLayout.add(appointmentLabel);
             }
->>>>>>> 3a35a33a
           }
         };
         updateExtraContext();
