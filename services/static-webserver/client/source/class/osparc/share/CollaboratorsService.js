--- conflicted
+++ resolved
@@ -90,26 +90,11 @@
 
       const newAccessRights = this._serializedDataCopy["accessRights"];
       gids.forEach(gid => {
-<<<<<<< HEAD
-        this._serializedDataCopy["accessRights"][gid] = this.self().getCollaboratorAccessRight();
-      });
-      const params = {
-        url: osparc.data.Resources.getServiceUrl(
-          this._serializedDataCopy["key"],
-          this._serializedDataCopy["version"]
-        ),
-        data: this._serializedDataCopy
-      };
-      osparc.data.Resources.fetch("services", "patch", params)
-        .then(serviceData => {
-          this.fireDataEvent("updateService", serviceData);
-=======
         newAccessRights[gid] = this.self().getCollaboratorAccessRight();
       });
       osparc.info.ServiceUtils.patchServiceData(this._serializedDataCopy, "accessRights", this._serializedDataCopy)
         .then(() => {
           this.fireDataEvent("updateAccessRights", this._serializedDataCopy);
->>>>>>> 34163414
           let text = this.tr("Editor(s) successfully added.");
           text += "<br>";
           text += this.tr("The user will not get notified.");
@@ -137,22 +122,9 @@
         return;
       }
 
-<<<<<<< HEAD
-      const params = {
-        url: osparc.data.Resources.getServiceUrl(
-          this._serializedDataCopy["key"],
-          this._serializedDataCopy["version"]
-        ),
-        data: this._serializedDataCopy
-      };
-      osparc.data.Resources.fetch("services", "patch", params)
-        .then(serviceData => {
-          this.fireDataEvent("updateService", serviceData);
-=======
       osparc.info.ServiceUtils.patchServiceData(this._serializedDataCopy, "accessRights", this._serializedDataCopy["accessRights"])
         .then(() => {
           this.fireDataEvent("updateAccessRights", this._serializedDataCopy);
->>>>>>> 34163414
           osparc.FlashMessenger.getInstance().logAs(this.tr("Member successfully removed"));
           this._reloadCollaboratorsList();
         })
@@ -170,22 +142,9 @@
     __make: function(collaboratorGId, newAccessRights, successMsg, failureMsg, item) {
       item.setEnabled(false);
       this._serializedDataCopy["accessRights"][collaboratorGId] = newAccessRights;
-<<<<<<< HEAD
-      const params = {
-        url: osparc.data.Resources.getServiceUrl(
-          this._serializedDataCopy["key"],
-          this._serializedDataCopy["version"]
-        ),
-        data: this._serializedDataCopy
-      };
-      osparc.data.Resources.fetch("services", "patch", params)
-        .then(serviceData => {
-          this.fireDataEvent("updateService", serviceData);
-=======
       osparc.info.ServiceUtils.patchServiceData(this._serializedDataCopy, "accessRights", this._serializedDataCopy["accessRights"])
         .then(() => {
           this.fireDataEvent("updateAccessRights", this._serializedDataCopy);
->>>>>>> 34163414
           osparc.FlashMessenger.getInstance().logAs(successMsg);
           this._reloadCollaboratorsList();
         })
