/*
 * oSPARC - The SIMCORE frontend - https://osparc.io
 * Copyright: 2023 IT'IS Foundation - https://itis.swiss
 * License: MIT - https://opensource.org/licenses/MIT
 * Authors: Odei Maiz (odeimaiz)
 */

qx.Class.define("osparc.share.NewCollaboratorsManager", {
  extend: osparc.ui.window.SingletonWindow,

  construct: function(resourceData, showOrganizations = true) {
    this.base(arguments, "collaboratorsManager", this.tr("Share with"));
    this.set({
      layout: new qx.ui.layout.VBox(),
      allowMinimize: false,
      allowMaximize: false,
      showMinimize: false,
      showMaximize: false,
      autoDestroy: true,
      modal: true,
      width: 262,
      maxHeight: 500,
      clickAwayClose: true
    });

    this.__resourceData = resourceData;
    this.__showOrganizations = showOrganizations;

    this.__renderLayout();

    this.__selectedCollaborators = new qx.data.Array();
    this.__visibleCollaborators = {};
    this.__reloadCollaborators();

    this.center();
    this.open();
  },

  events: {
    "addCollaborators": "qx.event.type.Data"
  },

  members: {
    __resourceData: null,
    __showOrganizations: null,
    __collabButtonsContainer: null,
    __shareButton: null,
    __selectedCollaborators: null,
    __visibleCollaborators: null,

    getActionButton: function() {
      return this.__shareButton;
    },

    __renderLayout: function() {
      const filter = new osparc.filter.TextFilter("name", "collaboratorsManager").set({
        allowStretchX: true,
        margin: [0, 10, 5, 10]
      });
      this.addListener("appear", () => filter.getChildControl("textfield").focus());
      this.add(filter);

      const collabButtonsContainer = this.__collabButtonsContainer = new qx.ui.container.Composite(new qx.ui.layout.VBox());
      const scrollContainer = new qx.ui.container.Scroll();
      scrollContainer.add(collabButtonsContainer);
      this.add(scrollContainer, {
        flex: 1
      });

      const buttons = new qx.ui.container.Composite(new qx.ui.layout.HBox().set({
        alignX: "right"
      }));
      const shareButton = this.__shareButton = new osparc.ui.form.FetchButton(this.tr("Share")).set({
        appearance: "form-button"
      });
      shareButton.addListener("execute", () => this.__shareClicked(), this);
      buttons.add(shareButton);
      this.add(buttons);
    },

    __reloadCollaborators: function() {
      let includeEveryone = false;
      if (this.__showOrganizations === false) {
        includeEveryone = false;
      } else if (this.__resourceData && this.__resourceData["resourceType"] === "service") {
        includeEveryone = true;
      } else {
        includeEveryone = osparc.data.Permissions.getInstance().canDo("study.everyone.share");
      }
      osparc.store.Store.getInstance().getPotentialCollaborators(false, includeEveryone)
        .then(potentialCollaborators => {
          this.__visibleCollaborators = potentialCollaborators;
          this.__addEditors();
        });
    },

    __collaboratorButton: function(collaborator) {
      const collaboratorButton = new osparc.filter.CollaboratorToggleButton(collaborator);
      collaboratorButton.addListener("changeValue", e => {
        const selected = e.getData();
        if (selected) {
          this.__selectedCollaborators.push(collaborator.gid);
        } else {
          this.__selectedCollaborators.remove(collaborator.gid);
        }
      }, this);
      collaboratorButton.subscribeToFilterGroup("collaboratorsManager");
      return collaboratorButton;
    },

    __addEditors: function() {
      const visibleCollaborators = Object.values(this.__visibleCollaborators);

      // sort them first
      visibleCollaborators.sort((a, b) => {
        if (a["collabType"] > b["collabType"]) {
          return 1;
        }
        if (a["collabType"] < b["collabType"]) {
          return -1;
        }
        if (a["label"] > b["label"]) {
          return 1;
        }
        return -1;
      });

      let existingCollabs = [];
<<<<<<< HEAD
      if (this.__resourceData) {
        if (this.__resourceData["accessRights"]) {
          // study/template/service/wallet
          if (this.__resourceData["resourceType"] === "wallet") {
            // array of objects
            existingCollabs = this.__resourceData["accessRights"].map(collab => collab["gid"]);
          } else {
            // object
            existingCollabs = Object.keys(this.__resourceData["accessRights"]);
          }
=======
      if (this.__resourceData && this.__resourceData["accessRights"]) {
        // study/template/service/wallet
        if (this.__resourceData["resourceType"] === "wallet") {
          // array of objects
          existingCollabs = this.__resourceData["accessRights"].map(collab => collab["gid"]);
        } else {
          // object
          existingCollabs = Object.keys(this.__resourceData["accessRights"]);
>>>>>>> 34163414
        }
      }

      const existingCollaborators = existingCollabs.map(c => parseInt(c));
      visibleCollaborators.forEach(visibleCollaborator => {
        // do not list the visibleCollaborators that are already collaborators
        if (existingCollaborators.includes(visibleCollaborator["gid"])) {
          return;
        }
        if (this.__showOrganizations === false && visibleCollaborator["collabType"] !== 2) {
          return;
        }
        this.__collabButtonsContainer.add(this.__collaboratorButton(visibleCollaborator));
      });
    },

    __shareClicked: function() {
      this.__collabButtonsContainer.setEnabled(false);
      this.__shareButton.setFetching(true);

      const addCollabs = [];
      for (let i=0; i<this.__selectedCollaborators.length; i++) {
        const collabId = this.__selectedCollaborators.getItem(i);
        addCollabs.push(collabId);
      }
      if (addCollabs.length) {
        this.fireDataEvent("addCollaborators", addCollabs);
      }
      // The parent class will close the window
    }
  }
});<|MERGE_RESOLUTION|>--- conflicted
+++ resolved
@@ -126,18 +126,6 @@
       });
 
       let existingCollabs = [];
-<<<<<<< HEAD
-      if (this.__resourceData) {
-        if (this.__resourceData["accessRights"]) {
-          // study/template/service/wallet
-          if (this.__resourceData["resourceType"] === "wallet") {
-            // array of objects
-            existingCollabs = this.__resourceData["accessRights"].map(collab => collab["gid"]);
-          } else {
-            // object
-            existingCollabs = Object.keys(this.__resourceData["accessRights"]);
-          }
-=======
       if (this.__resourceData && this.__resourceData["accessRights"]) {
         // study/template/service/wallet
         if (this.__resourceData["resourceType"] === "wallet") {
@@ -146,7 +134,6 @@
         } else {
           // object
           existingCollabs = Object.keys(this.__resourceData["accessRights"]);
->>>>>>> 34163414
         }
       }
 
