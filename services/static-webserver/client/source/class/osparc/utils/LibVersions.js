--- conflicted
+++ resolved
@@ -31,14 +31,6 @@
 
       return remoteUrl;
     },
-<<<<<<< HEAD
-=======
-
-    getPlatformVersion: function() {
-      const name = "osparc-simcore";
-      const commitId = qx.core.Environment.get("osparc.vcsRef");
-      const remoteUrl = osparc.utils.LibVersions.__getRemoteUrl(); // eslint-disable-line no-underscore-dangle
->>>>>>> 98295133
 
     getVcsRefUrl: function() {
       const commitId = this.getVcsRef();
