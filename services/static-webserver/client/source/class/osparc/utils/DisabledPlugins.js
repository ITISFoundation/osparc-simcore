/* ************************************************************************

   osparc - the simcore frontend

   https://osparc.io

   Copyright:
     2022 IT'IS Foundation, https://itis.swiss

   License:
     MIT: https://opensource.org/licenses/MIT

   Authors:
     * Odei Maiz (odeimaiz)

************************************************************************ */

/**
 * Collection of methods for studies
 */

qx.Class.define("osparc.utils.DisabledPlugins", {
  type: "static",

  statics: {
    EXPORT: "WEBSERVER_EXPORTER",
    IMPORT: "WEBSERVER_EXPORTER",
    SCICRUNCH: "WEBSERVER_SCICRUNCH",
    VERSION_CONTROL: "WEBSERVER_VERSION_CONTROL",
    META_MODELING: "WEBSERVER_META_MODELING",
<<<<<<< HEAD
    CLUSTERS: "WEBSERVER_CLUSTERS",
=======
    FOLDERS: "WEBSERVER_FOLDERS",

    isFoldersEnabled: function() {
      return !this.__isPluginDisabled(this.FOLDERS);
    },
>>>>>>> b1fe5989

    isExportDisabled: function() {
      return this.__isPluginDisabled(this.EXPORT);
    },

    isImportDisabled: function() {
      // Import is disabled until an Export (full not cMIS only) function is implemented
      return true;
      // return this.__isPluginDisabled(this.EXPORT);
    },

    isVersionControlDisabled: function() {
      return this.__isPluginDisabled(this.VERSION_CONTROL);
    },

    isMetaModelingDisabled: function() {
      return this.__isPluginDisabled(this.META_MODELING);
    },

    __isPluginDisabled: function(key) {
      const statics = osparc.store.Store.getInstance().get("statics");
      if (statics) {
        if ("pluginsDisabled" in statics) {
          return statics["pluginsDisabled"].includes(key);
        }
      }
      return false;
    }
  }
});<|MERGE_RESOLUTION|>--- conflicted
+++ resolved
@@ -28,15 +28,6 @@
     SCICRUNCH: "WEBSERVER_SCICRUNCH",
     VERSION_CONTROL: "WEBSERVER_VERSION_CONTROL",
     META_MODELING: "WEBSERVER_META_MODELING",
-<<<<<<< HEAD
-    CLUSTERS: "WEBSERVER_CLUSTERS",
-=======
-    FOLDERS: "WEBSERVER_FOLDERS",
-
-    isFoldersEnabled: function() {
-      return !this.__isPluginDisabled(this.FOLDERS);
-    },
->>>>>>> b1fe5989
 
     isExportDisabled: function() {
       return this.__isPluginDisabled(this.EXPORT);
