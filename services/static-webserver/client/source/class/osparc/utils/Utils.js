/* ************************************************************************

   osparc - the simcore frontend

   https://osparc.io

   Copyright:
     2018 IT'IS Foundation, https://itis.swiss

   License:
     MIT: https://opensource.org/licenses/MIT

   Authors:
     * Odei Maiz (odeimaiz)

************************************************************************ */

/**
 * @ignore(URL)
 * @ignore(sessionStorage)
 * @ignore(fetch)
 * @ignore(URLSearchParams)
 */

/**
 * Sandbox of static methods that do not fit in other utils classes.
 */

qx.Class.define("osparc.utils.Utils", {
  type: "static",

  statics: {
    localCache: {
      setLocalStorageItem: function(key, value) {
        window.localStorage.setItem(key, value);
      },
      getLocalStorageItem: function(name) {
        return window.localStorage.getItem(name);
      },

      getLastCommitVcsRefUI: function() {
        return this.getLocalStorageItem("lastVcsRefUI");
      },
      setLastCommitVcsRefUI: function(vcsRef) {
        this.setLocalStorageItem("lastVcsRefUI", vcsRef);
      },

      getDontShowAnnouncements: function() {
        return this.getLocalStorageItem("dontShowAnnouncements") ? JSON.parse(this.getLocalStorageItem("dontShowAnnouncements")) : [];
      },
      setDontShowAnnouncement: function(announcementId) {
        const oldDontShowAnnouncements = this.getDontShowAnnouncements();
        oldDontShowAnnouncements.push(announcementId);
        this.setLocalStorageItem("dontShowAnnouncements", JSON.stringify(oldDontShowAnnouncements));
      },
      isDontShowAnnouncement: function(announcementId) {
        return this.getDontShowAnnouncements().includes(announcementId);
      },

      serviceToFavs: function(serviceKey) {
        let serviceFavs = this.getLocalStorageItem("services");
        if (serviceFavs) {
          serviceFavs = JSON.parse(serviceFavs);
        } else {
          serviceFavs = {};
        }
        if (serviceFavs && (serviceKey in serviceFavs)) {
          serviceFavs[serviceKey]["hits"]++;
        } else {
          serviceFavs[serviceKey] = {
            hits: 1
          };
        }
        this.setLocalStorageItem("services", JSON.stringify(serviceFavs));
      },

      getFavServices: function() {
        const serviceFavs = this.getLocalStorageItem("services");
        if (serviceFavs) {
          return JSON.parse(serviceFavs);
        }
        return [];
      },

      getSortedFavServices: function() {
        const serviceFavs = this.getFavServices();
        const favServices = Object.keys().sort((a, b) => serviceFavs[b]["hits"] - serviceFavs[a]["hits"]);
        return favServices;
      }
    },

    FLOATING_Z_INDEX: 110000,

    replaceTokens: function(str, key, value) {
<<<<<<< HEAD
      return str.replaceAll("${"+key+"}", value);
=======
      // `str` might be a a localized string, get the string first
      str = str.toString ? str.toString() : str;
      const regex = new RegExp("\\${"+key+"\\}", "g");
      return str.replace(regex, value);
>>>>>>> 1032d562
    },

    /**
     * @param {qx.ui.basic.Image} image
     */
    forceRatioAfterLoad: function(image, force ="width", maxDimension = null) {
      image.set({
        scale: true,
        allowStretchX: true,
        allowStretchY: true,
        alignX: "center",
        alignY: "middle"
      });

      const recheckSize = () => {
        const source = image.getSource();
        if (source) {
          const srcWidth = qx.io.ImageLoader.getWidth(source);
          const srcHeight = qx.io.ImageLoader.getHeight(source);
          if (srcWidth && srcHeight) {
            const aspectRatio = srcWidth/srcHeight;
            switch (force) {
              case "width": {
                const newHeight = maxDimension/aspectRatio;
                image.set({
                  maxWidth: maxDimension,
                  maxHeight: parseInt(newHeight)
                });
                break;
              }
              case "height": {
                const newWidth = maxDimension*aspectRatio;
                image.set({
                  maxHeight: maxDimension,
                  maxWidth: parseInt(newWidth)
                });
                break;
              }
            }
          }
        }
      };
      [
        "appear",
        "loaded"
      ].forEach(eventName => {
        image.addListener(eventName, () => recheckSize(), this);
      });
    },

    /**
     * @param {qx.ui.basic.Image} image
     */
    openImageOnTap: function(image) {
      const source = image.getSource();
      if (source) {
        image.set({
          cursor: "pointer"
        });
        image.addListener("tap", () => window.open(source, "_blank"));
      }
    },

    getDefaultFont: function() {
      const defaultFont = {
        family: null,
        size: null
      };
      const defFont = qx.theme.manager.Font.getInstance().resolve("default");
      if (defFont) {
        const family = defFont.getFamily();
        if (family) {
          defaultFont["family"] = family[0];
        }
        defaultFont["color"] = defFont.getColor();
        defaultFont["size"] = defFont.getSize();
      }
      return defaultFont;
    },

    animateUsage: function(domElement) {
      const desc = {
        duration: 500,
        timing: "ease-out",
        keyFrames: {
          0: {
            "opacity": 1
          },
          70: {
            "opacity": 0.8
          },
          100: {
            "opacity": 1
          }
        }
      };
      qx.bom.element.Animation.animate(domElement, desc);
    },

    getGridsFirstColumnWidth: function(grid) {
      let firstColumnWidth = null;
      const firstElement = grid.getCellWidget(0, 0);
      const secondElement = grid.getCellWidget(0, 1);
      if (firstElement && secondElement) {
        const firstCellBounds = firstElement.getBounds();
        const secondCellBounds = secondElement.getBounds();
        if (firstCellBounds && secondCellBounds) {
          const left1 = firstCellBounds.left;
          const left2 = secondCellBounds.left;
          firstColumnWidth = left2 - left1;
        }
      }
      return firstColumnWidth;
    },

    makeButtonBlink: function(button, nTimes = 1) {
      const onTime = 1000;
      const oldBgColor = button.getBackgroundColor();
      let count = 0;

      const blinkIt = btn => {
        count++;
        btn.setBackgroundColor("strong-main");
        setTimeout(() => {
          btn && btn.setBackgroundColor(oldBgColor);
        }, onTime);
      };

      // make it "blink": show it as strong button during onTime" nTimes
      blinkIt(button);
      const intervalId = setInterval(() => {
        (count < nTimes) ? blinkIt(button) : clearInterval(intervalId);
      }, 2*onTime);
    },

    prettifyMenu: function(menu) {
      menu.set({
        font: "text-14",
        padding: 4
      });
      menu.getChildren().forEach(menuItem => {
        if (menuItem.classname !== "qx.ui.menu.Separator") {
          menuItem.setPadding(4);
        }
      });

      menu.getContentElement().setStyles({
        "border-radius": "4px"
      });
    },

    hardRefresh: function() {
      // https://stackoverflow.com/questions/5721704/window-location-reload-with-clear-cache
      // No cigar. Tried:
      // eslint-disable-next-line no-self-assign
      // window.location.href = window.location.href;
      // window.location.href = window.location.origin + window.location.pathname + window.location.search + (window.location.search ? "&" : "?") + "reloadTime=" + Date.now().toString() + window.location.hash;
      // window.location.href = window.location.href.replace(/#.*$/, "");
    },

    reloadNoCacheButton: function() {
      const reloadButton = new qx.ui.form.Button().set({
        label: qx.locale.Manager.tr("Reload"),
        icon: "@FontAwesome5Solid/redo/16",
        font: "text-16",
        gap: 10,
        appearance: "strong-button",
        allowGrowX: false,
        center: true,
        alignX: "center",
      });
      reloadButton.addListener("execute", () => {
        // this argument, which is passed and consumed by the boot.js init file,
        // adds a `nocache=rand()` query argument to the js resource calls.
        // This forces a hard reload
        const noCacheUrl = window.location.href + "?qooxdoo:add-no-cache=true";
        window.location.href = noCacheUrl;
      });
      return reloadButton;
    },

    getUniqueStudyName: function(preferredName, list) {
      let title = preferredName;
      const existingTitles = list.map(study => study.name);
      if (existingTitles.includes(title)) {
        let cont = 1;
        while (existingTitles.includes(`${title} (${cont})`)) {
          cont++;
        }
        title += ` (${cont})`;
      }
      return title;
    },

    isElementOnScreen: function(element) {
      if (element) {
        const rect = element.getBoundingClientRect();
        const html = document.documentElement;
        return (
          rect.width > 0 &&
          rect.height > 0 &&
          rect.top >= 0 &&
          rect.left >= 0 &&
          // a bit of tolerance to deal with zooming factors
          rect.bottom*0.95 <= (window.innerHeight || html.clientHeight) &&
          rect.right*0.95 <= (window.innerWidth || html.clientWidth)
        );
      }
      return false;
    },

    isWidgetOnScreen: function(widget) {
      const domElem = widget.getContentElement().getDomElement();
      const isWidgetOnScreen = this.isElementOnScreen(domElem);
      return isWidgetOnScreen;
    },

    growSelectBox: function(selectBox, maxWidth) {
      let largest = 0;
      selectBox.getSelectables().forEach(listItem => {
        largest = Math.max(listItem.getSizeHint().width, largest);
      });
      largest += 15;
      selectBox.set({
        width: maxWidth ? Math.min(maxWidth, largest) : largest,
        minWidth: 120
      });
    },

    toTwoDecimals: function(value) {
      return Math.round(100*value)/100;
    },

    computeServiceUrl: function(resp) {
      const data = {
        srvUrl: null,
        isDynamicV2: null
      };
      const isDynamicV2 = resp["boot_type"] === "V2" || false;
      data["isDynamicV2"] = isDynamicV2;
      if (isDynamicV2) {
        // dynamic service
        const srvUrl = window.location.protocol + "//" + resp["service_uuid"] + ".services." + window.location.host;
        data["srvUrl"] = srvUrl;
      } else {
        // old implementation
        const servicePath = resp["service_basepath"];
        const entryPointD = resp["entry_point"];
        if (servicePath) {
          const entryPoint = entryPointD ? ("/" + entryPointD) : "/";
          const srvUrl = servicePath + entryPoint;
          data["srvUrl"] = srvUrl;
        }
      }
      return data;
    },

    computeServiceRetrieveUrl: function(srvUrl) {
      const urlRetrieve = srvUrl + "/retrieve";
      return urlRetrieve.replace("//retrieve", "/retrieve");
    },

    computeServiceV2RetrieveUrl: function(studyId, nodeId) {
      const urlBase = window.location.protocol + "//" + window.location.host + "/v0";
      return urlBase + "/projects/" + studyId + "/nodes/" + nodeId + ":retrieve";
    },

    setZoom: function(el, zoom) {
      const transformOrigin = [0, 0];
      const p = ["webkit", "moz", "ms", "o"];
      const s = `scale(${zoom})`;
      const oString = (transformOrigin[0] * 100) + "% " + (transformOrigin[1] * 100) + "%";
      for (let i = 0; i < p.length; i++) {
        el.style[p[i] + "Transform"] = s;
        el.style[p[i] + "TransformOrigin"] = oString;
      }
      el.style["transform"] = s;
      el.style["transformOrigin"] = oString;
    },

    isMouseOnElement: function(element, event, offset = 0) {
      const domElement = element.getContentElement().getDomElement();
      const boundRect = domElement.getBoundingClientRect();
      if (boundRect &&
        event.x > boundRect.x - offset &&
        event.y > boundRect.y - offset &&
        event.x < (boundRect.x + boundRect.width) + offset &&
        event.y < (boundRect.y + boundRect.height) + offset) {
        return true;
      }
      return false;
    },

    sleep: function(ms) {
      return new Promise(resolve => setTimeout(resolve, ms));
    },

    isValidHttpUrl: function(string) {
      let url;
      try {
        url = new URL(string);
      } catch (_) {
        return false;
      }
      return url.protocol === "http:" || url.protocol === "https:";
    },

    isDevelopmentPlatform: function() {
      const platformName = osparc.store.StaticInfo.getInstance().getPlatformName();
      return (["dev", "master"].includes(platformName));
    },

    resourceTypeToAlias: function(resourceType) {
      switch (resourceType) {
        case "study":
          resourceType = osparc.product.Utils.getStudyAlias({firstUpperCase: true});
          break;
        case "template":
          resourceType = osparc.product.Utils.getTemplateAlias({firstUpperCase: true});
          break;
        case "service":
          resourceType = qx.locale.Manager.tr("Service");
          break;
      }
      return resourceType;
    },

    getEditButton: function(isVisible = true) {
      return new qx.ui.form.Button(null, "@FontAwesome5Solid/pencil-alt/12").set({
        appearance: "form-button-outlined",
        allowGrowY: false,
        padding: 3,
        maxWidth: 20,
        visibility: isVisible ? "visible" : "excluded"
      });
    },

    getLinkButton: function(isVisible = true) {
      return new qx.ui.form.Button(null, "@FontAwesome5Solid/link/12").set({
        appearance: "form-button-outlined",
        allowGrowY: false,
        padding: 3,
        maxWidth: 20,
        visibility: isVisible ? "visible" : "excluded"
      });
    },

    getCopyButton: function() {
      const button = new qx.ui.form.Button(null, "@FontAwesome5Solid/copy/12").set({
        allowGrowY: false,
        toolTipText: qx.locale.Manager.tr("Copy to clipboard"),
        padding: 3,
        maxWidth: 20
      });
      return button;
    },

    /**
      * @param value {Date Object} Date Object
      */
    formatDate: function(value) {
      // create a date format like "Oct. 19, 2018 11:31 AM"
      const dateFormat = new qx.util.format.DateFormat(
        qx.locale.Date.getDateFormat("medium")
      );

      let dateStr = null;
      const today = new Date();
      const yesterday = new Date();
      yesterday.setDate(yesterday.getDate() - 1);
      const tomorrow = new Date();
      tomorrow.setDate(tomorrow.getDate() + 1);
      if (today.toDateString() === value.toDateString()) {
        dateStr = qx.locale.Manager.tr("Today");
      } else if (yesterday.toDateString() === value.toDateString()) {
        dateStr = qx.locale.Manager.tr("Yesterday");
      } else if (tomorrow.toDateString() === value.toDateString()) {
        dateStr = qx.locale.Manager.tr("Tomorrow");
      } else {
        dateStr = dateFormat.format(value);
      }
      return dateStr;
    },

    formatDateYyyyMmDd(date) {
      const offset = date.getTimezoneOffset();
      const ret = new Date(date.getTime() - (offset*60*1000));
      return ret.toISOString().split("T")[0]
    },

    /**
      * @param value {Date Object} Date Object
      */
    formatTime: function(value, long = false) {
      const timeFormat = new qx.util.format.DateFormat(
        qx.locale.Date.getTimeFormat(long ? "long" : "short")
      );
      const timeStr = timeFormat.format(value);
      return timeStr;
    },

    /**
      * @param value {Date Object} Date Object
      */
    formatDateAndTime: function(value) {
      return osparc.utils.Utils.formatDate(value) + " " + osparc.utils.Utils.formatTime(value);
    },

    formatMsToHHMMSS: function(ms) {
      const absMs = Math.abs(ms)
      const nHours = Math.floor(absMs / 3600000)
      const remaining1 = absMs - (nHours * 3600000)
      const nMinutes = Math.floor(remaining1 / 60000)
      const remaining2 = remaining1 - (nMinutes * 60000)
      const nSeconds = Math.round(remaining2 / 1000)
      return `${ms < 0 ? "-" : ""}${nHours}:${nMinutes.toString().padStart(2, "0")}:${nSeconds.toString().padStart(2, "0")}`
    },

    formatSeconds: function(seconds) {
      const min = Math.floor(seconds / 60);
      const sec = seconds - min * 60;
      const minutesStr = ("0" + min).slice(-2);
      const secondsStr = ("0" + sec).slice(-2);
      return `${minutesStr}:${secondsStr}`;
    },

    daysBetween: function(day1, day2) {
      // The number of milliseconds in one day
      const ONE_DAY = 1000 * 60 * 60 * 24;
      // Calculate the difference in milliseconds
      const differenceMs = day2 - day1;
      // Convert back to days and return
      const daysBetween = Math.round(differenceMs / ONE_DAY);
      return daysBetween;
    },

    createReleaseNotesLink: function() {
      const versionLink = new osparc.ui.basic.LinkLabel();
      const rData = osparc.store.StaticInfo.getInstance().getReleaseData();
      const platformVersion = osparc.utils.LibVersions.getPlatformVersion();
      let text = "osparc-simcore ";
      text += (rData["tag"] && rData["tag"] !== "latest") ? rData["tag"] : platformVersion.version;
      const platformName = osparc.store.StaticInfo.getInstance().getPlatformName();
      text += platformName.length ? ` (${platformName})` : "";
      const url = rData["url"] || osparc.utils.LibVersions.getVcsRefUrl();
      versionLink.set({
        value: text,
        url
      });
      return versionLink;
    },

    expirationMessage: function(daysToExpiration) {
      let msg = "";
      if (daysToExpiration === 0) {
        msg = qx.locale.Manager.tr("This account will expire Today.");
      } else if (daysToExpiration === 1) {
        msg = qx.locale.Manager.tr("This account will expire Tomorrow.");
      } else {
        msg = qx.locale.Manager.tr("This account will expire in ") + daysToExpiration + qx.locale.Manager.tr(" days.");
      }
      msg += "</br>";
      msg += qx.locale.Manager.tr("Please contact us by email:");
      msg += "</br>";
      const supportEmail = osparc.store.VendorInfo.getInstance().getSupportEmail();
      msg += supportEmail;
      return msg;
    },

    // used for showing it to Guest users
    createAccountMessage: function() {
      const productName = osparc.store.StaticInfo.getInstance().getDisplayName();
      const manuals = osparc.store.Support.getManuals();
      const manualLink = (manuals && manuals.length) ? manuals[0].url : "";
      const supportEmail = osparc.store.VendorInfo.getInstance().getSupportEmail();
      const mailto = osparc.store.Support.mailToText(supportEmail, "Request Account " + productName);
      let msg = "";
      msg += qx.locale.Manager.tr("To use all ");
      msg += this.createHTMLLink(productName + " features", manualLink);
      msg += qx.locale.Manager.tr(", please send us an e-mail to create an account:");
      msg += "</br>";
      msg += mailto;
      return msg;
    },

    createHTMLLink: function(text, link) {
      const color = qx.theme.manager.Color.getInstance().resolve("text");
      return `<a href=${link} style='color: ${color}' target='_blank'>${text}</a>`;
    },

    getNameFromEmail: function(email) {
      return email.split("@")[0];
    },

    uuidV4: function() {
      return ([1e7]+-1e3+-4e3+-8e3+-1e11).replace(/[018]/g, c =>
        (c ^ window.crypto.getRandomValues(new Uint8Array(1))[0] & 15 >> c / 4).toString(16));
    },

    isInZ43: function() {
      return window.location.hostname.includes("speag");
    },

    addBorder: function(widget, width = 1, color = "transparent") {
      widget.getContentElement().setStyle("border", width+"px solid " + color);
    },

    updateBorderColor: function(widget, color = "inherit") {
      widget.getContentElement().setStyle("border-color", color);
    },

    addBackground: function(widget, color = "transparent") {
      widget.getContentElement().setStyle("background-color", color);
    },

    removeBackground: function(widget) {
      widget.getContentElement().setStyle("background-color", "transparent");
    },

    removeBorder: function(widget) {
      widget.getContentElement().setStyle("border", "0px solid");
    },

    hideBorder: function(widget) {
      widget.getContentElement().setStyle("border", "1px solid transparent");
    },

    addBorderLeftRadius: function(widget) {
      widget.getContentElement().setStyles({
        "border-top-left-radius": "4px",
        "border-bottom-left-radius": "4px"
      });
    },

    addBorderRightRadius: function(widget) {
      widget.getContentElement().setStyles({
        "border-top-right-radius": "4px",
        "border-bottom-right-radius": "4px"
      });
    },

    __setStyleToIFrame: function(domEl) {
      if (domEl && domEl.contentDocument && domEl.contentDocument.documentElement) {
        const iframeDocument = domEl.contentDocument.documentElement;
        const colorManager = qx.theme.manager.Color.getInstance();
        const bgColor = colorManager.resolve("loading-page-background-color");
        const textColor = colorManager.resolve("loading-page-text");
        const spinnerColor = colorManager.resolve("loading-page-spinner");
        iframeDocument.style.setProperty("--background-color", bgColor);
        iframeDocument.style.setProperty("--text-color", textColor);
        iframeDocument.style.setProperty("--spinner-color", spinnerColor);
      }
    },

    compareVersionNumbers: function(v1, v2) {
      // https://stackoverflow.com/questions/6832596/how-to-compare-software-version-number-using-js-only-number/47500834
      // - a number < 0 if a < b
      // - a number > 0 if a > b
      // - 0 if a = b
      const regExStrip0 = /(\.0+)+$/;
      const segmentsA = v1.replace(regExStrip0, "").split(".");
      const segmentsB = v2.replace(regExStrip0, "").split(".");
      const l = Math.min(segmentsA.length, segmentsB.length);

      for (let i = 0; i < l; i++) {
        const diff = parseInt(segmentsA[i], 10) - parseInt(segmentsB[i], 10);
        if (diff) {
          return diff;
        }
      }
      return segmentsA.length - segmentsB.length;
    },

    // deep clone of nested objects
    deepCloneObject: function(src) {
      return JSON.parse(JSON.stringify(src));
    },

    prettifyJson: function(json) {
      return JSON.stringify(json, undefined, 2);
    },

    getRandomColor: function() {
      let letters = "0123456789ABCDEF";
      let color = "#";
      for (let i = 0; i < 6; i++) {
        color += letters[Math.floor(Math.random() * 16)];
      }
      return color;
    },

    getColorLuminance: function(color) {
      const rgb = qx.util.ColorUtil.isRgbString(color) || qx.util.ColorUtil.isRgbaString(color) ? qx.util.ColorUtil.stringToRgb(color) : qx.util.ColorUtil.hexStringToRgb(color);
      const luminance = 0.2126*(rgb[0]/255) + 0.7152*(rgb[1]/255) + 0.0722*(rgb[2]/255);
      return luminance;
    },

    getContrastedTextColor: function(color) {
      const L = this.getColorLuminance(color);
      return L > 0.35 ? "contrasted-text-dark" : "contrasted-text-light";
    },

    getContrastedBinaryColor: function(color) {
      const L = this.getColorLuminance(color);
      return L > 0.35 ? "#202020" : "#D0D0D0";
    },

    getRoundedBinaryColor: function(color) {
      const L = this.getColorLuminance(color);
      return L > 0.35 ? "#FFF" : "#000";
    },

    namedColorToHex: function(namedColor) {
      if (qx.util.ExtendedColor.isExtendedColor(namedColor)) {
        const rgb = qx.util.ExtendedColor.toRgb(namedColor);
        return qx.util.ColorUtil.rgbToHexString(rgb);
      }
      return "#888888";
    },

    bytesToSize: function(bytes, decimals = 2, isDecimalCollapsed = true) {
      if (!+bytes) {
        return "0 Bytes";
      }
      const k = 1000;
      const sizes = ["Bytes", "KB", "MB", "GB", "TB"];
      const dm = decimals < 0 ? 0 : decimals;

      const i = Math.floor(Math.log(bytes) / Math.log(k))
      return `${isDecimalCollapsed ? parseFloat((bytes / Math.pow(k, i)).toFixed(dm)) : (bytes / Math.pow(k, i)).toFixed(dm)} ${sizes[i]}`
    },

    bytesToGB: function(bytes) {
      const b2gb = 1000*1000*1000;
      return Math.round(100*bytes/b2gb)/100;
    },

    bytesToGiB: function(bytes) {
      const b2gib = 1024*1024*1024;
      return Math.round(100*bytes/b2gib)/100;
    },

    gBToBytes: function(gBytes) {
      const b2gb = 1000*1000*1000;
      return gBytes*b2gb;
    },

    giBToBytes: function(giBytes) {
      const b2gib = 1024*1024*1024;
      return giBytes*b2gib;
    },

    retrieveURLAndDownload: function(locationId, fileId) {
      return new Promise((resolve, reject) => {
        let fileName = fileId.split("/");
        fileName = fileName[fileName.length-1];
        const download = true;
        const dataStore = osparc.store.Data.getInstance();
        dataStore.getPresignedLink(download, locationId, fileId)
          .then(presignedLinkData => {
            if (presignedLinkData.resp) {
              const link = presignedLinkData.resp.link;
              const fileNameFromLink = this.fileNameFromPresignedLink(link);
              fileName = fileNameFromLink ? fileNameFromLink : fileName;
              resolve({
                link,
                fileName
              });
            } else {
              resolve(null);
            }
          })
          .catch(err => reject(err));
      });
    },

    downloadLink: function(url, method, fileName, progressCb, loadedCb) {
      return new Promise((resolve, reject) => {
        let xhr = new XMLHttpRequest();
        xhr.open(method, url, true);
        xhr.responseType = "blob";
        xhr.addEventListener("readystatechange", () => {
          if (xhr.readyState === XMLHttpRequest.HEADERS_RECEIVED) {
            // The responseType value can be changed at any time before the readyState reaches 3.
            // When the readyState reaches 2, we have access to the response headers to make that decision with.
            if (xhr.status >= 200 && xhr.status < 400) {
              xhr.responseType = "blob";
            } else {
              // get ready for handling an error
              xhr.responseType = "text";
            }
          }
        });
        xhr.addEventListener("progress", e => {
          if (xhr.readyState === XMLHttpRequest.LOADING) {
            if (xhr.status === 0 || (xhr.status >= 200 && xhr.status < 400)) {
              if (e["type"] === "progress" && progressCb) {
                progressCb(e.loaded / e.total);
              }
            }
          }
        });
        xhr.addEventListener("load", () => {
          if (xhr.status == 200) {
            if (loadedCb) {
              loadedCb();
            }
            const blob = new Blob([xhr.response]);
            const urlBlob = window.URL.createObjectURL(blob);
            if (!fileName) {
              fileName = this.self().filenameFromContentDisposition(xhr);
            }
            this.self().downloadContent(urlBlob, fileName);
            resolve();
          } else {
            reject(xhr);
          }
        });
        xhr.addEventListener("error", () => reject(xhr));
        xhr.addEventListener("abort", () => reject(xhr));
        xhr.send();
      });
    },

    downloadContent: function(content, filename = "file") {
      let downloadAnchorNode = document.createElement("a");
      downloadAnchorNode.setAttribute("href", content);
      downloadAnchorNode.setAttribute("download", filename);
      downloadAnchorNode.click();
      downloadAnchorNode.remove();
    },

    filenameFromContentDisposition: function(xhr) {
      // https://stackoverflow.com/questions/40939380/how-to-get-file-name-from-content-disposition
      let filename = "";
      const disposition = xhr.getResponseHeader("Content-Disposition");
      if (disposition && disposition.indexOf("attachment") !== -1) {
        const filenameRegex = /filename[^;=\n]*=((['"]).*?\2|[^;\n]*)/;
        const matches = filenameRegex.exec(disposition);
        if (matches != null && matches[1]) {
          filename = matches[1].replace(/['"]/g, "");
        }
      }
      return filename;
    },

    fileNameFromPresignedLink: function(link) {
      // regex match /([^/]+)\?
      const fileNames = new URL(link).pathname.split("/");
      if (fileNames.length) {
        return fileNames.pop();
      }
      return null;
    },

    /**
     * Function that takes an indefinite number of strings as separated parameters, and concatenates them capitalizing the first letter.
     */
    capitalize: function() {
      let res = "";
      for (let i=0; i<arguments.length; i++) {
        if (typeof arguments[i] === "string" || arguments[i] instanceof String !== false) {
          const capitalized = arguments[i].charAt(0).toUpperCase() + arguments[i].slice(1);
          res = res.concat(capitalized);
        } else if (typeof arguments[i] === "object" && "classname" in arguments[i] && arguments[i]["classname"] === "qx.locale.LocalizedString") {
          // qx.locale.Manager
          // eslint-disable-next-line no-underscore-dangle
          const capitalized = arguments[i].__txt.charAt(0).toUpperCase() + arguments[i].__txt.slice(1);
          res = res.concat(capitalized);
        }
      }
      return res;
    },

    /**
     * Copies the given text to the clipboard
     *
     * @param text {String} Text to be copied
     * @return {Boolean} True if it was successful
     */
    copyTextToClipboard: function(text) {
      // from https://stackoverflow.com/questions/400212/how-do-i-copy-to-the-clipboard-in-javascript
      const textArea = document.createElement("textarea");

      //
      // *** This styling is an extra step which is likely not required. ***
      //
      // Why is it here? To ensure:
      // 1. the element is able to have focus and selection.
      // 2. if element was to flash render it has minimal visual impact.
      // 3. less flakyness with selection and copying which **might** occur if
      //    the textarea element is not visible.
      //
      // The likelihood is the element won't even render, not even a
      // flash, so some of these are just precautions. However in
      // Internet Explorer the element is visible whilst the popup
      // box asking the user for permission for the web page to
      // copy to the clipboard.
      //

      // Place in top-left corner of screen regardless of scroll position.
      // Ensure it has a small width and height. Setting to 1px / 1em
      // doesn't work as this gives a negative w/h on some browsers.
      // We don't need padding, reducing the size if it does flash render.
      // Clean up any borders.
      // Avoid flash of white box if rendered for any reason.
      textArea.style = {
        position: "fixed",
        top: 0,
        left: 0,
        width: "2em",
        height: "2em",
        padding: 0,
        border: "none",
        outline: "none",
        boxShadow: "none",
        background: "transparent"
      };
      textArea.value = text;

      document.body.appendChild(textArea);
      textArea.focus();
      textArea.select();

      let copied = false;
      try {
        copied = document.execCommand("copy");
      } catch (err) {
        console.error("Oops, unable to copy");
      }

      document.body.removeChild(textArea);

      if (copied) {
        osparc.FlashMessenger.getInstance().logAs(qx.locale.Manager.tr("Copied to clipboard"));
      }

      return copied;
    },

    cookie: {
      setCookie: (cname, cvalue, exdays) => {
        if (exdays) {
          const d = new Date();
          d.setTime(d.getTime() + (exdays * 24 * 60 * 60 * 1000));
          document.cookie = cname + "=" + cvalue + ";Expires=" + d.toUTCString() + ";path=/";
        } else {
          document.cookie = cname + "=" + cvalue + ";path=/";
        }
      },

      getCookie: cname => {
        const name = cname + "=";
        const ca = document.cookie.split(";");
        for (let i = 0; i < ca.length; i++) {
          let c = ca[i];
          while (c.charAt(0) == " ") {
            c = c.substring(1);
          }
          if (c.indexOf(name) == 0) {
            return c.substring(name.length, c.length);
          }
        }
        return null;
      },

      deleteCookie: cname => {
        document.cookie = cname + "=; expires=Thu, 01 Jan 1970 00:00:00 UTC; path=/;";
      }
    },

    parseURLFragment: () => {
      let urlHash = window.location.hash.slice(1);
      const parsedFragment = {};
      if (urlHash.length) {
        urlHash = urlHash.split("?");
        if (urlHash.length < 3) {
          // Nav
          urlHash[0].split("/").forEach(fragmentPart => {
            if (fragmentPart.length) {
              parsedFragment.nav = parsedFragment.nav || [];
              parsedFragment.nav.push(decodeURIComponent(fragmentPart));
            }
          });
          if (urlHash.length === 2) {
            // Params
            parsedFragment.params = parsedFragment.params || {};
            urlHash[1].replace(/([^=&]+)=([^&]*)/g, function(m, key, value) {
              parsedFragment.params[decodeURIComponent(key)] = decodeURIComponent(value);
            });
          }
        } else {
          console.error("URL fragment doesn't have the correct format.");
          return null;
        }
      }
      return parsedFragment;
    },

    getParamFromURL: (urlStr, param) => {
      const url = new URL(urlStr);
      const urlParams = new URLSearchParams(url.search);
      return urlParams.get(param);
    },

    hasParamFromURL: (urlStr, param) => {
      const url = new URL(urlStr);
      const urlParams = new URLSearchParams(url.search);
      return urlParams.has(param);
    },

    isUrl: url => /^(http:\/\/www\.|https:\/\/www\.|http:\/\/|https:\/\/)?[a-z0-9]+([\-\.]{1}[a-z0-9]+)*\.[a-z]{2,5}(:[0-9]{1,5})?(\/.*)?$/gm.test(url),

    snakeToCamel: str => {
      return str.toLowerCase().replace(/([-_][a-z])/g, group =>
        group
          .toUpperCase()
          .replace("-", "")
          .replace("_", "")
      );
    },

    setIdToWidget: (qWidget, id) => {
      if (qWidget.getContentElement) {
        qWidget.getContentElement().setAttribute("osparc-test-id", id);
      }
    },

    setMoreToWidget: (qWidget, id) => {
      if (qWidget.getContentElement) {
        qWidget.getContentElement().setAttribute("osparc-test-more", id);
      }
    },

    // Function that creates a unique tabId even for duplicated tabs
    getClientSessionID: function() {
      const getUniqueSessionId = () => {
        const uuid = osparc.utils.Utils.uuidV4();
        // Set window.name. This property is persistent on window reloads, but it doesn't get copied in a duplicated tab
        window.name = uuid;
        sessionStorage.setItem("clientsessionid", uuid);
        return uuid;
      };

      let uniqueSessionId = sessionStorage.getItem("clientsessionid");
      if (uniqueSessionId) {
        // Check if the tab was duplicated
        // window.name is one of the few things it doesn't get copied, but persists on window reload
        if (window.name !== uniqueSessionId) {
          // Tab has been duplicated, generate a new uniqueId for the duplicated tab
          uniqueSessionId = getUniqueSessionId();
        }
      } else {
        // If no tabId exists in sessionStorage, generate one
        uniqueSessionId = getUniqueSessionId();
      }

      return uniqueSessionId;
    },

    getFreeDistanceToWindowEdges: function(layoutItem) {
      const domElement = layoutItem.getContentElement().getDomElement();
      if (domElement === null) {
        return null;
      }
      const location = qx.bom.element.Location.get(domElement);
      return {
        top: location.top,
        right: window.innerWidth - location.right,
        bottom: window.innerHeight - location.bottom,
        left: location.left
      };
    },

    fetchJSON: function() {
      return fetch.apply(null, arguments).then(response => response.json());
    },

    firstsUp: function(...args) {
      const labels = [];
      args.forEach(arg => labels.push(qx.lang.String.firstUp(arg)));
      return labels.length > 1 ? labels.join(" ") : labels[0];
    },

    onlyFirstsUp: function(word) {
      word = word.toLowerCase();
      return this.firstsUp(word);
    },

    isObject: function(v) {
      return typeof v === "object" && v !== null;
    },

    centerTabIcon: function(tabpage) {
      const button = tabpage.getButton();
      button.set({
        alignX: "center",
        alignY: "middle"
      });
      // eslint-disable-next-line no-underscore-dangle
      const btnLayout = button._getLayout();
      btnLayout.setColumnFlex(0, 1); // icon
      btnLayout.setColumnAlign(0, "center", "middle"); // icon
    },

    addClass: function(element, className) {
      if (element) {
        const currentClass = element.getAttribute("class");
        if (currentClass && currentClass.includes(className.trim())) {
          return;
        }
        element.setAttribute("class", ((currentClass || "") + " " + className).trim());
      }
    },

    removeClass: function(element, className) {
      const currentClass = element.getAttribute("class");
      if (currentClass) {
        const regex = new RegExp(className.trim(), "g");
        element.setAttribute("class", currentClass.replace(regex, ""));
      }
    },

    closeHangingWindows: function() {
      const children = qx.core.Init.getApplication().getRoot().getChildren();
      children.forEach(child => {
        const isWindow = "modal" in qx.util.PropertyUtil.getAllProperties(child.constructor);
        if (isWindow) {
          // Do not call .close(), it will trigger the close signal and it might not be handled correctly
          child.hide();
          child.dispose();
        }
      });
    },

    removeAllChildren: function(container) {
      const nChildren = container.getChildren().length;
      for (let i=nChildren-1; i>=0; i--) {
        container.remove(container.getChildren()[i]);
      }
    }
  }
});<|MERGE_RESOLUTION|>--- conflicted
+++ resolved
@@ -92,14 +92,10 @@
     FLOATING_Z_INDEX: 110000,
 
     replaceTokens: function(str, key, value) {
-<<<<<<< HEAD
-      return str.replaceAll("${"+key+"}", value);
-=======
       // `str` might be a a localized string, get the string first
       str = str.toString ? str.toString() : str;
       const regex = new RegExp("\\${"+key+"\\}", "g");
       return str.replace(regex, value);
->>>>>>> 1032d562
     },
 
     /**
