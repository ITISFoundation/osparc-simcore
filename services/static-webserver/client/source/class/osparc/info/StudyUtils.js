/* ************************************************************************

   osparc - the simcore frontend

   https://osparc.io

   Copyright:
     2021 IT'IS Foundation, https://itis.swiss

   License:
     MIT: https://opensource.org/licenses/MIT

   Authors:
     * Odei Maiz (odeimaiz)

************************************************************************ */


qx.Class.define("osparc.info.StudyUtils", {
  type: "static",

  statics: {
    /**
      * @param study {osparc.data.model.Study} Study Model
      */
    createTitle: function(study) {
      const title = osparc.info.Utils.createTitle();
      study.bind("name", title, "value");
      return title;
    },

    /**
      * @param study {osparc.data.model.Study} Study Model
      */
    createUuid: function(study) {
      const uuid = osparc.info.Utils.createId();
      study.bind("uuid", uuid, "value");
      study.bind("uuid", uuid, "toolTipText");
      return uuid;
    },

    /**
      * @param study {osparc.data.model.Study} Study Model
      */
    createOwner: function(study) {
      const owner = new qx.ui.basic.Label();
      study.bind("prjOwner", owner, "value", {
        converter: email => {
          if (email === osparc.auth.Data.getInstance().getEmail()) {
            return qx.locale.Manager.tr("me");
          }
          return osparc.utils.Utils.getNameFromEmail(email);
        },
        onUpdate: (source, target) => {
          target.setToolTipText(source.getPrjOwner());
        }
      });
      return owner;
    },

    /**
      * @param study {osparc.data.model.Study} Study Model
      */
    createCreationDate: function(study) {
      const creationDate = new qx.ui.basic.Label();
      study.bind("creationDate", creationDate, "value", {
        converter: date => osparc.utils.Utils.formatDateAndTime(date)
      });
      return creationDate;
    },

    /**
      * @param study {osparc.data.model.Study} Study Model
      */
    createLastChangeDate: function(study) {
      const lastChangeDate = new qx.ui.basic.Label();
      study.bind("lastChangeDate", lastChangeDate, "value", {
        converter: date => osparc.utils.Utils.formatDateAndTime(date)
      });
      return lastChangeDate;
    },

    /**
      * @param study {osparc.data.model.Study} Study Model
      */
    createAccessRights: function(study) {
      const accessRights = new qx.ui.basic.Label();
      let permissions = "";
      const myGID = osparc.auth.Data.getInstance().getGroupId();
      const ar = study.getAccessRights();
      if (myGID in ar) {
        if (ar[myGID]["delete"]) {
          permissions = qx.locale.Manager.tr("Owner");
        } else if (ar[myGID]["write"]) {
          permissions = qx.locale.Manager.tr("Editor");
        } else if (ar[myGID]["read"]) {
          permissions = qx.locale.Manager.tr("User");
        }
      }
      accessRights.setValue(permissions);
      return accessRights;
    },

    /**
      * @param study {osparc.data.model.Study} Study Model
      */
    createClassifiers: function(study) {
      const nClassifiers = new qx.ui.basic.Label();
      study.bind("classifiers", nClassifiers, "value", {
        converter: classifiers => `(${classifiers.length})`
      });
      return nClassifiers;
    },

    /**
      * @param study {osparc.data.model.Study} Study Model
      */
    createQuality: function(study) {
      const tsrLayout = new qx.ui.container.Composite(new qx.ui.layout.HBox(2)).set({
        toolTipText: qx.locale.Manager.tr("Ten Simple Rules score")
      });
      const addStars = model => {
        tsrLayout.removeAll();
        const quality = model.getQuality();
        if (osparc.metadata.Quality.isEnabled(quality)) {
          const tsrRating = new osparc.ui.basic.StarsRating();
          tsrRating.set({
            nStars: 4,
            showScore: true
          });
          osparc.ui.basic.StarsRating.scoreToStarsRating(quality["tsr_current"], quality["tsr_target"], tsrRating);
          tsrLayout.add(tsrRating);
        } else {
          tsrLayout.exclude();
        }
      };
      study.addListener("changeQuality", () => addStars(study), this);
      addStars(study);
      return tsrLayout;
    },

    /**
      * @param study {osparc.data.model.Study} Study Model
      * @param maxWidth {Number} thumbnail's maxWidth
      * @param maxHeight {Number} thumbnail's maxHeight
      */
    createThumbnail: function(study, maxWidth, maxHeight) {
      const thumbnail = osparc.info.Utils.createThumbnail(maxWidth, maxHeight);
      const noThumbnail = "osparc/no_photography_black_24dp.svg";
      study.bind("thumbnail", thumbnail, "source", {
        converter: thumb => thumb ? thumb : noThumbnail,
        onUpdate: (source, target) => {
          if (source.getThumbnail() === "") {
            target.getChildControl("image").set({
              minWidth: 120,
              minHeight: 139
            });
          }
        }
      });
      return thumbnail;
    },

    /**
      * @param study {osparc.data.model.Study} Study Model
      * @param maxHeight {Number} description's maxHeight
      */
    createDescriptionMD: function(study, maxHeight) {
      const description = new osparc.ui.markdown.Markdown().set({
        noMargin: true
      });
      study.bind("description", description, "value", {
        converter: desc => desc ? desc : "Add description"
      });
      const scrollContainer = new qx.ui.container.Scroll();
      if (maxHeight) {
        scrollContainer.setMaxHeight(maxHeight);
      }
      scrollContainer.add(description);
      return scrollContainer;
    },

    /**
      * @param study {osparc.data.model.Study} Study Model
      */
    createDisableServiceAutoStart: function(study) {
      // the wording is now opposite to the value of the property
      // Autostart services to true by default
      const devObj = study.getDev();
      const cb = new qx.ui.form.CheckBox().set({
        value: "disableServiceAutoStart" in devObj ? !devObj["disableServiceAutoStart"] : true,
        label: qx.locale.Manager.tr("Autostart services"),
        toolTipText: qx.locale.Manager.tr("This will help opening and closing studies faster"),
        iconPosition: "right"
      });
      cb.addListener("changeValue", e => {
        const newVal = e.getData();
        const devObjCopy = osparc.utils.Utils.deepCloneObject(devObj);
        devObjCopy["disableServiceAutoStart"] = !newVal;
        study.patchStudy("dev", devObjCopy);
      });
      return cb;
    },

    /**
      * @param study {osparc.data.model.Study} Study Model
      */
    createTags: function(study) {
      const tagsContainer = new qx.ui.container.Composite(new qx.ui.layout.HBox(5));

      const addTags = model => {
        tagsContainer.removeAll();
        const noTagsLabel = new qx.ui.basic.Label(qx.locale.Manager.tr("Add tags"));
        tagsContainer.add(noTagsLabel);
        osparc.store.Store.getInstance().getTags().filter(tag => model.getTags().includes(tag.id))
          .forEach(selectedTag => {
            if (tagsContainer.indexOf(noTagsLabel) > -1) {
              tagsContainer.remove(noTagsLabel);
            }
            tagsContainer.add(new osparc.ui.basic.Tag(selectedTag.name, selectedTag.color));
          });
      };
      study.addListener("changeTags", () => addTags(study), this);
      addTags(study);

      return tagsContainer;
    },

    __titleWithEditLayout: function(data) {
      const titleLayout = new qx.ui.container.Composite(new qx.ui.layout.HBox(5));
      const title = new qx.ui.basic.Label(data.label);
      titleLayout.add(title);
      if (data.action) {
        titleLayout.add(data.action.button);
        data.action.button.addListener("execute", () => {
          const cb = data.action.callback;
          if (typeof cb === "string") {
            data.action.ctx.fireEvent(cb);
          } else {
            cb.call(data.action.ctx);
          }
        }, this);
      }
      return titleLayout;
    },

    createExtraInfoGrid: function(extraInfos) {
      const positions = {
        TITLE: {
          column: 0,
          row: 0,
        },
        THUMBNAIL: {
          column: 0,
          row: 1,
        },
        DESCRIPTION: {
          column: 0,
          row: 2,
        },
        AUTHOR: {
          inline: true,
          column: 0,
          row: 0,
        },
        CREATED: {
          inline: true,
          column: 0,
          row: 1,
        },
        MODIFIED: {
          inline: true,
          column: 0,
          row: 2,
        },
        ACCESS_RIGHTS: {
          inline: true,
          column: 0,
          row: 3,
        },
        TAGS: {
          inline: true,
          column: 0,
          row: 4,
        },
        QUALITY: {
          inline: true,
          column: 0,
          row: 5,
        },
        CLASSIFIERS: {
          inline: true,
          column: 0,
          row: 6,
        }
      };

      const grid = new qx.ui.layout.Grid(15, 5);
      const grid2 = new qx.ui.layout.Grid(15, 5);
      grid.setColumnAlign(0, "left", "top");
      const container = new qx.ui.container.Composite(new qx.ui.layout.VBox());
      const moreInfo = new qx.ui.container.Composite(grid);
      const otherInfo = new qx.ui.container.Composite(grid2);
      grid.setColumnFlex(0, 1);
      grid2.setColumnFlex(0, 1);

      const box = this.__createSectionBox(qx.locale.Manager.tr("Details"));
      const box2 = this.__createSectionBox(qx.locale.Manager.tr("Meta details"));

      let row = 0;
      let row2 = 0;
      Object.keys(positions).forEach(key => {
        if (key in extraInfos) {
          const extraInfo = extraInfos[key];
          const gridInfo = positions[key];

          if (gridInfo.inline) {
            const titleLayout = this.__titleWithEditLayout(extraInfo);
            if (extraInfo.action && extraInfo.action.button) {
              extraInfo.action.button.set({
                marginRight: 15
              });
            }
            titleLayout.add(extraInfo.view);
            otherInfo.add(titleLayout, {
              row: row2,
              column: gridInfo.column
            });
            row2++;
            grid2.setRowHeight(row2, 5); // spacer
            row2++;
          } else {
            const titleLayout = this.__titleWithEditLayout(extraInfo);
            moreInfo.add(titleLayout, {
              row,
              column: gridInfo.column
            });
            row++;
            moreInfo.add(extraInfo.view, {
              row,
              column: gridInfo.column
            });
            row++;
            grid.setRowHeight(row, 5); // spacer
            row++;
          }
        }
      });

      box.add(moreInfo);
      box2.add(otherInfo);
      container.addAt(box, 0);
      container.addAt(box2, 1);

      return container;
    },

    /**
      * @param studyData {Object} Serialized Study Object
      */
    openAccessRights: function(studyData) {
      const permissionsView = new osparc.share.CollaboratorsStudy(studyData);
      const title = qx.locale.Manager.tr("Share with Editors and Organizations");
      osparc.ui.window.Window.popUpInWindow(permissionsView, title, 500, 400);
      return permissionsView;
    },

    /**
      * @param resourceData {Object} Serialized Resource Object
      */
    openQuality: function(resourceData) {
      const qualityEditor = new osparc.metadata.QualityEditor(resourceData);
      const title = resourceData["name"] + " - " + qx.locale.Manager.tr("Quality Assessment");
      osparc.ui.window.Window.popUpInWindow(qualityEditor, title, 650, 700);
      return qualityEditor;
    },

    /**
     * Common layout of section's box
     * @param {page section's name} sectionName
     */
    __createSectionBox: function(sectionName) {
      const box = new qx.ui.groupbox.GroupBox(sectionName);
      box.getChildControl("legend").set({
        font: "text-14"
      });
      box.getChildControl("frame").set({
        backgroundColor: "transparent"
      });
      box.setLayout(new qx.ui.layout.VBox(10));
      return box;
    },

<<<<<<< HEAD
    patchStudyData: function(studyData, fieldKey, value) {
      return new Promise((resolve, reject) => {
        const patchData = {};
        patchData[fieldKey] = value;
        const params = {
          url: {
            "studyId": studyData["uuid"]
          },
          data: patchData
        };
        osparc.data.Resources.fetch("studies", "patch", params)
          .then(() => {
            studyData[fieldKey] = value;
            // A bit hacky, but it's not sent back to the backend
            studyData["lastChangeDate"] = new Date().toISOString();
            resolve();
          })
          .catch(err => reject(err));
      });
=======
    patchNodeData: function(studyData, nodeId, fieldKey, value) {
      const patchData = {};
      patchData[fieldKey] = value;
      const params = {
        url: {
          "studyId": studyData["uuid"],
          "nodeId": nodeId
        },
        data: patchData
      };
      return osparc.data.Resources.fetch("studies", "patchNode", params)
        .then(() => {
          studyData["workbench"][nodeId][fieldKey] = value;
          // A bit hacky, but it's not sent back to the backend
          studyData["lastChangeDate"] = new Date().toISOString();
        });
    },

    patchStudyData: function(studyData, fieldKey, value) {
      const patchData = {};
      patchData[fieldKey] = value;
      const params = {
        url: {
          "studyId": studyData["uuid"]
        },
        data: patchData
      };
      return osparc.data.Resources.fetch("studies", "patch", params)
        .then(() => {
          studyData[fieldKey] = value;
          // A bit hacky, but it's not sent back to the backend
          studyData["lastChangeDate"] = new Date().toISOString();
        });
>>>>>>> 34163414
    }
  }
});<|MERGE_RESOLUTION|>--- conflicted
+++ resolved
@@ -391,27 +391,6 @@
       return box;
     },
 
-<<<<<<< HEAD
-    patchStudyData: function(studyData, fieldKey, value) {
-      return new Promise((resolve, reject) => {
-        const patchData = {};
-        patchData[fieldKey] = value;
-        const params = {
-          url: {
-            "studyId": studyData["uuid"]
-          },
-          data: patchData
-        };
-        osparc.data.Resources.fetch("studies", "patch", params)
-          .then(() => {
-            studyData[fieldKey] = value;
-            // A bit hacky, but it's not sent back to the backend
-            studyData["lastChangeDate"] = new Date().toISOString();
-            resolve();
-          })
-          .catch(err => reject(err));
-      });
-=======
     patchNodeData: function(studyData, nodeId, fieldKey, value) {
       const patchData = {};
       patchData[fieldKey] = value;
@@ -445,7 +424,6 @@
           // A bit hacky, but it's not sent back to the backend
           studyData["lastChangeDate"] = new Date().toISOString();
         });
->>>>>>> 34163414
     }
   }
 });