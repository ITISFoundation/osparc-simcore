/* ************************************************************************

   osparc - the simcore frontend

   https://osparc.io

   Copyright:
     2021 IT'IS Foundation, https://itis.swiss

   License:
     MIT: https://opensource.org/licenses/MIT

   Authors:
     * Odei Maiz (odeimaiz)

************************************************************************ */


qx.Class.define("osparc.info.StudyLarge", {
  extend: osparc.info.CardLarge,

  /**
    * @param study {osparc.data.model.Study} Study model
    * @param openOptions {Boolean} open edit options in new window or fire event
    */
  construct: function(study, openOptions = true) {
    this.base(arguments);

<<<<<<< HEAD
    if (study instanceof osparc.data.model.Study) {
      this.setStudy(study);
    } else if (study instanceof Object) {
      const studyModel = new osparc.data.model.Study(study);
      this.setStudy(studyModel);
    }
=======
    this.setStudy(study);
>>>>>>> 34163414
    if ("resourceType" in study) {
      this.__isTemplate = study["resourceType"] === "template";
    }

    if (openOptions !== undefined) {
      this.setOpenOptions(openOptions);
    }

    this._attachHandlers();
  },

  events: {
<<<<<<< HEAD
    "updateStudy": "qx.event.type.Data"
=======
    "updateStudy": "qx.event.type.Data",
    "updateService": "qx.event.type.Data"
>>>>>>> 34163414
  },

  properties: {
    study: {
      check: "osparc.data.model.Study",
      init: null,
      nullable: false
    }
  },

  members: {
    __isTemplate: null,

    __canIWrite: function() {
      return osparc.data.model.Study.canIWrite(this.getStudy().getAccessRights());
    },

    _rebuildLayout: function() {
      this._removeAll();

      const vBox = new qx.ui.container.Composite(new qx.ui.layout.VBox(10));

      const mainHBox = new qx.ui.container.Composite(new qx.ui.layout.VBox(5));

      const leftVBox = new qx.ui.container.Composite(new qx.ui.layout.VBox(5));
      mainHBox.add(leftVBox, {
        flex: 1
      });

      vBox.add(mainHBox);

      const extraInfo = this.__extraInfo();
      const extraInfoLayout = this.__createExtraInfo(extraInfo);

      leftVBox.add(extraInfoLayout);

      let text = osparc.product.Utils.getStudyAlias({firstUpperCase: true}) + " Id";
      if (this.__isTemplate) {
        text = osparc.product.Utils.getTemplateAlias({firstUpperCase: true}) + " Id";
      }
      const copyIdButton = new qx.ui.form.Button(null, "@FontAwesome5Solid/copy/12").set({
        label: text,
        toolTipText: "Copy " + text,
        marginTop: 15,
        allowGrowX: false
      });
      copyIdButton.addListener("execute", () => osparc.utils.Utils.copyTextToClipboard(this.getStudy().getUuid()));
      leftVBox.add(copyIdButton);

      const scrollContainer = new qx.ui.container.Scroll();
      scrollContainer.add(vBox);

      this._add(scrollContainer, {
        flex: 1
      });
    },

    __createViewWithEdit: function(view, cb) {
      const layout = new qx.ui.container.Composite(new qx.ui.layout.HBox(5).set({
        alignY: "middle"
      }));
      layout.add(view);
      if (this.__canIWrite()) {
        const editBtn = osparc.utils.Utils.getEditButton();
        if (cb) {
          editBtn.addListener("execute", () => cb.call(this), this);
        }
        layout.add(editBtn);
      }

      return layout;
    },

    __extraInfo: function() {
      const extraInfo = {
        "THUMBNAIL": {
          label: this.tr("Thumbnail:"),
          view: this.__createThumbnail(),
          action: {
            button: osparc.utils.Utils.getEditButton(this.__canIWrite()),
            callback: this.__canIWrite() ? this.__openThumbnailEditor : null,
            ctx: this
          }
        },
        "TITLE": {
          label: this.tr("Title:"),
          view: osparc.info.StudyUtils.createTitle(this.getStudy()),
          action: {
            button: osparc.utils.Utils.getEditButton(this.__canIWrite()),
            callback: this.__canIWrite() ? this.__openTitleEditor : null,
            ctx: this
          }
        },
        "DESCRIPTION": {
          label: this.tr("Description:"),
          view: osparc.info.StudyUtils.createDescriptionMD(this.getStudy(), 150),
          action: {
            button: osparc.utils.Utils.getEditButton(this.__canIWrite()),
            callback: this.__canIWrite() ? this.__openDescriptionEditor : null,
            ctx: this
          }
        },
        "AUTHOR": {
          label: this.tr("Author:"),
          view: osparc.info.StudyUtils.createOwner(this.getStudy()),
          action: null
        },
        "ACCESS_RIGHTS": {
          label: this.tr("Access:"),
          view: osparc.info.StudyUtils.createAccessRights(this.getStudy()),
          action: {
            button: osparc.utils.Utils.getEditButton(this.__canIWrite()),
            callback: this.isOpenOptions() ? this.__openAccessRights : "openAccessRights",
            ctx: this
          }
        },
        "CREATED": {
          label: this.tr("Created:"),
          view: osparc.info.StudyUtils.createCreationDate(this.getStudy()),
          action: null
        },
        "MODIFIED": {
          label: this.tr("Modified:"),
          view: osparc.info.StudyUtils.createLastChangeDate(this.getStudy()),
          action: null
        },
        "TAGS": {
          label: this.tr("Tags:"),
          view: osparc.info.StudyUtils.createTags(this.getStudy()),
          action: {
            button: osparc.utils.Utils.getEditButton(this.__canIWrite()),
            callback: this.isOpenOptions() ? this.__openTagsEditor : "openTags",
            ctx: this
          }
        }
      };

      if (
        osparc.product.Utils.showQuality() &&
        this.getStudy().getQuality() &&
        osparc.metadata.Quality.isEnabled(this.getStudy().getQuality())
      ) {
        extraInfo["QUALITY"] = {
          label: this.tr("Quality:"),
          view: osparc.info.StudyUtils.createQuality(this.getStudy()),
          action: {
            button: osparc.utils.Utils.getEditButton(),
            callback: this.isOpenOptions() ? this.__openQuality : "openQuality",
            ctx: this
          }
        };
      }

      if (osparc.product.Utils.showClassifiers()) {
        extraInfo["CLASSIFIERS"] = {
          label: this.tr("Classifiers:"),
          view: osparc.info.StudyUtils.createClassifiers(this.getStudy()),
          action: (this.getStudy().getClassifiers().length || this.__canIWrite()) ? {
            button: osparc.utils.Utils.getEditButton(),
            callback: this.isOpenOptions() ? this.__openClassifiers : "openClassifiers",
            ctx: this
          } : null
        };
      }

      return extraInfo;
    },

    __createExtraInfo: function(extraInfo) {
      return osparc.info.StudyUtils.createExtraInfoGrid(extraInfo);
    },

    __createStudyId: function() {
      return osparc.info.StudyUtils.createUuid(this.getStudy());
    },

    __createThumbnail: function(maxWidth = 190, maxHeight = 220) {
      const thumb = osparc.info.StudyUtils.createThumbnail(this.getStudy(), maxWidth, maxHeight);
      thumb.set({
        maxWidth: 120,
        maxHeight: 139
      });
      thumb.getChildControl("image").set({
        width: 120,
        height: 139,
        scale: true,
      });

      return thumb;
    },

    __openTitleEditor: function() {
      const title = this.tr("Edit Title");
      const titleEditor = new osparc.widget.Renamer(this.getStudy().getName(), null, title);
      titleEditor.addListener("labelChanged", e => {
        titleEditor.close();
        const newLabel = e.getData()["newLabel"];
        this.__patchStudy("name", newLabel);
      }, this);
      titleEditor.center();
      titleEditor.open();
    },

    __openAccessRights: function() {
      const permissionsView = osparc.info.StudyUtils.openAccessRights(this.getStudy().serialize());
      permissionsView.addListener("updateAccessRights", e => {
        const updatedData = e.getData();
        this.getStudy().setAccessRights(updatedData["accessRights"]);
        this.fireDataEvent("updateStudy", updatedData);
      }, this);
    },

    __openClassifiers: function() {
      const title = this.tr("Classifiers");
      let classifiers = null;
      if (this.__canIWrite()) {
        classifiers = new osparc.metadata.ClassifiersEditor(this.getStudy().serialize());
        const win = osparc.ui.window.Window.popUpInWindow(classifiers, title, 400, 400);
        classifiers.addListener("updateClassifiers", e => {
          win.close();
          const updatedData = e.getData();
          this.getStudy().setClassifiers(updatedData["classifiers"]);
          this.fireDataEvent("updateStudy", updatedData);
        }, this);
      } else {
        classifiers = new osparc.metadata.ClassifiersViewer(this.getStudy().serialize());
        osparc.ui.window.Window.popUpInWindow(classifiers, title, 400, 400);
      }
    },

    __openQuality: function() {
      const qualityEditor = osparc.info.StudyUtils.openQuality(this.getStudy().serialize());
      qualityEditor.addListener("updateQuality", e => {
        const updatedData = e.getData();
        this.getStudy().setQuality(updatedData["quality"]);
        this.fireDataEvent("updateStudy", updatedData);
      });
    },

    __openTagsEditor: function() {
      const tagManager = new osparc.form.tag.TagManager(this.getStudy().serialize());
      const win = osparc.form.tag.TagManager.popUpInWindow(tagManager);
      tagManager.addListener("updateTags", e => {
        win.close();
        const updatedData = e.getData();
        this.getStudy().setTags(updatedData["tags"]);
        this.fireDataEvent("updateStudy", updatedData);
      }, this);
    },

    __openThumbnailEditor: function() {
      const title = this.tr("Edit Thumbnail");
      const oldThumbnail = this.getStudy().getThumbnail();
      const suggestions = osparc.editor.ThumbnailSuggestions.extractThumbnailSuggestions(this.getStudy());
      const thumbnailEditor = new osparc.editor.ThumbnailEditor(oldThumbnail, suggestions);
      const win = osparc.ui.window.Window.popUpInWindow(thumbnailEditor, title, suggestions.length > 2 ? 500 : 350, suggestions.length ? 280 : 115);
      thumbnailEditor.addListener("updateThumbnail", e => {
        win.close();
        const validUrl = e.getData();
        this.__patchStudy("thumbnail", validUrl);
      }, this);
      thumbnailEditor.addListener("cancel", () => win.close());
    },

    __openDescriptionEditor: function() {
      const title = this.tr("Edit Description");
      const textEditor = new osparc.editor.MarkdownEditor(this.getStudy().getDescription());
      textEditor.setMaxHeight(570);
      const win = osparc.ui.window.Window.popUpInWindow(textEditor, title, 400, 300);
      textEditor.addListener("textChanged", e => {
        win.close();
        const newDescription = e.getData();
        this.__patchStudy("description", newDescription);
      }, this);
      textEditor.addListener("cancel", () => {
        win.close();
      }, this);
    },

    __patchStudy: function(fieldKey, value) {
      this.getStudy().patchStudy(fieldKey, value)
        .then(studyData => {
          studyData["resourceType"] = this.__isTemplate ? "template" : "study";
          this.fireDataEvent("updateStudy", studyData);
          qx.event.message.Bus.getInstance().dispatchByName("updateStudy", studyData);
        })
        .catch(err => {
          console.error(err);
          osparc.FlashMessenger.getInstance().logAs(this.tr("There was an error while updating the information."), "ERROR");
        });
    }
  }
});<|MERGE_RESOLUTION|>--- conflicted
+++ resolved
@@ -26,16 +26,7 @@
   construct: function(study, openOptions = true) {
     this.base(arguments);
 
-<<<<<<< HEAD
-    if (study instanceof osparc.data.model.Study) {
-      this.setStudy(study);
-    } else if (study instanceof Object) {
-      const studyModel = new osparc.data.model.Study(study);
-      this.setStudy(studyModel);
-    }
-=======
     this.setStudy(study);
->>>>>>> 34163414
     if ("resourceType" in study) {
       this.__isTemplate = study["resourceType"] === "template";
     }
@@ -48,12 +39,7 @@
   },
 
   events: {
-<<<<<<< HEAD
     "updateStudy": "qx.event.type.Data"
-=======
-    "updateStudy": "qx.event.type.Data",
-    "updateService": "qx.event.type.Data"
->>>>>>> 34163414
   },
 
   properties: {
