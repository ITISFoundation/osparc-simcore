--- conflicted
+++ resolved
@@ -54,33 +54,20 @@
         converter: interactive => interactive === "idle"
       });
       bootModeSB.addListener("changeSelection", e => {
-<<<<<<< HEAD
-        buttonsLayout.setEnabled(false);
-        const newBootModeId = e.getData()[0].bootModeId;
-        node.setBootOptions({
-          "boot_mode": newBootModeId
-        });
-        node.fireEvent("updateStudyDocument");
-        setTimeout(() => {
-          buttonsLayout.setEnabled(true);
-          node.requestStartNode();
-          this.fireEvent("bootModeChanged");
-        }, osparc.desktop.StudyEditor.AUTO_SAVE_INTERVAL);
-=======
         const selection = e.getData();
         if (selection.length) {
           buttonsLayout.setEnabled(false);
-          const newBootModeId = selection[0].bootModeId;
+          const newBootModeId = e.getData()[0].bootModeId;
           node.setBootOptions({
             "boot_mode": newBootModeId
           });
+          node.fireEvent("updateStudyDocument");
           setTimeout(() => {
             buttonsLayout.setEnabled(true);
             node.requestStartNode();
             this.fireEvent("bootModeChanged");
-          }, osparc.desktop.StudyEditor.AUTO_SAVE_INTERVAL*2);
+          }, osparc.desktop.StudyEditor.AUTO_SAVE_INTERVAL);
         }
->>>>>>> 390afe1f
       }, this);
       buttonsLayout.add(bootModeSB);
 
