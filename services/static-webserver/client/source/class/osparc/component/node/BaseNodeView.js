--- conflicted
+++ resolved
@@ -138,14 +138,13 @@
       infoBtn.addListener("execute", () => this.__openServiceDetails(), this);
       header.add(infoBtn);
 
-<<<<<<< HEAD
       const instructionsBtn = this.__instructionsBtn = new qx.ui.form.Button(this.tr("Instructions"), "@FontAwesome5Solid/book/17").set({
         padding: 3,
         backgroundColor: "transparent"
       });
       instructionsBtn.addListener("execute", () => this.__openInstructions(), this);
       header.add(instructionsBtn);
-=======
+
       const startBtn = this.__nodeStartButton = new qx.ui.form.Button().set({
         label: this.tr("Start"),
         icon: "@FontAwesome5Solid/play/14",
@@ -159,7 +158,6 @@
         visibility: "excluded"
       });
       header.add(stopBtn);
->>>>>>> 7be3511d
 
       const nodeStatusUI = this.__nodeStatusUI = new osparc.ui.basic.NodeStatusUI().set({
         backgroundColor: "background-main-4"
