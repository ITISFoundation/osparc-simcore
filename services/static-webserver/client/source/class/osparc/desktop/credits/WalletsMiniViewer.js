/* ************************************************************************

   osparc - the simcore frontend

   https://osparc.io

   Copyright:
     2023 IT'IS Foundation, https://itis.swiss

   License:
     MIT: https://opensource.org/licenses/MIT

   Authors:
     * Odei Maiz (odeimaiz)

************************************************************************ */

qx.Class.define("osparc.desktop.credits.WalletsMiniViewer", {
  extend: qx.ui.core.Widget,

  construct: function() {
    this.base(arguments);

    this._setLayout(new qx.ui.layout.VBox(2));

    osparc.utils.Utils.setIdToWidget(this, "walletsMiniViewer");

    this.set({
      alignX: "center",
      margin: 6,
<<<<<<< HEAD
      marginRight: 20,
      cursor: "pointer"
=======
      marginRight: 16
    });

    // make it look like a button
    this.set({
      cursor: "pointer",
      backgroundColor: "background-main-3"
    });
    this.addListener("pointerover", () => this.setBackgroundColor("background-main-4"), this);
    this.addListener("pointerout", () => this.setBackgroundColor("background-main-3"), this);
    this.getContentElement().setStyles({
      "border-radius": "4px"
>>>>>>> bd2689fa
    });

    this.__buildLayout();
  },

  properties: {
    contextWallet: {
      check: "osparc.data.model.Wallet",
      init: null,
      nullable: true,
      apply: "__reloadLayout"
    }
  },

  members: {
    __buildLayout: function() {
      const store = osparc.store.Store.getInstance();
      // there is a bug with the binding the second time a user logs in
      store.bind("contextWallet", this, "contextWallet");
    },

    __reloadLayout: function() {
      this._removeAll();
      const contextWallet = this.getContextWallet();
      if (contextWallet) {
        this.__showOneWallet(contextWallet);
      } else {
        this.__showSelectWallet();
      }
    },

    __showOneWallet: function(wallet) {
      const creditsIndicator = new osparc.desktop.credits.CreditsIndicator(wallet, true);
      creditsIndicator.addListener("tap", () => {
        const walletsEnabled = osparc.desktop.credits.Utils.areWalletsEnabled();
        if (walletsEnabled) {
          const billingCenterWindow = osparc.desktop.credits.BillingCenterWindow.openWindow();
          billingCenterWindow.openOverview();
        }
      }, this);
      this._add(creditsIndicator, {
        flex: 1
      });
    },

    __showSelectWallet: function() {
      const iconSrc = "@MaterialIcons/account_balance_wallet/26";
      const walletsButton = new qx.ui.basic.Image(iconSrc).set({
        toolTipText: this.tr("Select Credit Account"),
        textColor: "danger-red"
      });
      walletsButton.addListener("tap", () => {
        const walletsEnabled = osparc.desktop.credits.Utils.areWalletsEnabled();
        if (walletsEnabled) {
          const billingCenterWindow = osparc.desktop.credits.BillingCenterWindow.openWindow();
          billingCenterWindow.openWallets();
        }
      }, this);
      this._add(walletsButton, {
        flex: 1
      });
    }
  }
});<|MERGE_RESOLUTION|>--- conflicted
+++ resolved
@@ -28,23 +28,8 @@
     this.set({
       alignX: "center",
       margin: 6,
-<<<<<<< HEAD
       marginRight: 20,
       cursor: "pointer"
-=======
-      marginRight: 16
-    });
-
-    // make it look like a button
-    this.set({
-      cursor: "pointer",
-      backgroundColor: "background-main-3"
-    });
-    this.addListener("pointerover", () => this.setBackgroundColor("background-main-4"), this);
-    this.addListener("pointerout", () => this.setBackgroundColor("background-main-3"), this);
-    this.getContentElement().setStyles({
-      "border-radius": "4px"
->>>>>>> bd2689fa
     });
 
     this.__buildLayout();
