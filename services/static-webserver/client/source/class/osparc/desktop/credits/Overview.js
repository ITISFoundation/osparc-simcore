/* ************************************************************************

   osparc - the simcore frontend

   https://osparc.io

   Copyright:
     2023 IT'IS Foundation, https://itis.swiss

   License:
     MIT: https://opensource.org/licenses/MIT

   Authors:
     * Odei Maiz (odeimaiz)

************************************************************************ */

qx.Class.define("osparc.desktop.credits.Overview", {
  extend: qx.ui.core.Widget,

  construct: function() {
    this.base(arguments);

    const grid = new qx.ui.layout.Grid(20, 20);
    grid.setColumnFlex(0, 1);
    grid.setColumnFlex(1, 1);
    this._setLayout(grid);

    this.__buildLayout();
  },

  events: {
    "buyCredits": "qx.event.type.Data",
    "toWallets": "qx.event.type.Event",
    "toTransactions": "qx.event.type.Event",
    "toUsageOverview": "qx.event.type.Event"
  },

  members: {
    _createChildControlImpl: function(id) {
      let control;
      switch (id) {
        case "wallets-card": {
          const content = this.__createWalletsView();
          const wallets = osparc.store.Store.getInstance().getWallets();
          control = this.__createOverviewCard(`Credit Accounts (${wallets.length})`, content, "toWallets");
          control.getChildren()[0].setValue(this.tr("Credits"));
          this._add(control, {
            column: 0,
            row: 0
          });
          break;
        }
        case "transactions-card": {
          const content = this.__createTransactionsView();
          control = this.__createOverviewCard("Transactions", content, "toTransactions");
          this._add(control, {
            column: 1,
            row: 0
          });
          break;
        }
        case "usage-card": {
          const content = this.__createUsageView();
          control = this.__createOverviewCard("Usage", content, "toUsageOverview");
          this._add(control, {
            column: 0,
            row: 1,
            colSpan: 2
          });
          break;
        }
      }
      return control || this.base(arguments, id);
    },

    __buildLayout: function() {
      this.getChildControl("wallets-card");
      this.getChildControl("transactions-card");
      this.getChildControl("usage-card");
    },

    __createOverviewCard: function(cardName, content, signalName) {
      const layout = new qx.ui.container.Composite(new qx.ui.layout.VBox(10)).set({
        minWidth: 200,
        minHeight: 200,
        padding: 15,
        backgroundColor: "background-main-1"
      });
      layout.getContentElement().setStyles({
        "border-radius": "4px"
      });

      const title = new qx.ui.basic.Label().set({
        value: cardName,
        font: "text-14"
      });
      layout.add(title);

      content.setPadding(5);
      layout.add(content, {
        flex: 1
      });

      const goToButton = new qx.ui.form.Button().set({
        label: this.tr("Go to ") + cardName,
        allowGrowX: false,
        alignX: "right"
      });
      goToButton.addListener("execute", () => this.fireEvent(signalName), this);
      layout.add(goToButton);

      return layout;
    },

    __createWalletsView: function() {
      const activeWallet = osparc.store.Store.getInstance().getActiveWallet();
      const preferredWallet = osparc.desktop.credits.Utils.getFavouriteWallet();
      const oneWallet = activeWallet ? activeWallet : preferredWallet;
      if (oneWallet) {
        // show one wallet
        return this.__showOneWallet(oneWallet);
      }
      // show some wallets
      return this.__showSomeWallets();
    },

    __showOneWallet: function(wallet) {
      const layout = new qx.ui.container.Composite(new qx.ui.layout.VBox(10));

      const titleLayout = new qx.ui.container.Composite(new qx.ui.layout.HBox(10)).set({
        alignY: "middle"
      });
      const maxSize = 24;
      // thumbnail or shared or not shared
      const thumbnail = new qx.ui.basic.Image().set({
        backgroundColor: "transparent",
        alignX: "center",
        alignY: "middle",
        scale: true,
        allowShrinkX: true,
        allowShrinkY: true,
        maxHeight: maxSize,
        maxWidth: maxSize
      });
      const value = wallet.getThumbnail();
      if (value) {
        thumbnail.setSource(value);
      } else if (wallet.getAccessRights() && wallet.getAccessRights().length > 1) {
        thumbnail.setSource(osparc.utils.Icons.organization(maxSize-4));
      } else {
        thumbnail.setSource(osparc.utils.Icons.user(maxSize-4));
      }
      titleLayout.add(thumbnail);
      // name
      const walletName = new qx.ui.basic.Label().set({
        font: "text-14",
        alignY: "middle",
        maxWidth: 200
      });
      wallet.bind("name", walletName, "value");
      titleLayout.add(walletName);
      layout.add(titleLayout);

      const progressBar = new osparc.desktop.credits.CreditsIndicatorWText(wallet, "vertical").set({
        allowShrinkY: true
      });
      progressBar.getChildControl("credits-indicator").set({
        minWidth: 100
      });
      progressBar.getChildControl("credits-text").set({
        font: "text-16"
      });
      layout.add(progressBar);

      const buyButton = new qx.ui.form.Button().set({
        label: this.tr("Buy Credits"),
        icon: "@FontAwesome5Solid/dollar-sign/16",
        maxHeight: 30,
        alignY: "middle",
        allowGrowX: false,
        height: 25
      });
      const myAccessRights = wallet.getMyAccessRights();
      buyButton.setVisibility(myAccessRights && myAccessRights["write"] ? "visible" : "excluded");
      buyButton.addListener("execute", () => this.fireDataEvent("buyCredits", {
        walletId: wallet.getWalletId()
      }), this);
      layout.add(buyButton);

      return layout;
    },

    __showSomeWallets: function() {
      const grid = new qx.ui.layout.Grid(12, 8);
      const layout = new qx.ui.container.Composite(grid);
      const maxWallets = 5;
      const wallets = osparc.store.Store.getInstance().getWallets();
      for (let i=0; i<wallets.length && i<maxWallets; i++) {
        let column = 0;

        const wallet = wallets[i];

        const maxSize = 20;
        // thumbnail or shared or not shared
        const thumbnail = new qx.ui.basic.Image().set({
          backgroundColor: "transparent",
          alignX: "center",
          alignY: "middle",
          scale: true,
          allowShrinkX: true,
          allowShrinkY: true,
          maxHeight: maxSize,
          maxWidth: maxSize
        });
        const value = wallet.getThumbnail();
        if (value) {
          thumbnail.setSource(value);
        } else if (wallet.getAccessRights() && wallet.getAccessRights().length > 1) {
          thumbnail.setSource(osparc.utils.Icons.organization(maxSize-4));
        } else {
          thumbnail.setSource(osparc.utils.Icons.user(maxSize-4));
        }
        layout.add(thumbnail, {
          column,
          row: i
        });
        column++;

        // name
        const walletName = new qx.ui.basic.Label().set({
          font: "text-14",
          maxWidth: 100
        });
        wallet.bind("name", walletName, "value");
        layout.add(walletName, {
          column,
          row: i
        });
        column++;

        // indicator
        const progressBar = new osparc.desktop.credits.CreditsIndicatorWText(wallet, "horizontal").set({
          allowShrinkY: true
        });
        progressBar.getChildControl("credits-indicator").set({
          minWidth: 100
        });
        layout.add(progressBar, {
          column,
          row: i
        });
        column++;
<<<<<<< HEAD

        // favourite
        const starImage = new qx.ui.basic.Image().set({
          alignY: "middle"
        });
        wallet.bind("preferredWallet", starImage, "source", {
          converter: isDefault => isDefault ? "@FontAwesome5Solid/star/18" : "@FontAwesome5Regular/star/18"
        });
        wallet.bind("preferredWallet", starImage, "textColor", {
          converter: isDefault => isDefault ? "strong-main" : "text"
        });
        layout.add(starImage, {
          column,
          row: i
        });
        column++;
=======
>>>>>>> 84028806
      }

      return layout;
    },

    __createTransactionsView: function() {
      const grid = new qx.ui.layout.Grid(12, 8);
      const layout = new qx.ui.container.Composite(grid);

      const headers = [
        "Date",
        "Price",
        "Credits",
        "Credit Account",
        "Comment"
      ];
      headers.forEach((header, column) => {
        const text = new qx.ui.basic.Label(header).set({
          font: "text-14"
        });
        layout.add(text, {
          row: 0,
          column
        });
      });

      osparc.data.Resources.fetch("payments", "get")
        .then(transactions => {
          if ("data" in transactions) {
            const maxTransactions = 4;
            transactions["data"].forEach((transaction, row) => {
              if (row < maxTransactions) {
                let walletName = null;
                if (transaction["walletId"]) {
                  const found = osparc.desktop.credits.Utils.getWallet(transaction["walletId"]);
                  if (found) {
                    walletName = found.getName();
                  }
                }
                const entry = [
                  osparc.utils.Utils.formatDateAndTime(new Date(transaction["createdAt"])),
                  transaction["priceDollars"].toString(),
                  transaction["osparcCredits"].toString(),
                  walletName,
                  transaction["comment"]
                ];
                entry.forEach((data, column) => {
                  const text = new qx.ui.basic.Label(data).set({
                    font: "text-13"
                  });
                  layout.add(text, {
                    row: row+1,
                    column
                  });
                });
                row++;
              }
            });
          }
        })
        .catch(err => {
          osparc.component.message.FlashMessenger.getInstance().logAs(err.message, "ERROR");
          console.error(err);
        });

      return layout;
    },

    __createUsageView: function() {
      const grid = new qx.ui.layout.Grid(12, 8);
      const layout = new qx.ui.container.Composite(grid);

      const cols = osparc.component.resourceUsage.OverviewTable.COLUMNS;
      const colNames = Object.values(cols).map(col => col.title);
      colNames.forEach((colName, column) => {
        const text = new qx.ui.basic.Label(colName).set({
          font: "text-14"
        });
        layout.add(text, {
          row: 0,
          column
        });
      });

      const params = {
        url: {
          offset: 0,
          limit: 4 // show only the last 4 usage
        }
      };
      osparc.data.Resources.fetch("resourceUsage", "getPage", params)
        .then(datas => {
          const entries = osparc.component.resourceUsage.OverviewTable.respDataToTableData(datas);
          entries.forEach((entry, row) => {
            entry.forEach((data, column) => {
              const text = new qx.ui.basic.Label(data.toString()).set({
                font: "text-13"
              });
              layout.add(text, {
                row: row+1,
                column
              });
            });
          });
        });
      return layout;
    }
  }
});<|MERGE_RESOLUTION|>--- conflicted
+++ resolved
@@ -251,7 +251,6 @@
           row: i
         });
         column++;
-<<<<<<< HEAD
 
         // favourite
         const starImage = new qx.ui.basic.Image().set({
@@ -268,8 +267,6 @@
           row: i
         });
         column++;
-=======
->>>>>>> 84028806
       }
 
       return layout;
