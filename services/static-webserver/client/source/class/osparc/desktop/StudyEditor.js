--- conflicted
+++ resolved
@@ -192,15 +192,11 @@
               }
             });
 
-<<<<<<< HEAD
-              if (osparc.component.permissions.Study.canGroupsWrite(study.getAccessRights(), orgIDs)) {
-                this.__startTimers();
-=======
           osparc.data.Resources.get("organizations")
             .then(() => {
               if (osparc.data.model.Study.canIWrite(study.getAccessRights())) {
+                // OM? this.__startTimers();
                 this.__startAutoSaveTimer();
->>>>>>> eda37dce
               } else {
                 const msg = this.tr("You do not have writing permissions.<br>Changes will not be saved");
                 osparc.component.message.FlashMessenger.getInstance().logAs(msg, "INFO");
