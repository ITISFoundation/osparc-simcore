/* ************************************************************************

   osparc - the simcore frontend

   https://osparc.io

   Copyright:
     2018 IT'IS Foundation, https://itis.swiss

   License:
     MIT: https://opensource.org/licenses/MIT

   Authors:
     * Odei Maiz (odeimaiz)

************************************************************************ */

qx.Class.define("osparc.desktop.StudyEditor", {
  extend: osparc.ui.basic.LoadingPageHandler,

  construct: function() {
    this.base(arguments);

    this._setLayout(new qx.ui.layout.VBox(10));

    const viewsStack = this.__viewsStack = new qx.ui.container.Stack();
    const workbenchView = this.__workbenchView = new osparc.desktop.WorkbenchView();
    viewsStack.add(workbenchView);
    const slideshowView = this.__slideshowView = new osparc.desktop.SlideshowView();
    viewsStack.add(slideshowView);

    [
      "collapseNavBar",
      "expandNavBar",
      "backToDashboardPressed"
    ].forEach(signalName => {
      workbenchView.addListener(signalName, () => this.fireEvent(signalName));
      slideshowView.addListener(signalName, () => this.fireEvent(signalName));
    });

    workbenchView.addListener("slidesEdit", () => this.fireEvent("slidesEdit"), this);
    workbenchView.addListener("slidesAppStart", () => this.fireEvent("slidesAppStart"), this);
    slideshowView.addListener("slidesStop", () => this.fireEvent("slidesStop"));

    workbenchView.addListener("takeSnapshot", () => this.__takeSnapshot(), this);
    workbenchView.addListener("takeSnapshot", () => this.__takeSnapshot(), this);
    workbenchView.addListener("showSnapshots", () => this.__showSnapshots(), this);
    workbenchView.addListener("createIterations", () => this.__createIterations(), this);
    workbenchView.addListener("showIterations", () => this.__showIterations(), this);

    workbenchView.addListener("changeSelectedNode", e => {
      if (this.__nodesSlidesTree) {
        const nodeId = e.getData();
        this.__nodesSlidesTree.changeSelectedNode(nodeId);
      }
    });


    const wbAppear = new Promise(resolve => workbenchView.addListenerOnce("appear", resolve, false));
    const ssAppear = new Promise(resolve => slideshowView.addListenerOnce("appear", resolve, false));
    Promise.all([wbAppear, ssAppear]).then(() => {
      // both are ready
      workbenchView.getCollapseWithUserMenu().bind("collapsed", slideshowView.getCollapseWithUserMenu(), "collapsed");
      slideshowView.getCollapseWithUserMenu().bind("collapsed", workbenchView.getCollapseWithUserMenu(), "collapsed");
    });

    slideshowView.addListener("startPartialPipeline", e => {
      const partialPipeline = e.getData();
      this.__startPipeline(partialPipeline);
    }, this);
    slideshowView.addListener("stopPipeline", this.__stopPipeline, this);


    const startStopButtons = workbenchView.getStartStopButtons();
    startStopButtons.addListener("startPipeline", () => this.__startPipeline([]), this);
    startStopButtons.addListener("startPartialPipeline", () => {
      const partialPipeline = this.getPageContext() === "workbench" ? this.__workbenchView.getSelectedNodeIDs() : this.__slideshowView.getSelectedNodeIDs();
      this.__startPipeline(partialPipeline);
    }, this);
    startStopButtons.addListener("stopPipeline", () => this.__stopPipeline(), this);


    this._add(viewsStack, {
      flex: 1
    });

    this.__updatingStudy = 0;
  },

  events: {
    "forceBackToDashboard": "qx.event.type.Event",
    "backToDashboardPressed": "qx.event.type.Event",
    "userIdled": "qx.event.type.Event",
    "collapseNavBar": "qx.event.type.Event",
    "expandNavBar": "qx.event.type.Event",
    "slidesEdit": "qx.event.type.Event",
    "slidesAppStart": "qx.event.type.Event",
    "slidesStop": "qx.event.type.Event",
    "startSnapshot": "qx.event.type.Data",
    "startIteration": "qx.event.type.Data"
  },

  properties: {
    study: {
      check: "osparc.data.model.Study",
      nullable: true,
      apply: "_applyStudy"
    },

    pageContext: {
      check: ["workbench", "guided", "app"],
      nullable: false,
      event: "changePageContext",
      apply: "_applyPageContext"
    }
  },

  statics: {
    AUTO_SAVE_INTERVAL: 3000,
    READ_ONLY_TEXT: qx.locale.Manager.tr("You do not have writing permissions.<br>Your changes will not be saved.")
  },

  members: {
    __study: null,
    __settingStudy: null,
    __viewsStack: null,
    __workbenchView: null,
    __slideshowView: null,
    __autoSaveTimer: null,
    __studyEditorIdlingTracker: null,
    __lastSavedStudy: null,
    __updatingStudy: null,
    __updateThrottled: null,
    __nodesSlidesTree: null,

    setStudyData: function(studyData) {
      return new Promise((resolve, reject) => {
        if (this.__settingStudy) {
          resolve();
          return;
        }
        this.__settingStudy = true;

        this._showLoadingPage(this.tr("Starting ") + (studyData.name || osparc.product.Utils.getStudyAlias({firstUpperCase: true})));

        // Before starting a study, make sure the latest version is fetched
        const params = {
          url: {
            "studyId": studyData.uuid
          }
        };
        const promises = [
          osparc.data.Resources.getOne("studies", params),
          osparc.store.Store.getInstance().getAllServices()
        ];
        Promise.all(promises)
          .then(values => {
            studyData = values[0];
            const study = new osparc.data.model.Study(studyData);
            this.setStudy(study);
            resolve();
          });
      });
    },

    _applyStudy: function(study) {
      this.__settingStudy = false;

      this._showLoadingPage(this.tr("Opening ") + (study.getName() || osparc.product.Utils.getStudyAlias({firstUpperCase: true})));

      const store = osparc.store.Store.getInstance();
      store.setCurrentStudy(study);

      this.__reloadSnapshotsAndIterations();

      study.openStudy()
        .then(() => {
          this.__lastSavedStudy = study.serialize();

          this.__workbenchView.setStudy(study);
          this.__slideshowView.setStudy(study);

          study.initStudy();

<<<<<<< HEAD
          if (osparc.product.Utils.isS4LProduct() || osparc.product.Utils.isProduct("s4llite")) {
=======
          if (osparc.product.Utils.isS4LProduct()|| osparc.product.Utils.isProduct("s4llite")) {
>>>>>>> f729116c
            this.__startIdlingTracker();
          }

          // Count dynamic services.
          // If it is larger than PROJECTS_MAX_NUM_RUNNING_DYNAMIC_NODES, dynamics won't start -> Flash Message
          const maxNumber = osparc.store.StaticInfo.getInstance().getMaxNumberDyNodes();
          if (maxNumber) {
            const nodes = study.getWorkbench().getNodes();
            const nDynamics = Object.values(nodes).filter(node => node.isDynamic()).length;
            if (nDynamics > maxNumber) {
              let msg = this.tr("The Study contains more than ") + maxNumber + this.tr(" Interactive services.");
              msg += "<br>";
              msg += this.tr("Please start them manually.");
              osparc.FlashMessenger.getInstance().logAs(msg, "WARNING");
            }
          }

          osparc.data.Resources.get("organizations")
            .then(() => {
              if (osparc.data.model.Study.canIWrite(study.getAccessRights())) {
                this.__startAutoSaveTimer();
              } else {
                const msg = this.self().READ_ONLY_TEXT;
                osparc.FlashMessenger.getInstance().logAs(msg, "WARNING");
              }
            });

          const pageContext = this.isPropertyInitialized("pageContext") ? this.getPageContext() : null;
          switch (pageContext) {
            case "guided":
            case "app":
              this.__slideshowView.startSlides();
              break;
            default:
              this.__workbenchView.openFirstNode();
              break;
          }
          // the property might not be yet initialized
          if (this.isPropertyInitialized("pageContext")) {
            this.bind("pageContext", study.getUi(), "mode");
          } else {
            this.addListener("changePageContext", e => {
              const pageCxt = e.getData();
              study.getUi().setMode(pageCxt);
            });
          }

          const workbench = study.getWorkbench();
          workbench.addListener("retrieveInputs", e => {
            const data = e.getData();
            const node = data["node"];
            const portKey = data["portKey"];
            this.__updatePipelineAndRetrieve(node, portKey);
          }, this);

          workbench.addListener("openNode", e => {
            const nodeId = e.getData();
            this.nodeSelected(nodeId);
          }, this);
        })
        .catch(err => {
          let msg = "";
          if ("status" in err && err["status"] == 409) { // max_open_studies_per_user
            msg = err["message"];
          } else if ("status" in err && err["status"] == 423) { // Locked
            msg = study.getName() + this.tr(" is already opened");
          } else {
            console.error(err);
            msg = this.tr("Error opening study");
            if ("message" in err) {
              msg += "<br>" + err["message"];
            }
          }
          osparc.FlashMessenger.getInstance().logAs(msg, "ERROR");
          this.fireEvent("forceBackToDashboard");
        })
        .finally(() => this._hideLoadingPage());

      this.__updatingStudy = 0;
    },

    __reloadSnapshotsAndIterations: function() {
      const isVCDisabled = osparc.utils.DisabledPlugins.isVersionControlDisabled();
      if (!isVCDisabled) {
        const store = osparc.store.Store.getInstance();
        store.invalidate("snapshots");
        store.invalidate("iterations");

        const study = this.getStudy();
        study.getSnapshots()
          .then(snapshots => {
            store.setSnapshots(snapshots);
            if (snapshots.length) {
              const isMMDisabled = osparc.utils.DisabledPlugins.isMetaModelingDisabled();
              if (!isMMDisabled) {
                study.getIterations()
                  .then(iterations => {
                    store.setIterations(iterations);
                  });
              }
            }
          });
      }
    },

    editSlides: function() {
      if (this.getPageContext() !== "workbench") {
        return;
      }

      const study = this.getStudy();
      const nodesSlidesTree = this.__nodesSlidesTree = new osparc.widget.NodesSlidesTree(study);
      const title = this.tr("Edit App Mode");
      const nNodes = Object.keys(study.getWorkbench().getNodes()).length;
      const win = osparc.ui.window.Window.popUpInWindow(nodesSlidesTree, title, 370, Math.min(350, 200+(30*nNodes))).set({
        modal: false,
        clickAwayClose: false
      });
      nodesSlidesTree.addListener("changeSelectedNode", e => {
        const nodeId = e.getData();
        this.__workbenchView.getNodesTree().nodeSelected(nodeId);
        this.__workbenchView.getWorkbenchUI().nodeSelected(nodeId);
      });
      nodesSlidesTree.addListener("finished", () => {
        const slideshow = study.getUi().getSlideshow();
        slideshow.fireEvent("changeSlideshow");
        this.__nodesSlidesTree = null;
        win.close();
      });
    },


    // ------------------ START/STOP PIPELINE ------------------
    __startPipeline: function(partialPipeline = []) {
      if (!osparc.data.Permissions.getInstance().canDo("study.start", true)) {
        return;
      }

      this.getStudy().setPipelineRunning(true);
      this.updateStudyDocument(true)
        .then(() => {
          this.__requestStartPipeline(this.getStudy().getUuid(), partialPipeline);
        })
        .catch(() => {
          this.getStudyLogger().error(null, "Run failed");
          this.getStudy().setPipelineRunning(false);
        });
    },

    __requestStartPipeline: function(studyId, partialPipeline = [], forceRestart = false) {
      const url = "/computations/" + encodeURIComponent(studyId) + ":start";
      const req = new osparc.io.request.ApiRequest(url, "POST");
      req.addListener("success", this.__onPipelineSubmitted, this);
      req.addListener("error", () => {
        this.getStudyLogger().error(null, "Error submitting pipeline");
        this.getStudy().setPipelineRunning(false);
      }, this);
      req.addListener("fail", async e => {
        if (e.getTarget().getStatus() == "403") {
          this.getStudyLogger().error(null, "Pipeline is already running");
        } else if (e.getTarget().getStatus() == "422") {
          this.getStudyLogger().info(null, "The pipeline is up-to-date");
          const msg = this.tr("The pipeline is up-to-date. Do you want to re-run it?");
          const win = new osparc.ui.window.Confirmation(msg).set({
            confirmText: this.tr("Run"),
            confirmAction: "create"
          });
          win.center();
          win.open();
          win.addListener("close", () => {
            if (win.getConfirmed()) {
              this.__requestStartPipeline(studyId, partialPipeline, true);
            }
          }, this);
        } else if (e.getTarget().getStatus() == "402") {
          const msg = await e.getTarget().getResponse().error.errors[0].message;
          osparc.FlashMessenger.getInstance().logAs(msg, "WARNING");
        } else {
          this.getStudyLogger().error(null, "Failed submitting pipeline");
        }
        this.getStudy().setPipelineRunning(false);
      }, this);

      const requestData = {
        "subgraph": partialPipeline,
        "force_restart": forceRestart
      };
      const startStopButtonsWB = this.__workbenchView.getStartStopButtons();
      if (startStopButtonsWB.getClusterId() !== null) {
        requestData["cluster_id"] = startStopButtonsWB.getClusterId();
      }
      req.setRequestData(requestData);
      req.send();
      if (partialPipeline.length) {
        this.getStudyLogger().info(null, "Starting partial pipeline");
      } else {
        this.getStudyLogger().info(null, "Starting pipeline");
      }

      return true;
    },

    __onPipelineSubmitted: function(e) {
      const resp = e.getTarget().getResponse();
      const pipelineId = resp.data["pipeline_id"];
      const iterationRefIds = resp.data["ref_ids"];
      this.getStudyLogger().debug(null, "Pipeline ID " + pipelineId);
      const notGood = [null, undefined, -1];
      if (notGood.includes(pipelineId)) {
        this.getStudyLogger().error(null, "Submission failed");
      } else {
        if (iterationRefIds) {
          this.__reloadSnapshotsAndIterations();
        }
        this.getStudyLogger().info(null, "Pipeline started");
        /* If no projectStateUpdated comes in 60 seconds, client must
        check state of pipeline and update button accordingly. */
        const timer = setTimeout(() => {
          osparc.store.Store.getInstance().getStudyState(pipelineId);
        }, 60000);
        const socket = osparc.wrapper.WebSocket.getInstance();
        socket.getSocket().once("projectStateUpdated", ({ "project_uuid": projectUuid }) => {
          if (projectUuid === pipelineId) {
            clearTimeout(timer);
          }
        });
      }
    },

    __stopPipeline: function() {
      if (!osparc.data.Permissions.getInstance().canDo("study.stop", true)) {
        return;
      }

      this.__requestStopPipeline(this.getStudy().getUuid());
    },

    __requestStopPipeline: function(studyId) {
      const url = "/computations/" + encodeURIComponent(studyId) + ":stop";
      const req = new osparc.io.request.ApiRequest(url, "POST");
      req.addListener("success", () => this.getStudyLogger().debug(null, "Pipeline aborting"), this);
      req.addListener("error", () => this.getStudyLogger().error(null, "Error stopping pipeline"), this);
      req.addListener("fail", () => this.getStudyLogger().error(null, "Failed stopping pipeline"), this);
      req.send();

      this.getStudyLogger().info(null, "Stopping pipeline");
      return true;
    },
    // ------------------ START/STOP PIPELINE ------------------

    __updatePipelineAndRetrieve: function(node, portKey = null) {
      this.updateStudyDocument(false)
        .then(() => {
          if (node) {
            this.getStudyLogger().debug(node.getNodeId(), "Retrieving inputs");
            node.retrieveInputs(portKey);
          } else {
            this.getStudyLogger().debug(null, "Retrieving inputs");
          }
        });
      this.getStudyLogger().debug(null, "Updating pipeline");
    },

    // overridden
    _showMainLayout: function(show) {
      this.__viewsStack.setVisibility(show ? "visible" : "excluded");
    },

    nodeSelected: function(nodeId) {
      this.__workbenchView.nodeSelected(nodeId);
      this.__slideshowView.nodeSelected(nodeId);
    },

    getStudyLogger: function() {
      return this.__workbenchView.getLogger();
    },

    _applyPageContext: function(newCtxt) {
      switch (newCtxt) {
        case "workbench":
          this.__viewsStack.setSelection([this.__workbenchView]);
          if (this.getStudy() && this.getStudy().getUi()) {
            this.__workbenchView.nodeSelected(this.getStudy().getUi().getCurrentNodeId());
          }
          break;
        case "guided":
        case "app":
          this.__viewsStack.setSelection([this.__slideshowView]);
          if (this.getStudy() && this.getStudy().getUi()) {
            this.__slideshowView.startSlides();
          }
          break;
      }
    },

    __takeSnapshot: function() {
      const editSnapshotView = new osparc.snapshots.EditSnapshotView();
      const tagCtrl = editSnapshotView.getChildControl("tags");
      const study = this.getStudy();
      study.getSnapshots()
        .then(snapshots => {
          tagCtrl.setValue("V"+snapshots.length);
        });
      const title = this.tr("Take Snapshot");
      const win = osparc.ui.window.Window.popUpInWindow(editSnapshotView, title, 400, 180);
      editSnapshotView.addListener("takeSnapshot", () => {
        const tag = editSnapshotView.getTag();
        const message = editSnapshotView.getMessage();
        const params = {
          url: {
            "studyId": study.getUuid()
          },
          data: {
            "tag": tag,
            "message": message
          }
        };
        osparc.data.Resources.fetch("snapshots", "takeSnapshot", params)
          .then(data => {
            const store = osparc.store.Store.getInstance();
            store.getSnapshots().push(data);
          })
          .catch(err => osparc.FlashMessenger.getInstance().logAs(err.message, "ERROR"));

        win.close();
      }, this);
      editSnapshotView.addListener("cancel", () => win.close(), this);
    },

    __showSnapshots: function() {
      const study = this.getStudy();
      const snapshots = new osparc.snapshots.SnapshotsView(study);
      const title = this.tr("Checkpoints");
      const win = osparc.ui.window.Window.popUpInWindow(snapshots, title, 1000, 500);
      snapshots.addListener("openSnapshot", e => {
        win.close();
        const snapshotId = e.getData();
        this.fireDataEvent("startSnapshot", snapshotId);
      });
    },

    __createIterations: function() {
      console.log("createIterations not implemented yet");
    },

    __showIterations: function() {
      const study = this.getStudy();
      const iterations = new osparc.snapshots.IterationsView(study);
      const title = this.tr("Iterations");
      const win = osparc.ui.window.Window.popUpInWindow(iterations, title, 1000, 500);
      iterations.addListener("openIteration", e => {
        win.close();
        const studyId = e.getData();
        this.fireDataEvent("startIteration", studyId);
      });
      win.addListener("close", () => {
        iterations.unlistenToNodeUpdates();
        this.__workbenchView.listenToNodeUpdated();
      }, this);
    },

    __startIdlingTracker: function() {
      if (this.__studyEditorIdlingTracker) {
        this.__studyEditorIdlingTracker.stop();
        this.__studyEditorIdlingTracker = null;
      }
      const studyEditorIdlingTracker = this.__studyEditorIdlingTracker = new osparc.desktop.StudyEditorIdlingTracker(this.getStudy().getUuid());
      studyEditorIdlingTracker.addListener("userIdled", () => this.fireEvent("userIdled"));
      studyEditorIdlingTracker.start();
    },

    __stopIdlingTracker: function() {
      if (this.__studyEditorIdlingTracker) {
        this.__studyEditorIdlingTracker.stop();
        this.__studyEditorIdlingTracker = null;
      }
    },

    __startAutoSaveTimer: function() {
      // Save every 3 seconds
      let timer = this.__autoSaveTimer = new qx.event.Timer(this.self().AUTO_SAVE_INTERVAL);
      timer.addListener("interval", () => {
        if (!osparc.wrapper.WebSocket.getInstance().isConnected()) {
          return;
        }
        this.__checkStudyChanges();
      }, this);
      timer.start();
    },

    __stopAutoSaveTimer: function() {
      if (this.__autoSaveTimer && this.__autoSaveTimer.isEnabled()) {
        this.__autoSaveTimer.stop();
        this.__autoSaveTimer.setEnabled(false);
      }
    },

    __stopTimers: function() {
      this.__stopIdlingTracker();
      this.__stopAutoSaveTimer();
    },

    didStudyChange: function() {
      const newObj = this.getStudy().serialize();
      const diffPatcher = osparc.wrapper.JsonDiffPatch.getInstance();
      const delta = diffPatcher.diff(this.__lastSavedStudy, newObj);
      if (delta) {
        let deltaKeys = Object.keys(delta);
        // lastChangeDate and creationDate should not be taken into account as data change
        [
          "creationDate",
          "lastChangeDate"
        ].forEach(prop => {
          const index = deltaKeys.indexOf(prop);
          if (index > -1) {
            deltaKeys.splice(index, 1);
          }
        });

        return deltaKeys.length;
      }
      return false;
    },

    __checkStudyChanges: function() {
      if (this.didStudyChange()) {
        if (this.__updatingStudy > 0) {
          // throttle update
          this.__updateThrottled = true;
        } else {
          this.updateStudyDocument(false);
        }
      }
    },

    updateStudyDocument: function(run = false) {
      if (!osparc.data.model.Study.canIWrite(this.getStudy().getAccessRights())) {
        return new Promise(resolve => {
          resolve();
        });
      }

      this.__updatingStudy++;
      const newObj = this.getStudy().serialize();
      return this.getStudy().updateStudy(newObj, run)
        .then(() => {
          this.__lastSavedStudy = osparc.wrapper.JsonDiffPatch.getInstance().clone(newObj);
        })
        .catch(error => {
          if ("status" in error && error.status === 409) {
            console.log("Flash message blocked"); // Workaround for osparc-issues #1189
          } else {
            console.error(error);
            osparc.FlashMessenger.getInstance().logAs(this.tr("Error saving the study"), "ERROR");
          }
          this.getStudyLogger().error(null, "Error updating pipeline");
          // Need to throw the error to be able to handle it later
          throw error;
        })
        .finally(() => {
          this.__updatingStudy--;
          if (this.__updateThrottled && this.__updatingStudy === 0) {
            this.__updateThrottled = false;
            this.updateStudyDocument(false);
          }
        });
    },

    __closeStudy: function() {
      const params = {
        url: {
          "studyId": this.getStudy().getUuid()
        },
        data: osparc.utils.Utils.getClientSessionID()
      };
      osparc.data.Resources.fetch("studies", "close", params);
    },

    closeEditor: function() {
      this.__stopTimers();
      if (this.getStudy()) {
        this.getStudy().stopStudy();
        this.__closeStudy();
      }
      const clusterMiniView = this.__workbenchView.getStartStopButtons().getClusterMiniView();
      if (clusterMiniView) {
        clusterMiniView.setClusterId(null);
      }
      osparc.utils.Utils.closeHangingWindows();
    },

    /**
     * Destructor
     */
    destruct: function() {
      osparc.store.Store.getInstance().setCurrentStudy(null);
      this.__stopTimers();
    }
  }
});<|MERGE_RESOLUTION|>--- conflicted
+++ resolved
@@ -182,11 +182,7 @@
 
           study.initStudy();
 
-<<<<<<< HEAD
-          if (osparc.product.Utils.isS4LProduct() || osparc.product.Utils.isProduct("s4llite")) {
-=======
           if (osparc.product.Utils.isS4LProduct()|| osparc.product.Utils.isProduct("s4llite")) {
->>>>>>> f729116c
             this.__startIdlingTracker();
           }
 
