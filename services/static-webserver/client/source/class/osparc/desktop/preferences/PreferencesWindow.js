/* ************************************************************************

   osparc - the simcore frontend

   https://osparc.io

   Copyright:
     2018 IT'IS Foundation, https://itis.swiss

   License:
     MIT: https://opensource.org/licenses/MIT

   Authors:
     * Pedro Crespo (pcrespov)

************************************************************************ */

/** Application's preferences
 *
 *  - multi-page modal window
 *
*/

qx.Class.define("osparc.desktop.preferences.PreferencesWindow", {
  extend: osparc.ui.window.SingletonWindow,

  construct: function() {
    this.base(arguments, "preferences", this.tr("Preferences"));
    this.set({
      layout: new qx.ui.layout.Grow(),
      modal: true,
      width: 550,
      height: 660,
      showMaximize: false,
      showMinimize: false,
      resizable: false,
      appearance: "service-window"
    });
    const closeBtn = this.getChildControl("close-button");
    osparc.utils.Utils.setIdToWidget(closeBtn, "preferencesWindowCloseBtn");

    const tabView = new qx.ui.tabview.TabView().set({
      barPosition: "left",
      contentPadding: 0
    });

    const profPage = new osparc.desktop.preferences.pages.ProfilePage();
    const profBtn = profPage.getChildControl("button");
    osparc.utils.Utils.setIdToWidget(profBtn, "preferencesProfileTabBtn");
    tabView.add(profPage);

    const secPage = new osparc.desktop.preferences.pages.SecurityPage();
    const secBtn = secPage.getChildControl("button");
    osparc.utils.Utils.setIdToWidget(secBtn, "preferencesSecurityTabBtn");
    tabView.add(secPage);

    if (osparc.product.Utils.showPreferencesTokens()) {
      const tokensPage = new osparc.desktop.preferences.pages.TokensPage();
      const tokensBtn = tokensPage.getChildControl("button");
      osparc.utils.Utils.setIdToWidget(tokensBtn, "preferencesTokensTabBtn");
      tabView.add(tokensPage);
    }

    if (osparc.product.Utils.showPreferencesExperimental()) {
      const expPage = new osparc.desktop.preferences.pages.ExperimentalPage();
      const expBtn = expPage.getChildControl("button");
      osparc.utils.Utils.setIdToWidget(expBtn, "preferencesExperimentalTabBtn");
      tabView.add(expPage);
    }

    const confirmPage = new osparc.desktop.preferences.pages.ConfirmationsPage();
    tabView.add(confirmPage);

    if (osparc.data.Permissions.getInstance().canDo("user.tag")) {
      const tagsPage = new osparc.desktop.preferences.pages.TagsPage();
      osparc.utils.Utils.setIdToWidget(tagsPage.getChildControl("button"), "preferencesTagsTabBtn");
      tabView.add(tagsPage);
    }

    if (osparc.product.Utils.showClusters()) {
      const clustersPage = new osparc.desktop.preferences.pages.ClustersPage();
      const clustersBtn = clustersPage.getChildControl("button");
      osparc.utils.Utils.setIdToWidget(clustersBtn, "preferencesClustersTabBtn");
      tabView.add(clustersPage);
      clustersBtn.exclude();
      osparc.utils.DisabledPlugins.isClustersDisabled()
        .then(isDisabled => {
          if (isDisabled === false) {
            osparc.data.Resources.get("clusters")
              .then(clusters => {
                if (clusters.length || osparc.data.Permissions.getInstance().canDo("user.clusters.create")) {
                  clustersBtn.show();
                }
              })
              .catch(err => console.error(err));
          }
        });
    }

    if (osparc.data.Permissions.getInstance().canDo("statics.read")) {
      const testerPage = new osparc.desktop.preferences.pages.TesterPage();
      tabView.add(testerPage);
    }

    this.add(tabView);
  },

  statics: {
    openWindow: function() {
      const preferencesWindow = new osparc.desktop.preferences.PreferencesWindow();
      preferencesWindow.center();
      preferencesWindow.open();
      return preferencesWindow;
<<<<<<< HEAD
    },

    evaluateOrganizationsButton: function(btn) {
      if (!osparc.data.Permissions.getInstance().canDo("user.organizations.create")) {
        btn.exclude();
      }
      osparc.data.Resources.get("organizations")
        .then(resp => {
          const orgs = resp["organizations"];
          if (orgs.length) {
            btn.show();
          }
        });
    }
  },

  members: {
    __tabView: null,
    __organizationsPage: null,

    openOrganizations: function() {
      this.__openPage(this.__organizationsPage);
      return this.__organizationsPage;
    },

    __openPage: function(page) {
      if (page) {
        this.__tabView.setSelection([page]);
      }
=======
>>>>>>> cf72d69e
    }
  }
});<|MERGE_RESOLUTION|>--- conflicted
+++ resolved
@@ -111,38 +111,6 @@
       preferencesWindow.center();
       preferencesWindow.open();
       return preferencesWindow;
-<<<<<<< HEAD
-    },
-
-    evaluateOrganizationsButton: function(btn) {
-      if (!osparc.data.Permissions.getInstance().canDo("user.organizations.create")) {
-        btn.exclude();
-      }
-      osparc.data.Resources.get("organizations")
-        .then(resp => {
-          const orgs = resp["organizations"];
-          if (orgs.length) {
-            btn.show();
-          }
-        });
-    }
-  },
-
-  members: {
-    __tabView: null,
-    __organizationsPage: null,
-
-    openOrganizations: function() {
-      this.__openPage(this.__organizationsPage);
-      return this.__organizationsPage;
-    },
-
-    __openPage: function(page) {
-      if (page) {
-        this.__tabView.setSelection([page]);
-      }
-=======
->>>>>>> cf72d69e
     }
   }
 });