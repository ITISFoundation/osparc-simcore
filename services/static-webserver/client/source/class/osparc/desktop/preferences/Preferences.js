/* ************************************************************************

   osparc - the simcore frontend

   https://osparc.io

   Copyright:
     2018 IT'IS Foundation, https://itis.swiss

   License:
     MIT: https://opensource.org/licenses/MIT

   Authors:
     * Odei Maiz (odeimaiz)

************************************************************************ */

qx.Class.define("osparc.desktop.preferences.Preferences", {
  extend: osparc.ui.window.TabbedView,

  construct: function() {
    this.base(arguments);

    this.__addGeneralSettings();
    this.__addConfirmationSettings();
    if (osparc.product.Utils.showPreferencesTokens()) {
      this.__addTokensPage();
    }
    if (osparc.data.Permissions.getInstance().canDo("user.tag")) {
      this.__addTagsPage();
    }
  },

  members: {
    __tagsPage: null,

    __addGeneralSettings: function() {
      const title = this.tr("General Settings");
      const iconSrc = "@FontAwesome5Solid/cogs/22";
      const generalPage = new osparc.desktop.preferences.pages.GeneralPage();
      this.addTab(title, iconSrc, generalPage);
    },

    __addConfirmationSettings: function() {
      const title = this.tr("Confirmation Settings");
      const iconSrc = "@FontAwesome5Solid/question-circle/22";
      const confirmPage = new osparc.desktop.preferences.pages.ConfirmationsPage();
      this.addTab(title, iconSrc, confirmPage);
    },

    __addTokensPage: function() {
      const title = this.tr("API Keys/Tokens");
      const iconSrc = "@FontAwesome5Solid/exchange-alt/22";
      const tokensPage = new osparc.desktop.preferences.pages.TokensPage();
      this.addTab(title, iconSrc, tokensPage);
    },

    __addTagsPage: function() {
      const title = this.tr("Create/Edit Tags");
      const iconSrc = "@FontAwesome5Solid/tags/22";
      const tagsPage = new osparc.desktop.preferences.pages.TagsPage();
      const page = this.__tagsPage = this.addTab(title, iconSrc, tagsPage);
      osparc.utils.Utils.setIdToWidget(page.getChildControl("button"), "preferencesTagsTabBtn");
    },
<<<<<<< HEAD

    __addClustersPage: function() {
      const title = this.tr("Clusters");
      const iconSrc = "@FontAwesome5Solid/server/22";
      const clustersPage = new osparc.desktop.preferences.pages.ClustersPage();
      const page = this.addTab(title, iconSrc, clustersPage);
      const clustersBtn = page.getChildControl("button");
      clustersBtn.exclude();
      const isDisabled = osparc.utils.DisabledPlugins.isClustersDisabled();
      if (isDisabled === false) {
        osparc.data.Resources.get("clusters")
          .then(clusters => {
            if (clusters.length || osparc.data.Permissions.getInstance().canDo("user.clusters.create")) {
              clustersBtn.show();
            }
          })
          .catch(err => console.error(err));
      }
    },

    openTags: function() {
      if (this.__tagsPage) {
        this._openPage(this.__tagsPage);
        return true;
      }
    },
=======
>>>>>>> b1fe5989
  }
});<|MERGE_RESOLUTION|>--- conflicted
+++ resolved
@@ -62,26 +62,6 @@
       const page = this.__tagsPage = this.addTab(title, iconSrc, tagsPage);
       osparc.utils.Utils.setIdToWidget(page.getChildControl("button"), "preferencesTagsTabBtn");
     },
-<<<<<<< HEAD
-
-    __addClustersPage: function() {
-      const title = this.tr("Clusters");
-      const iconSrc = "@FontAwesome5Solid/server/22";
-      const clustersPage = new osparc.desktop.preferences.pages.ClustersPage();
-      const page = this.addTab(title, iconSrc, clustersPage);
-      const clustersBtn = page.getChildControl("button");
-      clustersBtn.exclude();
-      const isDisabled = osparc.utils.DisabledPlugins.isClustersDisabled();
-      if (isDisabled === false) {
-        osparc.data.Resources.get("clusters")
-          .then(clusters => {
-            if (clusters.length || osparc.data.Permissions.getInstance().canDo("user.clusters.create")) {
-              clustersBtn.show();
-            }
-          })
-          .catch(err => console.error(err));
-      }
-    },
 
     openTags: function() {
       if (this.__tagsPage) {
@@ -89,7 +69,5 @@
         return true;
       }
     },
-=======
->>>>>>> b1fe5989
   }
 });