/* ************************************************************************

   osparc - the simcore frontend

   https://osparc.io

   Copyright:
     2018 IT'IS Foundation, https://itis.swiss

   License:
     MIT: https://opensource.org/licenses/MIT

   Authors:
     * Odei Maiz (odeimaiz)

************************************************************************ */
/**
 * @ignore(fetch)
 */

/**
 * Widget managing the layout once the user is logged in.
 *
 * It offers a:
 * - NavigationBar
 * - Main Stack
 *   - Dashboard Stack
 *     - StudyBrowser
 *     - TemplateBrowser
 *     - ServiceBrowser
 *     - DataManager
 *   - StudyEditor
 *
 * <pre class='javascript'>
 *   let mainPage = new osparc.desktop.MainPage();
 *   this.getRoot().add(mainPage);
 * </pre>
 */

qx.Class.define("osparc.desktop.MainPage", {
  extend: qx.ui.core.Widget,

  construct: function() {
    this.base();

    this._setLayout(new qx.ui.layout.VBox(null, null, "separator-vertical"));

    const navBar = this.__navBar = this.__createNavigationBar();
    this._add(navBar);

    // Some resources request before building the main stack
    osparc.data.MaintenanceTracker.getInstance().startTracker();

    const store = osparc.store.Store.getInstance();
    Promise.all([
      store.getAllClassifiers(true),
      store.getTags()
    ]).then(() => {
      const mainStack = this.__mainStack = this.__createMainStack();
      this._add(mainStack, {
        flex: 1
      });

      this.__attachHandlers();
    });
  },

  members: {
    __navBar: null,
    __mainStack: null,
    __dashboard: null,
    __dashboardLayout: null,
    __loadingPage: null,
    __studyEditor: null,

    __createNavigationBar: function() {
      const navBar = new osparc.navigation.NavigationBar();
      navBar.addListener("backToDashboardPressed", () => this.__backToDashboardPressed(), this);
      navBar.addListener("downloadStudyLogs", () => this.__downloadStudyLogs(), this);
      return navBar;
    },

    __backToDashboardPressed: function() {
      if (!osparc.data.Permissions.getInstance().canDo("studies.user.create", true)) {
        return;
      }
      if (this.__studyEditor) {
        const preferencesSettings = osparc.desktop.preferences.Preferences.getInstance();
        if (preferencesSettings.getConfirmBackToDashboard()) {
          let msg = this.tr("Do you really want to save and close the study?");
          let confirmText = this.tr("Save & Close");
          if (osparc.utils.Utils.isProduct("s4llite")) {
            msg = this.tr("Do you really want to close the project?");
            msg += "<br>";
            msg += this.tr("Make sure you saved the changes to the current <b>smash file</b> and <b>open notebooks</b>");
            confirmText = this.tr("Close");
          }
          const win = new osparc.ui.window.Confirmation(msg).set({
            caption: confirmText,
            confirmText
          });
          const confirmButton = win.getConfirmButton();
          osparc.utils.Utils.setIdToWidget(confirmButton, "confirmDashboardBtn");
          win.center();
          win.open();
          win.addListener("close", () => {
            if (win.getConfirmed()) {
              this.__backToDashboard();
            }
          }, this);
        } else {
          this.__backToDashboard();
        }
      } else {
        this.__showDashboard();
      }
    },

    __backToDashboard: async function() {
      const dashboardBtn = this.__navBar.getChildControl("dashboard-button");
      dashboardBtn.setFetching(true);
      if (this.__studyEditor.didStudyChange()) {
        // make sure very latest changes are saved
        await this.__studyEditor.updateStudyDocument(false);
      }
      const studyId = this.__studyEditor.getStudy().getUuid();
      this.__studyEditor.closeEditor();
      this.closeStudy(studyId);
      this.__showDashboard();
      this.__dashboard.getStudyBrowser().invalidateStudies();
      this.__dashboard.getStudyBrowser().reloadResources();
      this.__dashboard.getStudyBrowser().resetSelection();
<<<<<<< HEAD
      this.__dashboard.getStudyBrowser().reloadStudy(studyId);
=======
>>>>>>> eda37dce
      dashboardBtn.setFetching(false);
    },

    __downloadStudyLogs: function() {
      if (this.__studyEditor) {
        this.__studyEditor.getStudyLogger().downloadLogs();
      }
    },

    __createMainStack: function() {
      const mainStack = new qx.ui.container.Stack().set({
        alignX: "center"
      });

      const dashboardLayout = this.__dashboardLayout = this.__createDashboardStack();
      mainStack.add(dashboardLayout);

      const loadingPage = this.__loadingPage = new osparc.ui.message.Loading();
      mainStack.add(loadingPage);

      const studyEditor = this.__studyEditor = this.__getStudyEditor();
      mainStack.add(studyEditor);

      return mainStack;
    },

    __createDashboardStack: function() {
      const dashboard = this.__dashboard = new osparc.dashboard.Dashboard();
      const tabsBar = dashboard.getChildControl("bar");
      tabsBar.set({
        paddingBottom: 8
      });
      this.__navBar.addDashboardTabButtons(tabsBar);
      const minNStudyItemsPerRow = 5;
      const itemWidth = osparc.dashboard.GridButtonBase.ITEM_WIDTH + osparc.dashboard.GridButtonBase.SPACING;
      dashboard.setMinWidth(minNStudyItemsPerRow * itemWidth + 8);
      const fitResourceCards = () => {
        const w = document.documentElement.clientWidth;
        const nStudies = Math.floor((w - 2*260 - 8) / itemWidth);
        const newWidth = nStudies * itemWidth + 8;
        if (newWidth > dashboard.getMinWidth()) {
          dashboard.setWidth(newWidth);
        } else {
          dashboard.setWidth(dashboard.getMinWidth());
        }
      };
      fitResourceCards();
      window.addEventListener("resize", () => fitResourceCards());
      const dashboardLayout = new qx.ui.container.Composite(new qx.ui.layout.HBox(5));
      dashboardLayout.add(new qx.ui.core.Widget(), {
        flex: 1
      });
      dashboardLayout.add(dashboard);
      dashboardLayout.add(new qx.ui.core.Widget(), {
        flex: 1
      });
      return dashboardLayout;
    },

    __attachHandlers: function() {
      const studyBrowser = this.__dashboard.getStudyBrowser();
      const templateBrowser = this.__dashboard.getTemplateBrowser();
      const serviceBrowser = this.__dashboard.getServiceBrowser();
      [
        studyBrowser,
        templateBrowser,
        serviceBrowser
      ].forEach(browser => {
        if (browser) {
          browser.addListener("startStudy", e => {
            const startStudyId = e.getData();
            this.__startStudy(startStudyId);
          }, this);
        }
      });
      studyBrowser.addListener("publishTemplate", e => this.__publishTemplate(e.getData()));
    },

    __publishTemplate: function(data) {
      const text = this.tr("Started template creation and added to the background tasks");
      osparc.component.message.FlashMessenger.getInstance().logAs(text, "INFO");

      const params = {
        url: {
          "study_id": data["studyData"].uuid,
          "copy_data": data["copyData"]
        },
        data: data["studyData"]
      };
      const fetchPromise = osparc.data.Resources.fetch("studies", "postToTemplate", params);
      const pollTasks = osparc.data.PollTasks.getInstance();
      const interval = 1000;
      pollTasks.createPollingTask(fetchPromise, interval)
        .then(task => {
          const templateBrowser = this.__dashboard.getTemplateBrowser();
          if (templateBrowser) {
            templateBrowser.taskToTemplateReceived(task, data["studyData"].name);
          }
        })
        .catch(errMsg => {
          const msg = this.tr("Something went wrong Duplicating the study<br>") + errMsg;
          osparc.component.message.FlashMessenger.logAs(msg, "ERROR");
        });
    },

    __showDashboard: function() {
      if (!osparc.data.Permissions.getInstance().canDo("dashboard.read")) {
        // If guest fails to load study, log him out
        osparc.auth.Manager.getInstance().logout();
        return;
      }

      this.__mainStack.setSelection([this.__dashboardLayout]);
      this.__navBar.show();
      this.__navBar.setStudy(null);
      this.__navBar.setPageContext("dashboard");
      this.__dashboard.getStudyBrowser().resetSelection();
      if (this.__studyEditor) {
        this.__studyEditor.destruct();
      }
    },

    __showLoadingPage: function(msg) {
      this.__loadingPage.setHeader(msg);
      this.__mainStack.setSelection([this.__loadingPage]);
    },

    __showStudyEditor: function(studyEditor) {
      if (this.__studyEditor) {
        this.__mainStack.remove(this.__studyEditor);
      }

      this.__studyEditor = studyEditor;
      this.__mainStack.add(this.__studyEditor);
      this.__mainStack.setSelection([this.__studyEditor]);
    },

    __startStudy: function(studyId) {
      this.__showLoadingPage(this.tr("Loading Study"));

      const params = {
        url: {
          "studyId": studyId
        }
      };
      osparc.data.Resources.getOne("studies", params)
        .then(studyData => {
          if (!studyData) {
            const msg = this.tr("Study not found");
            throw new Error(msg);
          }
          const pageContext = osparc.data.model.Study.getUiMode(studyData) || "workbench";
          this.__loadStudy(studyData, pageContext);
        })
        .catch(err => {
          osparc.component.message.FlashMessenger.getInstance().logAs(err.message, "ERROR");
          this.__showDashboard();
          return;
        });
    },

    __startSnapshot: async function(studyId, snapshotId) {
      this.__showLoadingPage(this.tr("Loading Snapshot"));

      this.__loadingPage.setMessages([
        this.tr("Closing previous snapshot...")
      ]);
      this.__studyEditor.closeEditor();
<<<<<<< HEAD
=======
      this.closeStudy(studyId);
>>>>>>> eda37dce
      const store = osparc.store.Store.getInstance();
      const currentStudy = store.getCurrentStudy();
      while (currentStudy.isLocked()) {
        await osparc.utils.Utils.sleep(1000);
        store.getStudyState(studyId);
      }
      this.__loadingPage.setMessages([]);
      this.__openSnapshot(studyId, snapshotId);
    },

    __openSnapshot: function(studyId, snapshotId) {
      const params = {
        url: {
          "studyId": studyId,
          "snapshotId": snapshotId
        }
      };
      osparc.data.Resources.fetch("snapshots", "checkout", params)
        .then(snapshotResp => {
          if (!snapshotResp) {
            const msg = this.tr("Snapshot not found");
            throw new Error(msg);
          }
          const params2 = {
            url: {
              "studyId": studyId
            }
          };
          osparc.data.Resources.getOne("studies", params2)
            .then(studyData => {
              if (!studyData) {
                const msg = this.tr("Study not found");
                throw new Error(msg);
              }
              this.__loadStudy(studyData);
            });
        })
        .catch(err => {
          osparc.component.message.FlashMessenger.getInstance().logAs(err.message, "ERROR");
          this.__showDashboard();
          return;
        });
    },

    __startIteration: async function(studyId, iterationUuid) {
      this.__showLoadingPage(this.tr("Loading Iteration"));

      this.__loadingPage.setMessages([
        this.tr("Closing...")
      ]);
      this.__studyEditor.closeEditor();
<<<<<<< HEAD
=======
      this.closeStudy(studyId);
>>>>>>> eda37dce
      const store = osparc.store.Store.getInstance();
      const currentStudy = store.getCurrentStudy();
      while (currentStudy.isLocked()) {
        await osparc.utils.Utils.sleep(1000);
        store.getStudyState(studyId);
      }
      this.__loadingPage.setMessages([]);
      this.__openIteration(iterationUuid);
    },

    __openIteration: function(iterationUuid) {
      const params = {
        url: {
          "studyId": iterationUuid
        }
      };
      // OM TODO. DO NOT ADD ITERATIONS TO STUDIES CACHE
      osparc.data.Resources.getOne("studies", params)
        .then(studyData => {
          if (!studyData) {
            const msg = this.tr("Iteration not found");
            throw new Error(msg);
          }
          this.__loadStudy(studyData);
        })
        .catch(err => {
          osparc.component.message.FlashMessenger.getInstance().logAs(err.message, "ERROR");
          this.__showDashboard();
          return;
        });
    },

    __loadStudy: function(studyData, pageContext) {
      let locked = false;
      let lockedBy = false;
      if ("state" in studyData && "locked" in studyData["state"]) {
        locked = studyData["state"]["locked"]["value"];
        lockedBy = studyData["state"]["locked"]["owner"];
      }
      if (locked && lockedBy["user_id"] !== osparc.auth.Data.getInstance().getUserId()) {
        const msg = this.tr("Study is already open by ") + lockedBy["first_name"];
        throw new Error(msg);
      }
      const store = osparc.store.Store.getInstance();
      store.getInaccessibleServices(studyData)
        .then(inaccessibleServices => {
          if (inaccessibleServices.length) {
            this.__dashboard.getStudyBrowser().resetSelection();
            const msg = osparc.utils.Study.getInaccessibleServicesMsg(inaccessibleServices);
            throw new Error(msg);
          }
          this.__showStudyEditor(this.__getStudyEditor());
          this.__studyEditor.setStudyData(studyData)
            .then(() => {
              this.__syncStudyEditor(pageContext);
            });
        })
        .catch(err => {
          osparc.component.message.FlashMessenger.getInstance().logAs(err.message, "ERROR");
          this.__showDashboard();
          return;
        });
    },

<<<<<<< HEAD
=======
    closeStudy: function(studyId) {
      if (studyId === undefined) {
        if (this.__studyEditor && this.__studyEditor.getStudy()) {
          studyId = this.__studyEditor.getStudy().getUuid();
        } else {
          return;
        }
      }
      const params = {
        url: {
          "studyId": studyId
        },
        data: osparc.utils.Utils.getClientSessionID()
      };
      osparc.data.Resources.fetch("studies", "close", params);
    },

>>>>>>> eda37dce
    __syncStudyEditor: function(pageContext = "workbench") {
      const studyEditor = this.__studyEditor;
      const study = studyEditor.getStudy();
      this.__navBar.setStudy(study);
      this.__navBar.setPageContext(pageContext);
      studyEditor.setPageContext(pageContext);
    },

    __getStudyEditor: function() {
      if (this.__studyEditor) {
        return this.__studyEditor;
      }
      const studyEditor = new osparc.desktop.StudyEditor();
      studyEditor.addListener("startSnapshot", e => {
        const snapshotId = e.getData();
        this.__startSnapshot(this.__studyEditor.getStudy().getUuid(), snapshotId);
      }, this);
      studyEditor.addListener("startIteration", e => {
        const iterationUuid = e.getData();
        this.__startIteration(this.__studyEditor.getStudy().getUuid(), iterationUuid);
      }, this);
      studyEditor.addListener("expandNavBar", () => this.__navBar.show());
      studyEditor.addListener("collapseNavBar", () => this.__navBar.exclude());
      studyEditor.addListener("backToDashboardPressed", () => this.__backToDashboardPressed(), this);
      studyEditor.addListener("forceBackToDashboard", () => this.__backToDashboard(), this);
      studyEditor.addListener("slidesEdit", () => {
        studyEditor.editSlides();
      }, this);
      studyEditor.addListener("slidesAppStart", () => {
        this.__navBar.setPageContext(osparc.navigation.NavigationBar.PAGE_CONTEXT[2]);
        studyEditor.setPageContext(osparc.navigation.NavigationBar.PAGE_CONTEXT[2]);
      }, this);
      studyEditor.addListener("slidesStop", () => {
        this.__navBar.setPageContext(osparc.navigation.NavigationBar.PAGE_CONTEXT[1]);
        this.__studyEditor.setPageContext(osparc.navigation.NavigationBar.PAGE_CONTEXT[1]);
      }, this);
      return studyEditor;
    },

    closeEditor: function() {
      if (this.__studyEditor) {
        this.__studyEditor.closeEditor();
      }
    }
  }
});<|MERGE_RESOLUTION|>--- conflicted
+++ resolved
@@ -130,10 +130,6 @@
       this.__dashboard.getStudyBrowser().invalidateStudies();
       this.__dashboard.getStudyBrowser().reloadResources();
       this.__dashboard.getStudyBrowser().resetSelection();
-<<<<<<< HEAD
-      this.__dashboard.getStudyBrowser().reloadStudy(studyId);
-=======
->>>>>>> eda37dce
       dashboardBtn.setFetching(false);
     },
 
@@ -302,10 +298,7 @@
         this.tr("Closing previous snapshot...")
       ]);
       this.__studyEditor.closeEditor();
-<<<<<<< HEAD
-=======
       this.closeStudy(studyId);
->>>>>>> eda37dce
       const store = osparc.store.Store.getInstance();
       const currentStudy = store.getCurrentStudy();
       while (currentStudy.isLocked()) {
@@ -357,10 +350,7 @@
         this.tr("Closing...")
       ]);
       this.__studyEditor.closeEditor();
-<<<<<<< HEAD
-=======
       this.closeStudy(studyId);
->>>>>>> eda37dce
       const store = osparc.store.Store.getInstance();
       const currentStudy = store.getCurrentStudy();
       while (currentStudy.isLocked()) {
@@ -425,8 +415,6 @@
         });
     },
 
-<<<<<<< HEAD
-=======
     closeStudy: function(studyId) {
       if (studyId === undefined) {
         if (this.__studyEditor && this.__studyEditor.getStudy()) {
@@ -444,7 +432,6 @@
       osparc.data.Resources.fetch("studies", "close", params);
     },
 
->>>>>>> eda37dce
     __syncStudyEditor: function(pageContext = "workbench") {
       const studyEditor = this.__studyEditor;
       const study = studyEditor.getStudy();
