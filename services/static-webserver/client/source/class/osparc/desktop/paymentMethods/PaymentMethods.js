--- conflicted
+++ resolved
@@ -95,12 +95,7 @@
         osparc.data.Resources.fetch("paymentMethods", "init", params)
           .then(data => {
             const gatewayWindow = this.__popUpPaymentGateway(data.paymentMethodId, data.paymentMethodFormUrl);
-<<<<<<< HEAD
-            osparc.wrapper.WebSocket.getInstance().getSocket().once("paymentMethodAcknowledged", wsData => {
-              const { paymentMethodId } = typeof wsData === 'string' ? JSON.parse(wsData) : wsData
-=======
             osparc.wrapper.WebSocket.getInstance().getSocket().once("paymentMethodAcknowledged", ({ paymentMethodId }) => {
->>>>>>> 65a3c530
               if (paymentMethodId === data.paymentMethodId) {
                 gatewayWindow.close();
                 this.__fetchPaymentMethods();
