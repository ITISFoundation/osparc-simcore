/*
 * oSPARC - The SIMCORE frontend - https://osparc.io
 * Copyright: 2019 IT'IS Foundation - https://itis.swiss
 * License: MIT - https://opensource.org/licenses/MIT
 * Authors: Ignacio Pascual (ignapas)
 *          Odei Maiz (odeimaiz)
 */

/**
 * Class that defines all the endpoints of the API to get the application resources. It also offers some convenient methods
 * to get them. It stores all the data in {osparc.store.Store} and consumes it from there whenever it is possible. The flag
 * "useCache" must be set in the resource definition.
 *
 * *Example*
 *
 * Here is a little example of how to use the class. For making calls that will update or add resources in the server,
 * such as POST and PUT calls. You can use the "fetch" method. Let's say you want to modify a study using POST.
 *
 * <pre class='javascript'>
 *   const params = {
 *     url: { // Params for the URL
 *       studyId
 *     },
 *     data: { // Payload
 *       studyData
 *     }
 *   }
 *   osparc.data.Resources.fetch("studies", "getOne", params)
 *     .then(study => {
 *       // study contains the new updated study
 *       // This code will execute if the call succeeds
 *     })
 *     .catch(err => {
 *       // Treat the error. This will execute if the call fails.
 *     });
 * </pre>
 *
 * Keep in mind that in order for this to work, the resource has to be defined in the static property resources:
 * <pre class='javascript'>
 *   statics.resources = {
 *     studies: {
 *       useCache: true, // Decide if the resources in the response have to be cached to avoid future calls
 *       endpoints: {
 *         // Define here all possible operations on this resource
 *         post: { // Second parameter of of fetch, endpoint name. The used method (post) should be contained in this name.
 *           method: "POST", // HTTP REST operation
 *           url: statics.API + "/projects/{studyId}" // Defined in params under the 'url' property
 *         }
 *       }
 *     }
 *   }
 * </pre>
 *
 * For just getting the resources without modifying them in the server, we use the dedicated methods 'get' and 'getOne'.
 * They will try to get them from the cache if they exist there. If not, they will issue the call to get them from the server.
 */

qx.Class.define("osparc.data.Resources", {
  extend: qx.core.Object,

  type: "singleton",

  defer: function(statics) {
    /*
     * Define here all resources and their endpoints.
     */
    statics.resources = {
      /*
       * CONFIG
       */
      "config": {
        useCache: true,
        endpoints: {
          get: {
            method: "GET",
            url: statics.API + "/config"
          }
        }
      },

      /*
       * STATICS
       * Gets the json file containing some runtime server variables.
       */
      "statics": {
        useCache: true,
        endpoints: {
          get: {
            method: "GET",
            url: "/static-frontend-data.json",
            isJsonFile: true
          }
        }
      },

      /*
       * APP SUMMARY
       *  Gets the json file built by the qx compiler with some extra env variables
       * added by oSPARC as compilation vars
       */
      "appSummary": {
        endpoints: {
          get: {
            method: "GET",
            url: "/{productName}/app-summary.json",
            isJsonFile: true
          }
        }
      },

      /*
       * STUDIES
       */
      "studies": {
        useCache: true,
        idField: "uuid",
        endpoints: {
          get: {
            method: "GET",
            url: statics.API + "/projects?type=user"
          },
          getPage: {
            method: "GET",
            url: statics.API + "/projects?type=user&offset={offset}&limit={limit}"
          },
          getPageFilterSearch: {
            useCache: false,
            method: "GET",
            url: statics.API + "/projects?type=user&offset={offset}&limit={limit}&search={text}"
          },
          getPageSortBySearch: {
            useCache: false,
            method: "GET",
            url: statics.API + "/projects?type=user&offset={offset}&limit={limit}&order_by={orderBy}"
          },
          getOne: {
            useCache: false,
            method: "GET",
            url: statics.API + "/projects/{studyId}"
          },
          getActive: {
            useCache: false,
            method: "GET",
            url: statics.API + "/projects/active?client_session_id={tabId}"
          },
          postToTemplate: {
            method: "POST",
            url: statics.API + "/projects?from_study={study_id}&as_template=true&copy_data={copy_data}"
          },
          open: {
            method: "POST",
            url: statics.API + "/projects/{studyId}:open"
          },
          getWallet: {
            useCache: false,
            method: "GET",
            url: statics.API + "/projects/{studyId}/wallet"
          },
          selectWallet: {
            method: "PUT",
            url: statics.API + "/projects/{studyId}/wallet/{walletId}"
          },
          openDisableAutoStart: {
            method: "POST",
            url: statics.API + "/projects/{studyId}:open?disable_service_auto_start={disableServiceAutoStart}"
          },
          close: {
            method: "POST",
            url: statics.API + "/projects/{studyId}:close"
          },
          duplicate: {
            method: "POST",
            // url: statics.API + "/projects/{studyId}:duplicate"
            // supports copy_data
            url: statics.API + "/projects?from_study={studyId}"
          },
          state: {
            useCache: false,
            method: "GET",
            url: statics.API + "/projects/{studyId}/state"
          },
          postNewStudy: {
            method: "POST",
            url: statics.API + "/projects"
          },
          postNewStudyFromTemplate: {
            method: "POST",
            url: statics.API + "/projects?from_study={templateId}"
          },
          patch: {
            method: "PATCH",
            url: statics.API + "/projects/{studyId}"
          },
          put: {
            method: "PUT",
            url: statics.API + "/projects/{studyId}"
          },
          delete: {
            method: "DELETE",
            url: statics.API + "/projects/{studyId}"
          },
          addNode: {
            useCache: false,
            method: "POST",
            url: statics.API + "/projects/{studyId}/nodes"
          },
          startNode: {
            useCache: false,
            method: "POST",
            url: statics.API + "/projects/{studyId}/nodes/{nodeId}:start"
          },
          stopNode: {
            useCache: false,
            method: "POST",
            url: statics.API + "/projects/{studyId}/nodes/{nodeId}:stop"
          },
          getNode: {
            useCache: false,
            method: "GET",
            url: statics.API + "/projects/{studyId}/nodes/{nodeId}"
          },
          patchNode: {
            method: "PATCH",
            url: statics.API + "/projects/{studyId}/nodes/{nodeId}"
          },
          deleteNode: {
            useCache: false,
            method: "DELETE",
            url: statics.API + "/projects/{studyId}/nodes/{nodeId}"
          },
          getNodeErrors: {
            useCache: false,
            method: "GET",
            url: statics.API + "/projects/{studyId}/nodes/{nodeId}/errors"
          },
          getPricingUnit: {
            useCache: false,
            method: "GET",
            url: statics.API + "/projects/{studyId}/nodes/{nodeId}/pricing-unit"
          },
          putPricingUnit: {
            method: "PUT",
            url: statics.API + "/projects/{studyId}/nodes/{nodeId}/pricing-plan/{pricingPlanId}/pricing-unit/{pricingUnitId}"
          },
          checkShareePermissions: {
            useCache: false,
            method: "GET",
            url: statics.API + "/projects/{studyId}/nodes/-/services:access?for_gid={gid}"
          },
          postAccessRights: {
            useCache: false,
            method: "POST",
            url: statics.API + "/projects/{studyId}/groups/{gId}"
          },
          deleteAccessRights: {
            useCache: false,
            method: "DELETE",
            url: statics.API + "/projects/{studyId}/groups/{gId}"
          },
          putAccessRights: {
            useCache: false,
            method: "PUT",
            url: statics.API + "/projects/{studyId}/groups/{gId}"
          },
          addTag: {
            useCache: false,
            method: "PUT",
            url: statics.API + "/projects/{studyId}/tags/{tagId}"
          },
          removeTag: {
            useCache: false,
            method: "DELETE",
            url: statics.API + "/projects/{studyId}/tags/{tagId}"
          },
          getInactivity: {
            useCache: false,
            method: "GET",
            url: statics.API + "/projects/{studyId}/inactivity"
          }
        }
      },
      "studyComments": {
        useCache: true,
        idField: "uuid",
        endpoints: {
          getPage: {
            method: "GET",
            url: statics.API + "/projects/{studyId}/comments?offset={offset}&limit={limit}"
          },
          addComment: {
            method: "POST",
            url: statics.API + "/projects/{studyId}/comments"
          }
        }
      },
      "studyPreviews": {
        useCache: true,
        idField: "uuid",
        endpoints: {
          getPreviews: {
            method: "GET",
            url: statics.API + "/projects/{studyId}/nodes/-/preview"
          }
        }
      },
      "resourceUsage": {
        useCache: false,
        endpoints: {
          get: {
            method: "GET",
            url: statics.API + "/services/-/resource-usages?offset={offset}&limit={limit}&filters={filters}&order_by={orderBy}"
          },
          getWithWallet: {
            method: "GET",
            url: statics.API + "/services/-/resource-usages?wallet_id={walletId}&offset={offset}&limit={limit}&filters={filters}&order_by={orderBy}"
          },
          getWithWallet2: {
            method: "GET",
            url: statics.API + "/services/-/resource-usages?wallet_id={walletId}&offset={offset}&limit={limit}"
          }
        }
      },
      /*
       * NODES
       */
      "nodesInStudyResources": {
        idField: ["studyId", "nodeId"],
        endpoints: {
          get: {
            method: "GET",
            url: statics.API + "/projects/{studyId}/nodes/{nodeId}/resources"
          },
          put: {
            method: "PUT",
            url: statics.API + "/projects/{studyId}/nodes/{nodeId}/resources"
          }
        }
      },

      /*
       * SNAPSHOTS
       */
      "snapshots": {
        idField: "uuid",
        endpoints: {
          get: {
            method: "GET",
            url: statics.API + "/repos/projects/{studyId}/checkpoints"
          },
          getPage: {
            method: "GET",
            url: statics.API + "/repos/projects/{studyId}/checkpoints?offset={offset}&limit={limit}"
          },
          getOne: {
            useCache: false,
            method: "GET",
            url: statics.API + "/repos/projects/{studyId}/checkpoints/{snapshotId}"
          },
          updateSnapshot: {
            method: "PATCH",
            url: statics.API + "/repos/projects/{studyId}/checkpoints/{snapshotId}"
          },
          currentCommit: {
            method: "GET",
            url: statics.API + "/repos/projects/{studyId}/checkpoints/HEAD"
          },
          checkout: {
            method: "POST",
            url: statics.API + "/repos/projects/{studyId}/checkpoints/{snapshotId}:checkout"
          },
          preview: {
            useCache: false,
            method: "GET",
            url: statics.API + "/repos/projects/{studyId}/checkpoints/{snapshotId}/workbench/view"
          },
          getParameters: {
            useCache: false,
            method: "GET",
            url: statics.API + "/repos/projects/{studyId}/checkpoints/{snapshotId}/parameters"
          },
          takeSnapshot: {
            method: "POST",
            url: statics.API + "/repos/projects/{studyId}/checkpoints"
          }
        }
      },
      /*
       * ITERATIONS
       */
      "iterations": {
        idField: "uuid",
        endpoints: {
          get: {
            method: "GET",
            url: statics.API + "/projects/{studyId}/checkpoint/{snapshotId}/iterations"
          },
          createIterations: {
            method: "POST",
            url: statics.API + "/projects/{studyId}/checkpoint/{snapshotId}/iterations"
          }
        }
      },
      /*
       * TEMPLATES (actually studies flagged as templates)
       */
      "templates": {
        useCache: true,
        idField: "uuid",
        endpoints: {
          get: {
            method: "GET",
            url: statics.API + "/projects?type=template"
          },
          getPage: {
            method: "GET",
            url: statics.API + "/projects?type=template&offset={offset}&limit={limit}"
          }
        }
      },
      /*
       * TASKS
       */
      "tasks": {
        useCache: false,
        idField: "id",
        endpoints: {
          get: {
            method: "GET",
            url: statics.API + "/tasks"
          }
        }
      },

      /*
       * SERVICES
       */
      "services": {
        useCache: true,
        idField: ["key", "version"],
        endpoints: {
          get: {
            method: "GET",
            url: statics.API + "/catalog/services"
          },
          getOne: {
            method: "GET",
            url: statics.API + "/catalog/services/{key}/{version}"
          },
          patch: {
            method: "PATCH",
            url: statics.API + "/catalog/services/{key}/{version}"
          },
          pricingPlans: {
            useCache: false,
            method: "GET",
            url: statics.API + "/catalog/services/{key}/{version}/pricing-plan"
          }
        }
      },

      /*
       * SERVICES DEV
       */
      "servicesDev": {
        useCache: false, // handled in its store
        idField: ["key", "version"],
        endpoints: {
          get: {
            method: "GET",
            url: statics.API + "/dev/catalog/services/-/latest"
          },
          getPage: {
            method: "GET",
            url: statics.API + "/dev/catalog/services/-/latest?offset={offset}&limit={limit}"
          },
          getOne: {
            method: "GET",
            url: statics.API + "/dev/catalog/services/{key}/{version}"
          }
        }
      },

      /*
       * PORTS COMPATIBILITY
       */
      "portsCompatibility": {
        useCache: false, // It has its own cache handler
        endpoints: {
          matchInputs: {
            // get_compatible_inputs_given_source_output_handler
            method: "GET",
            url: statics.API + "/catalog/services/{serviceKey2}/{serviceVersion2}/inputs:match?fromService={serviceKey1}&fromVersion={serviceVersion1}&fromOutput={portKey1}"
          },
          matchOutputs: {
            useCache: false,
            // get_compatible_outputs_given_target_input_handler
            method: "GET",
            url: statics.API + "/catalog/services/{serviceKey1}/{serviceVersion1}/outputs:match?fromService={serviceKey2}&fromVersion={serviceVersion2}&fromOutput={portKey2}"
          }
        }
      },

      /*
       * SERVICE RESOURCES
       */
      "serviceResources": {
        idField: ["key", "version"],
        endpoints: {
          get: {
            method: "GET",
            url: statics.API + "/catalog/services/{key}/{version}/resources"
          }
        }
      },

      /*
       * PRICING PLANS
       */
      "pricingPlans": {
        useCache: true,
        endpoints: {
          get: {
            method: "GET",
            url: statics.API + "/admin/pricing-plans"
          },
          getOne: {
            method: "GET",
            url: statics.API + "/admin/pricing-plans/{pricingPlanId}"
          },
          update: {
            method: "PUT",
            url: statics.API + "/admin/pricing-plans/{pricingPlanId}"
          },
          post: {
            method: "POST",
            url: statics.API + "/admin/pricing-plans"
          },
        }
      },

      /*
       * PRICING UNITS
       */
      "pricingUnits": {
        useCache: true,
        endpoints: {
          getOne: {
            method: "GET",
            url: statics.API + "/admin/pricing-plans/{pricingPlanId}/pricing-units/{pricingUnitId}"
          },
          update: {
            method: "PUT",
            url: statics.API + "/admin/pricing-plans/{pricingPlanId}/pricing-units/{pricingUnitId}"
          },
          post: {
            method: "POST",
            url: statics.API + "/admin/pricing-plans/{pricingPlanId}/pricing-units"
          },
        }
      },

      /*
       * BILLABLE SERVICES
       */
      "billableServices": {
        useCache: true,
        endpoints: {
          get: {
            method: "GET",
            url: statics.API + "/admin/pricing-plans/{pricingPlanId}/billable-services"
          },
          post: {
            method: "POST",
            url: statics.API + "/admin/pricing-plans/{pricingPlanId}/billable-services"
          },
        }
      },

      /*
<<<<<<< HEAD
       * GROUPS/DAGS
       */
      "dags": {
        useCache: true,
        idField: "key",
        endpoints: {
          post: {
            method: "POST",
            url: statics.API + "/catalog/dags"
          },
          get: {
            method: "GET",
            url: statics.API + "/catalog/dags"
          },
          delete: {
            method: "DELETE",
            url: statics.API + "/catalog/dags/{dagId}"
=======
       * PORT COMPATIBILITY
       */
      "portsCompatibility": {
        useCache: false, // It has its own cache handler
        endpoints: {
          matchInputs: {
            // get_compatible_inputs_given_source_output_handler
            method: "GET",
            url: statics.API + "/catalog/services/{serviceKey2}/{serviceVersion2}/inputs:match?fromService={serviceKey1}&fromVersion={serviceVersion1}&fromOutput={portKey1}"
          },
          matchOutputs: {
            useCache: false,
            // get_compatible_outputs_given_target_input_handler
            method: "GET",
            url: statics.API + "/catalog/services/{serviceKey1}/{serviceVersion1}/outputs:match?fromService={serviceKey2}&fromVersion={serviceVersion2}&fromOutput={portKey2}"
>>>>>>> 1f24fe30
          }
        }
      },
      /*
       * SCHEDULED MAINTENANCE
       * Example: {"start": "2023-01-17T14:45:00.000Z", "end": "2023-01-17T23:00:00.000Z", "reason": "Release 1.0.4"}
       */
      "maintenance": {
        endpoints: {
          get: {
            method: "GET",
            url: statics.API + "/scheduled_maintenance"
          }
        }
      },
      /*
       * ANNOUNCEMENTS
       */
      "announcements": {
        endpoints: {
          get: {
            method: "GET",
            url: statics.API + "/announcements"
          }
        }
      },
      /*
       * PROFILE
       */
      "profile": {
        useCache: true,
        endpoints: {
          getOne: {
            method: "GET",
            url: statics.API + "/me"
          }
        }
      },
      /*
       * PREFERENCES
       */
      "preferences": {
        endpoints: {
          patch: {
            method: "PATCH",
            url: statics.API + "/me/preferences/{preferenceId}"
          }
        }
      },
      /*
       * PERMISSIONS
       */
      "permissions": {
        useCache: true,
        endpoints: {
          get: {
            method: "GET",
            url: statics.API + "/me/permissions"
          }
        }
      },
      /*
       * API-KEYS
       */
      "apiKeys": {
        endpoints: {
          get: {
            method: "GET",
            url: statics.API + "/auth/api-keys"
          },
          post: {
            method: "POST",
            url: statics.API + "/auth/api-keys"
          },
          delete: {
            method: "DELETE",
            url: statics.API + "/auth/api-keys"
          }
        }
      },
      /*
       * TOKENS
       */
      "tokens": {
        useCache: true,
        idField: "service",
        endpoints: {
          get: {
            method: "GET",
            url: statics.API + "/me/tokens"
          },
          post: {
            method: "POST",
            url: statics.API + "/me/tokens"
          },
          getOne: {
            method: "GET",
            url: statics.API + "/me/tokens/{service}"
          },
          delete: {
            method: "DELETE",
            url: statics.API + "/me/tokens/{service}"
          },
          put: {
            method: "PUT",
            url: statics.API + "/me/tokens/{service}"
          }
        }
      },
      /*
       * NOTIFICATIONS
       */
      "notifications": {
        useCache: false,
        idField: "notification",
        endpoints: {
          get: {
            method: "GET",
            url: statics.API + "/me/notifications"
          },
          post: {
            method: "POST",
            url: statics.API + "/me/notifications"
          },
          patch: {
            method: "PATCH",
            url: statics.API + "/me/notifications/{notificationId}"
          }
        }
      },
      /*
       * ORGANIZATIONS
       */
      "organizations": {
        useCache: true,
        endpoints: {
          get: {
            method: "GET",
            url: statics.API + "/groups"
          },
          post: {
            method: "POST",
            url: statics.API + "/groups"
          },
          getOne: {
            method: "GET",
            url: statics.API + "/groups/{gid}"
          },
          delete: {
            method: "DELETE",
            url: statics.API + "/groups/{gid}"
          },
          patch: {
            method: "PATCH",
            url: statics.API + "/groups/{gid}"
          }
        }
      },
      /*
       * ORGANIZATION MEMBERS
       */
      "organizationMembers": {
        useCache: false,
        endpoints: {
          get: {
            method: "GET",
            url: statics.API + "/groups/{gid}/users"
          },
          post: {
            method: "POST",
            url: statics.API + "/groups/{gid}/users"
          },
          getOne: {
            method: "GET",
            url: statics.API + "/groups/{gid}/users/{uid}"
          },
          delete: {
            method: "DELETE",
            url: statics.API + "/groups/{gid}/users/{uid}"
          },
          patch: {
            method: "PATCH",
            url: statics.API + "/groups/{gid}/users/{uid}"
          }
        }
      },
      /*
       * WALLETS
       */
      "wallets": {
        endpoints: {
          get: {
            method: "GET",
            url: statics.API + "/wallets"
          },
          post: {
            method: "POST",
            url: statics.API + "/wallets"
          },
          put: {
            method: "PUT",
            url: statics.API + "/wallets/{walletId}"
          },
          getAccessRights: {
            method: "GET",
            url: statics.API + "/wallets/{walletId}/groups"
          },
          putAccessRights: {
            method: "PUT",
            url: statics.API + "/wallets/{walletId}/groups/{groupId}"
          },
          postAccessRights: {
            method: "POST",
            url: statics.API + "/wallets/{walletId}/groups/{groupId}"
          },
          deleteAccessRights: {
            method: "DELETE",
            url: statics.API + "/wallets/{walletId}/groups/{groupId}"
          },
          getAutoRecharge: {
            method: "GET",
            url: statics.API + "/wallets/{walletId}/auto-recharge"
          },
          putAutoRecharge: {
            method: "PUT",
            url: statics.API + "/wallets/{walletId}/auto-recharge"
          }
        }
      },
      /*
       * PRODUCTS
       */
      "creditPrice": {
        useCache: false,
        endpoints: {
          get: {
            method: "GET",
            url: statics.API + "/credits-price"
          }
        }
      },
      "productMetadata": {
        useCache: true,
        endpoints: {
          get: {
            method: "GET",
            url: statics.API + "/products/{productName}"
          },
          updateEmailTemplate: {
            method: "PUT",
            url: statics.API + "/products/{productName}/templates/{templateId}"
          }
        }
      },
      "invitations": {
        endpoints: {
          post: {
            method: "POST",
            url: statics.API + "/invitation:generate"
          }
        }
      },
      "users": {
        endpoints: {
          search: {
            method: "GET",
            url: statics.API + "/users:search?email={email}"
          },
          preRegister: {
            method: "POST",
            url: statics.API + "/users:pre-register"
          }
        }
      },
      /*
       * PAYMENTS
       */
      "payments": {
        endpoints: {
          get: {
            method: "GET",
            url: statics.API + "/wallets/-/payments?offset={offset}&limit={limit}"
          },
          startPayment: {
            method: "POST",
            url: statics.API + "/wallets/{walletId}/payments"
          },
          cancelPayment: {
            method: "POST",
            url: statics.API + "/wallets/{walletId}/payments/{paymentId}:cancel"
          },
          payWithPaymentMethod: {
            method: "POST",
            url: statics.API + "/wallets/{walletId}/payments-methods/{paymentMethodId}:pay"
          },
          invoiceLink: {
            method: "GET",
            url: statics.API + "/wallets/{walletId}/payments/{paymentId}/invoice-link"
          }
        }
      },
      /*
       * PAYMENT METHODS
       */
      "paymentMethods": {
        useCache: false,
        endpoints: {
          init: {
            method: "POST",
            url: statics.API + "/wallets/{walletId}/payments-methods:init"
          },
          cancel: {
            method: "POST",
            url: statics.API + "/wallets/{walletId}/payments-methods/{paymentMethodId}:cancel"
          },
          get: {
            method: "GET",
            url: statics.API + "/wallets/{walletId}/payments-methods"
          },
          delete: {
            method: "DELETE",
            url: statics.API + "/wallets/{walletId}/payments-methods/{paymentMethodId}"
          }
        }
      },
      /*
       * AUTO RECHARGE
       */
      "autoRecharge": {
        useCache: false,
        endpoints: {
          get: {
            method: "GET",
            url: statics.API + "/wallets/{walletId}/auto-recharge"
          },
          put: {
            method: "PUT",
            url: statics.API + "/wallets/{walletId}/auto-recharge"
          }
        }
      },
      /*
       * CLUSTERS
       */
      "clusters": {
        useCache: true,
        endpoints: {
          get: {
            method: "GET",
            url: statics.API + "/clusters"
          },
          post: {
            method: "POST",
            url: statics.API + "/clusters"
          },
          pingWCredentials: {
            method: "POST",
            url: statics.API + "/clusters:ping"
          },
          getOne: {
            method: "GET",
            url: statics.API + "/clusters/{cid}"
          },
          delete: {
            method: "DELETE",
            url: statics.API + "/clusters/{cid}"
          },
          patch: {
            method: "PATCH",
            url: statics.API + "/clusters/{cid}"
          },
          ping: {
            method: "POST",
            url: statics.API + "/clusters/{cid}:ping"
          }
        }
      },
      "clusterDetails": {
        useCache: false,
        endpoints: {
          get: {
            method: "GET",
            url: statics.API + "/clusters/{cid}/details"
          }
        }
      },
      /*
       * CLASSIFIERS
       * Gets the json object containing sample classifiers
       */
      "classifiers": {
        useCache: false,
        idField: "classifiers",
        endpoints: {
          get: {
            method: "GET",
            url: statics.API + "/groups/{gid}/classifiers"
          },
          postRRID: {
            method: "POST",
            url: statics.API + "/groups/sparc/classifiers/scicrunch-resources/{rrid}"
          }
        }
      },

      /*
       * PASSWORD
       */
      "password": {
        useCache: false,
        endpoints: {
          post: {
            method: "POST",
            url: statics.API + "/auth/change-password"
          }
        }
      },
      /*
       * AUTH
       */
      "auth": {
        useCache: false,
        endpoints: {
          postRegister: {
            method: "POST",
            url: statics.API + "/auth/register"
          },
          postRequestAccount: {
            method: "POST",
            url: statics.API + "/auth/request-account"
          },
          captcha: {
            method: "POST",
            url: statics.API + "/auth/captcha"
          },
          checkInvitation: {
            method: "POST",
            url: statics.API + "/auth/register/invitations:check"
          },
          unregister: {
            method: "POST",
            url: statics.API + "/auth/unregister"
          },
          verifyPhoneNumber: {
            method: "POST",
            url: statics.API + "/auth/verify-phone-number"
          },
          validateCodeRegister: {
            method: "POST",
            url: statics.API + "/auth/validate-code-register"
          },
          resendCode: {
            method: "POST",
            url: statics.API + "/auth/two_factor:resend"
          },
          postLogin: {
            method: "POST",
            url: statics.API + "/auth/login"
          },
          validateCodeLogin: {
            method: "POST",
            url: statics.API + "/auth/validate-code-login"
          },
          postLogout: {
            method: "POST",
            url: statics.API + "/auth/logout"
          },
          postRequestResetPassword: {
            method: "POST",
            url: statics.API + "/auth/reset-password"
          },
          postResetPassword: {
            method: "POST",
            url: statics.API + "/auth/reset-password/{code}"
          }
        }
      },
      /*
       * STORAGE LOCATIONS
       */
      "storageLocations": {
        useCache: true,
        endpoints: {
          get: {
            method: "GET",
            url: statics.API + "/storage/locations"
          }
        }
      },
      /*
       * STORAGE DATASETS
       */
      "storageDatasets": {
        useCache: false,
        endpoints: {
          getByLocation: {
            method: "GET",
            url: statics.API + "/storage/locations/{locationId}/datasets"
          }
        }
      },
      /*
       * STORAGE FILES
       */
      "storageFiles": {
        useCache: false,
        endpoints: {
          getByLocationAndDataset: {
            method: "GET",
            url: statics.API + "/storage/locations/{locationId}/datasets/{datasetId}/metadata"
          },
          getByNode: {
            method: "GET",
            url: statics.API + "/storage/locations/0/files/metadata?uuid_filter={nodeId}"
          },
          put: {
            method: "PUT",
            url: statics.API + "/storage/locations/{toLoc}/files/{fileName}?extra_location={fromLoc}&extra_source={fileUuid}"
          },
          delete: {
            method: "DELETE",
            url: statics.API + "/storage/locations/{locationId}/files/{fileUuid}"
          }
        }
      },
      /*
       * STORAGE LINK
       */
      "storageLink": {
        useCache: false,
        endpoints: {
          getOne: {
            method: "GET",
            url: statics.API + "/storage/locations/{locationId}/files/{fileUuid}"
          },
          put: {
            method: "PUT",
            url: statics.API + "/storage/locations/{locationId}/files/{fileUuid}?file_size={fileSize}"
          }
        }
      },
      /*
       * ACTIVITY
       */
      "activity": {
        useCache: false,
        endpoints: {
          getOne: {
            method: "GET",
            url: statics.API + "/activity/status"
          }
        }
      },

      /*
       * Test/Diagnostic entrypoint
       */
      "checkEP": {
        useCache: false,
        endpoints: {
          postFail: {
            method: "POST",
            url: statics.API + "/check/fail"
          },
          postEcho: {
            method: "POST",
            url: statics.API + "/check/echo"
          }
        }
      },

      /*
       * TAGS
       */
      "tags": {
        idField: "id",
        useCache: true,
        endpoints: {
          get: {
            method: "GET",
            url: statics.API + "/tags"
          },
          post: {
            method: "POST",
            url: statics.API + "/tags"
          },
          put: {
            method: "PATCH",
            url: statics.API + "/tags/{tagId}"
          },
          delete: {
            method: "DELETE",
            url: statics.API + "/tags/{tagId}"
          }
        }
      }
    };
  },

  members: {
    /**
     * @param {String} resource Name of the resource as defined in the static property 'resources'.
     * @param {String} endpoint Name of the endpoint. Several endpoints can be defined for each resource.
     * @param {Object} urlParams Object containing only the parameters for the url of the request.
     */
    replaceUrlParams: function(resource, endpoint, urlParams) {
      const resourceDefinition = this.self().resources[resource];
      const res = new osparc.io.rest.Resource(resourceDefinition.endpoints);
      // Use qooxdoo's Get request configuration
      // eslint-disable-next-line no-underscore-dangle
      const getReqConfig = res._resource._getRequestConfig(endpoint, urlParams);
      return getReqConfig;
    },

    /**
     * Method to fetch resources from the server. If configured properly, the resources in the response will be cached in {osparc.store.Store}.
     * @param {String} resource Name of the resource as defined in the static property 'resources'.
     * @param {String} endpoint Name of the endpoint. Several endpoints can be defined for each resource.
     * @param {Object} params Object containing the parameters for the url and for the body of the request, under the properties 'url' and 'data', respectively.
     * @param {String} deleteId When deleting, id of the element that needs to be deleted from the cache.
     * @param {Object} options Collections of options
     */
    fetch: function(resource, endpoint, params = {}, deleteId, options = {}) {
      return new Promise((resolve, reject) => {
        if (this.self().resources[resource] == null) {
          reject(Error(`Error while fetching ${resource}: the resource is not defined`));
        }

        const resourceDefinition = this.self().resources[resource];
        const res = new osparc.io.rest.Resource(resourceDefinition.endpoints);

        if (!res.includesRoute(endpoint)) {
          reject(Error(`Error while fetching ${resource}: the endpoint is not defined`));
        }

        res.addListenerOnce(endpoint + "Success", e => {
          const response = e.getRequest().getResponse();
          const endpointDef = resourceDefinition.endpoints[endpoint];
          const data = endpointDef.isJsonFile ? response : response.data;
          const useCache = ("useCache" in endpointDef) ? endpointDef.useCache : resourceDefinition.useCache;
          // OM: Temporary solution until the quality object is better defined
          if (data && endpoint.includes("get") && ["studies", "templates"].includes(resource)) {
            if (Array.isArray(data)) {
              data.forEach(std => {
                osparc.metadata.Quality.attachQualityToObject(std);
              });
            } else {
              osparc.metadata.Quality.attachQualityToObject(data);
            }
          }
          if (useCache) {
            if (endpoint.includes("delete")) {
              this.__removeCached(resource, deleteId);
            } else if (endpointDef.method === "POST" && options.pollTask !== true) {
              this.__addCached(resource, data);
            } else if (endpointDef.method === "GET") {
              if (endpoint.includes("getPage")) {
                this.__addCached(resource, data);
              } else {
                this.__setCached(resource, data);
              }
            }
          }
          res.dispose();
          "resolveWResponse" in options && options.resolveWResponse ? resolve(response) : resolve(data);
        }, this);

        res.addListenerOnce(endpoint + "Error", e => {
          let message = null;
          let status = null;
          if (e.getData().error) {
            const errorData = e.getData().error;
            const logs = errorData.logs || null;
            if (logs && logs.length) {
              message = logs[0].message;
            }
            const errors = errorData.errors || [];
            if (message === null && errors && errors.length) {
              message = errors[0].message;
            }
            status = errorData.status;
          } else {
            const req = e.getRequest();
            message = req.getResponse();
            status = req.getStatus();
          }
          res.dispose();
          if ([404, 503].includes(status)) {
            message += "<br>Please try again later and/or contact support";
          }
          const err = Error(message ? message : `Error while trying to fetch ${endpoint} ${resource}`);
          if (status) {
            err.status = status;
          }
          reject(err);
        });

        res[endpoint](params.url || null, params.data || null);
      });
    },

    getAllPages: function(resource, params = {}) {
      return new Promise((resolve, reject) => {
        let resources = [];
        let offset = 0;
        if (!("url" in params)) {
          params["url"] = {};
        }
        params["url"]["offset"] = offset;
        params["url"]["limit"] = 40;
        const endpoint = "getPage";
        const options = {
          resolveWResponse: true
        };
        this.fetch(resource, endpoint, params, null, options)
          .then(resp => {
            // sometimes there is a kind of a double "data"
            const meta = ("_meta" in resp["data"]) ? resp["data"]["_meta"] : resp["_meta"];
            const data = ("_meta" in resp["data"]) ? resp["data"]["data"] : resp["data"];
            resources = [...resources, ...data];
            const allRequests = [];
            for (let i=offset+meta.limit; i<meta.total; i+=meta.limit) {
              params.url.offset = i;
              allRequests.push(this.fetch(resource, endpoint, params));
            }
            Promise.all(allRequests)
              .then(resps => {
                // sometimes there is a kind of a double "data"
                resps.forEach(respData => {
                  if ("data" in respData) {
                    resources = [...resources, ...respData["data"]]
                  } else {
                    resources = [...resources, ...respData]
                  }
                });
                resolve(resources);
              })
              .catch(err => {
                console.error(err);
                reject(err);
              });
          })
          .catch(err => {
            console.error(err);
            reject(err);
          });
      });
    },

    /**
     * Get a single resource or a specific resource inside a collection.
     * @param {String} resource Name of the resource as defined in the static property 'resources'.
     * @param {Object} params Object containing the parameters for the url and for the body of the request, under the properties 'url' and 'data', respectively.
     * @param {String} id Id(s) of the element to get, if it is a collection of elements.
     * @param {Boolean} useCache Whether the cache has to be used. If false, an API call will be issued.
     */
    getOne: function(resource, params, id, useCache = true) {
      if (useCache) {
        const stored = this.__getCached(resource);
        if (stored) {
          const idField = this.self().resources[resource].idField || "uuid";
          const idFields = Array.isArray(idField) ? idField : [idField];
          const ids = Array.isArray(id) ? id : [id];
          const item = Array.isArray(stored) ? stored.find(element => idFields.every(idF => element[idF] === ids[idF])) : stored;
          if (item) {
            return Promise.resolve(item);
          }
        }
      }
      return this.fetch(resource, "getOne", params || {});
    },

    /**
     * Get a single resource or the entire collection.
     * @param {String} resource Name of the resource as defined in the static property 'resources'.
     * @param {Object} params Object containing the parameters for the url and for the body of the request, under the properties 'url' and 'data', respectively.
     * @param {Boolean} useCache Whether the cache has to be used. If false, an API call will be issued.
     */
    get: function(resource, params, useCache = true) {
      if (useCache) {
        const stored = this.__getCached(resource);
        if (stored) {
          return Promise.resolve(stored);
        }
      }
      return this.fetch(resource, "get", params || {});
    },

    /**
     * Returns the cached version of the resource or null if empty.
     * @param {String} resource Resource name
     */
    __getCached: function(resource) {
      let stored;
      try {
        stored = osparc.store.Store.getInstance().get(resource);
      } catch (err) {
        return null;
      }
      if (stored === null) {
        return null;
      }
      if (typeof stored === "object" && Object.keys(stored).length === 0) {
        return null;
      }
      if (Array.isArray(stored) && stored.length === 0) {
        return null;
      }
      return stored;
    },

    /**
     * Stores the cached version of a resource, or a collection of them.
     * @param {String} resource Name of the resource as defined in the static property 'resources'.
     * @param {*} data Resource or collection of resources to be cached.
     */
    __setCached: function(resource, data) {
      osparc.store.Store.getInstance().update(resource, data, this.self().resources[resource].idField || "uuid");
    },

    /**
     * Add the given data to the cached version of a resource, or a collection of them.
     * @param {String} resource Name of the resource as defined in the static property 'resources'.
     * @param {*} data Resource or collection of resources to be added to the cache.
     */
    __addCached: function(resource, data) {
      osparc.store.Store.getInstance().append(resource, data, this.self().resources[resource].idField || "uuid");
    },

    /**
     * Removes an element from the cache.
     * @param {String} resource Name of the resource as defined in the static property 'resources'.
     * @param {String} deleteId Id of the item to remove from cache.
     */
    __removeCached: function(resource, deleteId) {
      osparc.store.Store.getInstance().remove(resource, this.self().resources[resource].idField || "uuid", deleteId);
    }
  },

  statics: {
    API: "/v0",
    fetch: function(resource, endpoint, params, deleteId, options = {}) {
      return this.getInstance().fetch(resource, endpoint, params, deleteId, options);
    },
    getOne: function(resource, params, id, useCache) {
      return this.getInstance().getOne(resource, params, id, useCache);
    },
    get: function(resource, params, useCache) {
      return this.getInstance().get(resource, params, useCache);
    },

    getServiceUrl: function(key, version) {
      return {
        "key": encodeURIComponent(key),
        "version": version
      };
    },

    getCompatibleInputs: function(node1, portId1, node2) {
      const url = this.__getMatchInputsUrl(node1, portId1, node2);

      // eslint-disable-next-line no-underscore-dangle
      const cachedCPs = this.getInstance().__getCached("portsCompatibility") || {};
      const strUrl = JSON.stringify(url);
      if (strUrl in cachedCPs) {
        return Promise.resolve(cachedCPs[strUrl]);
      }
      const params = {
        url
      };
      return this.fetch("portsCompatibility", "matchInputs", params)
        .then(data => {
          cachedCPs[strUrl] = data;
          // eslint-disable-next-line no-underscore-dangle
          this.getInstance().__setCached("portsCompatibility", cachedCPs);
          return data;
        });
    },

    __getMatchInputsUrl: function(node1, portId1, node2) {
      return {
        "serviceKey2": encodeURIComponent(node2.getKey()),
        "serviceVersion2": node2.getVersion(),
        "serviceKey1": encodeURIComponent(node1.getKey()),
        "serviceVersion1": node1.getVersion(),
        "portKey1": portId1
      };
    },

    getErrorMsg: function(resp) {
      const error = resp["error"];
      return error ? error["errors"][0].message : null;
    }
  }
});<|MERGE_RESOLUTION|>--- conflicted
+++ resolved
@@ -577,25 +577,6 @@
       },
 
       /*
-<<<<<<< HEAD
-       * GROUPS/DAGS
-       */
-      "dags": {
-        useCache: true,
-        idField: "key",
-        endpoints: {
-          post: {
-            method: "POST",
-            url: statics.API + "/catalog/dags"
-          },
-          get: {
-            method: "GET",
-            url: statics.API + "/catalog/dags"
-          },
-          delete: {
-            method: "DELETE",
-            url: statics.API + "/catalog/dags/{dagId}"
-=======
        * PORT COMPATIBILITY
        */
       "portsCompatibility": {
@@ -611,7 +592,6 @@
             // get_compatible_outputs_given_target_input_handler
             method: "GET",
             url: statics.API + "/catalog/services/{serviceKey1}/{serviceVersion1}/outputs:match?fromService={serviceKey2}&fromVersion={serviceVersion2}&fromOutput={portKey2}"
->>>>>>> 1f24fe30
           }
         }
       },
