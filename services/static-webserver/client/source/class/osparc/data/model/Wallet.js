--- conflicted
+++ resolved
@@ -31,11 +31,7 @@
       status: walletData["status"] ? walletData["status"] : "INACTIVE",
       creditsAvailable: walletData["availableCredits"] ? walletData["availableCredits"] : 20,
       accessRights: walletData["accessRights"] ? walletData["accessRights"] : [],
-<<<<<<< HEAD
       preferredWallet: osparc.Preferences.getInstance().getPreferredWalletId() === walletData["walletId"]
-=======
-      defaultWallet: walletId === osparc.desktop.preferences.Preferences.getInstance().getPreferredWalletId()
->>>>>>> 84028806
     });
   },
 
