/* ************************************************************************

   osparc - the simcore frontend

   https://osparc.io

   Copyright:
     2018 IT'IS Foundation, https://itis.swiss

   License:
     MIT: https://opensource.org/licenses/MIT

   Authors:
     * Odei Maiz (odeimaiz)

************************************************************************ */

/**
 * Class that stores Study data. It is also able to serialize itself.
 *
 *                                    -> {EDGES}
 * STUDY -> METADATA + WORKBENCH ->|
 *                                    -> {LINKS}
 *
 * *Example*
 *
 * Here is a little example of how to use the widget.
 *
 * <pre class='javascript'>
 *   const study = new osparc.data.model.Study(studyData);
 *   const studyEditor = new osparc.desktop.StudyEditor();
 *   studyEditor.setStudy(study);
 * </pre>
 */

qx.Class.define("osparc.data.model.Study", {
  extend: qx.core.Object,

  /**
   * @param studyData {Object} Object containing the serialized Study Data
   */
  construct: function(studyData) {
    this.base(arguments);

    this.set({
      uuid: studyData.uuid || this.getUuid(),
      name: studyData.name || this.getName(),
      description: studyData.description || this.getDescription(),
      thumbnail: studyData.thumbnail || this.getThumbnail(),
      prjOwner: studyData.prjOwner || this.getPrjOwner(),
      accessRights: studyData.accessRights || this.getAccessRights(),
      creationDate: studyData.creationDate ? new Date(studyData.creationDate) : this.getCreationDate(),
      lastChangeDate: studyData.lastChangeDate ? new Date(studyData.lastChangeDate) : this.getLastChangeDate(),
      classifiers: studyData.classifiers || this.getClassifiers(),
      tags: studyData.tags || this.getTags(),
      state: studyData.state || this.getState(),
      quality: studyData.quality || this.getQuality(),
      permalink: studyData.permalink || this.getPermalink(),
      dev: studyData.dev || this.getDev()
    });

    const wbData = studyData.workbench || this.getWorkbench();
    const workbench = new osparc.data.model.Workbench(wbData, studyData.ui);
    this.setWorkbench(workbench);
    workbench.setStudy(this);

    this.setUi(new osparc.data.model.StudyUI(studyData.ui));

    this.__buildWorkbench();
  },

  properties: {
    uuid: {
      check: "String",
      nullable: false,
      event: "changeUuid",
      init: ""
    },

    name: {
      check: "String",
      nullable: false,
      event: "changeName",
      init: "New Study"
    },

    description: {
      check: "String",
      nullable: false,
      event: "changeDescription",
      init: ""
    },

    prjOwner: {
      check: "String",
      nullable: false,
      event: "changePrjOwner",
      init: ""
    },

    accessRights: {
      check: "Object",
      nullable: false,
      event: "changeAccessRights",
      apply: "__applyAccessRights",
      init: {}
    },

    creationDate: {
      check: "Date",
      nullable: false,
      event: "changeCreationDate",
      init: new Date()
    },

    lastChangeDate: {
      check: "Date",
      nullable: false,
      event: "changeLastChangeDate",
      init: new Date()
    },

    thumbnail: {
      check: "String",
      nullable: false,
      event: "changeThumbnail",
      init: ""
    },

    workbench: {
      check: "osparc.data.model.Workbench",
      nullable: false,
<<<<<<< HEAD
      init: {},
      event: "changeWorkbench",
=======
      event: "changeWorkbench",
      init: {}
>>>>>>> 34163414
    },

    ui: {
      check: "osparc.data.model.StudyUI",
      nullable: true
    },

    tags: {
      check: "Array",
      init: [],
      event: "changeTags",
      nullable: true
    },

    classifiers: {
      check: "Array",
      init: [],
      event: "changeClassifiers",
      nullable: true
    },

    quality: {
      check: "Object",
      init: {},
      event: "changeQuality",
      nullable: true
    },

    permalink: {
      check: "Object",
      nullable: true,
      init: {}
    },

    dev: {
      check: "Object",
      nullable: true,
      init: {}
    },

    // ------ ignore for serializing ------
    state: {
      check: "Object",
      nullable: true,
      event: "changeState",
      apply: "__applyState"
    },

    pipelineRunning: {
      check: "Boolean",
      nullable: true,
      init: false,
      event: "changePipelineRunning"
    },

    readOnly: {
      check: "Boolean",
      nullable: true,
      event: "changeReadOnly",
      init: true
    }
    // ------ ignore for serializing ------
  },

  statics: {
    IgnoreSerializationProps: [
      "permalink",
      "state",
      "pipelineRunning",
      "readOnly"
    ],

    IgnoreModelizationProps: [
      "dev"
    ],

    createMyNewStudyObject: function() {
      let myNewStudyObject = {};
      const props = qx.util.PropertyUtil.getProperties(osparc.data.model.Study);
      for (let key in props) {
        const prop = props[key];
        if (!prop.nullable) {
          if (typeof prop.init === "object") {
            myNewStudyObject[key] = osparc.utils.Utils.deepCloneObject(prop.init);
          } else {
            myNewStudyObject[key] = prop.init;
          }
        }
      }
      return myNewStudyObject;
    },

    getProperties: function() {
      return Object.keys(qx.util.PropertyUtil.getProperties(osparc.data.model.Study));
    },

    // deep clones object with study-only properties
    deepCloneStudyObject: function(src) {
      const studyObject = osparc.utils.Utils.deepCloneObject(src);
      const studyPropKeys = osparc.data.model.Study.getProperties();
      Object.keys(studyObject).forEach(key => {
        if (!studyPropKeys.includes(key)) {
          delete studyObject[key];
        }
      });
      return studyObject;
    },

    canIWrite: function(studyAccessRights) {
      const myGroupId = osparc.auth.Data.getInstance().getGroupId();
      const orgIDs = osparc.auth.Data.getInstance().getOrgIds();
      orgIDs.push(myGroupId);
      if (orgIDs.length) {
        return osparc.share.CollaboratorsStudy.canGroupsWrite(studyAccessRights, (orgIDs));
      }
      return false;
    },

    canIDelete: function(studyAccessRights) {
      const myGroupId = osparc.auth.Data.getInstance().getGroupId();
      const orgIDs = osparc.auth.Data.getInstance().getOrgIds();
      orgIDs.push(myGroupId);
      if (orgIDs.length) {
        return osparc.share.CollaboratorsStudy.canGroupsDelete(studyAccessRights, (orgIDs));
      }
      return false;
    },

    hasSlideshow: function(studyData) {
      if ("ui" in studyData && "slideshow" in studyData["ui"] && Object.keys(studyData["ui"]["slideshow"]).length) {
        return true;
      }
      return false;
    },

    getUiMode: function(studyData) {
      if ("ui" in studyData && "mode" in studyData["ui"]) {
        return studyData["ui"]["mode"];
      }
      return null;
    },

    getOutputValue: function(studyData, nodeId, portId) {
      if ("workbench" in studyData &&
        nodeId in studyData["workbench"] &&
        "outputs" in studyData["workbench"][nodeId] &&
        portId in studyData["workbench"][nodeId]["outputs"]
      ) {
        return studyData["workbench"][nodeId]["outputs"][portId];
      }
      return null;
    },

    computeStudyProgress: function(studyData) {
      const nodes = studyData["workbench"];
      let nCompNodes = 0;
      let overallProgress = 0;
      Object.values(nodes).forEach(node => {
        const metaData = osparc.service.Utils.getMetaData(node["key"], node["version"]);
        if (osparc.data.model.Node.isComputational(metaData)) {
          const progress = "progress" in node ? node["progress"] : 0;
          overallProgress += progress;
          nCompNodes++;
        }
      });
      if (nCompNodes === 0) {
        return null;
      }
      return overallProgress/nCompNodes;
    },

    isRunning: function(state) {
      return [
        "PUBLISHED",
        "PENDING",
        "WAITING_FOR_RESOURCES",
        "WAITING_FOR_CLUSTER",
        "STARTED",
        "RETRY"
      ].includes(state);
    }
  },

  members: {
    __buildWorkbench: function() {
      this.getWorkbench().buildWorkbench();
    },

    initStudy: function() {
      this.getWorkbench().initWorkbench();
    },

    isSnapshot: function() {
      return false;
    },

    getSnapshots: function() {
      return new Promise((resolve, reject) => {
        if (!osparc.data.Permissions.getInstance().canDo("study.snapshot.read")) {
          reject();
          return;
        }
        const params = {
          url: {
            "studyId": this.getUuid()
          }
        };
        osparc.data.Resources.getInstance().getAllPages("snapshots", params)
          .then(snapshots => {
            resolve(snapshots);
          })
          .catch(err => {
            console.error(err);
            reject(err);
          });
      });
    },

    getCurrentSnapshot: function() {
      return new Promise((resolve, reject) => {
        const params = {
          url: {
            "studyId": this.getUuid()
          }
        };
        osparc.data.Resources.fetch("snapshots", "currentCommit", params)
          .then(currentSnapshot => {
            resolve(currentSnapshot);
          })
          .catch(err => {
            console.error(err);
            reject(err);
          });
      });
    },

    getIterations: function() {
      return new Promise((resolve, reject) => {
        if (!osparc.data.Permissions.getInstance().canDo("study.snapshot.read")) {
          reject();
          return;
        }
        this.getCurrentSnapshot()
          .then(snapshot => {
            const params = {
              url: {
                studyId: this.getUuid(),
                snapshotId: snapshot["id"]
              }
            };
            osparc.data.Resources.get("iterations", params)
              .then(iterations => {
                resolve(iterations);
              })
              .catch(err => {
                console.error(err);
                reject(err);
              });
          })
          .catch(err => {
            console.error(err);
            reject(err);
          });
      });
    },

    nodeUpdated: function(nodeUpdatedData) {
      const studyId = nodeUpdatedData["project_id"];
      if (studyId !== this.getUuid()) {
        return;
      }
      const nodeId = nodeUpdatedData["node_id"];
      const nodeData = nodeUpdatedData["data"];
      const workbench = this.getWorkbench();
      const node = workbench.getNode(nodeId);
      if (node && nodeData) {
        node.setOutputData(nodeData.outputs);
        if ("progress" in nodeData) {
          const progress = Number.parseInt(nodeData["progress"]);
          node.getStatus().setProgress(progress);
        }
        node.populateStates(nodeData);
      }
      if (node && "errors" in nodeUpdatedData) {
        const errors = nodeUpdatedData["errors"];
        node.setErrors(errors);
      } else {
        node.setErrors([]);
      }
    },

    nodeNodeProgressSequence: function(nodeProgressData) {
      const studyId = nodeProgressData["project_id"];
      if (studyId !== this.getUuid()) {
        return;
      }
      const nodeId = nodeProgressData["node_id"];
      const workbench = this.getWorkbench();
      const node = workbench.getNode(nodeId);
      if (node) {
        const progressType = nodeProgressData["progress_type"];
        const progressReport = nodeProgressData["progress_report"];
        node.setNodeProgressSequence(progressType, progressReport);
      }
    },

    computeStudyProgress: function() {
      const nodes = this.getWorkbench().getNodes();
      let nCompNodes = 0;
      let overallProgress = 0;
      Object.values(nodes).forEach(node => {
        if (node.isComputational()) {
          const progress = node.getStatus().getProgress();
          overallProgress += progress ? progress : 0;
          nCompNodes++;
        }
      });
      if (nCompNodes === 0) {
        return null;
      }
      return overallProgress/nCompNodes;
    },

    isLocked: function() {
      if (this.getState() && "locked" in this.getState()) {
        return this.getState()["locked"]["value"];
      }
      return false;
    },

    isPipelineEmpty: function() {
      return Object.keys(this.getWorkbench().getNodes()).length === 0;
    },

    isPipelineMononode: function() {
      return Object.keys(this.getWorkbench().getNodes()).length === 1;
    },

    __applyAccessRights: function(accessRights) {
      if (this.isSnapshot()) {
        this.setReadOnly(true);
      } else {
        const canIWrite = osparc.data.model.Study.canIWrite(accessRights);
        this.setReadOnly(!canIWrite);
      }
    },

    __applyState: function(value) {
      if (value && "state" in value) {
        const isRunning = this.self().isRunning(value["state"]["value"]);
        this.setPipelineRunning(isRunning);
      } else {
        this.setPipelineRunning(false);
      }
    },

    getDisableServiceAutoStart: function() {
      if ("disableServiceAutoStart" in this.getDev()) {
        return this.getDev()["disableServiceAutoStart"];
      }
      return null;
    },

    openStudy: function() {
      const params = {
        url: {
          "studyId": this.getUuid()
        },
        data: osparc.utils.Utils.getClientSessionID()
      };
      if (this.getDisableServiceAutoStart() !== null) {
        params["url"]["disableServiceAutoStart"] = this.getDisableServiceAutoStart();
        return osparc.data.Resources.fetch("studies", "openDisableAutoStart", params);
      }
      return osparc.data.Resources.fetch("studies", "open", params);
    },

    stopStudy: function() {
      this.__stopRequestingStatus();
      this.__stopFileUploads();
      this.__removeIFrames();
    },

    __stopRequestingStatus: function() {
      const nodes = this.getWorkbench().getNodes();
      for (const node of Object.values(nodes)) {
        node.stopRequestingStatus();
      }
    },

    __stopFileUploads: function() {
      const nodes = this.getWorkbench().getNodes();
      for (const node of Object.values(nodes)) {
        if (node.isFilePicker()) {
          node.requestFileUploadAbort();
        }
      }
    },

    __removeIFrames: function() {
      const nodes = this.getWorkbench().getNodes();
      for (const node of Object.values(nodes)) {
        node.removeIFrame();
      }
    },

    getParameters: function() {
      const parameters = [];
      const nodes = this.getWorkbench().getNodes();
      Object.values(nodes).forEach(node => {
        if (node.isParameter()) {
          parameters.push(node);
        }
      });
      return parameters;
    },

    hasSlideshow: function() {
      return !this.getUi().getSlideshow().isEmpty();
    },

    serializeStudyData: function() {
      let studyData = {};
      const propertyKeys = this.self().getProperties();
      propertyKeys.forEach(key => {
        if (key === "workbench") {
          studyData[key] = this.getWorkbench().serialize();
          return;
        }
        if (key === "ui") {
          studyData[key] = this.getUi().serialize();
          return;
        }
        const value = this.get(key);
        studyData[key] = value;
      });
      return studyData;
    },

    serialize: function(clean = true) {
      let jsonObject = {};
      const propertyKeys = this.self().getProperties();
      propertyKeys.forEach(key => {
        if (this.self().IgnoreSerializationProps.includes(key)) {
          return;
        }
        if (key === "workbench") {
          jsonObject[key] = this.getWorkbench().serialize(clean);
          return;
        }
        if (key === "ui") {
          jsonObject[key] = this.getUi().serialize();
          return;
        }
        const value = this.get(key);
        if (value !== null) {
          // only put the value in the payload if there is a value
          jsonObject[key] = value;
        }
      });
      return jsonObject;
    },

    patchStudy: function(fieldKey, value) {
      return new Promise((resolve, reject) => {
        const patchData = {};
        patchData[fieldKey] = value;
        const params = {
          url: {
            "studyId": this.getUuid()
          },
          data: patchData
        };
        osparc.data.Resources.fetch("studies", "patch", params)
          .then(() => {
            const upKey = qx.lang.String.firstUp(fieldKey);
            const setter = "set" + upKey;
            this[setter](value);
            // A bit hacky, but it's not sent back to the backend
            this.set({
              lastChangeDate: new Date()
            });
            const studyData = this.serializeStudyData();
            resolve(studyData);
          })
          .catch(err => reject(err));
      });
    },

    updateStudy: function(params, run = false) {
      return new Promise((resolve, reject) => {
        osparc.data.Resources.fetch("studies", "put", {
          url: {
            "studyId": this.getUuid(),
            run
          },
          data: {
            ...this.serialize(),
            ...params
          }
        })
          .then(data => {
            this.__updateModel(data);
            qx.event.message.Bus.getInstance().dispatchByName("updateStudy", data);
            resolve(data);
          })
          .catch(err => reject(err));
      });
    },

    __updateModel: function(data) {
      if ("dev" in data) {
        delete data["dev"];
      }
      Object.keys(data).forEach(key => {
        if (this.self().IgnoreModelizationProps.includes(key)) {
          delete data[key];
        }
      });

      this.set({
        ...data,
        creationDate: new Date(data.creationDate),
        lastChangeDate: new Date(data.lastChangeDate),
        workbench: this.getWorkbench(),
        ui: this.getUi()
      });

      const nodes = this.getWorkbench().getNodes();
      Object.values(nodes).forEach(node => {
        const nodeId = node.getNodeId();
        if (nodeId in data.workbench) {
          node.populateStates(data.workbench[nodeId]);
        }
      });
    }
  }
});<|MERGE_RESOLUTION|>--- conflicted
+++ resolved
@@ -130,13 +130,8 @@
     workbench: {
       check: "osparc.data.model.Workbench",
       nullable: false,
-<<<<<<< HEAD
-      init: {},
-      event: "changeWorkbench",
-=======
       event: "changeWorkbench",
       init: {}
->>>>>>> 34163414
     },
 
     ui: {
