--- conflicted
+++ resolved
@@ -24,10 +24,10 @@
   <meta name="format-detection" content="telephone=no"/>
 
   <!-- Shortcut icon setup -->
-  <link rel="icon" type="image/png" href="replace_me_favicon_uri">
+  <link rel="icon" type="image/png" href="${replace_me_favicon_uri}">
 
   <!-- Manifest -->
-  <link rel="manifest" href="replace_me_manifest_uri">
+  <link rel="manifest" href="${replace_me_manifest_uri}">
 
   <!-- Safari Pinned Tab Icons -->
   <link rel="mask-icon" href="" color="">
@@ -35,23 +35,16 @@
   <!-- Microsoft Application Icons -->
   <meta name="msapplication-TileColor" content="">
   <meta name="msapplication-TileImage" content="">
-  <meta name="msapplication-config" content="replace_me_browserconfig_uri">
+  <meta name="msapplication-config" content="${replace_me_browserconfig_uri}">
 
   <!-- Theme Color -->
   <meta name="theme-color" content="">
 
   <!-- Open Graph metadata -->
-<<<<<<< HEAD
-  <meta property="og:title" content="replace_me_og_title">
-  <meta property="og:description" content="replace_me_og_description">
-  <meta property="og:image" content="replace_me_og_image">
-  <meta property="og:type" content="website">
-=======
   <meta property="og:title" content="${replace_me_og_title}" />
   <meta property="og:description" content="${replace_me_og_description}" />
   <meta property="og:image" content="${replace_me_og_image}" />
   <meta property="og:type" content="website" />
->>>>>>> 212a4eeb
 
   <style>
     body {
