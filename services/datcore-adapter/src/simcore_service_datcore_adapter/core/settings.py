--- conflicted
+++ resolved
@@ -34,8 +34,7 @@
     PENNSIEVE: PennsieveSettings = Field(auto_default_from_env=True)
 
     DATCORE_ADAPTER_TRACING: TracingSettings | None = Field(auto_default_from_env=True)
-<<<<<<< HEAD
-=======
+
     DATCORE_ADAPTER_LOG_FORMAT_LOCAL_DEV_ENABLED: bool = Field(
         False,
         env=[
@@ -44,7 +43,6 @@
         ],
         description="Enables local development log format. WARNING: make sure it is disabled if you want to have structured logs!",
     )
->>>>>>> 12763d68
 
     @cached_property
     def debug(self) -> bool:
