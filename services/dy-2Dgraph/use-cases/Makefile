--- conflicted
+++ resolved
@@ -1,147 +1,143 @@
-VERSION := $(shell cat /proc/version)
-# SAN this is a hack so that docker-compose works in the linux virtual environment under Windows
-ifneq (,$(findstring Microsoft,$(VERSION)))
-# executing from bash
-$(echo 'detected WSL')
-export DOCKER_COMPOSE=docker-compose
-export DOCKER=docker
-else ifeq ($(OS), Windows_NT)
-$(echo 'detected Powershell/CMD')
-# executing from powershell
-export DOCKER_COMPOSE=docker-compose.exe
-export DOCKER=docker.exe
-else
-$(echo 'detected native linux')
-export DOCKER_COMPOSE=docker-compose
-export DOCKER=docker
-endif
-
-DEFAULT_SERVICES_VERSION := 1.8.0
-DEFAULT_DOCKER_REGISTRY := masu.speag.com
-ifndef SERVICES_VERSION
-export SERVICES_VERSION = $(DEFAULT_SERVICES_VERSION)
-endif
-ifndef DOCKER_REGISTRY
-export DOCKER_REGISTRY = ${DEFAULT_DOCKER_REGISTRY}
-endif
-
-export VCS_URL:=$(shell git config --get remote.origin.url)
-export VCS_REF:=$(shell git rev-parse --short HEAD)
-export BUILD_DATE:=$(shell date -u +"%Y-%m-%dT%H:%M:%SZ")
-export BASE_IMAGE:=masu.speag.com/simcore/services/dynamic/jupyter-base-notebook:${SERVICES_VERSION}
-
-PY_FILES := $(strip $(shell find . -iname '*.py'))
-
-## Tools ------------------------------------------------------------------------------------------------------
-#
-tools =
-
-ifeq ($(shell uname -s),Darwin)
-	SED = gsed
-else
-	SED = sed
-endif
-
-ifeq ($(shell which ${SED}),)
-	tools += $(SED)
-endif
-
-.PHONY: all
-all: help info
-ifdef tools
-	$(error "Can't find tools:${tools}")
-endif
-
-.PHONY: build rebuild
-# target: build, rebuild: – Builds all service images. Use `rebuild` to build w/o cache.
-build: .check-env
-	${DOCKER_COMPOSE} -f docker-compose.yml build --parallel
-
-rebuild: .check-env
-	${DOCKER_COMPOSE} -f docker-compose.yml build --no-cache --parallel
-
-.PHONY: build-devel rebuild-devel
-# target: build-devel: – Builds images of core services for development. Use 'rebuild-devel' to build w/o cache.
-build-devel: .check-env
-	${DOCKER_COMPOSE} -f docker-compose.yml -f docker-compose.devel.yml build --parallel
-
-rebuild-devel: .check-env
-	${DOCKER_COMPOSE} -f docker-compose.yml -f docker-compose.devel.yml build --no-cache --parallel
-
-.PHONY: up up-devel down
-# target: up, down: – starts/stops service
-# target: up-devel: – deploys service in devel mode together with minimal swarm-like environment
-up:
-	${DOCKER_COMPOSE} -f docker-compose.yml up
-
-up-devel:
-	${DOCKER_COMPOSE} -f docker-compose.yml -f docker-compose.devel.yml up
-
-down:
-	${DOCKER_COMPOSE} -f docker-compose.yml down
-	${DOCKER_COMPOSE} -f docker-compose.yml -f docker-compose.devel.yml down
-
-.PHONY: push_service_images
-# target: push_service_images – Pushes the the service images to ${DOCKER_REGISTRY}
-push_service_images: .check-env
-	${DOCKER} login ${DOCKER_REGISTRY}
-	${DOCKER_COMPOSE} -f docker-compose.yml push
-
-## -------------------------------
-# Tools
-
-.PHONY: info
-# target: info – Displays some parameters of makefile environments
-info: .check-env
-	@echo '+ VCS_* '
-	@echo '  - URL                : ${VCS_URL}'
-	@echo '  - REF                : ${VCS_REF}'
-	@echo '+ BUILD_DATE           : ${BUILD_DATE}'
-	@echo '+ VERSION              : ${VERSION}'
-	@echo '+ DOCKER_REGISTRY      : ${DOCKER_REGISTRY}'
-	@echo '+ SERVICES_VERSION     : ${SERVICES_VERSION}'
-	@echo '+ PY_FILES             : $(shell echo $(PY_FILES) | wc -w) files'
-
-## -------------------------------
-# Virtual Environments
-PHONY: .check-env
-.check-env: .env
-.env: .env-devel
-	# first check if file exists, copies it
-	@if [ ! -f $@ ]	; then \
-		echo "##### $@ does not exist, copying $< ############"; \
-		cp $< $@; \
-	else \
-		echo "#####  $< is newer than $@ ####"; \
-		diff -uN $@ $<; \
-		false; \
-	fi
-
-.venv:
-# target: .venv – Creates a python virtual environment with dev tools (pip, pylint, ...)
-	python3 -m venv .venv
-<<<<<<< HEAD
-	.venv/bin/pip3 install --upgrade pip==19.0.3 wheel setuptools
-=======
-	.venv/bin/pip3 install --upgrade pip~=19.1.1 wheel setuptools
->>>>>>> 2fc729f8
-	.venv/bin/pip3 install pylint autopep8 virtualenv
-	@echo "To activate the venv, execute 'source .venv/bin/activate' or '.venv/bin/activate.bat' (WIN)"
-
-## -------------------------------
-# Auxiliary targets.
-
-.PHONY: clean
-# target: clean – Cleans all unversioned files in project
-clean:
-	@git clean -dxf -e .vscode/
-
-
-.PHONY: help
-# target: help – Display all callable targets
-help:
-	@echo "Make targets in osparc-simcore:"
-	@echo
-	@egrep "^\s*#\s*target\s*:\s*" [Mm]akefile \
-	| $(SED) -r "s/^\s*#\s*target\s*:\s*//g"
-	@echo
+VERSION := $(shell cat /proc/version)
+# SAN this is a hack so that docker-compose works in the linux virtual environment under Windows
+ifneq (,$(findstring Microsoft,$(VERSION)))
+# executing from bash
+$(echo 'detected WSL')
+export DOCKER_COMPOSE=docker-compose
+export DOCKER=docker
+else ifeq ($(OS), Windows_NT)
+$(echo 'detected Powershell/CMD')
+# executing from powershell
+export DOCKER_COMPOSE=docker-compose.exe
+export DOCKER=docker.exe
+else
+$(echo 'detected native linux')
+export DOCKER_COMPOSE=docker-compose
+export DOCKER=docker
+endif
+
+DEFAULT_SERVICES_VERSION := 1.8.0
+DEFAULT_DOCKER_REGISTRY := masu.speag.com
+ifndef SERVICES_VERSION
+export SERVICES_VERSION = $(DEFAULT_SERVICES_VERSION)
+endif
+ifndef DOCKER_REGISTRY
+export DOCKER_REGISTRY = ${DEFAULT_DOCKER_REGISTRY}
+endif
+
+export VCS_URL:=$(shell git config --get remote.origin.url)
+export VCS_REF:=$(shell git rev-parse --short HEAD)
+export BUILD_DATE:=$(shell date -u +"%Y-%m-%dT%H:%M:%SZ")
+export BASE_IMAGE:=masu.speag.com/simcore/services/dynamic/jupyter-base-notebook:${SERVICES_VERSION}
+
+PY_FILES := $(strip $(shell find . -iname '*.py'))
+
+## Tools ------------------------------------------------------------------------------------------------------
+#
+tools =
+
+ifeq ($(shell uname -s),Darwin)
+	SED = gsed
+else
+	SED = sed
+endif
+
+ifeq ($(shell which ${SED}),)
+	tools += $(SED)
+endif
+
+.PHONY: all
+all: help info
+ifdef tools
+	$(error "Can't find tools:${tools}")
+endif
+
+.PHONY: build rebuild
+# target: build, rebuild: – Builds all service images. Use `rebuild` to build w/o cache.
+build: .check-env
+	${DOCKER_COMPOSE} -f docker-compose.yml build --parallel
+
+rebuild: .check-env
+	${DOCKER_COMPOSE} -f docker-compose.yml build --no-cache --parallel
+
+.PHONY: build-devel rebuild-devel
+# target: build-devel: – Builds images of core services for development. Use 'rebuild-devel' to build w/o cache.
+build-devel: .check-env
+	${DOCKER_COMPOSE} -f docker-compose.yml -f docker-compose.devel.yml build --parallel
+
+rebuild-devel: .check-env
+	${DOCKER_COMPOSE} -f docker-compose.yml -f docker-compose.devel.yml build --no-cache --parallel
+
+.PHONY: up up-devel down
+# target: up, down: – starts/stops service
+# target: up-devel: – deploys service in devel mode together with minimal swarm-like environment
+up:
+	${DOCKER_COMPOSE} -f docker-compose.yml up
+
+up-devel:
+	${DOCKER_COMPOSE} -f docker-compose.yml -f docker-compose.devel.yml up
+
+down:
+	${DOCKER_COMPOSE} -f docker-compose.yml down
+	${DOCKER_COMPOSE} -f docker-compose.yml -f docker-compose.devel.yml down
+
+.PHONY: push_service_images
+# target: push_service_images – Pushes the the service images to ${DOCKER_REGISTRY}
+push_service_images: .check-env
+	${DOCKER} login ${DOCKER_REGISTRY}
+	${DOCKER_COMPOSE} -f docker-compose.yml push
+
+## -------------------------------
+# Tools
+
+.PHONY: info
+# target: info – Displays some parameters of makefile environments
+info: .check-env
+	@echo '+ VCS_* '
+	@echo '  - URL                : ${VCS_URL}'
+	@echo '  - REF                : ${VCS_REF}'
+	@echo '+ BUILD_DATE           : ${BUILD_DATE}'
+	@echo '+ VERSION              : ${VERSION}'
+	@echo '+ DOCKER_REGISTRY      : ${DOCKER_REGISTRY}'
+	@echo '+ SERVICES_VERSION     : ${SERVICES_VERSION}'
+	@echo '+ PY_FILES             : $(shell echo $(PY_FILES) | wc -w) files'
+
+## -------------------------------
+# Virtual Environments
+PHONY: .check-env
+.check-env: .env
+.env: .env-devel
+	# first check if file exists, copies it
+	@if [ ! -f $@ ]	; then \
+		echo "##### $@ does not exist, copying $< ############"; \
+		cp $< $@; \
+	else \
+		echo "#####  $< is newer than $@ ####"; \
+		diff -uN $@ $<; \
+		false; \
+	fi
+
+.venv:
+# target: .venv – Creates a python virtual environment with dev tools (pip, pylint, ...)
+	python3 -m venv .venv
+	.venv/bin/pip3 install --upgrade pip~=19.1.1 wheel setuptools
+	.venv/bin/pip3 install pylint autopep8 virtualenv
+	@echo "To activate the venv, execute 'source .venv/bin/activate' or '.venv/bin/activate.bat' (WIN)"
+
+## -------------------------------
+# Auxiliary targets.
+
+.PHONY: clean
+# target: clean – Cleans all unversioned files in project
+clean:
+	@git clean -dxf -e .vscode/
+
+
+.PHONY: help
+# target: help – Display all callable targets
+help:
+	@echo "Make targets in osparc-simcore:"
+	@echo
+	@egrep "^\s*#\s*target\s*:\s*" [Mm]akefile \
+	| $(SED) -r "s/^\s*#\s*target\s*:\s*//g"
+	@echo