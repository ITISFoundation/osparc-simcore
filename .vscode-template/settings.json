{
    "editor.tabSize": 2,
    "editor.insertSpaces": true,
    "editor.detectIndentation": false,
    "eslint.alwaysShowStatus": true,
    "files.associations": {
        ".*rc": "ini",
        ".env*": "ini",
        "Dockerfile*": "dockerfile"
    },
    "files.eol": "\n",
    "files.insertFinalNewline": true,
    "files.trimFinalNewlines": true,
    "files.trimTrailingWhitespace": true,
    "python.formatting.autopep8Args": [
        "-max-line-length", "140"
    ],
<<<<<<< HEAD
    "python.linting.pylintEnabled": true,
    "python.linting.enabled": true
=======
    "[python]":{
      "editor.detectIndentation" : false,
      "editor.tabSize" : 4
    }
>>>>>>> 9de51840
}<|MERGE_RESOLUTION|>--- conflicted
+++ resolved
@@ -15,13 +15,10 @@
     "python.formatting.autopep8Args": [
         "-max-line-length", "140"
     ],
-<<<<<<< HEAD
     "python.linting.pylintEnabled": true,
-    "python.linting.enabled": true
-=======
+    "python.linting.enabled": true,
     "[python]":{
       "editor.detectIndentation" : false,
       "editor.tabSize" : 4
     }
->>>>>>> 9de51840
 }